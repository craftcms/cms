<?php
/**
 * @link https://craftcms.com/
 * @copyright Copyright (c) Pixel & Tonic, Inc.
 * @license https://craftcms.github.io/license/
 */

namespace craft\base;

use Craft;
use craft\behaviors\CustomFieldBehavior;
use craft\behaviors\DraftBehavior;
use craft\behaviors\RevisionBehavior;
use craft\db\Connection;
use craft\db\Query;
use craft\db\Table;
use craft\elements\actions\Delete;
use craft\elements\actions\DeleteActionInterface;
use craft\elements\actions\Edit;
use craft\elements\actions\SetStatus;
use craft\elements\actions\View;
use craft\elements\conditions\ElementCondition;
use craft\elements\conditions\ElementConditionInterface;
use craft\elements\db\ElementQuery;
use craft\elements\db\ElementQueryInterface;
use craft\elements\ElementCollection;
use craft\elements\exporters\Expanded;
use craft\elements\exporters\Raw;
use craft\elements\User;
use craft\errors\InvalidFieldException;
use craft\events\AuthorizationCheckEvent;
use craft\events\DefineAttributeKeywordsEvent;
use craft\events\DefineEagerLoadingMapEvent;
use craft\events\DefineHtmlEvent;
use craft\events\DefineMetadataEvent;
use craft\events\DefineUrlEvent;
use craft\events\DefineValueEvent;
use craft\events\ElementIndexTableAttributeEvent;
use craft\events\ElementStructureEvent;
use craft\events\ModelEvent;
use craft\events\RegisterElementActionsEvent;
use craft\events\RegisterElementDefaultTableAttributesEvent;
use craft\events\RegisterElementExportersEvent;
use craft\events\RegisterElementFieldLayoutsEvent;
use craft\events\RegisterElementHtmlAttributesEvent;
use craft\events\RegisterElementSearchableAttributesEvent;
use craft\events\RegisterElementSortOptionsEvent;
use craft\events\RegisterElementSourcesEvent;
use craft\events\RegisterElementTableAttributesEvent;
use craft\events\RegisterPreviewTargetsEvent;
use craft\events\SetEagerLoadedElementsEvent;
use craft\events\SetElementRouteEvent;
use craft\events\SetElementTableAttributeHtmlEvent;
use craft\fieldlayoutelements\BaseField;
use craft\helpers\App;
use craft\helpers\ArrayHelper;
use craft\helpers\Cp;
use craft\helpers\Db;
use craft\helpers\ElementHelper;
use craft\helpers\Html;
use craft\helpers\Json;
use craft\helpers\StringHelper;
use craft\helpers\Template;
use craft\helpers\UrlHelper;
use craft\i18n\Formatter;
use craft\models\FieldLayout;
use craft\models\Site;
use craft\validators\DateTimeValidator;
use craft\validators\ElementUriValidator;
use craft\validators\SiteIdValidator;
use craft\validators\SlugValidator;
use craft\validators\StringValidator;
use craft\web\UploadedFile;
use DateTime;
use Illuminate\Support\Collection;
use Throwable;
use Twig\Markup;
use UnitEnum;
use yii\base\ErrorHandler;
use yii\base\Event;
use yii\base\InvalidCallException;
use yii\base\InvalidConfigException;
use yii\base\NotSupportedException;
use yii\base\UnknownPropertyException;
use yii\db\Expression;
use yii\db\ExpressionInterface;
use yii\validators\BooleanValidator;
use yii\validators\NumberValidator;
use yii\validators\RequiredValidator;
use yii\validators\Validator;
use yii\web\Response;

/**
 * Element is the base class for classes representing elements in terms of objects.
 *
 * @property int|null $canonicalId The element’s canonical ID
 * @property-read string $canonicalUid The element’s canonical UID
 * @property-read bool $isCanonical Whether this is the canonical element
 * @property-read bool $isDerivative Whether this is a derivative element, such as a draft or revision
 * @property ElementQueryInterface $ancestors The element’s ancestors
 * @property ElementQueryInterface $children The element’s children
 * @property string $contentTable The name of the table this element’s content is stored in
 * @property string|null $cpEditUrl The element’s edit URL in the control panel
 * @property ElementQueryInterface $descendants The element’s descendants
 * @property string $editorHtml The HTML for the element’s editor HUD
 * @property bool $enabledForSite Whether the element is enabled for this site
 * @property string $fieldColumnPrefix The field column prefix this element’s content uses
 * @property string $fieldContext The field context this element’s content uses
 * @property FieldLayout|null $fieldLayout The field layout used by this element
 * @property array $fieldParamNamespace The namespace used by custom field params on the request
 * @property array $fieldValues The element’s normalized custom field values, indexed by their handles
 * @property bool $hasDescendants Whether the element has descendants
 * @property array $htmlAttributes Any attributes that should be included in the element’s DOM representation in the control panel
 * @property Markup|null $link An anchor pre-filled with this element’s URL and title
 * @property ElementInterface|null $canonical The canonical element, if one exists for the current site
 * @property ElementInterface|null $next The next element relative to this one, from a given set of criteria
 * @property ElementInterface|null $nextSibling The element’s next sibling
 * @property ElementInterface|null $parent The element’s parent
 * @property int|null $parentId The element’s parent’s ID
 * @property ElementInterface|null $prev The previous element relative to this one, from a given set of criteria
 * @property ElementInterface|null $prevSibling The element’s previous sibling
 * @property string|null $ref The reference string to this element
 * @property mixed $route The route that should be used when the element’s URI is requested
 * @property array $serializedFieldValues Array of the element’s serialized custom field values, indexed by their handles
 * @property ElementQueryInterface $siblings All of the element’s siblings
 * @property Site $site Site the element is associated with
 * @property string|null $status The element’s status
 * @property int[]|array $supportedSites The sites this element is associated with
 * @property int $totalDescendants The total number of descendants that the element has
 * @property string|null $uriFormat The URI format used to generate this element’s URL
 * @property string|null $url The element’s full URL
 * @property-write int|null $revisionCreatorId revision creator ID to be saved
 * @property-write string|null $revisionNotes revision notes to be saved
 * @author Pixel & Tonic, Inc. <support@pixelandtonic.com>
 * @since 3.0.0
 */
abstract class Element extends Component implements ElementInterface
{
    use ElementTrait;

    /**
     * @since 3.3.6
     */
    public const HOMEPAGE_URI = '__home__';

    // Statuses
    // -------------------------------------------------------------------------

    public const STATUS_ENABLED = 'enabled';
    public const STATUS_DISABLED = 'disabled';
    public const STATUS_ARCHIVED = 'archived';

    // Validation scenarios
    // -------------------------------------------------------------------------

    public const SCENARIO_ESSENTIALS = 'essentials';
    public const SCENARIO_LIVE = 'live';

    // Attribute/Field Statuses
    // -------------------------------------------------------------------------

    public const ATTR_STATUS_MODIFIED = 'modified';
    public const ATTR_STATUS_OUTDATED = 'outdated';

    // Events
    // -------------------------------------------------------------------------

    /**
     * @event RegisterElementSourcesEvent The event that is triggered when registering the available sources for the element type.
     */
    public const EVENT_REGISTER_SOURCES = 'registerSources';

    /**
     * @event RegisterElementFieldLayoutsEvent The event that is triggered when registering all of the field layouts
     * associated with elements from a given source.
     * @see fieldLayouts()
     * @since 3.5.0
     */
    public const EVENT_REGISTER_FIELD_LAYOUTS = 'registerFieldLayouts';

    /**
     * @event RegisterElementActionsEvent The event that is triggered when registering the available actions for the element type.
     */
    public const EVENT_REGISTER_ACTIONS = 'registerActions';

    /**
     * @event RegisterElementExportersEvent The event that is triggered when registering the available exporters for the element type.
     * @since 3.4.0
     */
    public const EVENT_REGISTER_EXPORTERS = 'registerExporters';

    /**
     * @event RegisterElementSearchableAttributesEvent The event that is triggered when registering the searchable attributes for the element type.
     */
    public const EVENT_REGISTER_SEARCHABLE_ATTRIBUTES = 'registerSearchableAttributes';

    /**
     * @event RegisterElementSortOptionsEvent The event that is triggered when registering the sort options for the element type.
     */
    public const EVENT_REGISTER_SORT_OPTIONS = 'registerSortOptions';

    /**
     * @event RegisterElementTableAttributesEvent The event that is triggered when registering the table attributes for the element type.
     */
    public const EVENT_REGISTER_TABLE_ATTRIBUTES = 'registerTableAttributes';

    /**
     * @event RegisterElementTableAttributesEvent The event that is triggered when registering the table attributes for the element type.
     */
    public const EVENT_REGISTER_DEFAULT_TABLE_ATTRIBUTES = 'registerDefaultTableAttributes';

    /**
     * @event ElementIndexTableAttributeEvent The event that is triggered when preparing an element query for an element index, for each
     * attribute present in the table.
     *
     * Paired with [[EVENT_REGISTER_TABLE_ATTRIBUTES]] and [[EVENT_SET_TABLE_ATTRIBUTE_HTML]], this allows optimization of queries on element indexes.
     *
     * ```php
     * use craft\base\Element;
     * use craft\elements\Entry;
     * use craft\events\PrepareElementQueryForTableAttributeEvent;
     * use craft\events\RegisterElementTableAttributesEvent;
     * use craft\events\SetElementTableAttributeHtmlEvent;
     * use craft\helpers\Cp;
     * use yii\base\Event;
     *
     * Event::on(
     *     Entry::class,
     *     Element::EVENT_REGISTER_TABLE_ATTRIBUTES,
     *     function(RegisterElementTableAttributesEvent $e) {
     *         $e->attributes[] = 'authorExpertise';
     *     }
     * );
     *
     * Event::on(
     *     Entry::class,
     *     Element::EVENT_PREP_QUERY_FOR_TABLE_ATTRIBUTE,
     *     function(PrepareElementQueryForTableAttributeEvent $e) {
     *         $query = $e->query;
     *         $attr = $e->attribute;
     *
     *         if ($attr === 'authorExpertise') {
     *             $query->andWith(['author.areasOfExpertiseCategoryField']);
     *         }
     *     }
     * );
     *
     * Event::on(
     *     Entry::class,
     *     Element::EVENT_SET_TABLE_ATTRIBUTE_HTML,
     *     function(SetElementTableAttributeHtmlEvent $e) {
     *         $attribute = $e->attribute;
     *
     *         if ($attribute !== 'authorExpertise') {
     *             return;
     *         }
     *
     *         // The field data is eager-loaded!
     *         $author = $e->sender->getAuthor();
     *         $categories = $author->areasOfExpertiseCategoryField;
     *
     *         $e->html = Cp::elementPreviewHtml($categories);
     *     }
     * );
     * ```
     *
     * @since 3.7.14
     */
    public const EVENT_PREP_QUERY_FOR_TABLE_ATTRIBUTE = 'prepQueryForTableAttribute';

    /**
     * @event DefineEagerLoadingMapEvent The event that is triggered when defining an eager-loading map.
     *
     * ```php
     * use craft\base\Element;
     * use craft\db\Query;
     * use craft\elements\Entry;
     * use craft\events\DefineEagerLoadingMapEvent;
     * use craft\helpers\ArrayHelper;
     * use yii\base\Event;
     *
     * // Add support for `with(['bookClub'])` to entries
     * Event::on(
     *     Entry::class,
     *     Element::EVENT_DEFINE_EAGER_LOADING_MAP,
     *     function(DefineEagerLoadingMapEvent $e) {
     *         if ($e->handle === 'bookClub') {
     *             $bookEntryIds = ArrayHelper::getColumn($e->elements, 'id');
     *             $e->elementType = \my\plugin\BookClub::class,
     *             $e->map = (new Query)
     *                 ->select(['source' => 'bookId', 'target' => 'clubId'])
     *                 ->from('{{%bookclub_books}}')
     *                 ->where(['bookId' => $bookEntryIds])
     *                 ->all();
     *             $e->handled = true;
     *         }
     *     }
     * );
     * ```
     *
     * @since 3.1.0
     */
    public const EVENT_DEFINE_EAGER_LOADING_MAP = 'defineEagerLoadingMap';

    /**
     * @event SetEagerLoadedElementsEvent The event that is triggered when setting eager-loaded elements.
     *
     * Set [[Event::$handled]] to `true` to prevent the elements from getting stored to the private
     * `$_eagerLoadedElements` array.
     *
     * @since 3.5.0
     */
    public const EVENT_SET_EAGER_LOADED_ELEMENTS = 'setEagerLoadedElements';

    /**
     * @event RegisterPreviewTargetsEvent The event that is triggered when registering the element’s preview targets.
     * @since 3.2.0
     */
    public const EVENT_REGISTER_PREVIEW_TARGETS = 'registerPreviewTargets';

    /**
     * @event SetElementTableAttributeHtmlEvent The event that is triggered when defining the HTML to represent a table attribute.
     */
    public const EVENT_SET_TABLE_ATTRIBUTE_HTML = 'setTableAttributeHtml';

    /**
     * @event RegisterElementHtmlAttributesEvent The event that is triggered when registering the HTML attributes that should be included in the element’s DOM representation in the control panel.
     */
    public const EVENT_REGISTER_HTML_ATTRIBUTES = 'registerHtmlAttributes';

    /**
     * @event DefineHtmlEvent The event that is triggered when defining additional buttons that should be shown at the top of the element’s edit page.
     * @see getAdditionalButtons()
     * @since 4.0.0
     */
    public const EVENT_DEFINE_ADDITIONAL_BUTTONS = 'defineAdditionalButtons';

    /**
     * @event DefineHtmlEvent The event that is triggered when defining the HTML for the editor sidebar.
     * @see getSidebarHtml()
     * @since 3.7.0
     */
    public const EVENT_DEFINE_SIDEBAR_HTML = 'defineSidebarHtml';

    /**
     * @event DefineHtmlEvent The event that is triggered when defining the HTML for meta fields within the editor sidebar.
     * @see metaFieldsHtml()
     * @since 3.7.0
     */
    public const EVENT_DEFINE_META_FIELDS_HTML = 'defineMetaFieldsHtml';

    /**
     * @event DefineMetadataEvent The event that is triggered when defining the element’s metadata info.
     * @see getMetadata()
     * @since 3.7.0
     */
    public const EVENT_DEFINE_METADATA = 'defineMetadata';

    /**
     * @event AuthorizationCheckEvent The event that is triggered when determining whether a user is authorized to view the element’s edit page.
     *
     * To authorize the user, set [[AuthorizationCheckEvent::$authorized]] to `true`.
     *
     * ```php
     * Event::on(
     *     Entry::class,
     *     Element::EVENT_AUTHORIZE_VIEW,
     *     function(AuthorizationCheckEvent $event) {
     *         $event->authorized = true;
     *     }
     * );
     * ```
     *
     * @see canView()
     * @since 4.0.0
     * @deprecated in 4.3.0. [[\craft\services\Elements::EVENT_AUTHORIZE_VIEW]] should be used instead.
     */
    public const EVENT_AUTHORIZE_VIEW = 'authorizeView';

    /**
     * @event AuthorizationCheckEvent The event that is triggered when determining whether a user is authorized to save the element in its current state.
     *
     * To authorize the user, set [[AuthorizationCheckEvent::$authorized]] to `true`.
     *
     * ```php
     * Event::on(
     *     Entry::class,
     *     Element::EVENT_AUTHORIZE_SAVE,
     *     function(AuthorizationCheckEvent $event) {
     *         $event->authorized = true;
     *     }
     * );
     * ```
     *
     * @see canSave()
     * @since 4.0.0
     * @deprecated in 4.3.0. [[\craft\services\Elements::EVENT_AUTHORIZE_SAVE]] should be used instead.
     */
    public const EVENT_AUTHORIZE_SAVE = 'authorizeSave';

    /**
     * @event AuthorizationCheckEvent The event that is triggered when determining whether a user is authorized to create drafts for the element.
     *
     * To authorize the user, set [[AuthorizationCheckEvent::$authorized]] to `true`.
     *
     * ```php
     * Event::on(
     *     Entry::class,
     *     Element::EVENT_AUTHORIZE_CREATE_DRAFTS,
     *     function(AuthorizationCheckEvent $event) {
     *         $event->authorized = true;
     *     }
     * );
     * ```
     *
     * @see canCreateDrafts()
     * @since 4.0.0
     * @deprecated in 4.3.0. [[\craft\services\Elements::EVENT_AUTHORIZE_CREATE_DRAFTS]] should be used instead.
     */
    public const EVENT_AUTHORIZE_CREATE_DRAFTS = 'authorizeCreateDrafts';

    /**
     * @event AuthorizationCheckEvent The event that is triggered when determining whether a user is authorized to duplicate the element.
     *
     * To authorize the user, set [[AuthorizationCheckEvent::$authorized]] to `true`.
     *
     * ```php
     * Event::on(
     *     Entry::class,
     *     Element::EVENT_AUTHORIZE_DUPLICATE,
     *     function(AuthorizationCheckEvent $event) {
     *         $event->authorized = true;
     *     }
     * );
     * ```
     *
     * @see canDuplicate()
     * @since 4.0.0
     * @deprecated in 4.3.0. [[\craft\services\Elements::EVENT_AUTHORIZE_DUPLICATE]] should be used instead.
     */
    public const EVENT_AUTHORIZE_DUPLICATE = 'authorizeDuplicate';

    /**
     * @event AuthorizationCheckEvent The event that is triggered when determining whether a user is authorized to delete the element.
     *
     * To authorize the user, set [[AuthorizationCheckEvent::$authorized]] to `true`.
     *
     * ```php
     * Event::on(
     *     Entry::class,
     *     Element::EVENT_AUTHORIZE_DELETE,
     *     function(AuthorizationCheckEvent $event) {
     *         $event->authorized = true;
     *     }
     * );
     * ```
     *
     * @see canDelete()
     * @since 4.0.0
     * @deprecated in 4.3.0. [[\craft\services\Elements::EVENT_AUTHORIZE_DELETE]] should be used instead.
     */
    public const EVENT_AUTHORIZE_DELETE = 'authorizeDelete';

    /**
     * @event AuthorizationCheckEvent The event that is triggered when determining whether a user is authorized to delete the element for its current site.
     *
     * To authorize the user, set [[AuthorizationCheckEvent::$authorized]] to `true`.
     *
     * ```php
     * Event::on(
     *     Entry::class,
     *     Element::EVENT_AUTHORIZE_DELETE_FOR_SITE,
     *     function(AuthorizationCheckEvent $event) {
     *         $event->authorized = true;
     *     }
     * );
     * ```
     *
     * @see canDeleteForSite()
     * @since 4.0.0
     * @deprecated in 4.3.0. [[\craft\services\Elements::EVENT_AUTHORIZE_DELETE_FOR_SITE]] should be used instead.
     */
    public const EVENT_AUTHORIZE_DELETE_FOR_SITE = 'authorizeDeleteForSite';

    /**
     * @event SetElementRouteEvent The event that is triggered when defining the route that should be used when this element’s URL is requested.
     *
     * Set [[Event::$handled]] to `true` to explicitly tell the element that a route has been set (even if you’re
     * setting it to `null`).
     *
     * ```php
     * Event::on(craft\elements\Entry::class, craft\base\Element::EVENT_SET_ROUTE, function(craft\events\SetElementRouteEvent $e) {
     *     // @var craft\elements\Entry $entry
     *     $entry = $e->sender;
     *
     *     if ($entry->uri === 'pricing') {
     *         $e->route = 'module/pricing/index';
     *
     *         // Explicitly tell the element that a route has been set,
     *         // and prevent other event handlers from running, and tell
     *         $e->handled = true;
     *     }
     * });
     * ```
     */
    public const EVENT_SET_ROUTE = 'setRoute';

    /**
     * @event DefineValueEvent The event that is triggered when defining the cache tags that should be cleared when
     * this element is saved.
     * @see getCacheTags()
     * @since 4.1.0
     */
    public const EVENT_DEFINE_CACHE_TAGS = 'defineCacheTags';

    /**
     * @event DefineAttributeKeywordsEvent The event that is triggered when defining the search keywords for an
     * element attribute.
     *
     * Note that you _must_ set [[Event::$handled]] to `true` if you want the element to accept your custom
     * [[DefineAttributeKeywordsEvent::$keywords|$keywords]] value.
     *
     * ```php
     * Event::on(
     *     craft\elements\Entry::class,
     *     craft\base\Element::EVENT_DEFINE_KEYWORDS,
     *     function(craft\events\DefineAttributeKeywordsEvent $e
     * ) {
     *     // @var craft\elements\Entry $entry
     *     $entry = $e->sender;
     *
     *     // Prevent entry titles in the Parts section from getting search keywords
     *     if ($entry->section->handle === 'parts' && $e->attribute === 'title') {
     *         $e->keywords = '';
     *         $e->handled = true;
     *     }
     * });
     * ```
     *
     * @since 3.5.0
     */
    public const EVENT_DEFINE_KEYWORDS = 'defineKeywords';

    /**
     * @event DefineUrlEvent The event that is triggered when defining the element’s URL.
     *
     * ```php
     * use craft\base\Element;
     * use craft\elements\Entry;
     * use craft\events\DefineUrlEvent;
     * use craft\helpers\UrlHelper;
     * use yii\base\Event;
     *
     * Event::on(
     *     Entry::class,
     *     Element::EVENT_DEFINE_URL,
     *     function(DefineUrlEvent $e
     * ) {
     *     // @var Entry $entry
     *     $entry = $e->sender;
     *
     *     // Add a custom query string param to the URL
     *     if ($event->value !== null) {
     *         $event->url = UrlHelper::urlWithParams($event->url, [
     *             'foo' => 'bar',
     *         ]);
     *     }
     * });
     * ```
     *
     * @since 4.3.0
     * @see getUrl()
     */
    public const EVENT_DEFINE_URL = 'defineUrl';

    /**
     * @event ModelEvent The event that is triggered before the element is saved.
     *
     * You may set [[\yii\base\ModelEvent::$isValid]] to `false` to prevent the element from getting saved.
     *
     * If you want to ignore events for drafts or revisions, call [[\craft\helpers\ElementHelper::isDraftOrRevision()]]
     * from your event handler:
     *
     * ```php
     * use craft\base\Element;
     * use craft\elements\Entry;
     * use craft\events\ModelEvent;
     * use craft\helpers\ElementHelper;
     * use yii\base\Event;
     *
     * Event::on(Entry::class, Element::EVENT_BEFORE_SAVE, function(ModelEvent $e) {
     *     // @var Entry $entry
     *     $entry = $e->sender;
     *
     *     if (ElementHelper::isDraftOrRevision($entry)) {
     *         return;
     *     }
     *
     *     // ...
     * });
     * ```
     */
    public const EVENT_BEFORE_SAVE = 'beforeSave';

    /**
     * @event ModelEvent The event that is triggered after the element is saved.
     *
     * If you want to ignore events for drafts or revisions, call [[\craft\helpers\ElementHelper::isDraftOrRevision()]]
     * from your event handler:
     *
     * ```php
     * use craft\base\Element;
     * use craft\elements\Entry;
     * use craft\events\ModelEvent;
     * use craft\helpers\ElementHelper;
     * use yii\base\Event;
     *
     * Event::on(Entry::class, Element::EVENT_AFTER_SAVE, function(ModelEvent $e) {
     *     // @var Entry $entry
     *     $entry = $e->sender;
     *
     *     if (ElementHelper::isDraftOrRevision($entry)) {
     *         return;
     *     }
     *
     *     // ...
     * });
     * ```
     */
    public const EVENT_AFTER_SAVE = 'afterSave';

    /**
     * @event ModelEvent The event that is triggered after the element is fully saved and propagated to other sites.
     *
     * If you want to ignore events for drafts or revisions, call [[\craft\helpers\ElementHelper::isDraftOrRevision()]]
     * from your event handler:
     *
     * ```php
     * use craft\base\Element;
     * use craft\elements\Entry;
     * use craft\events\ModelEvent;
     * use craft\helpers\ElementHelper;
     * use yii\base\Event;
     *
     * Event::on(Entry::class, Element::EVENT_AFTER_PROPAGATE, function(ModelEvent $e) {
     *     // @var Entry $entry
     *     $entry = $e->sender;
     *
     *     if (ElementHelper::isDraftOrRevision($entry) {
     *         return;
     *     }
     *
     *     // ...
     * });
     * ```
     *
     * @since 3.2.0
     */
    public const EVENT_AFTER_PROPAGATE = 'afterPropagate';

    /**
     * @event ModelEvent The event that is triggered before the element is deleted.
     *
     * You may set [[\yii\base\ModelEvent::$isValid]] to `false` to prevent the element from getting deleted.
     */
    public const EVENT_BEFORE_DELETE = 'beforeDelete';

    /**
     * @event \yii\base\Event The event that is triggered after the element is deleted.
     */
    public const EVENT_AFTER_DELETE = 'afterDelete';

    /**
     * @event ModelEvent The event that is triggered before the element is restored.
     *
     * You may set [[\yii\base\ModelEvent::$isValid]] to `false` to prevent the element from getting restored.
     * @since 3.1.0
     */
    public const EVENT_BEFORE_RESTORE = 'beforeRestore';

    /**
     * @event \yii\base\Event The event that is triggered after the element is restored.
     * @since 3.1.0
     */
    public const EVENT_AFTER_RESTORE = 'afterRestore';

    /**
     * @event ElementStructureEvent The event that is triggered before the element is moved in a structure.
     *
     * You may set [[\yii\base\ModelEvent::$isValid]] to `false` to prevent the element from getting moved.
     */
    public const EVENT_BEFORE_MOVE_IN_STRUCTURE = 'beforeMoveInStructure';

    /**
     * @event ElementStructureEvent The event that is triggered after the element is moved in a structure.
     */
    public const EVENT_AFTER_MOVE_IN_STRUCTURE = 'afterMoveInStructure';

    /**
     * @inheritdoc
     */
    public static function displayName(): string
    {
        return Craft::t('app', 'Element');
    }

    /**
     * @inheritdoc
     */
    public static function lowerDisplayName(): string
    {
        return StringHelper::toLowerCase(static::displayName());
    }

    /**
     * @inheritdoc
     */
    public static function pluralDisplayName(): string
    {
        return Craft::t('app', 'Elements');
    }

    /**
     * @inheritdoc
     */
    public static function pluralLowerDisplayName(): string
    {
        return StringHelper::toLowerCase(static::pluralDisplayName());
    }

    /**
     * @inheritdoc
     */
    public static function refHandle(): ?string
    {
        return null;
    }

    /**
     * @inheritdoc
     */
    public static function trackChanges(): bool
    {
        return false;
    }

    /**
     * @inheritdoc
     */
    public static function hasContent(): bool
    {
        return false;
    }

    /**
     * @inheritdoc
     */
    public static function hasTitles(): bool
    {
        return false;
    }

    /**
     * @inheritdoc
     */
    public static function hasUris(): bool
    {
        return false;
    }

    /**
     * @inheritdoc
     */
    public static function isLocalized(): bool
    {
        return false;
    }

    /**
     * @inheritdoc
     */
    public static function hasStatuses(): bool
    {
        return false;
    }

    /**
     * @inheritdoc
     */
    public static function statuses(): array
    {
        return [
            self::STATUS_ENABLED => Craft::t('app', 'Enabled'),
            self::STATUS_DISABLED => Craft::t('app', 'Disabled'),
        ];
    }

    /**
     * @inheritdoc
     * @return ElementQueryInterface
     */
    public static function find(): ElementQueryInterface
    {
        return new ElementQuery(static::class);
    }

    /**
     * @inheritdoc
     */
    public static function findOne(mixed $criteria = null): ?static
    {
        return static::findByCondition($criteria, true);
    }

    /**
     * @inheritdoc
     */
    public static function findAll(mixed $criteria = null): array
    {
        return static::findByCondition($criteria, false);
    }

    /**
     * @inheritdoc
     */
    public static function createCondition(): ElementConditionInterface
    {
        return Craft::createObject(ElementCondition::class, [static::class]);
    }

    /**
     * @inheritdoc
     */
    public static function sources(string $context): array
    {
        $sources = static::defineSources($context);

        // Give plugins a chance to modify them
        $event = new RegisterElementSourcesEvent([
            'context' => $context,
            'sources' => $sources,
        ]);
        Event::trigger(static::class, self::EVENT_REGISTER_SOURCES, $event);

        return $event->sources;
    }

    /**
     * @inheritdoc
     */
    public static function findSource(string $sourceKey, ?string $context = null): ?array
    {
        $path = explode('/', $sourceKey);
        $sources = static::sources($context);

        while (!empty($path)) {
            $key = array_shift($path);
            $source = null;

            foreach ($sources as $testSource) {
                if (isset($testSource['key']) && $testSource['key'] === $key) {
                    $source = $testSource;
                    break;
                }
            }

            if ($source === null) {
                return null;
            }

            // Is that the end of the path?
            if (empty($path)) {
                // If this is a nested source, set the full path on it so we don't forget it
                if ($source['key'] !== $sourceKey) {
                    $source['keyPath'] = $sourceKey;
                }

                return $source;
            }

            // Prepare for searching nested sources
            $sources = $source['nested'] ?? [];
        }

        return null;
    }

    /**
     * Defines the sources that elements of this type may belong to.
     *
     * @param string $context The context ('index', 'modal', 'field', or 'settings').
     * @return array The sources.
     * @see sources()
     */
    protected static function defineSources(string $context): array
    {
        return [];
    }

    /**
     * @inheritdoc
     * @since 3.5.0
     */
    public static function fieldLayouts(string $source): array
    {
        $fieldLayouts = static::defineFieldLayouts($source);

        // Give plugins a chance to modify them
        $event = new RegisterElementFieldLayoutsEvent([
            'source' => $source,
            'fieldLayouts' => $fieldLayouts,
        ]);
        Event::trigger(static::class, self::EVENT_REGISTER_FIELD_LAYOUTS, $event);

        return $event->fieldLayouts;
    }

    /**
     * Defines the field layouts associated with elements for a given source.
     *
     * @param string $source The selected source’s key, if any
     * @return FieldLayout[] The associated field layouts
     * @see fieldLayouts()
     * @since 3.5.0
     */
    protected static function defineFieldLayouts(string $source): array
    {
        // Default to all of the field layouts associated with this element type
        return Craft::$app->getFields()->getLayoutsByType(static::class);
    }

    /**
     * @inheritdoc
     */
    public static function actions(string $source): array
    {
        $actions = Collection::make(static::defineActions($source));

        $hasActionType = fn(string $type) => $actions->contains(
            fn($action) => (
                $action === $type ||
                $action instanceof $type ||
                is_subclass_of($action, $type) ||
                (
                    is_array($action) &&
                    isset($action['type']) &&
                    ($action['type'] === $type || is_subclass_of($action['type'], $type))
                )
            )
        );

        // Prepend Edit?
        if (!$hasActionType(Edit::class)) {
            $actions->prepend([
                'type' => Edit::class,
                'label' => Craft::t('app', 'Edit {type}', [
                    'type' => static::lowerDisplayName(),
                ]),
            ]);
        }

        // Prepend View?
        if (static::hasUris() && !$hasActionType(View::class)) {
            $actions->prepend([
                'type' => View::class,
                'label' => Craft::t('app', 'View {type}', [
                    'type' => static::lowerDisplayName(),
                ]),
            ]);
        }

        // Prepend Set Status?
        if (static::includeSetStatusAction() && !$hasActionType(SetStatus::class)) {
            $actions->prepend(SetStatus::class);
        }

        // Append Delete?
        if (!$hasActionType(DeleteActionInterface::class)) {
            $actions->push(Delete::class);
        }

        // Give plugins a chance to modify them
        $event = new RegisterElementActionsEvent([
            'source' => $source,
            'actions' => $actions->all(),
        ]);
        Event::trigger(static::class, self::EVENT_REGISTER_ACTIONS, $event);

        return $event->actions;
    }

    /**
     * Returns whether the Set Status action should be included in [[actions()]] automatically.
     *
     * @return bool
     * @since 4.3.2
     */
    protected static function includeSetStatusAction(): bool
    {
        return false;
    }

    /**
     * Defines the available element actions for a given source.
     *
     * @param string $source The selected source’s key, if any.
     * @return array The available element actions.
     * @see actions()
     */
    protected static function defineActions(string $source): array
    {
        return [];
    }

    /**
     * @inheritdoc
     */
    public static function exporters(string $source): array
    {
        $exporters = static::defineExporters($source);

        // Give plugins a chance to modify them
        $event = new RegisterElementExportersEvent([
            'source' => $source,
            'exporters' => $exporters,
        ]);
        Event::trigger(static::class, self::EVENT_REGISTER_EXPORTERS, $event);

        return $event->exporters;
    }

    /**
     * Defines the available element exporters for a given source.
     *
     * @param string $source The selected source’s key
     * @return array The available element exporters
     * @see exporters()
     * @since 3.4.0
     */
    protected static function defineExporters(string $source): array
    {
        return [
            Raw::class,
            Expanded::class,
        ];
    }

    /**
     * @inheritdoc
     */
    public static function searchableAttributes(): array
    {
        $attributes = static::defineSearchableAttributes();

        // Give plugins a chance to modify them
        $event = new RegisterElementSearchableAttributesEvent([
            'attributes' => $attributes,
        ]);
        Event::trigger(static::class, self::EVENT_REGISTER_SEARCHABLE_ATTRIBUTES, $event);

        return $event->attributes;
    }

    /**
     * Defines which element attributes should be searchable.
     *
     * @return string[] The element attributes that should be searchable
     * @see searchableAttributes()
     */
    protected static function defineSearchableAttributes(): array
    {
        return [];
    }

    // Element index methods
    // -------------------------------------------------------------------------

    /**
     * @inheritdoc
     */
    public static function indexHtml(ElementQueryInterface $elementQuery, ?array $disabledElementIds, array $viewState, ?string $sourceKey, ?string $context, bool $includeContainer, bool $showCheckboxes): string
    {
        $variables = [
            'viewMode' => $viewState['mode'],
            'context' => $context,
            'disabledElementIds' => $disabledElementIds,
            'collapsedElementIds' => Craft::$app->getRequest()->getParam('collapsedElementIds'),
            'showCheckboxes' => $showCheckboxes,
            'tableName' => static::pluralDisplayName(),
        ];

        $db = Craft::$app->getDb();

        if (!empty($viewState['order'])) {
            // Special case for sorting by structure
<<<<<<< HEAD
            if ($viewState['order'] === 'structure') {
                $source = ElementHelper::findSource(static::class, $sourceKey, $context);
=======
            if (isset($viewState['order']) && $viewState['order'] === 'structure') {
                $source = static::findSource($sourceKey, $context);
>>>>>>> b8122b9d

                if (isset($source['structureId'])) {
                    $elementQuery->orderBy(['lft' => SORT_ASC]);
                    $variables['structure'] = Craft::$app->getStructures()->getStructureById($source['structureId']);

                    // Are they allowed to make changes to this structure?
                    if ($context === 'index' && $variables['structure'] && !empty($source['structureEditable'])) {
                        $variables['structureEditable'] = true;

                        // Let StructuresController know that this user can make changes to the structure
                        Craft::$app->getSession()->authorize('editStructure:' . $variables['structure']->id);
                    }
                } else {
                    unset($viewState['order']);
                }
            } elseif ($orderBy = self::_indexOrderBy($sourceKey, $viewState['order'], $viewState['sort'] ?? 'asc', $db)) {
                $elementQuery->orderBy($orderBy);

                if ((!is_array($orderBy) || !isset($orderBy['score'])) && !empty($viewState['orderHistory'])) {
                    foreach ($viewState['orderHistory'] as $order) {
                        if ($order[0] && $orderBy = self::_indexOrderBy($sourceKey, $order[0], $order[1], $db)) {
                            $elementQuery->addOrderBy($orderBy);
                        } else {
                            break;
                        }
                    }
                }
            }
        }

        if ($viewState['mode'] === 'table') {
            // Get the table columns
            $variables['attributes'] = Craft::$app->getElementSources()->getTableAttributes(
                static::class,
                $sourceKey,
                $viewState['tableColumns'] ?? null
            );

            // Give each attribute a chance to modify the criteria
            foreach ($variables['attributes'] as $attribute) {
                $event = new ElementIndexTableAttributeEvent([
                    'query' => $elementQuery,
                    'attribute' => $attribute[0],
                ]);

                Event::trigger(static::class, self::EVENT_PREP_QUERY_FOR_TABLE_ATTRIBUTE, $event);

                if (!$event->handled) {
                    static::prepElementQueryForTableAttribute($elementQuery, $attribute[0]);
                }
            }
        }

        // Only cache if there's no search term
        if (!$elementQuery->search) {
            $elementQuery->cache();
        }

<<<<<<< HEAD
        $variables['elements'] = $elementQuery->all($db);
=======
        $variables['elements'] = static::indexElements($elementQuery, $sourceKey);
>>>>>>> b8122b9d

        $template = '_elements/' . $viewState['mode'] . 'view/' . ($includeContainer ? 'container' : 'elements');

        return Craft::$app->getView()->renderTemplate($template, $variables);
    }

    /**
     * Prepares an element query for an element index that includes a given table attribute.
     *
     * @param ElementQueryInterface $elementQuery
     * @param string $attribute
     */
    protected static function prepElementQueryForTableAttribute(ElementQueryInterface $elementQuery, string $attribute): void
    {
        /** @var ElementQuery $elementQuery */
        // Is this a custom field?
        if (preg_match('/^field:(.+)/', $attribute, $matches)) {
            $fieldUid = $matches[1];
            Craft::$app->getFields()->getFieldByUid($fieldUid)?->modifyElementIndexQuery($elementQuery);
        }
    }

    /**
     * Returns the resulting elements for an element index.
     *
     * @param ElementQueryInterface $elementQuery
     * @param string|null $sourceKey
     * @return ElementInterface[]
     * @since 3.8.0
     */
    protected static function indexElements(ElementQueryInterface $elementQuery, ?string $sourceKey): array
    {
        return $elementQuery->all();
    }

    /**
     * @inheritdoc
     */
    public static function indexElementCount(ElementQueryInterface $elementQuery, ?string $sourceKey): int
    {
        return (int)$elementQuery
            ->select(new Expression('1'))
            ->count();
    }

    /**
     * @inheritdoc
     */
    public static function sortOptions(): array
    {
        $sortOptions = static::defineSortOptions();

        // Give plugins a chance to modify them
        $event = new RegisterElementSortOptionsEvent([
            'sortOptions' => $sortOptions,
        ]);
        Event::trigger(static::class, self::EVENT_REGISTER_SORT_OPTIONS, $event);

        return $event->sortOptions;
    }

    /**
     * Returns the sort options for the element type.
     *
     * @return array The attributes that elements can be sorted by
     * @see sortOptions()
     */
    protected static function defineSortOptions(): array
    {
        // Default to the available table attributes
        $tableAttributes = Craft::$app->getElementSources()->getAvailableTableAttributes(static::class);
        $sortOptions = [];

        foreach ($tableAttributes as $key => $labelInfo) {
            $sortOptions[$key] = $labelInfo['label'];
        }

        return $sortOptions;
    }

    /**
     * @inheritdoc
     */
    public static function tableAttributes(): array
    {
        $tableAttributes = static::defineTableAttributes();

        // Give plugins a chance to modify them
        $event = new RegisterElementTableAttributesEvent([
            'tableAttributes' => $tableAttributes,
        ]);
        Event::trigger(static::class, self::EVENT_REGISTER_TABLE_ATTRIBUTES, $event);

        return $event->tableAttributes;
    }

    /**
     * Defines all of the available columns that can be shown in table views.
     *
     * @return array The table attributes.
     * @see tableAttributes()
     */
    protected static function defineTableAttributes(): array
    {
        return [];
    }

    /**
     * @inheritdoc
     */
    public static function defaultTableAttributes(string $source): array
    {
        $tableAttributes = static::defineDefaultTableAttributes($source);

        // Give plugins a chance to modify them
        $event = new RegisterElementDefaultTableAttributesEvent([
            'source' => $source,
            'tableAttributes' => $tableAttributes,
        ]);
        Event::trigger(static::class, self::EVENT_REGISTER_DEFAULT_TABLE_ATTRIBUTES, $event);

        return $event->tableAttributes;
    }

    /**
     * Returns the list of table attribute keys that should be shown by default.
     *
     * @param string $source The selected source’s key
     * @return string[] The table attributes.
     * @see defaultTableAttributes()
     * @see tableAttributes()
     */
    protected static function defineDefaultTableAttributes(string $source): array
    {
        // Return all of them by default
        $availableTableAttributes = static::tableAttributes();

        return array_keys($availableTableAttributes);
    }

    // Methods for customizing element queries
    // -------------------------------------------------------------------------

    /**
     * @inheritdoc
     */
    public static function eagerLoadingMap(array $sourceElements, string $handle): array|null|false
    {
        switch ($handle) {
            case 'descendants':
            case 'children':
                return self::_mapDescendants($sourceElements, $handle === 'children');
            case 'ancestors':
            case 'parent':
                return self::_mapAncestors($sourceElements, $handle === 'parent');
            case 'localized':
                return self::_mapLocalized($sourceElements);
            case 'currentRevision':
                return self::_mapCurrentRevisions($sourceElements);
            case 'drafts':
                return self::_mapDrafts($sourceElements);
            case 'revisions':
                return self::_mapRevisions($sourceElements);
            case 'draftCreator':
                return self::_mapDraftCreators($sourceElements);
            case 'revisionCreator':
                return self::_mapRevisionCreators($sourceElements);
        }

        // Is $handle a custom field handle?
        // (Leave it up to the extended class to set the field context, if it shouldn't be 'global')
        $field = Craft::$app->getFields()->getFieldByHandle($handle);
        if ($field && $field instanceof EagerLoadingFieldInterface) {
            return $field->getEagerLoadingMap($sourceElements);
        }

        // Give plugins a chance to provide custom mappings
        $event = new DefineEagerLoadingMapEvent([
            'sourceElements' => $sourceElements,
            'handle' => $handle,
        ]);
        Event::trigger(static::class, self::EVENT_DEFINE_EAGER_LOADING_MAP, $event);
        if ($event->elementType !== null) {
            return [
                'elementType' => $event->elementType,
                'map' => $event->map,
                'criteria' => $event->criteria,
            ];
        }

        return false;
    }

    /**
     * Returns an eager-loading map for the source elements’ descendants.
     *
     * @param ElementInterface[] $sourceElements An array of the source elements
     * @param bool $children Whether only direct children should be included
     * @return array|null The eager-loading element ID mappings, or null if the result should be ignored
     */
    private static function _mapDescendants(array $sourceElements, bool $children): ?array
    {
        // Get the source element IDs
        $sourceElementIds = ArrayHelper::getColumn($sourceElements, 'id');

        // Get the structure data for these elements
        $selectColumns = ['structureId', 'elementId', 'lft', 'rgt'];

        if ($children) {
            $selectColumns[] = 'level';
        }

        $elementStructureData = (new Query())
            ->select($selectColumns)
            ->from([Table::STRUCTUREELEMENTS])
            ->where(['elementId' => $sourceElementIds])
            ->all();

        if (empty($elementStructureData)) {
            return null;
        }

        // Build the descendant condition & params
        $condition = ['or'];

        foreach ($elementStructureData as $elementStructureDatum) {
            $thisElementCondition = [
                'and',
                ['structureId' => $elementStructureDatum['structureId']],
                ['>', 'lft', $elementStructureDatum['lft']],
                ['<', 'rgt', $elementStructureDatum['rgt']],
            ];

            if ($children) {
                $thisElementCondition[] = ['level' => $elementStructureDatum['level'] + 1];
            }

            $condition[] = $thisElementCondition;
        }

        // Fetch the descendant data
        $descendantStructureQuery = (new Query())
            ->select(['structureId', 'lft', 'rgt', 'elementId'])
            ->from([Table::STRUCTUREELEMENTS])
            ->where($condition)
            ->orderBy(['lft' => SORT_ASC]);

        if ($children) {
            $descendantStructureQuery->addSelect('level');
        }

        $descendantStructureData = $descendantStructureQuery->all();

        // Map the elements to their descendants
        $map = [];
        foreach ($elementStructureData as $elementStructureDatum) {
            foreach ($descendantStructureData as $descendantStructureDatum) {
                if (
                    $descendantStructureDatum['structureId'] === $elementStructureDatum['structureId'] &&
                    $descendantStructureDatum['lft'] > $elementStructureDatum['lft'] &&
                    $descendantStructureDatum['rgt'] < $elementStructureDatum['rgt'] &&
                    (!$children || $descendantStructureDatum['level'] == $elementStructureDatum['level'] + 1)
                ) {
                    if ($descendantStructureDatum['elementId']) {
                        $map[] = [
                            'source' => $elementStructureDatum['elementId'],
                            'target' => $descendantStructureDatum['elementId'],
                        ];
                    }
                }
            }
        }

        return [
            'elementType' => static::class,
            'map' => $map,
        ];
    }

    /**
     * Returns an eager-loading map for the source elements’ ancestors.
     *
     * @param ElementInterface[] $sourceElements An array of the source elements
     * @param bool $parents Whether only direct parents should be included
     * @return array|null The eager-loading element ID mappings, or null if the result should be ignored
     */
    private static function _mapAncestors(array $sourceElements, bool $parents): ?array
    {
        // Get the source element IDs
        $sourceElementIds = ArrayHelper::getColumn($sourceElements, 'id');

        // Get the structure data for these elements
        $selectColumns = ['structureId', 'elementId', 'lft', 'rgt'];

        if ($parents) {
            $selectColumns[] = 'level';
        }

        $elementStructureData = (new Query())
            ->select($selectColumns)
            ->from([Table::STRUCTUREELEMENTS])
            ->where(['elementId' => $sourceElementIds])
            ->all();

        if (empty($elementStructureData)) {
            return null;
        }

        // Build the ancestor condition & params
        $condition = ['or'];

        foreach ($elementStructureData as $elementStructureDatum) {
            $thisElementCondition = [
                'and',
                ['structureId' => $elementStructureDatum['structureId']],
                ['<', 'lft', $elementStructureDatum['lft']],
                ['>', 'rgt', $elementStructureDatum['rgt']],
            ];

            if ($parents) {
                $thisElementCondition[] = ['level' => $elementStructureDatum['level'] - 1];
            }

            $condition[] = $thisElementCondition;
        }

        // Fetch the ancestor data
        $ancestorStructureQuery = (new Query())
            ->select(['structureId', 'lft', 'rgt', 'elementId'])
            ->from([Table::STRUCTUREELEMENTS])
            ->where($condition)
            ->orderBy(['lft' => SORT_ASC]);

        if ($parents) {
            $ancestorStructureQuery->addSelect('level');
        }

        $ancestorStructureData = $ancestorStructureQuery->all();

        // Map the elements to their ancestors
        $map = [];
        foreach ($elementStructureData as $elementStructureDatum) {
            foreach ($ancestorStructureData as $ancestorStructureDatum) {
                if (
                    $ancestorStructureDatum['structureId'] === $elementStructureDatum['structureId'] &&
                    $ancestorStructureDatum['lft'] < $elementStructureDatum['lft'] &&
                    $ancestorStructureDatum['rgt'] > $elementStructureDatum['rgt'] &&
                    (!$parents || $ancestorStructureDatum['level'] == $elementStructureDatum['level'] - 1)
                ) {
                    if ($ancestorStructureDatum['elementId']) {
                        $map[] = [
                            'source' => $elementStructureDatum['elementId'],
                            'target' => $ancestorStructureDatum['elementId'],
                        ];
                    }

                    // If we're just fetching the parents, then we're done with this element
                    if ($parents) {
                        break;
                    }
                }
            }
        }

        return [
            'elementType' => static::class,
            'map' => $map,
        ];
    }

    /**
     * Returns an eager-loading map for the source elements in other locales.
     *
     * @param ElementInterface[] $sourceElements An array of the source elements
     * @return array The eager-loading element ID mappings
     */
    private static function _mapLocalized(array $sourceElements): array
    {
        $sourceSiteId = $sourceElements[0]->siteId;
        $otherSiteIds = [];
        foreach (Craft::$app->getSites()->getAllSites() as $site) {
            if ($site->id != $sourceSiteId) {
                $otherSiteIds[] = $site->id;
            }
        }

        // Map the source elements to themselves
        $map = [];
        if (!empty($otherSiteIds)) {
            foreach ($sourceElements as $element) {
                $map[] = [
                    'source' => $element->id,
                    'target' => $element->id,
                ];
            }
        }

        return [
            'elementType' => static::class,
            'map' => $map,
            'criteria' => [
                'siteId' => $otherSiteIds,
            ],
        ];
    }

    /**
     * Returns an eager-loading map for the source elements’ current revisions.
     *
     * @param ElementInterface[] $sourceElements An array of the source elements
     * @return array The eager-loading element ID mappings
     */
    private static function _mapCurrentRevisions(array $sourceElements): array
    {
        // Get the source element IDs
        $sourceElementIds = ArrayHelper::getColumn($sourceElements, 'id');

        $map = (new Query())
            ->select([
                'source' => 'se.id',
                'target' => 're.id',
            ])
            ->from(['re' => Table::ELEMENTS])
            ->innerJoin(['r' => Table::REVISIONS], '[[r.id]] = [[re.revisionId]]')
            ->innerJoin(['se' => Table::ELEMENTS], '[[se.id]] = [[r.canonicalId]]')
            ->where('[[re.dateCreated]] = [[se.dateUpdated]]')
            ->andWhere(['se.id' => $sourceElementIds])
            ->all();

        return [
            'elementType' => static::class,
            'map' => $map,
            'criteria' => ['revisions' => true],
        ];
    }

    /**
     * Returns an eager-loading map for the source elements’ current drafts.
     *
     * @param ElementInterface[] $sourceElements An array of the source elements
     * @return array The eager-loading element ID mappings
     */
    private static function _mapDrafts(array $sourceElements): array
    {
        // Get the source element IDs
        $sourceElementIds = ArrayHelper::getColumn($sourceElements, 'id');

        $map = (new Query())
            ->select([
                'source' => 'd.canonicalId',
                'target' => 'e.id',
            ])
            ->from(['d' => Table::DRAFTS])
            ->innerJoin(['e' => Table::ELEMENTS], '[[e.draftId]] = [[d.id]]')
            ->where(['d.canonicalId' => $sourceElementIds])
            ->all();

        return [
            'elementType' => static::class,
            'map' => $map,
            'criteria' => ['drafts' => true],
        ];
    }

    /**
     * Returns an eager-loading map for the source elements’ current revisions.
     *
     * @param ElementInterface[] $sourceElements An array of the source elements
     * @return array The eager-loading element ID mappings
     */
    private static function _mapRevisions(array $sourceElements): array
    {
        // Get the source element IDs
        $sourceElementIds = ArrayHelper::getColumn($sourceElements, 'id');

        $map = (new Query())
            ->select([
                'source' => 'r.canonicalId',
                'target' => 'e.id',
            ])
            ->from(['r' => Table::REVISIONS])
            ->innerJoin(['e' => Table::ELEMENTS], '[[e.revisionId]] = [[r.id]]')
            ->where(['r.canonicalId' => $sourceElementIds])
            ->all();

        return [
            'elementType' => static::class,
            'map' => $map,
            'criteria' => ['revisions' => true],
        ];
    }

    /**
     * Returns an eager-loading map for the source elements’ draft creators.
     *
     * @param ElementInterface[] $sourceElements An array of the source elements
     * @return array The eager-loading element ID mappings
     */
    private static function _mapDraftCreators(array $sourceElements): array
    {
        // Get the source element IDs
        $sourceElementIds = ArrayHelper::getColumn($sourceElements, 'id');

        $map = (new Query())
            ->select([
                'source' => 'e.id',
                'target' => 'd.creatorId',
            ])
            ->from(['e' => Table::ELEMENTS])
            ->innerJoin(['d' => Table::DRAFTS], '[[d.id]] = [[e.draftId]]')
            ->where(['e.id' => $sourceElementIds])
            ->andWhere(['not', ['d.creatorId' => null]])
            ->all();

        return [
            'elementType' => User::class,
            'map' => $map,
        ];
    }

    /**
     * Returns an eager-loading map for the source elements’ revision creators.
     *
     * @param ElementInterface[] $sourceElements An array of the source elements
     * @return array The eager-loading element ID mappings
     */
    private static function _mapRevisionCreators(array $sourceElements): array
    {
        // Get the source element IDs
        $sourceElementIds = ArrayHelper::getColumn($sourceElements, 'id');

        $map = (new Query())
            ->select([
                'source' => 'e.id',
                'target' => 'r.creatorId',
            ])
            ->from(['e' => Table::ELEMENTS])
            ->innerJoin(['r' => Table::REVISIONS], '[[r.id]] = [[e.revisionId]]')
            ->where(['e.id' => $sourceElementIds])
            ->andWhere(['not', ['r.creatorId' => null]])
            ->all();

        return [
            'elementType' => User::class,
            'map' => $map,
        ];
    }

    /**
     * @inheritdoc
     * @since 3.3.0
     */
    public static function gqlTypeNameByContext(mixed $context): string
    {
        // Default to the same type
        return 'Element';
    }

    /**
     * @inheritdoc
     * @since 3.5.0
     */
    public static function gqlMutationNameByContext(mixed $context): string
    {
        // Default to the same type
        return 'saveElement';
    }

    /**
     * @inheritdoc
     * @since 3.3.0
     */
    public static function gqlScopesByContext(mixed $context): array
    {
        // Default to no scopes required
        return [];
    }

    /**
     * Returns the orderBy value for element indexes
     *
     * @param string $sourceKey
     * @param string $attribute
     * @param string $dir `asc` or `desc`
     * @param Connection $db
     * @return array|ExpressionInterface|false
     */
    private static function _indexOrderBy(
        string $sourceKey,
        string $attribute,
        string $dir,
        Connection $db,
    ): ExpressionInterface|array|false {
        $dir = strcasecmp($dir, 'desc') === 0 ? SORT_DESC : SORT_ASC;
        $columns = self::_indexOrderByColumns($sourceKey, $attribute, $dir, $db);

        if ($columns === false || $columns instanceof ExpressionInterface) {
            return $columns;
        }

        // Borrowed from QueryTrait::normalizeOrderBy()
        if (is_string($columns)) {
            $columns = preg_split('/\s*,\s*/', trim($columns), -1, PREG_SPLIT_NO_EMPTY);
        }

        $result = [];

        foreach ($columns as $i => $column) {
            if ($i === 0) {
                // The first column's sort direction is always user-defined
                $result[$column] = $dir;
            } elseif (preg_match('/^(.*?)\s+(asc|desc)$/i', $column, $matches)) {
                $result[$matches[1]] = strcasecmp($matches[2], 'desc') ? SORT_ASC : SORT_DESC;
            } else {
                $result[$column] = SORT_ASC;
            }
        }

        return $result;
    }

    /**
     * @param string $sourceKey
     * @param string $attribute
     * @param int $dir
     * @param Connection $db
     * @return bool|string|array|ExpressionInterface
     */
    private static function _indexOrderByColumns(
        string $sourceKey,
        string $attribute,
        int $dir,
        Connection $db,
    ): ExpressionInterface|bool|array|string {
        if (!$attribute) {
            return false;
        }

        if ($attribute === 'score') {
            return 'score';
        }

        foreach (static::sortOptions() as $key => $sortOption) {
            if (is_array($sortOption)) {
                $a = $sortOption['attribute'] ?? $sortOption['orderBy'];
                if ($a === $attribute) {
                    if (is_callable($sortOption['orderBy'])) {
                        return $sortOption['orderBy']($dir, $db);
                    }
                    return $sortOption['orderBy'];
                }
            } elseif ($key === $attribute) {
                return $key;
            }
        }

        // See if it's a source-specific sort option
        foreach (Craft::$app->getElementSources()->getSourceSortOptions(static::class, $sourceKey) as $sortOption) {
            if ($sortOption['attribute'] === $attribute) {
                return $sortOption['orderBy'];
            }
        }

        return false;
    }

    /**
     * @var int|null Revision creator ID to be saved
     * @see setRevisionCreatorId()
     */
    protected ?int $revisionCreatorId = null;

    /**
     * @var string|null Revision notes to be saved
     * @see setRevisionNotes()
     */
    protected ?string $revisionNotes = null;

    /**
     * @var int|null
     * @see getCanonicalId()
     * @see setCanonicalId()
     * @see getIsCanonical()
     * @see getIsDerivative()
     */
    private ?int $_canonicalId = null;

    /**
     * @var ElementInterface|false|null
     * @see getCanonical()
     */
    private ElementInterface|false|null $_canonical = null;

    /**
     * @var ElementInterface|false|null
     * @see getCanonical()
     */
    private ElementInterface|false|null $_canonicalAnySite = null;

    /**
     * @var string|null
     * @see getCanonicalUid()
     */
    private ?string $_canonicalUid = null;

    /**
     * @var array|null
     * @see _outdatedAttributes()
     */
    private ?array $_outdatedAttributes = null;

    /**
     * @var array|null
     * @see _modifiedAttributes()
     */
    private ?array $_modifiedAttributes = null;

    /**
     * @var array|null
     * @see _outdatedFields()
     */
    private ?array $_outdatedFields = null;

    /**
     * @var array|null
     * @see _modifiedFields()
     */
    private ?array $_modifiedFields = null;

    /**
     * @var bool
     */
    private bool $_initialized = false;

    /**
     * @var FieldInterface[]|null[]
     */
    private array $_fieldsByHandle = [];

    /**
     * @var string|null
     */
    private ?string $_fieldParamNamePrefix = null;

    /**
     * @var array|null Record of the fields whose values have already been normalized
     */
    private ?array $_normalizedFieldValues = null;

    /**
     * @var bool Whether all attributes and field values should be considered dirty.
     * @see getDirtyAttributes()
     * @see getDirtyFields()
     * @see isFieldDirty()
     */
    private bool $_allDirty = false;

    /**
     * @var string[]|null Record of dirty attributes.
     * @see getDirtyAttributes()
     * @see isAttributeDirty()
     */
    private ?array $_dirtyAttributes = [];

    /**
     * @var string|null The initial title value, if there was one.
     * @see getDirtyAttributes()
     */
    private ?string $_savedTitle = null;

    /**
     * @var array Record of dirty fields.
     * @see getDirtyFields()
     * @see isFieldDirty()
     */
    private array $_dirtyFields = [];

    /**
     * @var ElementInterface|false
     */
    private ElementInterface|false $_nextElement;

    /**
     * @var ElementInterface|false
     */
    private ElementInterface|false $_prevElement;

    /**
     * @var int|false|null Parent ID
     * @see getParentId()
     * @see setParentId()
     */
    private int|false|null $_parentId = null;

    /**
     * @var ElementInterface|false|null
     * @see getParent()
     * @see setParent()
     */
    private ElementInterface|false|null $_parent = null;

    /**
     * @var bool|null
     * @see hasNewParent()
     */
    private ?bool $_hasNewParent = null;

    /**
     * @var ElementInterface|false|null
     * @see getPrevSibling()
     */
    private ElementInterface|false|null $_prevSibling = null;

    /**
     * @var ElementInterface|false|null
     * @see getNextSibling()
     */
    private ElementInterface|false|null $_nextSibling = null;

    /**
     * @var array<string,Collection>
     * @see getEagerLoadedElements()
     * @see setEagerLoadedElements()
     */
    private array $_eagerLoadedElements = [];

    /**
     * @var array<string,int>
     * @see getEagerLoadedElementCount()
     * @see setEagerLoadedElementCount
     */
    private array $_eagerLoadedElementCounts = [];

    /**
     * @var ElementInterface|false|null
     * @see getCurrentRevision()
     */
    private ElementInterface|false|null $_currentRevision = null;

    /**
     * @var bool|bool[]
     * @see getEnabledForSite()
     * @see setEnabledForSite()
     */
    private array|bool $_enabledForSite = true;

    /**
     * @var string|null
     * @see getUiLabel()
     * @see setUiLabel()
     */
    private ?string $_uiLabel = null;

    /**
     * @var bool|null
     * @see getIsFresh()
     * @see setIsFresh()
     */
    private ?bool $_isFresh = null;

    /**
     * @inheritdoc
     */
    public function __construct($config = [])
    {
        // Make sure the field layout ID is set before any custom fields
        if (isset($config['fieldLayoutId'])) {
            $config = ['fieldLayoutId' => $config['fieldLayoutId']] + $config;
        }

        parent::__construct($config);
    }

    /**
     * @inheritdoc
     */
    public function __clone()
    {
        parent::__clone();

        // Mark all fields as dirty
        $this->_allDirty = true;
        $this->_hasNewParent = null;
    }

    /**
     * Returns the string representation of the element.
     *
     * @return string
     * @noinspection PhpInconsistentReturnPointsInspection
     */
    public function __toString(): string
    {
        if (isset($this->title) && $this->title !== '') {
            return (string)$this->title;
        }

        if ($this->id) {
            return (string)$this->id;
        }

        try {
            return static::displayName();
        } catch (Throwable $e) {
            ErrorHandler::convertExceptionToError($e);
        }
    }

    /**
     * Checks if a property is set.
     *
     * This method will check if $name is one of the following:
     * - "title"
     * - a magic property supported by [[\yii\base\Component::__isset()]]
     * - a custom field handle
     *
     * @param string $name The property name
     * @return bool Whether the property is set
     */
    public function __isset($name): bool
    {
        // Is this the "field:handle" syntax?
        if (strncmp($name, 'field:', 6) === 0) {
            return $this->fieldByHandle(substr($name, 6)) !== null;
        }

        return $name === 'title' || $this->hasEagerLoadedElements($name) || parent::__isset($name) || $this->fieldByHandle($name);
    }

    /**
     * @inheritdoc
     */
    public function __get($name)
    {
        // Is $name a set of eager-loaded elements?
        if ($this->hasEagerLoadedElements($name)) {
            return $this->getEagerLoadedElements($name);
        }

        // Is this the "field:handle" syntax?
        if (strncmp($name, 'field:', 6) === 0) {
            return $this->getFieldValue(substr($name, 6));
        }

        // If this is a field, make sure the value has been normalized before returning the CustomFieldBehavior value
        if ($this->fieldByHandle($name) !== null) {
            $value = $this->getFieldValue($name);
            if (is_object($value) && (!class_exists(UnitEnum::class) || !$value instanceof UnitEnum)) {
                $value = clone $value;
            }
            return $value;
        }

        return parent::__get($name);
    }

    /**
     * @inheritdoc
     */
    public function __set($name, $value)
    {
        // Is this the "field:handle" syntax?
        if (strncmp($name, 'field:', 6) === 0) {
            $this->setFieldValue(substr($name, 6), $value);
            return;
        }

        try {
            parent::__set($name, $value);
        } catch (InvalidCallException|UnknownPropertyException $e) {
            // Is this is a field?
            if ($this->fieldByHandle($name) !== null) {
                $this->setFieldValue($name, $value);
            } else {
                throw $e;
            }
        }
    }

    /**
     * @inheritdoc
     */
    public function __call($name, $params)
    {
        if (strncmp($name, 'isFieldEmpty:', 13) === 0) {
            return $this->isFieldEmpty(substr($name, 13));
        }

        return parent::__call($name, $params);
    }

    /**
     * @inheritdoc
     */
    protected function defineBehaviors(): array
    {
        return [
            'customFields' => [
                'class' => CustomFieldBehavior::class,
            ],
        ];
    }

    /**
     * @inheritdoc
     */
    public function init(): void
    {
        parent::init();

        if (!isset($this->siteId) && Craft::$app->getIsInstalled()) {
            $this->siteId = Craft::$app->getSites()->getPrimarySite()->id;
        }

        if (static::hasTitles()) {
            $this->_savedTitle = $this->title;
        }

        $this->_initialized = true;

        // Stop allowing setting custom field values directly on the behavior
        /** @var CustomFieldBehavior $behavior */
        $behavior = $this->getBehavior('customFields');
        $behavior->canSetProperties = false;
    }

    /**
     * @inheritdoc
     */
    public function attributes(): array
    {
        $names = parent::attributes();

        if ($this->structureId) {
            $names[] = 'parentId';
        } else {
            ArrayHelper::removeValue($names, 'structureId');
            ArrayHelper::removeValue($names, 'root');
            ArrayHelper::removeValue($names, 'lft');
            ArrayHelper::removeValue($names, 'rgt');
            ArrayHelper::removeValue($names, 'level');
        }

        ArrayHelper::removeValue($names, 'searchScore');
        ArrayHelper::removeValue($names, 'awaitingFieldValues');
        ArrayHelper::removeValue($names, 'firstSave');
        ArrayHelper::removeValue($names, 'propagating');
        ArrayHelper::removeValue($names, 'propagateAll');
        ArrayHelper::removeValue($names, 'newSiteIds');
        ArrayHelper::removeValue($names, 'resaving');
        ArrayHelper::removeValue($names, 'duplicateOf');
        ArrayHelper::removeValue($names, 'mergingCanonicalChanges');
        ArrayHelper::removeValue($names, 'updatingFromDerivative');
        ArrayHelper::removeValue($names, 'previewing');
        ArrayHelper::removeValue($names, 'hardDelete');

        $names[] = 'canonicalId';
        $names[] = 'isDraft';
        $names[] = 'isRevision';
        $names[] = 'isUnpublishedDraft';
        $names[] = 'ref';
        $names[] = 'status';
        $names[] = 'structureId';
        $names[] = 'url';

        return $names;
    }

    /**
     * @inheritdoc
     */
    public function fields(): array
    {
        $fields = parent::fields();

        // Include custom fields
        if (static::hasContent() && ($fieldLayout = $this->getFieldLayout()) !== null) {
            foreach ($fieldLayout->getCustomFieldElements() as $layoutElement) {
                $field = $layoutElement->getField();
                if (!isset($fields[$field->handle])) {
                    $fields[$field->handle] = fn() => $this->getFieldValue($field->handle);
                }
            }
        }

        return $fields;
    }

    /**
     * @inheritdoc
     */
    public function extraFields(): array
    {
        return [
            'ancestors',
            'canonical',
            'canonicalUid',
            'children',
            'descendants',
            'hasDescendants',
            'next',
            'nextSibling',
            'parent',
            'prev',
            'prevSibling',
            'siblings',
            'site',
            'totalDescendants',
        ];
    }

    /**
     * @inheritdoc
     */
    public function getAttributeLabel($attribute): string
    {
        // Is this the "field:handle" syntax?
        if (strncmp($attribute, 'field:', 6) === 0) {
            $attribute = substr($attribute, 6);
        }

        return parent::getAttributeLabel($attribute);
    }

    /**
     * @inheritdoc
     */
    public function attributeLabels(): array
    {
        $labels = [
            'dateCreated' => Craft::t('app', 'Date Created'),
            'dateUpdated' => Craft::t('app', 'Date Updated'),
            'id' => Craft::t('app', 'ID'),
            'slug' => Craft::t('app', 'Slug'),
            'title' => Craft::t('app', 'Title'),
            'uid' => Craft::t('app', 'UID'),
            'uri' => Craft::t('app', 'URI'),
        ];

        if (Craft::$app->getIsInstalled()) {
            $layout = $this->getFieldLayout();

            if ($layout !== null) {
                foreach ($layout->getTabs() as $tab) {
                    foreach ($tab->getElements() as $layoutElement) {
                        if ($layoutElement instanceof BaseField && ($label = $layoutElement->label()) !== null) {
                            $labels[$layoutElement->attribute()] = $label;
                        }
                    }
                }
            }
        }

        return $labels;
    }

    /**
     * @inheritdoc
     */
    protected function defineRules(): array
    {
        $rules = parent::defineRules();
        $rules[] = [['id', 'contentId', 'parentId', 'root', 'lft', 'rgt', 'level'], 'number', 'integerOnly' => true, 'on' => [self::SCENARIO_DEFAULT, self::SCENARIO_LIVE]];
        $rules[] = [
            ['siteId'],
            SiteIdValidator::class,
            'allowDisabled' => true,
            'on' => [self::SCENARIO_DEFAULT, self::SCENARIO_LIVE, self::SCENARIO_ESSENTIALS],
        ];
        $rules[] = [['dateCreated', 'dateUpdated'], DateTimeValidator::class, 'on' => [self::SCENARIO_DEFAULT, self::SCENARIO_LIVE]];
        $rules[] = [['isFresh'], BooleanValidator::class];

        if (static::hasTitles()) {
            $rules[] = [['title'], 'trim', 'on' => [self::SCENARIO_DEFAULT, self::SCENARIO_LIVE]];
            $rules[] = [['title'], StringValidator::class, 'max' => 255, 'disallowMb4' => true, 'on' => [self::SCENARIO_DEFAULT, self::SCENARIO_LIVE]];
            $rules[] = [['title'], 'required', 'on' => [self::SCENARIO_DEFAULT, self::SCENARIO_LIVE]];
        }

        if (static::hasUris()) {
            try {
                $language = $this->getSite()->language;
            } catch (InvalidConfigException) {
                $language = null;
            }

            $rules[] = [['slug'], SlugValidator::class, 'language' => $language, 'on' => [self::SCENARIO_DEFAULT, self::SCENARIO_LIVE, self::SCENARIO_ESSENTIALS]];
            $rules[] = [['slug'], 'string', 'max' => 255, 'on' => [self::SCENARIO_DEFAULT, self::SCENARIO_LIVE, self::SCENARIO_ESSENTIALS]];
            $rules[] = [['uri'], ElementUriValidator::class, 'on' => [self::SCENARIO_DEFAULT, self::SCENARIO_LIVE, self::SCENARIO_ESSENTIALS]];
        }

        return $rules;
    }

    /**
     * @inheritdoc
     */
    public function afterValidate(): void
    {
        if (
            static::hasContent() &&
            Craft::$app->getIsInstalled() &&
            $fieldLayout = $this->getFieldLayout()
        ) {
            $scenario = $this->getScenario();
            $layoutElements = $fieldLayout->getVisibleCustomFieldElements($this);

            foreach ($layoutElements as $layoutElement) {
                $field = $layoutElement->getField();
                $attribute = "field:$field->handle";
                $isEmpty = fn() => $field->isValueEmpty($this->getFieldValue($field->handle), $this);

                if ($scenario === self::SCENARIO_LIVE && $layoutElement->required) {
                    (new RequiredValidator(['isEmpty' => $isEmpty]))
                        ->validateAttribute($this, $attribute);
                }

                foreach ($field->getElementValidationRules() as $rule) {
                    $validator = $this->_normalizeFieldValidator($attribute, $rule, $field, $isEmpty);
                    if (
                        in_array($scenario, $validator->on) ||
                        (empty($validator->on) && !in_array($scenario, $validator->except))
                    ) {
                        $validator->validateAttributes($this);
                    }
                }

                if ($field::hasContentColumn()) {
                    $columnType = $field->getContentColumnType();
                    $value = $field->serializeValue($this->getFieldValue($field->handle), $this);

                    if (is_array($columnType)) {
                        foreach ($columnType as $key => $type) {
                            $this->_validateCustomFieldContentSizeInternal($attribute, $field, $type, $value[$key] ?? null);
                        }
                    } else {
                        $this->_validateCustomFieldContentSizeInternal($attribute, $field, $columnType, $value);
                    }
                }
            }
        }

        parent::afterValidate();
    }

    /**
     * Normalizes a field’s validation rule.
     *
     * @param string $attribute
     * @param mixed $rule
     * @param FieldInterface $field
     * @param callable $isEmpty
     * @return Validator
     * @throws InvalidConfigException
     */
    private function _normalizeFieldValidator(string $attribute, mixed $rule, FieldInterface $field, callable $isEmpty): Validator
    {
        if ($rule instanceof Validator) {
            return $rule;
        }

        if (is_string($rule)) {
            // "Validator" syntax
            $rule = [$attribute, $rule, 'on' => [self::SCENARIO_DEFAULT, self::SCENARIO_LIVE]];
        }

        if (!is_array($rule) || !isset($rule[0])) {
            throw new InvalidConfigException('Invalid validation rule for custom field "' . $field->handle . '".');
        }

        if (isset($rule[1])) {
            // Make sure the attribute name starts with 'field:'
            if ($rule[0] === $field->handle) {
                $rule[0] = $attribute;
            }
        } else {
            // ["Validator"] syntax
            array_unshift($rule, $attribute);
        }

        if (is_callable($rule[1]) || $field->hasMethod($rule[1])) {
            // InlineValidator assumes that the closure is on the model being validated
            // so it won’t pass a reference to the element
            $rule['params'] = [
                $field,
                $rule[1],
                $rule['params'] ?? null,
            ];
            $rule[1] = 'validateCustomFieldAttribute';
        }

        // Set 'isEmpty' to the field's isEmpty() method by default
        if (!array_key_exists('isEmpty', $rule)) {
            $rule['isEmpty'] = $isEmpty;
        }

        // Set 'on' to the main scenarios by default
        if (!array_key_exists('on', $rule)) {
            $rule['on'] = [self::SCENARIO_DEFAULT, self::SCENARIO_LIVE];
        }

        return Validator::createValidator($rule[1], $this, (array)$rule[0], array_slice($rule, 2));
    }

    /**
     * Calls a custom validation function on a custom field.
     *
     * This will be called by [[\yii\validators\InlineValidator]] if a custom field specified
     * a closure or the name of a class-level method as the validation type.
     *
     * @param string $attribute The field handle
     * @param array|null $params
     */
    public function validateCustomFieldAttribute(string $attribute, ?array $params = null): void
    {
        /** @var array|null $params */
        [$field, $method, $fieldParams] = $params;

        if (is_string($method) && !is_callable($method)) {
            $method = [$field, $method];
        }

        $method($this, $fieldParams);
    }

    /**
     * @inheritdoc
     */
    public function isFieldEmpty(string $handle): bool
    {
        if (
            ($fieldLayout = $this->getFieldLayout()) === null ||
            ($field = $fieldLayout->getFieldByHandle($handle)) === null
        ) {
            return true;
        }

        return $field->isValueEmpty($this->getFieldValue($handle), $this);
    }

    /**
     * @param string $attribute
     * @param FieldInterface $field
     * @param string $columnType
     * @param mixed $value
     */
    private function _validateCustomFieldContentSizeInternal(string $attribute, FieldInterface $field, string $columnType, mixed $value): void
    {
        $simpleColumnType = Db::getSimplifiedColumnType($columnType);

        if (!in_array($simpleColumnType, [Db::SIMPLE_TYPE_NUMERIC, Db::SIMPLE_TYPE_TEXTUAL], true)) {
            return;
        }

        $value = Db::prepareValueForDb($value);

        // Ignore empty values
        if ($value === null || $value === '') {
            return;
        }

        if ($simpleColumnType === Db::SIMPLE_TYPE_NUMERIC) {
            $validator = new NumberValidator([
                'min' => Db::getMinAllowedValueForNumericColumn($columnType) ?: null,
                'max' => Db::getMaxAllowedValueForNumericColumn($columnType) ?: null,
            ]);
        } else {
            $validator = new StringValidator([
                // Don't count multibyte characters as a single char
                'encoding' => '8bit',
                'max' => Db::getTextualColumnStorageCapacity($columnType) ?: null,
                'disallowMb4' => true,
            ]);
        }

        if (!$validator->validate($value, $error)) {
            $error = str_replace(Craft::t('yii', 'the input value'), Craft::t('site', $field->name), $error);
            $this->addError($attribute, $error);
        }
    }

    /**
     * @inheritdoc
     */
    public function addError($attribute, $error = ''): void
    {
        if (strncmp($attribute, 'field:', 6) === 0) {
            $attribute = substr($attribute, 6);
        }

        parent::addError($attribute, $error);
    }

    /**
     * @inheritdoc
     */
    public function getId(): ?int
    {
        return $this->id;
    }

    /**
     * @inheritdoc
     */
    public function getIsDraft(): bool
    {
        return !empty($this->draftId);
    }

    /**
     * @inheritdoc
     */
    public function getIsRevision(): bool
    {
        return !empty($this->revisionId);
    }

    /**
     * @inheritdoc
     */
    public function getIsCanonical(): bool
    {
        return !isset($this->_canonicalId);
    }

    /**
     * @inheritdoc
     */
    public function getIsDerivative(): bool
    {
        return !$this->getIsCanonical();
    }

    /**
     * @inheritdoc
     */
    public function getCanonical(bool $anySite = false): ElementInterface
    {
        if ($this->getIsCanonical()) {
            return $this;
        }

        $prop = $anySite ? '_canonicalAnySite' : '_canonical';

        if (!isset($this->$prop)) {
            $this->$prop = static::find()
                    ->id($this->_canonicalId)
                    ->siteId($anySite ? '*' : $this->siteId)
                    ->preferSites([$this->siteId])
                    ->structureId($this->structureId)
                    ->unique()
                    ->status(null)
                    ->trashed(null)
                    ->ignorePlaceholders()
                    ->one() ?? false;
        }

        return $this->$prop ?: $this;
    }

    /**
     * @inheritdoc
     */
    public function setCanonical(ElementInterface $element): void
    {
        if ($this->getIsCanonical()) {
            throw new NotSupportedException('setCanonical() can only be called on a derivative element.');
        }

        $this->_canonical = $element;
    }

    /**
     * @inheritdoc
     */
    public function getCanonicalId(): ?int
    {
        return $this->_canonicalId ?? $this->id;
    }

    /**
     * @inheritdoc
     */
    public function setCanonicalId(?int $canonicalId): void
    {
        if ($canonicalId != $this->id) {
            $this->_canonicalId = $canonicalId;
        } else {
            $this->_canonicalId = null;
        }

        $this->_canonical = null;
    }

    /**
     * @inheritdoc
     */
    public function getCanonicalUid(): ?string
    {
        // If this is the canonical element, return its UUID
        if ($this->getIsCanonical()) {
            return $this->uid;
        }

        // If the canonical element is already memoized via getCanonical(), go with its UUID
        if (isset($this->_canonical) && $this->_canonical) {
            return $this->_canonical->uid;
        }

        // Just fetch that one value ourselves
        if (!isset($this->_canonicalUid)) {
            $this->_canonicalUid = static::find()
                ->id($this->_canonicalId)
                ->site('*')
                ->status(null)
                ->ignorePlaceholders()
                ->select(['elements.uid'])
                ->scalar();
        }

        return $this->_canonicalUid;
    }

    /**
     * Returns the element’s canonical ID.
     *
     * @return int|null
     * @since 3.2.0
     * @deprecated in 3.7.0. Use [[getCanonicalId()]] instead.
     */
    public function getSourceId(): ?int
    {
        Craft::$app->getDeprecator()->log(__METHOD__, 'Elements’ `getSourceId()` method has been deprecated. Use `getCanonicalId()` instead.');
        return $this->getCanonicalId();
    }

    /**
     * Returns the element’s canonical UID.
     *
     * @return string
     * @since 3.2.0
     * @deprecated in 3.7.0. Use [[getCanonicalUid()]] instead.
     */
    public function getSourceUid(): string
    {
        Craft::$app->getDeprecator()->log(__METHOD__, 'Elements’ `getSourceUid()` method has been deprecated. Use `getCanonicalUid()` instead.');
        return $this->getCanonicalUid();
    }

    /**
     * @inheritdoc
     */
    public function getIsUnpublishedDraft(): bool
    {
        return $this->getIsDraft() && $this->getIsCanonical();
    }

    /**
     * @inheritdoc
     */
    public function mergeCanonicalChanges(): void
    {
        if (($canonical = $this->getCanonical()) === $this) {
            return;
        }

        // Update any attributes that were modified upstream
        foreach ($this->getOutdatedAttributes() as $attribute) {
            if (!$this->isAttributeModified($attribute)) {
                $this->$attribute = $canonical->$attribute;
            }
        }

        foreach ($this->getOutdatedFields() as $fieldHandle) {
            if (
                !$this->isFieldModified($fieldHandle) &&
                ($field = $this->fieldByHandle($fieldHandle)) !== null
            ) {
                $field->copyValue($canonical, $this);
            }
        }
    }

    /**
     * @inheritdoc
     */
    public function getFieldLayout(): ?FieldLayout
    {
        if ($this->fieldLayoutId) {
            return Craft::$app->getFields()->getLayoutById($this->fieldLayoutId);
        }

        return null;
    }

    /**
     * @inheritdoc
     */
    public function getSupportedSites(): array
    {
        if (static::isLocalized()) {
            return Craft::$app->getSites()->getAllSiteIds();
        }

        return [Craft::$app->getSites()->getPrimarySite()->id];
    }

    /**
     * @inheritdoc
     * @since 3.5.0
     */
    public function getCacheTags(): array
    {
        $cacheTags = static::cacheTags();

        if ($this->hasEventHandlers(self::EVENT_DEFINE_CACHE_TAGS)) {
            $event = new DefineValueEvent([
                'value' => $cacheTags,
            ]);
            $this->trigger(self::EVENT_DEFINE_CACHE_TAGS, $event);
            return $event->value;
        }

        return $cacheTags;
    }

    /**
     * Returns the cache tags that should be cleared when this element is saved.
     *
     * @return string[]
     * @since 4.1.0
     */
    protected function cacheTags(): array
    {
        return [];
    }

    /**
     * @inheritdoc
     */
    public function getUriFormat(): ?string
    {
        return null;
    }

    /**
     * @inheritdoc
     */
    public function getSearchKeywords(string $attribute): string
    {
        // Give plugins/modules a chance to define custom keywords
        if ($this->hasEventHandlers(self::EVENT_DEFINE_KEYWORDS)) {
            $event = new DefineAttributeKeywordsEvent([
                'attribute' => $attribute,
            ]);
            $this->trigger(self::EVENT_DEFINE_KEYWORDS, $event);
            if ($event->handled) {
                return $event->keywords ?? '';
            }
        }
        return $this->searchKeywords($attribute);
    }

    /**
     * Returns the search keywords for a given search attribute.
     *
     * @param string $attribute
     * @return string
     * @since 3.5.0
     */
    protected function searchKeywords(string $attribute): string
    {
        return StringHelper::toString($this->$attribute);
    }

    /**
     * @inheritdoc
     */
    public function getRoute(): mixed
    {
        // Give plugins a chance to set this
        if ($this->hasEventHandlers(self::EVENT_SET_ROUTE)) {
            $event = new SetElementRouteEvent();
            $this->trigger(self::EVENT_SET_ROUTE, $event);

            if ($event->handled || $event->route !== null) {
                return $event->route ?: null;
            }
        }

        return $this->route();
    }

    /**
     * Returns the route that should be used when the element’s URI is requested.
     *
     * @return string|array|null The route that the request should use, or null if no special action should be taken
     * @see getRoute()
     */
    protected function route(): array|string|null
    {
        return null;
    }

    /**
     * @inheritdoc
     */
    public function getIsHomepage(): bool
    {
        return $this->uri === self::HOMEPAGE_URI;
    }

    /**
     * @inheritdoc
     */
    public function getUrl(): ?string
    {
        if (isset($this->uri)) {
            $path = $this->getIsHomepage() ? '' : $this->uri;
            $url = UrlHelper::siteUrl($path, null, null, $this->siteId);
        } else {
            $url = null;
        }

        // Give plugins/modules a chance to customize it
        if ($this->hasEventHandlers(self::EVENT_DEFINE_URL)) {
            $event = new DefineUrlEvent([
                'url' => $url,
            ]);
            $this->trigger(self::EVENT_DEFINE_URL, $event);
            // If DefineAssetUrlEvent::$url is set to null, only respect that if $handled is true
            if ($event->url !== null || $event->handled) {
                $url = $event->url;
            }
        }

        return $url !== null ? Html::encodeSpaces($url) : $url;
    }

    /**
     * @inheritdoc
     */
    public function getLink(): ?Markup
    {
        if (($url = $this->getUrl()) === null) {
            return null;
        }

        $a = Html::a(Html::encode($this->getUiLabel()), $url);
        return Template::raw($a);
    }

    /**
     * @inheritdoc
     */
    public function getUiLabel(): string
    {
        return $this->_uiLabel ?? $this->uiLabel() ?? (string)$this;
    }

    /**
     * @inheritdoc
     */
    public function setUiLabel(?string $label): void
    {
        $this->_uiLabel = $label;
    }

    /**
     * Returns what the element should be called within the control panel.
     *
     * @return string|null
     * @since 3.6.4
     */
    protected function uiLabel(): ?string
    {
        return null;
    }

    /**
     * @inheritdoc
     */
    public function getRef(): ?string
    {
        return null;
    }

    /**
     * @inheritdoc
     */
    public function createAnother(): ?ElementInterface
    {
        return null;
    }

    /**
     * @inheritdoc
     */
    public function canView(User $user): bool
    {
        if (!$this->hasEventHandlers(self::EVENT_AUTHORIZE_VIEW)) {
            return false;
        }

        $event = new AuthorizationCheckEvent($user);
        $this->trigger(self::EVENT_AUTHORIZE_VIEW, $event);
        return $event->authorized;
    }

    /**
     * @inheritdoc
     */
    public function canSave(User $user): bool
    {
        if (!$this->hasEventHandlers(self::EVENT_AUTHORIZE_SAVE)) {
            return false;
        }

        $event = new AuthorizationCheckEvent($user);
        $this->trigger(self::EVENT_AUTHORIZE_SAVE, $event);
        return $event->authorized;
    }

    /**
     * @inheritdoc
     */
    public function canDuplicate(User $user): bool
    {
        if (!$this->hasEventHandlers(self::EVENT_AUTHORIZE_DUPLICATE)) {
            return false;
        }

        $event = new AuthorizationCheckEvent($user);
        $this->trigger(self::EVENT_AUTHORIZE_DUPLICATE, $event);
        return $event->authorized;
    }

    /**
     * @inheritdoc
     */
    public function canDelete(User $user): bool
    {
        if (!$this->hasEventHandlers(self::EVENT_AUTHORIZE_DELETE)) {
            return false;
        }

        $event = new AuthorizationCheckEvent($user);
        $this->trigger(self::EVENT_AUTHORIZE_DELETE, $event);
        return $event->authorized;
    }

    /**
     * @inheritdoc
     */
    public function canDeleteForSite(User $user): bool
    {
        if (!$this->hasEventHandlers(self::EVENT_AUTHORIZE_DELETE_FOR_SITE)) {
            return false;
        }

        $event = new AuthorizationCheckEvent($user);
        $this->trigger(self::EVENT_AUTHORIZE_DELETE_FOR_SITE, $event);
        return $event->authorized;
    }

    /**
     * @inheritdoc
     */
    public function canCreateDrafts(User $user): bool
    {
        if (!$this->hasEventHandlers(self::EVENT_AUTHORIZE_CREATE_DRAFTS)) {
            return false;
        }

        $event = new AuthorizationCheckEvent($user);
        $this->trigger(self::EVENT_AUTHORIZE_CREATE_DRAFTS, $event);
        return $event->authorized;
    }

    /**
     * @inheritdoc
     */
    public function hasRevisions(): bool
    {
        return false;
    }

    /**
     * @inheritdoc
     */
    public function prepareEditScreen(Response $response, string $containerId): void
    {
    }

    /**
     * @inheritdoc
     */
    public function getCpEditUrl(): ?string
    {
        $cpEditUrl = $this->cpEditUrl();

        if (!$cpEditUrl) {
            return null;
        }

        $params = [];

        if (Craft::$app->getIsMultiSite()) {
            $params['site'] = $this->getSite()->handle;
        }

        if ($this->getIsDraft() && !$this->isProvisionalDraft) {
            $params['draftId'] = $this->draftId;
        } elseif ($this->getIsRevision()) {
            $params['revisionId'] = $this->revisionId;
        }

        return UrlHelper::cpUrl($cpEditUrl, $params);
    }

    /**
     * Returns the element’s edit URL in the control panel.
     *
     * @return string|null
     * @since 3.7.0
     */
    protected function cpEditUrl(): ?string
    {
        return null;
    }

    /**
     * @inheritdoc
     */
    public function getPostEditUrl(): ?string
    {
        return null;
    }

    /**
     * @inheritdoc
     */
    public function getCpRevisionsUrl(): ?string
    {
        $cpEditUrl = $this->cpRevisionsUrl();

        if (!$cpEditUrl) {
            return null;
        }

        $params = [];

        if (Craft::$app->getIsMultiSite()) {
            $params['site'] = $this->getSite()->handle;
        }

        return UrlHelper::cpUrl($cpEditUrl, $params);
    }

    /**
     * Returns the element’s revisions index URL in the control panel.
     *
     * @return string|null
     * @since 4.4.0
     */
    protected function cpRevisionsUrl(): ?string
    {
        return null;
    }

    /**
     * @inheritdoc
     */
    public function getAdditionalButtons(): string
    {
        // Fire a defineAdditionalButtons event
        $event = new DefineHtmlEvent();
        $this->trigger(self::EVENT_DEFINE_ADDITIONAL_BUTTONS, $event);
        return $event->html;
    }

    /**
     * @inheritdoc
     */
    public function getPreviewTargets(): array
    {
        if (Craft::$app->getEdition() === Craft::Pro) {
            $previewTargets = $this->previewTargets();
            // Give plugins a chance to modify them
            if ($this->hasEventHandlers(self::EVENT_REGISTER_PREVIEW_TARGETS)) {
                $event = new RegisterPreviewTargetsEvent([
                    'previewTargets' => $previewTargets,
                ]);
                $this->trigger(self::EVENT_REGISTER_PREVIEW_TARGETS, $event);
                $previewTargets = $event->previewTargets;
            }
        } elseif ($url = $this->getUrl()) {
            $previewTargets = [
                [
                    'label' => Craft::t('app', 'Primary {type} page', [
                        'type' => static::lowerDisplayName(),
                    ]),
                    'url' => $url,
                ],
            ];
        } else {
            return [];
        }

        // Normalize the targets
        $normalized = [];
        $view = Craft::$app->getView();

        foreach ($previewTargets as $previewTarget) {
            if (isset($previewTarget['urlFormat'])) {
                $url = trim($view->renderObjectTemplate(App::parseEnv($previewTarget['urlFormat']), $this));
                if ($url !== '') {
                    $previewTarget['url'] = $url;
                    unset($previewTarget['urlFormat']);
                }
            }
            if (!isset($previewTarget['url'])) {
                // No URL, no preview target
                continue;
            }
            $previewTarget['url'] = UrlHelper::siteUrl($previewTarget['url']);
            if (!isset($previewTarget['refresh'])) {
                $previewTarget['refresh'] = true;
            }
            $normalized[] = $previewTarget;
        }

        return $normalized;
    }

    /**
     * Returns the additional locations that should be available for previewing the element, besides its primary [[getUrl()|URL]].
     *
     * Each target should be represented by a sub-array with `'label'` and `'url'` keys.
     *
     * @return array
     * @see getPreviewTargets()
     * @since 3.2.0
     */
    protected function previewTargets(): array
    {
        return [];
    }

    /**
     * @inheritdoc
     */
    public function getThumbUrl(int $size): ?string
    {
        return null;
    }

    /**
     * @inheritdoc
     */
    public function getThumbAlt(): ?string
    {
        return null;
    }

    /**
     * @inheritdoc
     */
    public function getHasCheckeredThumb(): bool
    {
        return false;
    }

    /**
     * @inheritdoc
     */
    public function getHasRoundedThumb(): bool
    {
        return false;
    }

    /**
     * @inheritdoc
     */
    public function getEnabledForSite(?int $siteId = null): ?bool
    {
        if ($siteId === null) {
            $siteId = $this->siteId;
        }
        if (is_array($this->_enabledForSite)) {
            return $this->_enabledForSite[$siteId] ?? ($siteId == $this->siteId ? true : null);
        }
        if ($siteId == $this->siteId) {
            return is_bool($this->_enabledForSite) ? $this->_enabledForSite : true;
        }
        return null;
    }

    /**
     * @inheritdoc
     */
    public function setEnabledForSite(array|bool $enabledForSite): void
    {
        if (is_array($enabledForSite)) {
            foreach ($enabledForSite as &$value) {
                $value = (bool)$value;
            }
        } else {
            $enabledForSite = (bool)$enabledForSite;
        }
        $this->_enabledForSite = $enabledForSite;
    }

    /**
     * @inheritdoc
     */
    public function getStatus(): ?string
    {
        if ($this->archived) {
            return self::STATUS_ARCHIVED;
        }

        if (!$this->enabled || !$this->getEnabledForSite()) {
            return self::STATUS_DISABLED;
        }

        return self::STATUS_ENABLED;
    }

    /**
     * @inheritdoc
     * @since 3.5.0
     */
    public function getLocalized(): ElementQueryInterface|Collection
    {
        // Eager-loaded?
        if (($localized = $this->getEagerLoadedElements('localized')) !== null) {
            return $localized;
        }

        return static::find()
            ->id($this->id ?: false)
            ->structureId($this->structureId)
            ->siteId(['not', $this->siteId])
            ->drafts($this->getIsDraft())
            ->provisionalDrafts($this->isProvisionalDraft)
            ->revisions($this->getIsRevision());
    }

    /**
     * @inheritdoc
     */
    public function getNext($criteria = false): ?ElementInterface
    {
        if ($criteria !== false || !isset($this->_nextElement)) {
            return $this->_getRelativeElement($criteria, 1);
        }

        if ($this->_nextElement === false) {
            return null;
        }

        return $this->_nextElement;
    }

    /**
     * @inheritdoc
     */
    public function getPrev($criteria = false): ?ElementInterface
    {
        if ($criteria !== false || !isset($this->_prevElement)) {
            return $this->_getRelativeElement($criteria, -1);
        }

        if ($this->_prevElement === false) {
            return null;
        }

        return $this->_prevElement;
    }

    /**
     * @inheritdoc
     */
    public function setNext($element): void
    {
        $this->_nextElement = $element;
    }

    /**
     * @inheritdoc
     */
    public function setPrev($element): void
    {
        $this->_prevElement = $element;
    }

    /**
     * Returns the parent ID.
     *
     * @return int|null
     * @since 4.0.0
     */
    public function getParentId(): ?int
    {
        if (isset($this->_parentId)) {
            // If it's false, then we've been explicitly told there's no parent
            return $this->_parentId ?: null;
        }

        return $this->getParent()?->id;
    }

    /**
     * Sets the parent ID.
     *
     * @param int|int[]|string|false|null $parentId
     * @since 4.0.0
     */
    public function setParentId(mixed $parentId): void
    {
        if (is_array($parentId)) {
            $parentId = reset($parentId);
        }

        $this->_parentId = $parentId ?: false;
        $this->_parent = null;
    }

    /**
     * @inheritdoc
     */
    public function getParent(): ?ElementInterface
    {
        if (!isset($this->_parent)) {
            if (isset($this->_parentId)) {
                if ($this->_parentId === false) {
                    return null;
                }

                $this->_parent = static::find()
                        ->id($this->_parentId)
                        ->structureId($this->structureId)
                        ->siteId($this->siteId)
                        ->status(null)
                        ->one() ?? false;
            } else {
                $ancestors = $this->getAncestors(1);
                // Eager-loaded?
                if ($ancestors instanceof Collection) {
                    $this->_parent = $ancestors->first();
                } else {
                    $this->_parent = $ancestors
                            ->status(null)
                            ->one() ?? false;
                }
            }
        }

        return $this->_parent ?: null;
    }

    /**
     * @inheritdoc
     */
    public function getParentUri(): ?string
    {
        $parent = $this->getParent();
        if ($parent && $parent->uri !== self::HOMEPAGE_URI) {
            return $parent->uri;
        }
        return null;
    }

    /**
     * @inheritdoc
     */
    public function setParent(?ElementInterface $parent = null): void
    {
        $this->_parent = $parent;

        if ($parent) {
            $this->level = $parent->level + 1;
            $this->_parentId = $parent->id;
        } else {
            $this->level = 1;
            $this->_parentId = false;
        }
    }

    /**
     * Returns whether the element has been assigned a new parent.
     *
     * @return bool
     */
    protected function hasNewParent(): bool
    {
        if (!isset($this->_hasNewParent)) {
            $this->_hasNewParent = $this->_checkForNewParent();
        }

        return $this->_hasNewParent;
    }

    /**
     * Checks if the element has been assigned a new parent.
     *
     * @return bool
     * @see hasNewParent()
     */
    private function _checkForNewParent(): bool
    {
        // Make sure this is a structured element, and that it’s either canonical or a provisional draft
        if (
            !$this->structureId ||
            (!$this->getIsCanonical() && !$this->isProvisionalDraft)
        ) {
            return false;
        }

        // Is it a brand new (non-provisional) element?
        if (!isset($this->id) && !$this->isProvisionalDraft) {
            return true;
        }

        // Was a new parent ID actually submitted?
        if (!isset($this->_parentId)) {
            return false;
        }

        // If this is a provisional draft, but doesn't actually exist in the structure yet, check based on the canonical element
        if ($this->isProvisionalDraft && !isset($this->lft)) {
            $element = $this->getCanonical(true);
        } else {
            $element = $this;
        }

        // Is it set to the top level now, but it hadn't been before?
        if (!$this->_parentId && $element->level !== 1) {
            return true;
        }

        // Is it set to be under a parent now, but didn't have one before?
        if ($this->_parentId && $element->level === 1) {
            return true;
        }

        // Is the parentId set to a different element ID than its previous parent?
        return $this->_parentId != static::find()
                ->ancestorOf($element)
                ->ancestorDist(1)
                ->siteId($element->siteId)
                ->status(null)
                ->select('elements.id')
                ->scalar();
    }

    /**
     * @inheritdoc
     */
    public function getAncestors(?int $dist = null): ElementQueryInterface|Collection
    {
        // Eager-loaded?
        if (($ancestors = $this->getEagerLoadedElements('ancestors')) !== null) {
            if ($dist === null) {
                return $ancestors;
            }
            return $ancestors->filter(fn(self $element) => $element->level >= $this->level - $dist);
        }

        return static::find()
            ->structureId($this->structureId)
            ->ancestorOf($this)
            ->siteId($this->siteId)
            ->ancestorDist($dist);
    }

    /**
     * @inheritdoc
     */
    public function getDescendants(?int $dist = null): ElementQueryInterface|Collection
    {
        // Eager-loaded?
        if (($descendants = $this->getEagerLoadedElements('descendants')) !== null) {
            if ($dist === null) {
                return $descendants;
            }
            return $descendants->filter(fn(self $element) => $element->level <= $this->level + $dist);
        }

        return static::find()
            ->structureId($this->structureId)
            ->descendantOf($this)
            ->siteId($this->siteId)
            ->descendantDist($dist);
    }

    /**
     * @inheritdoc
     */
    public function getChildren(): ElementQueryInterface|Collection
    {
        // Eager-loaded?
        if (($children = $this->getEagerLoadedElements('children')) !== null) {
            return $children;
        }

        return $this->getDescendants(1);
    }

    /**
     * @inheritdoc
     */
    public function getSiblings(): ElementQueryInterface|Collection
    {
        return static::find()
            ->structureId($this->structureId)
            ->siblingOf($this)
            ->siteId($this->siteId);
    }

    /**
     * @inheritdoc
     */
    public function getPrevSibling(): ?ElementInterface
    {
        if (!isset($this->_prevSibling)) {
            /** @var ElementQuery $query */
            $query = static::find();
            $query->structureId = $this->structureId;
            $query->prevSiblingOf = $this;
            $query->siteId = $this->siteId;
            $query->status(null);
            $this->_prevSibling = $query->one();

            if (!isset($this->_prevSibling)) {
                $this->_prevSibling = false;
            }
        }

        return $this->_prevSibling ?: null;
    }

    /**
     * @inheritdoc
     */
    public function getNextSibling(): ?ElementInterface
    {
        if (!isset($this->_nextSibling)) {
            /** @var ElementQuery $query */
            $query = static::find();
            $query->structureId = $this->structureId;
            $query->nextSiblingOf = $this;
            $query->siteId = $this->siteId;
            $query->status(null);
            $this->_nextSibling = $query->one();

            if (!isset($this->_nextSibling)) {
                $this->_nextSibling = false;
            }
        }

        return $this->_nextSibling ?: null;
    }

    /**
     * @inheritdoc
     */
    public function getHasDescendants(): bool
    {
        $descendants = $this->getDescendants();
        if ($descendants instanceof Collection) {
            return $descendants->isNotEmpty();
        }
        return $descendants->exists();
    }

    /**
     * @inheritdoc
     */
    public function getTotalDescendants(): int
    {
        $descendants = $this->getDescendants();
        if ($descendants instanceof Collection) {
            return $descendants->count();
        }
        return $descendants->count();
    }

    /**
     * @inheritdoc
     */
    public function isAncestorOf(ElementInterface $element): bool
    {
        $canonical = $this->getCanonical();
        return ($canonical->root == $element->root && $canonical->lft < $element->lft && $canonical->rgt > $element->rgt);
    }

    /**
     * @inheritdoc
     */
    public function isDescendantOf(ElementInterface $element): bool
    {
        return ($this->root == $element->root && $this->lft > $element->lft && $this->rgt < $element->rgt);
    }

    /**
     * @inheritdoc
     */
    public function isParentOf(ElementInterface $element): bool
    {
        $canonical = $this->getCanonical();
        return ($canonical->root == $element->root && $canonical->level == $element->level - 1 && $canonical->isAncestorOf($element));
    }

    /**
     * @inheritdoc
     */
    public function isChildOf(ElementInterface $element): bool
    {
        return ($this->root == $element->root && $this->level == $element->level + 1 && $this->isDescendantOf($element));
    }

    /**
     * @inheritdoc
     */
    public function isSiblingOf(ElementInterface $element): bool
    {
        if ($this->root == $element->root && isset($this->level) && $this->level == $element->level) {
            if ($this->level == 1 || $this->isPrevSiblingOf($element) || $this->isNextSiblingOf($element)) {
                return true;
            }

            $parent = $this->getParent();

            if ($parent) {
                return $element->isDescendantOf($parent);
            }
        }

        return false;
    }

    /**
     * @inheritdoc
     */
    public function isPrevSiblingOf(ElementInterface $element): bool
    {
        return ($this->root == $element->root && $this->level == $element->level && $this->rgt == $element->lft - 1);
    }

    /**
     * @inheritdoc
     */
    public function isNextSiblingOf(ElementInterface $element): bool
    {
        return ($this->root == $element->root && $this->level == $element->level && $this->lft == $element->rgt + 1);
    }

    /**
     * @inheritdoc
     * @phpstan-ignore-next-line
     */
    public function offsetExists($offset): bool
    {
        /** @phpstan-ignore-next-line */
        return $offset === 'title' || $this->hasEagerLoadedElements($offset) || parent::offsetExists($offset) || $this->fieldByHandle($offset);
    }

    /**
     * @inheritdoc
     */
    public function getAttributeStatus(string $attribute): ?array
    {
        if ($this->isAttributeModified($attribute)) {
            return [
                self::ATTR_STATUS_MODIFIED,
                Craft::t('app', 'This field has been modified.'),
            ];
        }

        if ($this->isAttributeOutdated($attribute)) {
            return [
                self::ATTR_STATUS_OUTDATED,
                Craft::t('app', 'This field was updated in the Current revision.'),
            ];
        }

        return null;
    }

    /**
     * @inheritdoc
     */
    public function getOutdatedAttributes(): array
    {
        return array_keys($this->_outdatedAttributes());
    }

    /**
     * @inheritdoc
     */
    public function isAttributeOutdated(string $name): bool
    {
        return isset($this->_outdatedAttributes()[$name]);
    }

    /**
     * @inheritdoc
     */
    public function getModifiedAttributes(): array
    {
        return array_keys($this->_modifiedAttributes());
    }

    /**
     * @inheritdoc
     */
    public function isAttributeModified(string $name): bool
    {
        return isset($this->_modifiedAttributes()[$name]);
    }

    /**
     * @return array The attribute names that have been modified for this element
     */
    private function _outdatedAttributes(): array
    {
        if (!static::trackChanges() || $this->getIsCanonical()) {
            return [];
        }

        if (!isset($this->_outdatedAttributes)) {
            $query = (new Query())
                ->select(['attribute'])
                ->from([Table::CHANGEDATTRIBUTES])
                ->where([
                    'elementId' => $this->getCanonicalId(),
                    'siteId' => $this->siteId,
                ]);

            if ($this->dateLastMerged) {
                $query->andWhere(['>=', 'dateUpdated', Db::prepareDateForDb($this->dateLastMerged)]);
            } else {
                $query->andWhere(['>=', 'dateUpdated', Db::prepareDateForDb($this->dateCreated)]);
            }

            $this->_outdatedAttributes = array_flip($query->column());
        }

        return $this->_outdatedAttributes;
    }

    /**
     * @return array The attribute names that have been modified for this element
     */
    private function _modifiedAttributes(): array
    {
        if (!static::trackChanges() || $this->getIsCanonical()) {
            return [];
        }

        if (!isset($this->_modifiedAttributes)) {
            $this->_modifiedAttributes = array_flip((new Query())
                ->select(['attribute'])
                ->from([Table::CHANGEDATTRIBUTES])
                ->where([
                    'elementId' => $this->id,
                    'siteId' => $this->siteId,
                ])
                ->column());
        }

        return $this->_modifiedAttributes;
    }

    /**
     * @inheritdoc
     */
    public function isAttributeDirty(string $name): bool
    {
        return $this->_allDirty() || isset($this->_dirtyAttributes[$name]);
    }

    /**
     * @inheritdoc
     */
    public function getDirtyAttributes(): array
    {
        if (static::hasTitles() && $this->title !== $this->_savedTitle) {
            $this->_dirtyAttributes['title'] = true;
        }
        return array_keys($this->_dirtyAttributes);
    }

    /**
     * @inheritdoc
     */
    public function setDirtyAttributes(array $names, bool $merge = true): void
    {
        if ($merge) {
            $this->_dirtyAttributes = array_merge($this->_dirtyAttributes, array_flip($names));
        } else {
            $this->_dirtyAttributes = array_flip($names);
        }
    }

    /**
     * @inheritdoc
     */
    public function getIsTitleTranslatable(): bool
    {
        return true;
    }

    /**
     * @inheritdoc
     */
    public function getTitleTranslationDescription(): ?string
    {
        return ElementHelper::translationDescription(Field::TRANSLATION_METHOD_SITE);
    }

    /**
     * @inheritdoc
     */
    public function getTitleTranslationKey(): string
    {
        return ElementHelper::translationKey($this, Field::TRANSLATION_METHOD_SITE);
    }

    /**
     * @inheritdoc
     */
    public function getFieldValues(?array $fieldHandles = null): array
    {
        $values = [];

        foreach ($this->fieldLayoutFields() as $field) {
            if ($fieldHandles === null || in_array($field->handle, $fieldHandles, true)) {
                $values[$field->handle] = $this->getFieldValue($field->handle);
            }
        }

        return $values;
    }

    /**
     * @inheritdoc
     */
    public function getSerializedFieldValues(?array $fieldHandles = null): array
    {
        $serializedValues = [];

        foreach ($this->fieldLayoutFields() as $field) {
            if ($fieldHandles === null || in_array($field->handle, $fieldHandles, true)) {
                $value = $this->getFieldValue($field->handle);
                $serializedValues[$field->handle] = $field->serializeValue($value, $this);
            }
        }

        return $serializedValues;
    }

    /**
     * @inheritdoc
     */
    public function setFieldValues(array $values): void
    {
        foreach ($values as $fieldHandle => $value) {
            $this->setFieldValue($fieldHandle, $value);
        }
    }

    /**
     * @inheritdoc
     */
    public function getFieldValue(string $fieldHandle): mixed
    {
        // Was this field’s value eager-loaded?
        if ($this->hasEagerLoadedElements($fieldHandle)) {
            return $this->getEagerLoadedElements($fieldHandle);
        }

        // Make sure the value has been normalized
        $this->normalizeFieldValue($fieldHandle);

        return $this->getBehavior('customFields')->$fieldHandle;
    }

    /**
     * @inheritdoc
     */
    public function setFieldValue(string $fieldHandle, mixed $value): void
    {
        $behavior = $this->getBehavior('customFields');
        $behavior->$fieldHandle = $value;

        // Don't assume that $value has been normalized
        unset($this->_normalizedFieldValues[$fieldHandle]);

        // If the element is fully initialized, mark the value as dirty
        if ($this->_initialized) {
            $this->_dirtyFields[$fieldHandle] = true;
        }

        // If the field value was previously eager-loaded, undo that
        unset($this->_eagerLoadedElements[$fieldHandle]);
        unset($this->_eagerLoadedElementCounts[$fieldHandle]);
    }

    /**
     * @inheritdoc
     */
    public function getOutdatedFields(): array
    {
        return array_keys($this->_outdatedFields());
    }

    /**
     * @inheritdoc
     */
    public function isFieldOutdated(string $fieldHandle): bool
    {
        return isset($this->_outdatedFields()[$fieldHandle]);
    }

    /**
     * @inheritdoc
     */
    public function getModifiedFields(bool $anySite = false): array
    {
        return array_keys($this->_modifiedFields($anySite));
    }

    /**
     * @inheritdoc
     */
    public function isFieldModified(string $fieldHandle, bool $anySite = false): bool
    {
        return isset($this->_modifiedFields($anySite)[$fieldHandle]);
    }

    /**
     * @return array The field handles that have been modified for this element
     */
    private function _outdatedFields(): array
    {
        if (!static::trackChanges() || !$this->getIsDraft() || $this->getIsCanonical()) {
            return [];
        }

        if (!isset($this->_outdatedFields)) {
            $query = (new Query())
                ->select(['f.handle'])
                ->from(['f' => Table::FIELDS])
                ->innerJoin(['cf' => Table::CHANGEDFIELDS], '[[cf.fieldId]] = [[f.id]]')
                ->where([
                    'cf.elementId' => $this->getCanonicalId(),
                    'cf.siteId' => $this->siteId,
                ]);

            if ($this->dateLastMerged) {
                $query->andWhere(['>=', 'cf.dateUpdated', Db::prepareDateForDb($this->dateLastMerged)]);
            } else {
                $query->andWhere(['>=', 'cf.dateUpdated', Db::prepareDateForDb($this->dateCreated)]);
            }

            $this->_outdatedFields = array_flip($query->column());
        }

        return $this->_outdatedFields;
    }

    /**
     * @param bool $anySite
     * @return array The field handles that have been modified for this element
     */
    private function _modifiedFields(bool $anySite): array
    {
        if (!static::trackChanges() || $this->getIsCanonical()) {
            return [];
        }

        $key = $anySite ? 'any' : 'this';

        if (!isset($this->_modifiedFields[$key])) {
            $query = (new Query())
                ->select(['f.handle'])
                ->from(['f' => Table::FIELDS])
                ->innerJoin(['cf' => Table::CHANGEDFIELDS], '[[cf.fieldId]] = [[f.id]]')
                ->where(['cf.elementId' => $this->id]);

            if (!$anySite) {
                $query->andWhere(['cf.siteId' => $this->siteId]);
            }

            $this->_modifiedFields[$key] = array_flip($query->column());
        }

        return $this->_modifiedFields[$key];
    }

    /**
     * @inheritdoc
     */
    public function isFieldDirty(string $fieldHandle): bool
    {
        return $this->_allDirty() || isset($this->_dirtyFields[$fieldHandle]);
    }

    /**
     * @inheritdoc
     */
    public function getDirtyFields(): array
    {
        if ($this->_allDirty()) {
            return ArrayHelper::getColumn($this->fieldLayoutFields(), 'handle');
        }

        return array_keys($this->_dirtyFields);
    }

    /**
     * Returns whether all fields and attributes should be considered dirty.
     *
     * @return bool
     */
    private function _allDirty(): bool
    {
        return $this->_allDirty || $this->resaving;
    }

    /**
     * @inheritdoc
     */
    public function markAsDirty(): void
    {
        $this->_allDirty = true;
    }

    /**
     * @inheritdoc
     */
    public function markAsClean(): void
    {
        $this->_allDirty = false;
        $this->_dirtyAttributes = [];
        $this->_dirtyFields = [];

        if (static::hasTitles()) {
            $this->_savedTitle = $this->title;
        }
    }

    /**
     * @inheritdoc
     */
    public function setFieldValuesFromRequest(string $paramNamespace = ''): void
    {
        $this->setFieldParamNamespace($paramNamespace);
        $values = Craft::$app->getRequest()->getBodyParam($paramNamespace, []);

        // Run through this multiple times, in case any fields become visible as a result of other field value changes
        $processedFields = [];
        do {
            $processedAnyFields = false;

            foreach ($this->fieldLayoutFields(true) as $field) {
                // Have we already processed this field?
                if (isset($processedFields[$field->id])) {
                    continue;
                }

                $processedFields[$field->id] = true;
                $processedAnyFields = true;

                // Do we have any post data for this field?
                if (isset($values[$field->handle])) {
                    $value = $values[$field->handle];
                } elseif (
                    isset($this->_fieldParamNamePrefix) &&
                    $this->_fieldParamNamePrefix !== '' &&
                    UploadedFile::getInstancesByName("$this->_fieldParamNamePrefix.$field->handle")
                ) {
                    // A file was uploaded for this field
                    $value = null;
                } else {
                    continue;
                }

                // Normalize it now in case the system language changes later
                // (we'll do this with the value directly rather than using setFieldValue() + normalizeFieldValue(),
                // because it's slightly more efficient and to workaround an infinite loop bug caused by Matrix
                // needing to render an object template on the owner element during normalization, which would in turn
                // cause the Matrix field value to be (re-)normalized based on the POST data, and on and on...)
                $value = $field->normalizeValue($value, $this);
                $this->setFieldValue($field->handle, $value);
                $this->_normalizedFieldValues[$field->handle] = true;
            }
        } while ($processedAnyFields);
    }

    /**
     * @inheritdoc
     */
    public function getFieldParamNamespace(): ?string
    {
        return $this->_fieldParamNamePrefix;
    }

    /**
     * @inheritdoc
     */
    public function setFieldParamNamespace(string $namespace): void
    {
        $this->_fieldParamNamePrefix = $namespace;
    }

    /**
     * @inheritdoc
     */
    public function getContentTable(): string
    {
        return Craft::$app->getContent()->contentTable;
    }

    /**
     * @inheritdoc
     */
    public function getFieldColumnPrefix(): string
    {
        return Craft::$app->getContent()->fieldColumnPrefix;
    }

    /**
     * @inheritdoc
     */
    public function getFieldContext(): string
    {
        return Craft::$app->getContent()->fieldContext;
    }

    /**
     * @inheritdoc
     */
    public function hasEagerLoadedElements(string $handle): bool
    {
        return isset($this->_eagerLoadedElements[$handle]);
    }

    /**
     * @inheritdoc
     */
    public function getEagerLoadedElements(string $handle): ?Collection
    {
        if (!isset($this->_eagerLoadedElements[$handle])) {
            return null;
        }

        $elements = $this->_eagerLoadedElements[$handle];
        ElementHelper::setNextPrevOnElements($elements);
        return $elements;
    }

    /**
     * @inheritdoc
     */
    public function setEagerLoadedElements(string $handle, array $elements): void
    {
        switch ($handle) {
            case 'parent':
                $this->_parent = $elements[0] ?? false;
                break;
            case 'currentRevision':
                $this->_currentRevision = $elements[0] ?? false;
                break;
            case 'draftCreator':
                if ($behavior = $this->getBehavior('draft')) {
                    /** @var DraftBehavior $behavior */
                    /** @var User[] $elements */
                    $behavior->setCreator($elements[0] ?? null);
                }
                break;
            case 'revisionCreator':
                if ($behavior = $this->getBehavior('revision')) {
                    /** @var RevisionBehavior $behavior */
                    /** @var User[] $elements */
                    $behavior->setCreator($elements[0] ?? null);
                }
                break;
            default:
                // Give plugins a chance to store this
                $event = new SetEagerLoadedElementsEvent([
                    'handle' => $handle,
                    'elements' => $elements,
                ]);
                $this->trigger(self::EVENT_SET_EAGER_LOADED_ELEMENTS, $event);
                if (!$event->handled) {
                    // No takers. Just store it in the internal array then.
                    $this->_eagerLoadedElements[$handle] = ElementCollection::make($elements);
                }
        }
    }

    /**
     * @inheritdoc
     */
    public function getEagerLoadedElementCount(string $handle): int
    {
        return $this->_eagerLoadedElementCounts[$handle] ?? 0;
    }

    /**
     * @inheritdoc
     */
    public function setEagerLoadedElementCount(string $handle, int $count): void
    {
        $this->_eagerLoadedElementCounts[$handle] = $count;
    }

    /**
     * @inheritdoc
     */
    public function getIsFresh(): bool
    {
        if ($this->hasErrors()) {
            return false;
        }

        if (!isset($this->contentId)) {
            return true;
        }

        if (isset($this->_isFresh)) {
            return $this->_isFresh;
        }

        return false;
    }

    /**
     * @inheritdoc
     */
    public function setIsFresh(bool $isFresh = true): void
    {
        $this->_isFresh = $isFresh;
    }

    /**
     * @inheritdoc
     */
    public function setRevisionCreatorId(?int $creatorId = null): void
    {
        $this->revisionCreatorId = $creatorId;
    }

    /**
     * @inheritdoc
     */
    public function setRevisionNotes(?string $notes = null): void
    {
        $this->revisionNotes = $notes;
    }

    /**
     * @inheritdoc
     */
    public function getCurrentRevision(): ?ElementInterface
    {
        if (!$this->id) {
            return null;
        }

        if (!isset($this->_currentRevision)) {
            $canonical = $this->getCanonical(true);
            $this->_currentRevision = static::find()
                ->revisionOf($canonical->id)
                ->dateCreated($canonical->dateUpdated)
                ->status(null)
                ->orderBy(['num' => SORT_DESC])
                ->one() ?: false;
        }

        return $this->_currentRevision ?: null;
    }

    // Indexes, etc.
    // -------------------------------------------------------------------------

    /**
     * @inheritdoc
     */
    public function getHtmlAttributes(string $context): array
    {
        $htmlAttributes = $this->htmlAttributes($context);

        // Give plugins a chance to modify them
        $event = new RegisterElementHtmlAttributesEvent([
            'htmlAttributes' => $htmlAttributes,
        ]);
        $this->trigger(self::EVENT_REGISTER_HTML_ATTRIBUTES, $event);

        return $event->htmlAttributes;
    }

    /**
     * Returns any attributes that should be included in the element’s DOM representation in the control panel.
     *
     * @param string $context The context that the element is being rendered in ('index', 'modal', 'field', or 'settings'.)
     * @return array
     * @see getHtmlAttributes()
     */
    protected function htmlAttributes(string $context): array
    {
        return [];
    }

    /**
     * @inheritdoc
     */
    public function getTableAttributeHtml(string $attribute): string
    {
        // Give plugins a chance to set this
        $event = new SetElementTableAttributeHtmlEvent([
            'attribute' => $attribute,
        ]);
        $this->trigger(self::EVENT_SET_TABLE_ATTRIBUTE_HTML, $event);

        if ($event->html !== null) {
            return $event->html;
        }

        return $this->tableAttributeHtml($attribute);
    }

    /**
     * Returns the HTML that should be shown for a given attribute in Table View.
     *
     * This method can be used to completely customize what actually shows up within the table’s body for a given
     * attribute, rather than simply showing the attribute’s raw value.
     *
     * For example, if your elements have an `email` attribute that you want to wrap in a `mailto:` link, your
     * getTableAttributesHtml() method could do this:
     *
     * ```php
     * switch ($attribute) {
     *     case 'email':
     *         return $this->email ? Html::mailto(Html::encode($this->email)) : '';
     *     // ...
     * }
     * return parent::tableAttributeHtml($attribute);
     * ```
     *
     * ::: warning
     * All untrusted text should be passed through [[Html::encode()]] to prevent XSS attacks.
     * :::
     *
     * By default the following will be returned:
     *
     * - If the attribute name is `link` or `uri`, it will be linked to the front-end URL.
     * - If the attribute is a custom field handle, it will pass the responsibility off to the field type.
     * - If the attribute value is a [[DateTime]] object, the date will be formatted with a localized date format.
     * - For anything else, it will output the attribute value as a string.
     *
     * @param string $attribute The attribute name.
     * @return string The HTML that should be shown for a given attribute in Table View.
     * @throws InvalidConfigException
     * @see getTableAttributeHtml()
     */
    protected function tableAttributeHtml(string $attribute): string
    {
        switch ($attribute) {
            case 'link':
                if (ElementHelper::isDraftOrRevision($this)) {
                    return '';
                }

                $url = $this->getUrl();

                if ($url !== null) {
                    return Html::a('', $url, [
                        'rel' => 'noopener',
                        'target' => '_blank',
                        'data-icon' => 'world',
                        'title' => Craft::t('app', 'Visit webpage'),
                        'aria-label' => Craft::t('app', 'View'),
                    ]);
                }

                return '';

            case 'uri':
                if ($this->getIsDraft() && ElementHelper::isTempSlug($this->slug)) {
                    return '';
                }

                $url = $this->getUrl();

                if ($url !== null) {
                    if ($this->getIsHomepage()) {
                        $value = Html::tag('span', '', [
                            'data-icon' => 'home',
                            'title' => Craft::t('app', 'Homepage'),
                        ]);
                    } else {
                        // Add some <wbr> tags in there so it doesn't all have to be on one line
                        $find = ['/'];
                        $replace = ['/<wbr>'];

                        $wordSeparator = Craft::$app->getConfig()->getGeneral()->slugWordSeparator;

                        if ($wordSeparator) {
                            $find[] = $wordSeparator;
                            $replace[] = $wordSeparator . '<wbr>';
                        }

                        $value = str_replace($find, $replace, $this->uri);
                    }

                    return Html::a(Html::tag('span', $value, ['dir' => 'ltr']), $url, [
                        'href' => $url,
                        'rel' => 'noopener',
                        'target' => '_blank',
                        'class' => 'go',
                        'title' => Craft::t('app', 'Visit webpage'),
                    ]);
                }

                return '';

            case 'slug':
                if ($this->getIsDraft() && ElementHelper::isTempSlug($this->slug)) {
                    return '';
                }

                return Html::encode($this->slug);

            default:
                // Is this a custom field?
                if (preg_match('/^field:(.+)/', $attribute, $matches)) {
                    $fieldUid = $matches[1];
                    $field = Craft::$app->getFields()->getFieldByUid($fieldUid);

                    if ($field) {
                        if ($field instanceof PreviewableFieldInterface) {
                            // Was this field value eager-loaded?
                            if ($field instanceof EagerLoadingFieldInterface && $this->hasEagerLoadedElements($field->handle)) {
                                $value = $this->getEagerLoadedElements($field->handle);
                            } else {
                                // The field might not actually belong to this element
                                try {
                                    $value = $this->getFieldValue($field->handle);
                                } catch (InvalidFieldException) {
                                    return '';
                                }
                            }

                            return $field->getTableAttributeHtml($value, $this);
                        }
                    }

                    return '';
                }

                return ElementHelper::attributeHtml($this->$attribute);
        }
    }

    /**
     * @inheritdoc
     */
    public function getSidebarHtml(bool $static): string
    {
        $components = [];

        $metaFieldsHtml = $this->metaFieldsHtml($static);
        if ($metaFieldsHtml !== '') {
            $components[] = Html::tag('div', $metaFieldsHtml, ['class' => 'meta']);
        }

        if (!$static && static::hasStatuses()) {
            // Is this a multi-site element?
            $components[] = $this->statusFieldHtml();
        }

        if ($this->hasRevisions() && !$this->getIsRevision()) {
            $components[] = $this->notesFieldHtml();
        }

        // Fire a defineSidebarHtml event
        $event = new DefineHtmlEvent([
            'html' => implode("\n", $components),
        ]);
        $this->trigger(self::EVENT_DEFINE_SIDEBAR_HTML, $event);
        return $event->html;
    }

    /**
     * Returns the HTML for any meta fields that should be shown within the editor sidebar.
     *
     * @param bool $static Whether the fields should be static (non-interactive)
     * @return string
     * @since 3.7.0
     */
    protected function metaFieldsHtml(bool $static): string
    {
        // Fire a defineMetaFieldsHtml event
        $event = new DefineHtmlEvent([
            'static' => $static,
        ]);
        $this->trigger(self::EVENT_DEFINE_META_FIELDS_HTML, $event);
        return $event->html;
    }

    /**
     * Returns the HTML for the element’s Slug field.
     *
     * @param bool $static Whether the fields should be static (non-interactive)
     * @return string
     * @since 3.7.0
     */
    protected function slugFieldHtml(bool $static): string
    {
        $slug = isset($this->slug) && !ElementHelper::isTempSlug($this->slug) ? $this->slug : null;

        if (!$slug && !$static) {
            $view = Craft::$app->getView();
            $site = $this->getSite();
            $charMapJs = Json::encode($site->language !== Craft::$app->language
                ? StringHelper::asciiCharMap(true, $site->language)
                : null
            );

            Craft::$app->getView()->registerJsWithVars(
                fn($titleSelector, $slugSelector) => <<<JS
new Craft.SlugGenerator($titleSelector, $slugSelector, {
    charMap: $charMapJs,
})
JS,
                [
                    sprintf('#%s', $view->namespaceInputId('title')),
                    sprintf('#%s', $view->namespaceInputId('slug')),
                ]
            );
        }

        return Cp::textFieldHtml([
            'label' => Craft::t('app', 'Slug'),
            'siteId' => $this->siteId,
            'translationDescription' => Craft::t('app', 'This field is translated for each site.'),
            'id' => 'slug',
            'name' => 'slug',
            'autocorrect' => false,
            'autocapitalize' => false,
            'value' => $slug,
            'disabled' => $static,
            'errors' => array_merge($this->getErrors('slug'), $this->getErrors('uri')),
        ]);
    }

    /**
     * Returns the status field HTML for the sidebar.
     *
     * @return string
     * @since 4.0.0
     */
    protected function statusFieldHtml(): string
    {
        $supportedSites = ElementHelper::supportedSitesForElement($this, true);
        $allEditableSiteIds = Craft::$app->getSites()->getEditableSiteIds();
        $propSites = array_values(array_filter($supportedSites, fn($site) => $site['propagate']));
        $propSiteIds = array_column($propSites, 'siteId');
        $propEditableSiteIds = array_intersect($propSiteIds, $allEditableSiteIds);
        $addlEditableSites = array_values(array_filter($supportedSites, fn($site) => !$site['propagate'] && in_array($site['siteId'], $allEditableSiteIds)));

        if (count($supportedSites) > 1) {
            $expandStatusBtn = (count($propEditableSiteIds) > 1 || $addlEditableSites)
                ? Html::button('', [
                    'class' => ['expand-status-btn', 'btn'],
                    'data' => [
                        'icon' => 'ellipsis',
                    ],
                    'title' => Craft::t('app', 'Update status for individual sites'),
                    'aria' => [
                        'expanded' => 'false',
                        'label' => Craft::t('app', 'Update status for individual sites'),
                    ],
                ])
                : '';
            $statusField = Cp::lightswitchFieldHtml([
                'fieldClass' => "enabled-for-site-$this->siteId-field",
                'label' => Craft::t('site', $this->getSite()->getName()),
                'headingSuffix' => $expandStatusBtn,
                'name' => "enabledForSite[$this->siteId]",
                'on' => $this->enabled && $this->getEnabledForSite(),
                'status' => $this->getAttributeStatus('enabled'),
            ]);
        } else {
            $statusField = Cp::lightswitchFieldHtml([
                'id' => 'enabled',
                'label' => Craft::t('app', 'Enabled'),
                'name' => 'enabled',
                'on' => $this->enabled,
                'disabled' => $this->getIsRevision(),
                'status' => $this->getAttributeStatus('enabled'),
            ]);
        }

        return Html::beginTag('fieldset') .
            Html::tag('legend', Craft::t('app', 'Status'), ['class' => 'h6']) .
            Html::tag('div', $statusField, ['class' => 'meta']) .
            Html::endTag('fieldset');
    }

    /**
     * Returns the notes field HTML for the sidebar.
     *
     * @return string
     * @since 4.0.0
     */
    protected function notesFieldHtml(): string
    {
        /** @var static|DraftBehavior $this */
        return Cp::textareaFieldHtml([
            'label' => Craft::t('app', 'Notes about your changes'),
            'labelClass' => 'h6',
            'class' => ['nicetext', 'notes'],
            'name' => 'notes',
            'value' => $this->getIsCanonical() || $this->isProvisionalDraft ? $this->revisionNotes : $this->draftNotes,
            'rows' => 1,
            'inputAttributes' => [
                'aria' => [
                    'label' => Craft::t('app', 'Notes about your changes'),
                ],
            ],
        ]);
    }

    /**
     * Returns whether the element has a field layout with at least one tab.
     *
     * @return bool Returns whether the element has a field layout with at least one tab.
     * @since 3.7.0
     */
    protected function hasFieldLayout(): bool
    {
        $fieldLayout = $this->getFieldLayout();
        return $fieldLayout && !empty($fieldLayout->getTabs());
    }

    /**
     * @inheritdoc
     */
    public function getMetadata(): array
    {
        $metadata = $this->metadata();

        // Fire a defineMetadata event
        $event = new DefineMetadataEvent([
            'metadata' => $metadata,
        ]);
        $this->trigger(self::EVENT_DEFINE_METADATA, $event);

        $formatter = Craft::$app->getFormatter();

        return array_merge([
            Craft::t('app', 'ID') => function() {
                return $this->id ?? false;
            },
            Craft::t('app', 'Status') => function() {
                if (!static::hasStatuses()) {
                    return false;
                }
                if ($this->getIsUnpublishedDraft()) {
                    $icon = Html::tag('span', '', [
                        'data' => ['icon' => 'draft'],
                        'aria' => ['hidden' => 'true'],
                    ]);
                    $label = Craft::t('app', 'Draft');
                } else {
                    $status = $this->getStatus();
                    $statusDef = static::statuses()[$status] ?? null;
                    $icon = Html::tag('span', '', ['class' => ['status', $statusDef['color'] ?? $status]]);
                    $label = $statusDef['label'] ?? $statusDef ?? ucfirst($status);
                }
                return $icon . Html::tag('span', $label);
            },
        ], $event->metadata, [
            Craft::t('app', 'Created at') => $this->dateCreated
                ? $formatter->asDatetime($this->dateCreated, Formatter::FORMAT_WIDTH_SHORT)
                : false,
            Craft::t('app', 'Updated at') => $this->dateUpdated
                ? $formatter->asDatetime($this->dateUpdated, Formatter::FORMAT_WIDTH_SHORT)
                : false,
            Craft::t('app', 'Notes') => function() {
                if ($this->getIsRevision()) {
                    $revision = $this;
                } elseif ($this->getIsCanonical() || $this->isProvisionalDraft) {
                    $element = $this->getCanonical(true);
                    $revision = $element->getCurrentRevision();
                }
                if (!isset($revision)) {
                    return false;
                }
                /** @var RevisionBehavior $behavior */
                $behavior = $revision->getBehavior('revision');
                if ($behavior->revisionNotes === null || $behavior->revisionNotes === '') {
                    return false;
                }
                return Html::encode($behavior->revisionNotes);
            },
        ]);
    }

    /**
     * Returns element metadata that should be shown within the editor sidebar.
     *
     * @return array The data, with keys representing the labels. The values can either be strings or callables.
     * If a value is `false`, it will be omitted.
     * @since 3.7.0
     */
    protected function metadata(): array
    {
        return [];
    }

    /**
     * @inheritdoc
     * @since 3.3.0
     */
    public function getGqlTypeName(): string
    {
        // Default to the same type
        return static::gqlTypeNameByContext(null);
    }

    // Events
    // -------------------------------------------------------------------------

    /**
     * @inheritdoc
     */
    public function beforeSave(bool $isNew): bool
    {
        // Tell the fields about it
        foreach ($this->fieldLayoutFields() as $field) {
            if (!$field->beforeElementSave($this, $isNew)) {
                return false;
            }
        }

        // Trigger a 'beforeSave' event
        $event = new ModelEvent([
            'isNew' => $isNew,
        ]);
        $this->trigger(self::EVENT_BEFORE_SAVE, $event);

        return $event->isValid;
    }

    /**
     * @inheritdoc
     */
    public function afterSave(bool $isNew): void
    {
        // Tell the fields about it
        foreach ($this->fieldLayoutFields() as $field) {
            $field->afterElementSave($this, $isNew);
        }

        // Trigger an 'afterSave' event
        if ($this->hasEventHandlers(self::EVENT_AFTER_SAVE)) {
            $this->trigger(self::EVENT_AFTER_SAVE, new ModelEvent([
                'isNew' => $isNew,
            ]));
        }
    }

    /**
     * @inheritdoc
     */
    public function afterPropagate(bool $isNew): void
    {
        // Tell the fields about it
        foreach ($this->fieldLayoutFields() as $field) {
            $field->afterElementPropagate($this, $isNew);
        }

        // Trigger an 'afterPropagate' event
        if ($this->hasEventHandlers(self::EVENT_AFTER_PROPAGATE)) {
            $this->trigger(self::EVENT_AFTER_PROPAGATE, new ModelEvent([
                'isNew' => $isNew,
            ]));
        }
    }

    /**
     * @inheritdoc
     */
    public function beforeDelete(): bool
    {
        // Tell the fields about it
        foreach ($this->fieldLayoutFields() as $field) {
            if (!$field->beforeElementDelete($this)) {
                return false;
            }
        }

        // Trigger a 'beforeDelete' event
        $event = new ModelEvent();
        $this->trigger(self::EVENT_BEFORE_DELETE, $event);

        return $event->isValid;
    }

    /**
     * @inheritdoc
     */
    public function afterDelete(): void
    {
        // Tell the fields about it
        foreach ($this->fieldLayoutFields() as $field) {
            $field->afterElementDelete($this);
        }

        // Trigger an 'afterDelete' event
        if ($this->hasEventHandlers(self::EVENT_AFTER_DELETE)) {
            $this->trigger(self::EVENT_AFTER_DELETE);
        }
    }

    /**
     * @inheritdoc
     */
    public function beforeRestore(): bool
    {
        // Tell the fields about it
        foreach ($this->fieldLayoutFields() as $field) {
            if (!$field->beforeElementRestore($this)) {
                return false;
            }
        }

        // Trigger a 'beforeRestore' event
        $event = new ModelEvent();
        $this->trigger(self::EVENT_BEFORE_RESTORE, $event);

        return $event->isValid;
    }

    /**
     * @inheritdoc
     */
    public function afterRestore(): void
    {
        // Tell the fields about it
        foreach ($this->fieldLayoutFields() as $field) {
            $field->afterElementRestore($this);
        }

        // Trigger an 'afterRestore' event
        if ($this->hasEventHandlers(self::EVENT_AFTER_RESTORE)) {
            $this->trigger(self::EVENT_AFTER_RESTORE);
        }
    }

    /**
     * @inheritdoc
     */
    public function beforeMoveInStructure(int $structureId): bool
    {
        // Trigger a 'beforeMoveInStructure' event
        $event = new ElementStructureEvent([
            'structureId' => $structureId,
        ]);
        $this->trigger(self::EVENT_BEFORE_MOVE_IN_STRUCTURE, $event);

        return $event->isValid;
    }

    /**
     * @inheritdoc
     */
    public function afterMoveInStructure(int $structureId): void
    {
        // Trigger an 'afterMoveInStructure' event
        if ($this->hasEventHandlers(self::EVENT_AFTER_MOVE_IN_STRUCTURE)) {
            $this->trigger(self::EVENT_AFTER_MOVE_IN_STRUCTURE, new ElementStructureEvent([
                'structureId' => $structureId,
            ]));
        }

        // Invalidate caches for this element
        Craft::$app->getElements()->invalidateCachesForElement($this);
    }

    /**
     * Normalizes a field’s value.
     *
     * @param string $fieldHandle The field handle
     * @throws InvalidFieldException if the element doesn’t have a field with the handle specified by `$fieldHandle`
     */
    protected function normalizeFieldValue(string $fieldHandle): void
    {
        // Have we already normalized this value?
        if (isset($this->_normalizedFieldValues[$fieldHandle])) {
            return;
        }

        $field = $this->fieldByHandle($fieldHandle);

        if (!$field) {
            throw new InvalidFieldException($fieldHandle);
        }

        $behavior = $this->getBehavior('customFields');
        $behavior->$fieldHandle = $field->normalizeValue($behavior->$fieldHandle, $this);
        $this->_normalizedFieldValues[$fieldHandle] = true;
    }

    /**
     * Finds Element instance(s) by the given condition.
     *
     * This method is internally called by [[findOne()]] and [[findAll()]].
     *
     * @param mixed $criteria Refer to [[findOne()]] and [[findAll()]] for the explanation of this parameter
     * @param bool $one Whether this method is called by [[findOne()]] or [[findAll()]]
     * @return static|static[]|null
     */
    protected static function findByCondition(mixed $criteria, bool $one): array|static|null
    {
        $query = static::find();

        if ($criteria !== null) {
            if (!ArrayHelper::isAssociative($criteria)) {
                $criteria = ['id' => $criteria];
            }
            Craft::configure($query, $criteria);
        }

        if ($one) {
            $result = $query->one();
        } else {
            $result = $query->all();
        }

        return $result;
    }

    /**
     * Returns the field with a given handle.
     *
     * @param string $handle
     * @return FieldInterface|null
     */
    protected function fieldByHandle(string $handle): ?FieldInterface
    {
        if (array_key_exists($handle, $this->_fieldsByHandle)) {
            return $this->_fieldsByHandle[$handle];
        }

        $contentService = Craft::$app->getContent();
        $originalFieldContext = $contentService->fieldContext;
        $contentService->fieldContext = $this->getFieldContext();
        $fieldLayout = $this->getFieldLayout();
        $this->_fieldsByHandle[$handle] = $fieldLayout?->getFieldByHandle($handle);
        $contentService->fieldContext = $originalFieldContext;

        return $this->_fieldsByHandle[$handle];
    }

    /**
     * Returns each of this element’s fields.
     *
     * @param bool $visibleOnly Whether to only return fields that are visible for this element
     * @return FieldInterface[] This element’s fields
     */
    protected function fieldLayoutFields(bool $visibleOnly = false): array
    {
        try {
            $fieldLayout = $this->getFieldLayout();
        } catch (InvalidConfigException $e) {
            return [];
        }

        if ($fieldLayout) {
            return $visibleOnly ? $fieldLayout->getVisibleCustomFields($this) : $fieldLayout->getCustomFields();
        }

        return [];
    }

    /**
     * @inheritdoc
     * @throws InvalidConfigException if [[siteId]] is invalid
     */
    public function getSite(): Site
    {
        if (isset($this->siteId)) {
            $site = Craft::$app->getSites()->getSiteById($this->siteId, true);
        }

        if (empty($site)) {
            throw new InvalidConfigException('Invalid site ID: ' . $this->siteId);
        }

        return $site;
    }

    /**
     * @inheritdoc
     * @since 3.5.0
     */
    public function getLanguage(): string
    {
        return $this->getSite()->language;
    }

    /**
     * Returns an element right before/after this one, from a given set of criteria.
     *
     * @param mixed $criteria
     * @param int $dir
     * @return ElementInterface|null
     */
    private function _getRelativeElement(mixed $criteria, int $dir): ?ElementInterface
    {
        if (!isset($this->id)) {
            return null;
        }

        if ($criteria instanceof ElementQueryInterface) {
            /** @var ElementQuery $criteria */
            $query = clone $criteria;
        } else {
            $query = static::find()
                ->siteId($this->siteId);

            if ($criteria) {
                Craft::configure($query, $criteria);
            }
        }

        /** @var ElementQuery $query */
        $elementIds = $query->ids();
        $key = array_search($this->getCanonicalId(), $elementIds, false);

        if ($key === false || !isset($elementIds[$key + $dir])) {
            return null;
        }

        return $query
            ->id($elementIds[$key + $dir])
            ->one();
    }
}<|MERGE_RESOLUTION|>--- conflicted
+++ resolved
@@ -846,46 +846,6 @@
     }
 
     /**
-     * @inheritdoc
-     */
-    public static function findSource(string $sourceKey, ?string $context = null): ?array
-    {
-        $path = explode('/', $sourceKey);
-        $sources = static::sources($context);
-
-        while (!empty($path)) {
-            $key = array_shift($path);
-            $source = null;
-
-            foreach ($sources as $testSource) {
-                if (isset($testSource['key']) && $testSource['key'] === $key) {
-                    $source = $testSource;
-                    break;
-                }
-            }
-
-            if ($source === null) {
-                return null;
-            }
-
-            // Is that the end of the path?
-            if (empty($path)) {
-                // If this is a nested source, set the full path on it so we don't forget it
-                if ($source['key'] !== $sourceKey) {
-                    $source['keyPath'] = $sourceKey;
-                }
-
-                return $source;
-            }
-
-            // Prepare for searching nested sources
-            $sources = $source['nested'] ?? [];
-        }
-
-        return null;
-    }
-
-    /**
      * Defines the sources that elements of this type may belong to.
      *
      * @param string $context The context ('index', 'modal', 'field', or 'settings').
@@ -895,6 +855,14 @@
     protected static function defineSources(string $context): array
     {
         return [];
+    }
+
+    /**
+     * @inheritdoc
+     */
+    public static function findSource(string $sourceKey, ?string $context = null): ?array
+    {
+        return null;
     }
 
     /**
@@ -1093,13 +1061,8 @@
 
         if (!empty($viewState['order'])) {
             // Special case for sorting by structure
-<<<<<<< HEAD
             if ($viewState['order'] === 'structure') {
-                $source = ElementHelper::findSource(static::class, $sourceKey, $context);
-=======
-            if (isset($viewState['order']) && $viewState['order'] === 'structure') {
                 $source = static::findSource($sourceKey, $context);
->>>>>>> b8122b9d
 
                 if (isset($source['structureId'])) {
                     $elementQuery->orderBy(['lft' => SORT_ASC]);
@@ -1158,11 +1121,7 @@
             $elementQuery->cache();
         }
 
-<<<<<<< HEAD
-        $variables['elements'] = $elementQuery->all($db);
-=======
         $variables['elements'] = static::indexElements($elementQuery, $sourceKey);
->>>>>>> b8122b9d
 
         $template = '_elements/' . $viewState['mode'] . 'view/' . ($includeContainer ? 'container' : 'elements');
 
@@ -1191,7 +1150,7 @@
      * @param ElementQueryInterface $elementQuery
      * @param string|null $sourceKey
      * @return ElementInterface[]
-     * @since 3.8.0
+     * @since 4.4.0
      */
     protected static function indexElements(ElementQueryInterface $elementQuery, ?string $sourceKey): array
     {
