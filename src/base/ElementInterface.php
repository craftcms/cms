--- conflicted
+++ resolved
@@ -393,8 +393,6 @@
     public function getSourceId(): int;
 
     /**
-<<<<<<< HEAD
-=======
      * Returns the element’s UUID, or if it’s a draft/revision, its source element’s UUID.
      *
      * @return string
@@ -402,7 +400,6 @@
     public function getSourceUid(): string;
 
     /**
->>>>>>> e176191b
      * Returns the field layout used by this element.
      *
      * @return FieldLayout|null
