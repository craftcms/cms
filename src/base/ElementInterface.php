<?php
/**
 * @link https://craftcms.com/
 * @copyright Copyright (c) Pixel & Tonic, Inc.
 * @license https://craftcms.github.io/license/
 */

namespace craft\base;

use craft\behaviors\CustomFieldBehavior;
use craft\elements\conditions\ElementConditionInterface;
use craft\elements\db\EagerLoadPlan;
use craft\elements\db\ElementQuery;
use craft\elements\db\ElementQueryInterface;
use craft\elements\ElementCollection;
use craft\elements\User;
use craft\enums\AttributeStatus;
use craft\errors\InvalidFieldException;
use craft\models\FieldLayout;
use craft\models\Site;
use Twig\Markup;
use yii\web\Response;

/**
 * ElementInterface defines the common interface to be implemented by element classes.
 * A class implementing this interface should also use [[ElementTrait]].
 *
 * @mixin ElementTrait
 * @mixin CustomFieldBehavior
 * @mixin Component
 * @phpstan-require-extends Element
 * @author Pixel & Tonic, Inc. <support@pixelandtonic.com>
 * @since 3.0.0
 */
interface ElementInterface extends
    ComponentInterface,
    Chippable,
    CpEditable,
    Thumbable,
    Statusable,
    Actionable
{
    /**
     * Returns the lowercase version of [[displayName()]].
     *
     * @return string
     * @since 3.3.17
     */
    public static function lowerDisplayName(): string;

    /**
     * Returns the plural version of [[displayName()]].
     *
     * @return string
     * @since 3.2.0
     */
    public static function pluralDisplayName(): string;

    /**
     * Returns the plural, lowercase version of [[displayName()]].
     *
     * @return string
     * @since 3.3.17
     */
    public static function pluralLowerDisplayName(): string;

    /**
     * Returns the handle that should be used to refer to this element type from reference tags.
     *
     * @return string|null The reference handle, or null if the element type doesn’t support reference tags
     */
    public static function refHandle(): ?string;

    /**
     * Returns whether element indexes should show the “Drafts” status option.
     *
     * @return bool
     * @since 5.0.0
     */
    public static function hasDrafts(): bool;

    /**
     * Returns whether Craft should keep track of attribute and custom field changes made to this element type,
     * including when the last time they were changed, and who was logged-in at the time.
     *
     * @return bool Whether to track changes made to elements of this type.
     * @see getDirtyAttributes()
     * @see getDirtyFields()
     * @since 3.4.0
     */
    public static function trackChanges(): bool;

    /**
     * Returns whether elements of this type have traditional titles.
     *
     * @return bool Whether elements of this type have traditional titles.
     */
    public static function hasTitles(): bool;

    /**
     * Returns whether element indexes should include a thumbnail view by default.
     *
     * @return bool
     * @since 5.0.0
     */
    public static function hasThumbs(): bool;

    /**
     * Returns whether elements of this type can have their own slugs and URIs.
     *
     * Note that individual elements must also return a URI format from [[getUriFormat()]] if they are to actually get a URI.
     *
     * @return bool Whether elements of this type can have their own slugs and URIs.
     * @see getUriFormat()
     */
    public static function hasUris(): bool;

    /**
     * Returns whether elements of this type store content on a per-site basis.
     *
     * If this returns `true`, the element’s [[getSupportedSites()]] method will
     * be responsible for defining which sites its content should be stored in.
     *
     * @return bool Whether elements of this type store data on a per-site basis.
     */
    public static function isLocalized(): bool;

    /**
     * Returns whether elements of this type have statuses.
     *
     * If this returns `true`, the element index template will show a Status menu by default, and your elements will
     * get status indicator icons next to them.
     * Use [[statuses()]] to customize which statuses the elements might have.
     *
     * @return bool Whether elements of this type have statuses.
     * @see statuses()
     */
    public static function hasStatuses(): bool;

    /**
     * Creates an [[ElementQueryInterface]] instance for query purpose.
     *
     * The returned [[ElementQueryInterface]] instance can be further customized by calling
     * methods defined in [[ElementQueryInterface]] before `one()` or `all()` is called to return
     * populated [[ElementInterface]] instances. For example,
     *
     * ```php
     * // Find the entry whose ID is 5
     * $entry = Entry::find()->id(5)->one();
     * // Find all assets and order them by their filename:
     * $assets = Asset::find()
     *     ->orderBy('filename')
     *     ->all();
     * ```
     *
     * If you want to define custom criteria parameters for your elements, you can do so by overriding
     * this method and returning a custom query class. For example,
     *
     * ```php
     * class Product extends Element
     * {
     *     public static function find(): ElementQueryInterface
     *     {
     *         // use ProductQuery instead of the default ElementQuery
     *         return new ProductQuery(get_called_class());
     *     }
     * }
     * ```
     *
     * You can also set default criteria parameters on the ElementQuery if you don’t have a need for
     * a custom query class. For example,
     *
     * ```php
     * class Customer extends ActiveRecord
     * {
     *     public static function find(): ElementQueryInterface
     *     {
     *         return parent::find()->limit(50);
     *     }
     * }
     * ```
     *
     * @return ElementQueryInterface The newly created [[ElementQueryInterface]] instance.
     */
    public static function find(): ElementQueryInterface;

    /**
     * Returns a single element instance by a primary key or a set of element criteria parameters.
     *
     * The method accepts:
     *
     *  - an int: query by a single ID value and return the corresponding element (or null if not found).
     *  - an array of name-value pairs: query by a set of parameter values and return the first element
     *    matching all of them (or null if not found).
     *
     * Note that this method will automatically call the `one()` method and return an
     * [[ElementInterface|\craft\base\Element]] instance. For example,
     *
     * ```php
     * // find a single entry whose ID is 10
     * $entry = Entry::findOne(10);
     * // the above code is equivalent to:
     * $entry = Entry::find->id(10)->one();
     * // find the first user whose email ends in "example.com"
     * $user = User::findOne(['email' => '*example.com']);
     * // the above code is equivalent to:
     * $user = User::find()->email('*example.com')->one();
     * ```
     *
     * @param mixed $criteria The element ID or a set of element criteria parameters
     * @return static|null Element instance matching the condition, or null if nothing matches.
     */
    public static function findOne(mixed $criteria = null): ?static;

    /**
     * Returns a list of elements that match the specified ID(s) or a set of element criteria parameters.
     *
     * The method accepts:
     *
     *  - an int: query by a single ID value and return an array containing the corresponding element
     *    (or an empty array if not found).
     *  - an array of integers: query by a list of ID values and return the corresponding elements (or an
     *    empty array if none was found).
     *    Note that an empty array will result in an empty result as it will be interpreted as a search for
     *    primary keys and not an empty set of element criteria parameters.
     *  - an array of name-value pairs: query by a set of parameter values and return an array of elements
     *    matching all of them (or an empty array if none was found).
     *
     * Note that this method will automatically call the `all()` method and return an array of
     * [[ElementInterface|\craft\base\Element]] instances. For example,
     *
     * ```php
     * // find the entries whose ID is 10
     * $entries = Entry::findAll(10);
     * // the above code is equivalent to:
     * $entries = Entry::find()->id(10)->all();
     * // find the entries whose ID is 10, 11 or 12.
     * $entries = Entry::findAll([10, 11, 12]);
     * // the above code is equivalent to:
     * $entries = Entry::find()->id([10, 11, 12]])->all();
     * // find users whose email ends in "example.com"
     * $users = User::findAll(['email' => '*example.com']);
     * // the above code is equivalent to:
     * $users = User::find()->email('*example.com')->all();
     * ```
     *
     * @param mixed $criteria The element ID, an array of IDs, or a set of element criteria parameters
     * @return static[] an array of Element instances, or an empty array if nothing matches.
     */
    public static function findAll(mixed $criteria = null): array;

    /**
     * Returns an element condition for the element type.
     *
     * @return ElementConditionInterface
     * @since 4.0.0
     */
    public static function createCondition(): ElementConditionInterface;

    /**
     * Returns the source definitions that elements of this type may belong to.
     *
     * This defines what will show up in the source list on element indexes and element selector modals.
     *
     * Each item in the array should be set to an array that has the following keys:
     * - **`key`** – The source’s key. This is the string that will be passed into the $source argument of [[actions()]],
     *   [[indexHtml()]], and [[defaultTableAttributes()]].
     * - **`label`** – The human-facing label of the source.
     * - **`status`** – The status color that should be shown beside the source label. Possible values include `green`,
     *   `orange`, `red`, `yellow`, `pink`, `purple`, `blue`, `turquoise`, `light`, `grey`, `black`, and `white`. (Optional)
     * - **`badgeCount`** – The badge count that should be displayed alongside the label. (Optional)
     * - **`badgeLabel`** – The badge count label that should be provided for screen readers. (Optional)
     * - **`sites`** – An array of site IDs or UUIDs that the source should be shown for, on multi-site element indexes.
     *   (Optional; by default the source will be shown for all sites.)
     * - **`criteria`** – An array of element criteria parameters that the source should use when the source is selected.
     *   (Optional)
     * - **`data`** – An array of `data-X` attributes that should be set on the source’s `<a>` tag in the source list’s,
     *   HTML, where each key is the name of the attribute (without the “data-” prefix), and each value is the value of
     *   the attribute. (Optional)
     * - **`defaultSort`** – A string identifying the sort attribute that should be selected by default, or an array where
     *   the first value identifies the sort attribute, and the second determines which direction to sort by. (Optional)
     * - **`defaultFilter`** – An element condition instance or config, which should be used by default when the source
     *   is first selected.
     * - **`hasThumbs`** – A bool that defines whether this source supports Thumbs View. (Use your element’s
     *   [[getThumbUrl()]] method to define your elements’ thumb URL.) (Optional)
     * - **`structureId`** – The ID of the Structure that contains the elements in this source. If set, Structure View
     *   will be available to this source. (Optional)
     * - **`newChildUrl`** – The URL that should be loaded when a user selects the “New child” menu option on an
     *   element in this source while it is in Structure View. (Optional)
     * - **`nested`** – An array of sources that are nested within this one. Each nested source can have the same keys
     *   as top-level sources.
     *
     * ::: tip
     * Element types that extend [[\craft\base\Element]] should override [[\craft\base\Element::defineSources()]]
     * instead of this method.
     * :::
     *
     * @param string $context The context ('index', 'modal', 'field', or 'settings').
     * @return array The sources.
     */
    public static function sources(string $context): array;

    /**
     * Returns a source definition by a given source key/path and context.
     *
     * @param string $sourceKey
     * @param string|null $context
     * @return array|null
     * @since 4.4.0
     */
    public static function findSource(string $sourceKey, ?string $context): ?array;

    /**
     * Returns the source path for a given source key, step key, and context.
     *
     * @param string $sourceKey
     * @param string $stepKey
     * @param string|null $context
     * @return array[]|null
     * @since 4.4.12
     */
    public static function sourcePath(string $sourceKey, string $stepKey, ?string $context): ?array;

    /**
     * Returns all the field layouts associated with elements from the given source.
     *
     * This is used to determine which custom fields should be included in the element index sort menu,
     * and other things.
     *
     * @param string|null $source The selected source’s key, or `null` if all known field layouts should be returned
     * @return FieldLayout[]
     * @since 3.5.0
     */
    public static function fieldLayouts(?string $source): array;

    /**
     * Modifies a custom source’s config, before it’s returned by [[craft\services\ElementSources::getSources()]]
     *
     * @param array $config
     * @return array
     * @since 4.5.0
     */
    public static function modifyCustomSource(array $config): array;

    /**
     * Returns the available [bulk element actions](https://craftcms.com/docs/4.x/extend/element-actions.html)
     * for a given source.
     *
     * The actions can be represented by their fully qualified class name, a config array with the class name
     * set to a `type` key, or by an instantiated element action object.
     *
     * ::: tip
     * Element types that extend [[\craft\base\Element]] should override [[\craft\base\Element::defineActions()]]
     * instead of this method.
     * :::
     *
     * @param string $source The selected source’s key.
     * @return array The available bulk element actions.
     * @phpstan-return array<ElementActionInterface|class-string<ElementActionInterface>|array{type:class-string<ElementActionInterface>}>
     */
    public static function actions(string $source): array;

    /**
     * Returns the available export options for a given source.
     *
     * The exporters can be represented by their fully qualified class name, a config array with the class name
     * set to a `type` key, or by an instantiated element exporter object.
     *
     * ::: tip
     * Element types that extend [[\craft\base\Element]] should override [[\craft\base\Element::defineExporters()]]
     * instead of this method.
     * :::
     *
     * @param string $source The selected source’s key.
     * @return array The available element exporters.
     * @since 3.4.0
     */
    public static function exporters(string $source): array;

    /**
     * Defines which element attributes should be searchable.
     *
     * This method should return an array of attribute names that can be accessed on your elements.
     * [[\craft\services\Search]] will call this method when it is indexing keywords for one of your elements,
     * and for each attribute it returns, it will fetch the corresponding property’s value on the element.
     * For example, if your elements have a “color” attribute which you want to be indexed, this method could return:
     *
     * ```php
     * return ['color'];
     * ```
     *
     * Not only will the “color” attribute’s values start getting indexed, but users will also be able to search
     * directly against that attribute’s values using this search syntax:
     *
     *     color:blue
     *
     * There is no need for this method to worry about the ‘title’ or ‘slug’ attributes, or custom field handles;
     * those are indexed automatically.
     *
     * ::: tip
     * Element types that extend [[\craft\base\Element]] should override
     * [[\craft\base\Element::defineSearchableAttributes()]] instead of this method.
     * :::
     *
     * @return string[] The element attributes that should be searchable
     */
    public static function searchableAttributes(): array;

    /**
     * Returns the element index HTML.
     *
     * @param ElementQueryInterface $elementQuery
     * @param int[]|null $disabledElementIds
     * @param array $viewState
     * @param string|null $sourceKey
     * @param string|null $context
     * @param bool $includeContainer
     * @param bool $selectable
     * @param bool $sortable
     * @return string The element index HTML
     */
    public static function indexHtml(
        ElementQueryInterface $elementQuery,
        ?array $disabledElementIds,
        array $viewState,
        ?string $sourceKey,
        ?string $context,
        bool $includeContainer,
        bool $selectable,
        bool $sortable,
    ): string;

    /**
     * Returns the total number of elements that will be shown on an element index, for the given element query.
     *
     * @param ElementQueryInterface $elementQuery
     * @param string|null $sourceKey
     * @return int
     * @since 4.4.0
     */
    public static function indexElementCount(ElementQueryInterface $elementQuery, ?string $sourceKey): int;

    /**
     * Returns the sort options for the element type.
     *
     * This method should return an array, where each item is a sub-array with the following keys:
     *
     * - `label` – The sort option label
     * - `orderBy` – An array, comma-delimited string, or a callback function that defines the columns to order the query by. If set to a callback
     *   function, the function will be passed two arguments: `$dir` (either `SORT_ASC` or `SORT_DESC`) and `$db` (a [[\craft\db\Connection]] object),
     *   and it should return an array of column names or an [[\yii\db\ExpressionInterface]] object.
     * - `attribute` _(optional)_ – The [[tableAttributes()|table attribute]] name that this option is associated
     *   with (required if `orderBy` is an array or more than one column name)
     * - `defaultDir` _(optional)_ – The default sort direction that should be used when sorting by this option
     *   (set to either `asc` or `desc`). Defaults to `asc` if not specified.
     *
     * ```php
     * return [
     *     [
     *         'label' => Craft::t('app', 'Attribute Label'),
     *         'orderBy' => 'columnName',
     *         'attribute' => 'attributeName',
     *         'defaultDir' => 'asc',
     *     ],
     * ];
     * ```
     *
     * A shorthand syntax is also supported, if there is no corresponding table attribute, or the table attribute
     * has the exact same name as the column.
     *
     * ```php
     * return [
     *     'columnName' => Craft::t('app', 'Attribute Label'),
     * ];
     * ```
     *
     * Note that this method will only get called once for the entire index; not each time that a new source is
     * selected.
     *
     * @return array The attributes that elements can be sorted by
     */
    public static function sortOptions(): array;

    /**
     * Defines all of the available columns that can be shown in table views.
     *
     * This method should return an array whose keys represent element attribute names, and whose values make
     * up the table’s column headers.
     *
     * @return array The table attributes.
     */
    public static function tableAttributes(): array;

    /**
     * Returns the list of table attribute keys that should be shown by default.
     *
     * This method should return an array where each element in the array maps to one of the keys of the array returned
     * by [[tableAttributes()]].
     *
     * @param string $source The selected source’s key
     * @return string[] The table attribute keys
     */
    public static function defaultTableAttributes(string $source): array;

    /**
     * Returns an array that maps source-to-target element IDs based on the given sub-property handle.
     *
     * This method aids in the eager-loading of elements when performing an element query. The returned array should
     * contain the following keys:
     * - `elementType` – the fully qualified class name of the element type that should be eager-loaded
     * - `map` – an array of element ID mappings, where each element is a sub-array with `source` and `target` keys
     * - `criteria` *(optional)* – any criteria parameters that should be applied to the element query when fetching the
     *   eager-loaded elements
     * - `createElement` *(optional)* - an element factory function, which will be passed the element query, the current
     *   query result data, and the first source element that the result was eager-loaded for
     *
     * ```php
     * use craft\base\ElementInterface;
     * use craft\db\Query;
     *
     * public static function eagerLoadingMap(array $sourceElements, string $handle)
     * {
     *     switch ($handle) {
     *         case 'author':
     *             $bookIds = array_map(fn(ElementInterface $element) => $element->id, $sourceElements);
     *             $map = (new Query)
     *                 ->select(['source' => 'id', 'target' => 'authorId'])
     *                 ->from('{{%books}}')
     *                 ->where(['id' => $bookIds)
     *                 ->all();
     *             return [
     *                 'elementType' => \my\plugin\Author::class,
     *                 'map' => $map,
     *             ];
     *         case 'bookClubs':
     *             $bookIds = array_map(fn(ElementInterface $element) => $element->id, $sourceElements);
     *             $map = (new Query)
     *                 ->select(['source' => 'bookId', 'target' => 'clubId'])
     *                 ->from('{{%bookclub_books}}')
     *                 ->where(['bookId' => $bookIds)
     *                 ->all();
     *             return [
     *                 'elementType' => \my\plugin\BookClub::class,
     *                 'map' => $map,
     *             ];
     *         default:
     *             return parent::eagerLoadMap($sourceElements, $handle);
     *     }
     * }
     * ```
     *
     * @param self[] $sourceElements An array of the source elements
     * @param string $handle The property handle used to identify which target elements should be included in the map
     * @return array|null|false The eager-loading element ID mappings, false if no mappings exist, or null if the result
     * should be ignored
     */
    public static function eagerLoadingMap(array $sourceElements, string $handle): array|null|false;

    /**
     * Returns the GraphQL scopes required by element’s context.
     *
     * @param mixed $context The element’s context, such as a volume, entry type or Matrix block type.
     * @return array
     * @since 3.3.0
     */
    public static function gqlScopesByContext(mixed $context): array;

    /**
     * Returns whether this is a draft.
     *
     * @return bool
     * @since 3.2.0
     */
    public function getIsDraft(): bool;

    /**
     * Returns whether this is a revision.
     *
     * @return bool
     * @since 3.2.0
     */
    public function getIsRevision(): bool;

    /**
     * Returns whether this is the canonical element.
     *
     * @return bool
     * @since 3.7.0
     */
    public function getIsCanonical(): bool;

    /**
     * Returns whether this is a derivative element, such as a draft or revision.
     *
     * @return bool
     * @since 3.7.0
     */
    public function getIsDerivative(): bool;

    /**
     * Returns the canonical version of the element.
     *
     * If this is a draft or revision, the canonical element will be returned.
     *
     * @param bool $anySite Whether the canonical element can be retrieved in any site
     * @return self
     * @since 3.7.0
     */
    public function getCanonical(bool $anySite = false): self;

    /**
     * Sets the canonical version of the element.
     *
     * @param self $element
     * @since 3.7.0
     */
    public function setCanonical(self $element): void;

    /**
     * Returns the element’s canonical ID.
     *
     * If this is a draft or revision, the canonical element’s ID will be returned.
     *
     * @return int|null
     * @since 3.7.0
     */
    public function getCanonicalId(): ?int;

    /**
     * Sets the element’s canonical ID.
     *
     * @param int|null $canonicalId
     * @since 3.7.0
     */
    public function setCanonicalId(?int $canonicalId): void;

    /**
     * Returns the element’s canonical UUID.
     *
     * If this is a draft or revision, the canonical element’s UUID will be returned.
     *
     * @return string|null
     * @since 3.7.11
     */
    public function getCanonicalUid(): ?string;

    /**
     * Returns whether the element is an unpublished draft.
     *
     * @return bool
     * @since 3.6.0
     */
    public function getIsUnpublishedDraft(): bool;

    /**
     * Merges changes from the canonical element into this one.
     *
     * @see \craft\services\Elements::mergeCanonicalChanges()
     * @since 3.7.0
     */
    public function mergeCanonicalChanges(): void;

    /**
     * Returns the field layout used by this element.
     *
     * @return FieldLayout|null
     */
    public function getFieldLayout(): ?FieldLayout;

    /**
     * Returns the site the element is associated with.
     *
     * @return Site
     */
    public function getSite(): Site;

    /**
     * Returns the language of the element.
     *
     * @return string
     * @since 3.5.0
     */
    public function getLanguage(): string;

    /**
     * Returns the sites this element is associated with.
     *
     * The function can either return an array of site IDs, or an array of sub-arrays,
     * each with the following keys:
     *
     * - `siteId` (integer) - The site ID
     * - `propagate` (boolean) – Whether the element should be propagated to this site on save (`true` by default)
     * - `enabledByDefault` (boolean) – Whether the element should be enabled in this site by default
     *   (`true` by default)
     *
     * @return array
     */
    public function getSupportedSites(): array;

    /**
     * Returns the URI format used to generate this element’s URI.
     *
     * Note that element types that can have URIs must return `true` from [[hasUris()]].
     *
     * @return string|null
     * @see hasUris()
     * @see getRoute()
     */
    public function getUriFormat(): ?string;

    /**
     * Returns the search keywords for a given search attribute.
     *
     * @param string $attribute
     * @return string
     */
    public function getSearchKeywords(string $attribute): string;

    /**
     * Returns the route that should be used when the element’s URI is requested.
     *
     * ::: tip
     * Element types that extend [[\craft\base\Element]] should override [[\craft\base\Element::route()]]
     * instead of this method.
     * :::
     *
     * @return mixed The route that the request should use, or null if no special action should be taken
     */
    public function getRoute(): mixed;

    /**
     * Returns whether this element represents the site homepage.
     *
     * @return bool
     * @since 3.3.6
     */
    public function getIsHomepage(): bool;

    /**
     * Returns the element’s full URL.
     *
     * @return string|null
     */
    public function getUrl(): ?string;

    /**
     * Returns an anchor pre-filled with this element’s URL and title.
     *
     * @return Markup|null
     */
    public function getLink(): ?Markup;

    /**
     * Returns the breadcrumbs that lead up to the element.
     *
     * @return array
     * @since 5.0.0
     */
    public function getCrumbs(): array;

    /**
     * Defines what the element should be called within the control panel.
     *
     * @param string|null $label
     * @since 3.6.3
     */
    public function setUiLabel(?string $label): void;

    /**
     * Returns any path segment labels that should be prepended to the element’s UI label.
     *
     * @return string[]
     * @since 4.4.0
     */
    public function getUiLabelPath(): array;

    /**
     * Defines any path segment labels that should be prepended to the element’s UI label.
     *
     * @param string[] $path
     * @since 4.4.0
     */
    public function setUiLabelPath(array $path): void;

    /**
     * Returns the label HTML for element chips.
     *
     * @return string
     * @since 5.0.0
     */
    public function getChipLabelHtml(): string;

    /**
     * Returns the body HTML for element cards.
     *
     * @return string|null
     * @since 5.0.0
     */
    public function getCardBodyHtml(): ?string;

    /**
     * Returns the reference string to this element.
     *
     * @return string|null
     */
    public function getRef(): ?string;

    /**
     * Creates a new element (without saving it) based on this one.
     *
     * This will be called by the “Save and add another” action on the element’s edit page.
     *
     * Note that permissions don’t need to be considered here. The created element’s [[canSave()]] method will be called before saving.
     *
     * @return self|null
     */
    public function createAnother(): ?self;

    /**
     * Returns whether the given user is authorized to view this element’s edit page.
     *
     * If they can view but not [[canSave()|save]], the edit form will either render statically,
     * or be restricted to only saving changes as a draft, depending on [[canCreateDrafts()]].
     *
     * @param User $user
     * @return bool
     * @since 4.0.0
     */
    public function canView(User $user): bool;

    /**
     * Returns whether the given user is authorized to save this element in its current form.
     *
     * This will only be called if the element can be [[canView()|viewed]].
     *
     * @param User $user
     * @return bool
     * @since 4.0.0
     */
    public function canSave(User $user): bool;

    /**
     * Returns whether the given user is authorized to duplicate this element.
     *
     * This will only be called if the element can be [[canView()|viewed]] and/or [[canSave()|saved]].
     *
     * @param User $user
     * @return bool
     * @since 4.0.0
     */
    public function canDuplicate(User $user): bool;

    /**
     * Returns whether the given user is authorized to duplicate this element as an unpublished draft.
     *
     * @param User $user
     * @return bool
     * @since 5.0.0
     */
    public function canDuplicateAsDraft(User $user): bool;

    /**
     * Returns whether the given user is authorized to delete this element.
     *
     * This will only be called if the element can be [[canView()|viewed]] and/or [[canSave()|saved]].
     *
     * @param User $user
     * @return bool
     * @since 4.0.0
     */
    public function canDelete(User $user): bool;

    /**
     * Returns whether the given user is authorized to delete this element for its current site.
     *
     * This will only be called if the element can be [[canView()|viewed]] and/or [[canSave()|saved]].
     *
     * @param User $user
     * @return bool
     * @since 4.0.0
     */
    public function canDeleteForSite(User $user): bool;

    /**
     * Returns whether the given user is authorized to create drafts for this element.
     *
     * This will only be called if the element can be [[canView()|viewed]] and/or [[canSave()|saved]].
     *
     * ::: tip
     * If this is going to return `true` under any circumstances, make sure [[trackChanges()]] is returning `true`,
     * so drafts can be automatically updated with upstream content changes.
     * :::
     *
     * @param User $user
     * @return bool
     * @since 4.0.0
     */
    public function canCreateDrafts(User $user): bool;

    /**
     * Returns whether revisions should be created when this element is saved.
     *
     * @return bool
     * @since 4.0.0
     */
    public function hasRevisions(): bool;

    /**
     * Prepares the response for the element’s Edit screen.
     *
     * @param Response $response The response being prepared
     * @param string $containerId The ID of the element editor’s container element
     * @since 4.0.0
     */
    public function prepareEditScreen(Response $response, string $containerId): void;

    /**
     * Returns the URL that users should be redirected to after editing the element.
     *
     * @return string|null
     * @since 4.0.0
     */
    public function getPostEditUrl(): ?string;

    /**
     * Returns the element’s revisions index URL in the control panel.
     *
     * @return string|null
     * @since 4.4.0
     */
    public function getCpRevisionsUrl(): ?string;

    /**
     * Returns additional buttons that should be shown at the top of the element’s edit page.
     *
     * @return string
     * @since 4.0.0
     */
    public function getAdditionalButtons(): string;

    /**
     * Returns the additional locations that should be available for previewing the element, besides its primary [[getUrl()|URL]].
     *
     * Each target should be represented by a sub-array with the following keys:
     *
     * - `label` – What the preview target will be called in the control panel.
     * - `url` – The URL that the preview target should open.
     * - `refresh` – Whether preview frames should be automatically refreshed when content changes (`true` by default).
     *
     * ::: tip
     * Element types that extend [[\craft\base\Element]] should override [[\craft\base\Element::previewTargets()]]
     * instead of this method.
     * :::
     *
     * @return array
     * @since 3.2.0
     */
    public function getPreviewTargets(): array;

    /**
     * Returns whether the element is enabled for the current site.
     *
     * This can also be set to an array of site ID/site-enabled mappings.
     *
     * @param int|null $siteId The ID of the site to return for. If `null`, the current site status will be returned.
     * @return bool|null Whether the element is enabled for the given site. `null` will be returned if a `$siteId` was
     * passed, but that site’s status wasn’t provided via [[setEnabledForSite()]].
     * @since 3.4.0
     */
    public function getEnabledForSite(?int $siteId = null): ?bool;

    /**
     * Sets whether the element is enabled for the current site.
     *
     * This can also be set to an array of site ID/site-enabled mappings.
     *
     * @param bool|bool[] $enabledForSite
     * @since 3.4.0
     */
    public function setEnabledForSite(array|bool $enabledForSite): void;

    /**
<<<<<<< HEAD
=======
     * Returns the element’s status.
     *
     * @return string|null
     */
    public function getStatus(): ?string;

    /**
     * Returns the root owner element.
     *
     * @return self
     * @since 4.12.0
     */
    public function getRootOwner(): self;

    /**
>>>>>>> 169b9114
     * Returns the same element in other locales.
     *
     * @return ElementQueryInterface|ElementCollection
     */
    public function getLocalized(): ElementQueryInterface|ElementCollection;

    /**
     * Returns the next element relative to this one, from a given set of criteria.
     *
     * @param mixed $criteria
     * @return self|null
     */
    public function getNext(mixed $criteria = false): ?self;

    /**
     * Returns the previous element relative to this one, from a given set of criteria.
     *
     * @param mixed $criteria
     * @return self|null
     */
    public function getPrev(mixed $criteria = false): ?self;

    /**
     * Sets the default next element.
     *
     * @param self|false $element
     */
    public function setNext(self|false $element): void;

    /**
     * Sets the default previous element.
     *
     * @param self|false $element
     */
    public function setPrev(self|false $element): void;

    /**
     * Returns the element’s parent.
     *
     * @return self|null
     */
    public function getParent(): ?self;

    /**
     * Returns the parent element’s URI, if there is one.
     *
     * If the parent’s URI is `__home__` (the homepage URI), then `null` will be returned.
     *
     * @return string|null
     */
    public function getParentUri(): ?string;

    /**
     * Sets the element’s parent.
     *
     * @param self|null $parent
     */
    public function setParent(?self $parent): void;

    /**
     * Returns the element’s ancestors.
     *
     * @param int|null $dist
     * @return ElementQueryInterface|ElementCollection
     */
    public function getAncestors(?int $dist = null): ElementQueryInterface|ElementCollection;

    /**
     * Returns the element’s descendants.
     *
     * @param int|null $dist
     * @return ElementQueryInterface|ElementCollection
     */
    public function getDescendants(?int $dist = null): ElementQueryInterface|ElementCollection;

    /**
     * Returns the element’s children.
     *
     * @return ElementQueryInterface|ElementCollection
     */
    public function getChildren(): ElementQueryInterface|ElementCollection;

    /**
     * Returns all of the element’s siblings.
     *
     * @return ElementQueryInterface|ElementCollection
     */
    public function getSiblings(): ElementQueryInterface|ElementCollection;

    /**
     * Returns the element’s previous sibling.
     *
     * @return self|null
     */
    public function getPrevSibling(): ?self;

    /**
     * Returns the element’s next sibling.
     *
     * @return self|null
     */
    public function getNextSibling(): ?self;

    /**
     * Returns whether the element has descendants.
     *
     * @return bool
     */
    public function getHasDescendants(): bool;

    /**
     * Returns the total number of descendants that the element has.
     *
     * @return int
     */
    public function getTotalDescendants(): int;

    /**
     * Returns whether this element is an ancestor of another one.
     *
     * @param self $element
     * @return bool
     */
    public function isAncestorOf(self $element): bool;

    /**
     * Returns whether this element is a descendant of another one.
     *
     * @param self $element
     * @return bool
     */
    public function isDescendantOf(self $element): bool;

    /**
     * Returns whether this element is a direct parent of another one.
     *
     * @param self $element
     * @return bool
     */
    public function isParentOf(self $element): bool;

    /**
     * Returns whether this element is a direct child of another one.
     *
     * @param self $element
     * @return bool
     */
    public function isChildOf(self $element): bool;

    /**
     * Returns whether this element is a sibling of another one.
     *
     * @param self $element
     * @return bool
     */
    public function isSiblingOf(self $element): bool;

    /**
     * Returns whether this element is the direct previous sibling of another one.
     *
     * @param self $element
     * @return bool
     */
    public function isPrevSiblingOf(self $element): bool;

    /**
     * Returns whether this element is the direct next sibling of another one.
     *
     * @param self $element
     * @return bool
     */
    public function isNextSiblingOf(self $element): bool;

    /**
     * Treats custom fields as array offsets.
     *
     * @param string|int $offset
     * @return bool
     */
    public function offsetExists($offset): bool;

    /**
     * Sets the element’s attributes from an element editor submission.
     *
     * @param array $values The attribute values
     */
    public function setAttributesFromRequest(array $values): void;

    /**
     * Returns the status of a given attribute.
     *
     * @param string $attribute
     * @return array{0:AttributeStatus|value-of<AttributeStatus>,1:string}|null
     * @since 3.4.0
     */
    public function getAttributeStatus(string $attribute): ?array;

    /**
     * Returns the attribute names that have been updated on the canonical element since the last time it was
     * merged into this element.
     *
     * @return string[]
     * @since 3.7.0
     */
    public function getOutdatedAttributes(): array;

    /**
     * Returns whether an attribute value has fallen behind the canonical element’s value.
     *
     * @param string $name
     * @return bool
     * @since 3.7.0
     */
    public function isAttributeOutdated(string $name): bool;

    /**
     * Returns the attribute names that have changed for this element.
     *
     * @return string[]
     * @since 3.7.0
     */
    public function getModifiedAttributes(): array;

    /**
     * Returns whether an attribute value has changed for this element.
     *
     * @param string $name
     * @return bool
     * @since 3.7.0
     */
    public function isAttributeModified(string $name): bool;

    /**
     * Returns whether an attribute has changed since the element was first loaded.
     *
     * @param string $name
     * @return bool
     * @since 3.5.0
     */
    public function isAttributeDirty(string $name): bool;

    /**
     * Returns a list of attribute names that have changed since the element was first loaded.
     *
     * @return string[]
     * @since 3.4.0
     */
    public function getDirtyAttributes(): array;

    /**
     * Sets the list of dirty attribute names.
     *
     * @param string[] $names
     * @param bool $merge Whether these attributes should be merged with existing dirty attributes
     * @see getDirtyAttributes()
     * @since 3.5.0
     */
    public function setDirtyAttributes(array $names, bool $merge = true): void;

    /**
     * Returns whether the Title field should be shown as translatable in the UI.
     *
     * Note this method has no effect on whether titles will get copied over to other
     * sites when the element is actually getting saved. That is determined by [[getTitleTranslationKey()]].
     *
     * @return bool
     * @since 3.5.0
     */
    public function getIsTitleTranslatable(): bool;

    /**
     * Returns the description of the Title field’s translation support.
     *
     * @return string|null
     * @since 3.5.0
     */
    public function getTitleTranslationDescription(): ?string;

    /**
     * Returns the Title’s translation key.
     *
     * When saving an element on a multi-site Craft install, if `$propagate` is `true` for [[\craft\services\Elements::saveElement()]],
     * then `getTitleTranslationKey()` will be called for each site the element should be propagated to.
     * If the method returns the same value as it did for the initial site, then the initial site’s title will be copied over
     * to the target site.
     *
     * @return string The translation key
     * @since 3.5.0
     */
    public function getTitleTranslationKey(): string;

    /**
     * Returns whether the Slug field should be shown as translatable in the UI.
     *
     * Note this method has no effect on whether slugs will get copied over to other
     * sites when the element is actually getting saved. That is determined by [[getSlugTranslationKey()]].
     *
     * @return bool
     * @since 4.5.0
     */
    public function getIsSlugTranslatable(): bool;

    /**
     * Returns the description of the Slug field’s translation support.
     *
     * @return string|null
     * @since 4.5.0
     */
    public function getSlugTranslationDescription(): ?string;

    /**
     * Returns the Slug’s translation key.
     *
     * When saving an element on a multi-site Craft install, if `$propagate` is `true` for [[\craft\services\Elements::saveElement()]],
     * then `getSlugTranslationKey()` will be called for each site the element should be propagated to.
     * If the method returns the same value as it did for the initial site, then the initial site’s slug will be copied over
     * to the target site.
     *
     * @return string The translation key
     * @since 4.5.0
     */
    public function getSlugTranslationKey(): string;

    /**
     * Returns whether a field is empty.
     *
     * @param string $handle
     * @return bool
     */
    public function isFieldEmpty(string $handle): bool;

    /**
     * Returns the element’s normalized custom field values, indexed by their handles.
     *
     * @param string[]|null $fieldHandles The list of field handles whose values
     * need to be returned. Defaults to null, meaning all fields’ values will be
     * returned. If it is an array, only the fields in the array will be returned.
     * @return array The field values (handle => value)
     */
    public function getFieldValues(?array $fieldHandles = null): array;

    /**
     * Returns an array of the element’s serialized custom field values, indexed by their handles.
     *
     * @param string[]|null $fieldHandles The list of field handles whose values
     * need to be returned. Defaults to null, meaning all fields’ values will be
     * returned. If it is an array, only the fields in the array will be returned.
     * @return array
     */
    public function getSerializedFieldValues(?array $fieldHandles = null): array;

    /**
     * Sets the element’s custom field values.
     *
     * @param array $values The custom field values (handle => value)
     */
    public function setFieldValues(array $values): void;

    /**
     * Returns the value for a given field.
     *
     * @param string $fieldHandle The field handle whose value needs to be returned
     * @return mixed The field value
     * @throws InvalidFieldException if the element doesn’t have a field with the handle specified by `$fieldHandle`
     */
    public function getFieldValue(string $fieldHandle): mixed;

    /**
     * Sets the value for a given field.
     *
     * @param string $fieldHandle The field handle whose value needs to be set
     * @param mixed $value The value to set on the field
     */
    public function setFieldValue(string $fieldHandle, mixed $value): void;

    /**
     * Sets the value for a given field. The value should have originated from post data.
     *
     * @param string $fieldHandle The field handle whose value needs to be set
     * @param mixed $value The value to set on the field
     * @throws InvalidFieldException if `$fieldHandle` is an invalid field handle
     * @since 4.5.0
     */
    public function setFieldValueFromRequest(string $fieldHandle, mixed $value): void;

    /**
     * Returns the field handles that have been updated on the canonical element since the last time it was
     * merged into this element.
     *
     * @return string[]
     * @since 3.7.0
     */
    public function getOutdatedFields(): array;

    /**
     * Returns whether a field value has fallen behind the canonical element’s value.
     *
     * @param string $fieldHandle
     * @return bool
     * @since 3.7.0
     */
    public function isFieldOutdated(string $fieldHandle): bool;

    /**
     * Returns the field handles that have changed for this element.
     *
     * @param bool $anySite Whether to check for fields that have changed across any site
     * @return string[]
     * @since 3.7.0
     */
    public function getModifiedFields(bool $anySite = false): array;

    /**
     * Returns whether a field value has changed for this element.
     *
     * @param string $fieldHandle
     * @param bool $anySite Whether to check if the field has changed across any site
     * @return bool
     * @since 3.7.0
     */
    public function isFieldModified(string $fieldHandle, bool $anySite = false): bool;

    /**
     * Returns whether a custom field value has changed since the element was first loaded.
     *
     * @param string $fieldHandle
     * @return bool
     * @since 3.4.0
     */
    public function isFieldDirty(string $fieldHandle): bool;

    /**
     * Returns a list of custom field handles that have changed since the element was first loaded.
     *
     * @return string[]
     * @since 3.4.0
     */
    public function getDirtyFields(): array;

    /**
     * Sets the list of dirty field handles.
     *
     * @param string[] $fieldHandles
     * @param bool $merge Whether these fields should be merged with existing dirty fields
     * @see getDirtyFields()
     * @since 4.5.0
     */
    public function setDirtyFields(array $fieldHandles, bool $merge = true): void;

    /**
     * Marks all fields and attributes as dirty.
     *
     * @since 3.4.10
     */
    public function markAsDirty(): void;

    /**
     * Resets the record of dirty attributes and fields.
     *
     * @since 3.4.0
     */
    public function markAsClean(): void;

    /**
     * Returns the cache tags that should be cleared when this element is saved.
     *
     * @return string[]
     * @since 3.5.0
     */
    public function getCacheTags(): array;

    /**
     * Sets the element’s custom field values, when the values have come from post data.
     *
     * @param string $paramNamespace The field param namespace
     */
    public function setFieldValuesFromRequest(string $paramNamespace): void;

    /**
     * Returns the namespace used by custom field params on the request.
     *
     * @return string|null The field param namespace
     */
    public function getFieldParamNamespace(): ?string;

    /**
     * Sets the namespace used by custom field params on the request.
     *
     * @param string $namespace The field param namespace
     */
    public function setFieldParamNamespace(string $namespace): void;

    /**
     * Returns the field context this element’s content uses.
     *
     * @return string
     */
    public function getFieldContext(): string;

    /**
     * Returns the element’s invalid nested element IDs.
     *
     * @return int[]
     * @since 5.3.0
     */
    public function getInvalidNestedElementIds(): array;

    /**
     * Registers invalid nested element IDs with the element, so an `error` class can be added on their cards.
     *
     * @param int[] $ids
     * @since 5.3.0
     */
    public function addInvalidNestedElementIds(array $ids): void;

    /**
     * Returns whether elements have been eager-loaded with a given handle.
     *
     * @param string $handle The handle of the eager-loaded elements
     * @return bool Whether elements have been eager-loaded with the given handle
     */
    public function hasEagerLoadedElements(string $handle): bool;

    /**
     * Returns the eager-loaded elements for a given handle.
     *
     * @param string $handle The handle of the eager-loaded elements
     * @return ElementCollection|null The eager-loaded elements, or null if they hadn't been eager-loaded
     */
    public function getEagerLoadedElements(string $handle): ?ElementCollection;

    /**
     * Sets some eager-loaded elements on a given handle.
     *
     * @param string $handle The handle that was used to eager-load the elements
     * @param self[] $elements The eager-loaded elements
     * @param EagerLoadPlan $plan The eager-loading plan
     */
    public function setEagerLoadedElements(string $handle, array $elements, EagerLoadPlan $plan): void;

    /**
     * Sets whether the given eager-loaded element handles were eager-loaded lazily.
     *
     * @param string $handle The handle that was used to eager-load the elements
     * @param bool $value
     */
    public function setLazyEagerLoadedElements(string $handle, bool $value = true): void;

    /**
     * Returns the count of eager-loaded elements for a given handle.
     *
     * @param string $handle The handle of the eager-loaded elements
     * @return int|null The eager-loaded element count, or null if it hadn't been eager-loaded
     * @since 3.4.0
     */
    public function getEagerLoadedElementCount(string $handle): ?int;

    /**
     * Sets the count of eager-loaded elements for a given handle.
     *
     * @param string $handle The handle to load the elements with in the future
     * @param int $count The eager-loaded element count
     * @since 3.4.0
     */
    public function setEagerLoadedElementCount(string $handle, int $count): void;

    /**
     * Returns whether the element is "fresh" (not yet explicitly saved, and without validation errors).
     *
     * @return bool
     * @since 3.7.14
     */
    public function getIsFresh(): bool;

    /**
     * Sets whether the element is "fresh" (not yet explicitly saved, and without validation errors).
     *
     * @param bool $isFresh
     * @since 3.7.14
     */
    public function setIsFresh(bool $isFresh = true): void;

    /**
     * Sets the revision creator ID to be saved.
     *
     * @param int|null $creatorId
     * @since 3.2.0
     */
    public function setRevisionCreatorId(?int $creatorId): void;

    /**
     * Sets the revision notes to be saved.
     *
     * @param string|null $notes
     * @since 3.2.0
     */
    public function setRevisionNotes(?string $notes): void;

    /**
     * Returns the element’s current revision, if one exists.
     *
     * @return self|null
     * @since 3.2.0
     */
    public function getCurrentRevision(): ?self;

    // Indexes, etc.
    // -------------------------------------------------------------------------

    /**
     * Returns any attributes that should be included in the element’s chips and cards.
     *
     * The attribute HTML will be rendered with [[\yii\helpers\BaseHtml::renderTagAttributes()]].
     *
     * ::: tip
     * Element types that extend [[\craft\base\Element]] should override [[\craft\base\Element::htmlAttributes()]]
     * instead of this method.
     * :::
     *
     * @param string $context The context that the element is being rendered in ('index', 'modal', 'field', or 'settings'.)
     * @return array
     */
    public function getHtmlAttributes(string $context): array;

    /**
     * Returns the HTML that should be shown for a given attribute in table and card views.
     *
     * ::: tip
     * Element types that extend [[\craft\base\Element]] should override [[\craft\base\Element::attributeHtml()]]
     * instead of this method.
     * :::
     *
     * @param string $attribute The attribute name.
     * @return string The HTML that should be shown for a given attribute in table and card views.
     * @since 5.0.0
     */
    public function getAttributeHtml(string $attribute): string;

    /**
     * Returns the HTML that should be shown for a given attribute's inline editing input.
     *
     * @param string $attribute The attribute name.
     * @return string The HTML that should be shown for the element input.
     * @since 5.0.0
     */
    public function getInlineAttributeInputHtml(string $attribute): string;

    /**
     * Returns the HTML for any fields/info that should be shown within the editor sidebar.
     *
     * @param bool $static Whether any fields within the sidebar should be static (non-interactive)
     * @return string
     * @since 3.7.0
     */
    public function getSidebarHtml(bool $static): string;

    /**
     * Returns element metadata that should be shown within the editor sidebar.
     *
     * @return array The data, with keys representing the labels. The values can either be strings or callables.
     * If a value is `false`, it will be omitted.
     * @since 3.7.0
     */
    public function getMetadata(): array;

    /**
     * Returns the GraphQL type name for this element type.
     *
     * @return string
     * @since 3.3.0
     */
    public function getGqlTypeName(): string;

    // Events
    // -------------------------------------------------------------------------

    /**
     * Performs actions before an element is saved.
     *
     * @param bool $isNew Whether the element is brand new
     * @return bool Whether the element should be saved
     */
    public function beforeSave(bool $isNew): bool;

    /**
     * Performs actions after an element is saved.
     *
     * @param bool $isNew Whether the element is brand new
     */
    public function afterSave(bool $isNew): void;

    /**
     * Performs actions after an element is fully saved and propagated to other sites.
     *
     * ::: tip
     * This will get called regardless of whether `$propagate` is `true` or `false` for [[\craft\services\Elements::saveElement()]].
     * :::
     *
     * @param bool $isNew Whether the element is brand new
     * @since 3.2.0
     */
    public function afterPropagate(bool $isNew): void;

    /**
     * Performs actions before an element is deleted.
     *
     * @return bool Whether the element should be deleted
     */
    public function beforeDelete(): bool;

    /**
     * Performs actions after an element is deleted.
     *
     */
    public function afterDelete(): void;

    /**
     * Performs actions before an element is deleted for a site.
     *
     * @return bool Whether the element should be deleted
     * @since 4.7.0
     */
    public function beforeDeleteForSite(): bool;

    /**
     * Performs actions after an element is deleted for a site.
     *
     * @since 4.7.0
     */
    public function afterDeleteForSite(): void;

    /**
     * Performs actions before an element is restored.
     *
     * @return bool Whether the element should be restored
     * @since 3.1.0
     */
    public function beforeRestore(): bool;

    /**
     * Performs actions after an element is restored.
     *
     * @since 3.1.0
     */
    public function afterRestore(): void;

    /**
     * Performs actions before an element is moved within a structure.
     *
     * @param int $structureId The structure ID
     * @return bool Whether the element should be moved within the structure
     * @deprecated in 4.5.0. [[\craft\services\Structures::EVENT_BEFORE_INSERT_ELEMENT]] or
     * [[\craft\services\Structures::EVENT_BEFORE_MOVE_ELEMENT|EVENT_BEFORE_MOVE_ELEMENT]]
     * should be used instead.
     */
    public function beforeMoveInStructure(int $structureId): bool;

    /**
     * Performs actions after an element is moved within a structure.
     *
     * @param int $structureId The structure ID
     * @deprecated in 4.5.0. [[\craft\services\Structures::EVENT_AFTER_INSERT_ELEMENT]] or
     * [[\craft\services\Structures::EVENT_AFTER_MOVE_ELEMENT|EVENT_AFTER_MOVE_ELEMENT]]
     * should be used instead.
     */
    public function afterMoveInStructure(int $structureId): void;

    /**
     * Returns the string representation of the element.
     */
    public function __toString(): string;
}<|MERGE_RESOLUTION|>--- conflicted
+++ resolved
@@ -980,24 +980,14 @@
     public function setEnabledForSite(array|bool $enabledForSite): void;
 
     /**
-<<<<<<< HEAD
-=======
-     * Returns the element’s status.
-     *
-     * @return string|null
-     */
-    public function getStatus(): ?string;
-
-    /**
      * Returns the root owner element.
      *
      * @return self
-     * @since 4.12.0
+     * @since 5.4.0
      */
     public function getRootOwner(): self;
 
     /**
->>>>>>> 169b9114
      * Returns the same element in other locales.
      *
      * @return ElementQueryInterface|ElementCollection
