<?php
/**
 * @link https://craftcms.com/
 * @copyright Copyright (c) Pixel & Tonic, Inc.
 * @license https://craftcms.github.io/license/
 */

namespace craft\base;

use craft\behaviors\CustomFieldBehavior;
use craft\elements\conditions\ElementConditionInterface;
use craft\elements\db\ElementQueryInterface;
use craft\elements\User;
use craft\errors\InvalidFieldException;
use craft\models\FieldLayout;
use craft\models\Site;
use Illuminate\Support\Collection;
use Twig\Markup;
use yii\web\Response;

/**
 * ElementInterface defines the common interface to be implemented by element classes.
 * A class implementing this interface should also use [[ElementTrait]] and [[ContentTrait]].
 *
 * @mixin ElementTrait
 * @mixin CustomFieldBehavior
 * @mixin Component
 * @author Pixel & Tonic, Inc. <support@pixelandtonic.com>
 * @since 3.0.0
 */
interface ElementInterface extends ComponentInterface
{
    /**
     * Returns the lowercase version of [[displayName()]].
     *
     * @return string
     * @since 3.3.17
     */
    public static function lowerDisplayName(): string;

    /**
     * Returns the plural version of [[displayName()]].
     *
     * @return string
     * @since 3.2.0
     */
    public static function pluralDisplayName(): string;

    /**
     * Returns the plural, lowercase version of [[displayName()]].
     *
     * @return string
     * @since 3.3.17
     */
    public static function pluralLowerDisplayName(): string;

    /**
     * Returns the handle that should be used to refer to this element type from reference tags.
     *
     * @return string|null The reference handle, or null if the element type doesn’t support reference tags
     */
    public static function refHandle(): ?string;

    /**
     * Returns whether Craft should keep track of attribute and custom field changes made to this element type,
     * including when the last time they were changed, and who was logged-in at the time.
     *
     * @return bool Whether to track changes made to elements of this type.
     * @see getDirtyAttributes()
     * @see getDirtyFields()
     * @since 3.4.0
     */
    public static function trackChanges(): bool;

    /**
     * Returns whether elements of this type will be storing any data in the `content` table (titles or custom fields).
     *
     * @return bool Whether elements of this type will be storing any data in the `content` table.
     */
    public static function hasContent(): bool;

    /**
     * Returns whether elements of this type have traditional titles.
     *
     * @return bool Whether elements of this type have traditional titles.
     */
    public static function hasTitles(): bool;

    /**
     * Returns whether elements of this type can have their own slugs and URIs.
     *
     * Note that individual elements must also return a URI format from [[getUriFormat()]] if they are to actually get a URI.
     *
     * @return bool Whether elements of this type can have their own slugs and URIs.
     * @see getUriFormat()
     */
    public static function hasUris(): bool;

    /**
     * Returns whether elements of this type store content on a per-site basis.
     *
     * If this returns `true`, the element’s [[getSupportedSites()]] method will
     * be responsible for defining which sites its content should be stored in.
     *
     * @return bool Whether elements of this type store data on a per-site basis.
     */
    public static function isLocalized(): bool;

    /**
     * Returns whether elements of this type have statuses.
     *
     * If this returns `true`, the element index template will show a Status menu by default, and your elements will
     * get status indicator icons next to them.
     * Use [[statuses()]] to customize which statuses the elements might have.
     *
     * @return bool Whether elements of this type have statuses.
     * @see statuses()
     */
    public static function hasStatuses(): bool;

    /**
     * Creates an [[ElementQueryInterface]] instance for query purpose.
     *
     * The returned [[ElementQueryInterface]] instance can be further customized by calling
     * methods defined in [[ElementQueryInterface]] before `one()` or `all()` is called to return
     * populated [[ElementInterface]] instances. For example,
     *
     * ```php
     * // Find the entry whose ID is 5
     * $entry = Entry::find()->id(5)->one();
     * // Find all assets and order them by their filename:
     * $assets = Asset::find()
     *     ->orderBy('filename')
     *     ->all();
     * ```
     *
     * If you want to define custom criteria parameters for your elements, you can do so by overriding
     * this method and returning a custom query class. For example,
     *
     * ```php
     * class Product extends Element
     * {
     *     public static function find(): ElementQueryInterface
     *     {
     *         // use ProductQuery instead of the default ElementQuery
     *         return new ProductQuery(get_called_class());
     *     }
     * }
     * ```
     *
     * You can also set default criteria parameters on the ElementQuery if you don’t have a need for
     * a custom query class. For example,
     *
     * ```php
     * class Customer extends ActiveRecord
     * {
     *     public static function find(): ElementQueryInterface
     *     {
     *         return parent::find()->limit(50);
     *     }
     * }
     * ```
     *
     * @return ElementQueryInterface The newly created [[ElementQueryInterface]] instance.
     */
    public static function find(): ElementQueryInterface;

    /**
     * Returns a single element instance by a primary key or a set of element criteria parameters.
     *
     * The method accepts:
     *
     *  - an int: query by a single ID value and return the corresponding element (or null if not found).
     *  - an array of name-value pairs: query by a set of parameter values and return the first element
     *    matching all of them (or null if not found).
     *
     * Note that this method will automatically call the `one()` method and return an
     * [[ElementInterface|\craft\base\Element]] instance. For example,
     *
     * ```php
     * // find a single entry whose ID is 10
     * $entry = Entry::findOne(10);
     * // the above code is equivalent to:
     * $entry = Entry::find->id(10)->one();
     * // find the first user whose email ends in "example.com"
     * $user = User::findOne(['email' => '*example.com']);
     * // the above code is equivalent to:
     * $user = User::find()->email('*example.com')->one();
     * ```
     *
     * @param mixed $criteria The element ID or a set of element criteria parameters
     * @return static|null Element instance matching the condition, or null if nothing matches.
     */
    public static function findOne(mixed $criteria = null): ?static;

    /**
     * Returns a list of elements that match the specified ID(s) or a set of element criteria parameters.
     *
     * The method accepts:
     *
     *  - an int: query by a single ID value and return an array containing the corresponding element
     *    (or an empty array if not found).
     *  - an array of integers: query by a list of ID values and return the corresponding elements (or an
     *    empty array if none was found).
     *    Note that an empty array will result in an empty result as it will be interpreted as a search for
     *    primary keys and not an empty set of element criteria parameters.
     *  - an array of name-value pairs: query by a set of parameter values and return an array of elements
     *    matching all of them (or an empty array if none was found).
     *
     * Note that this method will automatically call the `all()` method and return an array of
     * [[ElementInterface|\craft\base\Element]] instances. For example,
     *
     * ```php
     * // find the entries whose ID is 10
     * $entries = Entry::findAll(10);
     * // the above code is equivalent to:
     * $entries = Entry::find()->id(10)->all();
     * // find the entries whose ID is 10, 11 or 12.
     * $entries = Entry::findAll([10, 11, 12]);
     * // the above code is equivalent to:
     * $entries = Entry::find()->id([10, 11, 12]])->all();
     * // find users whose email ends in "example.com"
     * $users = User::findAll(['email' => '*example.com']);
     * // the above code is equivalent to:
     * $users = User::find()->email('*example.com')->all();
     * ```
     *
     * @param mixed $criteria The element ID, an array of IDs, or a set of element criteria parameters
     * @return static[] an array of Element instances, or an empty array if nothing matches.
     */
    public static function findAll(mixed $criteria = null): array;

    /**
     * Returns an element condition for the element type.
     *
     * @return ElementConditionInterface
     * @since 4.0.0
     */
    public static function createCondition(): ElementConditionInterface;

    /**
     * Returns all of the possible statuses that elements of this type may have.
     *
     * This method will be called when populating the Status menu on element indexes, for element types whose
     * [[hasStatuses()]] method returns `true`. It will also be called when [[\craft\elements\db\ElementQuery]] is querying for
     * elements, to ensure that its “status” parameter is set to a valid status.
     * It should return an array whose keys are the status values, and values are the human-facing status labels, or an array
     * with the following keys:
     * - **`label`** – The human-facing status label.
     * - **`color`** – The status color. Possible values include `green`, `orange`, `red`, `yellow`, `pink`, `purple`, `blue`,
     *   `turquoise`, `light`, `grey`, `black`, and `white`.
     * You can customize the database query condition that should be applied for your custom statuses from
     * [[\craft\elements\db\ElementQuery::statusCondition()]].
     *
     * @return array
     * @see hasStatuses()
     */
    public static function statuses(): array;

    /**
     * Returns the source definitions that elements of this type may belong to.
     *
     * This defines what will show up in the source list on element indexes and element selector modals.
     *
     * Each item in the array should be set to an array that has the following keys:
     * - **`key`** – The source’s key. This is the string that will be passed into the $source argument of [[actions()]],
     *   [[indexHtml()]], and [[defaultTableAttributes()]].
     * - **`label`** – The human-facing label of the source.
     * - **`status`** – The status color that should be shown beside the source label. Possible values include `green`,
     *   `orange`, `red`, `yellow`, `pink`, `purple`, `blue`, `turquoise`, `light`, `grey`, `black`, and `white`. (Optional)
     * - **`badgeCount`** – The badge count that should be displayed alongside the label. (Optional)
     * - **`sites`** – An array of site IDs that the source should be shown for, on multi-site element indexes. (Optional;
     *   by default the source will be shown for all sites.)
     * - **`criteria`** – An array of element criteria parameters that the source should use when the source is selected.
     *   (Optional)
     * - **`data`** – An array of `data-X` attributes that should be set on the source’s `<a>` tag in the source list’s,
     *   HTML, where each key is the name of the attribute (without the “data-” prefix), and each value is the value of
     *   the attribute. (Optional)
     * - **`defaultSort`** – A string identifying the sort attribute that should be selected by default, or an array where
     *   the first value identifies the sort attribute, and the second determines which direction to sort by. (Optional)
     * - **`hasThumbs`** – A bool that defines whether this source supports Thumbs View. (Use your element’s
     *   [[getThumbUrl()]] method to define your elements’ thumb URL.) (Optional)
     * - **`structureId`** – The ID of the Structure that contains the elements in this source. If set, Structure View
     *   will be available to this source. (Optional)
     * - **`newChildUrl`** – The URL that should be loaded when a user selects the “New child” menu option on an
     *   element in this source while it is in Structure View. (Optional)
     * - **`nested`** – An array of sources that are nested within this one. Each nested source can have the same keys
     *   as top-level sources.
     *
     * ::: tip
     * Element types that extend [[\craft\base\Element]] should override [[\craft\base\Element::defineSources()]]
     * instead of this method.
     * :::
     *
     * @param string $context The context ('index', 'modal', 'field', or 'settings').
     * @return array The sources.
     */
    public static function sources(string $context): array;

    /**
     * Returns all of the field layouts associated with elements from the given source.
     *
     * This is used to determine which custom fields should be included in the element index sort menu,
     * and other things.
     *
     * @param string $source The selected source’s key
     * @return FieldLayout[]
     * @since 3.5.0
     */
    public static function fieldLayouts(string $source): array;

    /**
     * Returns the available [element actions](https://craftcms.com/docs/4.x/extend/element-action-types.html) for a
     * given source.
     *
     * The actions can be represented by their fully qualified class name, a config array with the class name
     * set to a `type` key, or by an instantiated element action object.
     *
     * ::: tip
     * Element types that extend [[\craft\base\Element]] should override [[\craft\base\Element::defineActions()]]
     * instead of this method.
     * :::
     *
     * @param string $source The selected source’s key.
     * @return array The available element actions.
     * @phpstan-return array<ElementActionInterface|class-string<ElementActionInterface>|array{type:class-string<ElementActionInterface>}>
     */
    public static function actions(string $source): array;

    /**
     * Returns the available export options for a given source.
     *
     * The exporters can be represented by their fully qualified class name, a config array with the class name
     * set to a `type` key, or by an instantiated element exporter object.
     *
     * ::: tip
     * Element types that extend [[\craft\base\Element]] should override [[\craft\base\Element::defineExporters()]]
     * instead of this method.
     * :::
     *
     * @param string $source The selected source’s key.
     * @return array The available element exporters.
     * @since 3.4.0
     */
    public static function exporters(string $source): array;

    /**
     * Defines which element attributes should be searchable.
     *
     * This method should return an array of attribute names that can be accessed on your elements.
     * [[\craft\services\Search]] will call this method when it is indexing keywords for one of your elements,
     * and for each attribute it returns, it will fetch the corresponding property’s value on the element.
     * For example, if your elements have a “color” attribute which you want to be indexed, this method could return:
     *
     * ```php
     * return ['color'];
     * ```
     *
     * Not only will the “color” attribute’s values start getting indexed, but users will also be able to search
     * directly against that attribute’s values using this search syntax:
     *
     *     color:blue
     *
     * There is no need for this method to worry about the ‘title’ or ‘slug’ attributes, or custom field handles;
     * those are indexed automatically.
     *
     * ::: tip
     * Element types that extend [[\craft\base\Element]] should override
     * [[\craft\base\Element::defineSearchableAttributes()]] instead of this method.
     * :::
     *
     * @return string[] The element attributes that should be searchable
     */
    public static function searchableAttributes(): array;

    /**
     * Returns the element index HTML.
     *
     * @param ElementQueryInterface $elementQuery
     * @param int[]|null $disabledElementIds
     * @param array $viewState
     * @param string|null $sourceKey
     * @param string|null $context
     * @param bool $includeContainer
     * @param bool $showCheckboxes
     * @return string The element index HTML
     */
    public static function indexHtml(ElementQueryInterface $elementQuery, ?array $disabledElementIds, array $viewState, ?string $sourceKey, ?string $context, bool $includeContainer, bool $showCheckboxes): string;

    /**
     * Returns the sort options for the element type.
     *
     * This method should return an array, where each item is a sub-array with the following keys:
     *
     * - `label` – The sort option label
     * - `orderBy` – An array, comma-delimited string, or a callback function that defines the columns to order the query by. If set to a callback
     *   function, the function will be passed two arguments: `$dir` (either `SORT_ASC` or `SORT_DESC`) and `$db` (a [[\craft\db\Connection]] object),
     *   and it should return an array of column names or an [[\yii\db\ExpressionInterface]] object.
     * - `attribute` _(optional)_ – The [[tableAttributes()|table attribute]] name that this option is associated
     *   with (required if `orderBy` is an array or more than one column name)
     * - `defaultDir` _(optional)_ – The default sort direction that should be used when sorting by this option
     *   (set to either `asc` or `desc`). Defaults to `asc` if not specified.
     *
     * ```php
     * return [
     *     [
     *         'label' => Craft::t('app', 'Attribute Label'),
     *         'orderBy' => 'columnName',
     *         'attribute' => 'attributeName',
     *         'defaultDir' => 'asc',
     *     ],
     * ];
     * ```
     *
     * A shorthand syntax is also supported, if there is no corresponding table attribute, or the table attribute
     * has the exact same name as the column.
     *
     * ```php
     * return [
     *     'columnName' => Craft::t('app', 'Attribute Label'),
     * ];
     * ```
     *
     * Note that this method will only get called once for the entire index; not each time that a new source is
     * selected.
     *
     * @return array The attributes that elements can be sorted by
     */
    public static function sortOptions(): array;

    /**
     * Defines all of the available columns that can be shown in table views.
     *
     * This method should return an array whose keys represent element attribute names, and whose values make
     * up the table’s column headers.
     *
     * @return array The table attributes.
     */
    public static function tableAttributes(): array;

    /**
     * Returns the list of table attribute keys that should be shown by default.
     *
     * This method should return an array where each element in the array maps to one of the keys of the array returned
     * by [[tableAttributes()]].
     *
     * @param string $source The selected source’s key
     * @return string[] The table attribute keys
     */
    public static function defaultTableAttributes(string $source): array;

    /**
     * Returns an array that maps source-to-target element IDs based on the given sub-property handle.
     *
     * This method aids in the eager-loading of elements when performing an element query. The returned array should
     * contain the following keys:
     * - `elementType` – the fully qualified class name of the element type that should be eager-loaded
     * - `map` – an array of element ID mappings, where each element is a sub-array with `source` and `target` keys.
     * - `criteria` *(optional)* – Any criteria parameters that should be applied to the element query when fetching the eager-loaded elements.
     *
     * ```php
     * use craft\db\Query;
     * use craft\helpers\ArrayHelper;
     *
     * public static function eagerLoadingMap(array $sourceElements, string $handle)
     * {
     *     switch ($handle) {
     *         case 'author':
     *             $bookIds = ArrayHelper::getColumn($sourceElements, 'id');
     *             $map = (new Query)
     *                 ->select(['source' => 'id', 'target' => 'authorId'])
     *                 ->from('{{%books}}')
     *                 ->where(['id' => $bookIds)
     *                 ->all();
     *             return [
     *                 'elementType' => \my\plugin\Author::class,
     *                 'map' => $map,
     *             ];
     *         case 'bookClubs':
     *             $bookIds = ArrayHelper::getColumn($sourceElements, 'id');
     *             $map = (new Query)
     *                 ->select(['source' => 'bookId', 'target' => 'clubId'])
     *                 ->from('{{%bookclub_books}}')
     *                 ->where(['bookId' => $bookIds)
     *                 ->all();
     *             return [
     *                 'elementType' => \my\plugin\BookClub::class,
     *                 'map' => $map,
     *             ];
     *         default:
     *             return parent::eagerLoadMap($sourceElements, $handle);
     *     }
     * }
     * ```
     *
     * @param self[] $sourceElements An array of the source elements
     * @param string $handle The property handle used to identify which target elements should be included in the map
     * @return array|null|false The eager-loading element ID mappings, false if no mappings exist, or null if the result
     * should be ignored
     */
    public static function eagerLoadingMap(array $sourceElements, string $handle): array|null|false;

    /**
     * Returns the GraphQL type name by an element’s context.
     *
     * @param mixed $context The element’s context, such as a Volume, Entry Type or Matrix Block Type.
     * @return string
     * @since 3.3.0
     */
    public static function gqlTypeNameByContext(mixed $context): string;

    /**
     * Returns the GraphQL mutation name by an element’s context.
     *
     * @param mixed $context The element’s context, such as a volume, entry type, or Matrix block type.
     * @return string
     * @since 3.5.0
     */
    public static function gqlMutationNameByContext(mixed $context): string;

    /**
     * Returns the GraphQL scopes required by element’s context.
     *
     * @param mixed $context The element’s context, such as a Volume, Entry Type or Matrix Block Type.
     * @return array
     * @since 3.3.0
     */
    public static function gqlScopesByContext(mixed $context): array;

    /**
     * Returns the element’s ID.
     *
     * @return int|null
     * @internal This method is required by [[\yii\web\IdentityInterface]], but might as well
     * go here rather than only in [[\craft\elements\User]].
     */
    public function getId(): ?int;

    /**
     * Returns whether this is a draft.
     *
     * @return bool
     * @since 3.2.0
     */
    public function getIsDraft(): bool;

    /**
     * Returns whether this is a revision.
     *
     * @return bool
     * @since 3.2.0
     */
    public function getIsRevision(): bool;

    /**
     * Returns whether this is the canonical element.
     *
     * @return bool
     * @since 3.7.0
     */
    public function getIsCanonical(): bool;

    /**
     * Returns whether this is a derivative element, such as a draft or revision.
     *
     * @return bool
     * @since 3.7.0
     */
    public function getIsDerivative(): bool;

    /**
     * Returns the canonical version of the element.
     *
     * If this is a draft or revision, the canonical element will be returned.
     *
     * @param bool $anySite Whether the canonical element can be retrieved in any site
     * @return self
     * @since 3.7.0
     */
    public function getCanonical(bool $anySite = false): self;

    /**
     * Sets the canonical version of the element.
     *
     * @param self $element
     * @since 3.7.0
     */
    public function setCanonical(self $element): void;

    /**
     * Returns the element’s canonical ID.
     *
     * If this is a draft or revision, the canonical element’s ID will be returned.
     *
     * @return int|null
     * @since 3.7.0
     */
    public function getCanonicalId(): ?int;

    /**
     * Sets the element’s canonical ID.
     *
     * @param int|null $canonicalId
     * @since 3.7.0
     */
    public function setCanonicalId(?int $canonicalId): void;

    /**
     * Returns the element’s canonical UUID.
     *
     * If this is a draft or revision, the canonical element’s UUID will be returned.
     *
     * @return string|null
     * @since 3.7.11
     */
    public function getCanonicalUid(): ?string;

    /**
     * Returns whether the element is an unpublished draft.
     *
     * @return bool
     * @since 3.6.0
     */
    public function getIsUnpublishedDraft(): bool;

    /**
     * Merges changes from the canonical element into this one.
     *
     * @see \craft\services\Elements::mergeCanonicalChanges()
     * @since 3.7.0
     */
    public function mergeCanonicalChanges(): void;

    /**
     * Returns the field layout used by this element.
     *
     * @return FieldLayout|null
     */
    public function getFieldLayout(): ?FieldLayout;

    /**
     * Returns the site the element is associated with.
     *
     * @return Site
     */
    public function getSite(): Site;

    /**
     * Returns the language of the element.
     *
     * @return string
     * @since 3.5.0
     */
    public function getLanguage(): string;

    /**
     * Returns the sites this element is associated with.
     *
     * The function can either return an array of site IDs, or an array of sub-arrays,
     * each with the following keys:
     *
     * - `siteId` (integer) - The site ID
     * - `propagate` (boolean) – Whether the element should be propagated to this site on save (`true` by default)
     * - `enabledByDefault` (boolean) – Whether the element should be enabled in this site by default
     *   (`true` by default)
     *
     * @return array
     */
    public function getSupportedSites(): array;

    /**
     * Returns the URI format used to generate this element’s URI.
     *
     * Note that element types that can have URIs must return `true` from [[hasUris()]].
     *
     * @return string|null
     * @see hasUris()
     * @see getRoute()
     */
    public function getUriFormat(): ?string;

    /**
     * Returns the search keywords for a given search attribute.
     *
     * @param string $attribute
     * @return string
     */
    public function getSearchKeywords(string $attribute): string;

    /**
     * Returns the route that should be used when the element’s URI is requested.
     *
     * ::: tip
     * Element types that extend [[\craft\base\Element]] should override [[\craft\base\Element::route()]]
     * instead of this method.
     * :::
     *
     * @return mixed The route that the request should use, or null if no special action should be taken
     */
    public function getRoute(): mixed;

    /**
     * Returns whether this element represents the site homepage.
     *
     * @return bool
     * @since 3.3.6
     */
    public function getIsHomepage(): bool;

    /**
     * Returns the element’s full URL.
     *
     * @return string|null
     */
    public function getUrl(): ?string;

    /**
     * Returns an anchor pre-filled with this element’s URL and title.
     *
     * @return Markup|null
     */
    public function getLink(): ?Markup;

    /**
     * Returns what the element should be called within the control panel.
     *
     * @return string
     * @since 3.2.0
     */
    public function getUiLabel(): string;

    /**
     * Defines what the element should be called within the control panel.
     *
     * @param string|null $label
     * @since 3.6.3
     */
    public function setUiLabel(?string $label): void;

    /**
     * Returns the reference string to this element.
     *
     * @return string|null
     */
    public function getRef(): ?string;

    /**
     * Creates a new element (without saving it) based on this one.
     *
     * This will be called by the “Save and add another” action on the element’s edit page.
     *
     * Note that permissions don’t need to be considered here. The created element’s [[canSave()]] method will be called before saving.
     *
     * @return self|null
     */
    public function createAnother(): ?self;

    /**
     * Returns whether the given user is authorized to view this element’s edit page.
     *
     * If they can view but not [[canSave()|save]], the edit form will either render statically,
     * or be restricted to only saving changes as a draft, depending on [[canCreateDrafts()]].
     *
     * @param User $user
     * @return bool
     * @since 4.0.0
     */
    public function canView(User $user): bool;

    /**
     * Returns whether the given user is authorized to save this element in its current form.
     *
     * @param User $user
     * @return bool
     * @since 4.0.0
     */
    public function canSave(User $user): bool;

    /**
     * Returns whether the given user is authorized to duplicate this element.
     *
     * @param User $user
     * @return bool
     * @since 4.0.0
     */
    public function canDuplicate(User $user): bool;

    /**
     * Returns whether the given user is authorized to delete this element.
     *
     * This will only be called if the element can be [[canView()|viewed]].
     *
     * @param User $user
     * @return bool
     * @since 4.0.0
     */
    public function canDelete(User $user): bool;

    /**
     * Returns whether the given user is authorized to delete this element for its current site.
     *
     * @param User $user
     * @return bool
     * @since 4.0.0
     */
    public function canDeleteForSite(User $user): bool;

    /**
     * Returns whether the given user is authorized to create drafts for this element.
<<<<<<< HEAD
=======
     *
     * This will only be called if the element can be [[canView()|viewed]].
>>>>>>> 56f0c96b
     *
     * ::: tip
     * If this is going to return `true` under any circumstances, make sure [[trackChanges()]] is returning `true`,
     * so drafts can be automatically updated with upstream content changes.
     * :::
     *
     * @param User $user
     * @return bool
     * @since 4.0.0
     */
    public function canCreateDrafts(User $user): bool;

    /**
     * Returns whether revisions should be created when this element is saved.
     *
     * @return bool
     * @since 4.0.0
     */
    public function hasRevisions(): bool;

    /**
     * Prepares the response for the element’s Edit screen.
     *
     * @param Response $response The response being prepared
     * @param string $containerId The ID of the element editor’s container element
     * @since 4.0.0
     */
    public function prepareEditScreen(Response $response, string $containerId): void;

    /**
     * Returns the element’s edit URL in the control panel.
     *
     * @return string|null
     */
    public function getCpEditUrl(): ?string;

    /**
     * Returns the URL that users should be redirected to after editing the element.
     *
     * @return string|null
     * @since 4.0.0
     */
    public function getPostEditUrl(): ?string;

    /**
     * Returns additional buttons that should be shown at the top of the element’s edit page.
     *
     * @return string
     * @since 4.0.0
     */
    public function getAdditionalButtons(): string;

    /**
     * Returns the additional locations that should be available for previewing the element, besides its primary [[getUrl()|URL]].
     *
     * Each target should be represented by a sub-array with the following keys:
     *
     * - `label` – What the preview target will be called in the control panel.
     * - `url` – The URL that the preview target should open.
     * - `refresh` – Whether preview frames should be automatically refreshed when content changes (`true` by default).
     *
     * ::: tip
     * Element types that extend [[\craft\base\Element]] should override [[\craft\base\Element::previewTargets()]]
     * instead of this method.
     * :::
     *
     * @return array
     * @since 3.2.0
     */
    public function getPreviewTargets(): array;

    /**
     * Returns the URL to the element’s thumbnail, if there is one.
     *
     * @param int $size The maximum width and height the thumbnail should have.
     * @return string|null
     */
    public function getThumbUrl(int $size): ?string;

    /**
     * Returns alt text for the element’s thumbnail.
     *
     * @return string|null
     * @since 4.0.0
     */
    public function getThumbAlt(): ?string;

    /**
     * Returns whether the element’s thumbnail should have a checkered background.
     *
     * @return bool
     * @since 3.5.5
     */
    public function getHasCheckeredThumb(): bool;

    /**
     * Returns whether the element’s thumbnail should be rounded.
     *
     * @return bool
     * @since 3.5.5
     */
    public function getHasRoundedThumb(): bool;

    /**
     * Returns whether the element is enabled for the current site.
     *
     * This can also be set to an array of site ID/site-enabled mappings.
     *
     * @param int|null $siteId The ID of the site to return for. If `null`, the current site status will be returned.
     * @return bool|null Whether the element is enabled for the given site. `null` will be returned if a `$siteId` was
     * passed, but that site’s status wasn’t provided via [[setEnabledForSite()]].
     * @since 3.4.0
     */
    public function getEnabledForSite(?int $siteId = null): ?bool;

    /**
     * Sets whether the element is enabled for the current site.
     *
     * This can also be set to an array of site ID/site-enabled mappings.
     *
     * @param bool|bool[] $enabledForSite
     * @since 3.4.0
     */
    public function setEnabledForSite(array|bool $enabledForSite): void;

    /**
     * Returns the element’s status.
     *
     * @return string|null
     */
    public function getStatus(): ?string;

    /**
     * Returns the same element in other locales.
     *
     * @return ElementQueryInterface|Collection
     */
    public function getLocalized(): ElementQueryInterface|Collection;

    /**
     * Returns the next element relative to this one, from a given set of criteria.
     *
     * @param mixed $criteria
     * @return self|null
     */
    public function getNext(mixed $criteria = false): ?self;

    /**
     * Returns the previous element relative to this one, from a given set of criteria.
     *
     * @param mixed $criteria
     * @return self|null
     */
    public function getPrev(mixed $criteria = false): ?self;

    /**
     * Sets the default next element.
     *
     * @param self|false $element
     */
    public function setNext(self|false $element): void;

    /**
     * Sets the default previous element.
     *
     * @param self|false $element
     */
    public function setPrev(self|false $element): void;

    /**
     * Returns the element’s parent.
     *
     * @return self|null
     */
    public function getParent(): ?self;

    /**
     * Returns the parent element’s URI, if there is one.
     *
     * If the parent’s URI is `__home__` (the homepage URI), then `null` will be returned.
     *
     * @return string|null
     */
    public function getParentUri(): ?string;

    /**
     * Sets the element’s parent.
     *
     * @param self|null $parent
     */
    public function setParent(?self $parent = null): void;

    /**
     * Returns the element’s ancestors.
     *
     * @param int|null $dist
     * @return ElementQueryInterface|Collection
     */
    public function getAncestors(?int $dist = null): ElementQueryInterface|Collection;

    /**
     * Returns the element’s descendants.
     *
     * @param int|null $dist
     * @return ElementQueryInterface|Collection
     */
    public function getDescendants(?int $dist = null): ElementQueryInterface|Collection;

    /**
     * Returns the element’s children.
     *
     * @return ElementQueryInterface|Collection
     */
    public function getChildren(): ElementQueryInterface|Collection;

    /**
     * Returns all of the element’s siblings.
     *
     * @return ElementQueryInterface|Collection
     */
    public function getSiblings(): ElementQueryInterface|Collection;

    /**
     * Returns the element’s previous sibling.
     *
     * @return self|null
     */
    public function getPrevSibling(): ?self;

    /**
     * Returns the element’s next sibling.
     *
     * @return self|null
     */
    public function getNextSibling(): ?self;

    /**
     * Returns whether the element has descendants.
     *
     * @return bool
     */
    public function getHasDescendants(): bool;

    /**
     * Returns the total number of descendants that the element has.
     *
     * @return int
     */
    public function getTotalDescendants(): int;

    /**
     * Returns whether this element is an ancestor of another one.
     *
     * @param self $element
     * @return bool
     */
    public function isAncestorOf(self $element): bool;

    /**
     * Returns whether this element is a descendant of another one.
     *
     * @param self $element
     * @return bool
     */
    public function isDescendantOf(self $element): bool;

    /**
     * Returns whether this element is a direct parent of another one.
     *
     * @param self $element
     * @return bool
     */
    public function isParentOf(self $element): bool;

    /**
     * Returns whether this element is a direct child of another one.
     *
     * @param self $element
     * @return bool
     */
    public function isChildOf(self $element): bool;

    /**
     * Returns whether this element is a sibling of another one.
     *
     * @param self $element
     * @return bool
     */
    public function isSiblingOf(self $element): bool;

    /**
     * Returns whether this element is the direct previous sibling of another one.
     *
     * @param self $element
     * @return bool
     */
    public function isPrevSiblingOf(self $element): bool;

    /**
     * Returns whether this element is the direct next sibling of another one.
     *
     * @param self $element
     * @return bool
     */
    public function isNextSiblingOf(self $element): bool;

    /**
     * Treats custom fields as array offsets.
     *
     * @param string|int $offset
     * @return bool
     */
    public function offsetExists($offset): bool;

    /**
     * Returns the status of a given attribute.
     *
     * @param string $attribute
     * @return array|null
     * @since 3.4.0
     */
    public function getAttributeStatus(string $attribute): ?array;

    /**
     * Returns the attribute names that have been updated on the canonical element since the last time it was
     * merged into this element.
     *
     * @return string[]
     * @since 3.7.0
     */
    public function getOutdatedAttributes(): array;

    /**
     * Returns whether an attribute value has fallen behind the canonical element’s value.
     *
     * @param string $name
     * @return bool
     * @since 3.7.0
     */
    public function isAttributeOutdated(string $name): bool;

    /**
     * Returns the attribute names that have changed for this element.
     *
     * @return string[]
     * @since 3.7.0
     */
    public function getModifiedAttributes(): array;

    /**
     * Returns whether an attribute value has changed for this element.
     *
     * @param string $name
     * @return bool
     * @since 3.7.0
     */
    public function isAttributeModified(string $name): bool;

    /**
     * Returns whether an attribute has changed since the element was first loaded.
     *
     * @param string $name
     * @return bool
     * @since 3.5.0
     */
    public function isAttributeDirty(string $name): bool;

    /**
     * Returns a list of attribute names that have changed since the element was first loaded.
     *
     * @return string[]
     * @since 3.4.0
     */
    public function getDirtyAttributes(): array;

    /**
     * Sets the list of dirty attribute names.
     *
     * @param string[] $names
     * @param bool $merge Whether these attributes should be merged with existing dirty attributes
     * @see getDirtyAttributes()
     * @since 3.5.0
     */
    public function setDirtyAttributes(array $names, bool $merge = true): void;

    /**
     * Returns whether the Title field should be shown as translatable in the UI.
     *
     * Note this method has no effect on whether titles will get copied over to other
     * sites when the element is actually getting saved. That is determined by [[getTitleTranslationKey()]].
     *
     * @return bool
     * @since 3.5.0
     */
    public function getIsTitleTranslatable(): bool;

    /**
     * Returns the description of the Title field’s translation support.
     *
     * @return string|null
     * @since 3.5.0
     */
    public function getTitleTranslationDescription(): ?string;

    /**
     * Returns the Title’s translation key.
     *
     * When saving an element on a multi-site Craft install, if `$propagate` is `true` for [[\craft\services\Elements::saveElement()]],
     * then `getTitleTranslationKey()` will be called for each site the element should be propagated to.
     * If the method returns the same value as it did for the initial site, then the initial site’s title will be copied over
     * to the target site.
     *
     * @return string The translation key
     */
    public function getTitleTranslationKey(): string;

    /**
     * Returns whether a field is empty.
     *
     * @param string $handle
     * @return bool
     */
    public function isFieldEmpty(string $handle): bool;

    /**
     * Returns the element’s normalized custom field values, indexed by their handles.
     *
     * @param string[]|null $fieldHandles The list of field handles whose values
     * need to be returned. Defaults to null, meaning all fields’ values will be
     * returned. If it is an array, only the fields in the array will be returned.
     * @return array The field values (handle => value)
     */
    public function getFieldValues(?array $fieldHandles = null): array;

    /**
     * Returns an array of the element’s serialized custom field values, indexed by their handles.
     *
     * @param string[]|null $fieldHandles The list of field handles whose values
     * need to be returned. Defaults to null, meaning all fields’ values will be
     * returned. If it is an array, only the fields in the array will be returned.
     * @return array
     */
    public function getSerializedFieldValues(?array $fieldHandles = null): array;

    /**
     * Sets the element’s custom field values.
     *
     * @param array $values The custom field values (handle => value)
     */
    public function setFieldValues(array $values): void;

    /**
     * Returns the value for a given field.
     *
     * @param string $fieldHandle The field handle whose value needs to be returned
     * @return mixed The field value
     * @throws InvalidFieldException if the element doesn’t have a field with the handle specified by `$fieldHandle`
     */
    public function getFieldValue(string $fieldHandle): mixed;

    /**
     * Sets the value for a given field.
     *
     * @param string $fieldHandle The field handle whose value needs to be set
     * @param mixed $value The value to set on the field
     */
    public function setFieldValue(string $fieldHandle, mixed $value): void;

    /**
     * Returns the field handles that have been updated on the canonical element since the last time it was
     * merged into this element.
     *
     * @return string[]
     * @since 3.7.0
     */
    public function getOutdatedFields(): array;

    /**
     * Returns whether a field value has fallen behind the canonical element’s value.
     *
     * @param string $fieldHandle
     * @return bool
     * @since 3.7.0
     */
    public function isFieldOutdated(string $fieldHandle): bool;

    /**
     * Returns the field handles that have changed for this element.
     *
     * @param bool $anySite Whether to check for fields that have changed across any site
     * @return string[]
     * @since 3.7.0
     */
    public function getModifiedFields(bool $anySite = false): array;

    /**
     * Returns whether a field value has changed for this element.
     *
     * @param string $fieldHandle
     * @param bool $anySite Whether to check if the field has changed across any site
     * @return bool
     * @since 3.7.0
     */
    public function isFieldModified(string $fieldHandle, bool $anySite = false): bool;

    /**
     * Returns whether a custom field value has changed since the element was first loaded.
     *
     * @param string $fieldHandle
     * @return bool
     * @since 3.4.0
     */
    public function isFieldDirty(string $fieldHandle): bool;

    /**
     * Returns a list of custom field handles that have changed since the element was first loaded.
     *
     * @return string[]
     * @since 3.4.0
     */
    public function getDirtyFields(): array;

    /**
     * Marks all fields and attributes as dirty.
     *
     * @since 3.4.10
     */
    public function markAsDirty(): void;

    /**
     * Resets the record of dirty attributes and fields.
     *
     * @since 3.4.0
     */
    public function markAsClean(): void;

    /**
     * Returns the cache tags that should be cleared when this element is saved.
     *
     * @return string[]
     * @since 3.5.0
     */
    public function getCacheTags(): array;

    /**
     * Sets the element’s custom field values, when the values have come from post data.
     *
     * @param string $paramNamespace The field param namespace
     */
    public function setFieldValuesFromRequest(string $paramNamespace): void;

    /**
     * Returns the namespace used by custom field params on the request.
     *
     * @return string|null The field param namespace
     */
    public function getFieldParamNamespace(): ?string;

    /**
     * Sets the namespace used by custom field params on the request.
     *
     * @param string $namespace The field param namespace
     */
    public function setFieldParamNamespace(string $namespace): void;

    /**
     * Returns the name of the table this element’s content is stored in.
     *
     * @return string
     */
    public function getContentTable(): string;

    /**
     * Returns the field column prefix this element’s content uses.
     *
     * @return string
     */
    public function getFieldColumnPrefix(): string;

    /**
     * Returns the field context this element’s content uses.
     *
     * @return string
     */
    public function getFieldContext(): string;

    /**
     * Returns whether elements have been eager-loaded with a given handle.
     *
     * @param string $handle The handle of the eager-loaded elements
     * @return bool Whether elements have been eager-loaded with the given handle
     */
    public function hasEagerLoadedElements(string $handle): bool;

    /**
     * Returns the eager-loaded elements for a given handle.
     *
     * @param string $handle The handle of the eager-loaded elements
     * @return Collection|null The eager-loaded elements, or null if they hadn't been eager-loaded
     */
    public function getEagerLoadedElements(string $handle): ?Collection;

    /**
     * Sets some eager-loaded elements on a given handle.
     *
     * @param string $handle The handle that was used to eager-load the elements
     * @param self[] $elements The eager-loaded elements
     */
    public function setEagerLoadedElements(string $handle, array $elements): void;

    /**
     * Returns the count of eager-loaded elements for a given handle.
     *
     * @param string $handle The handle of the eager-loaded elements
     * @return int The eager-loaded element count
     * @since 3.4.0
     */
    public function getEagerLoadedElementCount(string $handle): int;

    /**
     * Sets the count of eager-loaded elements for a given handle.
     *
     * @param string $handle The handle to load the elements with in the future
     * @param int $count The eager-loaded element count
     * @since 3.4.0
     */
    public function setEagerLoadedElementCount(string $handle, int $count): void;

    /**
     * Returns whether the element is "fresh" (not yet explicitly saved, and without validation errors).
     *
     * @return bool
     * @since 3.7.14
     */
    public function getIsFresh(): bool;

    /**
     * Sets whether the element is "fresh" (not yet explicitly saved, and without validation errors).
     *
     * @param bool $isFresh
     * @since 3.7.14
     */
    public function setIsFresh(bool $isFresh = true): void;

    /**
     * Sets the revision creator ID to be saved.
     *
     * @param int|null $creatorId
     * @since 3.2.0
     */
    public function setRevisionCreatorId(?int $creatorId = null): void;

    /**
     * Sets the revision notes to be saved.
     *
     * @param string|null $notes
     * @since 3.2.0
     */
    public function setRevisionNotes(?string $notes = null): void;

    /**
     * Returns the element’s current revision, if one exists.
     *
     * @return self|null
     * @since 3.2.0
     */
    public function getCurrentRevision(): ?self;

    // Indexes, etc.
    // -------------------------------------------------------------------------

    /**
     * Returns any attributes that should be included in the element’s DOM representation in the control panel.
     *
     * The attribute HTML will be rendered with [[\yii\helpers\BaseHtml::renderTagAttributes()]].
     *
     * ::: tip
     * Element types that extend [[\craft\base\Element]] should override [[\craft\base\Element::htmlAttributes()]]
     * instead of this method.
     * :::
     *
     * @param string $context The context that the element is being rendered in ('index', 'modal', 'field', or 'settings'.)
     * @return array
     */
    public function getHtmlAttributes(string $context): array;

    /**
     * Returns the HTML that should be shown for a given attribute in Table View.
     *
     * ::: tip
     * Element types that extend [[\craft\base\Element]] should override [[\craft\base\Element::tableAttributeHtml()]]
     * instead of this method.
     * :::
     *
     * @param string $attribute The attribute name.
     * @return string The HTML that should be shown for a given attribute in Table View.
     */
    public function getTableAttributeHtml(string $attribute): string;

    /**
     * Returns the HTML for any fields/info that should be shown within the editor sidebar.
     *
     * @param bool $static Whether any fields within the sidebar should be static (non-interactive)
     * @return string
     * @since 3.7.0
     */
    public function getSidebarHtml(bool $static): string;

    /**
     * Returns element metadata that should be shown within the editor sidebar.
     *
     * @return array The data, with keys representing the labels. The values can either be strings or callables.
     * If a value is `false`, it will be omitted.
     * @since 3.7.0
     */
    public function getMetadata(): array;

    /**
     * Returns the GraphQL type name for this element type.
     *
     * @return string
     * @since 3.3.0
     */
    public function getGqlTypeName(): string;

    // Events
    // -------------------------------------------------------------------------

    /**
     * Performs actions before an element is saved.
     *
     * @param bool $isNew Whether the element is brand new
     * @return bool Whether the element should be saved
     */
    public function beforeSave(bool $isNew): bool;

    /**
     * Performs actions after an element is saved.
     *
     * @param bool $isNew Whether the element is brand new
     */
    public function afterSave(bool $isNew): void;

    /**
     * Performs actions after an element is fully saved and propagated to other sites.
     *
     * ::: tip
     * This will get called regardless of whether `$propagate` is `true` or `false` for [[\craft\services\Elements::saveElement()]].
     * :::
     *
     * @param bool $isNew Whether the element is brand new
     * @since 3.2.0
     */
    public function afterPropagate(bool $isNew): void;

    /**
     * Performs actions before an element is deleted.
     *
     * @return bool Whether the element should be deleted
     */
    public function beforeDelete(): bool;

    /**
     * Performs actions after an element is deleted.
     *
     */
    public function afterDelete(): void;

    /**
     * Performs actions before an element is restored.
     *
     * @return bool Whether the element should be restored
     * @since 3.1.0
     */
    public function beforeRestore(): bool;

    /**
     * Performs actions after an element is restored.
     *
     * @since 3.1.0
     */
    public function afterRestore(): void;

    /**
     * Performs actions before an element is moved within a structure.
     *
     * @param int $structureId The structure ID
     * @return bool Whether the element should be moved within the structure
     */
    public function beforeMoveInStructure(int $structureId): bool;

    /**
     * Performs actions after an element is moved within a structure.
     *
     * @param int $structureId The structure ID
     */
    public function afterMoveInStructure(int $structureId): void;

    /**
     * Returns the string representation of the element.
     */
    public function __toString(): string;
}<|MERGE_RESOLUTION|>--- conflicted
+++ resolved
@@ -807,11 +807,6 @@
 
     /**
      * Returns whether the given user is authorized to create drafts for this element.
-<<<<<<< HEAD
-=======
-     *
-     * This will only be called if the element can be [[canView()|viewed]].
->>>>>>> 56f0c96b
      *
      * ::: tip
      * If this is going to return `true` under any circumstances, make sure [[trackChanges()]] is returning `true`,
