--- conflicted
+++ resolved
@@ -492,11 +492,7 @@
     /**
      * Returns the GraphQL mutation name by an element's context.
      *
-<<<<<<< HEAD
-     * @param mixed $context The element's context, such as a Volume, Entry Type or Matrix Block Type.
-=======
      * @param mixed $context The element's context, such as a volume, entry type, or Matrix block type.
->>>>>>> 28b01f8a
      * @return string
      * @since 3.5.0
      */
