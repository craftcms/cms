--- conflicted
+++ resolved
@@ -313,9 +313,18 @@
     public static function sourcePath(string $sourceKey, string $stepKey, ?string $context): ?array;
 
     /**
-<<<<<<< HEAD
      * Returns all the field layouts associated with elements from the given source.
-=======
+     *
+     * This is used to determine which custom fields should be included in the element index sort menu,
+     * and other things.
+     *
+     * @param string|null $source The selected source’s key, or `null` if all known field layouts should be returned
+     * @return FieldLayout[]
+     * @since 3.5.0
+     */
+    public static function fieldLayouts(?string $source = null): array;
+
+    /**
      * Modifies a custom source’s config, before it’s returned by [[craft\services\ElementSources::getSources()]]
      *
      * @param array $config
@@ -323,19 +332,6 @@
      * @since 4.5.0
      */
     public static function modifyCustomSource(array $config): array;
-
-    /**
-     * Returns all of the field layouts associated with elements from the given source.
->>>>>>> fe397335
-     *
-     * This is used to determine which custom fields should be included in the element index sort menu,
-     * and other things.
-     *
-     * @param string|null $source The selected source’s key, or `null` if all known field layouts should be returned
-     * @return FieldLayout[]
-     * @since 3.5.0
-     */
-    public static function fieldLayouts(?string $source = null): array;
 
     /**
      * Returns the available [element actions](https://craftcms.com/docs/4.x/extend/element-actions.html) for a
