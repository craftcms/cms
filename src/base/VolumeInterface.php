--- conflicted
+++ resolved
@@ -55,26 +55,18 @@
      *
      * @param string $uri
      * @return int
-<<<<<<< HEAD
-=======
      * @throws VolumeException
->>>>>>> 407f08fc
      * @since 3.6.0
-     * @throws VolumeException
      */
     public function getFileSize(string $uri): int;
 
     /**
-     * Return the last time the file was modified.
+     * Returns the last time the file was modified.
      *
      * @param string $uri
      * @return int
-<<<<<<< HEAD
-=======
      * @throws VolumeException
->>>>>>> 407f08fc
      * @since 3.6.0
-     * @throws VolumeException
      */
     public function getDateModified(string $uri): int;
 
@@ -84,13 +76,8 @@
      * @param string $path The path of the file, relative to the source’s root
      * @param resource $stream The stream to file
      * @param array $config Additional config options to pass on
-<<<<<<< HEAD
-     * @throws VolumeException if something else goes wrong
-     * @deprecated in 4.0.0. Use `writeFileFromStream()` instead.
-=======
      * @throws VolumeException
      * @deprecated in 4.0.0. Use [[writeFileFromStream()]] instead.
->>>>>>> 407f08fc
      */
     public function createFileByStream(string $path, $stream, array $config): void;
 
@@ -100,21 +87,6 @@
      * @param string $path The path of the file, relative to the source’s root
      * @param resource $stream The new contents of the file as a stream
      * @param array $config Additional config options to pass on
-<<<<<<< HEAD
-     * @throws VolumeException if something else goes wrong
-     * @deprecated in 4.0.0.  Use `writeFileFromStream()` instead.
-     */
-    public function updateFileByStream(string $path, $stream, array $config): void;
-
-    /**
-     * Write a file to volume from a stream.
-     *
-     * @param string $path The path of the file, relative to the source’s root
-     * @param resource $stream The new contents of the file as a stream
-     * @param array $config Additional config options to pass on
-     * @throws VolumeException if something else goes wrong
-     */
-=======
      * @throws VolumeException
      * @deprecated in 4.0.0.  Use [[writeFileFromStream()]] instead.
      */
@@ -128,7 +100,6 @@
      * @param array $config Additional config options to pass on
      * @throws VolumeException
      */
->>>>>>> 407f08fc
     public function writeFileFromStream(string $path, $stream, array $config = []): void;
 
     /**
@@ -136,11 +107,7 @@
      *
      * @param string $path The path of the file, relative to the source’s root
      * @return bool
-<<<<<<< HEAD
-     * @throws VolumeException if something else goes wrong
-=======
      * @throws VolumeException
->>>>>>> 407f08fc
      */
     public function fileExists(string $path): bool;
 
@@ -156,11 +123,7 @@
      *
      * @param string $path The old path of the file, relative to the source’s root
      * @param string $newPath The new path of the file, relative to the source’s root
-<<<<<<< HEAD
-     * @throws VolumeException if something goes wrong
-=======
      * @throws VolumeException
->>>>>>> 407f08fc
      */
     public function renameFile(string $path, string $newPath): void;
 
@@ -169,11 +132,7 @@
      *
      * @param string $path The path of the file, relative to the source’s root
      * @param string $newPath The path of the new file, relative to the source’s root
-<<<<<<< HEAD
-     * @throws VolumeException if something goes wrong
-=======
      * @throws VolumeException
->>>>>>> 407f08fc
      */
     public function copyFile(string $path, string $newPath): void;
 
@@ -183,11 +142,7 @@
      * @param string $uriPath
      * @param string $targetPath
      * @return int amount of bytes copied
-<<<<<<< HEAD
-     * @deprecated in 4.0.0. Use `\craft\helpers\Assets::downloadFile()` instead.
-=======
      * @deprecated in 4.0.0. Use [[\craft\helpers\Assets::downloadFile()]] instead.
->>>>>>> 407f08fc
      */
     public function saveFileLocally(string $uriPath, string $targetPath): int;
 
@@ -201,15 +156,11 @@
     public function getFileStream(string $uriPath);
 
     /**
-     * Returns whether a folder exists at the given path.
+     * Returns whether a directory exists at the given path.
      *
      * @param string $path The directory path to check
      * @return bool
-<<<<<<< HEAD
-     * @throws VolumeException if something goes wrong
-=======
      * @throws VolumeException
->>>>>>> 407f08fc
      */
     public function directoryExists(string $path): bool;
 
@@ -218,12 +169,8 @@
      *
      * @param string $path The path of the directory, relative to the source’s root
      * @param array $config The config to use
-<<<<<<< HEAD
-     * @throws VolumeException if something goes wrong
-=======
      * @throws VolumeException
      * @since 3.6.0
->>>>>>> 407f08fc
      */
     public function createDirectory(string $path, array $config = []): void;
 
@@ -242,10 +189,7 @@
      * @param string $path The path of the directory, relative to the source’s root
      * @param string $newName The new path of the directory, relative to the source’s root
      * @throws VolumeObjectNotFoundException if directory cannot be found
-<<<<<<< HEAD
-=======
      * @since 3.6.0
->>>>>>> 407f08fc
      */
     public function renameDirectory(string $path, string $newName): void;
 }