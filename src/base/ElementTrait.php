<?php
/**
 * @link https://craftcms.com/
 * @copyright Copyright (c) Pixel & Tonic, Inc.
 * @license https://craftcms.github.io/license/
 */

namespace craft\base;

use DateTime;

/**
 * ElementTrait implements the common methods and properties for element classes.
 *
 * @author Pixel & Tonic, Inc. <support@pixelandtonic.com>
 * @since 3.0
 */
trait ElementTrait
{
    // Properties
    // =========================================================================

    /**
     * @var int|null The element’s ID
     */
    public $id;

    /**
     * @var string|null The element’s temporary ID (only used if the element's URI format contains {id})
     */
    public $tempId;

    /**
     * @var int|null The ID of the draft’s row in the `drafts` table
     */
    public $draftId;

    /**
     * @var int The ID of the revision’s row in the `revisions` table
     */
    public $revisionId;

    /**
     * @var string|null The element’s UID
     */
    public $uid;

    /**
     * @var int|null The element’s field layout ID
     */
    public $fieldLayoutId;

    /**
     * @var int|null The element’s structure ID
     */
    public $structureId;

    /**
     * @var int|null The element’s content row ID
     */
    public $contentId;

    /**
     * @var bool Whether the element is enabled
     */
    public $enabled = true;

    /**
     * @var bool Whether the element is archived
     */
    public $archived = false;

    /**
     * @var int|null The site ID the element is associated with
     */
    public $siteId;

    /**
     * @var bool Whether the element is enabled for this site.
     */
    public $enabledForSite = true;

    /**
     * @var string|null The element’s title
     */
    public $title;

    /**
     * @var string|null The element’s slug
     */
    public $slug;

    /**
     * @var string|null The element’s URI
     */
    public $uri;

    /**
     * @var DateTime|null The date that the element was created
     */
    public $dateCreated;

    /**
     * @var DateTime|null The date that the element was last updated
     */
    public $dateUpdated;

    /**
     * @var int|null The element’s structure’s root ID
     */
    public $root;

    /**
     * @var int|null The element’s left position within its structure
     */
    public $lft;

    /**
     * @var int|null The element’s right position within its structure
     */
    public $rgt;

    /**
     * @var int|null The element’s level within its structure
     */
    public $level;

    /**
     * @var int|null The element’s search score, if the [[\craft\elements\db\ElementQuery::search]] parameter was used when querying for the element
     */
    public $searchScore;

    /**
     * @var bool Whether the element has been soft-deleted.
     */
    public $trashed = false;

    /**
     * @var bool Whether the element is still awaiting its custom field values
     */
    public $awaitingFieldValues = false;

    /**
     * @var bool Whether the element is being saved in the context of propagating another site's version of the element.
     */
    public $propagating = false;

    /**
     * @var bool Whether the element is being resaved by a ResaveElement job or a `resave` console command.
     */
    public $resaving = false;

    /**
     * @var ElementInterface|null The element that this element is being duplicated by.
     */
    public $duplicateOf;

    /**
<<<<<<< HEAD
=======
     * @var bool Whether the element is currently being previewed.
     */
    public $previewing = false;

    /**
>>>>>>> e176191b
     * @var bool Whether the element is being hard-deleted.
     */
    public $hardDelete = false;
}<|MERGE_RESOLUTION|>--- conflicted
+++ resolved
@@ -156,14 +156,11 @@
     public $duplicateOf;
 
     /**
-<<<<<<< HEAD
-=======
      * @var bool Whether the element is currently being previewed.
      */
     public $previewing = false;
 
     /**
->>>>>>> e176191b
      * @var bool Whether the element is being hard-deleted.
      */
     public $hardDelete = false;
