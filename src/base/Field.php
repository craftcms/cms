<?php
/**
 * @link https://craftcms.com/
 * @copyright Copyright (c) Pixel & Tonic, Inc.
 * @license https://craftcms.github.io/license/
 */

namespace craft\base;

use Craft;
use craft\elements\db\ElementQuery;
use craft\elements\db\ElementQueryInterface;
<<<<<<< HEAD
=======
use craft\events\DefineFieldHtmlEvent;
>>>>>>> 28b01f8a
use craft\events\DefineFieldKeywordsEvent;
use craft\events\FieldElementEvent;
use craft\gql\types\QueryArgument;
use craft\helpers\DateTimeHelper;
use craft\helpers\Db;
use craft\helpers\ElementHelper;
use craft\helpers\Html;
use craft\helpers\StringHelper;
use craft\records\Field as FieldRecord;
use craft\validators\HandleValidator;
use craft\validators\UniqueValidator;
use GraphQL\Type\Definition\Type;
use yii\base\Arrayable;
use yii\base\ErrorHandler;
use yii\db\Schema;

/**
 * Field is the base class for classes representing fields in terms of objects.
 *
 * @author Pixel & Tonic, Inc. <support@pixelandtonic.com>
 * @since 3.0.0
 */
abstract class Field extends SavableComponent implements FieldInterface
{
    use FieldTrait;

    // Events
    // -------------------------------------------------------------------------

    /**
     * @event FieldElementEvent The event that is triggered before the element is saved
     * You may set [[FieldElementEvent::isValid]] to `false` to prevent the element from getting saved.
     */
    const EVENT_BEFORE_ELEMENT_SAVE = 'beforeElementSave';

    /**
     * @event FieldElementEvent The event that is triggered after the element is saved
     */
    const EVENT_AFTER_ELEMENT_SAVE = 'afterElementSave';

    /**
     * @event FieldElementEvent The event that is triggered after the element is fully saved and propagated to other sites
     * @since 3.2.0
     */
    const EVENT_AFTER_ELEMENT_PROPAGATE = 'afterElementPropagate';

    /**
     * @event FieldElementEvent The event that is triggered before the element is deleted
     * You may set [[FieldElementEvent::isValid]] to `false` to prevent the element from getting deleted.
     */
    const EVENT_BEFORE_ELEMENT_DELETE = 'beforeElementDelete';

    /**
     * @event FieldElementEvent The event that is triggered after the element is deleted
     */
    const EVENT_AFTER_ELEMENT_DELETE = 'afterElementDelete';

    /**
     * @event FieldElementEvent The event that is triggered before the element is restored
     * You may set [[FieldElementEvent::isValid]] to `false` to prevent the element from getting restored.
     * @since 3.1.0
     */
    const EVENT_BEFORE_ELEMENT_RESTORE = 'beforeElementRestore';

    /**
     * @event FieldElementEvent The event that is triggered after the element is restored
     * @since 3.1.0
     */
    const EVENT_AFTER_ELEMENT_RESTORE = 'afterElementRestore';

    /**
     * @event DefineFieldKeywordsEvent The event that is triggered when defining the field’s search keywords for an
     * element.
     *
     * Note that you _must_ set [[Event::$handled]] to `true` if you want the field to accept your custom
     * [[DefineFieldKeywordsEvent::$keywords|$keywords]] value.
     *
     * ```php
     * Event::on(
     *     craft\fields\Lightswitch::class,
     *     craft\base\Field::EVENT_DEFINE_KEYWORDS,
     *     function(craft\events\DefineFieldKeywordsEvent $e
     * ) {
     *     // @var craft\fields\Lightswitch $field
     *     $field = $e->sender;
     *
     *     if ($field->handle === 'fooOrBar') {
     *         // Override the keywords depending on whether the lightswitch is enabled or not
     *         $e->keywords = $e->value ? 'foo' : 'bar';
     *         $e->handled = true;
     *     }
     * });
     * ```
     *
     * @since 3.5.0
     */
    const EVENT_DEFINE_KEYWORDS = 'defineKeywords';

<<<<<<< HEAD
=======
    /**
     * @event DefineFieldHtmlEvent The event that is triggered when defining the field’s input HTML.
     * @since 3.5.0
     */
    const EVENT_DEFINE_INPUT_HTML = 'defineInputHtml';

>>>>>>> 28b01f8a
    // Translation methods
    // -------------------------------------------------------------------------

    const TRANSLATION_METHOD_NONE = 'none';
    const TRANSLATION_METHOD_SITE = 'site';
    const TRANSLATION_METHOD_SITE_GROUP = 'siteGroup';
    const TRANSLATION_METHOD_LANGUAGE = 'language';
    const TRANSLATION_METHOD_CUSTOM = 'custom';

    /**
     * @inheritdoc
     */
    public static function hasContentColumn(): bool
    {
        return true;
    }

    /**
     * @inheritdoc
     */
    public static function supportedTranslationMethods(): array
    {
        if (!static::hasContentColumn()) {
            return [
                self::TRANSLATION_METHOD_NONE,
            ];
        }

        return [
            self::TRANSLATION_METHOD_NONE,
            self::TRANSLATION_METHOD_SITE,
            self::TRANSLATION_METHOD_SITE_GROUP,
            self::TRANSLATION_METHOD_LANGUAGE,
            self::TRANSLATION_METHOD_CUSTOM,
        ];
    }

    /**
     * @inheritdoc
     */
    public static function valueType(): string
    {
        return 'mixed';
    }

    /**
     * @var bool|null Whether the field is fresh.
     * @see isFresh()
     * @see setIsFresh()
     */
    private $_isFresh;

    /**
     * Use the translated field name as the string representation.
     *
     * @return string
     */
    public function __toString()
    {
        try {
            return (string)Craft::t('site', $this->name) ?: static::class;
        } catch (\Exception $e) {
            ErrorHandler::convertExceptionToError($e);
        }
    }

    /**
     * @inheritdoc
     */
    public function init()
    {
        parent::init();

        // Validate the translation method
        $supportedTranslationMethods = static::supportedTranslationMethods() ?: [self::TRANSLATION_METHOD_NONE];
        if (!in_array($this->translationMethod, $supportedTranslationMethods, true)) {
            $this->translationMethod = reset($supportedTranslationMethods);
        }

        if ($this->translationMethod !== self::TRANSLATION_METHOD_CUSTOM) {
            $this->translationKeyFormat = null;
        }
    }

    /**
     * @inheritdoc
     */
    protected function defineRules(): array
    {
        $rules = parent::defineRules();

        // Make sure the column name is under the databases maximum column length allowed.
        $maxHandleLength = Craft::$app->getDb()->getSchema()->maxObjectNameLength - strlen(Craft::$app->getContent()->fieldColumnPrefix);

        $rules[] = [['name'], 'string', 'max' => 255];
        $rules[] = [['handle'], 'string', 'max' => $maxHandleLength];
        $rules[] = [['name', 'handle', 'translationMethod'], 'required'];
        $rules[] = [['groupId'], 'number', 'integerOnly' => true];
        $rules[] = [
            ['translationMethod'],
            'in',
            'range' => [
                self::TRANSLATION_METHOD_NONE,
                self::TRANSLATION_METHOD_SITE,
                self::TRANSLATION_METHOD_SITE_GROUP,
                self::TRANSLATION_METHOD_LANGUAGE,
                self::TRANSLATION_METHOD_CUSTOM
            ]
        ];
        $rules[] = [
            ['handle'],
            HandleValidator::class,
            'reservedWords' => [
                'ancestors',
                'archived',
                'attributeLabel',
                'attributes',
                'behavior',
                'behaviors',
                'children',
                'contentTable',
                'dateCreated',
                'dateUpdated',
                'descendants',
                'enabled',
                'enabledForSite',
                'error',
                'errors',
                'errorSummary',
                'fieldValue',
                'fieldValues',
                'id',
                'level',
                'lft',
                'link',
                'localized',
                'name', // global set-specific
                'next',
                'nextSibling',
                'owner',
                'parent',
                'parents',
                'postDate', // entry-specific
                'prev',
                'prevSibling',
                'ref',
                'rgt',
                'root',
                'scenario',
                'searchScore',
                'siblings',
                'site',
                'slug',
                'sortOrder',
                'status',
                'title',
                'uid',
                'uri',
                'url',
                'username', // user-specific
            ]
        ];
        $rules[] = [
            ['handle'],
            UniqueValidator::class,
            'targetClass' => FieldRecord::class,
            'targetAttribute' => ['handle', 'context'],
            'message' => Craft::t('yii', '{attribute} "{value}" has already been taken.'),
        ];

        // Only validate the ID if it's not a new field
        if (!$this->getIsNew()) {
            $rules[] = [['id'], 'number', 'integerOnly' => true];
        }

        if ($this->translationMethod === self::TRANSLATION_METHOD_CUSTOM) {
            $rules[] = [['translationKeyFormat'], 'required'];
        }

        return $rules;
    }

    /**
     * @inheritdoc
     */
    public function getContentColumnType(): string
    {
        return Schema::TYPE_STRING;
    }

    /**
     * @inheritdoc
     */
    public function getIsTranslatable(ElementInterface $element = null): bool
    {
        return ($this->translationMethod !== self::TRANSLATION_METHOD_NONE);
    }

    /**
     * @inheritdoc
     */
    public function getTranslationDescription(ElementInterface $element = null)
    {
        if (!$this->getIsTranslatable($element)) {
            return null;
        }

        return ElementHelper::translationDescription($this->translationMethod);
    }

    /**
     * @inheritdoc
     */
    public function getTranslationKey(ElementInterface $element): string
    {
<<<<<<< HEAD
        switch ($this->translationMethod) {
            case self::TRANSLATION_METHOD_NONE:
                return '1';
            case self::TRANSLATION_METHOD_SITE:
                return (string)$element->siteId;
            case self::TRANSLATION_METHOD_SITE_GROUP:
                return (string)$element->getSite()->groupId;
            case self::TRANSLATION_METHOD_LANGUAGE:
                return $element->getSite()->language;
            default:
                return Craft::$app->getView()->renderObjectTemplate($this->translationKeyFormat, $element);
        }
=======
        return ElementHelper::translationKey($element, $this->translationMethod, $this->translationKeyFormat);
>>>>>>> 28b01f8a
    }

    /**
     * @inheritdoc
     */
    public function normalizeValue($value, ElementInterface $element = null)
    {
        return $value;
    }

    /**
     * @inheritdoc
     */
    public function getInputHtml($value, ElementInterface $element = null): string
    {
        $html = $this->inputHtml($value, $element);

        // Give plugins a chance to modify it
        $event = new DefineFieldHtmlEvent([
            'value' => $value,
            'element' => $element,
            'html' => $html,
        ]);

        $this->trigger(self::EVENT_DEFINE_INPUT_HTML, $event);
        return $event->html;
    }

    /**
     * Returns the field’s input HTML.
     *
     * @param mixed $value The field’s value. This will either be the [[normalizeValue()|normalized value]],
     * raw POST data (i.e. if there was a validation error), or null
     * @param ElementInterface|null $element The element the field is associated with, if there is one
     * @return string The input HTML.
     * @see getInputHtml()
     * @since 3.5.0
     */
    protected function inputHtml($value, ElementInterface $element = null): string
    {
        return Html::textarea($this->handle, $value);
    }

    /**
     * @inheritdoc
     */
    public function getStaticHtml($value, ElementInterface $element): string
    {
        // Just return the input HTML with disabled inputs by default
        Craft::$app->getView()->startJsBuffer();
        $inputHtml = $this->getInputHtml($value, $element);
        $inputHtml = preg_replace('/<(?:input|textarea|select)\s[^>]*/i', '$0 disabled', $inputHtml);
        Craft::$app->getView()->clearJsBuffer();

        return $inputHtml;
    }

    /**
     * @inheritdoc
     */
    public function getElementValidationRules(): array
    {
        return [];
    }

    /**
     * @inheritdoc
     */
    public function isValueEmpty($value, ElementInterface $element): bool
    {
        $reflection = new \ReflectionMethod($this, 'isEmpty');
        if ($reflection->getDeclaringClass()->getName() !== self::class) {
            Craft::$app->getDeprecator()->log('Field::isEmpty()', 'Fields’ isEmpty() method has been deprecated. Use isValueEmpty() instead.');
        }

        return $this->isEmpty($value);
    }

    /**
     * @param mixed $value
     * @return bool
     * @deprecated in 3.0.0-RC15. Use [[isValueEmpty()]] instead.
     */
    public function isEmpty($value): bool
    {
        // Default to yii\validators\Validator::isEmpty()'s behavior
        return $value === null || $value === [] || $value === '';
    }

    /**
     * @inheritdoc
     */
    public function getSearchKeywords($value, ElementInterface $element): string
    {
        // Give plugins/modules a chance to define custom keywords
        if ($this->hasEventHandlers(self::EVENT_DEFINE_KEYWORDS)) {
            $event = new DefineFieldKeywordsEvent([
                'value' => $value,
                'element' => $element,
            ]);
            $this->trigger(self::EVENT_DEFINE_KEYWORDS, $event);
            if ($event->handled) {
                return $event->keywords;
            }
        }
        return $this->searchKeywords($value, $element);
    }

    /**
     * Returns the search keywords that should be associated with this field.
     *
     * The keywords can be separated by commas and/or whitespace; it doesn’t really matter. [[\craft\services\Search]]
     * will be able to find the individual keywords in whatever string is returned, and normalize them for you.
     *
     * @param mixed $value The field’s value
     * @param ElementInterface $element The element the field is associated with, if there is one
     * @return string A string of search keywords.
     * @since 3.5.0
     */
    protected function searchKeywords($value, ElementInterface $element): string
    {
        return StringHelper::toString($value, ' ');
    }

    /**
     * Returns the HTML that should be shown for this field in Table View.
     *
     * @param mixed $value The field’s value
     * @param ElementInterface $element The element the field is associated with
     * @return string The HTML that should be shown for this field in Table View
     */
    public function getTableAttributeHtml($value, ElementInterface $element): string
    {
        $value = (string)$value;

        return Html::encode(StringHelper::stripHtml($value));
    }

    /**
     * Returns the sort option array that should be included in the element’s
     * [[\craft\base\ElementInterface::sortOptions()|sortOptions()]] response.
     *
     * @return array
     * @see \craft\base\SortableFieldInterface::getSortOption()
     * @since 3.2.0
     */
    public function getSortOption(): array
    {
        return [
            'label' => Craft::t('site', $this->name),
            'orderBy' => ($this->columnPrefix ?: 'field_') . $this->handle . ', elements.id',
            'attribute' => 'field:' . $this->id,
        ];
    }

    /**
     * @inheritdoc
     */
    public function serializeValue($value, ElementInterface $element = null)
    {
        // If the object explicitly defines its savable value, use that
        if ($value instanceof Serializable) {
            return $value->serialize();
        }

        // If it's "arrayable", convert to array
        if ($value instanceof Arrayable) {
            return $value->toArray();
        }

        // Only DateTime objects and ISO-8601 strings should automatically be detected as dates
        if ($value instanceof \DateTime || DateTimeHelper::isIso8601($value)) {
            return Db::prepareDateForDb($value);
        }

        return $value;
    }

    /**
     * @inheritdoc
     */
    public function modifyElementsQuery(ElementQueryInterface $query, $value)
    {
        if ($value !== null) {
            // If the field type doesn't have a content column, it *must* override this method
            // if it wants to support a custom query criteria attribute
            if (!static::hasContentColumn()) {
                return false;
            }

            /** @var ElementQuery $query */
            $query->subQuery->andWhere(Db::parseParam('content.' . Craft::$app->getContent()->fieldColumnPrefix . $this->handle, $value));
        }

        return null;
    }

    /**
     * @inheritdoc
     */
    public function modifyElementIndexQuery(ElementQueryInterface $query)
    {
        if ($this instanceof EagerLoadingFieldInterface) {
            $query->andWith($this->handle);
        }
    }

    /**
     * @inheritdoc
     */
    public function setIsFresh(bool $isFresh = null)
    {
        $this->_isFresh = $isFresh;
    }

    /**
     * @inheritdoc
     */
    public function getGroup()
    {
        return Craft::$app->getFields()->getGroupById($this->groupId);
    }

    /**
     * @inheritdoc
     */
    public function getContentGqlType()
    {
        return Type::string();
    }

    /**
     * @inheritdoc
<<<<<<< HEAD
=======
     * @since 3.5.0
>>>>>>> 28b01f8a
     */
    public function getContentGqlMutationArgumentType()
    {
        return [
            'name' => $this->handle,
            'type' => Type::string(),
            'description' => $this->instructions,
        ];
    }

    /**
     * @inheritdoc
<<<<<<< HEAD
=======
     * @since 3.5.0
>>>>>>> 28b01f8a
     */
    public function getContentGqlQueryArgumentType()
    {
        return [
            'name' => $this->handle,
            'type' => Type::listOf(QueryArgument::getType())
        ];
    }

    // Events
    // -------------------------------------------------------------------------

    /**
     * @inheritdoc
     */
    public function beforeSave(bool $isNew): bool
    {
        // Set the field context if it's not set
        if (!$this->context) {
            $this->context = Craft::$app->getContent()->fieldContext;
        }

        return parent::beforeSave($isNew);
    }

    /**
     * @inheritdoc
     */
    public function beforeElementSave(ElementInterface $element, bool $isNew): bool
    {
        // Trigger a 'beforeElementSave' event
        $event = new FieldElementEvent([
            'element' => $element,
            'isNew' => $isNew,
        ]);
        $this->trigger(self::EVENT_BEFORE_ELEMENT_SAVE, $event);

        return $event->isValid;
    }

    /**
     * @inheritdoc
     */
    public function afterElementSave(ElementInterface $element, bool $isNew)
    {
        // Trigger an 'afterElementSave' event
        if ($this->hasEventHandlers(self::EVENT_AFTER_ELEMENT_SAVE)) {
            $this->trigger(self::EVENT_AFTER_ELEMENT_SAVE, new FieldElementEvent([
                'element' => $element,
                'isNew' => $isNew,
            ]));
        }
    }

    /**
     * @inheritdoc
     */
    public function afterElementPropagate(ElementInterface $element, bool $isNew)
    {
        // Trigger an 'afterElementPropagate' event
        if ($this->hasEventHandlers(self::EVENT_AFTER_ELEMENT_PROPAGATE)) {
            $this->trigger(self::EVENT_AFTER_ELEMENT_PROPAGATE, new FieldElementEvent([
                'element' => $element,
                'isNew' => $isNew,
            ]));
        }
    }

    /**
     * @inheritdoc
     */
    public function beforeElementDelete(ElementInterface $element): bool
    {
        // Trigger a 'beforeElementDelete' event
        $event = new FieldElementEvent([
            'element' => $element,
        ]);
        $this->trigger(self::EVENT_BEFORE_ELEMENT_DELETE, $event);

        return $event->isValid;
    }

    /**
     * @inheritdoc
     */
    public function afterElementDelete(ElementInterface $element)
    {
        // Trigger an 'afterElementDelete' event
        if ($this->hasEventHandlers(self::EVENT_AFTER_ELEMENT_DELETE)) {
            $this->trigger(self::EVENT_AFTER_ELEMENT_DELETE, new FieldElementEvent([
                'element' => $element,
            ]));
        }
    }

    /**
     * @inheritdoc
     */
    public function beforeElementRestore(ElementInterface $element): bool
    {
        // Trigger a 'beforeElementRestore' event
        $event = new FieldElementEvent([
            'element' => $element,
        ]);
        $this->trigger(self::EVENT_BEFORE_ELEMENT_RESTORE, $event);

        return $event->isValid;
    }

    /**
     * @inheritdoc
     */
    public function afterElementRestore(ElementInterface $element)
    {
        // Trigger an 'afterElementRestore' event
        if ($this->hasEventHandlers(self::EVENT_AFTER_ELEMENT_RESTORE)) {
            $this->trigger(self::EVENT_AFTER_ELEMENT_RESTORE, new FieldElementEvent([
                'element' => $element,
            ]));
        }
    }

    /**
     * Returns an array that lists the scopes this custom field allows when eager-loading or false if eager-loading
     * should not be allowed in the GraphQL context.
     *
     * @return array|false
     * @since 3.3.0
     */
    public function getEagerLoadingGqlConditions()
    {
        // No restrictions
        return [];
    }

    /**
     * Returns the field’s param name on the request.
     *
     * @param ElementInterface $element The element this field is associated with
     * @return string|null The field’s param name on the request
     */
    protected function requestParamName(ElementInterface $element)
    {
        if (!$element) {
            return null;
        }

        $namespace = $element->getFieldParamNamespace();

        if (!$namespace === null) {
            return null;
        }

        return ($namespace ? $namespace . '.' : '') . $this->handle;
    }

    /**
     * Returns whether this is the first time the element's content has been edited.
     *
     * @param ElementInterface|null $element
     * @return bool
     */
    protected function isFresh(ElementInterface $element = null): bool
    {
        if ($this->_isFresh !== null) {
            return $this->_isFresh;
        }

        if ($element) {
            return $this->_isFresh = $element->getHasFreshContent();
        }

        return true;
    }
}<|MERGE_RESOLUTION|>--- conflicted
+++ resolved
@@ -10,10 +10,7 @@
 use Craft;
 use craft\elements\db\ElementQuery;
 use craft\elements\db\ElementQueryInterface;
-<<<<<<< HEAD
-=======
 use craft\events\DefineFieldHtmlEvent;
->>>>>>> 28b01f8a
 use craft\events\DefineFieldKeywordsEvent;
 use craft\events\FieldElementEvent;
 use craft\gql\types\QueryArgument;
@@ -112,15 +109,12 @@
      */
     const EVENT_DEFINE_KEYWORDS = 'defineKeywords';
 
-<<<<<<< HEAD
-=======
     /**
      * @event DefineFieldHtmlEvent The event that is triggered when defining the field’s input HTML.
      * @since 3.5.0
      */
     const EVENT_DEFINE_INPUT_HTML = 'defineInputHtml';
 
->>>>>>> 28b01f8a
     // Translation methods
     // -------------------------------------------------------------------------
 
@@ -336,22 +330,7 @@
      */
     public function getTranslationKey(ElementInterface $element): string
     {
-<<<<<<< HEAD
-        switch ($this->translationMethod) {
-            case self::TRANSLATION_METHOD_NONE:
-                return '1';
-            case self::TRANSLATION_METHOD_SITE:
-                return (string)$element->siteId;
-            case self::TRANSLATION_METHOD_SITE_GROUP:
-                return (string)$element->getSite()->groupId;
-            case self::TRANSLATION_METHOD_LANGUAGE:
-                return $element->getSite()->language;
-            default:
-                return Craft::$app->getView()->renderObjectTemplate($this->translationKeyFormat, $element);
-        }
-=======
         return ElementHelper::translationKey($element, $this->translationMethod, $this->translationKeyFormat);
->>>>>>> 28b01f8a
     }
 
     /**
@@ -585,10 +564,7 @@
 
     /**
      * @inheritdoc
-<<<<<<< HEAD
-=======
      * @since 3.5.0
->>>>>>> 28b01f8a
      */
     public function getContentGqlMutationArgumentType()
     {
@@ -601,10 +577,7 @@
 
     /**
      * @inheritdoc
-<<<<<<< HEAD
-=======
      * @since 3.5.0
->>>>>>> 28b01f8a
      */
     public function getContentGqlQueryArgumentType()
     {
