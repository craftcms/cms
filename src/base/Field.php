--- conflicted
+++ resolved
@@ -569,7 +569,7 @@
      */
     public function modifyElementsQuery(ElementQueryInterface $query, $value)
     {
-        /* @var ElementQuery $query */
+        /** @var ElementQuery $query */
         if ($value !== null) {
             $column = ElementHelper::fieldColumnFromField($this);
 
@@ -579,12 +579,7 @@
                 return false;
             }
 
-<<<<<<< HEAD
             $query->subQuery->andWhere(Db::parseParam("content.$column", $value));
-=======
-            /** @var ElementQuery $query */
-            $query->subQuery->andWhere(Db::parseParam('content.' . Craft::$app->getContent()->fieldColumnPrefix . $this->handle, $value));
->>>>>>> 86dcff64
         }
 
         return null;
