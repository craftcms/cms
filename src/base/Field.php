--- conflicted
+++ resolved
@@ -324,9 +324,6 @@
     /**
      * @inheritdoc
      */
-<<<<<<< HEAD
-    public function getIsTranslatable(?ElementInterface $element = null): bool
-=======
     public function getOrientation(?ElementInterface $element): string
     {
         if (!Craft::$app->getIsMultiSite()) {
@@ -346,8 +343,7 @@
     /**
      * @inheritdoc
      */
-    public function getIsTranslatable(ElementInterface $element = null): bool
->>>>>>> 76d495dd
+    public function getIsTranslatable(?ElementInterface $element = null): bool
     {
         if ($this->translationMethod === self::TRANSLATION_METHOD_CUSTOM) {
             return $element === null || $this->getTranslationKey($element) !== '';
