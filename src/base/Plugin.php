--- conflicted
+++ resolved
@@ -167,13 +167,8 @@
      */
     public function getSettings(): ?Model
     {
-<<<<<<< HEAD
-        if (!isset($this->_settingsModel)) {
-            $this->_settingsModel = $this->createSettingsModel() ?: false;
-=======
-        if ($this->_settings === null) {
+        if (!isset($this->_settings)) {
             $this->_settings = $this->createSettingsModel() ?: false;
->>>>>>> 39d003ee
         }
 
         return $this->_settings ?: null;
