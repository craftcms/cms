<?php
/**
 * @link https://craftcms.com/
 * @copyright Copyright (c) Pixel & Tonic, Inc.
 * @license https://craftcms.github.io/license/
 */

use craft\behaviors\ContentBehavior;
use craft\behaviors\ElementQueryBehavior;
use craft\db\Query;
use craft\db\Table;
use craft\helpers\FileHelper;
use GuzzleHttp\Client;
use yii\base\ExitException;
use yii\db\Expression;
use yii\helpers\VarDumper;
use yii\web\Request;

/**
 * Craft is helper class serving common Craft and Yii framework functionality.
 * It encapsulates [[Yii]] and ultimately [[yii\BaseYii]], which provides the actual implementation.
 *
 * @author Pixel & Tonic, Inc. <support@pixelandtonic.com>
 * @since 3.0
 */
class Craft extends Yii
{
    // Constants
    // =========================================================================

    // Edition constants
    const Solo = 0;
    const Pro = 1;

    /**
     * @deprecated in 3.0.0. Use [[Solo]] instead.
     */
    const Personal = 0;
    /**
     * @deprecated in 3.0.0. Use [[Pro]] instead.
     */
    const Client = 1;

    // Properties
    // =========================================================================

    /**
     * @var \craft\web\Application|\craft\console\Application The application instance.
     */
    public static $app;

    /**
     * @var array The default cookie configuration.
     */
    private static $_baseCookieConfig;

    // Public Methods
    // =========================================================================

    /**
     * Checks if a string references an environment variable (`$VARIABLE_NAME`)
     * and/or an alias (`@aliasName`), and returns the referenced value.
     *
     * If the string references an environment variable with a value of `true`
     * or `false`, a boolean value will be returned.
     *
     * ---
     *
     * ```php
     * $value1 = Craft::parseEnv('$SMTP_PASSWORD');
     * $value2 = Craft::parseEnv('@webroot');
     * ```
     *
     * @param string|null $str
     * @return string|bool|null The parsed value, or the original value if it didn’t
     * reference an environment variable and/or alias.
     */
    public static function parseEnv(string $str = null)
    {
        if ($str === null) {
            return null;
        }

        if (preg_match('/^\$(\w+)$/', $str, $matches)) {
            $value = getenv($matches[1]);
            if ($value !== false) {
                switch (strtolower($value)) {
                    case 'true':
                        return true;
                    case 'false':
                        return false;
                }
                $str = $value;
            }
        }

        return static::getAlias($str, false) ?: $str;
    }

    /**
     * Displays a variable.
     *
     * @param mixed $var The variable to be dumped.
     * @param int $depth The maximum depth that the dumper should go into the variable. Defaults to 10.
     * @param bool $highlight Whether the result should be syntax-highlighted. Defaults to true.
     */
    public static function dump($var, int $depth = 10, bool $highlight = true)
    {
        VarDumper::dump($var, $depth, $highlight);
    }

    /**
     * Displays a variable and ends the request. (“Dump and die”)
     *
     * @param mixed $var The variable to be dumped.
     * @param int $depth The maximum depth that the dumper should go into the variable. Defaults to 10.
     * @param bool $highlight Whether the result should be syntax-highlighted. Defaults to true.
     * @throws ExitException if the application is in testing mode
     */
    public static function dd($var, int $depth = 10, bool $highlight = true)
    {
        VarDumper::dump($var, $depth, $highlight);
        exit();
    }

    /**
     * Generates and returns a cookie config.
     *
     * @param array $config Any config options that should be included in the config.
     * @param Request|null $request The request object
     * @return array The cookie config array.
     */
    public static function cookieConfig(array $config = [], Request $request = null): array
    {
        if (self::$_baseCookieConfig === null) {
            $generalConfig = static::$app->getConfig()->getGeneral();

            $defaultCookieDomain = $generalConfig->defaultCookieDomain;
            $useSecureCookies = $generalConfig->useSecureCookies;

            if ($useSecureCookies === 'auto') {
                if ($request === null) {
                    $request = static::$app->getRequest();
                }

                $useSecureCookies = $request->getIsSecureConnection();
            }

            self::$_baseCookieConfig = [
                'domain' => $defaultCookieDomain,
                'secure' => $useSecureCookies,
                'httpOnly' => true
            ];
        }

        return array_merge(self::$_baseCookieConfig, $config);
    }

    /**
     * Class autoloader.
     *
     * @param string $className
     */
    public static function autoload($className)
    {
        if ($className !== ContentBehavior::class && $className !== ElementQueryBehavior::class) {
            return;
        }

        $storedFieldVersion = static::$app->getInfo()->fieldVersion;
        $compiledClassesPath = static::$app->getPath()->getCompiledClassesPath();

        $contentBehaviorFile = $compiledClassesPath . DIRECTORY_SEPARATOR . 'ContentBehavior.php';
        $elementQueryBehaviorFile = $compiledClassesPath . DIRECTORY_SEPARATOR . 'ElementQueryBehavior.php';

        $isContentBehaviorFileValid = self::_loadFieldAttributesFile($contentBehaviorFile, $storedFieldVersion);
        $isElementQueryBehaviorFileValid = self::_loadFieldAttributesFile($elementQueryBehaviorFile, $storedFieldVersion);

        if ($isContentBehaviorFileValid && $isElementQueryBehaviorFileValid) {
            return;
        }

        if (self::$app->getIsInstalled()) {
            // Properties are case-sensitive, so get all the binary-unique field handles
            if (self::$app->getDb()->getIsMysql()) {
                $column = new Expression('binary [[handle]] as [[handle]]');
            } else {
                $column = 'handle';
            }
<<<<<<< HEAD
            // create an array of field handles and their types
            //
            //  [
            //      'fieldHandle' => [
            //          'type',
            //          'type'
            //      ],
            //      'myTextField' => [
            //          'craft\fields\PlainText',   // <- global usage
            //          'craft\fields\Categories'   // <- used in a matrix field, no global context
            //      ]
            //  ]
            $fieldHandles = [];
            $fieldsWithTypes = [];
            $fields = (new Query())
                //->distinct(true)
                ->from([Table::FIELDS])
                ->select([$column, 'type'])
                ->all();
            // index it properly
            foreach ($fields as $field){
                $index = $field['handle'];
                $fieldClass = $field['type'];
                $docType = $fieldClass::getPHPDocType();
                if(isset($fieldsWithTypes[$index]) && in_array($docType, $fieldsWithTypes[$index], true)){
                    // we already have this field type in the array
                    continue;
                }
                $fieldsWithTypes[$index][] = $docType;
            }
            // now that we have the unique field types for all contexts build the PHPDoc string
            foreach ($fieldsWithTypes as $handle => $types){
                $fieldHandles[$handle] = implode('|', $types);
            }
=======

            $fieldHandles = (new Query())
                ->distinct(true)
                ->from([Table::FIELDS])
                ->select([$column])
                ->column();
>>>>>>> f4ee1460
        } else {
            $fieldHandles = [];
        }

        if (!$isContentBehaviorFileValid) {
            $handles = [];
            $properties = [];

            foreach ($fieldHandles as $handle => $docType) {
                $handles[] = <<<EOD
        '{$handle}' => true,
EOD;

                $properties[] = <<<EOD
    /**
     * @var {$docType} Value for field with the handle “{$handle}”.
     */
    public \${$handle};
EOD;
            }

            self::_writeFieldAttributesFile(
                static::$app->getBasePath() . DIRECTORY_SEPARATOR . 'behaviors' . DIRECTORY_SEPARATOR . 'ContentBehavior.php.template',
                ['{VERSION}', '/* HANDLES */', '/* PROPERTIES */'],
                [$storedFieldVersion, implode("\n", $handles), implode("\n\n", $properties)],
                $contentBehaviorFile
            );
        }

        if (!$isElementQueryBehaviorFileValid) {
            $methods = [];

            foreach ($fieldHandles as $handle => $docType) {
                $methods[] = <<<EOD
 * @method self {$handle}({$docType} \$value) Sets the [[{$handle}]] property
EOD;
            }

            self::_writeFieldAttributesFile(
                static::$app->getBasePath() . DIRECTORY_SEPARATOR . 'behaviors' . DIRECTORY_SEPARATOR . 'ElementQueryBehavior.php.template',
                ['{VERSION}', '{METHOD_DOCS}'],
                [$storedFieldVersion, implode("\n", $methods)],
                $elementQueryBehaviorFile
            );
        }
    }

    /**
     * Creates a Guzzle client configured with the given array merged with any default values in config/guzzle.php.
     *
     * @param array $config Guzzle client config settings
     * @return Client
     */
    public static function createGuzzleClient(array $config = []): Client
    {
        // Set the Craft header by default.
        $defaultConfig = [
            'headers' => [
                'User-Agent' => 'Craft/' . self::$app->getVersion() . ' ' . \GuzzleHttp\default_user_agent()
            ],
        ];

        // Grab the config from config/guzzle.php that is used on every Guzzle request.
        $guzzleConfig = self::$app->getConfig()->getConfigFromFile('guzzle');

        // Merge default into guzzle config.
        $guzzleConfig = array_replace_recursive($guzzleConfig, $defaultConfig);

        // Maybe they want to set some config options specifically for this request.
        $guzzleConfig = array_replace_recursive($guzzleConfig, $config);

        return new Client($guzzleConfig);
    }

    /**
     * Loads a field attribute file, if it’s valid.
     *
     * @param string $path
     * @param string $storedFieldVersion
     * @return bool
     */
    private static function _loadFieldAttributesFile(string $path, string $storedFieldVersion): bool
    {
        if (!file_exists($path)) {
            return false;
        }

        // Make sure it's up-to-date
        $f = fopen($path, 'rb');
        $line = fgets($f);
        fclose($f);

        if (strpos($line, "// v{$storedFieldVersion}") === false) {
            return false;
        }

        include $path;
        return true;
    }

    /**
     * Writes a field attributes file.
     *
     * @param string $templatePath
     * @param string[] $search
     * @param string[] $replace
     * @param string $destinationPath
     */
    private static function _writeFieldAttributesFile(string $templatePath, array $search, array $replace, string $destinationPath)
    {
        $fileContents = file_get_contents($templatePath);
        $fileContents = str_replace($search, $replace, $fileContents);
        FileHelper::writeToFile($destinationPath, $fileContents);
        include $destinationPath;
    }
}

spl_autoload_register([Craft::class, 'autoload'], true, true);<|MERGE_RESOLUTION|>--- conflicted
+++ resolved
@@ -187,7 +187,6 @@
             } else {
                 $column = 'handle';
             }
-<<<<<<< HEAD
             // create an array of field handles and their types
             //
             //  [
@@ -222,14 +221,6 @@
             foreach ($fieldsWithTypes as $handle => $types){
                 $fieldHandles[$handle] = implode('|', $types);
             }
-=======
-
-            $fieldHandles = (new Query())
-                ->distinct(true)
-                ->from([Table::FIELDS])
-                ->select([$column])
-                ->column();
->>>>>>> f4ee1460
         } else {
             $fieldHandles = [];
         }
