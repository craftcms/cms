--- conflicted
+++ resolved
@@ -16,15 +16,12 @@
 use craft\helpers\StringHelper;
 use GuzzleHttp\Client;
 use yii\base\ExitException;
+use yii\base\InvalidArgumentException;
 use yii\db\Expression;
 use yii\helpers\Inflector;
 use yii\helpers\VarDumper;
 use yii\web\Request;
-<<<<<<< HEAD
 use function GuzzleHttp\default_user_agent;
-=======
-use yii\base\InvalidArgumentException;
->>>>>>> 44c2f9ce
 
 /**
  * Craft is helper class serving common Craft and Yii framework functionality.
@@ -162,7 +159,7 @@
         if ($highlight === null) {
             $highlight = !static::$app->getRequest()->getIsConsoleRequest();
         }
-        
+
         VarDumper::dump($var, $depth, $highlight);
         exit();
     }
