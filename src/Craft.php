<?php
namespace Craft;

/**
 * Craft is helper class serving common Craft and Yii framework functionality.
 *
 * It encapsulates {@link Yii} and ultimately {@link YiiBase}, which provides the actual implementation.
 *
 * It also defines the global craft() method, which is a wrapper for the Craft::app() singleton.
 *
 * @author    Pixel & Tonic, Inc. <support@pixelandtonic.com>
 * @copyright Copyright (c) 2014, Pixel & Tonic, Inc.
 * @license   http://buildwithcraft.com/license Craft License Agreement
 * @link      http://buildwithcraft.com
 * @package   craft.app
 * @since     1.0
 */
class Craft extends \Yii
{
	// Edition constants
	const Personal = 0;
	const Client   = 1;
	const Pro      = 2;

	/**
	 * Determines if Craft is installed by checking if the info table exists.
	 *
	 * @return bool
	 * @deprecated Deprecated in 1.3.
	 */
	public static function isInstalled()
	{
		craft()->deprecator->log('Craft::isInstalled()', 'Craft::isInstalled() has been deprecated. Use craft()->isInstalled() instead.');
		return craft()->isInstalled();
	}

	/**
	 * Tells Craft that it's installed now.
	 *
	 * @deprecated Deprecated in 1.3.
	 */
	public static function setIsInstalled()
	{
		craft()->deprecator->log('Craft::setIsInstalled()', 'Craft::setIsInstalled() has been deprecated. Use craft()->setIsInstalled() instead.');
		craft()->setIsInstalled();
	}

	/**
	 * Returns the installed Craft version.
	 *
	 * @return string
	 * @deprecated Deprecated in 1.3.
	 */
	public static function getVersion()
	{
		craft()->deprecator->log('Craft::getVersion()', 'Craft::getVersion() has been deprecated. Use craft()->getVersion() instead.');
		return craft()->getVersion();
	}

	/**
	 * Returns the installed Craft build.
	 *
	 * @return string
	 * @deprecated Deprecated in 1.3.
	 */
	public static function getBuild()
	{
		craft()->deprecator->log('Craft::getBuild()', 'Craft::getBuild() has been deprecated. Use craft()->getBuild() instead.');
		return craft()->getBuild();
	}

	/**
	 * Returns the installed Craft release date.
	 *
	 * @return string
	 * @deprecated Deprecated in 1.3.
	 */
	public static function getReleaseDate()
	{
		craft()->deprecator->log('Craft::getReleaseDate()', 'Craft::getReleaseDate() has been deprecated. Use craft()->getReleaseDate() instead.');
		return craft()->getReleaseDate();
	}

	/**
	 * Returns the Craft track.
	 *
	 * @return string
	 * @deprecated Deprecated in 1.3.
	 */
	public static function getTrack()
	{
		craft()->deprecator->log('Craft::getTrack()', 'Craft::getTrack() has been deprecated. Use craft()->getTrack() instead.');
		return craft()->getTrack();
	}

	/**
	 * Returns whether a package is included in this Craft build.
	 *
	 * @param string $packageName The name of the package to search for.
	 *
	 * @return bool
	 * @deprecated Deprecated in 1.3.
	 */
	public static function hasPackage($packageName)
	{
		craft()->deprecator->log('Craft::hasPackages()', 'Craft::hasPackage() has been deprecated. Use craft()->hasPackage() instead.');
		return craft()->hasPackage($packageName);
	}

	/**
	 * Returns the site name.
	 *
	 * @return string
	 * @deprecated Deprecated in 1.3.
	 */
	public static function getSiteName()
	{
		craft()->deprecator->log('Craft::getSiteName()', 'Craft::getSiteName() has been deprecated. Use craft()->getSiteName() instead.');
		return craft()->getSiteName();
	}

	/**
	 * Returns the site URL.
	 *
	 * @param string|null $protocol The protocol to use (http or https). If none is specified, it will default to whatever is in the Site URL setting.
	 *
	 * @return string
	 * @deprecated Deprecated in 1.3.
	 */
	public static function getSiteUrl($protocol = null)
	{
		craft()->deprecator->log('Craft::getSiteUrl()', 'Craft::getSiteUrl() has been deprecated. Use craft()->getSiteUrl() instead.');
		return craft()->getSiteUrl($protocol);
	}

	/**
	 * Returns the site UID.
	 *
	 * @return string
	 * @deprecated Deprecated in 1.3.
	 */
	public static function getSiteUid()
	{
		craft()->deprecator->log('Craft::getSiteUid()', 'Craft::getSiteUid() has been deprecated. Use craft()->getSiteUid() instead.');
		return craft()->getSiteUid();
	}

	/**
	 * Returns the system time zone.
	 *
	 * @return string
	 * @deprecated Deprecated in 1.3.
	 */
	public static function getTimeZone()
	{
		craft()->deprecator->log('Craft::getTimeZone()', 'Craft::getTimeZone() has been deprecated. Use craft()->getTimeZone() instead.');
		return craft()->getTimeZone();
	}

	/**
	 * Returns whether the system is on.
	 *
	 * @return bool
	 * @deprecated Deprecated in 1.3.
	 */
	public static function isSystemOn()
	{
		craft()->deprecator->log('Craft::isSystemOn()', 'Craft::isSystemOn() has been deprecated. Use craft()->isSystemOn() instead.');
		return craft()->isSystemOn();
	}

	/**
	 * Returns whether the system is in maintenance mode.
	 *
	 * @return bool
	 * @deprecated Deprecated in 1.3.
	 */
	public static function isInMaintenanceMode()
	{
		craft()->deprecator->log('Craft::isInMaintenanceMode()', 'Craft::isInMaintenanceMode() has been deprecated. Use craft()->isInMaintenanceMode() instead.');
		return craft()->isInMaintenanceMode();
	}

	/**
	 * Enables Maintenance Mode.
	 *
	 * @return bool
	 * @deprecated Deprecated in 1.3.
	 */
	public static function enableMaintenanceMode()
	{
		craft()->deprecator->log('Craft::enableMaintenanceMode()', 'Craft::enableMaintenanceMode() has been deprecated. Use craft()->enableMaintenanceMode() instead.');
		return craft()->enableMaintenanceMode();
	}

	/**
	 * Disables Maintenance Mode.
	 *
	 * @return bool
	 * @deprecated Deprecated in 1.3.
	 */
	public static function disableMaintenanceMode()
	{
		craft()->deprecator->log('Craft::disableMaintenanceMode()', 'Craft::disableMaintenanceMode() has been deprecated. Use craft()->disableMaintenanceMode() instead.');
		return craft()->disableMaintenanceMode();
	}

	/**
	 * Returns the info model, or just a particular attribute.
	 *
	 * @param string|null $attribute The attribute to return information about.
	 *
	 * @throws Exception
	 * @return mixed
	 *
	 * @deprecated Deprecated in 1.3.
	 */
	public static function getInfo($attribute = null)
	{
		craft()->deprecator->log('Craft::getInfo()', 'Craft::getInfo() has been deprecated. Use craft()->getInfo() instead.');
		return craft()->getInfo($attribute);
	}

	/**
	 * Updates the info row.
	 *
	 * @param InfoModel $info The InfoModel that you want to save.
	 *
	 * @return bool
	 * @deprecated Deprecated in 1.3.
	 */
	public static function saveInfo(InfoModel $info)
	{
		craft()->deprecator->log('Craft::saveInfo()', 'Craft::saveInfo() has been deprecated. Use craft()->saveInfo() instead.');
		return craft()->saveInfo($info);
	}

	/**
	 * Returns the Yii framework version.
	 *
	 * @return mixed
	 * @deprecated Deprecated in 1.3.
	 */
	public static function getYiiVersion()
	{
		craft()->deprecator->log('Craft::getYiiVersion()', 'Craft::getYiiVersion() has been deprecated. Use craft()->getYiiVersion() instead.');
		return craft()->getYiiVersion();
	}

	/**
	 * Displays a variable.
	 *
<<<<<<< HEAD
	 * @static
     *
	 * @param mixed $target    The variable to be dumped.
	 * @param int   $depth     The maximum depth that the dumper should go into the variable. Defaults to 10.
	 * @param bool  $highlight Whether the result should be syntax-highlighted. Defaults to true.
	 */
	public static function dump($target, $depth = 10, $highlight = true)
	{
		\CVarDumper::dump($target, $depth, $highlight);
	}

	/**
	 * Displays a variable and ends the request. (“Dump and die”)
	 *
	 * @static
     *
	 * @param mixed $target    The variable to be dumped.
	 * @param int   $depth     The maximum depth that the dumper should go into the variable. Defaults to 10.
	 * @param bool  $highlight Whether the result should be syntax-highlighted. Defaults to true.
	 */
	public static function dd($target, $depth = 10, $highlight = true)
=======
	 * @param mixed $target The variable to be dumped.
		 */
	public static function dump($target)
>>>>>>> b3b91c75
	{
		static::dump($target, $depth, $highlight);
		craft()->end();
	}

	/**
	 * Takes a path alias and will import any files/folders that it contains.
	 *
	 * @param string $alias        The path alias to import.
	 * @param bool   $forceInclude If set to true, Craft will require_once the file. Defaults to false.
	 *
	 * @throws \Exception
	 * @return string|void
	 */
	public static function import($alias, $forceInclude = false)
	{
		$segs = explode('.', $alias);

		if ($segs)
		{
			$firstSeg = array_shift($segs);

			switch ($firstSeg)
			{
				case 'app':
				{
					$rootPath = CRAFT_APP_PATH;
					break;
				}
				case 'plugins':
				{
					$rootPath = CRAFT_PLUGINS_PATH;
					break;
				}
				default:
				{
					throw new \Exception('Unknown alias “'.$alias.'”');
				}
			}
		}
		else
		{
			$rootPath = CRAFT_APP_PATH;
		}

		$path = $rootPath.implode('/', $segs);

		$folder = (mb_substr($path, -2) == '/*');

		if ($folder)
		{
			$path = mb_substr($path, 0, -1);
			$files = glob($path."*.php");

			if (is_array($files) && count($files) > 0)
			{
				foreach ($files as $file)
				{
					static::_importFile(realpath($file));
				}
			}
		}
		else
		{
			$file = $path.'.php';
			static::_importFile($file);

			if ($forceInclude)
			{
				require_once $file;
			}
		}
	}

	/**
	 * Translates a given message into the specified language. If the config setting 'translationDebugOutput'
	 * is set, the the output will be wrapped in a pair of '@' to help diagnose any missing translations.
	 *
	 * @param string $message   The original source message.
	 * @param array  $variables An associative array of key => value pairs to be applied to the message using <code>strtr</code>.
	 * @param string $source    Defines which message source application component to use. Defaults to null,
	 *                          meaning use 'coreMessages' for messages belonging to the 'yii' category and using 'messages' for messages belonging to Craft.
	 * @param string $language  The target language. If set to null (default), craft()->getLanguage() will be used.
	 * @param string $category  The message category. Please use only word letters. Note, category 'craft' is reserved for
	 *                          Craft and 'yii' is reserved for the Yii framework
	 * @return string|null      The translated message, or null if the source key could not be found.
	 */
	public static function t($message, $variables = array(), $source = null, $language = null, $category = 'craft')
	{
		// Normalize the param keys
		$normalizedVariables = array();
		if (is_array($variables))
		{
			foreach ($variables as $key => $value)
			{
				$key = '{'.trim($key, '{}').'}';
				$normalizedVariables[$key] = $value;
			}
		}

		// If this isn't set, presumably we can't connect to the database.
		if (!craft()->getIsDbConnectionValid())
		{
			$source = 'en_us';
			$language = 'en_us';

			// If it's a yiic/console app, just go with english.
			if (!craft()->isConsole())
			{
				$language = craft()->getTranslatedBrowserLanguage();
			}
		}

		$translation = parent::t($category, (string)$message, $normalizedVariables, $source, $language);
		if (craft()->config->get('translationDebugOutput'))
		{
			$translation = '@'.$translation.'@';
		}

		return $translation;
	}

	/**
	 * Logs a message.  Messages logged by this method may be retrieved via {@link Logger::getLogs} and may be recorded in different media, such as file, email, database, using {@link LogRouter}.
	 *
	 * @param string $msg      The message to be logged.
	 * @param string $level    The level of the message (e.g. LogLevel::Trace', LogLevel::Info, LogLevel::Warning or LogLevel::Error). Defaults to LogLevel::Info.
	 * @param bool   $force    Whether to force the message to be logged regardless of the level or category.
	 * @param string $category The category of the message (e.g. 'application'). It is case-insensitive.
	 * @param string $plugin   The plugin handle that made the log call. If null, will be set to 'craft'. Use for determining which log file to write to.
	 */
	public static function log($msg, $level = LogLevel::Info, $force = false, $category = 'application', $plugin = null)
	{
		if ((YII_DEBUG && YII_TRACE_LEVEL > 0 && $level !== LogLevel::Profile) || $force)
		{
			$traces = debug_backtrace();
			$count = 0;

			foreach ($traces as $trace)
			{
				if (isset($trace['file'], $trace['line']) && mb_strpos($trace['file'], YII_PATH) !== 0)
				{
					$msg .= "\nin ".$trace['file'].' ('.$trace['line'].')';

					if (++$count >= YII_TRACE_LEVEL)
					{
						break;
					}
				}
			}
		}

		if (craft()->isConsole())
		{
			echo $msg."\n";
		}

		if (!$plugin)
		{
			$plugin = 'craft';
		}

		static::getLogger()->log($msg, $level, $force, $category, $plugin);
	}

	/**
	 * Imports a file into Craft's classMap.
	 *
	 * @param string $file The file to import.
	 */
	private static function _importFile($file)
	{
		$file = str_replace('\\', '/', $file);

		// Don't add any Composer vendor files to the class map.
		if (strpos($file, '/app/vendor/') === false)
		{
			$class = __NAMESPACE__.'\\'.pathinfo($file, PATHINFO_FILENAME);
			\Yii::$classMap[$class] = $file;
		}
	}
}

/**
 * Returns the current craft() instance. This is a wrapper function for the Craft::app() instance.
 *
 * @return WebApp|ConsoleApp
 */
function craft()
{
	return Craft::app();
}<|MERGE_RESOLUTION|>--- conflicted
+++ resolved
@@ -249,9 +249,6 @@
 
 	/**
 	 * Displays a variable.
-	 *
-<<<<<<< HEAD
-	 * @static
      *
 	 * @param mixed $target    The variable to be dumped.
 	 * @param int   $depth     The maximum depth that the dumper should go into the variable. Defaults to 10.
@@ -264,19 +261,12 @@
 
 	/**
 	 * Displays a variable and ends the request. (“Dump and die”)
-	 *
-	 * @static
      *
 	 * @param mixed $target    The variable to be dumped.
 	 * @param int   $depth     The maximum depth that the dumper should go into the variable. Defaults to 10.
 	 * @param bool  $highlight Whether the result should be syntax-highlighted. Defaults to true.
 	 */
 	public static function dd($target, $depth = 10, $highlight = true)
-=======
-	 * @param mixed $target The variable to be dumped.
-		 */
-	public static function dump($target)
->>>>>>> b3b91c75
 	{
 		static::dump($target, $depth, $highlight);
 		craft()->end();
