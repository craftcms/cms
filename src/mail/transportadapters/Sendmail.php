<?php
/**
 * @link https://craftcms.com/
 * @copyright Copyright (c) Pixel & Tonic, Inc.
 * @license https://craftcms.github.io/license/
 */

namespace craft\mail\transportadapters;

use Craft;
use craft\behaviors\EnvAttributeParserBehavior;
<<<<<<< HEAD
use Swift_SendmailTransport;
=======
use craft\helpers\StringHelper;
>>>>>>> c973871c

/**
 * Sendmail implements a Sendmail transport adapter into Craft’s mailer.
 *
 * @author Pixel & Tonic, Inc. <support@pixelandtonic.com>
 * @since 3.0.0
 * @mixin EnvAttributeParserBehavior
 */
class Sendmail extends BaseTransportAdapter
{
    /**
     * @since 3.4.0
     */
    public const DEFAULT_COMMAND = '/usr/sbin/sendmail -bs';

    /**
     * @var string|null The command to pass to the transport
     * @since 3.4.0
     */
    public ?string $command = null;

    /**
     * @inheritdoc
     */
    public function __construct($config = [])
    {
        // Config normalization
        if (($config['command'] ?? null) === '') {
            unset($config['command']);
        }

        parent::__construct($config);
    }

    /**
     * @inheritdoc
     * @since 3.4.0
     */
    public function behaviors(): array
    {
        $behaviors = parent::behaviors();
        $behaviors['parser'] = [
            'class' => EnvAttributeParserBehavior::class,
            'attributes' => [
                'command',
            ],
        ];
        return $behaviors;
    }

    /**
     * @inheritdoc
     * @since 3.4.0
     */
    public function attributeLabels(): array
    {
        return [
            'command' => Craft::t('app', 'Sendmail Command'),
        ];
    }

    /**
     * @inheritdoc
     * @since 3.4.0
     */
    protected function defineRules(): array
    {
        $rules = parent::defineRules();
        $rules[] = [['command'], 'trim'];
        $rules[] = [
            ['command'],
            'in',
            'range' => function() {
                return $this->_allowedCommands();
            },
            'when' => function() {
                return $this->getUnparsedAttribute('command') === null;
            },
        ];
        return $rules;
    }

    /**
     * @inheritdoc
     */
    public static function displayName(): string
    {
        return 'Sendmail';
    }

    /**
     * @inheritdoc
     * @since 3.4.0
     */
    public function getSettingsHtml(): ?string
    {
        $commandOptions = array_map(function(string $command) {
            return [
                'label' => $command,
                'value' => $command,
                'data' => [
                    'data' => [
                        'hint' => null,
                    ],
                ],
            ];
        }, $this->_allowedCommands());

        return Craft::$app->getView()->renderTemplate('_components/mailertransportadapters/Sendmail/settings', [
            'adapter' => $this,
            'commandOptions' => $commandOptions,
        ]);
    }

    /**
     * @inheritdoc
     */
    public function defineTransport()
    {
        return [
            'class' => Swift_SendmailTransport::class,
            'command' => $this->command ? Craft::parseEnv($this->command) : self::DEFAULT_COMMAND,
        ];
    }

    /**
     * Returns the allowed command values.
     *
     * @return string[]
     */
    private function _allowedCommands(): array
    {
        // Grab the current value from the project config rather than $this->command, so we don't risk
        // polluting the allowed commands with a tampered value that came from the post data
        $command = Craft::$app->getProjectConfig()->get('email.transportSettings.command');

        return array_unique(array_filter([
            !StringHelper::startsWith($command, '$') ? $command : null,
            self::DEFAULT_COMMAND,
            ini_get('sendmail_path'),
        ]));
    }
}<|MERGE_RESOLUTION|>--- conflicted
+++ resolved
@@ -9,11 +9,8 @@
 
 use Craft;
 use craft\behaviors\EnvAttributeParserBehavior;
-<<<<<<< HEAD
+use craft\helpers\StringHelper;
 use Swift_SendmailTransport;
-=======
-use craft\helpers\StringHelper;
->>>>>>> c973871c
 
 /**
  * Sendmail implements a Sendmail transport adapter into Craft’s mailer.
