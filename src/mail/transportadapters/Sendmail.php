<?php
/**
 * @link https://craftcms.com/
 * @copyright Copyright (c) Pixel & Tonic, Inc.
 * @license https://craftcms.github.io/license/
 */

namespace craft\mail\transportadapters;

use Craft;
use craft\behaviors\EnvAttributeParserBehavior;
use craft\helpers\App;
use craft\helpers\Html;
use Symfony\Component\Mailer\Transport\AbstractTransport;

/**
 * Sendmail implements a Sendmail transport adapter into Craft’s mailer.
 *
 * @author Pixel & Tonic, Inc. <support@pixelandtonic.com>
 * @since 3.0.0
 * @mixin EnvAttributeParserBehavior
 */
class Sendmail extends BaseTransportAdapter
{
    /**
     * @since 3.4.0
     */
    public const DEFAULT_COMMAND = '/usr/sbin/sendmail -bs';

    /**
     * @var string|null The command to pass to the transport
     * @since 3.4.0
     */
    public ?string $command = null;

    /**
     * @inheritdoc
     * @since 3.4.0
     */
    protected function defineBehaviors(): array
    {
        return [
            'parser' => [
                'class' => EnvAttributeParserBehavior::class,
                'attributes' => [
                    'command',
                ],
            ],
        ];
    }

    /**
     * @inheritdoc
     * @since 3.4.0
     */
    public function attributeLabels(): array
    {
        return [
            'command' => Craft::t('app', 'Sendmail Command'),
        ];
    }

    /**
     * @inheritdoc
     * @since 3.4.0
     */
    protected function defineRules(): array
    {
        $rules = parent::defineRules();
        $rules[] = [['command'], 'trim'];
        $rules[] = [
            ['command'],
            'in',
            'range' => function() {
                return $this->_allowedCommands();
            },
            'when' => function() {
                return $this->getUnparsedAttribute('command') === null;
            },
        ];
        return $rules;
    }

    /**
     * @inheritdoc
     */
    public static function displayName(): string
    {
        return 'Sendmail';
    }

    /**
     * @inheritdoc
     * @since 3.4.0
     */
    public function getSettingsHtml(): ?string
    {
        $commandOptions = array_map(function(string $command) {
            return [
                'label' => $command,
                'value' => $command,
                'data' => [
                    'data' => [
                        'hint' => null,
                    ],
                ],
            ];
        }, $this->_allowedCommands());

        return Craft::$app->getView()->renderTemplate('_components/mailertransportadapters/Sendmail/settings', [
            'adapter' => $this,
            'commandOptions' => $commandOptions,
        ]);
    }

    /**
     * @inheritdoc
     */
    public function defineTransport(): array|AbstractTransport
    {
        // Replace any spaces with `%20` according to https://symfony.com/doc/current/mailer.html#other-options
        $command = Html::encodeSpaces(App::parseEnv($this->command) ?: self::DEFAULT_COMMAND);

        return [
            'dsn' => 'sendmail://default?command=' . $command,
        ];
    }

    /**
     * Returns the allowed command values.
     *
     * @return string[]
     */
    private function _allowedCommands(): array
    {
        // Grab the current value from the project config rather than $this->command, so we don't risk
        // polluting the allowed commands with a tampered value that came from the post data
        $command = Craft::$app->getProjectConfig()->get('email.transportSettings.command');

        return array_unique(array_filter([
<<<<<<< HEAD
            (!str_starts_with($command, '$') || str_starts_with($command, '$HTTP_')) ? $command : null,
=======
            !StringHelper::startsWith($command, '$') ? $command : null,
>>>>>>> 323b1831
            self::DEFAULT_COMMAND,
            ini_get('sendmail_path'),
        ]));
    }
}<|MERGE_RESOLUTION|>--- conflicted
+++ resolved
@@ -138,11 +138,7 @@
         $command = Craft::$app->getProjectConfig()->get('email.transportSettings.command');
 
         return array_unique(array_filter([
-<<<<<<< HEAD
-            (!str_starts_with($command, '$') || str_starts_with($command, '$HTTP_')) ? $command : null,
-=======
-            !StringHelper::startsWith($command, '$') ? $command : null,
->>>>>>> 323b1831
+            !str_starts_with($command, '$') ? $command : null,
             self::DEFAULT_COMMAND,
             ini_get('sendmail_path'),
         ]));
