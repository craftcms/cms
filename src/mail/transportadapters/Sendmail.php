<?php
/**
 * @link https://craftcms.com/
 * @copyright Copyright (c) Pixel & Tonic, Inc.
 * @license https://craftcms.github.io/license/
 */

namespace craft\mail\transportadapters;

use Craft;
use craft\behaviors\EnvAttributeParserBehavior;
use craft\helpers\App;
use craft\helpers\StringHelper;
use Swift_SendmailTransport;

/**
 * Sendmail implements a Sendmail transport adapter into Craft’s mailer.
 *
 * @author Pixel & Tonic, Inc. <support@pixelandtonic.com>
 * @since 3.0.0
 * @mixin EnvAttributeParserBehavior
 */
class Sendmail extends BaseTransportAdapter
{
    /**
     * @since 3.4.0
     */
    public const DEFAULT_COMMAND = '/usr/sbin/sendmail -bs';

    /**
     * @var string|null The command to pass to the transport
     * @since 3.4.0
     */
    public ?string $command = null;

    /**
     * @inheritdoc
     */
    public function __construct($config = [])
    {
        // Config normalization
        if (($config['command'] ?? null) === '') {
            unset($config['command']);
        }

        parent::__construct($config);
    }

    /**
     * @inheritdoc
     * @since 3.4.0
     */
    public function behaviors(): array
    {
        $behaviors = parent::behaviors();
        $behaviors['parser'] = [
            'class' => EnvAttributeParserBehavior::class,
            'attributes' => [
                'command',
            ],
        ];
        return $behaviors;
    }

    /**
     * @inheritdoc
     * @since 3.4.0
     */
    public function attributeLabels(): array
    {
        return [
            'command' => Craft::t('app', 'Sendmail Command'),
        ];
    }

    /**
     * @inheritdoc
     * @since 3.4.0
     */
    protected function defineRules(): array
    {
        $rules = parent::defineRules();
        $rules[] = [['command'], 'trim'];
        $rules[] = [
            ['command'],
            'in',
            'range' => function() {
                return $this->_allowedCommands();
            },
            'when' => function() {
                return $this->getUnparsedAttribute('command') === null;
            },
        ];
        return $rules;
    }

    /**
     * @inheritdoc
     */
    public static function displayName(): string
    {
        return 'Sendmail';
    }

    /**
     * @inheritdoc
     * @since 3.4.0
     */
    public function getSettingsHtml(): ?string
    {
        $commandOptions = array_map(function(string $command) {
            return [
                'label' => $command,
                'value' => $command,
                'data' => [
                    'data' => [
                        'hint' => null,
                    ],
                ],
            ];
        }, $this->_allowedCommands());

        return Craft::$app->getView()->renderTemplate('_components/mailertransportadapters/Sendmail/settings', [
            'adapter' => $this,
            'commandOptions' => $commandOptions,
        ]);
    }

    /**
     * @inheritdoc
     */
    public function defineTransport()
    {
        return [
<<<<<<< HEAD
            'class' => Swift_SendmailTransport::class,
            'command' => $this->command ? Craft::parseEnv($this->command) : self::DEFAULT_COMMAND,
=======
            'class' => \Swift_SendmailTransport::class,
            'command' => $this->command ? App::parseEnv($this->command) : self::DEFAULT_COMMAND,
>>>>>>> b13d6fc7
        ];
    }

    /**
     * Returns the allowed command values.
     *
     * @return string[]
     */
    private function _allowedCommands(): array
    {
        // Grab the current value from the project config rather than $this->command, so we don't risk
        // polluting the allowed commands with a tampered value that came from the post data
        $command = Craft::$app->getProjectConfig()->get('email.transportSettings.command');

        return array_unique(array_filter([
            !StringHelper::startsWith($command, '$') ? $command : null,
            self::DEFAULT_COMMAND,
            ini_get('sendmail_path'),
        ]));
    }
}<|MERGE_RESOLUTION|>--- conflicted
+++ resolved
@@ -132,13 +132,8 @@
     public function defineTransport()
     {
         return [
-<<<<<<< HEAD
             'class' => Swift_SendmailTransport::class,
-            'command' => $this->command ? Craft::parseEnv($this->command) : self::DEFAULT_COMMAND,
-=======
-            'class' => \Swift_SendmailTransport::class,
             'command' => $this->command ? App::parseEnv($this->command) : self::DEFAULT_COMMAND,
->>>>>>> b13d6fc7
         ];
     }
 
