--- conflicted
+++ resolved
@@ -9,11 +9,8 @@
 
 use Craft;
 use craft\behaviors\EnvAttributeParserBehavior;
-<<<<<<< HEAD
+use craft\helpers\App;
 use Swift_SmtpTransport;
-=======
-use craft\helpers\App;
->>>>>>> b13d6fc7
 
 /**
  * Smtp implements a Gmail transport adapter into Craft’s mailer.
