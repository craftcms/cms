@charset "UTF-8";

@import "shared";

$headerBgColor: #333;

<<<<<<< HEAD
html { overflow-y:scroll; }
html, body { background: $bgcolor; }
=======
html { overflow-y: scroll; }
html, body,
#nav li a.sel { background: $bgcolor; }

#tabs li .tab.sel,
#main {
	-webkit-box-shadow: 0 0 0 1px rgba(0,0,0,0.05), 0 2px 10px -2px rgba(0,0,0,0.1);
	        box-shadow: 0 0 0 1px rgba(0,0,0,0.05), 0 2px 10px -2px rgba(0,0,0,0.1);
}
>>>>>>> 4da85677

/* dev mode */
#devmode { width: 100%; height: 5px; background: $headerBgColor url(../images/devmode.png) repeat-x 50% 0; cursor: help; }

#alerts { color: $errorcolor; text-align: center; background: $headerBgColor; }
#alerts li { padding: 2px 30px; }
#alerts li:first-child { padding-top: 4px; }
#alerts li:last-child { padding-bottom: 4px; }
#alerts li:before { @include icon; margin: -1px 3px 0 0; content: '⚠'; font-size: 16px; }
#alerts li a { color: $errorcolor; text-decoration: underline; }

.centered { margin: 0 auto; max-width: 1024px; max-width: 1051px; }

/* header */
#header { position: relative; background: $headerBgColor; max-height: 76px; overflow: hidden; }
#header:after { @include clearafter; }
#header a { color: #aaa; -webkit-transition: color linear 50ms; }
#header a:hover { color: #fff; text-decoration: none; }

#header #account { float: right; height: 38px; }
#header #account > a { display: block; padding: 0 10px; line-height: 38px; }

#header h2 { float: left; margin: 0 0 0 30px; padding: 10px 0; color: #fff; }

#nav { float: left; margin-left: 20px; }
#nav li { float: left; height: 38px; }
#nav li a { display: block; margin-top: 2px; padding: 4px 10px; line-height: 28px; }
#nav li a.active { color: #fff; }
#nav li a.sel { position: relative; z-index: 1; border-radius: 3px 3px 0 0; color: #333; }
#nav li a:not(.sel) .badge { color: #333; }

/* HIDE */
#customize-nav-btn span { display: none; }
#overflow-nav #customize-nav-btn span { display: inline-block; }
/* end HIDE */

#header #nav li a .badge,
#overflow-nav li a .badge { display: inline-block; position: relative; top: -6px; border-radius: 6px; padding: 0 3px; font-size: 10px; line-height: 12px; color: #fff; background: $submitcolor; }

/* HIDE */
#overflow-nav li a { padding-left: 30px; }
#overflow-nav li#customize-nav-btn a:before { float: left; margin-left: -21px; }
/* end HIDE */

/* notifications */
#notifications-wrapper { position: absolute; z-index: 9999; left: 0; width: 100%; }
#notifications-wrapper.fixed { position: fixed; top: 0; }
#notifications { text-align: center; }
#notifications .notification { display: inline-block; padding: 5px 10px; border-radius: 0 0 3px 3px; border-width: 0 1px 1px; color: #fff !important;
	-webkit-box-shadow: 0 1px 3px rgba(0,0,0,0.35);
	        box-shadow: 0 1px 3px rgba(0,0,0,0.35);
}
#notifications .notification.notice { background: $noticecolor; }
#notifications .notification.error { background: $submitcolor; }

/* main wrapper */
#main-wrapper { position: relative; }

/* page header */
<<<<<<< HEAD
#page-header { display: block; padding: 30px; background-color: #fff; overflow: hidden; }
#page-header.has-tabs { padding-bottom: 0; }
#page-header h1 { clear: left; float: left; margin: 0 15px 0 0; line-height: 31px; }
=======
#page-header { display: block; position: relative; z-index: 1; padding: 0 30px; overflow: hidden; text-shadow: 0 1px 0 #fff; }
#page-header h1 { float: left; margin: 35px 0; line-height: 1; }
#page-header #extra-headers { float: left; margin: 33px 0 0 15px; }
#page-header #extra-headers > .select,
#page-header #extra-headers > .menubtn { display: block; margin-left: 5px; float: left; }
>>>>>>> 4da85677

#crumbs { margin: 10px 0 -15px; font-size: 0; }
#crumbs:after { @include clearafter; }
#crumbs li { display: inline-block; font-size: 13px; }
#crumbs li:after { @include icon; margin: -1px 5px 0; content: '>'; font-size: 11px; color: #ddd; }
#crumbs li a { color: #aaa; }
#crumbs li a:hover { color: $linkcolor; text-decoration: none; }

/* tabs */
.tabs:after { @include clearafter; }
.tabs .tab { display: block; padding: 8px 10px; color: #777; }
.tabs .tab:hover { text-decoration: none; color: $linkcolor; }
.tabs .tab.sel { border-radius: 3px 3px 0 0; color: #000; cursor: default; }

#tabs { margin-left: -10px; font-size: 0; }
#tabs li { display: inline-block; font-size: 13px; }
#tabs li a { color: #555; }
#tabs li a:not(.sel):hover { color: $linkcolor; }
#tabs li .tab.sel { background: #fff; }

/* main */
#main { position: relative; padding: 30px; min-height: 500px; border-radius: 3px; background: #fff; }
#main.has-sidebar { padding-left: 230px; }
#main.has-sidebar:after { @include clearafter; }

.sidebar { float: left; margin-left: -200px; width: 170px; }
.sidebar nav { margin-left: -30px; padding-left: 30px; width: 170px; overflow: auto; }
.sidebar nav li a { display: block; padding: 4px 0; color: $textcolor; }
.sidebar nav li a:hover { text-decoration: none; color: $linkcolor; }
.sidebar nav li a.sel { margin-left: -30px; padding-left: 30px; color: #fff; background: $selcolor; cursor: default; }

#main #sidebar nav.fixed { position: fixed; top: 0; }

#main #sidebar-alt { margin-bottom: 30px; }
#main #sidebar-alt:after { @include clearafter; }
#main #sidebar-alt > .buttons,
#main #sidebar-alt > .menubtn { float: left; margin: 0 10px 0 0; }

#main #content { display: block; }

/* version */
<<<<<<< HEAD
#version { margin: 15px 0; text-align: center; color: rgba(0,0,0,0.25); font-size: 11px; }
=======
#version { margin: 15px 0; text-align: center; color: #aaa; text-shadow: 0 1px 0 #fff; font-size: 11px; }
>>>>>>> 4da85677

/* max widths for readability */
.field { max-width: 600px; }

/* field layout forms */

@font-face {
	font-family: 'TektonPro-Regular';
	src: url('../fonts/TektonPro-Regular.otf') format('embedded-opentype');
	font-weight: normal;
	font-style: normal;
}

$fldBgColor: #fff;
$fldChalkColor: #2f1fb5;
$fldGuideColor: #f4f3fb;

.fieldlayoutform,
.fld-tab,
.fld-field { color: $fldChalkColor; font-family: 'TektonPro-Regular'; font-style: italic; text-transform: uppercase; }

.fieldlayoutform { border: 1px solid $fldGuideColor; padding: 30px 30px 29px 29px; background: url(../images/fieldlayoutform-bg.png) 0 0; }
.fieldlayoutform:after { @include clearafter; }
.fieldlayoutform h2 { margin: 3px 0 27px !important; font-size: 19px; line-height: 30px; text-decoration: underline; color: $fldChalkColor; margin-bottom: 30px; }

.fieldlayoutform .fld-tabs { margin: 0 0 29px -30px; }
.fieldlayoutform .unusedfields { margin: 30px 0 -30px -30px; }

.fieldlayoutform .fld-tabs:after,
.fieldlayoutform .unusedfields:after { @include clearafter; }

.fieldlayoutform .buttons { margin: 0 0 58px; }
.fieldlayoutform .buttons .btn.add { margin-right: 15px; border-color: $fldChalkColor; padding: 2px 10px 0; line-height: 27px; color: $fldChalkColor; background: transparent; }
.fieldlayoutform .buttons .btn.add:before { margin-top: -2px; }
.fieldlayoutform .buttons h3 { margin: 0; display: inline-block; padding: 9px 6px; line-height: 15px; text-decoration: underline; }

.fld-tab { float: left; margin: 0 -1px 30px 30px; width: 211px; }

.fld-tab .tabs .tab,
.fld-tab .fld-tabcontent,
.fld-field { border: 1px solid $fldChalkColor; }

.fld-tab .icon,
.fld-field .icon { margin-left: 5px; }
.fld-tab .icon:before,
.fld-field .icon:before { margin-top: -2px; font-size: 16px; color: $fldChalkColor; opacity: 0.5; }
.fld-tab .icon:hover:before,
.fld-tab .icon.active:before,
.fld-field .icon:hover:before,
.fld-field .icon.active:before { opacity: 1; }

.fld-tab .menubtn,
.fld-field .menubtn { padding: 0; }
.fld-tab .menubtn:after,
.fld-field .menubtn:after { display: none; }

.fld-tab .tabs { position: relative; z-index: 1; padding: 0 10px; }
.fld-tab .tabs .tab { float: left; margin: -1px; border-radius: 3px 3px 0 0; padding: 8px 10px 3px; border-bottom-color: $fldGuideColor; color: $fldChalkColor; }
.fld-tab .tabs .tab.draggable { cursor: move; }
.fld-tab .fld-tabcontent { padding: 13px; }
.fld-tab-caboose { min-height: 31px; }

.fld-field { padding: 8px 8px 3px; cursor: move; }
.fld-field + .fld-field { margin-top: 7px; }
.fld-field.fld-required span:after { @include icon; margin: -2px 0 0 5px; color: $fldChalkColor; content: '*'; font-size: 8px; }
.fld-field .icon { float: right; }

.fld-tab.unused .tabs .tab,
.fld-tab.unused .fld-tabcontent,
.fld-field.unused { border-style: dashed; }
.fld-tab.unused .tabs .tab { border-bottom-style: solid; }

.fld-tab.fld-insertion .tabs .tab,
.fld-tab.fld-insertion .fld-tabcontent,
.fld-field.fld-insertion { border-style: dashed; }
.fld-tab.fld-insertion .tabs .tab { border-bottom-style: solid; }

.fld-tab.draghelper .tabs { margin: -5px 0 -1px; padding-top: 5px; padding-bottom: 1px; overflow: hidden; }
.fld-tab.draghelper .tabs .tab,
.fld-tab.draghelper .fld-tabcontent,
.fld-field.draghelper { background: #fff;
	-webkit-box-shadow: 0 2px 10px -2px rgba(0,0,0,0.25);
	        box-shadow: 0 2px 10px -2px rgba(0,0,0,0.25);
}
.fld-tab.draghelper .tabs .tab { border-bottom-color: #fff; }

@media only screen and (-webkit-min-device-pixel-ratio: 1.5),
	   only screen and (   -moz-min-device-pixel-ratio: 1.5),
	   only screen and (     -o-min-device-pixel-ratio: 3/2),
	   only screen and (        min-device-pixel-ratio: 1.5),
	   only screen and (        min-resolution: 1.5dppx)
{
	.fieldlayoutform { background-image: url(../images/fieldlayoutform-bg_2x.png); background-size: 30px 30px; }
}<|MERGE_RESOLUTION|>--- conflicted
+++ resolved
@@ -4,10 +4,6 @@
 
 $headerBgColor: #333;
 
-<<<<<<< HEAD
-html { overflow-y:scroll; }
-html, body { background: $bgcolor; }
-=======
 html { overflow-y: scroll; }
 html, body,
 #nav li a.sel { background: $bgcolor; }
@@ -17,7 +13,6 @@
 	-webkit-box-shadow: 0 0 0 1px rgba(0,0,0,0.05), 0 2px 10px -2px rgba(0,0,0,0.1);
 	        box-shadow: 0 0 0 1px rgba(0,0,0,0.05), 0 2px 10px -2px rgba(0,0,0,0.1);
 }
->>>>>>> 4da85677
 
 /* dev mode */
 #devmode { width: 100%; height: 5px; background: $headerBgColor url(../images/devmode.png) repeat-x 50% 0; cursor: help; }
@@ -77,17 +72,11 @@
 #main-wrapper { position: relative; }
 
 /* page header */
-<<<<<<< HEAD
-#page-header { display: block; padding: 30px; background-color: #fff; overflow: hidden; }
-#page-header.has-tabs { padding-bottom: 0; }
-#page-header h1 { clear: left; float: left; margin: 0 15px 0 0; line-height: 31px; }
-=======
 #page-header { display: block; position: relative; z-index: 1; padding: 0 30px; overflow: hidden; text-shadow: 0 1px 0 #fff; }
 #page-header h1 { float: left; margin: 35px 0; line-height: 1; }
 #page-header #extra-headers { float: left; margin: 33px 0 0 15px; }
 #page-header #extra-headers > .select,
 #page-header #extra-headers > .menubtn { display: block; margin-left: 5px; float: left; }
->>>>>>> 4da85677
 
 #crumbs { margin: 10px 0 -15px; font-size: 0; }
 #crumbs:after { @include clearafter; }
@@ -129,11 +118,7 @@
 #main #content { display: block; }
 
 /* version */
-<<<<<<< HEAD
-#version { margin: 15px 0; text-align: center; color: rgba(0,0,0,0.25); font-size: 11px; }
-=======
 #version { margin: 15px 0; text-align: center; color: #aaa; text-shadow: 0 1px 0 #fff; font-size: 11px; }
->>>>>>> 4da85677
 
 /* max widths for readability */
 .field { max-width: 600px; }
