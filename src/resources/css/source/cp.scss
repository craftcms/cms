--- conflicted
+++ resolved
@@ -31,11 +31,7 @@
 #subnav a:active { color: #fff; text-decoration: none; background: $headerLinkActiveColor; }
 
 #header h2 { @include margin(0, 14px, 0, 0); @include floatleft; }
-<<<<<<< HEAD
-#header h2 a { display: block; padding: 14px 0; width: calc(100% + 14px); overflow: hidden; white-space: nowrap; text-overflow: ellipsis; }
-=======
-#header h2 a { display: block; padding: 10px 0; width: calc(100% + 14px); overflow: hidden; white-space: nowrap; text-overflow: ellipsis; word-wrap: normal; }
->>>>>>> 4275b8a2
+#header h2 a { display: block; padding: 14px 0; width: calc(100% + 14px); overflow: hidden; white-space: nowrap; text-overflow: ellipsis; word-wrap: normal; }
 
 #header-actions { @include floatright; height: 38px; }
 #header-actions > li { @include floatleft; }
