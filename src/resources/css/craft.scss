--- conflicted
+++ resolved
@@ -543,45 +543,7 @@
 .element.loading.sel:after { background-image: url(../images/spinner_element.gif); }
 .element.loading.removable .delete { display: none; }
 
-<<<<<<< HEAD
-
-/* structure view */
-.structureview li { padding-left: 8px; }
-.structureview ul { margin-left: -3px; }
-.structureview ul li { padding-left: 38px; background: url(../images/branch.png) no-repeat 0 0; }
-.structureview ul li:not(:last-child) { padding-left: 37px; background-position: -1px 0; border-left: 1px solid $hrcolor; }
-.structureview li .toggle { position: relative; z-index: 1; float: left; margin: 4px -8px 0 -12px; }
-.structureview li:not(.collapsed) > .row > .toggle { background-position: 50% -40px; }
-.structureview li.collapsed > ul { display: none; }
-.structureview li .row:after { @include clearafter; }
-
-.elementindex .structureview li .toggle { background-color: #fff; }
-
-.elementindex .main { position: relative; }
-
-.structureview li .element { float: left; }
-.structureview li .icon { margin-top: 5px; opacity: 0; -webkit-transition: opacity linear 100ms; }
-.structureview li .add:before { content: '▼'; color: rgba(0,0,0,0.2); }
-.structureview li .add:not(.disabled):hover:before,
-.structureview li .add.active:before { color: $linkcolor; }
-.structureview li .row:hover > .icon,
-.structureview li.draghelper > .row .move,
-.structureview li .add.active { opacity: 1; }
-
-.structureview li.draghelper > .row .add { opacity: 0; }
-.structureview li.draghelper > .row .move:before { color: $linkcolor; }
-.structureview li.draginsertion { position: relative; margin: -1px 0 -1px 8px; padding-left: 0; height: 2px; background: $linkcolor; border-left: none; border-radius: 1px; }
-.structureview ul li.draginsertion { margin-left: 38px; }
-.structureview .row.draghover .element { z-index: 2; border-radius: 15px;
-	-webkit-box-shadow: inset 0 0 0 2px $linkcolor;
-	        box-shadow: inset 0 0 0 2px $linkcolor;
-}
-
-.structureview .row.droptarget { border-radius: 5px; -webkit-box-shadow: inset 0 0 0 2px $linkcolor; }
-
-=======
 /* thumbs views */
->>>>>>> d1cb24e4
 .thumbsview { margin: -14px 0 0 -14px; }
 .thumbsview li { float: left; margin: 14px 0 0 14px; width: 100px; }
 
@@ -679,7 +641,7 @@
 /*  Progress bar
 /* ----------------------------------------*/
 
-.progressbar { border-radius: 6px; border: 2px solid $textcolor; padding: 2px; position: absolute; left: 20%; width: 60%; }
+.progressbar { border-radius: 6px; border: 2px solid $textcolor; padding: 2px; }
 .progressbar-inner { border-radius: 2px; height: 4px; background: $textcolor; }
 .progressbar:not(.pending) .progressbar-inner {
 	-webkit-transition: width linear 50ms;
@@ -715,10 +677,6 @@
 	to { background-position: -50px; }
 }
 
-.elementselect .progress-shade{ background: rgba(255,255,255,0.8); width: 100%; height: 100%; position: absolute; top: 0; left: 0; display: none;}
-.elementselect.uploading { position: relative;}
-.elementselect.uploading .progress-shade{ display: block; z-index: 2;}
-
 /* ----------------------------------------
 /*  Modals
 /* ----------------------------------------*/
@@ -790,7 +748,7 @@
 
 .elementselectormodal .body .sidebar { padding-right: 0; border-right: 1px solid #e5e5e5; height: 350px; overflow: auto; }
 
-.elementselectormodal .body .main { margin: -24px; padding: 24px; height: 350px; overflow: auto; position: relative; }
+.elementselectormodal .body .main { margin: -24px; padding: 24px; height: 350px; overflow: auto; }
 
 .elementselectormodal .body .main .elements .tableview { margin: 0 -24px; }
 .elementselectormodal .body .main .elements .tableview table .element { display: inline-block; }
