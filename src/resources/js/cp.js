--- conflicted
+++ resolved
@@ -17,10 +17,7 @@
 	$nav: null,
 	$subnav: null,
 	$pageHeader: null,
-<<<<<<< HEAD
-=======
 	$containerTopbar: null,
->>>>>>> b93d7aff
 
 	$overflowNavMenuItem: null,
 	$overflowNavMenuBtn: null,
@@ -78,19 +75,12 @@
 		// Find all the key elements
 		this.$container = $('#container');
 		this.$alerts = $('#alerts');
-<<<<<<< HEAD
-		this.$header = $('#header');
-		this.$pageHeader = $('#page-header');
-		this.$headerActionsList = this.$header.find('#header-actions');
-		this.$siteName = this.$header.find('h2');
-=======
 		this.$globalSidebar = $('#global-sidebar');
 		this.$pageHeader = $('#page-header');
 		this.$containerTopbar = $('#container .topbar');
 		this.$globalSidebarTopbar = this.$globalSidebar.children('.topbar');
 		this.$siteNameLink = this.$globalSidebarTopbar.children('a.site-name');
 		this.$siteName = this.$siteNameLink.children('h2');
->>>>>>> b93d7aff
 		this.$nav = $('#nav');
 		this.$subnav = $('#subnav');
 		this.$sidebar = $('#sidebar');
@@ -141,11 +131,7 @@
 		this.addListener(this.$sidebarLinks, 'click', 'selectSidebarItem');
 
 
-<<<<<<< HEAD
-		this.addListener(Garnish.$win, 'scroll', 'updateFixedNotifications');
-=======
 		this.addListener(this.$container, 'scroll', 'updateFixedNotifications');
->>>>>>> b93d7aff
 		this.updateFixedNotifications();
 
 		Garnish.$doc.ready($.proxy(function()
@@ -286,11 +272,7 @@
 
 	updateResponsiveNav: function()
 	{
-<<<<<<< HEAD
-		if(this.onWindowResize._cpWidth < 1024)
-=======
 		if(this.onWindowResize._cpWidth <= 992)
->>>>>>> b93d7aff
 		{
 			if (!this.showingNavToggle)
 			{
@@ -307,9 +289,8 @@
 	},
 
 	showNavToggle: function()
-<<<<<<< HEAD
-	{
-		this.$navBtn = $('<a class="show-nav" title="'+Craft.t('Show nav')+'"></a>').prependTo(this.$pageHeader);
+	{
+		this.$navBtn = $('<a class="show-nav" title="'+Craft.t('Show nav')+'"></a>').prependTo(this.$containerTopbar);
 
 		this.addListener(this.$navBtn, 'click', 'toggleNav');
 
@@ -324,24 +305,6 @@
 
 	toggleNav: function()
 	{
-=======
-	{
-		this.$navBtn = $('<a class="show-nav" title="'+Craft.t('Show nav')+'"></a>').prependTo(this.$containerTopbar);
-
-		this.addListener(this.$navBtn, 'click', 'toggleNav');
-
-		this.showingNavToggle = true;
-	},
-
-	hideNavToggle: function()
-	{
-		this.$navBtn.remove();
-		this.showingNavToggle = false;
-	},
-
-	toggleNav: function()
-	{
->>>>>>> b93d7aff
 		if(Garnish.$bod.hasClass('showing-nav'))
 		{
 			Garnish.$bod.toggleClass('showing-nav');
@@ -368,8 +331,6 @@
 			{
 				this.hideSidebarToggle();
 			}
-<<<<<<< HEAD
-=======
 		}
 	},
 
@@ -405,38 +366,8 @@
 		if (this.$sidebarBtn)
 		{
 			this.$sidebarBtn.remove();
->>>>>>> b93d7aff
-		}
-
-		this.showingSidebarToggle = false;
-	},
-
-	toggleSidebar: function()
-	{
-		$('.content.has-sidebar').toggleClass('showing-sidebar');
-	},
-
-	showSidebarToggle: function()
-	{
-		this.$sidebarBtn = $('<a class="show-sidebar" title="'+Craft.t('Show sidebar')+'">'+this.selectedItemLabel+'</a>').prependTo(this.$content);
-
-		this.addListener(this.$sidebarBtn, 'click', 'toggleSidebar');
-
-		this.showingSidebarToggle = true;
-	},
-
-	selectSidebarItem: function(ev)
-	{
-		var $link = $(ev.currentTarget);
-
-		this.selectedItemLabel = $link.html();
-
-		this.$sidebarBtn.html(this.selectedItemLabel);
-	},
-
-	hideSidebarToggle: function()
-	{
-		this.$sidebarBtn.remove();
+		}
+
 		this.showingSidebarToggle = false;
 	},
 
