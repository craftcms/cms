--- conflicted
+++ resolved
@@ -628,12 +628,8 @@
 			this.selectedTab = $tab.attr('href');
 			this.tabs[this.selectedTab].$target.removeClass('hidden');
 
-<<<<<<< HEAD
+			Garnish.$win.trigger('resize');
 			//this.setMaxSidebarHeight();
-=======
-			Garnish.$win.trigger('resize');
-			this.setMaxSidebarHeight();
->>>>>>> 863d2a8a
 		}
 	},
 
