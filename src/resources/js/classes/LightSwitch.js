/**
 * Light Switch
 */
Craft.LightSwitch = Garnish.Base.extend(
{
	settings: null,
	$outerContainer: null,
	$innerContainer: null,
	$input: null,
	small: false,
	on: null,
	dragger: null,

	dragStartMargin: null,

	init: function(outerContainer, settings)
	{
		this.$outerContainer = $(outerContainer);

		// Is this already a lightswitch?
		if (this.$outerContainer.data('lightswitch'))
		{
			Garnish.log('Double-instantiating a lightswitch on an element');
			this.$outerContainer.data('lightswitch').destroy();
		}

		this.$outerContainer.data('lightswitch', this);

		this.small = this.$outerContainer.hasClass('small');

		this.setSettings(settings, Craft.LightSwitch.defaults);

		this.$innerContainer = this.$outerContainer.find('.lightswitch-container:first');
		this.$input = this.$outerContainer.find('input:first');

		// If the input is disabled, go no further
		if (this.$input.prop('disabled'))
		{
			return;
		}

		this.on = this.$outerContainer.hasClass('on');

		this.addListener(this.$outerContainer, 'mousedown', '_onMouseDown');
		this.addListener(this.$outerContainer, 'keydown', '_onKeyDown');

		this.dragger = new Garnish.BaseDrag(this.$outerContainer, {
			axis:                 Garnish.X_AXIS,
			ignoreHandleSelector: null,
			onDragStart:          $.proxy(this, '_onDragStart'),
			onDrag:               $.proxy(this, '_onDrag'),
			onDragStop:           $.proxy(this, '_onDragStop')
		});
	},

	turnOn: function()
	{
		this.$outerContainer.addClass('dragging');

		var animateCss = {};
		animateCss['margin-'+Craft.left] = 0;
		this.$innerContainer.stop().velocity(animateCss, Craft.LightSwitch.animationDuration, $.proxy(this, '_onSettle'));

		this.$input.val('1');
		this.$outerContainer.addClass('on');
		this.on = true;
		this.onChange();
<<<<<<< HEAD

		this.$toggleTarget.show();
		this.$toggleTarget.height('auto');
		var height = this.$toggleTarget.height();
		this.$toggleTarget.height(0);
		this.$toggleTarget.stop().velocity({height: height}, Craft.LightSwitch.animationDuration, $.proxy(function() {
			this.$toggleTarget.height('auto');
		}, this));
=======
>>>>>>> 86ef5bf7
	},

	turnOff: function()
	{
		this.$outerContainer.addClass('dragging');

		var animateCss = {};
		animateCss['margin-'+Craft.left] = this._getOffMargin();
		this.$innerContainer.stop().velocity(animateCss, Craft.LightSwitch.animationDuration, $.proxy(this, '_onSettle'));

		this.$input.val('');
		this.$outerContainer.removeClass('on');
		this.on = false;
		this.onChange();
<<<<<<< HEAD

		this.$toggleTarget.stop().velocity({height: 0}, Craft.LightSwitch.animationDuration);
=======
>>>>>>> 86ef5bf7
	},

	toggle: function(event)
	{
		if (!this.on)
		{
			this.turnOn();
		}
		else
		{
			this.turnOff();
		}
	},

	onChange: function()
	{
		this.trigger('change');
		this.settings.onChange();
		this.$outerContainer.trigger('change');
	},

	_onMouseDown: function()
	{
		this.addListener(Garnish.$doc, 'mouseup', '_onMouseUp')
	},

	_onMouseUp: function()
	{
		this.removeListener(Garnish.$doc, 'mouseup');

		// Was this a click?
		if (!this.dragger.dragging)
		{
			this.toggle();
		}
	},

	_onKeyDown: function(event)
	{
		switch (event.keyCode)
		{
			case Garnish.SPACE_KEY:
			{
				this.toggle();
				event.preventDefault();
				break;
			}
			case Garnish.RIGHT_KEY:
			{
				if (Craft.orientation == 'ltr')
				{
					this.turnOn();
				}
				else
				{
					this.turnOff();
				}

				event.preventDefault();
				break;
			}
			case Garnish.LEFT_KEY:
			{
				if (Craft.orientation == 'ltr')
				{
					this.turnOff();
				}
				else
				{
					this.turnOn();
				}

				event.preventDefault();
				break;
			}
		}
	},

	_getMargin: function()
	{
		return parseInt(this.$innerContainer.css('margin-'+Craft.left))
	},

	_onDragStart: function()
	{
		this.$outerContainer.addClass('dragging');
		this.dragStartMargin = this._getMargin();
	},

	_onDrag: function()
	{
		if (Craft.orientation == 'ltr')
		{
			var margin = this.dragStartMargin + this.dragger.mouseDistX;
		}
		else
		{
			var margin = this.dragStartMargin - this.dragger.mouseDistX;
		}

		if (margin < this._getOffMargin())
		{
			margin = this._getOffMargin();
		}
		else if (margin > 0)
		{
			margin = 0;
		}

		this.$innerContainer.css('margin-'+Craft.left, margin);
	},

	_onDragStop: function()
	{
		var margin = this._getMargin();

		if (margin > (this._getOffMargin() / 2))
		{
			this.turnOn();
		}
		else
		{
			this.turnOff();
		}
	},

	_onSettle: function()
	{
		this.$outerContainer.removeClass('dragging');
	},

	destroy: function()
	{
		this.base();
		this.dragger.destroy();
	},

	_getOffMargin: function()
	{
		return (this.small ? -9 : -11);
	}

}, {
	animationDuration: 100,
	defaults: {
		onChange: $.noop
	}
});<|MERGE_RESOLUTION|>--- conflicted
+++ resolved
@@ -65,17 +65,6 @@
 		this.$outerContainer.addClass('on');
 		this.on = true;
 		this.onChange();
-<<<<<<< HEAD
-
-		this.$toggleTarget.show();
-		this.$toggleTarget.height('auto');
-		var height = this.$toggleTarget.height();
-		this.$toggleTarget.height(0);
-		this.$toggleTarget.stop().velocity({height: height}, Craft.LightSwitch.animationDuration, $.proxy(function() {
-			this.$toggleTarget.height('auto');
-		}, this));
-=======
->>>>>>> 86ef5bf7
 	},
 
 	turnOff: function()
@@ -90,11 +79,6 @@
 		this.$outerContainer.removeClass('on');
 		this.on = false;
 		this.onChange();
-<<<<<<< HEAD
-
-		this.$toggleTarget.stop().velocity({height: 0}, Craft.LightSwitch.animationDuration);
-=======
->>>>>>> 86ef5bf7
 	},
 
 	toggle: function(event)
