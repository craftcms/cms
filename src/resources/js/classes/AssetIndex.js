/**
 * Asset index class
 */
Craft.AssetIndex = Craft.BaseElementIndex.extend(
{
	$uploadButton: null,
	$uploadInput: null,
	$progressBar: null,
	$folders: null,
	$previouslySelectedFolder: null,

	uploader: null,
	promptHandler: null,
	progressBar: null,

	initialSourceKey: null,
	isIndexBusy: false,
	_uploadTotalFiles: 0,
	_uploadFileProgress: {},
	_uploadedFileIds: [],
	_selectedFileIds: [],
	_currentUploaderSettings: {},

	_singleFileMenu: null,
	_multiFileMenu: null,

	_fileDrag: null,
	_folderDrag: null,
	_expandDropTargetFolderTimeout: null,
	_tempExpandedFolders: [],

	init: function(elementType, $container, settings)
	{
		this.base(elementType, $container, settings);

		if (this.settings.context == 'index')
		{
			this.initIndexMode();
		}

		for (var i = 0; i < this.$sources.length; i++)
		{
			var $source = $(this.$sources[i]);
			this._createFolderContextMenu($source);

			if (this.settings.context == 'index')
			{
				if (this._folderDrag)
				{
					if (this._getSourceLevel($source) > 1)
					{
						this._folderDrag.addItems($source.parent());
					}
				}
			}
		};
	},

	_getSourceLevel: function($source)
	{
		return $source.parentsUntil('nav', 'ul').length;
	},

	/**
	 * Full blown Assets.
	 */
	initIndexMode: function()
	{
		// Make the elements selectable
		this.settings.selectable = true;
		this.settings.multiSelect = true;

		// ---------------------------------------
		// File dragging
		// ---------------------------------------

		this._fileDrag = new Garnish.DragDrop({
			activeDropTargetClass: 'sel assets-fm-dragtarget',
			helperOpacity: 0.5,

			filter: $.proxy(function()
			{
				return this.elementSelect.getSelectedItems();
			}, this),

			helper: $.proxy(function($file)
			{
				return this._getDragHelper($file);
			}, this),

			dropTargets: $.proxy(function()
			{
				var targets = [];

				for (var i = 0; i < this.$sources.length; i++)
				{
					targets.push($(this.$sources[i]));
				}

				return targets;
			}, this),

			onDragStart: $.proxy(function()
			{
				this._tempExpandedFolders = [];

				this.$previouslySelectedFolder = this.$source.removeClass('sel');

			}, this),

			onDropTargetChange: $.proxy(this, '_onDropTargetChange'),

			onDragStop: $.proxy(this, '_onFileDragStop')
		});

		// ---------------------------------------
		// Folder dragging
		// ---------------------------------------

		this._folderDrag = new Garnish.DragDrop(
		{
			activeDropTargetClass: 'sel assets-fm-dragtarget',
			helperOpacity: 0.5,

			filter: $.proxy(function()
			{
				// return each of the selected <a>'s parent <li>s, except for top level drag attampts.
				var $selected = this.sourceSelect.getSelectedItems(),
					draggees = [];

				for (var i = 0; i < $selected.length; i++)
				{
					var $source = $($selected[i]).parent();

					if ($source.hasClass('sel') && this._getSourceLevel($source) > 1)
					{
						draggees.push($source[0]);
					}
				}

				return $(draggees);
			}, this),

			helper: $.proxy(function($draggeeHelper)
			{
				var $helperSidebar = $('<div class="sidebar" style="padding-top: 0; padding-bottom: 0;"/>'),
					$helperNav = $('<nav/>').appendTo($helperSidebar),
					$helperUl = $('<ul/>').appendTo($helperNav);

				$draggeeHelper.appendTo($helperUl).removeClass('expanded');
				$draggeeHelper.children('a').addClass('sel');

				// Match the style
				$draggeeHelper.css({
					'padding-top':    this._folderDrag.$draggee.css('padding-top'),
					'padding-right':  this._folderDrag.$draggee.css('padding-right'),
					'padding-bottom': this._folderDrag.$draggee.css('padding-bottom'),
					'padding-left':   this._folderDrag.$draggee.css('padding-left')
				});

				return $helperSidebar;
			}, this),

			dropTargets: $.proxy(function()
			{
				var targets = [];

				// Tag the dragged folder and it's subfolders
				var draggedSourceIds = [];
				this._folderDrag.$draggee.find('a[data-key]').each(function ()
				{
					draggedSourceIds.push($(this).data('key'));
				});

				for (var i = 0; i < this.$sources.length; i++)
				{
					var $source = $(this.$sources[i]);
					if (!Craft.inArray($source.data('key'), draggedSourceIds))
					{
						targets.push($source);
					}
				}

				return targets;
			}, this),

			onDragStart: $.proxy(function()
			{
				this._tempExpandedFolders = [];
			}, this),

			onDropTargetChange: $.proxy(this, '_onDropTargetChange'),

			onDragStop: $.proxy(this, '_onFolderDragStop')
		});

	},

	_onFileDragStop: function()
	{
		if (this._fileDrag.$activeDropTarget)
		{
			// keep it selected
			this._fileDrag.$activeDropTarget.addClass('sel');

			var targetFolderId = this._getFolderIdFromSourceKey(this._fileDrag.$activeDropTarget.data('key')),
				originalFileIds = [],
				newFileNames = [];

			// For each file, prepare array data.
			for (var i = 0; i < this._fileDrag.$draggee.length; i++)
			{
				var originalFileId = Craft.getElementInfo(this._fileDrag.$draggee[i]).id,
					fileName = Craft.getElementInfo(this._fileDrag.$draggee[i]).url.split('/').pop();

				originalFileIds.push(originalFileId);
				newFileNames.push(fileName);
			}

			// are any files actually getting moved?
			if (originalFileIds.length)
			{
				this.setIndexBusy();

				this._positionProgressBar();
				this.progressBar.resetProgressBar();
				this.progressBar.setItemCount(originalFileIds.length);
				this.progressBar.showProgressBar();


				// for each file to move a separate request
				var parameterArray = [];
				for (i = 0; i < originalFileIds.length; i++)
				{
					parameterArray.push({
						fileId: originalFileIds[i],
						folderId: targetFolderId,
						fileName: newFileNames[i]
					});
				}

				// define the callback for when all file moves are complete
				var onMoveFinish = $.proxy(function(responseArray)
				{
					this.promptHandler.resetPrompts();

					// loop trough all the responses
					for (var i = 0; i < responseArray.length; i++)
					{
						var data = responseArray[i];

						// push prompt into prompt array
						if (data.prompt)
						{
							this.promptHandler.addPrompt(data);
						}

						if (data.error)
						{
							alert(data.error);
						}
					}

					this.setIndexAvailable();
					this.progressBar.hideProgressBar();

					if (this.promptHandler.getPromptCount())
					{
						// define callback for completing all prompts
						var promptCallback = $.proxy(function(returnData)
						{
							var newParameterArray = [];

							// loop trough all returned data and prepare a new request array
							for (var i = 0; i < returnData.length; i++)
							{
								if (returnData[i].choice == 'cancel')
								{
									continue;
								}

								// find the matching request parameters for this file and modify them slightly
								for (var ii = 0; ii < parameterArray.length; ii++)
								{
									if (parameterArray[ii].fileName == returnData[i].fileName)
									{
										parameterArray[ii].action = returnData[i].choice;
										newParameterArray.push(parameterArray[ii]);
									}
								}
							}

							// nothing to do, carry on
							if (newParameterArray.length == 0)
							{
								this._selectSourceByFolderId(targetFolderId);
							}
							else
							{
								// start working
								this.setIndexBusy();
								this.progressBar.resetProgressBar();
								this.progressBar.setItemCount(this.promptHandler.getPromptCount());
								this.progressBar.showProgressBar();

								// move conflicting files again with resolutions now
								this._moveFile(newParameterArray, 0, onMoveFinish);
							}
						}, this);

						this._fileDrag.fadeOutHelpers();
						this.promptHandler.showBatchPrompts(promptCallback);
					}
					else
					{
						this._fileDrag.fadeOutHelpers();
						this._selectSourceByFolderId(targetFolderId);
					}
				}, this);

				// initiate the file move with the built array, index of 0 and callback to use when done
				this._moveFile(parameterArray, 0, onMoveFinish);

				// skip returning dragees
				return;
			}
		}
		else
		{
			this._collapseExtraExpandedFolders();
		}

		// re-select the previously selected folders
		this.$previouslySelectedFolder.addClass('sel');

		this._fileDrag.returnHelpersToDraggees();
	},

	_onFolderDragStop: function()
	{
		// Only move if we have a valid target and we're not trying to move into our direct parent
		if (
			this._folderDrag.$activeDropTarget &&
			this._folderDrag.$activeDropTarget.siblings('ul').find('>li').filter(this._folderDrag.$draggee).length == 0
		)
		{
			var targetFolderId = this._getFolderIdFromSourceKey(this._folderDrag.$activeDropTarget.data('key'));

			this._collapseExtraExpandedFolders(targetFolderId);

			// get the old folder IDs, and sort them so that we're moving the most-nested folders first
			var folderIds = [];

			for (var i = 0; i < this._folderDrag.$draggee.length; i++)
			{
				var $a = $('> a', this._folderDrag.$draggee[i]),
					folderId = this._getFolderIdFromSourceKey($a.data('key')),
					$source = this._getSourceByFolderId(folderId);

				// make sure it's not already in the target folder
				if (this._getFolderIdFromSourceKey(this._getParentSource($source).data('key')) != targetFolderId)
				{
					folderIds.push(folderId);
				}
			}

			if (folderIds.length)
			{
				folderIds.sort();
				folderIds.reverse();

				this.setIndexBusy();
				this._positionProgressBar();
				this.progressBar.resetProgressBar();
				this.progressBar.setItemCount(folderIds.length);
				this.progressBar.showProgressBar();

				var responseArray = [];
				var parameterArray = [];

				for (var i = 0; i < folderIds.length; i++)
				{
					parameterArray.push({
						folderId: folderIds[i],
						parentId: targetFolderId
					});
				}

				// increment, so to avoid displaying folder files that are being moved
				this.requestId++;

				/*
				 Here's the rundown:
				 1) Send all the folders being moved
				 2) Get results:
				   a) For all conflicting, receive prompts and resolve them to get:
				   b) For all valid move operations: by now server has created the needed folders
					  in target destination. Server returns an array of file move operations
				   c) server also returns a list of all the folder id changes
				   d) and the data-id of node to be removed, in case of conflict
				   e) and a list of folders to delete after the move
				 3) From data in 2) build a large file move operation array
				 4) Create a request loop based on this, so we can display progress bar
				 5) when done, delete all the folders and perform other maintenance
				 6) Champagne
				 */

				// this will hold the final list of files to move
				var fileMoveList = [];

				// these folders have to be deleted at the end
				var folderDeleteList = [];

				// this one tracks the changed folder ids
				var changedFolderIds = {};

				var removeFromTree = [];

				var onMoveFinish = $.proxy(function(responseArray)
				{
					this.promptHandler.resetPrompts();

					// loop trough all the responses
					for (var i = 0; i < responseArray.length; i++)
					{
						var data = responseArray[i];

						// if succesful and have data, then update
						if (data.success)
						{
							if (data.transferList && data.deleteList && data.changedFolderIds)
							{
								for (var ii = 0; ii < data.transferList.length; ii++)
								{
									fileMoveList.push(data.transferList[ii]);
								}

								for (var ii = 0; ii < data.deleteList.length; ii++)
								{
									folderDeleteList.push(data.deleteList[ii]);
								}

								for (var oldFolderId in data.changedFolderIds)
								{
									changedFolderIds[oldFolderId] = data.changedFolderIds[oldFolderId];
								}

								removeFromTree.push(data.removeFromTree);
							}
						}

						// push prompt into prompt array
						if (data.prompt)
						{
							this.promptHandler.addPrompt(data);
						}

						if (data.error)
						{
							alert(data.error);
						}
					}

					if (this.promptHandler.getPromptCount())
					{
						// define callback for completing all prompts
						var promptCallback = $.proxy(function(returnData)
						{
							this.promptHandler.resetPrompts();
							this.setNewElementDataHtml('');

							var newParameterArray = [];

							// loop trough all returned data and prepare a new request array
							for (var i = 0; i < returnData.length; i++)
							{
								if (returnData[i].choice == 'cancel')
								{
									continue;
								}

								parameterArray[0].action = returnData[i].choice;
								newParameterArray.push(parameterArray[0]);
							}

							// start working on them lists, baby
							if (newParameterArray.length == 0)
							{
								$.proxy(this, '_performActualFolderMove', fileMoveList, folderDeleteList, changedFolderIds, removeFromTree)();
							}
							else
							{
								// start working
								this.setIndexBusy();
								this.progressBar.resetProgressBar();
								this.progressBar.setItemCount(this.promptHandler.getPromptCount());
								this.progressBar.showProgressBar();

								// move conflicting files again with resolutions now
								moveFolder(newParameterArray, 0, onMoveFinish);
							}
						}, this);

						this.promptHandler.showBatchPrompts(promptCallback);

						this.setIndexAvailable();
						this.progressBar.hideProgressBar();
					}
					else
					{
						$.proxy(this, '_performActualFolderMove', fileMoveList, folderDeleteList, changedFolderIds, removeFromTree, targetFolderId)();
					}
				}, this);

				var moveFolder = $.proxy(function(parameterArray, parameterIndex, callback)
				{
					if (parameterIndex == 0)
					{
						responseArray = [];
					}

					Craft.postActionRequest('assets/moveFolder', parameterArray[parameterIndex], $.proxy(function(data, textStatus)
					{
						parameterIndex++;
						this.progressBar.incrementProcessedItemCount(1);
						this.progressBar.updateProgressBar();

						if (textStatus == 'success')
						{
							responseArray.push(data);
						}

						if (parameterIndex >= parameterArray.length)
						{
							callback(responseArray);
						}
						else
						{
							moveFolder(parameterArray, parameterIndex, callback);
						}
					}, this));
				}, this);

				// initiate the folder move with the built array, index of 0 and callback to use when done
				moveFolder(parameterArray, 0, onMoveFinish);

				// skip returning dragees until we get the Ajax response
				return;
			}
		}
		else
		{
			this._collapseExtraExpandedFolders();
		}

		this._folderDrag.returnHelpersToDraggees();
	},

	/**
	 * Really move the folder. Like really. For real.
	 */
	_performActualFolderMove: function(fileMoveList, folderDeleteList, changedFolderIds, removeFromTree, targetFolderId)
	{
		this.setIndexBusy();
		this.progressBar.resetProgressBar();
		this.progressBar.setItemCount(1);
		this.progressBar.showProgressBar();

		var moveCallback = $.proxy(function(folderDeleteList, changedFolderIds, removeFromTree)
		{
			//Move the folders around in the tree
			var topFolderLi = $();
			var folderToMove = $();
			var topMovedFolderId = 0;

			// Change the folder ids
			for (var previousFolderId in changedFolderIds)
			{
				folderToMove = this._getSourceByFolderId(previousFolderId);

				// Change the id and select the containing element as the folder element.
				folderToMove = folderToMove
									.attr('data-key', 'folder:' + changedFolderIds[previousFolderId].newId)
									.data('key', 'folder:' + changedFolderIds[previousFolderId].newId).parent();

				if (topFolderLi.length == 0 || topFolderLi.parents().filter(folderToMove).length > 0)
				{
					topFolderLi = folderToMove;
					topFolderMovedId = changedFolderIds[previousFolderId].newId;
				}
			}

			if (topFolderLi.length == 0)
			{
				this.setIndexAvailable();
				this.progressBar.hideProgressBar();
				this._folderDrag.returnHelpersToDraggees();

				return;
			}

			var topFolder = topFolderLi.find('>a');

			// Now move the uppermost node.
			var siblings = topFolderLi.siblings('ul, .toggle');
			var parentSource = this._getParentSource(topFolder);

			var newParent = this._getSourceByFolderId(targetFolderId);
			this._prepareParentForChildren(newParent);
			this._addSubfolder(newParent, topFolderLi);

			topFolder.after(siblings);

			this._cleanUpTree(parentSource);
			this.$sidebar.find('ul>ul, ul>.toggle').remove();

			// delete the old folders
			for (var i = 0; i < folderDeleteList.length; i++)
			{
				Craft.postActionRequest('assets/deleteFolder', {folderId: folderDeleteList[i]});
			}

			this.setIndexAvailable();
			this.progressBar.hideProgressBar();
			this._folderDrag.returnHelpersToDraggees();
			this._selectSourceByFolderId(topFolderMovedId);

		}, this);

		if (fileMoveList.length > 0)
		{
			this._moveFile(fileMoveList, 0, $.proxy(function()
			{
				moveCallback(folderDeleteList, changedFolderIds, removeFromTree);
			}, this));
		}
		else
		{
			moveCallback(folderDeleteList, changedFolderIds, removeFromTree);
		}
	},

	/**
	 * Get parent source for a source.
	 *
	 * @param $source
	 * @returns {*}
	 * @private
	 */
	_getParentSource: function($source)
	{
		if (this._getSourceLevel($source) > 1)
		{
			return $source.parent().parent().siblings('a');
		}
	},

	/**
	 * Move a file using data from a parameter array.
	 *
	 * @param parameterArray
	 * @param parameterIndex
	 * @param callback
	 * @private
	 */
	_moveFile: function(parameterArray, parameterIndex, callback)
	{
		if (parameterIndex == 0)
		{
			this.responseArray = [];
		}

		Craft.postActionRequest('assets/moveFile', parameterArray[parameterIndex], $.proxy(function(data, textStatus)
		{
			this.progressBar.incrementProcessedItemCount(1);
			this.progressBar.updateProgressBar();

			if (textStatus == 'success')
			{
				this.responseArray.push(data);

				// If assets were just merged we should get the referece tags updated right away
				Craft.cp.runPendingTasks();
			}

			parameterIndex++;

			if (parameterIndex >= parameterArray.length)
			{
				callback(this.responseArray);
			}
			else
			{
				this._moveFile(parameterArray, parameterIndex, callback);
			}

		}, this));
	},

	_selectSourceByFolderId: function(targetFolderId)
	{
		var $targetSource = this._getSourceByFolderId(targetFolderId);

		// Make sure that all the parent sources are expanded and this source is visible.
		var $parentSources = $targetSource.parent().parents('li');

		for (var i = 0; i < $parentSources.length; i++)
		{
			var $parentSource = $($parentSources[i]);

			if (!$parentSource.hasClass('expanded'))
			{
				$parentSource.find('> .toggle').click();
			}
		};

		this.selectSource($targetSource);
		this.updateElements();
	},

	/**
	 * Initialize the uploader.
	 *
	 * @private
	 */
	onAfterHtmlInit: function()
	{
		if (!this.$uploadButton)
		{
			this.$uploadButton = $('<div class="btn submit assets-upload-button" data-icon="upload" style="position: relative; overflow: hidden;" role="button">' + Craft.t('Upload files') + '</div>');
			this.addButton(this.$uploadButton);

			this.$uploadInput = $('<input type="file" multiple="multiple" name="assets-upload" />').hide().insertBefore(this.$uploadButton);
		}

		this.promptHandler = new Craft.PromptHandler();
		this.progressBar = new Craft.ProgressBar(this.$main, true);

		var options = {
			url: Craft.getActionUrl('assets/uploadFile'),
			fileInput: this.$uploadInput,
			dropZone: this.$main
		};

		options.events = {
			fileuploadstart:       $.proxy(this, '_onUploadStart'),
			fileuploadprogressall: $.proxy(this, '_onUploadProgress'),
			fileuploaddone:        $.proxy(this, '_onUploadComplete')
		};

		if (typeof this.settings.criteria.kind != "undefined")
		{
			options.allowedKinds = this.settings.criteria.kind;
		}

		this._currentUploaderSettings = options;

		this.uploader = new Craft.Uploader (this.$uploadButton, options);

		this.$uploadButton.on('click', $.proxy(function()
		{
			if (this.$uploadButton.hasClass('disabled'))
			{
				return;
			}
			if (!this.isIndexBusy)
			{
				this.$uploadButton.parent().find('input[name=assets-upload]').click();
			}
		}, this));

		this.base();
	},

	onSelectSource: function()
	{
		this.uploader.setParams({folderId: this._getFolderIdFromSourceKey(this.sourceKey)});
		if (!this.$source.attr('data-upload'))
		{
			this.$uploadButton.addClass('disabled');
		}
		else
		{
			this.$uploadButton.removeClass('disabled');
		}
		this.base();
	},

	_getFolderIdFromSourceKey: function(sourceKey)
	{
		return sourceKey.split(':')[1];
	},

	/**
	 * React on upload submit.
	 *
	 * @param id
	 * @private
	 */
	_onUploadStart: function(event)
	{
		this.setIndexBusy();

		// Initial values
		this._positionProgressBar();
		this.progressBar.resetProgressBar();
		this.progressBar.showProgressBar();
	},

	/**
	 * Update uploaded byte count.
	 */
	_onUploadProgress: function(event, data)
	{
		var progress = parseInt(data.loaded / data.total * 100, 10);
		this.progressBar.setProgressPercentage(progress);
	},

	/**
	 * On Upload Complete.
	 */
	_onUploadComplete: function(event, data)
	{
		var response = data.result;
		var fileName = data.files[0].name;

		var doReload = true;

		if (response.success || response.prompt)
		{
			// Add the uploaded file to the selected ones, if appropriate
			this._uploadedFileIds.push(response.fileId);

			// If there is a prompt, add it to the queue
			if (response.prompt)
			{
				this.promptHandler.addPrompt(response);
			}
		}
		else
		{
			if (response.error)
			{
				alert(Craft.t('Upload failed for {filename}. The error message was: ”{error}“', { filename: fileName, error: response.error }));
			}
			else
			{
				alert(Craft.t('Upload failed for {filename}.', { filename: fileName }));
			}

			doReload = false;
		}

		// for the last file, display prompts, if any. If not - just update the element view.
		if (this.uploader.isLastUpload())
		{
			this.setIndexAvailable();
			this.progressBar.hideProgressBar();

			if (this.promptHandler.getPromptCount())
			{
				this.promptHandler.showBatchPrompts($.proxy(this, '_uploadFollowup'));
			}
			else
			{
				if (doReload)
				{
					this.updateElements();
				}
			}
		}
	},

	/**
	 * Follow up to an upload that triggered at least one conflict resolution prompt.
	 *
	 * @param returnData
	 * @private
	 */
	_uploadFollowup: function(returnData)
	{
		this.setIndexBusy();
		this.progressBar.resetProgressBar();

		this.promptHandler.resetPrompts();

		var finalCallback = $.proxy(function()
		{
			this.setIndexAvailable();
			this.progressBar.hideProgressBar();
			this.updateElements();
		}, this);

		this.progressBar.setItemCount(returnData.length);

		var doFollowup = $.proxy(function(parameterArray, parameterIndex, callback)
		{
			var postData = {
				newFileId:    parameterArray[parameterIndex].fileId,
				fileName:     parameterArray[parameterIndex].fileName,
				userResponse: parameterArray[parameterIndex].choice
			};

			Craft.postActionRequest('assets/uploadFile', postData, $.proxy(function(data, textStatus)
			{
				if (textStatus == 'success' && data.fileId)
				{
					this._uploadedFileIds.push(data.fileId);
				}
				parameterIndex++;
				this.progressBar.incrementProcessedItemCount(1);
				this.progressBar.updateProgressBar();

				if (parameterIndex == parameterArray.length)
				{
					callback();
				}
				else
				{
					doFollowup(parameterArray, parameterIndex, callback);
				}
			}, this));

		}, this);

		this.progressBar.showProgressBar();
		doFollowup(returnData, 0, finalCallback);
	},

	/**
	 * Perform actions after updating elements
	 * @private
	 */
	onUpdateElements: function(append, $newElements)
	{
		if (this.settings.context == 'index')
		{
			var $enabledElements = $newElements.filter(':not(.disabled)');
			this._attachElementEvents($enabledElements);
			this._initElementDragger($enabledElements);
		}

		// See if we have freshly uploaded files to add to selection
		if (this._uploadedFileIds.length)
		{
			var $item = null;
			for (var i = 0; i < this._uploadedFileIds.length; i++)
			{
				$item = this.$main.find('.element[data-id=' + this._uploadedFileIds[i] + ']:first').parent();
				if (this.getSelectedSourceState('mode') == 'table')
				{
					$item = $item.parent();
				}

<<<<<<< HEAD
				if (this.elementSelect)
				{
					this.elementSelect.selectItem(item);
				}
=======
				this.elementSelect.selectItem($item);
>>>>>>> 2e4f9356
			}

			// Reset the list.
			this._uploadedFileIds = [];
		}

		this.base(append, $newElements)
	},

	onSelectionChange: function()
	{
		this._enableElementContextMenu();
		var selected = this.elementSelect.getSelectedItems();
		this._selectedFileIds = [];

		for (var i = 0; i < selected.length; i++)
		{
			this._selectedFileIds[i] = Craft.getElementInfo(selected[i]).id;
		}

		this.base();
	},

	_attachElementEvents: function($elements)
	{
		// Doubleclick opens the HUD for editing
		this.removeListener($elements, 'dblclick');
		this.addListener($elements, 'dblclick', $.proxy(this, '_editProperties'));

		// Context menus
		this._destroyElementContextMenus();
		this._createElementContextMenus($elements);
	},

	_initElementDragger: function($elements)
	{
		this._fileDrag.removeAllItems();
		this._fileDrag.addItems($elements);
	},

	_editProperties: function(event)
	{
		var $element = $(event.currentTarget).find('.element');
		new Craft.ElementEditor($element);
	},

	_createElementContextMenus: function($elements)
	{
		var settings = {menuClass: 'menu'};

		var menuOptions = [{ label: Craft.t('View file'), onClick: $.proxy(this, '_viewFile') }];
		menuOptions.push({ label: Craft.t('Edit properties'), onClick: $.proxy(this, '_showProperties') });
		menuOptions.push({ label: Craft.t('Rename file'), onClick: $.proxy(this, '_renameFile') });
		menuOptions.push({ label: Craft.t('Replace file'), onClick: $.proxy(this, '_replaceFile') });
		menuOptions.push({ label: Craft.t('Copy reference tag'), onClick: $.proxy(this, '_copyRefTag') });
		menuOptions.push('-');
		menuOptions.push({ label: Craft.t('Delete file'), onClick: $.proxy(this, '_deleteFile') });
		this._singleFileMenu = new Garnish.ContextMenu($elements, menuOptions, settings);

		menuOptions = [{ label: Craft.t('Delete'), onClick: $.proxy(this, '_deleteFiles') }];
		this._multiFileMenu = new Garnish.ContextMenu($elements, menuOptions, settings);

		this._enableElementContextMenu();
	},

	_destroyElementContextMenus: function()
	{
		if (this._singleFileMenu !== null)
		{
			this._singleFileMenu.destroy();
		}

		if (this._multiFileMenu !== null)
		{
			this._singleFileMenu.destroy();
		}
	},

	_enableElementContextMenu: function()
	{
		this._multiFileMenu.disable();
		this._singleFileMenu.disable();

		if (this.elementSelect.getTotalSelected() == 1)
		{
			this._singleFileMenu.enable();
		}
		else if (this.elementSelect.getTotalSelected() > 1)
		{
			this._multiFileMenu.enable();
		}
	},

	_showProperties: function(event)
	{
		$(event.currentTarget).dblclick();
	},

	_viewFile: function(event)
	{
		window.open(Craft.getElementInfo(event.currentTarget).url);
	},

	/**
	 * Rename File
	 */
	_renameFile: function(event)
	{
		var $target = $(event.currentTarget),
			fileId = Craft.getElementInfo($target).id,
			oldName = Craft.getElementInfo($target).url.split('/').pop();

		if (oldName.indexOf('?') !== -1)
		{
			oldName = oldName.split('?').shift();
		}

		var newName = prompt(Craft.t("Rename file"), oldName);

		if (newName && newName != oldName)
		{
			this.setIndexBusy();

			var postData = {
				fileId:   fileId,
				folderId: this._getFolderIdFromSourceKey(this.$source.data('key')),
				fileName: newName
			};

			var handleRename = function(data, textStatus)
			{
				this.setIndexAvailable();
				this.promptHandler.resetPrompts();

				if (textStatus == 'success')
				{
					if (data.prompt)
					{
						this.promptHandler.addPrompt(data);

						var callback = $.proxy(function(choice)
						{
							choice = choice[0].choice;
							if (choice != 'cancel')
							{
								postData.action = choice;
								Craft.postActionRequest('assets/moveFile', postData, $.proxy(handleRename, this));
							}
						}, this);

						this.promptHandler.showBatchPrompts(callback);
					}

					if (data.success)
					{
						this.updateElements();

						// If assets were just merged we should get the referece tags updated right away
						Craft.cp.runPendingTasks();
					}

					if (data.error)
					{
						alert(data.error);
					}
				}
			};

			Craft.postActionRequest('assets/moveFile', postData, $.proxy(handleRename, this));
		}
	},

	/**
	 * Replace a file.
	 * @private
	 */
	_replaceFile: function (event)
	{
		$('.replaceFile').remove();
		var $fileInput = $('<input type="file" name="replaceFile" class="replaceFile" style="display: none;"/>').appendTo('body'),
			options = this._currentUploaderSettings;

		options.url = Craft.getActionUrl('assets/replaceFile');
		options.dropZone = null;
		options.fileInput = $fileInput;

		var tempUploader = new Craft.Uploader($fileInput, options);
		tempUploader.setParams({fileId: Craft.getElementInfo($(event.currentTarget)).id});

		$fileInput.click();
	},

	_copyRefTag: function(event)
	{
		var message = Craft.t('{ctrl}C to copy.', {
			ctrl: (navigator.appVersion.indexOf('Mac') ? '⌘' : 'Ctrl-')
		});

		prompt(message, '{asset:'+Craft.getElementInfo($(event.currentTarget)).id+'}');
	},

	/**
	 * Delete a file
	 */
	_deleteFile: function(event)
	{
		var $target = $(event.currentTarget);
		var fileId = Craft.getElementInfo($target).id;

		var fileTitle = Craft.getElementInfo($target).label;

		if (confirm(Craft.t('Are you sure you want to delete “{name}”?', { name: fileTitle })))
		{
			if ($target.data('AssetEditor'))
			{
				$target.data('AssetEditor').removeHud();
			}

			this.setIndexBusy();

			Craft.postActionRequest('assets/deleteFile', {fileId: fileId}, $.proxy(function(data, textStatus)
			{
				this.setIndexAvailable();

				if (textStatus == 'success')
				{
					if (data.error)
					{
						alert(data.error);
					}

					this.updateElements();
				}
			}, this));
		}
	},

	/**
	 * Delete multiple files.
	 */
	_deleteFiles: function()
	{
		if (confirm(Craft.t("Are you sure you want to delete these {number} files?", {number: this.elementSelect.getTotalSelected()})))
		{
			this.setIndexBusy();

			var postData = {};

			for (var i = 0; i < this._selectedFileIds.length; i++)
			{
				postData['fileId['+i+']'] = this._selectedFileIds[i];
			}

			Craft.postActionRequest('assets/deleteFile', postData, $.proxy(function(data, textStatus)
			{
				this.setIndexAvailable();

				if (textStatus == 'success')
				{
					if (data.error)
					{
						alert(data.error);
					}

					this.updateElements();
				}
			}, this));
		}
	},

	_getDragHelper: function($element)
	{
		var currentView = this.getSelectedSourceState('mode');
		switch (currentView)
		{
			case 'table':
			{
				var $container = $('<div class="assets-listview assets-lv-drag" />'),
					$table = $('<table cellpadding="0" cellspacing="0" border="0" />').appendTo($container),
					$tbody = $('<tbody />').appendTo($table);

				$table.width(this.$table.width());
				$tbody.append($element);

				return $container;
			}
			case 'thumbs':
			{
				return $('<ul class="thumbsview assets-tv-drag" />').append($element.removeClass('sel'));
			}
		}

		return $();
	},

	/**
	 * On Drop Target Change
	 */
	_onDropTargetChange: function($dropTarget)
	{
		clearTimeout(this._expandDropTargetFolderTimeout);

		if ($dropTarget)
		{
			var folderId = this._getFolderIdFromSourceKey($dropTarget.data('key'));

			if (folderId)
			{
				this.dropTargetFolder = this._getSourceByFolderId(folderId);

				if (this._hasSubfolders(this.dropTargetFolder) && ! this._isExpanded(this.dropTargetFolder))
				{
					this._expandDropTargetFolderTimeout = setTimeout($.proxy(this, '_expandFolder'), 500);
				}
			}
			else
			{
				this.dropTargetFolder = null;
			}
		}
	},

	/**
	 * Collapse Extra Expanded Folders
	 */
	_collapseExtraExpandedFolders: function(dropTargetFolderId)
	{
		clearTimeout(this._expandDropTargetFolderTimeout);

		// If a source id is passed in, exclude it's parents
		if (dropTargetFolderId)
		{
			var excluded = this._getSourceByFolderId(dropTargetFolderId).parents('li').find('>a');
		}

		for (var i = this._tempExpandedFolders.length-1; i >= 0; i--)
		{
			var $source = this._tempExpandedFolders[i];

			// check the parent list, if a source id is passed in
			if (! dropTargetFolderId || excluded.filter('[data-key="' + $source.data('key') + '"]').length == 0)
			{
				this._collapseFolder($source);
				this._tempExpandedFolders.splice(i, 1);
			}
		}
	},

	_getSourceByFolderId: function(folderId)
	{
		return this.$sources.filter('[data-key="folder:' + folderId + '"]');
	},

	_hasSubfolders: function($source)
	{
		return $source.siblings('ul').find('li').length;
	},

	_isExpanded: function($source)
	{
		return $source.parent('li').hasClass('expanded');
	},

	_expandFolder: function()
	{
		// collapse any temp-expanded drop targets that aren't parents of this one
		this._collapseExtraExpandedFolders(this._getFolderIdFromSourceKey(this.dropTargetFolder.data('key')));

		this.dropTargetFolder.parent().find('> .toggle').click();

		// keep a record of that
		this._tempExpandedFolders.push(this.dropTargetFolder);
	},

	_collapseFolder: function($source)
	{
		var li = $source.parent();

		if (li.hasClass('expanded'))
		{
			li.find('> .toggle').click();
		}
	},

	_createFolderContextMenu: function($source)
	{
		var menuOptions = [{ label: Craft.t('New subfolder'), onClick: $.proxy(this, '_createSubfolder', $source) }];

		// For all folders that are not top folders
		if (this.settings.context == 'index' && this._getSourceLevel($source) > 1)
		{
			menuOptions.push({ label: Craft.t('Rename folder'), onClick: $.proxy(this, '_renameFolder', $source) });
			menuOptions.push({ label: Craft.t('Delete folder'), onClick: $.proxy(this, '_deleteFolder', $source) });
		}

		new Garnish.ContextMenu($source, menuOptions, {menuClass: 'menu'});
	},

	_createSubfolder: function($parentFolder)
	{
		var subfolderName = prompt(Craft.t('Enter the name of the folder'));

		if (subfolderName)
		{
			var params = {
				parentId:  this._getFolderIdFromSourceKey($parentFolder.data('key')),
				folderName: subfolderName
			};

			this.setIndexBusy();

			Craft.postActionRequest('assets/createFolder', params, $.proxy(function(data, textStatus)
			{
				this.setIndexAvailable();

				if (textStatus == 'success' && data.success)
				{
					this._prepareParentForChildren($parentFolder);

					var $subFolder = $(
						'<li>' +
							'<a data-key="folder:'+data.folderId+'"' +
								(Garnish.hasAttr($parentFolder, 'data-has-thumbs') ? ' data-has-thumbs' : '') +
								' data-upload="'+$parentFolder.attr('data-upload')+'"' +
							'>' +
								data.folderName +
							'</a>' +
						'</li>'
					);

					var $a = $subFolder.find('a');
					this._addSubfolder($parentFolder, $subFolder);
					this._createFolderContextMenu($a);
					this.sourceSelect.addItems($a);

					// For Assets Modals the folder drag manager won't be available
					if (this._folderDrag)
					{
						this._folderDrag.addItems($a.parent());
					}

					this.$sources = this.$sources.add($a);
				}

				if (textStatus == 'success' && data.error)
				{
					alert(data.error);
				}
			}, this));
		}
	},

	_deleteFolder: function($targetFolder)
	{
		if (confirm(Craft.t('Really delete folder “{folder}”?', {folder: $.trim($targetFolder.text())})))
		{
			var params = {
				folderId: this._getFolderIdFromSourceKey($targetFolder.data('key'))
			}

			this.setIndexBusy();

			Craft.postActionRequest('assets/deleteFolder', params, $.proxy(function(data, textStatus)
			{
				this.setIndexAvailable();

				if (textStatus == 'success' && data.success)
				{
					var $parentFolder = this._getParentSource($targetFolder);

					// remove folder and any trace from it's parent, if needed.
					this.$sources = this.$sources.not($targetFolder);
					this.sourceSelect.removeItems($targetFolder);

					$targetFolder.parent().remove();
					this._cleanUpTree($parentFolder);
				}

				if (textStatus == 'success' && data.error)
				{
					alert(data.error);
				}
			}, this));
		}
	},

	/**
	 * Rename
	 */
	_renameFolder: function($targetFolder)
	{
		var oldName = $.trim($targetFolder.text()),
			newName = prompt(Craft.t('Rename folder'), oldName);

		if (newName && newName != oldName)
		{
			var params = {
				folderId: this._getFolderIdFromSourceKey($targetFolder.data('key')),
				newName: newName
			};

			this.setIndexBusy();

			Craft.postActionRequest('assets/renameFolder', params, $.proxy(function(data, textStatus)
			{
				this.setIndexAvailable();

				if (textStatus == 'success' && data.success)
				{
					$targetFolder.text(data.newName);
				}

				if (textStatus == 'success' && data.error)
				{
					alert(data.error);
				}

			}, this), 'json');
		}
	},

	/**
	 * Prepare a source folder for children folder.
	 *
	 * @param $parentFolder
	 * @private
	 */
	_prepareParentForChildren: function($parentFolder)
	{
		if (!this._hasSubfolders($parentFolder))
		{
			$parentFolder.parent().addClass('expanded').append('<div class="toggle"></div><ul></ul>');

			this.addListener($parentFolder.siblings('.toggle'), 'click', function(ev)
			{
				$(ev.currentTarget).parent().toggleClass('expanded');
			});
		}
	},

	/**
	 * Add a subfolder to the parent folder at the correct spot.
	 *
	 * @param $parentFolder
	 * @param $subFolder
	 * @private
	 */
	_addSubfolder: function($parentFolder, $subFolder)
	{
		var $existingChildren = $parentFolder.siblings('ul').find('>li');
		var folderInserted = false;

		for (var i = 0; i < $existingChildren.length; i++)
		{
			var $existingChild = $($existingChildren[i]);

			if (!folderInserted && $.trim($existingChild.text()) > $.trim($subFolder.text()))
			{
				$existingChild.before($subFolder);
				folderInserted = true;
			}
		};

		if (!folderInserted)
		{
			$parentFolder.siblings('ul').append($subFolder);
		}
	},

	_cleanUpTree: function($parentFolder)
	{
		if ($parentFolder !== null && $parentFolder.siblings('ul').find('li').length == 0)
		{
			$parentFolder.siblings('ul').remove();
			$parentFolder.siblings('.toggle').remove();
			$parentFolder.parent().removeClass('expanded');
		}
	},

	_positionProgressBar: function()
	{
		var $container = $(),
			offset = 0;

		if (this.settings.context == 'index')
		{
			$container = this.progressBar.$progressBar.closest('#content');
		}
		else
		{
			$container = this.progressBar.$progressBar.closest('.main');
		}

		var containerTop = $container.offset().top;
		var scrollTop = Garnish.$doc.scrollTop();
		var diff = scrollTop - containerTop;
		var windowHeight = Garnish.$win.height();

		if ($container.height() > windowHeight)
		{
			offset = (windowHeight / 2) - 6 + diff;
		}
		else
		{
			offset = ($container.height() / 2) - 6;
		}

		this.progressBar.$progressBar.css({
			top: offset
		});
	}

});

// Register it!
Craft.registerElementIndexClass('Asset', Craft.AssetIndex);<|MERGE_RESOLUTION|>--- conflicted
+++ resolved
@@ -952,14 +952,10 @@
 					$item = $item.parent();
 				}
 
-<<<<<<< HEAD
 				if (this.elementSelect)
 				{
-					this.elementSelect.selectItem(item);
-				}
-=======
-				this.elementSelect.selectItem($item);
->>>>>>> 2e4f9356
+					this.elementSelect.selectItem($item);
+				}
 			}
 
 			// Reset the list.
