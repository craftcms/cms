/**
 * Asset index class
 */
Craft.AssetIndex = Craft.BaseElementIndex.extend({

	$buttons: null,
	$uploadButton: null,
	$progressBar: null,
	$folders: null,
	$previouslySelectedFolder: null,

	uploader: null,
	promptHandler: null,
	progressBar: null,

	initialSourceKey: null,
	isIndexBusy: false,
	_uploadTotalFiles: 0,
	_uploadFileProgress: {},
	_uploadedFileIds: [],
	_selectedFileIds: [],

	_singleFileMenu: null,
	_multiFileMenu: null,

	_fileDrag: null,
	_folderDrag: null,
	_expandDropTargetFolderTimeout: null,
	_tempExpandedFolders: [],

	init: function(elementType, $container, settings)
	{
		this.base(elementType, $container, settings);

		if (this.settings.context == 'index')
		{
			this.initIndexMode();
		}
	},

	/**
	 * Full blown Assets.
	 */
	initIndexMode: function ()
	{
		// Context menus for the folders
		var assetIndex = this;

		// ---------------------------------------
		// File dragging
		// ---------------------------------------
		this._fileDrag = new Garnish.DragDrop({
			activeDropTargetClass: 'sel assets-fm-dragtarget',
			helperOpacity: 0.5,

			filter: $.proxy(function()
			{
				return this.elementSelect.getSelectedItems();
			}, this),

			helper: $.proxy(function($file)
			{
				return this._getDragHelper($file);
			}, this),

			dropTargets: $.proxy(function()
			{
				var targets = [];

				this.$sources.each(function ()
				{
					targets.push($(this));
				});

				return targets;
			}, this),

			onDragStart: $.proxy(function()
			{
				this._tempExpandedFolders = [];

				this.$previouslySelectedFolder = this.$source.removeClass('sel');

			}, this),

			onDropTargetChange: $.proxy(this, '_onDropTargetChange'),

			onDragStop: $.proxy(this, '_onFileDragStop')
		});

		// ---------------------------------------
		// Folder dragging
		// ---------------------------------------
		this._folderDrag = new Garnish.DragDrop({
			activeDropTargetClass: 'sel assets-fm-dragtarget',
			helperOpacity: 0.5,

			filter: $.proxy(function()
			{
				// return each of the selected <a>'s parent <li>s, except for top level drag attampts.
				var $selected = this.sourceSelect.getSelectedItems(),
					draggees = [];
				for (var i = 0; i < $selected.length; i++)
				{

					var $source = $($selected[i]).parent();
					if ($source.parents('ul').length > 1)
					{
						draggees.push($source[0]);
					}
				}

				return $(draggees);
			}, this),

			helper: $.proxy(function($folder)
			{
				var $helper = $('<ul class="assets-fm-folderdrag" />').append($folder);

				// collapse this folder
				$folder.removeClass('expanded');

				// set the helper width to the folders container width
				$helper.width(this.$sidebar[0].scrollWidth);

				return $helper;
			}, this),

			dropTargets: $.proxy(function()
			{
				var targets = [];

				this.$sources.each(function ()
				{
				   if (!$(this).is(assetIndex._folderDrag.$draggee))
				   {
					   targets.push($(this));
				   }
				});

				return targets;
			}, this),

			onDragStart: $.proxy(function()
			{
				this._tempExpandedFolders = [];

				// hide the expanded draggees' subfolders
				this._folderDrag.$draggee.filter('.expanded').removeClass('expanded').addClass('expanded-tmp')
			}, this),

			onDropTargetChange: $.proxy(this, '_onDropTargetChange'),

			onDragStop: $.proxy(this, '_onFolderDragStop')
		});

		this.$sources.each(function () {
			assetIndex._createFolderContextMenu.apply(assetIndex, $(this));
			if ($(this).parents('ul').length > 1)
			{
				assetIndex._folderDrag.addItems($(this).parent());
			}
		});
	},

	_onFileDragStop: function ()
	{
		if (this._fileDrag.$activeDropTarget)
		{
			// keep it selected
			this._fileDrag.$activeDropTarget.addClass('sel');

			var targetFolderId = this._getFolderIdFromSourceKey(this._fileDrag.$activeDropTarget.data('key'));
			var originalFileIds = [],
				newFileNames = [];


			// For each file, prepare array data.
			for (var i = 0; i < this._fileDrag.$draggee.length; i++)
			{
				var originalFileId = Craft.getElementInfo(this._fileDrag.$draggee[i]).id,
					fileName = Craft.getElementInfo(this._fileDrag.$draggee[i]).url.split('/').pop();

				originalFileIds.push(originalFileId);
				newFileNames.push(fileName);
			}

			// are any files actually getting moved?
			if (originalFileIds.length)
			{
				this.setIndexBusy();
				this.progressBar.resetProgressBar();
				this.progressBar.setItemCount(originalFileIds.length);
				this.progressBar.showProgressBar();


				// for each file to move a separate request
				var parameterArray = [];
				for (i = 0; i < originalFileIds.length; i++)
				{
					parameterArray.push({
						fileId: originalFileIds[i],
						folderId: targetFolderId,
						fileName: newFileNames[i]
					});
				}

				// define the callback for when all file moves are complete
				var onMoveFinish = $.proxy(function(responseArray)
				{
					this.promptHandler.resetPrompts();

					// loop trough all the responses
					for (var i = 0; i < responseArray.length; i++)
					{
						var data = responseArray[i];

						// push prompt into prompt array
						if (data.prompt)
						{
							this.promptHandler.addPrompt(data);
						}

						if (data.error)
						{
							alert(data.error);
						}
					}

					this.setIndexAvailable();
					this.progressBar.hideProgressBar();

					if (this.promptHandler.getPromptCount())
					{
						// define callback for completing all prompts
						var promptCallback = $.proxy(function(returnData)
						{
							var newParameterArray = [];

							// loop trough all returned data and prepare a new request array
							for (var i = 0; i < returnData.length; i++)
							{
								if (returnData[i].choice == 'cancel')
								{
									continue;
								}

								// find the matching request parameters for this file and modify them slightly
								for (var ii = 0; ii < parameterArray.length; ii++)
								{
									if (parameterArray[ii].fileName == returnData[i].fileName)
									{
										parameterArray[ii].action = returnData[i].choice;
										newParameterArray.push(parameterArray[ii]);
									}
								}
							}

							// nothing to do, carry on
							if (newParameterArray.length == 0)
							{
								this._selectSourceByFolderId(targetFolderId);
							}
							else
							{
								// start working
								this.setIndexBusy();
								this.progressBar.resetProgressBar();
								this.progressBar.setItemCount(this.promptHandler.getPromptCount());
								this.progressBar.showProgressBar();

								// move conflicting files again with resolutions now
								this._moveFile(newParameterArray, 0, onMoveFinish);
							}
						}, this);

						this._fileDrag.fadeOutHelpers();
						this.promptHandler.showBatchPrompts(promptCallback);
					}
					else
					{
						this._fileDrag.fadeOutHelpers();
						this._selectSourceByFolderId(targetFolderId);
					}
				}, this);

				// initiate the file move with the built array, index of 0 and callback to use when done
				this._moveFile(parameterArray, 0, onMoveFinish);

				// skip returning dragees
				return;
			}
		}
		else
		{
			this._collapseExtraExpandedFolders();
		}

		// re-select the previously selected folders
		this.$previouslySelectedFolder.addClass('sel');

		this._fileDrag.returnHelpersToDraggees();
	},

	_onFolderDragStop: function ()
	{
		// show the expanded draggees' subfolders
		this._folderDrag.$draggee.filter('.expanded-tmp').removeClass('expanded-tmp').addClass('expanded');

		// Only move if we have a valid target and we're not trying to move into our direct parent
		if (
			this._folderDrag.$activeDropTarget
				&& this._folderDrag.$activeDropTarget.siblings('ul').find('>li').filter(this._folderDrag.$draggee).length == 0)
		{

			var targetFolderId = this._getFolderIdFromSourceKey(this._folderDrag.$activeDropTarget.data('key'));

			this._collapseExtraExpandedFolders(targetFolderId);

			// get the old folder IDs, and sort them so that we're moving the most-nested folders first
			var folderIds = [];

			for (var i = 0; i < this._folderDrag.$draggee.length; i++)
			{
				var $a = $('> a', this._folderDrag.$draggee[i]),
					folderId = this._getFolderIdFromSourceKey($a.data('key')),
					$source = this._getSourceByFolderId(folderId);

				// make sure it's not already in the target folder
				if (this._getFolderIdFromSourceKey(this._getParentSource($source).data('key')) != targetFolderId)
				{
					folderIds.push(folderId);
				}
			}

			if (folderIds.length)
			{
				folderIds.sort();
				folderIds.reverse();

				this.setIndexBusy();
				this.progressBar.resetProgressBar();
				this.progressBar.setItemCount(folderIds.length);
				this.progressBar.showProgressBar();

				var responseArray = [];
				var parameterArray = [];

				for (var i = 0; i < folderIds.length; i++)
				{
					parameterArray.push({
						folderId: folderIds[i],
						parentId: targetFolderId
					});
				}

				// increment, so to avoid displaying folder files that are being moved
				this.requestId++;

				/*
				 Here's the rundown:
				 1) Send all the folders being moved
				 2) Get results:
				   a) For all conflicting, receive prompts and resolve them to get:
				   b) For all valid move operations: by now server has created the needed folders
					  in target destination. Server returns an array of file move operations
				   c) server also returns a list of all the folder id changes
				   d) and the data-id of node to be removed, in case of conflict
				   e) and a list of folders to delete after the move
				 3) From data in 2) build a large file move operation array
				 4) Create a request loop based on this, so we can display progress bar
				 5) when done, delete all the folders and perform other maintenance
				 6) Champagne
				 */

				// this will hold the final list of files to move
				var fileMoveList = [];

				// these folders have to be deleted at the end
				var folderDeleteList = [];

				// this one tracks the changed folder ids
				var changedFolderIds = {};

				var removeFromTree = [];

				var onMoveFinish = $.proxy(function(responseArray)
				{
					this.promptHandler.resetPrompts();

					// loop trough all the responses
					for (var i = 0; i < responseArray.length; i++)
					{
						var data = responseArray[i];

						// if succesful and have data, then update
						if (data.success)
						{
							if (data.transferList && data.deleteList && data.changedFolderIds)
							{
								for (var ii = 0; ii < data.transferList.length; ii++)
								{
									fileMoveList.push(data.transferList[ii]);
								}
								for (var ii = 0; ii < data.deleteList.length; ii++)
								{
									folderDeleteList.push(data.deleteList[ii]);
								}
								for (var oldFolderId in data.changedFolderIds)
								{
									changedFolderIds[oldFolderId] = data.changedFolderIds[oldFolderId];
								}
								removeFromTree.push(data.removeFromTree);
							}
						}

						// push prompt into prompt array
						if (data.prompt)
						{
							this.promptHandler.addPrompt(data);
						}

						if (data.error)
						{
							alert(data.error);
						}
					}

					if (this.promptHandler.getPromptCount())
					{
						// define callback for completing all prompts
						var promptCallback = $.proxy(function(returnData)
						{
							this.promptHandler.resetPrompts();
							this.setNewElementDataHtml('');

							var newParameterArray = [];

							// loop trough all returned data and prepare a new request array
							for (var i = 0; i < returnData.length; i++)
							{
								if (returnData[i].choice == 'cancel')
								{
									continue;
								}

								parameterArray[0].action = returnData[i].choice;
								newParameterArray.push(parameterArray[0]);

							}

							// start working on them lists, baby
							if (newParameterArray.length == 0)
							{
								$.proxy(this, '_performActualFolderMove', fileMoveList, folderDeleteList, changedFolderIds, removeFromTree)();
							}
							else
							{
								// start working
								this.setIndexBusy();
								this.progressBar.resetProgressBar();
								this.progressBar.setItemCount(this.promptHandler.getPromptCount());
								this.progressBar.showProgressBar();

								// move conflicting files again with resolutions now
								moveFolder(newParameterArray, 0, onMoveFinish);
							}
						}, this);

						this.promptHandler.showBatchPrompts(promptCallback);

						this.setIndexAvailable();
						this.progressBar.hideProgressBar();
					}
					else
					{
						$.proxy(this, '_performActualFolderMove', fileMoveList, folderDeleteList, changedFolderIds, removeFromTree, targetFolderId)();
					}

				}, this);

				var moveFolder = $.proxy(function(parameterArray, parameterIndex, callback)
				{
					if (parameterIndex == 0)
					{
						responseArray = [];
					}

					Craft.postActionRequest('assets/moveFolder', parameterArray[parameterIndex], $.proxy(function(data, textStatus) {

						parameterIndex++;
						this.progressBar.incrementProcessedItemCount(1);
						this.progressBar.updateProgressBar();

						if (textStatus == 'success')
						{
							responseArray.push(data);
						}

						if (parameterIndex >= parameterArray.length)
						{
							callback(responseArray);
						}
						else
						{
							moveFolder(parameterArray, parameterIndex, callback);
						}

					}, this));
				}, this);

				// initiate the folder move with the built array, index of 0 and callback to use when done
				moveFolder(parameterArray, 0, onMoveFinish);

				// skip returning dragees until we get the Ajax response
				return;
			}
		}
		else
		{
			this._collapseExtraExpandedFolders();
		}

		this._folderDrag.returnHelpersToDraggees();
	},

	/**
	 * Really move the folder. Like really. For real.
	 */
	_performActualFolderMove: function (fileMoveList, folderDeleteList, changedFolderIds, removeFromTree, targetFolderId)
	{
		this.setIndexBusy();
		this.progressBar.resetProgressBar();
		this.progressBar.setItemCount(1);
		this.progressBar.showProgressBar();


		var moveCallback = $.proxy(function(folderDeleteList, changedFolderIds, removeFromTree)
		{
			//Move the folders around in the tree
			var topFolderLi = $();
			var folderToMove = $();
			var topMovedFolderId = 0;

			// Change the folder ids
			for (var previousFolderId in changedFolderIds)
			{
				folderToMove = this._getSourceByFolderId(previousFolderId);

				// Change the id and select the containing element as the folder element.
				folderToMove = folderToMove
									.attr('data-key', 'folder:' + changedFolderIds[previousFolderId].newId)
									.data('key', 'folder:' + changedFolderIds[previousFolderId].newId).parent();

				if (topFolderLi.length == 0 || topFolderLi.parents().filter(folderToMove).length > 0)
				{
					topFolderLi = folderToMove;
					topFolderMovedId = changedFolderIds[previousFolderId].newId;
				}
			}

			if (topFolderLi.length == 0)
			{
				this.setIndexAvailable();
				this.progressBar.hideProgressBar();
				this._folderDrag.returnHelpersToDraggees();

				return;
			}

			var topFolder = topFolderLi.find('>a');

			// Now move the uppermost node.
			var siblings = topFolderLi.siblings('ul, .toggle');
			var parentSource = this._getParentSource(topFolder);

			var newParent = this._getSourceByFolderId(targetFolderId);
			this._prepareParentForChildren(newParent);
			this._addSubfolder(newParent, topFolderLi);

			topFolder.after(siblings);

			this._cleanUpTree(parentSource);
			this.$sidebar.find('ul>ul, ul>.toggle').remove();

			// delete the old folders
			for (var i = 0; i < folderDeleteList.length; i++)
			{
				Craft.postActionRequest('assets/deleteFolder', {folderId: folderDeleteList[i]});
			}

			this.setIndexAvailable();
			this.progressBar.hideProgressBar();
			this._folderDrag.returnHelpersToDraggees();
			this._selectSourceByFolderId(topFolderMovedId);

		}, this);

		if (fileMoveList.length > 0)
		{
			this._moveFile(fileMoveList, 0, $.proxy(function()
			{
				moveCallback(folderDeleteList, changedFolderIds, removeFromTree);
			}, this));
		}
		else
		{
			moveCallback(folderDeleteList, changedFolderIds, removeFromTree);
		}
	},

	/**
	 * Get parent source for a source.
	 * @param $source
	 * @returns {*}
	 * @private
	 */
	_getParentSource: function ($source)
	{
		if ($source.parents('ul').length == 1)
		{
			return null;
		}
		return $source.parent().parent().siblings('a');
	},

	/**
	 * Move a file using data from a parameter array.
	 *
	 * @param parameterArray
	 * @param parameterIndex
	 * @param callback
	 * @private
	 */
	_moveFile: function (parameterArray, parameterIndex, callback)
	{
		if (parameterIndex == 0)
		{
			this.responseArray = [];
		}

		Craft.postActionRequest('assets/moveFile', parameterArray[parameterIndex], $.proxy(function(data, textStatus) {

			this.progressBar.incrementProcessedItemCount(1);
			this.progressBar.updateProgressBar();

			if (textStatus == 'success')
			{
				this.responseArray.push(data);
			}

			parameterIndex++;

			if (parameterIndex >= parameterArray.length)
			{
				callback(this.responseArray);
			}
			else
			{
				this._moveFile(parameterArray, parameterIndex, callback);
			}

		}, this));
	},

	_selectSourceByFolderId: function (targetFolderId)
	{
		var targetSource = this._getSourceByFolderId(targetFolderId);

		// Make sure that all the parent sources are expanded and this source is visible.
		var parentSources = targetSource.parent().parents('li');
		parentSources.each(function () {
			if (!$(this).hasClass('expanded'))
			{
				$(this).find('> .toggle').click();
			}
		});

		this.selectSource(targetSource);
		this.updateElements();
	},

	/**
	 * Initialize the uploader.
	 *
	 * @private
	 */
	onAfterHtmlInit: function ()
	{
		if (!this.$buttons)
		{
			this.$buttons = $('<div class="buttons"></div>').prependTo(this.$sidebar);
		}

		if (!this.$uploadButton)
		{
			this.$uploadButton = $('<div class="assets-upload"><div class="assets-uploader"><a href="javascript:;" class="btn submit assets-upload-button" data-icon="↑" style="position: relative; overflow: hidden; direction: ltr; " role="button">' + Craft.t('Upload files') + '</a></div></div>').prependTo(this.$buttons);
			var $uploadInput = $('<input type="file" multiple="multiple" name="assets-upload" id="assets-upload" />').hide().prependTo(this.$buttons);
		}

		this.promptHandler = new Craft.PromptHandler();
		this.progressBar = new Craft.ProgressBar(this.$main, true);
		this.progressBar.$progressBar.css({
			top: '20%'
		});

		var options = {
			url: Craft.getActionUrl('assets/uploadFile'),
			fileInput: $uploadInput
		};

		options.events = {
			fileuploadstart:       $.proxy(this, '_onUploadStart'),
			fileuploadprogressall: $.proxy(this, '_onUploadProgress'),
			fileuploaddone:        $.proxy(this, '_onUploadComplete')
		};

		if (typeof this.settings.criteria.kind != "undefined")
		{
			options.allowedKinds = this.settings.criteria.kind;
		}


		this.uploader = new Craft.Uploader (this.$uploadButton, options);
		this.$uploadButton.on('click', $.proxy(function () {
			if (!this.isIndexBusy)
			{
				this.$buttons.find('input[type=file]').click();
			}
		}, this));

		this.base();
	},

	onSelectSource: function()
	{
		this.uploader.setParams({folderId: this._getFolderIdFromSourceKey(this.sourceKey)});

		this.base();
	},

	_getFolderIdFromSourceKey: function (sourceKey)
	{
		return sourceKey.split(':')[1];
	},

	/**
	 * React on upload submit.
	 *
	 * @param id
	 * @private
	 */
	_onUploadStart: function(event) {
		this.setIndexBusy();

		// Initial values
		this.progressBar.resetProgressBar();
		this.progressBar.showProgressBar();
	},

	/**
	 * Update uploaded byte count.
	 */
	_onUploadProgress: function(event, data) {
		var progress = parseInt(data.loaded / data.total * 100, 10);
		this.progressBar.setProgressPercentage(progress);
	},

	/**
	 * On Upload Complete.
	 */
	_onUploadComplete: function(event, data) {
		var response = data.result;
		var fileName = data.files[0].name;

		var doReload = true;

		if (response.success || response.prompt) {

			// Add the uploaded file to the selected ones, if appropriate
			this._uploadedFileIds.push(response.fileId);

			// If there is a prompt, add it to the queue
			if (response.prompt)
			{
				this.promptHandler.addPrompt(response);
			}
		}
		else
		{
			alert(Craft.t('Upload failed for {filename}', { filename: fileName }));
			doReload = false;
		}

		// for the last file, display prompts, if any. If not - just update the element view.
		if (this.uploader.isLastUpload()) {

			this.setIndexAvailable();
			this.progressBar.hideProgressBar();

			if (this.promptHandler.getPromptCount())
			{
				this.promptHandler.showBatchPrompts($.proxy(this, '_uploadFollowup'));
			}
			else
			{
				if (doReload)
				{
					this.updateElements();
				}

			}
		}
	},

	/**
	 * Follow up to an upload that triggered at least one conflict resolution prompt.
	 *
	 * @param returnData
	 * @private
	 */
	_uploadFollowup: function(returnData)
	{
		this.setIndexBusy();
		this.progressBar.resetProgressBar();

		this.promptHandler.resetPrompts();

		var finalCallback = $.proxy(function()
		{
			this.setIndexAvailable();
			this.progressBar.hideProgressBar();
			this.updateElements();
		}, this);

		this.progressBar.setItemCount(returnData.length);

		var doFollowup = $.proxy(function(parameterArray, parameterIndex, callback)
		{
			var postData = {
				additionalInfo: parameterArray[parameterIndex].additionalInfo,
				fileName:       parameterArray[parameterIndex].fileName,
				userResponse:   parameterArray[parameterIndex].choice
			};

			Craft.postActionRequest('assets/uploadFile', postData, $.proxy(function(data, textStatus) {

				if (textStatus == 'success' && data.fileId)
				{
					this._uploadedFileIds.push(data.fileId);
				}
				parameterIndex++;
				this.progressBar.incrementProcessedItemCount(1);
				this.progressBar.updateProgressBar();

				if (parameterIndex == parameterArray.length)
				{
					callback();
				}
				else
				{
					doFollowup(parameterArray, parameterIndex, callback);
				}
			}, this));

		}, this);

		this.progressBar.showProgressBar();
		doFollowup(returnData, 0, finalCallback);
	},

	/**
	 * Perform actions after updating elements
	 * @private
	 */
	onUpdateElements: function (append)
	{
		this.base(append);

		if (this.settings.context == 'index')
		{
			$elements = this.$elementContainer.children(':not(.disabled)');
			this._initElementSelect($elements);
			this._attachElementEvents($elements);
			this._initElementDragger($elements);
		}

		// See if we have freshly uploaded files to add to selection
		if (this._uploadedFileIds.length)
		{
			var item = null;
			for (var i = 0; i < this._uploadedFileIds.length; i++)
			{
				item = this.$main.find('[data-id=' + this._uploadedFileIds[i] + ']:first').parent();
				if (this.getSelectedSourceState('mode') == 'table')
				{
					item = item.parent();
				}

				this.elementSelect.selectItem(item);
			}

			// Reset the list.
			this._uploadedFileIds = [];
		}
	},

	_initElementSelect: function ($children)
	{
		if (typeof this.elementSelect == "object" && this.elementSelect != null)
		{
			this.elementSelect.destroy();
			delete this.elementSelect;
		}

		var elementSelect = new Garnish.Select(this.$elementContainer, $children, {
			multi: true,
			vertical: (this.getSelectedSourceState('mode') == 'table'),
			onSelectionChange: $.proxy(this, '_onElementSelectionChange')
		});

		this.setElementSelect(elementSelect);
	},

	_onElementSelectionChange: function ()
	{
		this._enableElementContextMenu();
		var selected = this.elementSelect.getSelectedItems();
		this._selectedFileIds = [];
		for (var i = 0; i < selected.length; i++)
		{
			this._selectedFileIds[i] = Craft.getElementInfo(selected[i]).id;
		}
	},

	_attachElementEvents: function ($elements)
	{
		// Doubleclick opens the HUD for editing
		this.removeListener($elements, 'dlbclick');
		this.addListener($elements, 'dblclick', $.proxy(this, '_editProperties'));

		// Context menus
		this._destroyElementContextMenus();
		this._createElementContextMenus($elements);
	},

	_initElementDragger: function ($elements)
	{
		this._fileDrag.removeAllItems();
		this._fileDrag.addItems($elements);
	},

	_editProperties: function (event)
	{
		var $element = $(event.currentTarget).find('.element');
		new Craft.ElementEditor($element);
	},

	_createElementContextMenus: function ($elements)
	{
		var settings = {menuClass: 'menu assets-contextmenu'};

		var menuOptions = [{ label: Craft.t('View file'), onClick: $.proxy(this, '_viewFile') }];
		menuOptions.push({ label: Craft.t('Edit properties'), onClick: $.proxy(this, '_showProperties') });
		menuOptions.push({ label: Craft.t('Rename file'), onClick: $.proxy(this, '_renameFile') });
		menuOptions.push({ label: Craft.t('Copy reference tag'), onClick: $.proxy(this, '_copyRefTag') });
		menuOptions.push('-');
		menuOptions.push({ label: Craft.t('Delete file'), onClick: $.proxy(this, '_deleteFile') });
		this._singleFileMenu = new Garnish.ContextMenu($elements, menuOptions, settings);

		menuOptions = [{ label: Craft.t('Delete'), onClick: $.proxy(this, '_deleteFiles') }];
		this._multiFileMenu = new Garnish.ContextMenu($elements, menuOptions, settings);

		this._enableElementContextMenu();
	},

	_destroyElementContextMenus: function ()
	{
		if (this._singleFileMenu !== null)
		{
			this._singleFileMenu.destroy();
		}
		if (this._multiFileMenu !== null)
		{
			this._singleFileMenu.destroy();
		}
	},

	_enableElementContextMenu: function ()
	{
		this._multiFileMenu.disable();
		this._singleFileMenu.disable();

		if (this.elementSelect.getTotalSelected() == 1)
		{
			this._singleFileMenu.enable();
		}
		else if (this.elementSelect.getTotalSelected() > 1)
		{
			this._multiFileMenu.enable();
		}
	},

	_showProperties: function (event)
	{
		$(event.currentTarget).dblclick();
	},

	_viewFile: function (event)
	{
		window.open(Craft.getElementInfo(event.currentTarget).url);
	},

	/**
	 * Rename File
	 */
	_renameFile: function(event)
	{
		var $target = $(event.currentTarget);
		var fileId = Craft.getElementInfo($target).id,
			oldName = Craft.getElementInfo($target).url.pop(),
			newName = prompt(Craft.t("Rename file"), oldName);

		if (newName && newName != oldName)
		{
			this.setIndexBusy();

			var postData = {
				fileId:   fileId,
				folderId: this._getFolderIdFromSourceKey(this.$source.data('key')),
				fileName: newName
			};

			var handleRename = function(data, textStatus)
			{
				this.setIndexAvailable();

				this.promptHandler.resetPrompts();
				if (textStatus == 'success')
				{
					if (data.prompt)
					{
						this.promptHandler.addPrompt(data);

						var callback = $.proxy(function (choice) {
							choice = choice[0].choice;
							if (choice != 'cancel')
							{
								postData.action = choice;
								Craft.postActionRequest('assets/moveFile', postData, $.proxy(handleRename, this));
							}
						}, this);

						this.promptHandler.showBatchPrompts(callback);
					}

					if (data.success)
					{
						this.updateElements();
					}

					if (data.error)
					{
						alert(data.error);
					}
				}
			};

			Craft.postActionRequest('assets/moveFile', postData, $.proxy(handleRename, this));
		}
	},

	_copyRefTag: function(event)
	{
		var message = Craft.t('{ctrl}C to copy.', {
			ctrl: (navigator.appVersion.indexOf('Mac') ? '⌘' : 'Ctrl-')
		});

		prompt(message, '{asset:'+$(event.currentTarget).data('id')+'}');
	},

	/**
	 * Delete a file
	 */
	_deleteFile: function (event) {

		var $target = $(event.currentTarget);
		var fileId = Craft.getElementInfo($target).id;

<<<<<<< HEAD
		var fileTitle = $target.find('.title').text();
=======
		var fileName = Craft.getElementInfo($target).label;
>>>>>>> d1cb24e4

		if (confirm(Craft.t('Are you sure you want to delete “{name}”?', { name: fileTitle })))
		{
			if ($target.data('AssetEditor'))
			{
				$target.data('AssetEditor').removeHud();
			}

			this.setIndexBusy();

			Craft.postActionRequest('assets/deleteFile', {fileId: fileId}, $.proxy(function(data, textStatus) {

				this.setIndexAvailable();

				if (textStatus == 'success')
				{
					if (data.error)
					{
						alert(data.error);
					}

					this.updateElements();

				}

			}, this));
		}
	},

	/**
	 * Delete multiple files.
	 */
	_deleteFiles: function () {

		if (confirm(Craft.t("Are you sure you want to delete these {number} files?", {number: this.elementSelect.getTotalSelected()})))
		{
			this.setIndexBusy();

			var postData = {};

			for (var i = 0; i < this._selectedFileIds.length; i++)
			{
				postData['fileId['+i+']'] = this._selectedFileIds[i];
			}

			Craft.postActionRequest('assets/deleteFile', postData, $.proxy(function(data, textStatus) {

				this.setIndexAvailable();

				if (textStatus == 'success')
				{
					if (data.error)
					{
						alert(data.error);
					}

					this.updateElements();
				}

			}, this));
		}
	},

	_getDragHelper: function ($element)
	{
		var currentView = this.getSelectedSourceState('mode');
		switch (currentView)
		{
			case 'table':
			{
				var $container = $('<div class="assets-listview assets-lv-drag" />'),
					$table = $('<table cellpadding="0" cellspacing="0" border="0" />').appendTo($container),
					$tbody = $('<tbody />').appendTo($table);

				$table.width(this.$table.width());
				$tbody.append($element);

				return $container;
			}
			case 'thumbs':
			{
				return $('<ul class="thumbsview assets-tv-drag" />').append($element.removeClass('sel'));
			}
		}

		return $();
	},

	/**
	 * On Drop Target Change
	 */
	_onDropTargetChange: function($dropTarget)
	{
		clearTimeout(this._expandDropTargetFolderTimeout);

		if ($dropTarget)
		{
			var folderId = this._getFolderIdFromSourceKey($dropTarget.data('key'));

			if (folderId)
			{
				this.dropTargetFolder = this._getSourceByFolderId(folderId);

				if (this._hasSubfolders(this.dropTargetFolder) && ! this._isExpanded(this.dropTargetFolder))
				{
					this._expandDropTargetFolderTimeout = setTimeout($.proxy(this, '_expandFolder'), 500);
				}
			}
			else
			{
				this.dropTargetFolder = null;
			}
		}
	},

	/**
	 * Collapse Extra Expanded Folders
	 */
	_collapseExtraExpandedFolders: function(dropTargetFolderId)
	{

		clearTimeout(this._expandDropTargetFolderTimeout);

		// If a source id is passed in, exclude it's parents
		if (dropTargetFolderId)
		{
			var excluded = this._getSourceByFolderId(dropTargetFolderId).parents('li').find('>a');
		}

		for (var i = this._tempExpandedFolders.length-1; i >= 0; i--)
		{
			var source = this._tempExpandedFolders[i];

			// check the parent list, if a source id is passed in
			if (! dropTargetFolderId || excluded.filter('[data-key="' + source.data('key') + '"]').length == 0)
			{
				this._collapseFolder(source);
				this._tempExpandedFolders.splice(i, 1);
			}
		}
	},

	_getSourceByFolderId: function (folderId)
	{
		return this.$sources.filter('[data-key="folder:' + folderId + '"]');
	},

	_hasSubfolders: function (source)
	{
		return source.siblings('ul').find('li').length;
	},

	_isExpanded: function (source)
	{
		return source.parent('li').hasClass('expanded');
	},

	_expandFolder: function ()
	{
		// collapse any temp-expanded drop targets that aren't parents of this one
		this._collapseExtraExpandedFolders(this._getFolderIdFromSourceKey(this.dropTargetFolder.data('key')));

		this.dropTargetFolder.parent().find('> .toggle').click();

		// keep a record of that
		this._tempExpandedFolders.push(this.dropTargetFolder);

	},

	_collapseFolder: function (source)
	{
		var li = source.parent();
		if (li.hasClass('expanded'))
		{
			li.find('> .toggle').click();
		}
	},

	_createFolderContextMenu: function (element)
	{
		element = $(element);
		var menuOptions = [{ label: Craft.t('New subfolder'), onClick: $.proxy(this, '_createSubfolder', element) }];

		// For all folders that are not top folders
		if (element.parents('ul').length > 1)
		{
			menuOptions.push({ label: Craft.t('Rename folder'), onClick: $.proxy(this, '_renameFolder', element) });
			menuOptions.push({ label: Craft.t('Delete folder'), onClick: $.proxy(this, '_deleteFolder', element) });
		}
		new Garnish.ContextMenu(element, menuOptions, {menuClass: 'menu assets-contextmenu'});

	},

	_createSubfolder: function (parentFolder)
	{
		var subfolderName = prompt(Craft.t('Enter the name of the folder'));

		if (subfolderName)
		{
			var params = {
				parentId:  this._getFolderIdFromSourceKey(parentFolder.data('key')),
				folderName: subfolderName
			};

			this.setIndexBusy();

			Craft.postActionRequest('assets/createFolder', params, $.proxy(function(data, textStatus) {

				this.setIndexAvailable();

				if (textStatus == 'success' && data.success)
				{
					this._prepareParentForChildren(parentFolder);

					var subFolder = $('<li><a data-key="folder:' + data.folderId + '" data-has-thumbs="' + parentFolder.data('has-thumbs') + '">' + data.folderName + '</a></li>');

					var $a = subFolder.find('a');
					this._addSubfolder(parentFolder, subFolder);
					this._createFolderContextMenu($a);
					this.sourceSelect.addItems($a);
					this._folderDrag.addItems($a.parent());
					this.$sources = this.$sources.add($a);
				}

				if (textStatus == 'success' && data.error)
				{
					alert(data.error);
				}

			}, this));
		}
	},

	_deleteFolder: function (targetFolder)
	{
		if (confirm(Craft.t('Really delete folder “{folder}”?', {folder: $.trim(targetFolder.text())})))
		{
			var params = {
				folderId: this._getFolderIdFromSourceKey(targetFolder.data('key'))
			}

			this.setIndexBusy();

			Craft.postActionRequest('assets/deleteFolder', params, $.proxy(function(data, textStatus) {

				this.setIndexAvailable();

				if (textStatus == 'success' && data.success)
				{
					var parentFolder = this._getParentSource(targetFolder);

					// remove folder and any trace from it's parent, if needed.
					this.$sources = this.$sources.not(targetFolder);
					this.sourceSelect.removeItems(targetFolder);

					targetFolder.parent().remove();
					this._cleanUpTree(parentFolder);

				}

				if (textStatus == 'success' && data.error)
				{
					alert(data.error);
				}

			}, this));
		}
	},

	/**
	 * Rename
	 */
	_renameFolder: function(targetFolder)
	{
		var oldName = $.trim(targetFolder.text()),
			newName = prompt(Craft.t('Rename folder'), oldName);

		if (newName && newName != oldName)
		{
			var params = {
				folderId: this._getFolderIdFromSourceKey(targetFolder.data('key')),
				newName: newName
			};

			this.setIndexBusy();

			Craft.postActionRequest('assets/renameFolder', params, $.proxy(function(data, textStatus) {

				this.setIndexAvailable();

				if (textStatus == 'success' && data.success)
				{
					targetFolder.text(data.newName);
				}

				if (textStatus == 'success' && data.error)
				{
					alert(data.error);
				}

			}, this), 'json');
		}
	},

	/**
	 * Prepare a source folder for children folder.
	 *
	 * @param parentFolder
	 * @private
	 */
	_prepareParentForChildren: function (parentFolder)
	{
		if (!this._hasSubfolders(parentFolder))
		{
			parentFolder.parent().addClass('expanded').append('<div class="toggle"></div><ul></ul>');
			this.addListener(parentFolder.siblings('.toggle'), 'click', function(ev)
			{
				$(ev.currentTarget).parent().toggleClass('expanded');
			});

		}
	},

	/**
	 * Add a subfolder to the parent folder at the correct spot.
	 *
	 * @param parentFolder
	 * @param subFolder
	 * @private
	 */

	_addSubfolder: function (parentFolder, subFolder)
	{
		var existingChildren = parentFolder.siblings('ul').find('li');
		var folderInserted = false;
		existingChildren.each(function () {
			if (!folderInserted && $.trim($(this).text()) > $.trim(subFolder.text()))
			{
				$(this).before(subFolder);
				folderInserted = true;
			}
		});
		if (!folderInserted)
		{
			parentFolder.siblings('ul').append(subFolder);
		}
	},

	_cleanUpTree: function (parentFolder)
	{
		if (parentFolder !== null && parentFolder.siblings('ul').find('li').length == 0)
		{
			parentFolder.siblings('ul').remove();
			parentFolder.siblings('.toggle').remove();
			parentFolder.parent().removeClass('expanded');
		}
	}

});

// Register it!
Craft.registerElementIndexClass('Asset', Craft.AssetIndex);<|MERGE_RESOLUTION|>--- conflicted
+++ resolved
@@ -1087,11 +1087,7 @@
 		var $target = $(event.currentTarget);
 		var fileId = Craft.getElementInfo($target).id;
 
-<<<<<<< HEAD
-		var fileTitle = $target.find('.title').text();
-=======
-		var fileName = Craft.getElementInfo($target).label;
->>>>>>> d1cb24e4
+		var fileTitle = Craft.getElementInfo($target).label;
 
 		if (confirm(Craft.t('Are you sure you want to delete “{name}”?', { name: fileTitle })))
 		{
