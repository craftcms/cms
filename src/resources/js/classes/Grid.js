--- conflicted
+++ resolved
@@ -61,12 +61,8 @@
 	{
 		this.$items = $().add(this.$items.add(items));
 		this.setItems();
-<<<<<<< HEAD
-		this.refreshCols(true, false);
-=======
 		this.refreshCols(true, true);
 		$(items).velocity('finish');
->>>>>>> d36738ce
 	},
 
 	removeItems: function(items)
