--- conflicted
+++ resolved
@@ -430,21 +430,21 @@
 
 		var folders = [ {name: name, id: this.id} ];
 
-		for (var i = 0; i < this.parent.subfolders.length; i++)
-		{
-			if (this.parent.subfolders[i].folderName != this.folderName) {
-				folders.push({name: this.parent.subfolders[i].folderName, id: this.parent.subfolders[i].id});
-			}
-		}
+        for (var i = 0; i < this.parent.subfolders.length; i++)
+        {
+            if (this.parent.subfolders[i].folderName != this.folderName) {
+                folders.push({name: this.parent.subfolders[i].folderName, id: this.parent.subfolders[i].id});
+            }
+        }
 
 		folders.sort(Assets.FileManagerFolder.folderSort);
 
-		for (i = 0; i < folders.length; i++) {
-			if (folders[i].name == name) {
-				pos = i;
-				break;
-			}
-		}
+        for (i = 0; i < folders.length; i++) {
+            if (folders[i].name == name) {
+                pos = i;
+                break;
+            }
+        }
 
 		if (pos == 0)
 		{
@@ -464,10 +464,6 @@
 	 */
 	_rename: function()
 	{
-<<<<<<< HEAD
-		return;
-=======
->>>>>>> fc818d9b
 		var oldName = this.folderName,
 			newName = prompt(Craft.t('Rename folder'), oldName);
 
@@ -480,7 +476,7 @@
 
             this.fm.setAssetsBusy();
 
-            Blocks.postActionRequest('assets/renameFolder', params, $.proxy(function(data)
+            Craft.postActionRequest('assets/renameFolder', params, $.proxy(function(data)
             {
                 this.fm.setAssetsAvailable();
 
@@ -489,10 +485,11 @@
                     this.updateName(data.newName);
                 }
 
-                if (data.error)
-                {
-                    alert(data.error);
-                }
+					if (data.error)
+					{
+						alert(data.error);
+					}
+				}
 			}, this), 'json');
 		}
 	},
@@ -546,7 +543,7 @@
 	 */
 	_delete: function()
 	{
-		if (confirm(Craft.t('Really delete folder "{folder}"?', {folder: this.folderName})))
+		if (confirm(Blocks.t('Really delete folder "{folder}"?', {folder: this.folderName})))
 		{
 
 			var params = {
