<<<<<<< HEAD
/*! Craft 3.0.0 - 2015-03-24 */
=======
/*! Craft 3.0.0 - 2015-03-13 */
>>>>>>> 803c89d0
(function($){

if (typeof window.Craft == 'undefined')
{
	window.Craft = {};
}

$.extend(Craft,
{
	navHeight: 48,

	/**
	 * Map of high-ASCII codes to their low-ASCII characters.
	 *
	 * @var object
	 */
	asciiCharMap: {
		'216':'O',  '223':'ss', '224':'a',  '225':'a',  '226':'a',  '229':'a',  '227':'ae', '230':'ae', '228':'ae', '231':'c',
		'232':'e',  '233':'e',  '234':'e',  '235':'e',  '236':'i',  '237':'i',  '238':'i',  '239':'i',  '241':'n',  '242':'o',
		'243':'o', 	'244':'o',  '245':'o',  '246':'oe', '248':'o',  '249':'u',  '250':'u',  '251':'u',  '252':'ue', '255':'y',
		'257':'aa', '269':'ch', '275':'ee', '291':'gj', '299':'ii', '311':'kj', '316':'lj', '326':'nj', '353':'sh', '363':'uu',
		'382':'zh', '256':'aa', '268':'ch', '274':'ee', '290':'gj', '298':'ii', '310':'kj', '315':'lj', '325':'nj', '352':'sh',
		'362':'uu', '381':'zh'
	},

	/**
	 * Get a translated message.
	 *
	 * @param string message
	 * @param object params
	 * @return string
	 */
	t: function(message, params)
	{
		if (typeof Craft.translations[message] != 'undefined')
			message = Craft.translations[message];

		if (params)
		{
			for (var key in params)
			{
				message = message.replace('{'+key+'}', params[key]);
			}
		}

		return message;
	},

	/**
	 * Escapes some HTML.
	 *
	 * @param string str
	 * @return string
	 */
	escapeHtml: function(str)
	{
		return $('<div/>').text(str).html();
	},

	/**
	 * Returns the text in a string that might contain HTML tags.
	 *
	 * @param string str
	 * @return string
	 */
	getText: function(str)
	{
		return $('<div/>').html(str).text();
	},

	/**
	 * Encodes a URI copmonent. Mirrors PHP's rawurlencode().
	 *
	 * @param string str
	 * @return string
	 * @see http://stackoverflow.com/questions/1734250/what-is-the-equivalent-of-javascripts-encodeuricomponent-in-php
	 */
	encodeUriComponent: function(str)
	{
		str = encodeURIComponent(str);

		var differences = {
			'!': '%21',
			'*': '%2A',
			"'": '%27',
			'(': '%28',
			')': '%29'
		};

		for (var chr in differences)
		{
			var re = new RegExp('\\'+chr, 'g');
			str = str.replace(re, differences[chr]);
		}

		return str;
	},

	/**
	 * Formats an ID out of an input name.
	 *
	 * @param string inputName
	 * @return string
	 */
	formatInputId: function(inputName)
	{
		return this.rtrim(inputName.replace(/[\[\]]+/g, '-'), '-');
	},

	/**
	 * @return string
	 * @param path
	 * @param params
	 */
	getUrl: function(path, params, baseUrl)
	{
		if (typeof path != 'string')
		{
			path = '';
		}

		// Return path if it appears to be an absolute URL.
		if (path.search('://') != -1 || path.substr(0, 2) == '//')
		{
			return path;
		}

		path = Craft.trim(path, '/');

		var anchor = '';

		// Normalize the params
		if ($.isPlainObject(params))
		{
			var aParams = [];

			for (var name in params)
			{
				var value = params[name];

				if (name == '#')
				{
					anchor = value;
				}
				else if (value !== null && value !== '')
				{
					aParams.push(name+'='+value);
				}
			}

			params = aParams;
		}

		if (Garnish.isArray(params))
		{
			params = params.join('&');
		}
		else
		{
			params = Craft.trim(params, '&?');
		}

		// Were there already any query string params in the path?
		var qpos = path.indexOf('?');
		if (qpos != -1)
		{
			params = path.substr(qpos+1)+(params ? '&'+params : '');
			path = path.substr(0, qpos);
		}

		// Put it all together
		var url;

		if (baseUrl)
		{
			url = baseUrl;

			if (path)
			{
				// Does baseUrl already contain a path?
				var pathMatch = url.match(/[&\?]p=[^&]+/);
				if (pathMatch)
				{
					url = url.replace(pathMatch[0], pathMatch[0]+'/'+path);
					path = '';
				}
			}
		}
		else
		{
			url = Craft.baseUrl;
		}

		// Does the base URL already have a query string?
		var qpos = url.indexOf('?');
		if (qpos != '-1')
		{
			params = url.substr(qpos+1)+(params ? '&'+params : '');
			url = url.substr(0, qpos);
		}

		if (!Craft.omitScriptNameInUrls && path)
		{
			if (Craft.usePathInfo)
			{
				// Make sure that the script name is in the URL
				if (url.search(Craft.scriptName) == -1)
				{
					url = Craft.rtrim(url, '/') + '/' + Craft.scriptName;
				}
			}
			else
			{
				// Move the path into the query string params

				// Is the p= param already set?
				if (params && params.substr(0, 2) == 'p=')
				{
					var basePath,
						endPath = params.indexOf('&');

					if (endPath != -1)
					{
						basePath = params.substring(2, endPath);
						params = params.substr(endPath+1);
					}
					else
					{
						basePath = params.substr(2);
						params = null;
					}

					// Just in case
					basePath = Craft.rtrim(basePath);

					path = basePath + (path ? '/'+path : '');
				}

				// Now move the path into the params
				params = 'p='+path + (params ? '&'+params : '');
				path = null;
			}
		}

		if (path)
		{
			url = Craft.rtrim(url, '/') + '/' + path;
		}

		if (params)
		{
			url += '?'+params;
		}

		if (anchor)
		{
			url += '#'+anchor;
		}

		return url;
	},

	/**
	 * @return string
	 * @param path
	 * @param params
	 */
	getCpUrl: function(path, params)
	{
		return this.getUrl(path, params, Craft.baseCpUrl);
	},

	/**
	 * @return string
	 * @param path
	 * @param params
	 */
	getSiteUrl: function(path, params)
	{
		return this.getUrl(path, params, Craft.baseSiteUrl);
	},

	/**
	 * Returns a resource URL.
	 *
	 * @param string path
	 * @param array|string|null params
	 * @return string
	 */
	getResourceUrl: function(path, params)
	{
		return Craft.getUrl(path, params, Craft.resourceUrl);
	},

	/**
	 * Returns an action URL.
	 *
	 * @param string path
	 * @param array|string|null params
	 * @return string
	 */
	getActionUrl: function(path, params)
	{
		return Craft.getUrl(path, params, Craft.actionUrl);
	},

	/**
	 * Redirects the window to a given URL.
	 *
	 * @param string url
	 */
	redirectTo: function(url)
	{
		document.location.href = this.getUrl(url);
	},

	/**
	 * Returns a hidden CSRF token input, if CSRF protection is enabled.
	 *
	 * @return string
	 */
	getCsrfInput: function()
	{
		if (Craft.csrfTokenName)
		{
			return '<input type="hidden" name="'+Craft.csrfTokenName+'" value="'+Craft.csrfTokenValue+'"/>';
		}
		else
		{
			return '';
		}
	},

	/**
	 * Posts an action request to the server.
	 *
	 * @param string action
	 * @param object|null data
	 * @param function|null callback
	 * @param object|null options
	 * @return jqXHR
	 */
	postActionRequest: function(action, data, callback, options)
	{
		// Make 'data' optional
		if (typeof data == 'function')
		{
			options = callback;
			callback = data;
			data = {};
		}

		if (Craft.csrfTokenValue && Craft.csrfTokenName)
		{
			if (typeof data == 'string')
			{
				if (data)
				{
					data += '&';
				}

				data += Craft.csrfTokenName + '=' + Craft.csrfTokenValue;
			}
			else
			{
				if (typeof data !== 'object')
				{
					data = {};
				}

				data[Craft.csrfTokenName] = Craft.csrfTokenValue;
			}
		}

		var jqXHR = $.ajax($.extend({
			url:      Craft.getActionUrl(action),
			type:     'POST',
			data:     data,
			success:  callback,
			error:    function(jqXHR, textStatus, errorThrown)
			{
				if (callback)
				{
					callback(null, textStatus, jqXHR);
				}
			},
			complete: function(jqXHR, textStatus)
			{
				if (textStatus != 'success')
				{
					if (typeof Craft.cp != 'undefined')
					{
						Craft.cp.displayError();
					}
					else
					{
						alert(Craft.t('An unknown error occurred.'));
					}
				}
			}
		}, options));

		// Call the 'send' callback
		if (options && typeof options.send == 'function')
		{
			options.send(jqXHR);
		}

		return jqXHR;
	},

	_waitingOnAjax: false,
	_ajaxQueue: [],

	/**
	 * Queues up an action request to be posted to the server.
	 */
	queueActionRequest: function(action, data, callback, options)
	{
		// Make 'data' optional
		if (typeof data == 'function')
		{
			options = callback;
			callback = data;
			data = undefined;
		}

		Craft._ajaxQueue.push([action, data, callback, options]);

		if (!Craft._waitingOnAjax)
		{
			Craft._postNextActionRequestInQueue();
		}
	},

	_postNextActionRequestInQueue: function()
	{
		Craft._waitingOnAjax = true;

		var args = Craft._ajaxQueue.shift();

		Craft.postActionRequest(args[0], args[1], function(data, textStatus, jqXHR)
		{
			if (args[2] && typeof args[2] == 'function')
			{
				args[2](data, textStatus, jqXHR);
			}

			if (Craft._ajaxQueue.length)
			{
				Craft._postNextActionRequestInQueue();
			}
			else
			{
				Craft._waitingOnAjax = false;
			}
		}, args[3]);
	},

	/**
	 * Converts a comma-delimited string into an array.
	 *
	 * @param string str
	 * @return array
	 */
	stringToArray: function(str)
	{
		if (typeof str != 'string')
			return str;

		var arr = str.split(',');
		for (var i = 0; i < arr.length; i++)
		{
			arr[i] = $.trim(arr[i]);
		}
		return arr;
	},

	/**
	 * Expands an array of POST array-style strings into an actual array.
	 *
	 * @param array arr
	 * @return array
	 */
	expandPostArray: function(arr)
	{
		var expanded = {};

		for (var key in arr)
		{
			var value = arr[key],
				m = key.match(/^(\w+)(\[.*)?/),
				keys;

			if (m[2])
			{
				// Get all of the nested keys
				keys = m[2].match(/\[[^\[\]]*\]/g);

				// Chop off the brackets
				for (var i = 0; i < keys.length; i++)
				{
					keys[i] = keys[i].substring(1, keys[i].length-1);
				}
			}
			else
			{
				keys = [];
			}

			keys.unshift(m[1]);

			var parentElem = expanded;

			for (var i = 0; i < keys.length; i++)
			{
				if (i < keys.length-1)
				{
					if (typeof parentElem[keys[i]] != 'object')
					{
						// Figure out what this will be by looking at the next key
						if (!keys[i+1] || parseInt(keys[i+1]) == keys[i+1])
						{
							parentElem[keys[i]] = [];
						}
						else
						{
							parentElem[keys[i]] = {};
						}
					}

					parentElem = parentElem[keys[i]];
				}
				else
				{
					// Last one. Set the value
					if (!keys[i])
					{
						keys[i] = parentElem.length;
					}

					parentElem[keys[i]] = value;
				}
			}
		}

		return expanded;
	},

	/**
	 * Compares two variables and returns whether they are equal in value.
	 * Recursively compares array and object values.
	 *
	 * @param mixed obj1
	 * @param mixed obj2
	 * @return bool
	 */
	compare: function(obj1, obj2)
	{
		// Compare the types
		if (typeof obj1 != typeof obj2)
		{
			return false;
		}

		if (typeof obj1 == 'object')
		{
			// Compare the lengths
			if (obj1.length != obj2.length)
			{
				return false;
			}

			// Is one of them an array but the other is not?
			if ((obj1 instanceof Array) != (obj2 instanceof Array))
			{
				return false;
			}

			// If they're actual objects (not arrays), compare the keys
			if (!(obj1 instanceof Array))
			{
				if (!Craft.compare(Craft.getObjectKeys(obj1), Craft.getObjectKeys(obj2)))
				{
					return false;
				}
			}

			// Compare each value
			for (var i in obj1)
			{
				if (!Craft.compare(obj1[i], obj2[i]))
				{
					return false;
				}
			}

			// All clear
			return true;
		}
		else
		{
			return (obj1 === obj2);
		}
	},

	/**
	 * Returns an array of an object's keys.
	 *
	 * @param object obj
	 * @return string
	 */
	getObjectKeys: function(obj)
	{
		var keys = [];

		for (var key in obj)
		{
			keys.push(key);
		}

		return keys;
	},

	/**
	 * Takes an array or string of chars, and places a backslash before each one, returning the combined string.
	 *
	 * Userd by ltrim() and rtrim()
	 *
	 * @param string|array chars
	 * @return string
	 */
	escapeChars: function(chars)
	{
		if (!Garnish.isArray(chars))
		{
			chars = chars.split();
		}

		var escaped = '';

		for (var i = 0; i < chars.length; i++)
		{
			escaped += "\\"+chars[i];
		}

		return escaped;
	},

	/**
	 * Trim characters off of the beginning of a string.
	 *
	 * @param string str
	 * @param string|array|null The characters to trim off. Defaults to a space if left blank.
	 * @return string
	 */
	ltrim: function(str, chars)
	{
		if (!str) return str;
		if (chars === undefined) chars = ' \t\n\r\0\x0B';
		var re = new RegExp('^['+Craft.escapeChars(chars)+']+');
		return str.replace(re, '');
	},

	/**
	 * Trim characters off of the end of a string.
	 *
	 * @param string str
	 * @param string|array|null The characters to trim off. Defaults to a space if left blank.
	 * @return string
	 */
	rtrim: function(str, chars)
	{
		if (!str) return str;
		if (chars === undefined) chars = ' \t\n\r\0\x0B';
		var re = new RegExp('['+Craft.escapeChars(chars)+']+$');
		return str.replace(re, '');
	},

	/**
	 * Trim characters off of the beginning and end of a string.
	 *
	 * @param string str
	 * @param string|array|null The characters to trim off. Defaults to a space if left blank.
	 * @return string
	 */
	trim: function(str, chars)
	{
		str = Craft.ltrim(str, chars);
		str = Craft.rtrim(str, chars);
		return str;
	},

	/**
	 * Filters an array.
	 *
	 * @param array    arr
	 * @param function callback A user-defined callback function. If null, we'll just remove any elements that equate to false.
	 * @return array
	 */
	filterArray: function(arr, callback)
	{
		var filtered = [];

		for (var i = 0; i < arr.length; i++)
		{
			var include;

			if (typeof callback == 'function')
			{
				include = callback(arr[i], i);
			}
			else
			{
				include = arr[i];
			}

			if (include)
			{
				filtered.push(arr[i]);
			}
		}

		return filtered;
	},

	/**
	 * Returns whether an element is in an array (unlike jQuery.inArray(), which returns the element's index, or -1).
	 *
	 * @param mixed elem
	 * @param mixed arr
	 * @return bool
	 */
	inArray: function(elem, arr)
	{
		return ($.inArray(elem, arr) != -1);
	},

	/**
	 * Removes an element from an array.
	 *
	 * @param mixed elem
	 * @param array arr
	 * @return bool Whether the element could be found or not.
	 */
	removeFromArray: function(elem, arr)
	{
		var index = $.inArray(elem, arr);
		if (index != -1)
		{
			arr.splice(index, 1);
			return true;
		}
		else
		{
			return false;
		}
	},

	/**
	 * Returns the last element in an array.
	 *
	 * @param array
	 * @return mixed
	 */
	getLast: function(arr)
	{
		if (!arr.length)
			return null;
		else
			return arr[arr.length-1];
	},

	/**
	 * Makes the first character of a string uppercase.
	 *
	 * @param string str
	 * @return string
	 */
	uppercaseFirst: function(str)
	{
		return str.charAt(0).toUpperCase() + str.slice(1);
	},

	/**
	 * Makes the first character of a string lowercase.
	 *
	 * @param string str
	 * @return string
	 */
	lowercaseFirst: function(str)
	{
		return str.charAt(0).toLowerCase() + str.slice(1);
	},

	/**
	 * Converts a number of seconds into a human-facing time duration.
	 */
	secondsToHumanTimeDuration: function(seconds, showSeconds)
	{
		if (typeof showSeconds == 'undefined')
		{
			showSeconds = true;
		}

		var secondsInWeek   = 604800,
			secondsInDay    = 86400,
			secondsInHour   = 3600,
			secondsInMinute = 60;

		var weeks = Math.floor(seconds / secondsInWeek);
		seconds = seconds % secondsInWeek;

		var days = Math.floor(seconds / secondsInDay);
		seconds = seconds % secondsInDay;

		var hours = Math.floor(seconds / secondsInHour);
		seconds = seconds % secondsInHour;

		var minutes;

		if (showSeconds)
		{
			minutes = Math.floor(seconds / secondsInMinute);
			seconds = seconds % secondsInMinute;
		}
		else
		{
			minutes = Math.round(seconds / secondsInMinute);
			seconds = 0;
		}

		timeComponents = [];

		if (weeks)
		{
			timeComponents.push(weeks+' '+(weeks == 1 ? Craft.t('week') : Craft.t('weeks')));
		}

		if (days)
		{
			timeComponents.push(days+' '+(days == 1 ? Craft.t('day') : Craft.t('days')));
		}

		if (hours)
		{
			timeComponents.push(hours+' '+(hours == 1 ? Craft.t('hour') : Craft.t('hours')));
		}

		if (minutes || (!showSeconds && !weeks && !days && !hours))
		{
			timeComponents.push(minutes+' '+(minutes == 1 ? Craft.t('minute') : Craft.t('minutes')));
		}

		if (seconds || (showSeconds && !weeks && !days && !hours && !minutes))
		{
			timeComponents.push(seconds+' '+(seconds == 1 ? Craft.t('second') : Craft.t('seconds')));
		}

		return timeComponents.join(', ');
	},

	/**
	 * Converts extended ASCII characters to ASCII.
	 *
	 * @param string str
	 * @return string
	 */
	asciiString: function(str)
	{
		var asciiStr = '';

		for (var c = 0; c < str.length; c++)
		{
			var ascii = str.charCodeAt(c);

			if (ascii >= 32 && ascii < 128)
			{
				asciiStr += str.charAt(c);
			}
			else if (typeof Craft.asciiCharMap[ascii] != 'undefined')
			{
				asciiStr += Craft.asciiCharMap[ascii];
			}
		}

		return asciiStr;
	},

	/**
	 * Prevents the outline when an element is focused by the mouse.
	 *
	 * @param mixed elem Either an actual element or a jQuery collection.
	 */
	preventOutlineOnMouseFocus: function(elem)
	{
		var $elem = $(elem),
			namespace = '.preventOutlineOnMouseFocus';

		$elem.on('mousedown'+namespace, function() {
			$elem.addClass('no-outline');
			$elem.focus();
		})
		.on('keydown'+namespace+' blur'+namespace, function(event) {
			if (event.keyCode != Garnish.SHIFT_KEY && event.keyCode != Garnish.CTRL_KEY && event.keyCode != Garnish.CMD_KEY)
				$elem.removeClass('no-outline');
		});
	},

	/**
	 * Creates a validation error list.
	 *
	 * @param array errors
	 * @return jQuery
	 */
	createErrorList: function(errors)
	{
		var $ul = $(document.createElement('ul')).addClass('errors');

		for (var i = 0; i < errors.length; i++)
		{
			var $li = $(document.createElement('li'));
			$li.appendTo($ul);
			$li.html(errors[i]);
		}

		return $ul;
	},

	appendHeadHtml: function(html)
	{
		if (!html)
		{
			return;
		}

		// Prune out any link tags that are already included
		var $existingCss = $('link[href]');

		if ($existingCss.length)
		{
			var existingCss = [];

			for (var i = 0; i < $existingCss.length; i++)
			{
				var href = $existingCss.eq(i).attr('href');
				existingCss.push(href.replace(/[.?*+^$[\]\\(){}|-]/g, "\\$&"));
			}

			var regexp = new RegExp('<link\\s[^>]*href="(?:'+existingCss.join('|')+')".*?></script>', 'g');

			html = html.replace(regexp, '');
		}

		$('head').append(html);
	},

	appendFootHtml: function(html)
	{
		if (!html)
		{
			return;
		}

		// Prune out any script tags that are already included
		var $existingJs = $('script[src]');

		if ($existingJs.length)
		{
			var existingJs = [];

			for (var i = 0; i < $existingJs.length; i++)
			{
				var src = $existingJs.eq(i).attr('src');
				existingJs.push(src.replace(/[.?*+^$[\]\\(){}|-]/g, "\\$&"));
			}

			var regexp = new RegExp('<script\\s[^>]*src="(?:'+existingJs.join('|')+')".*?></script>', 'g');

			html = html.replace(regexp, '');
		}

		Garnish.$bod.append(html);
	},

	/**
	 * Initializes any common UI elements in a given container.
	 *
	 * @param jQuery $container
	 */
	initUiElements: function($container)
	{
		$('.grid', $container).grid();
		$('.pane', $container).pane();
		$('.info', $container).infoicon();
		$('.checkbox-select', $container).checkboxselect();
		$('.fieldtoggle', $container).fieldtoggle();
		$('.lightswitch', $container).lightswitch();
		$('.nicetext', $container).nicetext();
		$('.pill', $container).pill();
		$('.formsubmit', $container).formsubmit();
		$('.menubtn', $container).menubtn();

		// Make placeholders work for IE9, too.
		$('input[type!=password], textarea', $container).placeholder();
	},

	_elementIndexClasses: {},
	_elementSelectorModalClasses: {},

	/**
	 * Registers an element index class for a given element type.
	 *
	 * @param string elementType
	 * @param function func
	 */
	registerElementIndexClass: function(elementType, func)
	{
		if (typeof this._elementIndexClasses[elementType] != 'undefined')
		{
			throw 'An element index class has already been registered for the element type “'+elementType+'”.';
		}

		this._elementIndexClasses[elementType] = func;
	},


	/**
	 * Registers an element selector modal class for a given element type.
	 *
	 * @param string elementType
	 * @param function func
	 */
	registerElementSelectorModalClass: function(elementType, func)
	{
		if (typeof this._elementSelectorModalClasses[elementType] != 'undefined')
		{
			throw 'An element selector modal class has already been registered for the element type “'+elementType+'”.';
		}

		this._elementSelectorModalClasses[elementType] = func;
	},

	/**
	 * Creates a new element index for a given element type.
	 *
	 * @param string elementType
	 * @param mixed  $container
	 * @param object settings
	 * @return BaseElementIndex
	 */
	createElementIndex: function(elementType, $container, settings)
	{
		var func;

		if (typeof this._elementIndexClasses[elementType] != 'undefined')
		{
			func = this._elementIndexClasses[elementType];
		}
		else
		{
			func = Craft.BaseElementIndex;
		}

		return new func(elementType, $container, settings);
	},

	/**
	 * Creates a new element selector modal for a given element type.
	 *
	 * @param string elementType
	 * @param object settings
	 */
	createElementSelectorModal: function(elementType, settings)
	{
		var func;

		if (typeof this._elementSelectorModalClasses[elementType] != 'undefined')
		{
			func = this._elementSelectorModalClasses[elementType];
		}
		else
		{
			func = Craft.BaseElementSelectorModal;
		}

		return new func(elementType, settings);
	},

	/**
	 * Retrieves a value from localStorage if it exists.
	 *
	 * @param string key
	 * @param mixed defaultValue
	 */
	getLocalStorage: function(key, defaultValue)
	{
		key = 'Craft-'+Craft.siteUid+'.'+key;

		if (typeof localStorage != 'undefined' && typeof localStorage[key] != 'undefined')
		{
			return JSON.parse(localStorage[key]);
		}
		else
		{
			return defaultValue;
		}
	},

	/**
	 * Saves a value to localStorage.
	 *
	 * @param string key
	 * @param mixed value
	 */
	setLocalStorage: function(key, value)
	{
		if (typeof localStorage != 'undefined')
		{
			key = 'Craft-'+Craft.siteUid+'.'+key;

			// localStorage might be filled all the way up.
			// Especially likely if this is a private window in Safari 8+, where localStorage technically exists,
			// but has a max size of 0 bytes.
			try
			{
				localStorage[key] = JSON.stringify(value);
			}
			catch(e) {}
		}
	},

	/**
	 * Returns element information from it's HTML.
	 *
	 * @param element
	 * @returns object
	 */
	getElementInfo: function(element)
	{
		var $element = $(element);

		if (!$element.hasClass('element'))
		{
			$element = $element.find('.element:first');
		}

		var info = {
			id:       $element.data('id'),
			locale:   $element.data('locale'),
			label:    $element.data('label'),
			status:   $element.data('status'),
			url:      $element.data('url'),
			hasThumb: $element.hasClass('hasthumb'),
			$element: $element
		};

		return info;
	},

	/**
	 * Shows an element editor HUD.
	 *
	 * @param object $element
	 */
	showElementEditor: function($element)
	{
		if (Garnish.hasAttr($element, 'data-editable') && !$element.hasClass('disabled') && !$element.hasClass('loading'))
		{
			new Craft.ElementEditor($element);
		}
	}
});


// -------------------------------------------
//  Custom jQuery plugins
// -------------------------------------------

$.extend($.fn,
{
	animateLeft: function(pos, duration, easing, complete)
	{
		if (Craft.orientation == 'ltr')
		{
			return this.velocity({ left: pos }, duration, easing, complete);
		}
		else
		{
			return this.velocity({ right: pos }, duration, easing, complete);
		}
	},

	animateRight: function(pos, duration, easing, complete)
	{
		if (Craft.orientation == 'ltr')
		{
			return this.velocity({ right: pos }, duration, easing, complete);
		}
		else
		{
			return this.velocity({ left: pos }, duration, easing, complete);
		}
	},

	/**
	 * Disables elements by adding a .disabled class and preventing them from receiving focus.
	 */
	disable: function()
	{
		return this.each(function()
		{
			var $elem = $(this);
			$elem.addClass('disabled');

			if ($elem.data('activatable'))
			{
				$elem.removeAttr('tabindex');
			}
		});
	},

	/**
	 * Enables elements by removing their .disabled class and allowing them to receive focus.
	 */
	enable: function()
	{
		return this.each(function()
		{
			var $elem = $(this);
			$elem.removeClass('disabled');

			if ($elem.data('activatable'))
			{
				$elem.attr('tabindex', '0');
			}
		});
	},

	/**
	 * Sets the element as the container of a grid.
	 */
	grid: function()
	{
		return this.each(function()
		{
			var $container = $(this),
				settings = {};

			if ($container.data('item-selector')) settings.itemSelector = $container.data('item-selector');
			if ($container.data('cols'))          settings.cols = parseInt($container.data('cols'));
			if ($container.data('min-col-width')) settings.minColWidth = parseInt($container.data('min-col-width'));
			if ($container.data('mode'))          settings.mode = $container.data('mode');
			if ($container.data('fill-mode'))     settings.fillMode = $container.data('fill-mode');
			if ($container.data('col-class'))     settings.colClass = $container.data('col-class');
			if ($container.data('snap-to-grid'))  settings.snapToGrid = !!$container.data('snap-to-grid');

			new Craft.Grid(this, settings);
		});
	},

	infoicon: function()
	{
		return this.each(function()
		{
			new Craft.InfoIcon(this);
		});
	},

	pane: function()
	{
		return this.each(function()
		{
			new Craft.Pane(this);
		});
	},

	/**
	 * Sets the element as a container for a checkbox select.
	 */
	checkboxselect: function()
	{
		return this.each(function()
		{
			if (!$.data(this, 'checkboxselect'))
			{
				new Garnish.CheckboxSelect(this);
			}
		});
	},

	/**
	 * Sets the element as a field toggle trigger.
	 */
	fieldtoggle: function()
	{
		return this.each(function()
		{
			if (!$.data(this, 'fieldtoggle'))
			{
				new Craft.FieldToggle(this);
			}
		});
	},

	lightswitch: function(settings, settingName, settingValue)
	{
		// param mapping
		if (settings == 'settings')
		{
			if (typeof settingName == 'string')
			{
				settings = {};
				settings[settingName] = settingValue;
			}
			else
			{
				settings = settingName;
			}

			return this.each(function()
			{
				var obj = $.data(this, 'lightswitch');
				if (obj)
				{
					obj.setSettings(settings);
				}
			});
		}
		else
		{
			if (!$.isPlainObject(settings))
			{
				settings = {};
			}

			return this.each(function()
			{
				var thisSettings = $.extend({}, settings);

				if (Garnish.hasAttr(this, 'data-value'))
				{
					thisSettings.value = $(this).attr('data-value');
				}

				if (!$.data(this, 'lightswitch'))
				{
					new Craft.LightSwitch(this, thisSettings);
				}
			});
		}
	},

	nicetext: function()
	{
		return this.each(function()
		{
			if (!$.data(this, 'text'))
			{
				new Garnish.NiceText(this);
			}
		});
	},

	pill: function()
	{
		return this.each(function()
		{
			if (!$.data(this, 'pill'))
			{
				new Garnish.Pill(this);
			}
		});
	},

	formsubmit: function()
	{
		// Secondary form submit buttons
		this.on('click', function(ev)
		{
			var $btn = $(ev.currentTarget);

			if ($btn.attr('data-confirm'))
			{
				if (!confirm($btn.attr('data-confirm')))
				{
					return;
				}
			}

			var $form;

			// Is this a menu item?
			if ($btn.data('menu'))
			{
				$form = $btn.data('menu').$trigger.closest('form');
			}
			else
			{
				$form = $btn.closest('form');
			}

			if ($btn.attr('data-action'))
			{
				$('<input type="hidden" name="action"/>')
					.val($btn.attr('data-action'))
					.appendTo($form);
			}

			if ($btn.attr('data-redirect'))
			{
				$('<input type="hidden" name="redirect"/>')
					.val($btn.attr('data-redirect'))
					.appendTo($form);
			}

			if ($btn.attr('data-param'))
			{
				$('<input type="hidden"/>')
					.attr({
						name: $btn.attr('data-param'),
						value: $btn.attr('data-value')
					})
					.appendTo($form);
			}

			$form.submit();
		});
	},

	menubtn: function()
	{
		return this.each(function()
		{
			var $btn = $(this);

			if (!$btn.data('menubtn') && $btn.next().hasClass('menu'))
			{
				new Garnish.MenuBtn($btn);
			}
		});
	}
});


Garnish.$doc.ready(function()
{
	Craft.initUiElements();
});

/**
 * Element index class
 */
Craft.BaseElementIndex = Garnish.Base.extend(
{
	// Properties
	// =========================================================================

	initialized: false,
	elementType: null,

	instanceState: null,
	sourceStates: null,
	sourceStatesStorageKey: null,

	searchTimeout: null,
	elementSelect: null,
	sourceSelect: null,
	structureTableSort: null,

	isIndexBusy: false,

	selectable: false,
	multiSelect: false,
	actions: null,
	actionsHeadHtml: null,
	actionsFootHtml: null,
	showingActionTriggers: false,
	_$triggers: null,

	$container: null,
	$main: null,
	$scroller: null,
	$toolbar: null,
	$toolbarTableRow: null,
	toolbarOffset: null,
	$selectAllContainer: null,
	$selectAllCheckbox: null,
	$search: null,
	searching: false,
	$clearSearchBtn: null,
	$mainSpinner: null,

	$statusMenuBtn: null,
	statusMenu: null,
	status: null,

	$localeMenuBtn: null,
	localeMenu: null,
	locale: null,

	$sortMenuBtn: null,
	sortMenu: null,
	$sortAttributesList: null,
	$sortDirectionsList: null,
	$scoreSortAttribute: null,
	$structureSortAttribute: null,

	$viewModeBtnTd: null,
	$viewModeBtnContainer: null,
	viewModeBtns: null,
	viewMode: null,

	$loadingMoreSpinner: null,
	$sidebar: null,
	$sidebarButtonContainer: null,
	showingSidebar: null,
	sourceKey: null,
	sourceViewModes: null,
	$source: null,
	$elements: null,
	$table: null,
	$elementContainer: null,
	$checkboxes: null,

	_totalVisible: null,
	_morePending: false,
	_totalVisiblePostStructureTableDraggee: null,
	_morePendingPostStructureTableDraggee: false,
	loadingMore: false,

	// Public methods
	// =========================================================================

	/**
	 * Constructor
	 */
	init: function(elementType, $container, settings)
	{
		this.elementType = elementType;
		this.$container = $container;
		this.setSettings(settings, Craft.BaseElementIndex.defaults);

		// Set the state objects
		this.instanceState = {
			selectedSource: null
		};

		this.sourceStates = {};

		// Instance states (selected source) are stored by a custom storage key defined in the settings
		if (this.settings.storageKey)
		{
			$.extend(this.instanceState, Craft.getLocalStorage(this.settings.storageKey), {});
		}

		// Source states (view mode, etc.) are stored by the element type and context
		this.sourceStatesStorageKey = 'BaseElementIndex.'+this.elementType+'.'+this.settings.context;
		$.extend(this.sourceStates, Craft.getLocalStorage(this.sourceStatesStorageKey, {}));

		// Find the DOM elements
		this.$main = this.$container.find('.main');
		this.$toolbar = this.$container.find('.toolbar:first');
		this.$toolbarTableRow = this.$toolbar.children('table').children('tbody').children('tr');
		this.$statusMenuBtn = this.$toolbarTableRow.find('.statusmenubtn:first');
		this.$localeMenuBtn = this.$toolbarTableRow.find('.localemenubtn:first');
		this.$sortMenuBtn = this.$toolbarTableRow.find('.sortmenubtn:first');
		this.$search = this.$toolbarTableRow.find('.search:first input:first');
		this.$clearSearchBtn = this.$toolbarTableRow.find('.search:first > .clear');
		this.$mainSpinner = this.$toolbar.find('.spinner:first');
		this.$loadingMoreSpinner = this.$container.find('.spinner.loadingmore');
		this.$sidebar = this.$container.find('.sidebar:first');
		this.$sidebarButtonContainer = this.$sidebar.children('.buttons');
		this.$elements = this.$container.find('.elements:first');

		if (!this.$sidebarButtonContainer.length)
		{
			this.$sidebarButtonContainer = $('<div class="buttons"/>').prependTo(this.$sidebar);
		}

		this.showingSidebar = (this.$sidebar.length && !this.$sidebar.hasClass('hidden'));

		this.$viewModeBtnTd = this.$toolbarTableRow.find('.viewbtns:first');
		this.$viewModeBtnContainer = $('<div class="btngroup fullwidth"/>').appendTo(this.$viewModeBtnTd);

		if (this.settings.context == 'index' && !Garnish.isMobileBrowser(true))
		{
			this.addListener(Garnish.$win, 'scroll resize', 'updateFixedToolbar');
		}

		// Initialize the sources
		// ---------------------------------------------------------------------

		var $sources = this._getSourcesInList(this.$sidebar.children('nav').children('ul'));

		// No source, no party.
		if ($sources.length == 0)
		{
			return;
		}

		// The source selector
		this.sourceSelect = new Garnish.Select(this.$sidebar.find('nav'), {
			multi:             false,
			allowEmpty:        false,
			vertical:          true,
			onSelectionChange: $.proxy(this, 'onSourceSelectionChange')
		});

		this._initSources($sources);

		// Initialize the locale menu button
		// ---------------------------------------------------------------------

		// Is there a locale menu?
		if (this.$localeMenuBtn.length)
		{
			this.localeMenu = this.$localeMenuBtn.menubtn().data('menubtn').menu;

			// Figure out the initial locale
			var $option = this.localeMenu.$options.filter('.sel:first');

			if (!$option.length)
			{
				$option = this.localeMenu.$options.first();
			}

			if ($option.length)
			{
				this.locale = $option.data('locale');
			}
			else
			{
				// No locale options -- they must not have any locale permissions
				this.settings.criteria = { id: '0' };
			}

			this.localeMenu.on('optionselect', $.proxy(this, 'onLocaleChange'));

			if (this.locale)
			{
				// Do we have a different locale stored in localStorage?
				var storedLocale = Craft.getLocalStorage('BaseElementIndex.locale');

				if (storedLocale && storedLocale != this.locale)
				{
					// Is that one available here?
					var $storedLocaleOption = this.localeMenu.$options.filter('[data-locale="'+storedLocale+'"]:first');

					if ($storedLocaleOption.length)
					{
						// Todo: switch this to localeMenu.selectOption($storedLocaleOption) once Menu is updated to support that
						$storedLocaleOption.trigger('click');
					}
				}
			}
		}

		// Is there a sort menu?
		if (this.$sortMenuBtn.length)
		{
			this.sortMenu = this.$sortMenuBtn.menubtn().data('menubtn').menu;
			this.$sortAttributesList = this.sortMenu.$container.children('.sort-attributes');
			this.$sortDirectionsList = this.sortMenu.$container.children('.sort-directions');

			this.sortMenu.on('optionselect', $.proxy(this, 'onSortChange'));
		}

		this.onAfterHtmlInit();

		if (this.settings.context == 'index')
		{
			this.$scroller = Garnish.$win;
		}
		else
		{
			this.$scroller = this.$main;
		}

		// Select the initial source
		var source = this.getDefaultSourceKey(),
			$source;

		if (source)
		{
			$source = this.getSourceByKey(source);

			if ($source)
			{
				// Expand any parent sources
				var $parentSources = $source.parentsUntil('.sidebar', 'li');
				$parentSources.not(':first').addClass('expanded');
			}
		}

		if (!source || !$source)
		{
			// Select the first source by default
			$source = this.$sources.first();
		}

		// Load up the elements!
		this.initialized = true;
		this.sourceSelect.selectItem($source);

		// Status changes
		if (this.$statusMenuBtn.length)
		{
			this.statusMenu = this.$statusMenuBtn.menubtn().data('menubtn').menu;
			this.statusMenu.on('optionselect', $.proxy(this, 'onStatusChange'));
		}

		this.addListener(this.$search, 'textchange', $.proxy(function()
		{
			if (!this.searching && this.$search.val())
			{
				this.onStartSearching();
			}
			else if (this.searching && !this.$search.val())
			{
				this.onStopSearching();
			}

			if (this.searchTimeout)
			{
				clearTimeout(this.searchTimeout);
			}

			this.searchTimeout = setTimeout($.proxy(this, 'updateElements'), 500);
		}, this));

		this.addListener(this.$clearSearchBtn, 'click', $.proxy(function()
		{
			this.$search.val('');

			if (this.searchTimeout)
			{
				clearTimeout(this.searchTimeout);
			}

			if (!Garnish.isMobileBrowser(true))
			{
				this.$search.focus();
			}

			this.onStopSearching();

			this.updateElements();

		}, this));

		// Auto-focus the Search box
		if (!Garnish.isMobileBrowser(true))
		{
			this.$search.focus();
		}
	},

	get $sources()
	{
		if (!this.sourceSelect)
		{
			return undefined;
		}

		return this.sourceSelect.$items;
	},

	get totalVisible()
	{
		if (this._isStructureTableDraggingLastElements())
		{
			return this._totalVisiblePostStructureTableDraggee;
		}
		else
		{
			return this._totalVisible;
		}
	},

	get morePending()
	{
		if (this._isStructureTableDraggingLastElements())
		{
			return this._morePendingPostStructureTableDraggee;
		}
		else
		{
			return this._morePending;
		}
	},

	updateFixedToolbar: function()
	{
		if (!this.toolbarOffset)
		{
			this.toolbarOffset = this.$toolbar.offset().top;

			if (!this.toolbarOffset)
			{
				return;
			}
		}

		this.updateFixedToolbar._scrollTop = Garnish.$win.scrollTop();

		if (this.updateFixedToolbar._scrollTop > this.toolbarOffset - 7)
		{
			if (!this.$toolbar.hasClass('fixed'))
			{
				this.$elements.css('padding-top', (this.$toolbar.outerHeight() + 24));
				this.$toolbar.addClass('fixed');
			}

			this.$toolbar.css('width', this.$main.width());
		}
		else
		{
			if (this.$toolbar.hasClass('fixed'))
			{
				this.$toolbar.removeClass('fixed');
				this.$toolbar.css('width', '');
				this.$elements.css('padding-top', '');
			}
		}
	},

	initSource: function($source)
	{
		this.sourceSelect.addItems($source);
		this.initSourceToggle($source);
	},

	initSourceToggle: function($source)
	{
		var $toggle = this._getSourceToggle($source);

		if ($toggle.length)
		{
			this.addListener($toggle, 'click', '_onToggleClick');
		}
	},

	deinitSource: function($source)
	{
		this.sourceSelect.removeItems($source);
		this.deinitSourceToggle($source);
	},

	deinitSourceToggle: function($source)
	{
		var $toggle = this._getSourceToggle($source);

		if ($toggle.length)
		{
			this.removeListener($toggle, 'click');
		}
	},

	getDefaultSourceKey: function()
	{
		return this.instanceState.selectedSource;
	},

	onSourceSelectionChange: function()
	{
		// If the selected source was just removed (maybe because its parent was collapsed),
		// there won't be a selected source
		if (!this.sourceSelect.totalSelected)
		{
			this.sourceSelect.selectItem(this.$sources.first());
			return;
		}

		if (this.selectSource(this.sourceSelect.$selectedItems))
		{
			this.updateElements();
		}
	},

	onStartSearching: function()
	{
		// Show the clear button and add/select the Score sort option
		this.$clearSearchBtn.removeClass('hidden');

		if (!this.$scoreSortAttribute)
		{
			this.$scoreSortAttribute = $('<li><a data-attr="score">'+Craft.t('Score')+'</a></li>');
			this.sortMenu.addOptions(this.$scoreSortAttribute.children());
		}

		this.$scoreSortAttribute.prependTo(this.$sortAttributesList);
		this.setSortAttribute('score');
		this.getSortAttributeOption('structure').addClass('disabled');

		this.searching = true;
	},

	onStopSearching: function()
	{
		// Hide the clear button and Score sort option
		this.$clearSearchBtn.addClass('hidden');

		this.$scoreSortAttribute.detach();
		this.getSortAttributeOption('structure').removeClass('disabled');
		this.setStoredSortOptionsForSource();

		this.searching = false;
	},

	setInstanceState: function(key, value)
	{
		if (typeof key == 'object')
		{
			$.extend(this.instanceState, key);
		}
		else
		{
			this.instanceState[key] = value;
		}

		// Store it in localStorage too?
		if (this.settings.storageKey)
		{
			Craft.setLocalStorage(this.settings.storageKey, this.instanceState);
		}
	},

	getSourceState: function(source, key, defaultValue)
	{
		if (typeof this.sourceStates[source] == 'undefined')
		{
			// Set it now so any modifications to it by whoever's calling this will be stored.
			this.sourceStates[source] = {};
		}

		if (typeof key == 'undefined')
		{
			return this.sourceStates[source];
		}
		else if (typeof this.sourceStates[source][key] != 'undefined')
		{
			return this.sourceStates[source][key];
		}
		else
		{
			return (typeof defaultValue != 'undefined' ? defaultValue : null);
		}
	},

	getSelectedSourceState: function(key, defaultValue)
	{
		return this.getSourceState(this.instanceState.selectedSource, key, defaultValue);
	},

	setSelecetedSourceState: function(key, value)
	{
		var viewState = this.getSelectedSourceState();

		if (typeof key == 'object')
		{
			$.extend(viewState, key);
		}
		else
		{
			viewState[key] = value;
		}

		this.sourceStates[this.instanceState.selectedSource] = viewState;

		// Store it in localStorage too
		Craft.setLocalStorage(this.sourceStatesStorageKey, this.sourceStates);
	},

	/**
	 * Returns the data that should be passed to the elementIndex/getElements controller action
	 * when loading the first batch of elements.
	 */
	getControllerData: function()
	{
		var data = {
			context:             this.settings.context,
			elementType:         this.elementType,
			criteria:            $.extend({ status: this.status, locale: this.locale }, this.settings.criteria),
			disabledElementIds:  this.settings.disabledElementIds,
			source:              this.instanceState.selectedSource,
			status:              this.status,
			viewState:           this.getSelectedSourceState(),
			search:              (this.$search ? this.$search.val() : null)
		};

		// Possible that the order/sort isn't entirely accurate if we're sorting by Score
		data.viewState.order = this.getSelectedSortAttribute();
		data.viewState.sort = this.getSelectedSortDirection();

		if (
			this.getSelectedSourceState('mode') == 'table' &&
			this.getSelectedSortAttribute() == 'structure'
		)
		{
			data.collapsedElementIds = this.instanceState.collapsedElementIds;
		}

		return data;
	},

	updateElements: function()
	{
		// Ignore if we're not fully initialized yet
		if (!this.initialized)
		{
			return;
		}

		// Prep the UI
		// -------------------------------------------------------------

		this.setIndexBusy();
		this.removeListener(this.$scroller, 'scroll');

		if (this.getSelectedSourceState('mode') == 'table' && this.$table)
		{
			Craft.cp.$collapsibleTables = Craft.cp.$collapsibleTables.not(this.$table);
		}

		// Fetch the elements
		// -------------------------------------------------------------

		var data = this.getControllerData();

		Craft.postActionRequest('elementIndex/getElements', data, $.proxy(function(response, textStatus)
		{
			this.setIndexAvailable();

			if (textStatus == 'success')
			{
				// Cleanup
				// -------------------------------------------------------------

				this._prepForNewElements();

				// Selectable setup
				// -------------------------------------------------------------

				if (this.settings.context == 'index' && response.actions && response.actions.length)
				{
					this.actions = response.actions;
					this.actionsHeadHtml = response.actionsHeadHtml;
					this.actionsFootHtml = response.actionsFootHtml;
				}
				else
				{
					this.actions = this.actionsHeadHtml = this.actionsFootHtml = null;
				}

				this.selectable = (this.actions || this.settings.selectable);

				// Update the view with the new container + elements HTML
				// -------------------------------------------------------------

				this.$elements.html(response.html);
				this.$scroller.scrollTop(0);

				if (this.getSelectedSourceState('mode') == 'table')
				{
					this.$table = this.$elements.find('table:first');
					Craft.cp.$collapsibleTables = Craft.cp.$collapsibleTables.add(this.$table);
				}

				// Find the new container
				this.$elementContainer = this.getElementContainer();

				// Get the new elements
				var $newElements = this.$elementContainer.children();

				// Initialize the selector stuff and the structure table sorter
				this._setupNewElements($newElements);

				this._onUpdateElements(response, false, $newElements);

				if (
					this.getSelectedSourceState('mode') == 'table' &&
					this.getSelectedSortAttribute() == 'structure'
				)
				{
					// Listen for toggle clicks
					this.addListener(this.$elementContainer, 'click', function(ev)
					{
						var $target = $(ev.target);

						if ($target.hasClass('toggle'))
						{
							if (this._collapseElement($target) === false)
							{
								this._expandElement($target);
							}
						}
					});
				}

				// Listen for double-clicks
				if (this.settings.context == 'index')
				{
					this.addListener(this.$elementContainer, 'dblclick', function(ev)
					{
						var $target = $(ev.target);

						if ($target.prop('nodeName') == 'A')
						{
							// Let the link do its thing
							return;
						}

						var $element;

						if ($target.hasClass('element'))
						{
							$element = $target;
						}
						else
						{
							$element = $target.closest('.element');

							if (!$element.length)
							{
								return;
							}
						}

						if (Garnish.hasAttr($element, 'data-editable'))
						{
							new Craft.ElementEditor($element);
						}
					});
				}
			}

		}, this));
	},

	showActionTriggers: function()
	{
		// Ignore if they're already shown
		if (this.showingActionTriggers)
		{
			return;
		}

		// Hide any toolbar inputs
		this.$toolbarTableRow.children().not(this.$selectAllContainer).addClass('hidden');

		if (!this._$triggers)
		{
			this._createTriggers();
		}
		else
		{
			this._$triggers.insertAfter(this.$selectAllContainer);
		}

		this.showingActionTriggers = true;
	},

	handleActionTriggerSubmit: function(ev)
	{
		ev.preventDefault();

		var $form = $(ev.currentTarget);

		// Make sure Craft.ElementActionTrigger isn't overriding this
		if ($form.hasClass('disabled') || $form.data('custom-handler'))
		{
			return;
		}

		var actionHandle = $form.data('action'),
			params = Garnish.getPostData($form);

		this.submitAction(actionHandle, params);
	},

	handleMenuActionTriggerSubmit: function(ev)
	{
		var $option = $(ev.option);

		// Make sure Craft.ElementActionTrigger isn't overriding this
		if ($option.hasClass('disabled') || $option.data('custom-handler'))
		{
			return;
		}

		var actionHandle = $option.data('action');
		this.submitAction(actionHandle);
	},

	submitAction: function(actionHandle, params)
	{
		// Make sure something's selected
		var totalSelected = this.elementSelect.totalSelected,
			totalItems = this.elementSelect.$items.length;

		if (totalSelected == 0)
		{
			return;
		}

		// Find the action
		var action;

		for (var i = 0; i < this.actions.length; i++)
		{
			if (this.actions[i].type == actionHandle)
			{
				action = this.actions[i];
				break;
			}
		}

		if (!action || (action.confirm && !confirm(action.confirm)))
		{
			return;
		}

		// Get ready to submit
		var data = $.extend(this.getControllerData(), params, {
			elementAction: actionHandle,
			elementIds:    this.getSelectedElementIds()
		});

		// Do it
		this.setIndexBusy();

		Craft.postActionRequest('elementIndex/performAction', data, $.proxy(function(response, textStatus)
		{
			this.setIndexAvailable();

			if (textStatus == 'success')
			{
				if (response.success)
				{
					this._prepForNewElements();
					this.$elementContainer.html('');
					this.elementSelect = this.createElementSelect();

					var $newElements = $(response.html).appendTo(this.$elementContainer);

					// Initialize the selector stuff and the structure table sorter
					this._setupNewElements($newElements);

					// There may be less elements now if some had been lazy-loaded before. If that's the case and all of
					// the elements were selected, we don't want to give the user the impression that all of the same
					// elements are still selected.
					if (totalItems <= 50 || totalSelected < totalItems)
					{
						for (var i = 0; i < data.elementIds.length; i++)
						{
							var $element = this.getElementById(data.elementIds[i]);

							if ($element)
							{
								this.elementSelect.selectItem($element);
							}
						}
					}

					this._onUpdateElements(response, false, $newElements);

					if (response.message)
					{
						Craft.cp.displayNotice(response.message);
					}
				}
				else
				{
					Craft.cp.displayError(response.message);
				}
			}
		}, this));
	},

	hideActionTriggers: function()
	{
		// Ignore if there aren't any
		if (!this.showingActionTriggers)
		{
			return;
		}

		this._$triggers.detach();

		this.$toolbarTableRow.children().not(this.$selectAllContainer).removeClass('hidden');

		this.showingActionTriggers = false;
	},

	updateActionTriggers: function()
	{
		// Do we have an action UI to update?
		if (this.actions)
		{
			var totalSelected = this.elementSelect.totalSelected;

			if (totalSelected != 0)
			{
				if (totalSelected == this.elementSelect.$items.length)
				{
					this.$selectAllCheckbox.removeClass('indeterminate');
					this.$selectAllCheckbox.addClass('checked');
				}
				else
				{
					this.$selectAllCheckbox.addClass('indeterminate');
					this.$selectAllCheckbox.removeClass('checked');
				}

				this.showActionTriggers();
			}
			else
			{
				this.$selectAllCheckbox.removeClass('indeterminate checked');
				this.hideActionTriggers();
			}
		}
	},

	/**
	 * Checks if the user has reached the bottom of the scroll area, and if so, loads the next batch of elemets.
	 */
	maybeLoadMore: function()
	{
		if (this.canLoadMore())
		{
			this.loadMore();
		}
	},

	/**
	 * Returns whether the user has reached the bottom of the scroll area.
	 */
	canLoadMore: function()
	{
		if (!this.morePending)
		{
			return false;
		}

		// Check if the user has reached the bottom of the scroll area
		if (this.$scroller[0] == Garnish.$win[0])
		{
			var winHeight = Garnish.$win.innerHeight(),
				winScrollTop = Garnish.$win.scrollTop(),
				bodHeight = Garnish.$bod.height();

			return (winHeight + winScrollTop >= bodHeight);
		}
		else
		{
			var containerScrollHeight = this.$scroller.prop('scrollHeight'),
				containerScrollTop = this.$scroller.scrollTop(),
				containerHeight = this.$scroller.outerHeight();

			return (containerScrollHeight - containerScrollTop <= containerHeight + 15);
		}
	},

	/**
	 * Loads the next batch of elements.
	 */
	loadMore: function()
	{
		if (!this.morePending || this.loadingMore)
		{
			return;
		}

		this.loadingMore = true;
		this.$loadingMoreSpinner.removeClass('hidden');
		this.removeListener(this.$scroller, 'scroll');

		var data = this.getLoadMoreData();

		Craft.postActionRequest('elementIndex/getMoreElements', data, $.proxy(function(response, textStatus)
		{
			this.loadingMore = false;
			this.$loadingMoreSpinner.addClass('hidden');

			if (textStatus == 'success')
			{
				var $newElements = $(response.html).appendTo(this.$elementContainer);

				if (this.actions || this.settings.selectable)
				{
					this.elementSelect.addItems($newElements.filter(':not(.disabled)'));
					this.updateActionTriggers();
				}

				if (this.structureTableSort)
				{
					this.structureTableSort.addItems($newElements);
				}

				this._onUpdateElements(response, true, $newElements);
			}

		}, this));
	},

	/**
	 * Returns the data that should be passed to the elementIndex/getMoreElements controller action
	 * when loading a subsequent batch of elements.
	 */
	getLoadMoreData: function()
	{
		var data = this.getControllerData();
		data.offset = this.totalVisible;

		// If we are dragging the last elements on the page,
		// tell the controller to only load elements positioned after the draggee.
		if (this._isStructureTableDraggingLastElements())
		{
			data.criteria.positionedAfter = this.structureTableSort.$targetItem.data('id');
		}

		return data;
	},

	/**
	 * Returns the element container.
	 */
	getElementContainer: function()
	{
		if (this.getSelectedSourceState('mode') == 'table')
		{
			return this.$table.children('tbody:first');
		}
		else
		{
			return this.$elements.children('ul');
		}
	},

	createElementSelect: function()
	{
		return new Garnish.Select(this.$elementContainer, {
			multi:             (this.actions || this.settings.multiSelect),
			vertical:          (this.getSelectedSourceState('mode') != 'thumbs'),
			handle:            (this.settings.context == 'index' ? '.checkbox, .element' : null),
			filter:            ':not(a):not(.toggle)',
			checkboxMode:      (this.settings.context == 'index' && this.actions),
			onSelectionChange: $.proxy(this, 'onSelectionChange')
		});
	},

	getSelectedElementIds: function()
	{
		var $selectedItems = this.elementSelect.$selectedItems,
			ids = [];

		for (var i = 0; i < $selectedItems.length; i++)
		{
			ids.push($selectedItems.eq(i).data('id'));
		}

		return ids;
	},

	onUpdateElements: function(append, $newElements)
	{
		this.settings.onUpdateElements(append, $newElements);
	},

	onStatusChange: function(ev)
	{
		this.statusMenu.$options.removeClass('sel');
		var $option = $(ev.selectedOption).addClass('sel');
		this.$statusMenuBtn.html($option.html());

		this.status = $option.data('status');
		this.updateElements();
	},

	onLocaleChange: function(ev)
	{
		this.localeMenu.$options.removeClass('sel');
		var $option = $(ev.selectedOption).addClass('sel');
		this.$localeMenuBtn.html($option.html());

		this.locale = $option.data('locale');

		if (this.initialized)
		{
			// Remember this locale for later
			Craft.setLocalStorage('BaseElementIndex.locale', this.locale);

			// Update the elements
			this.updateElements();
		}
	},

	getSortAttributeOption: function(attr)
	{
		return this.$sortAttributesList.find('a[data-attr="'+attr+'"]:first');
	},

	getSelectedSortAttribute: function()
	{
		return this.$sortAttributesList.find('a.sel:first').data('attr');
	},

	setSortAttribute: function(attr)
	{
		// Find the option (and make sure it actually exists)
		var $option = this.getSortAttributeOption(attr);

		if ($option.length)
		{
			this.$sortAttributesList.find('a.sel').removeClass('sel');
			$option.addClass('sel');

			var label = $option.text();
			this.$sortMenuBtn.attr('title', Craft.t('Sort by {attribute}', { attribute: label }));
			this.$sortMenuBtn.text(label);

			this.setSortDirection('asc');

			if (attr == 'score' || attr == 'structure')
			{
				this.$sortDirectionsList.find('a').addClass('disabled');
			}
			else
			{
				this.$sortDirectionsList.find('a').removeClass('disabled');
			}
		}
	},

	getSortDirectionOption: function(dir)
	{
		return this.$sortDirectionsList.find('a[data-dir='+dir+']:first');
	},

	getSelectedSortDirection: function()
	{
		return this.$sortDirectionsList.find('a.sel:first').data('dir');
	},

	setSortDirection: function(dir)
	{
		if (dir != 'desc')
		{
			dir = 'asc';
		}

		this.$sortMenuBtn.attr('data-icon', dir);
		this.$sortDirectionsList.find('a.sel').removeClass('sel');
		this.getSortDirectionOption(dir).addClass('sel');
	},

	onSortChange: function(ev)
	{
		var $option = $(ev.selectedOption);

		if ($option.hasClass('disabled') || $option.hasClass('sel'))
		{
			return;
		}

		// Is this an attribute or a direction?
		if ($option.parent().parent().is(this.$sortAttributesList))
		{
			this.setSortAttribute($option.data('attr'));
		}
		else
		{
			this.setSortDirection($option.data('dir'));
		}

		// Save it to localStorage (unless we're sorting by score)
		var attr = this.getSelectedSortAttribute();

		if (attr != 'score')
		{
			this.setSelecetedSourceState({
				order: attr,
				sort: this.getSelectedSortDirection()
			});
		}

		this.updateElements();
	},

	getSourceByKey: function(key)
	{
		if (this.$sources)
		{
			var $source = this.$sources.filter('[data-key="'+key+'"]:first');

			if ($source.length)
			{
				return $source;
			}
		}
	},

	selectSource: function($source)
	{
		if (this.$source && this.$source[0] && this.$source[0] == $source[0])
		{
			return false;
		}

		if ($source[0] != this.sourceSelect.$selectedItems[0])
		{
			this.sourceSelect.selectItem($source);
		}

		this.$source = $source;
		this.sourceKey = $source.data('key');
		this.setInstanceState('selectedSource', this.sourceKey);

		if (this.searching)
		{
			// Clear the search value without triggering the textchange event
			this.$search.data('textchangeValue', '');
			this.$search.val('');
			this.onStopSearching();
		}

		// Sort menu
		// ----------------------------------------------------------------------

		// Does this source have a structure?
		if (Garnish.hasAttr(this.$source, 'data-has-structure'))
		{
			if (!this.$structureSortAttribute)
			{
				this.$structureSortAttribute = $('<li><a data-attr="structure">'+Craft.t('Structure')+'</a></li>');
				this.sortMenu.addOptions(this.$structureSortAttribute.children());
			}

			this.$structureSortAttribute.prependTo(this.$sortAttributesList);
		}
		else if (this.$structureSortAttribute)
		{
			this.$structureSortAttribute.removeClass('sel').detach();
		}

		this.setStoredSortOptionsForSource();

		// View mode buttons
		// ----------------------------------------------------------------------

		// Clear out any previous view mode data
		this.$viewModeBtnContainer.empty();
		this.viewModeBtns = {};
		this.viewMode = null;

		// Get the new list of view modes
		this.sourceViewModes = this.getViewModesForSource();

		// Create the buttons if there's more than one mode available to this source
		if (this.sourceViewModes.length > 1)
		{
			this.$viewModeBtnTd.removeClass('hidden');

			for (var i = 0; i < this.sourceViewModes.length; i++)
			{
				var viewMode = this.sourceViewModes[i];

				var $viewModeBtn = $('<div data-view="'+viewMode.mode+'" role="button"' +
					' class="btn'+(typeof viewMode.className != 'undefined' ? ' '+viewMode.className : '')+'"' +
					' title="'+viewMode.title+'"' +
					(typeof viewMode.icon != 'undefined' ? ' data-icon="'+viewMode.icon+'"' : '') +
					'/>'
				).appendTo(this.$viewModeBtnContainer);

				this.viewModeBtns[viewMode.mode] = $viewModeBtn;

				this.addListener($viewModeBtn, 'click', { mode: viewMode.mode }, function(ev) {
					this.selectViewMode(ev.data.mode);
					this.updateElements();
				});
			}
		}
		else
		{
			this.$viewModeBtnTd.addClass('hidden');
		}

		// Figure out which mode we should start with
		var viewMode = this.getSelectedSourceState('mode');

		if (!viewMode || !this.doesSourceHaveViewMode(viewMode))
		{
			// Try to keep using the current view mode
			if (this.viewMode && this.doesSourceHaveViewMode(this.viewMode))
			{
				viewMode = this.viewMode;
			}
			// Just use the first one
			else
			{
				viewMode = this.sourceViewModes[0].mode;
			}
		}

		this.selectViewMode(viewMode);

		this.onSelectSource();

		return true;
	},

	setStoredSortOptionsForSource: function()
	{
		// Default to whatever's first
		this.setSortAttribute(this.$sortAttributesList.find('a:first').data('attr'));
		this.setSortDirection('asc');

		var storedSortAttr = this.getSelectedSourceState('order'),
			storedSortDir = this.getSelectedSourceState('sort');

		if (storedSortAttr)
		{
			this.setSortAttribute(storedSortAttr);
		}

		if (storedSortDir)
		{
			this.setSortDirection(storedSortDir);
		}
	},

	getViewModesForSource: function()
	{
		var viewModes = [
			{ mode: 'table', title: Craft.t('Display in a table'), icon: 'list' }
		];

		if (Garnish.hasAttr(this.$source, 'data-has-thumbs'))
		{
			viewModes.push({ mode: 'thumbs', title: Craft.t('Display as thumbnails'), icon: 'grid' });
		}

		return viewModes;
	},

	onSelectSource: function()
	{
		this.settings.onSelectSource(this.sourceKey);
	},

	onAfterHtmlInit: function()
	{
		this.settings.onAfterHtmlInit();
	},

	onSelectionChange: function()
	{
		this.updateActionTriggers();
		this.settings.onSelectionChange();
	},

	doesSourceHaveViewMode: function(viewMode)
	{
		for (var i = 0; i < this.sourceViewModes.length; i++)
		{
			if (this.sourceViewModes[i].mode == viewMode)
			{
				return true;
			}
		}

		return false;
	},

	selectViewMode: function(viewMode, force)
	{
		// Make sure that the current source supports it
		if (!force && !this.doesSourceHaveViewMode(viewMode))
		{
			viewMode = this.sourceViewModes[0].mode;
		}

		// Has anything changed?
		if (viewMode == this.viewMode)
		{
			return;
		}

		// Deselect the previous view mode
		if (this.viewMode && typeof this.viewModeBtns[this.viewMode] != 'undefined')
		{
			this.viewModeBtns[this.viewMode].removeClass('active');
		}

		this.viewMode = viewMode;
		this.setSelecetedSourceState('mode', this.viewMode);

		if (typeof this.viewModeBtns[this.viewMode] != 'undefined')
		{
			this.viewModeBtns[this.viewMode].addClass('active');
		}
	},

	rememberDisabledElementId: function(elementId)
	{
		var index = $.inArray(elementId, this.settings.disabledElementIds);

		if (index == -1)
		{
			this.settings.disabledElementIds.push(elementId);
		}
	},

	forgetDisabledElementId: function(elementId)
	{
		var index = $.inArray(elementId, this.settings.disabledElementIds);

		if (index != -1)
		{
			this.settings.disabledElementIds.splice(index, 1);
		}
	},

	enableElements: function($elements)
	{
		$elements.removeClass('disabled').parents('.disabled').removeClass('disabled');

		for (var i = 0; i < $elements.length; i++)
		{
			var elementId = $($elements[i]).data('id');
			this.forgetDisabledElementId(elementId);
		}

		this.settings.onEnableElements($elements);
	},

	disableElements: function($elements)
	{
		$elements.removeClass('sel').addClass('disabled');

		for (var i = 0; i < $elements.length; i++)
		{
			var elementId = $($elements[i]).data('id');
			this.rememberDisabledElementId(elementId);
		}

		this.settings.onDisableElements($elements);
	},

	getElementById: function(elementId)
	{
		return this.$elementContainer.find('[data-id='+elementId+']:first');
	},

	enableElementsById: function(elementIds)
	{
		elementIds = $.makeArray(elementIds);

		for (var i = 0; i < elementIds.length; i++)
		{
			var elementId = elementIds[i],
				$element = this.getElementById(elementId);

			if ($element.length)
			{
				this.enableElements($element);
			}
			else
			{
				this.forgetDisabledElementId(elementId);
			}
		}
	},

	disableElementsById: function(elementIds)
	{
		elementIds = $.makeArray(elementIds);

		for (var i = 0; i < elementIds.length; i++)
		{
			var elementId = elementIds[i],
				$element = this.getElementById(elementId);

			if ($element.length)
			{
				this.disableElements($element);
			}
			else
			{
				this.rememberDisabledElementId(elementId);
			}
		}
	},

	addButton: function($button)
	{
		if (this.showingSidebar)
		{
			this.$sidebarButtonContainer.append($button);
		}
		else
		{
			$('<td class="thin"/>').prependTo(this.$toolbarTableRow).append($button);
		}
	},

	addCallback: function(currentCallback, newCallback)
	{
		return $.proxy(function() {
			if (typeof currentCallback == 'function')
			{
				currentCallback.apply(this, arguments);
			}
			newCallback.apply(this, arguments);
		}, this);
	},

	setIndexBusy: function()
	{
		this.$mainSpinner.removeClass('hidden');
		this.isIndexBusy = true;
	},

	setIndexAvailable: function()
	{
		this.$mainSpinner.addClass('hidden');
		this.isIndexBusy = false;
	},

	disable: function()
	{
		this.sourceSelect.disable();

		if (this.elementSelect)
		{
			this.elementSelect.disable();
		}

		this.base();
	},

	enable: function()
	{
		this.sourceSelect.enable();

		if (this.elementSelect)
		{
			this.elementSelect.enable();
		}

		this.base();
	},

	// Private methods
	// =========================================================================

	_getSourcesInList: function($list)
	{
		return $list.children('li').children('a');
	},

	_getChildSources: function($source)
	{
		var $list = $source.siblings('ul');
		return this._getSourcesInList($list);
	},

	_getSourceToggle: function($source)
	{
		return $source.siblings('.toggle');
	},

	_initSources: function($sources)
	{
		for (var i = 0; i < $sources.length; i++)
		{
			this.initSource($($sources[i]));
		}
	},

	_deinitSources: function($sources)
	{
		for (var i = 0; i < $sources.length; i++)
		{
			this.deinitSource($($sources[i]));
		}
	},

	_onToggleClick: function(ev)
	{
		this._toggleSource($(ev.currentTarget).prev('a'));
		ev.stopPropagation();
	},

	_toggleSource: function($source)
	{
		if ($source.parent('li').hasClass('expanded'))
		{
			this._collapseSource($source);
		}
		else
		{
			this._expandSource($source);
		}
	},

	_expandSource: function($source)
	{
		$source.parent('li').addClass('expanded');

		this.$sidebar.trigger('resize');

		var $childSources = this._getChildSources($source);
		this._initSources($childSources);
	},

	_collapseSource: function($source)
	{
		$source.parent('li').removeClass('expanded');

		this.$sidebar.trigger('resize');

		var $childSources = this._getChildSources($source);
		this._deinitSources($childSources);
	},

	_prepForNewElements: function()
	{
		if (this.actions)
		{
			// Get rid of the old action triggers regardless of whether the new batch has actions or not
			this.hideActionTriggers();
			this._$triggers = null;
		}

		// Reset the element select
		if (this.elementSelect)
		{
			this.elementSelect.destroy();
			delete this.elementSelect;
		}

		if (this.$selectAllContainer)
		{
			// Git rid of the old select all button
			this.$selectAllContainer.detach();
		}
	},

	_setupNewElements: function($newElements)
	{
		if (this.selectable)
		{
			// Initialize the element selector
			this.elementSelect = this.createElementSelect();
			this.elementSelect.addItems($newElements.filter(':not(.disabled)'));

			if (this.actions)
			{
				// First time?
				if (!this.$selectAllContainer)
				{
					// Create the select all button
					this.$selectAllContainer = $('<td class="selectallcontainer thin"/>');
					this.$selectAllBtn = $('<div class="btn"/>').appendTo(this.$selectAllContainer);
					this.$selectAllCheckbox = $('<div class="checkbox"/>').appendTo(this.$selectAllBtn);

					this.addListener(this.$selectAllBtn, 'click', function()
					{
						if (this.elementSelect.totalSelected == 0)
						{
							this.elementSelect.selectAll();
						}
						else
						{
							this.elementSelect.deselectAll();
						}
					});
				}
				else
				{
					// Reset the select all button
					this.$selectAllCheckbox.removeClass('indeterminate checked');
				}

				// Place the select all button at the beginning of the toolbar
				this.$selectAllContainer.prependTo(this.$toolbarTableRow);
			}
		}

		// StructureTableSorter setup
		// -------------------------------------------------------------

		if (
			this.settings.context == 'index' &&
			this.getSelectedSourceState('mode') == 'table' &&
			this.getSelectedSortAttribute() == 'structure' &&
			Garnish.hasAttr(this.$table, 'data-structure-id')
		)
		{
			// Create the sorter
			this.structureTableSort = new Craft.StructureTableSorter(this, $newElements, {
				onSortChange: $.proxy(this, '_onStructureTableSortChange')
			});
		}
		else
		{
			this.structureTableSort = null;
		}
	},

	_onUpdateElements: function(response, append, $newElements)
	{
		Craft.appendHeadHtml(response.headHtml);
		Craft.appendFootHtml(response.footHtml);

		if (this._isStructureTableDraggingLastElements())
		{
			this._totalVisiblePostStructureTableDraggee = response.totalVisible;
			this._morePendingPostStructureTableDraggee = response.more;
		}
		else
		{
			this._totalVisible = response.totalVisible;
			this._morePending = this._morePendingPostStructureTableDraggee = response.more;
		}

		if (this.morePending)
		{
			// Is there room to load more right now?
			if (this.canLoadMore())
			{
				this.loadMore();
			}
			else
			{
				this.addListener(this.$scroller, 'scroll', 'maybeLoadMore');
			}
		}

		if (this.getSelectedSourceState('mode') == 'table')
		{
			Craft.cp.updateResponsiveTables();
		}

		this.onUpdateElements(append, $newElements);
	},

	_collapseElement: function($toggle, force)
	{
		if (!force && !$toggle.hasClass('expanded'))
		{
			return false;
		}

		$toggle.removeClass('expanded');

		// Find and remove the descendant rows
		var $row = $toggle.parent().parent(),
			id = $row.data('id'),
			level = $row.data('level'),
			$nextRow = $row.next();

		while ($nextRow.length)
		{
			if (!Garnish.hasAttr($nextRow, 'data-spinnerrow'))
			{
				if ($nextRow.data('level') <= level)
				{
					break;
				}

				if (this.elementSelect)
				{
					this.elementSelect.removeItems($nextRow);
				}

				if (this.structureTableSort)
				{
					this.structureTableSort.removeItems($nextRow);
				}

				this._totalVisible--;
			}

			var $nextNextRow = $nextRow.next();
			$nextRow.remove();
			$nextRow = $nextNextRow;
		}

		// Remember that this row should be collapsed
		if (!this.instanceState.collapsedElementIds)
		{
			this.instanceState.collapsedElementIds = [];
		}

		this.instanceState.collapsedElementIds.push(id);
		this.setInstanceState('collapsedElementIds', this.instanceState.collapsedElementIds);

		// Bottom of the index might be viewable now
		this.maybeLoadMore();
	},

	_expandElement: function($toggle, force)
	{
		if (!force && $toggle.hasClass('expanded'))
		{
			return false;
		}

		$toggle.addClass('expanded');

		// Remove this element from our list of collapsed elements
		if (this.instanceState.collapsedElementIds)
		{
			var $row = $toggle.parent().parent(),
				id = $row.data('id'),
				index = $.inArray(id, this.instanceState.collapsedElementIds);

			if (index != -1)
			{
				this.instanceState.collapsedElementIds.splice(index, 1);
				this.setInstanceState('collapsedElementIds', this.instanceState.collapsedElementIds);

				// Add a temporary row
				var $spinnerRow = this._createSpinnerRowAfter($row);

				// Update the elements
				var data = this.getControllerData();
				data.criteria.descendantOf = id;

				Craft.postActionRequest('elementIndex/getMoreElements', data, $.proxy(function(response, textStatus)
				{
					// Do we even care about this anymore?
					if (!$spinnerRow.parent().length)
					{
						return;
					}

					if (textStatus == 'success')
					{
						// Are there more descendants we didn't get in this batch?
						if (response.more)
						{
							// Remove all the elements after it
							var $nextRows = $spinnerRow.nextAll();

							if (this.elementSelect)
							{
								this.elementSelect.removeItems($nextRows);
							}

							if (this.structureTableSort)
							{
								this.structureTableSort.removeItems($nextRows);
							}

							$nextRows.remove();
							this._totalVisible -= $nextRows.length;
						}
						else
						{
							// Maintain the current 'more' status so
							response.more = this._morePending;
						}

						var $newElements = $(response.html);
						$spinnerRow.replaceWith($newElements);

						if (this.actions || this.settings.selectable)
						{
							this.elementSelect.addItems($newElements.filter(':not(.disabled)'));
							this.updateActionTriggers();
						}

						if (this.structureTableSort)
						{
							this.structureTableSort.addItems($newElements);
						}

						// Tweak response.totalVisible to account for the elements that come before them
						response.totalVisible += this._totalVisible;

						this._onUpdateElements(response, true, $newElements);
					}

				}, this));
			}
		}
	},

	_createSpinnerRowAfter: function($row)
	{
		return $(
			'<tr data-spinnerrow>' +
				'<td class="centeralign" colspan="'+$row.children().length+'">' +
					'<div class="spinner"/>' +
				'</td>' +
			'</tr>'
		).insertAfter($row);
	},

	_isStructureTableDraggingLastElements: function()
	{
		return (this.structureTableSort && this.structureTableSort.dragging && this.structureTableSort.draggingLastElements);
	},

	_createTriggers: function()
	{
		var triggers = [],
			safeMenuActions = [],
			destructiveMenuActions = [];

		for (var i = 0; i < this.actions.length; i++)
		{
			var action = this.actions[i];

			if (action.trigger)
			{
				var $form = $('<form id="'+action.type+'-actiontrigger"/>')
					.data('action', action.type)
					.append(action.trigger);

				this.addListener($form, 'submit', 'handleActionTriggerSubmit');
				triggers.push($form);
			}
			else
			{
				if (!action.destructive)
				{
					safeMenuActions.push(action);
				}
				else
				{
					destructiveMenuActions.push(action);
				}
			}
		}

		var $btn;

		if (safeMenuActions.length || destructiveMenuActions.length)
		{
			var $menuTrigger = $('<form/>');

			$btn = $('<div class="btn menubtn" data-icon="settings" title="'+Craft.t('Actions')+'"/>').appendTo($menuTrigger);

			var $menu = $('<ul class="menu"/>').appendTo($menuTrigger),
				$safeList = this._createMenuTriggerList(safeMenuActions),
				$destructiveList = this._createMenuTriggerList(destructiveMenuActions);

			if ($safeList)
			{
				$safeList.appendTo($menu);
			}

			if ($safeList && $destructiveList)
			{
				$('<hr/>').appendTo($menu);
			}

			if ($destructiveList)
			{
				$destructiveList.appendTo($menu);
			}

			triggers.push($menuTrigger);
		}

		// Add a filler TD
		triggers.push('');

		this._$triggers = $();

		for (var i = 0; i < triggers.length; i++)
		{
			var $td = $('<td class="'+(i < triggers.length - 1 ? 'thin' : '')+'"/>').append(triggers[i]);
			this._$triggers = this._$triggers.add($td);
		}

		this._$triggers.insertAfter(this.$selectAllContainer);
		Craft.appendHeadHtml(this.actionsHeadHtml);
		Craft.appendFootHtml(this.actionsFootHtml);

		Craft.initUiElements(this._$triggers);

		if ($btn)
		{
			$btn.data('menubtn').on('optionSelect', $.proxy(this, 'handleMenuActionTriggerSubmit'));
		}
	},

	_createMenuTriggerList: function(actions)
	{
		if (actions && actions.length)
		{
			var $ul = $('<ul/>');

			for (var i = 0; i < actions.length; i++)
			{
				var type = actions[i].type;
				$('<li><a id="'+type.replace(/[\[\]\\]+/g, '-')+'-actiontrigger" data-action="'+type+'">'+actions[i].name+'</a></li>').appendTo($ul);
			}

			return $ul;
		}
	}
},

// Static Properties
// =============================================================================

{
	defaults: {
		context: 'index',
		storageKey: null,
		criteria: null,
		disabledElementIds: [],
		selectable: false,
		multiSelect: false,
		onUpdateElements: $.noop,
		onSelectionChange: $.noop,
		onEnableElements: $.noop,
		onDisableElements: $.noop,
		onSelectSource: $.noop,
		onAfterHtmlInit: $.noop
	}
});

/**
 * Element Select input
 */
Craft.BaseElementSelectInput = Garnish.Base.extend(
{
	elementSelect: null,
	elementSort: null,
	modal: null,

	$container: null,
	$elementsContainer: null,
	$elements: null,
	$addElementBtn: null,

	_initialized: false,

	init: function(settings)
	{
		// Normalize the settings and set them
		// ---------------------------------------------------------------------

		// Are they still passing in a bunch of arguments?
		if (!$.isPlainObject(settings))
		{
			// Loop through all of the old arguments and apply them to the settings
			var normalizedSettings = {},
				args = ['id', 'name', 'elementType', 'sources', 'criteria', 'sourceElementId', 'limit', 'modalStorageKey', 'fieldId'];

			for (var i = 0; i < args.length; i++)
			{
				if (typeof arguments[i] != typeof undefined)
				{
					normalizedSettings[args[i]] = arguments[i];
				}
				else
				{
					break;
				}
			}

			settings = normalizedSettings;
		}

		this.setSettings(settings, Craft.BaseElementSelectInput.defaults);

		// Apply the storage key prefix
		if (this.settings.modalStorageKey)
		{
			this.modalStorageKey = 'BaseElementSelectInput.'+this.settings.modalStorageKey;
		}

		// No reason for this to be sortable if we're only allowing 1 selection
		if (this.settings.limit == 1)
		{
			this.settings.sortable = false;
		}

		this.$container = this.getContainer();
		this.$elementsContainer = this.getElementsContainer();
		this.$addElementBtn = this.getAddElementsBtn();

		if (this.$addElementBtn && this.settings.limit == 1)
		{
			this.$addElementBtn
				.css('position', 'absolute')
				.css('top', 0)
				.css(Craft.left, 0);
		}

		this.initElementSelect();
		this.initElementSort();
		this.resetElements();

		if (this.$addElementBtn)
		{
			this.addListener(this.$addElementBtn, 'activate', 'showModal');
		}

		this._initialized = true;
	},

	get totalSelected()
	{
		return this.$elements.length;
	},

	getContainer: function()
	{
		return $('#'+this.settings.id);
	},

	getElementsContainer: function()
	{
		return this.$container.children('.elements');
	},

	getElements: function()
	{
		return this.$elementsContainer.children();
	},

	getAddElementsBtn: function()
	{
		return this.$container.children('.btn.add');
	},

	initElementSelect: function()
	{
		if (this.settings.selectable)
		{
			this.elementSelect = new Garnish.Select({
				multi: this.settings.sortable,
				filter: ':not(.delete)'
			});
		}
	},

	initElementSort: function()
	{
		if (this.settings.sortable)
		{
			this.elementSort = new Garnish.DragSort({
				container: this.$elementsContainer,
				filter: (this.settings.selectable ? $.proxy(function()
				{
					// Only return all the selected items if the target item is selected
					if (this.elementSort.$targetItem.hasClass('sel'))
					{
						return this.elementSelect.getSelectedItems();
					}
					else
					{
						return this.elementSort.$targetItem;
					}
				}, this) : null),
				ignoreHandleSelector: '.delete',
				collapseDraggees: true,
				magnetStrength: 4,
				helperLagBase: 1.5,
				onSortChange: (this.settings.selectable ? $.proxy(function() {
					this.elementSelect.resetItemOrder();
				}, this) : null)
			});
		}
	},

	canAddMoreElements: function()
	{
		return (!this.settings.limit || this.$elements.length < this.settings.limit);
	},

	updateAddElementsBtn: function()
	{
		if (this.canAddMoreElements())
		{
			this.enableAddElementsBtn();
		}
		else
		{
			this.disableAddElementsBtn();
		}
	},

	disableAddElementsBtn: function()
	{
		if (this.$addElementBtn && !this.$addElementBtn.hasClass('disabled'))
		{
			this.$addElementBtn.addClass('disabled');

			if (this.settings.limit == 1)
			{
				if (this._initialized)
				{
					this.$addElementBtn.velocity('fadeOut', Craft.BaseElementSelectInput.ADD_FX_DURATION);
				}
				else
				{
					this.$addElementBtn.hide();
				}
			}
		}
	},

	enableAddElementsBtn: function()
	{
		if (this.$addElementBtn && this.$addElementBtn.hasClass('disabled'))
		{
			this.$addElementBtn.removeClass('disabled');

			if (this.settings.limit == 1)
			{
				if (this._initialized)
				{
					this.$addElementBtn.velocity('fadeIn', Craft.BaseElementSelectInput.REMOVE_FX_DURATION);
				}
				else
				{
					this.$addElementBtn.show();
				}
			}
		}
	},

	resetElements: function()
	{
		this.$elements = $();
		this.addElements(this.getElements());
	},

	addElements: function($elements)
	{
		if (this.settings.selectable)
		{
			this.elementSelect.addItems($elements);
		}

		if (this.settings.sortable)
		{
			this.elementSort.addItems($elements);
		}

		if (this.settings.editable)
		{
			this.addListener($elements, 'dblclick', function(ev)
			{
				Craft.showElementEditor($(ev.currentTarget));
			});
		}

		$elements.find('.delete').on('click', $.proxy(function(ev)
		{
			this.removeElement($(ev.currentTarget).closest('.element'));
		}, this));

		this.$elements = this.$elements.add($elements);
		this.updateAddElementsBtn();
	},

	removeElements: function($elements)
	{
		if (this.settings.selectable)
		{
			this.elementSelect.removeItems($elements);
		}

		if (this.modal)
		{
			var ids = [];

			for (var i = 0; i < $elements.length; i++)
			{
				var id = $elements.eq(i).data('id');

				if (id)
				{
					ids.push(id);
				}
			}

			if (ids.length)
			{
				this.modal.elementIndex.enableElementsById(ids);
			}
		}

		// Disable the hidden input in case the form is submitted before this element gets removed from the DOM
		$elements.children('input').prop('disabled', true);

		this.$elements = this.$elements.not($elements);
		this.updateAddElementsBtn();

		this.onRemoveElements();
	},

	removeElement: function($element)
	{
		this.removeElements($element);
		this.animateElementAway($element, function() {
			$element.remove();
		});
	},

	animateElementAway: function($element, callback)
	{
		$element.css('z-index', 0);

		var animateCss = {
			opacity: -1
		};
		animateCss['margin-'+Craft.left] = -($element.outerWidth() + parseInt($element.css('margin-'+Craft.right)));

		$element.velocity(animateCss, Craft.BaseElementSelectInput.REMOVE_FX_DURATION, callback);
	},

	showModal: function()
	{
		// Make sure we haven't reached the limit
		if (!this.canAddMoreElements())
		{
			return;
		}

		if (!this.modal)
		{
			this.modal = this.createModal();
		}
		else
		{
			this.modal.show();
		}
	},

	createModal: function()
	{
		return Craft.createElementSelectorModal(this.settings.elementType, this.getModalSettings());
	},

	getModalSettings: function()
	{
		return $.extend({
			storageKey:         this.modalStorageKey,
			sources:            this.settings.sources,
			criteria:           this.settings.criteria,
			multiSelect:        (this.settings.limit != 1),
			disabledElementIds: this.getDisabledElementIds(),
			onSelect:           $.proxy(this, 'onModalSelect')
		}, this.settings.modalSettings);
	},

	getSelectedElementIds: function()
	{
		var ids = [];

		for (var i = 0; i < this.$elements.length; i++)
		{
			ids.push(this.$elements.eq(i).data('id'));
		}

		return ids;
	},

	getDisabledElementIds: function()
	{
		var ids = this.getSelectedElementIds();

		if (this.settings.sourceElementId)
		{
			ids.push(this.settings.sourceElementId);
		}

		return ids;
	},

	onModalSelect: function(elements)
	{
		if (this.settings.limit)
		{
			// Cut off any excess elements
			var slotsLeft = this.settings.limit - this.$elements.length;

			if (elements.length > slotsLeft)
			{
				elements = elements.slice(0, slotsLeft);
			}
		}

		this.selectElements(elements);
		this.updateDisabledElementsInModal();
	},

	selectElements: function(elements)
	{
		for (var i = 0; i < elements.length; i++)
		{
			var element = elements[i],
				$element = this.createNewElement(element);

			this.appendElement($element);
			this.addElements($element);
			this.animateElementIntoPlace(element.$element, $element);
		}

		this.onSelectElements(elements);
	},

	createNewElement: function(elementInfo)
	{
		var $element = elementInfo.$element.clone();

		// Make a couple tweaks
		$element.addClass('removable');
		$element.prepend('<input type="hidden" name="'+this.settings.name+'[]" value="'+elementInfo.id+'">' +
			'<a class="delete icon" title="'+Craft.t('Remove')+'"></a>');

		return $element;
	},

	appendElement: function($element)
	{
		$element.appendTo(this.$elementsContainer);
	},

	animateElementIntoPlace: function($modalElement, $inputElement)
	{
		var origOffset = $modalElement.offset(),
			destOffset = $inputElement.offset(),
			$helper = $inputElement.clone().appendTo(Garnish.$bod);

		$inputElement.css('visibility', 'hidden');

		$helper.css({
			position: 'absolute',
			zIndex: 10000,
			top: origOffset.top,
			left: origOffset.left
		});

		var animateCss = {
			top: destOffset.top,
			left: destOffset.left
		};

		$helper.velocity(animateCss, Craft.BaseElementSelectInput.ADD_FX_DURATION, function() {
			$helper.remove();
			$inputElement.css('visibility', 'visible');
		});
	},

	updateDisabledElementsInModal: function()
	{
		if (this.modal.elementIndex)
		{
			this.modal.elementIndex.disableElementsById(this.getDisabledElementIds());
		}
	},

	getElementById: function(id)
	{
		for (var i = 0; i < this.$elements.length; i++)
		{
			var $element = this.$elements.eq(i);

			if ($element.data('id') == id)
			{
				return $element;
			}
		}
	},

	onSelectElements: function(elements)
	{
		this.trigger('selectElements', { elements: elements });
		this.settings.onSelectElements(elements);
	},

	onRemoveElements: function()
	{
		this.trigger('removeElements');
		this.settings.onRemoveElements();
	}
},
{
	ADD_FX_DURATION: 200,
	REMOVE_FX_DURATION: 200,

	defaults: {
		id: null,
		name: null,
		fieldId: null,
		elementType: null,
		sources: null,
		criteria: {},
		sourceElementId: null,
		limit: null,
		modalStorageKey: null,
		modalSettings: {},
		onSelectElements: $.noop,
		onRemoveElements: $.noop,
		sortable: true,
		selectable: true,
		editable: true
	}
});

/**
 * Element selector modal class
 */
Craft.BaseElementSelectorModal = Garnish.Modal.extend(
{
	elementType: null,
	elementIndex: null,

	$body: null,
	$selectBtn: null,
	$sidebar: null,
	$sources: null,
	$sourceToggles: null,
	$main: null,
	$search: null,
	$elements: null,
	$tbody: null,
	$buttons: null,
	$cancelBtn: null,
	$footerSpinner: null,

	init: function(elementType, settings)
	{
		this.elementType = elementType;
		this.setSettings(settings, Craft.BaseElementSelectorModal.defaults);

		// Build the modal
		var $container = $('<div class="modal elementselectormodal"></div>').appendTo(Garnish.$bod),
			$body = $('<div class="body"><div class="spinner big"></div></div>').appendTo($container),
			$footer = $('<div class="footer"/>').appendTo($container);

		this.base($container, this.settings);

		this.$footerSpinner = $('<div class="spinner hidden"/>').appendTo($footer);
		this.$buttons = $('<div class="buttons rightalign first"/>').appendTo($footer);
		this.$cancelBtn = $('<div class="btn">'+Craft.t('Cancel')+'</div>').appendTo(this.$buttons);
		this.$selectBtn = $('<div class="btn disabled submit">'+Craft.t('Select')+'</div>').appendTo(this.$buttons);

		this.$body = $body;

		this.addListener(this.$cancelBtn, 'activate', 'cancel');
		this.addListener(this.$selectBtn, 'activate', 'selectElements');
	},

	onFadeIn: function()
	{
		if (!this.elementIndex)
		{
			// Get the modal body HTML based on the settings
			var data = {
				context:     'modal',
				elementType: this.elementType,
				sources:     this.settings.sources
			};

			Craft.postActionRequest('elements/getModalBody', data, $.proxy(function(response, textStatus)
			{
				if (textStatus == 'success')
				{
					this.$body.html(response);

					if (this.$body.has('.sidebar:not(.hidden)').length)
					{
						this.$body.addClass('has-sidebar');
					}

					// Initialize the element index
					this.elementIndex = Craft.createElementIndex(this.elementType, this.$body, {
						context:            'modal',
						storageKey:         this.settings.storageKey,
						criteria:           this.settings.criteria,
						disabledElementIds: this.settings.disabledElementIds,
						selectable:         true,
						multiSelect:        this.settings.multiSelect,
						onSelectionChange:  $.proxy(this, 'onSelectionChange'),
						onUpdateElements:   $.proxy(this, 'onUpdateElements'),
						onEnableElements:   $.proxy(this, 'onEnableElements'),
						onDisableElements:  $.proxy(this, 'onDisableElements')
					});
				}

			}, this));
		}
		else
		{
			// Auto-focus the Search box
			if (!Garnish.isMobileBrowser(true))
			{
				this.elementIndex.$search.focus();
			}
		}

		this.base();
	},

	onUpdateElements: function(appended)
	{
		if (!appended)
		{
			// Double-clicking should select the elements
			this.addListener(this.elementIndex.$elementContainer, 'dblclick', 'selectElements');
		}
	},

	onSelectionChange: function()
	{
		this.updateSelectBtnState();
	},

	updateSelectBtnState: function()
	{
		if (this.$selectBtn)
		{
			if (this.elementIndex.elementSelect.totalSelected)
			{
				this.enableSelectBtn();
			}
			else
			{
				this.disableSelectBtn();
			}
		}
	},

	enableSelectBtn: function()
	{
		this.$selectBtn.removeClass('disabled');
	},

	disableSelectBtn: function()
	{
		this.$selectBtn.addClass('disabled');
	},

	enableCancelBtn: function()
	{
		this.$cancelBtn.removeClass('disabled');
	},

	disableCancelBtn: function()
	{
		this.$cancelBtn.addClass('disabled');
	},

	showFooterSpinner: function()
	{
		this.$footerSpinner.removeClass('hidden');
	},

	hideFooterSpinner: function()
	{
		this.$footerSpinner.addClass('hidden');
	},

	onEnableElements: function($elements)
	{
		this.elementIndex.elementSelect.addItems($elements);
	},

	onDisableElements: function($elements)
	{
		this.elementIndex.elementSelect.removeItems($elements);
	},

	cancel: function()
	{
		if (!this.$cancelBtn.hasClass('disabled'))
		{
			this.hide();
		}
	},

	selectElements: function()
	{
		if (this.elementIndex && this.elementIndex.elementSelect && this.elementIndex.elementSelect.totalSelected)
		{
			this.elementIndex.elementSelect.clearMouseUpTimeout();

			var $selectedItems = this.elementIndex.elementSelect.getSelectedItems(),
				elementInfo = this.getElementInfo($selectedItems);

			this.onSelect(elementInfo);

			if (this.settings.disableElementsOnSelect)
			{
				this.elementIndex.disableElements(this.elementIndex.elementSelect.getSelectedItems());
			}

			if (this.settings.hideOnSelect)
			{
				this.hide();
			}
		}
	},

	getElementInfo: function($selectedItems)
	{
		var info = [];

		for (var i = 0; i < $selectedItems.length; i++)
		{
			var $item = $($selectedItems[i]);

			info.push(Craft.getElementInfo($item));
		}

		return info;
	},

	show: function()
	{
		this.updateSelectBtnState();
		this.base();
	},

	onSelect: function(elementInfo)
	{
		this.settings.onSelect(elementInfo);
	},

	disable: function()
	{
		if (this.elementIndex)
		{
			this.elementIndex.disable();
		}

		this.base();
	},

	enable: function()
	{
		if (this.elementIndex)
		{
			this.elementIndex.enable();
		}

		this.base();
	}
},
{
	defaults: {
		resizable: true,
		storageKey: null,
		sources: null,
		criteria: null,
		multiSelect: false,
		disabledElementIds: [],
		disableElementsOnSelect: false,
		hideOnSelect: true,
		onCancel: $.noop,
		onSelect: $.noop
	}
});

/**
 * Input Generator
 */
Craft.BaseInputGenerator = Garnish.Base.extend(
{
	$source: null,
	$target: null,
	settings: null,

	listening: null,
	timeout: null,

	init: function(source, target, settings)
	{
		this.$source = $(source);
		this.$target = $(target);
		this.setSettings(settings);

		this.startListening();
	},

	setNewSource: function(source)
	{
		var listening = this.listening;
		this.stopListening();

		this.$source = $(source);

		if (listening)
		{
			this.startListening();
		}
	},

	startListening: function()
	{
		if (this.listening)
		{
			return;
		}

		this.listening = true;

		this.addListener(this.$source, 'textchange', 'onTextChange');

		this.addListener(this.$target, 'focus', function() {
			this.addListener(this.$target, 'textchange', 'stopListening');
			this.addListener(this.$target, 'blur', function() {
				this.removeListener(this.$target, 'textchange,blur');
			});
		});
	},

	stopListening: function()
	{
		if (!this.listening)
		{
			return;
		}

		this.listening = false;

		this.removeAllListeners(this.$source);
		this.removeAllListeners(this.$target);
	},

	onTextChange: function()
	{
		if (this.timeout)
		{
			clearTimeout(this.timeout);
		}

		this.timeout = setTimeout($.proxy(this, 'updateTarget'), 250);
	},

	updateTarget: function()
	{
		var sourceVal = this.$source.val(),
			targetVal = this.generateTargetValue(sourceVal);

		this.$target.val(targetVal);
		this.$target.trigger('textchange');
	},

	generateTargetValue: function(sourceVal)
	{
		return sourceVal;
	}
});

/**
 * Admin table class
 */
Craft.AdminTable = Garnish.Base.extend(
{
	settings: null,
	totalItems: null,
	sorter: null,

	$noItems: null,
	$table: null,
	$tbody: null,
	$deleteBtns: null,

	init: function(settings)
	{
		this.setSettings(settings, Craft.AdminTable.defaults);

		if (!this.settings.allowDeleteAll)
		{
			this.settings.minItems = 1;
		}

		this.$noItems = $(this.settings.noItemsSelector);
		this.$table = $(this.settings.tableSelector);
		this.$tbody  = this.$table.children('tbody');
		this.totalItems = this.$tbody.children().length;

		if (this.settings.sortable)
		{
			this.sorter = new Craft.DataTableSorter(this.$table, {
				onSortChange: $.proxy(this, 'reorderItems')
			});
		}

		this.$deleteBtns = this.$table.find('.delete');
		this.addListener(this.$deleteBtns, 'click', 'handleDeleteBtnClick');

		this.updateUI();
	},

	addRow: function(row)
	{
		if (this.settings.maxItems && this.totalItems >= this.settings.maxItems)
		{
			// Sorry pal.
			return;
		}

		var $row = $(row).appendTo(this.$tbody),
			$deleteBtn = $row.find('.delete');

		if (this.settings.sortable)
		{
			this.sorter.addItems($row);
		}

		this.$deleteBtns = this.$deleteBtns.add($deleteBtn);

		this.addListener($deleteBtn, 'click', 'handleDeleteBtnClick');
		this.totalItems++;

		this.updateUI();
	},

	reorderItems: function()
	{
		if (!this.settings.sortable)
		{
			return false;
		}

		// Get the new field order
		var ids = [];

		for (var i = 0; i < this.sorter.$items.length; i++)
		{
			var id = $(this.sorter.$items[i]).attr(this.settings.idAttribute);
			ids.push(id);
		}

		// Send it to the server
		var data = {
			ids: JSON.stringify(ids)
		};

		Craft.postActionRequest(this.settings.reorderAction, data, $.proxy(function(response, textStatus)
		{
			if (textStatus == 'success')
			{
				if (response.success)
				{
					Craft.cp.displayNotice(Craft.t(this.settings.reorderSuccessMessage));
				}
				else
				{
					Craft.cp.displayError(Craft.t(this.settings.reorderFailMessage));
				}
			}

		}, this));
	},

	handleDeleteBtnClick: function(event)
	{
		if (this.settings.minItems && this.totalItems <= this.settings.minItems)
		{
			// Sorry pal.
			return;
		}

		var $row = $(event.target).closest('tr');

		if (this.confirmDeleteItem($row))
		{
			this.deleteItem($row);
		}
	},

	confirmDeleteItem: function($row)
	{
		var name = this.getItemName($row);
		return confirm(Craft.t(this.settings.confirmDeleteMessage, { name: name }));
	},

	deleteItem: function($row)
	{
		var data = {
			id: this.getItemId($row)
		};

		Craft.postActionRequest(this.settings.deleteAction, data, $.proxy(function(response, textStatus)
		{
			if (textStatus == 'success')
			{
				this.handleDeleteItemResponse(response, $row);
			}
		}, this));
	},

	handleDeleteItemResponse: function(response, $row)
	{
		var id = this.getItemId($row),
			name = this.getItemName($row);

		if (response.success)
		{
			$row.remove();
			this.totalItems--;
			this.updateUI();
			this.onDeleteItem(id);

			Craft.cp.displayNotice(Craft.t(this.settings.deleteSuccessMessage, { name: name }));
		}
		else
		{
			Craft.cp.displayError(Craft.t(this.settings.deleteFailMessage, { name: name }));
		}
	},

	onDeleteItem: function(id)
	{
		this.settings.onDeleteItem(id);
	},

	getItemId: function($row)
	{
		return $row.attr(this.settings.idAttribute);
	},

	getItemName: function($row)
	{
		return $row.attr(this.settings.nameAttribute);
	},

	updateUI: function()
	{
		// Show the "No Whatever Exists" message if there aren't any
		if (this.totalItems == 0)
		{
			this.$table.hide();
			this.$noItems.removeClass('hidden');
		}
		else
		{
			this.$table.show();
			this.$noItems.addClass('hidden');
		}

		// Disable the sort buttons if there's only one row
		if (this.settings.sortable)
		{
			var $moveButtons = this.$table.find('.move');

			if (this.totalItems == 1)
			{
				$moveButtons.addClass('disabled');
			}
			else
			{
				$moveButtons.removeClass('disabled');
			}
		}

		// Disable the delete buttons if we've reached the minimum items
		if (this.settings.minItems && this.totalItems <= this.settings.minItems)
		{
			this.$deleteBtns.addClass('disabled');
		}
		else
		{
			this.$deleteBtns.removeClass('disabled');
		}

		// Hide the New Whatever button if we've reached the maximum items
		if (this.settings.newItemBtnSelector)
		{
			if (this.settings.maxItems && this.totalItems >= this.settings.maxItems)
			{
				$(this.settings.newItemBtnSelector).addClass('hidden');
			}
			else
			{
				$(this.settings.newItemBtnSelector).removeClass('hidden');
			}
		}
	}
},
{
	defaults: {
		tableSelector: null,
		noItemsSelector: null,
		newItemBtnSelector: null,
		idAttribute: 'data-id',
		nameAttribute: 'data-name',
		sortable: false,
		allowDeleteAll: true,
		minItems: 0,
		maxItems: null,
		reorderAction: null,
		deleteAction: null,
		reorderSuccessMessage: Craft.t('New order saved.'),
		reorderFailMessage:    Craft.t('Couldn’t save new order.'),
		confirmDeleteMessage:  Craft.t('Are you sure you want to delete “{name}”?'),
		deleteSuccessMessage:  Craft.t('“{name}” deleted.'),
		deleteFailMessage:     Craft.t('Couldn’t delete “{name}”.'),
		onDeleteItem: $.noop
	}
});

/**
 * Asset index class
 */
Craft.AssetIndex = Craft.BaseElementIndex.extend(
{
	$uploadButton: null,
	$uploadInput: null,
	$progressBar: null,
	$folders: null,

	uploader: null,
	promptHandler: null,
	progressBar: null,

	_uploadTotalFiles: 0,
	_uploadFileProgress: {},
	_uploadedFileIds: [],
	_currentUploaderSettings: {},

	_fileDrag: null,
	_folderDrag: null,
	_expandDropTargetFolderTimeout: null,
	_tempExpandedFolders: [],

	init: function(elementType, $container, settings)
	{
		this.base(elementType, $container, settings);

		if (this.settings.context == 'index')
		{
			this._initIndexPageMode();
		}
	},

	initSource: function($source)
	{
		this.base($source);

		this._createFolderContextMenu($source);

		if (this.settings.context == 'index')
		{
			if (this._folderDrag && this._getSourceLevel($source) > 1)
			{
				this._folderDrag.addItems($source.parent());
			}

			if (this._fileDrag)
			{
				this._fileDrag.updateDropTargets();
			}
		}
	},

	deinitSource: function($source)
	{
		this.base($source);

		// Does this source have a context menu?
		var contextMenu = $source.data('contextmenu');

		if (contextMenu)
		{
			contextMenu.destroy();
		}

		if (this.settings.context == 'index')
		{
			if (this._folderDrag && this._getSourceLevel($source) > 1)
			{
				this._folderDrag.removeItems($source.parent());
			}

			if (this._fileDrag)
			{
				this._fileDrag.updateDropTargets();
			}
		}
	},

	_getSourceLevel: function($source)
	{
		return $source.parentsUntil('nav', 'ul').length;
	},

	/**
	 * Initialize the index page-specific features
	 */
	_initIndexPageMode: function()
	{
		// Make the elements selectable
		this.settings.selectable = true;
		this.settings.multiSelect = true;

		var onDragStartProxy = $.proxy(this, '_onDragStart'),
			onDropTargetChangeProxy = $.proxy(this, '_onDropTargetChange');

		// File dragging
		// ---------------------------------------------------------------------

		this._fileDrag = new Garnish.DragDrop({
			activeDropTargetClass: 'sel',
			helperOpacity: 0.75,

			filter: $.proxy(function()
			{
				return this.elementSelect.getSelectedItems();
			}, this),

			helper: $.proxy(function($file)
			{
				return this._getFileDragHelper($file);
			}, this),

			dropTargets: $.proxy(function()
			{
				var targets = [];

				for (var i = 0; i < this.$sources.length; i++)
				{
					targets.push($(this.$sources[i]));
				}

				return targets;
			}, this),

			onDragStart: onDragStartProxy,
			onDropTargetChange: onDropTargetChangeProxy,
			onDragStop: $.proxy(this, '_onFileDragStop')
		});

		// Folder dragging
		// ---------------------------------------------------------------------

		this._folderDrag = new Garnish.DragDrop(
		{
			activeDropTargetClass: 'sel',
			helperOpacity: 0.75,

			filter: $.proxy(function()
			{
				// Return each of the selected <a>'s parent <li>s, except for top level drag attempts.
				var $selected = this.sourceSelect.getSelectedItems(),
					draggees = [];

				for (var i = 0; i < $selected.length; i++)
				{
					var $source = $($selected[i]).parent();

					if ($source.hasClass('sel') && this._getSourceLevel($source) > 1)
					{
						draggees.push($source[0]);
					}
				}

				return $(draggees);
			}, this),

			helper: $.proxy(function($draggeeHelper)
			{
				var $helperSidebar = $('<div class="sidebar" style="padding-top: 0; padding-bottom: 0;"/>'),
					$helperNav = $('<nav/>').appendTo($helperSidebar),
					$helperUl = $('<ul/>').appendTo($helperNav);

				$draggeeHelper.appendTo($helperUl).removeClass('expanded');
				$draggeeHelper.children('a').addClass('sel');

				// Match the style
				$draggeeHelper.css({
					'padding-top':    this._folderDrag.$draggee.css('padding-top'),
					'padding-right':  this._folderDrag.$draggee.css('padding-right'),
					'padding-bottom': this._folderDrag.$draggee.css('padding-bottom'),
					'padding-left':   this._folderDrag.$draggee.css('padding-left')
				});

				return $helperSidebar;
			}, this),

			dropTargets: $.proxy(function()
			{
				var targets = [];

				// Tag the dragged folder and it's subfolders
				var draggedSourceIds = [];
				this._folderDrag.$draggee.find('a[data-key]').each(function()
				{
					draggedSourceIds.push($(this).data('key'));
				});

				for (var i = 0; i < this.$sources.length; i++)
				{
					var $source = $(this.$sources[i]);
					if (!Craft.inArray($source.data('key'), draggedSourceIds))
					{
						targets.push($source);
					}
				}

				return targets;
			}, this),

			onDragStart: onDragStartProxy,
			onDropTargetChange: onDropTargetChangeProxy,
			onDragStop: $.proxy(this, '_onFolderDragStop')
		});
	},

	/**
	 * On file drag stop
	 */
	_onFileDragStop: function()
	{
		if (this._fileDrag.$activeDropTarget && this._fileDrag.$activeDropTarget[0] != this.$source[0])
		{
			// Keep it selected
			var originatingSource = this.$source;

			var targetFolderId = this._getFolderIdFromSourceKey(this._fileDrag.$activeDropTarget.data('key')),
				originalFileIds = [],
				newFilenames = [];

			// For each file, prepare array data.
			for (var i = 0; i < this._fileDrag.$draggee.length; i++)
			{
				var originalFileId = Craft.getElementInfo(this._fileDrag.$draggee[i]).id,
					filename = Craft.getElementInfo(this._fileDrag.$draggee[i]).url.split('/').pop();

				if (filename.indexOf('?') !== -1)
				{
					filename = filename.split('?').shift();
				}

				originalFileIds.push(originalFileId);
				newFilenames.push(filename);
			}

			// Are any files actually getting moved?
			if (originalFileIds.length)
			{
				this.setIndexBusy();

				this._positionProgressBar();
				this.progressBar.resetProgressBar();
				this.progressBar.setItemCount(originalFileIds.length);
				this.progressBar.showProgressBar();


				// For each file to move a separate request
				var parameterArray = [];
				for (i = 0; i < originalFileIds.length; i++)
				{
					parameterArray.push({
						fileId: originalFileIds[i],
						folderId: targetFolderId,
						filename: newFilenames[i]
					});
				}

				// Define the callback for when all file moves are complete
				var onMoveFinish = $.proxy(function(responseArray)
				{
					this.promptHandler.resetPrompts();

					// Loop trough all the responses
					for (var i = 0; i < responseArray.length; i++)
					{
						var data = responseArray[i];

						// Push prompt into prompt array
						if (data.prompt)
						{
							this.promptHandler.addPrompt(data);
						}

						if (data.error)
						{
							alert(data.error);
						}
					}

					this.setIndexAvailable();
					this.progressBar.hideProgressBar();

					var performAfterMoveActions = function ()
					{
						// Select original source
						this.sourceSelect.selectItem(originatingSource);

						// Make sure we use the correct offset when fetching the next page
						this._totalVisible -= this._fileDrag.$draggee.length;

						// And remove the elements that have been moved away
						for (var i = 0; i < originalFileIds.length; i++)
						{
							$('[data-id=' + originalFileIds[i] + ']').remove();
						}

						this._collapseExtraExpandedFolders(targetFolderId);
					};

					if (this.promptHandler.getPromptCount())
					{
						// Define callback for completing all prompts
						var promptCallback = $.proxy(function(returnData)
						{
							var newParameterArray = [];

							// Loop trough all returned data and prepare a new request array
							for (var i = 0; i < returnData.length; i++)
							{
								if (returnData[i].choice == 'cancel')
								{
									continue;
								}

								// Find the matching request parameters for this file and modify them slightly
								for (var ii = 0; ii < parameterArray.length; ii++)
								{
									if (parameterArray[ii].filename == returnData[i].filename)
									{
										parameterArray[ii].action = returnData[i].choice;
										newParameterArray.push(parameterArray[ii]);
									}
								}
							}

							// Nothing to do, carry on
							if (newParameterArray.length == 0)
							{
								performAfterMoveActions.apply(this);
							}
							else
							{
								// Start working
								this.setIndexBusy();
								this.progressBar.resetProgressBar();
								this.progressBar.setItemCount(this.promptHandler.getPromptCount());
								this.progressBar.showProgressBar();

								// Move conflicting files again with resolutions now
								this._moveFile(newParameterArray, 0, onMoveFinish);
							}
						}, this);

						this._fileDrag.fadeOutHelpers();
						this.promptHandler.showBatchPrompts(promptCallback);
					}
					else
					{
						performAfterMoveActions.apply(this);
						this._fileDrag.fadeOutHelpers();
					}
				}, this);

				// Initiate the file move with the built array, index of 0 and callback to use when done
				this._moveFile(parameterArray, 0, onMoveFinish);

				// Skip returning dragees
				return;
			}
		}
		else
		{
			// Add the .sel class back on the selected source
			this.$source.addClass('sel');

			this._collapseExtraExpandedFolders();
		}

		this._fileDrag.returnHelpersToDraggees();
	},

	/**
	 * On folder drag stop
	 */
	_onFolderDragStop: function()
	{
		// Only move if we have a valid target and we're not trying to move into our direct parent
		if (
			this._folderDrag.$activeDropTarget &&
			this._folderDrag.$activeDropTarget.siblings('ul').children('li').filter(this._folderDrag.$draggee).length == 0
		)
		{
			var targetFolderId = this._getFolderIdFromSourceKey(this._folderDrag.$activeDropTarget.data('key'));

			this._collapseExtraExpandedFolders(targetFolderId);

			// Get the old folder IDs, and sort them so that we're moving the most-nested folders first
			var folderIds = [];

			for (var i = 0; i < this._folderDrag.$draggee.length; i++)
			{
				var $a = this._folderDrag.$draggee.eq(i).children('a'),
					folderId = this._getFolderIdFromSourceKey($a.data('key')),
					$source = this._getSourceByFolderId(folderId);

				// Make sure it's not already in the target folder
				if (this._getFolderIdFromSourceKey(this._getParentSource($source).data('key')) != targetFolderId)
				{
					folderIds.push(folderId);
				}
			}

			if (folderIds.length)
			{
				folderIds.sort();
				folderIds.reverse();

				this.setIndexBusy();
				this._positionProgressBar();
				this.progressBar.resetProgressBar();
				this.progressBar.setItemCount(folderIds.length);
				this.progressBar.showProgressBar();

				var responseArray = [];
				var parameterArray = [];

				for (var i = 0; i < folderIds.length; i++)
				{
					parameterArray.push({
						folderId: folderIds[i],
						parentId: targetFolderId
					});
				}

				// Increment, so to avoid displaying folder files that are being moved
				this.requestId++;

				/*
				 Here's the rundown:
				 1) Send all the folders being moved
				 2) Get results:
				   a) For all conflicting, receive prompts and resolve them to get:
				   b) For all valid move operations: by now server has created the needed folders
					  in target destination. Server returns an array of file move operations
				   c) server also returns a list of all the folder id changes
				   d) and the data-id of node to be removed, in case of conflict
				   e) and a list of folders to delete after the move
				 3) From data in 2) build a large file move operation array
				 4) Create a request loop based on this, so we can display progress bar
				 5) when done, delete all the folders and perform other maintenance
				 6) Champagne
				 */

				// This will hold the final list of files to move
				var fileMoveList = [];

				// These folders have to be deleted at the end
				var folderDeleteList = [];

				// This one tracks the changed folder ids
				var changedFolderIds = {};

				var removeFromTree = [];

				var onMoveFinish = $.proxy(function(responseArray)
				{
					this.promptHandler.resetPrompts();

					// Loop trough all the responses
					for (var i = 0; i < responseArray.length; i++)
					{
						var data = responseArray[i];

						// If succesful and have data, then update
						if (data.success)
						{
							if (data.transferList && data.deleteList && data.changedFolderIds)
							{
								for (var ii = 0; ii < data.transferList.length; ii++)
								{
									fileMoveList.push(data.transferList[ii]);
								}

								for (var ii = 0; ii < data.deleteList.length; ii++)
								{
									folderDeleteList.push(data.deleteList[ii]);
								}

								for (var oldFolderId in data.changedFolderIds)
								{
									changedFolderIds[oldFolderId] = data.changedFolderIds[oldFolderId];
								}

								removeFromTree.push(data.removeFromTree);
							}
						}

						// Push prompt into prompt array
						if (data.prompt)
						{
							this.promptHandler.addPrompt(data);
						}

						if (data.error)
						{
							alert(data.error);
						}
					}

					if (this.promptHandler.getPromptCount())
					{
						// Define callback for completing all prompts
						var promptCallback = $.proxy(function(returnData)
						{
							this.promptHandler.resetPrompts();
							this.setNewElementDataHtml('');

							var newParameterArray = [];

							// Loop trough all returned data and prepare a new request array
							for (var i = 0; i < returnData.length; i++)
							{
								if (returnData[i].choice == 'cancel')
								{
									continue;
								}

								parameterArray[0].action = returnData[i].choice;
								newParameterArray.push(parameterArray[0]);
							}

							// Start working on them lists, baby
							if (newParameterArray.length == 0)
							{
								$.proxy(this, '_performActualFolderMove', fileMoveList, folderDeleteList, changedFolderIds, removeFromTree)();
							}
							else
							{
								// Start working
								this.setIndexBusy();
								this.progressBar.resetProgressBar();
								this.progressBar.setItemCount(this.promptHandler.getPromptCount());
								this.progressBar.showProgressBar();

								// Move conflicting files again with resolutions now
								moveFolder(newParameterArray, 0, onMoveFinish);
							}
						}, this);

						this.promptHandler.showBatchPrompts(promptCallback);

						this.setIndexAvailable();
						this.progressBar.hideProgressBar();
					}
					else
					{
						$.proxy(this, '_performActualFolderMove', fileMoveList, folderDeleteList, changedFolderIds, removeFromTree, targetFolderId)();
					}
				}, this);

				var moveFolder = $.proxy(function(parameterArray, parameterIndex, callback)
				{
					if (parameterIndex == 0)
					{
						responseArray = [];
					}

					Craft.postActionRequest('assets/moveFolder', parameterArray[parameterIndex], $.proxy(function(data, textStatus)
					{
						parameterIndex++;
						this.progressBar.incrementProcessedItemCount(1);
						this.progressBar.updateProgressBar();

						if (textStatus == 'success')
						{
							responseArray.push(data);
						}

						if (parameterIndex >= parameterArray.length)
						{
							callback(responseArray);
						}
						else
						{
							moveFolder(parameterArray, parameterIndex, callback);
						}
					}, this));
				}, this);

				// Initiate the folder move with the built array, index of 0 and callback to use when done
				moveFolder(parameterArray, 0, onMoveFinish);

				// Skip returning dragees until we get the Ajax response
				return;
			}
		}
		else
		{
			// Add the .sel class back on the selected source
			this.$source.addClass('sel');

			this._collapseExtraExpandedFolders();
		}

		this._folderDrag.returnHelpersToDraggees();
	},

	/**
	 * Really move the folder. Like really. For real.
	 */
	_performActualFolderMove: function(fileMoveList, folderDeleteList, changedFolderIds, removeFromTree, targetFolderId)
	{
		this.setIndexBusy();
		this.progressBar.resetProgressBar();
		this.progressBar.setItemCount(1);
		this.progressBar.showProgressBar();

		var moveCallback = $.proxy(function(folderDeleteList, changedFolderIds, removeFromTree)
		{
			//Move the folders around in the tree
			var topFolderLi = $();
			var folderToMove = $();
			var topMovedFolderId = 0;

			// Change the folder ids
			for (var previousFolderId in changedFolderIds)
			{
				folderToMove = this._getSourceByFolderId(previousFolderId);

				// Change the id and select the containing element as the folder element.
				folderToMove = folderToMove
									.attr('data-key', 'folder:' + changedFolderIds[previousFolderId].newId)
									.data('key', 'folder:' + changedFolderIds[previousFolderId].newId).parent();

				if (topFolderLi.length == 0 || topFolderLi.parents().filter(folderToMove).length > 0)
				{
					topFolderLi = folderToMove;
					topFolderMovedId = changedFolderIds[previousFolderId].newId;
				}
			}

			if (topFolderLi.length == 0)
			{
				this.setIndexAvailable();
				this.progressBar.hideProgressBar();
				this._folderDrag.returnHelpersToDraggees();

				return;
			}

			var topFolder = topFolderLi.children('a');

			// Now move the uppermost node.
			var siblings = topFolderLi.siblings('ul, .toggle');
			var parentSource = this._getParentSource(topFolder);

			var newParent = this._getSourceByFolderId(targetFolderId);
			this._prepareParentForChildren(newParent);
			this._appendSubfolder(newParent, topFolderLi);

			topFolder.after(siblings);

			this._cleanUpTree(parentSource);
			this.$sidebar.find('ul>ul, ul>.toggle').remove();

			// Delete the old folders
			for (var i = 0; i < folderDeleteList.length; i++)
			{
				Craft.postActionRequest('assets/deleteFolder', {folderId: folderDeleteList[i]});
			}

			this.setIndexAvailable();
			this.progressBar.hideProgressBar();
			this._folderDrag.returnHelpersToDraggees();
			this._selectSourceByFolderId(topFolderMovedId);

		}, this);

		if (fileMoveList.length > 0)
		{
			this._moveFile(fileMoveList, 0, $.proxy(function()
			{
				moveCallback(folderDeleteList, changedFolderIds, removeFromTree);
			}, this));
		}
		else
		{
			moveCallback(folderDeleteList, changedFolderIds, removeFromTree);
		}
	},

	/**
	 * Get parent source for a source.
	 *
	 * @param $source
	 * @returns {*}
	 * @private
	 */
	_getParentSource: function($source)
	{
		if (this._getSourceLevel($source) > 1)
		{
			return $source.parent().parent().siblings('a');
		}
	},

	/**
	 * Move a file using data from a parameter array.
	 *
	 * @param parameterArray
	 * @param parameterIndex
	 * @param callback
	 * @private
	 */
	_moveFile: function(parameterArray, parameterIndex, callback)
	{
		if (parameterIndex == 0)
		{
			this.responseArray = [];
		}

		Craft.postActionRequest('assets/moveFile', parameterArray[parameterIndex], $.proxy(function(data, textStatus)
		{
			this.progressBar.incrementProcessedItemCount(1);
			this.progressBar.updateProgressBar();

			if (textStatus == 'success')
			{
				this.responseArray.push(data);

				// If assets were just merged we should get the referece tags updated right away
				Craft.cp.runPendingTasks();
			}

			parameterIndex++;

			if (parameterIndex >= parameterArray.length)
			{
				callback(this.responseArray);
			}
			else
			{
				this._moveFile(parameterArray, parameterIndex, callback);
			}

		}, this));
	},

	_selectSourceByFolderId: function(targetFolderId)
	{
		var $targetSource = this._getSourceByFolderId(targetFolderId);

		// Make sure that all the parent sources are expanded and this source is visible.
		var $parentSources = $targetSource.parent().parents('li');

		for (var i = 0; i < $parentSources.length; i++)
		{
			var $parentSource = $($parentSources[i]);

			if (!$parentSource.hasClass('expanded'))
			{
				$parentSource.children('.toggle').click();
			}
		}

		this.sourceSelect.selectItem($targetSource);

		this.$source = $targetSource;
		this.sourceKey = $targetSource.data('key');
		this.setInstanceState('selectedSource', this.sourceKey);

		this.updateElements();
	},

	/**
	 * Initialize the uploader.
	 *
	 * @private
	 */
	onAfterHtmlInit: function()
	{
		if (!this.$uploadButton)
		{
			this.$uploadButton = $('<div class="btn submit" data-icon="upload" style="position: relative; overflow: hidden;" role="button">' + Craft.t('Upload files') + '</div>');
			this.addButton(this.$uploadButton);

			this.$uploadInput = $('<input type="file" multiple="multiple" name="assets-upload" />').hide().insertBefore(this.$uploadButton);
		}

		this.promptHandler = new Craft.PromptHandler();
		this.progressBar = new Craft.ProgressBar(this.$main, true);

		var options = {
			url: Craft.getActionUrl('assets/saveAsset'),
			fileInput: this.$uploadInput,
			dropZone: this.$main
		};

		options.events = {
			fileuploadstart:       $.proxy(this, '_onUploadStart'),
			fileuploadprogressall: $.proxy(this, '_onUploadProgress'),
			fileuploaddone:        $.proxy(this, '_onUploadComplete')
		};

		if (typeof this.settings.criteria.kind != "undefined")
		{
			options.allowedKinds = this.settings.criteria.kind;
		}

		this._currentUploaderSettings = options;

		this.uploader = new Craft.Uploader (this.$uploadButton, options);

		this.$uploadButton.on('click', $.proxy(function()
		{
			if (this.$uploadButton.hasClass('disabled'))
			{
				return;
			}
			if (!this.isIndexBusy)
			{
				this.$uploadButton.parent().find('input[name=assets-upload]').click();
			}
		}, this));

		this.base();
	},

	onSelectSource: function()
	{
		this.uploader.setParams({folderId: this._getFolderIdFromSourceKey(this.sourceKey)});
		if (!this.$source.attr('data-upload'))
		{
			this.$uploadButton.addClass('disabled');
		}
		else
		{
			this.$uploadButton.removeClass('disabled');
		}
		this.base();
	},

	_getFolderIdFromSourceKey: function(sourceKey)
	{
		return sourceKey.split(':')[1];
	},

	/**
	 * React on upload submit.
	 *
	 * @param id
	 * @private
	 */
	_onUploadStart: function(event)
	{
		this.setIndexBusy();

		// Initial values
		this._positionProgressBar();
		this.progressBar.resetProgressBar();
		this.progressBar.showProgressBar();
	},

	/**
	 * Update uploaded byte count.
	 */
	_onUploadProgress: function(event, data)
	{
		var progress = parseInt(data.loaded / data.total * 100, 10);
		this.progressBar.setProgressPercentage(progress);
	},

	/**
	 * On Upload Complete.
	 */
	_onUploadComplete: function(event, data)
	{
		var response = data.result;
		var filename = data.files[0].name;

		var doReload = true;

		if (response.success || response.prompt)
		{
			// Add the uploaded file to the selected ones, if appropriate
			this._uploadedFileIds.push(response.fileId);

			// If there is a prompt, add it to the queue
			if (response.prompt)
			{
				this.promptHandler.addPrompt(response);
			}
		}
		else
		{
			if (response.error)
			{
				alert(Craft.t('Upload failed for {filename}. The error message was: ”{error}“', { filename: filename, error: response.error }));
			}
			else
			{
				alert(Craft.t('Upload failed for {filename}.', { filename: filename }));
			}

			doReload = false;
		}

		// For the last file, display prompts, if any. If not - just update the element view.
		if (this.uploader.isLastUpload())
		{
			this.setIndexAvailable();
			this.progressBar.hideProgressBar();

			if (this.promptHandler.getPromptCount())
			{
				this.promptHandler.showBatchPrompts($.proxy(this, '_uploadFollowup'));
			}
			else
			{
				if (doReload)
				{
					this.updateElements();
				}
			}
		}
	},

	/**
	 * Follow up to an upload that triggered at least one conflict resolution prompt.
	 *
	 * @param returnData
	 * @private
	 */
	_uploadFollowup: function(returnData)
	{
		this.setIndexBusy();
		this.progressBar.resetProgressBar();

		this.promptHandler.resetPrompts();

		var finalCallback = $.proxy(function()
		{
			this.setIndexAvailable();
			this.progressBar.hideProgressBar();
			this.updateElements();
		}, this);

		this.progressBar.setItemCount(returnData.length);

		var doFollowup = $.proxy(function(parameterArray, parameterIndex, callback)
		{
			var postData = {
				newFileId:    parameterArray[parameterIndex].fileId,
				filename:     parameterArray[parameterIndex].filename,
				userResponse: parameterArray[parameterIndex].choice
			};

			Craft.postActionRequest('assets/saveAsset', postData, $.proxy(function(data, textStatus)
			{
				if (textStatus == 'success' && data.fileId)
				{
					this._uploadedFileIds.push(data.fileId);
				}
				parameterIndex++;
				this.progressBar.incrementProcessedItemCount(1);
				this.progressBar.updateProgressBar();

				if (parameterIndex == parameterArray.length)
				{
					callback();
				}
				else
				{
					doFollowup(parameterArray, parameterIndex, callback);
				}
			}, this));

		}, this);

		this.progressBar.showProgressBar();
		doFollowup(returnData, 0, finalCallback);
	},

	/**
	 * Perform actions after updating elements
	 * @private
	 */
	onUpdateElements: function(append, $newElements)
	{
		if (this.settings.context == 'index')
		{
			if (!append)
			{
				this._fileDrag.removeAllItems();
			}

			this._fileDrag.addItems($newElements);
		}

		// See if we have freshly uploaded files to add to selection
		if (this._uploadedFileIds.length)
		{
			var $item = null;
			for (var i = 0; i < this._uploadedFileIds.length; i++)
			{
				$item = this.$main.find('.element[data-id=' + this._uploadedFileIds[i] + ']:first').parent();
				if (this.getSelectedSourceState('mode') == 'table')
				{
					$item = $item.parent();
				}

				if (this.elementSelect)
				{
					this.elementSelect.selectItem($item);
				}
			}

			// Reset the list.
			this._uploadedFileIds = [];
		}

		this.base(append, $newElements);
	},

	/**
	 * On Drag Start
	 */
	_onDragStart: function()
	{
		this._tempExpandedFolders = [];
	},

	/**
	 * Get File Drag Helper
	 */
	_getFileDragHelper: function($element)
	{
		var currentView = this.getSelectedSourceState('mode');

		switch (currentView)
		{
			case 'table':
			{
				var $outerContainer = $('<div class="elements datatablesorthelper"/>').appendTo(Garnish.$bod),
					$innerContainer = $('<div class="tableview"/>').appendTo($outerContainer),
					$table = $('<table class="data"/>').appendTo($innerContainer),
					$tbody = $('<tbody/>').appendTo($table);

				$element.appendTo($tbody);

				// Copy the column widths
				this._$firstRowCells = this.$elementContainer.children('tr:first').children();
				var $helperCells = $element.children();

				for (var i = 0; i < $helperCells.length; i++)
				{
					// Hard-set the cell widths
					var $helperCell = $($helperCells[i]);

					// Skip the checkbox cell
					if (Garnish.hasAttr($helperCell, 'data-checkboxcell'))
					{
						$helperCell.remove();
						$outerContainer.css('margin-'+Craft.left, 19); // 26 - 7
						continue;
					}

					var $firstRowCell = $(this._$firstRowCells[i]),
						width = $firstRowCell.width();

					$firstRowCell.width(width);
					$helperCell.width(width);
				}

				return $outerContainer;
			}
			case 'thumbs':
			{
				var $outerContainer = $('<div class="elements thumbviewhelper"/>').appendTo(Garnish.$bod),
					$innerContainer = $('<ul class="thumbsview"/>').appendTo($outerContainer);

				$element.appendTo($innerContainer);

				return $outerContainer;
			}
		}

		return $();
	},

	/**
	 * On Drop Target Change
	 */
	_onDropTargetChange: function($dropTarget)
	{
		clearTimeout(this._expandDropTargetFolderTimeout);

		if ($dropTarget)
		{
			var folderId = this._getFolderIdFromSourceKey($dropTarget.data('key'));

			if (folderId)
			{
				this.dropTargetFolder = this._getSourceByFolderId(folderId);

				if (this._hasSubfolders(this.dropTargetFolder) && ! this._isExpanded(this.dropTargetFolder))
				{
					this._expandDropTargetFolderTimeout = setTimeout($.proxy(this, '_expandFolder'), 500);
				}
			}
			else
			{
				this.dropTargetFolder = null;
			}
		}

		if ($dropTarget && $dropTarget[0] != this.$source[0])
		{
			// Temporarily remove the .sel class on the active source
			this.$source.removeClass('sel');
		}
		else
		{
			this.$source.addClass('sel');
		}
	},

	/**
	 * Collapse Extra Expanded Folders
	 */
	_collapseExtraExpandedFolders: function(dropTargetFolderId)
	{
		clearTimeout(this._expandDropTargetFolderTimeout);

		// If a source ID is passed in, exclude its parents
		var excluded;

		if (dropTargetFolderId)
		{
			excluded = this._getSourceByFolderId(dropTargetFolderId).parents('li').children('a');
		}

		for (var i = this._tempExpandedFolders.length-1; i >= 0; i--)
		{
			var $source = this._tempExpandedFolders[i];

			// Check the parent list, if a source id is passed in
			if (!dropTargetFolderId || excluded.filter('[data-key="' + $source.data('key') + '"]').length == 0)
			{
				this._collapseFolder($source);
				this._tempExpandedFolders.splice(i, 1);
			}
		}
	},

	_getSourceByFolderId: function(folderId)
	{
		return this.$sources.filter('[data-key="folder:' + folderId + '"]');
	},

	_hasSubfolders: function($source)
	{
		return $source.siblings('ul').find('li').length;
	},

	_isExpanded: function($source)
	{
		return $source.parent('li').hasClass('expanded');
	},

	_expandFolder: function()
	{
		// Collapse any temp-expanded drop targets that aren't parents of this one
		this._collapseExtraExpandedFolders(this._getFolderIdFromSourceKey(this.dropTargetFolder.data('key')));

		this.dropTargetFolder.siblings('.toggle').click();

		// Keep a record of that
		this._tempExpandedFolders.push(this.dropTargetFolder);
	},

	_collapseFolder: function($source)
	{
		if ($source.parent().hasClass('expanded'))
		{
			$source.siblings('.toggle').click();
		}
	},

	_createFolderContextMenu: function($source)
	{
		var menuOptions = [{ label: Craft.t('New subfolder'), onClick: $.proxy(this, '_createSubfolder', $source) }];

		// For all folders that are not top folders
		if (this.settings.context == 'index' && this._getSourceLevel($source) > 1)
		{
			menuOptions.push({ label: Craft.t('Rename folder'), onClick: $.proxy(this, '_renameFolder', $source) });
			menuOptions.push({ label: Craft.t('Delete folder'), onClick: $.proxy(this, '_deleteFolder', $source) });
		}

		new Garnish.ContextMenu($source, menuOptions, {menuClass: 'menu'});
	},

	_createSubfolder: function($parentFolder)
	{
		var subfolderName = prompt(Craft.t('Enter the name of the folder'));

		if (subfolderName)
		{
			var params = {
				parentId:  this._getFolderIdFromSourceKey($parentFolder.data('key')),
				folderName: subfolderName
			};

			this.setIndexBusy();

			Craft.postActionRequest('assets/createFolder', params, $.proxy(function(data, textStatus)
			{
				this.setIndexAvailable();

				if (textStatus == 'success' && data.success)
				{
					this._prepareParentForChildren($parentFolder);

					var $subfolder = $(
						'<li>' +
							'<a data-key="folder:'+data.folderId+'"' +
								(Garnish.hasAttr($parentFolder, 'data-has-thumbs') ? ' data-has-thumbs' : '') +
								' data-upload="'+$parentFolder.attr('data-upload')+'"' +
							'>' +
								data.folderName +
							'</a>' +
						'</li>'
					);

					var $a = $subfolder.children('a:first');
					this._appendSubfolder($parentFolder, $subfolder);
					this.initSource($a);
				}

				if (textStatus == 'success' && data.error)
				{
					alert(data.error);
				}
			}, this));
		}
	},

	_deleteFolder: function($targetFolder)
	{
		if (confirm(Craft.t('Really delete folder “{folder}”?', {folder: $.trim($targetFolder.text())})))
		{
			var params = {
				folderId: this._getFolderIdFromSourceKey($targetFolder.data('key'))
			};

			this.setIndexBusy();

			Craft.postActionRequest('assets/deleteFolder', params, $.proxy(function(data, textStatus)
			{
				this.setIndexAvailable();

				if (textStatus == 'success' && data.success)
				{
					var $parentFolder = this._getParentSource($targetFolder);

					// Remove folder and any trace from its parent, if needed
					this.deinitSource($targetFolder);

					$targetFolder.parent().remove();
					this._cleanUpTree($parentFolder);

					this.$sidebar.trigger('resize');
				}

				if (textStatus == 'success' && data.error)
				{
					alert(data.error);
				}
			}, this));
		}
	},

	/**
	 * Rename
	 */
	_renameFolder: function($targetFolder)
	{
		var oldName = $.trim($targetFolder.text()),
			newName = prompt(Craft.t('Rename folder'), oldName);

		if (newName && newName != oldName)
		{
			var params = {
				folderId: this._getFolderIdFromSourceKey($targetFolder.data('key')),
				newName: newName
			};

			this.setIndexBusy();

			Craft.postActionRequest('assets/renameFolder', params, $.proxy(function(data, textStatus)
			{
				this.setIndexAvailable();

				if (textStatus == 'success' && data.success)
				{
					$targetFolder.text(data.newName);
				}

				if (textStatus == 'success' && data.error)
				{
					alert(data.error);
				}

			}, this), 'json');
		}
	},

	/**
	 * Prepare a source folder for children folder.
	 *
	 * @param $parentFolder
	 * @private
	 */
	_prepareParentForChildren: function($parentFolder)
	{
		if (!this._hasSubfolders($parentFolder))
		{
			$parentFolder.parent().addClass('expanded').append('<div class="toggle"></div><ul></ul>');
			this.initSourceToggle($parentFolder);
		}
	},

	/**
	 * Appends a subfolder to the parent folder at the correct spot.
	 *
	 * @param $parentFolder
	 * @param $subfolder
	 * @private
	 */
	_appendSubfolder: function($parentFolder, $subfolder)
	{
		var $subfolderList = $parentFolder.siblings('ul'),
			$existingChildren = $subfolderList.children('li'),
			subfolderLabel = $.trim($subfolder.children('a:first').text()),
			folderInserted = false;

		for (var i = 0; i < $existingChildren.length; i++)
		{
			var $existingChild = $($existingChildren[i]);

			if ($.trim($existingChild.children('a:first').text()) > subfolderLabel)
			{
				$existingChild.before($subfolder);
				folderInserted = true;
				break;
			}
		}

		if (!folderInserted)
		{
			$parentFolder.siblings('ul').append($subfolder);
		}

		this.$sidebar.trigger('resize');
	},

	_cleanUpTree: function($parentFolder)
	{
		if ($parentFolder !== null && $parentFolder.siblings('ul').children('li').length == 0)
		{
			this.deinitSourceToggle($parentFolder);
			$parentFolder.siblings('ul').remove();
			$parentFolder.siblings('.toggle').remove();
			$parentFolder.parent().removeClass('expanded');
		}
	},

	_positionProgressBar: function()
	{
		var $container = $(),
			offset = 0;

		if (this.settings.context == 'index')
		{
			$container = this.progressBar.$progressBar.closest('#content');
		}
		else
		{
			$container = this.progressBar.$progressBar.closest('.main');
		}

		var containerTop = $container.offset().top;
		var scrollTop = Garnish.$doc.scrollTop();
		var diff = scrollTop - containerTop;
		var windowHeight = Garnish.$win.height();

		if ($container.height() > windowHeight)
		{
			offset = (windowHeight / 2) - 6 + diff;
		}
		else
		{
			offset = ($container.height() / 2) - 6;
		}

		this.progressBar.$progressBar.css({
			top: offset
		});
	}

});

// Register it!
Craft.registerElementIndexClass('Asset', Craft.AssetIndex);

/**
 * Asset Select input
 */
Craft.AssetSelectInput = Craft.BaseElementSelectInput.extend(
{
	requestId: 0,
	hud: null,
	uploader: null,
	progressBar: null,

	init: function()
	{
		this.base.apply(this, arguments);
		this._attachUploader();
	},

	/**
	 * Attach the uploader with drag event handler
	 */
	_attachUploader: function()
	{
		this.progressBar = new Craft.ProgressBar($('<div class="progress-shade"></div>').appendTo(this.$container));

		var options = {
			url: Craft.getActionUrl('assets/expressUpload'),
			dropZone: this.$container,
			formData: {
				fieldId: this.settings.fieldId,
				elementId: this.settings.sourceElementId
			}
		};

		// If CSRF protection isn't enabled, these won't be defined.
		if (typeof Craft.csrfTokenName !== 'undefined' && typeof Craft.csrfTokenValue !== 'undefined')
		{
			// Add the CSRF token
			options.formData[Craft.csrfTokenName] = Craft.csrfTokenValue;
		}

		if (typeof this.settings.criteria.kind != "undefined")
		{
			options.allowedKinds = this.settings.criteria.kind;
		}

		options.canAddMoreFiles = $.proxy(this, 'canAddMoreFiles');

		options.events = {};
		options.events.fileuploadstart = $.proxy(this, '_onUploadStart');
		options.events.fileuploadprogressall = $.proxy(this, '_onUploadProgress');
		options.events.fileuploaddone = $.proxy(this, '_onUploadComplete');

		this.uploader = new Craft.Uploader(this.$container, options);
	},

	/**
	 * Add the freshly uploaded file to the input field.
	 */
	selectUploadedFile: function(element)
	{
		// Check if we're able to add new elements
		if (!this.canAddMoreElements())
		{
			return;
		}

		var $newElement = element.$element;

		// Make a couple tweaks
		$newElement.addClass('removable');
		$newElement.prepend('<input type="hidden" name="'+this.settings.name+'[]" value="'+element.id+'">' +
			'<a class="delete icon" title="'+Craft.t('Remove')+'"></a>');

		$newElement.appendTo(this.$elementsContainer);

		var margin = -($newElement.outerWidth()+10);

		this.$addElementBtn.css('margin-'+Craft.left, margin+'px');

		var animateCss = {};
		animateCss['margin-'+Craft.left] = 0;
		this.$addElementBtn.velocity(animateCss, 'fast');

		this.addElements($newElement);

		delete this.modal;
	},

	/**
	 * On upload start.
	 */
	_onUploadStart: function(event)
	{
		this.progressBar.$progressBar.css({
			top: Math.round(this.$container.outerHeight() / 2) - 6
		});

		this.$container.addClass('uploading');
		this.progressBar.resetProgressBar();
		this.progressBar.showProgressBar();
	},

	/**
	 * On upload progress.
	 */
	_onUploadProgress: function(event, data)
	{
		var progress = parseInt(data.loaded / data.total * 100, 10);
		this.progressBar.setProgressPercentage(progress);
	},

	/**
	 * On a file being uploaded.
	 */
	_onUploadComplete: function(event, data)
	{
		if (data.result.error)
		{
			alert(data.result.error);
		}
		else
		{
			var html = $(data.result.html);
			Craft.appendHeadHtml(data.result.headHtml);
			this.selectUploadedFile(Craft.getElementInfo(html));
		}

		// Last file
		if (this.uploader.isLastUpload())
		{
			this.progressBar.hideProgressBar();
			this.$container.removeClass('uploading');
		}
	},

	/**
	 * We have to take into account files about to be added as well
	 */
	canAddMoreFiles: function (slotsTaken)
	{
		return (!this.settings.limit || this.$elements.length  + slotsTaken < this.settings.limit);
	}
});

/**
 * Asset selector modal class
 */
Craft.AssetSelectorModal = Craft.BaseElementSelectorModal.extend(
{
	$selectTransformBtn: null,
	_selectedTransform: null,

	init: function(elementType, settings)
	{
		settings = $.extend({}, Craft.AssetSelectorModal.defaults, settings);

		if (settings.canSelectImageTransforms)
		{
			if (typeof Craft.AssetSelectorModal.transforms == 'undefined')
			{
				var base = this.base;

				this.fetchTransformInfo($.proxy(function()
				{
					// Finally call this.base()
					base.call(this, elementType, settings);

					this.createSelectTransformButton();
				}, this));

				// Prevent this.base() from getting called until later
				return;
			}
		}

		this.base(elementType, settings);

		if (settings.canSelectImageTransforms)
		{
			this.createSelectTransformButton();
		}
	},

	fetchTransformInfo: function(callback)
	{
		Craft.postActionRequest('assets/getTransformInfo', $.proxy(function(response, textStatus)
		{
			if (textStatus == 'success' && response instanceof Array)
			{
				Craft.AssetSelectorModal.transforms = response;
			}
			else
			{
				Craft.AssetSelectorModal.transforms = [];
			}

			callback();

		}, this));
	},

	createSelectTransformButton: function()
	{
		if (!Craft.AssetSelectorModal.transforms.length)
		{
			return;
		}

		var $btnGroup = $('<div class="btngroup"/>').appendTo(this.$buttons);
		this.$selectBtn.appendTo($btnGroup);

		this.$selectTransformBtn = $('<div class="btn menubtn disabled">'+Craft.t('Select Transform')+'</div>').appendTo($btnGroup);

		var $menu = $('<div class="menu" data-align="right"></div>').insertAfter(this.$selectTransformBtn),
			$menuList = $('<ul></ul>').appendTo($menu);

		for (var i = 0; i < Craft.AssetSelectorModal.transforms.length; i++)
		{
			$('<li><a data-transform="'+Craft.AssetSelectorModal.transforms[i].handle+'">'+Craft.AssetSelectorModal.transforms[i].name+'</a></li>').appendTo($menuList);
		}

		var MenuButton = new Garnish.MenuBtn(this.$selectTransformBtn, {
			onOptionSelect: $.proxy(this, 'onSelectTransform')
		});
		MenuButton.disable();

		this.$selectTransformBtn.data('menuButton', MenuButton);
	},

	onSelectionChange: function(ev)
	{
		var allowTransforms,
			MenuBtn;

		if (this.elementIndex.elementSelect.totalSelected && this.settings.canSelectImageTransforms && Craft.AssetSelectorModal.transforms.length)
		{
			allowTransforms = true;
			var $selectedItems = this.elementIndex.elementSelect.getSelectedItems();

			for (var i = 0; i < $selectedItems.length; i++)
			{
				if (!$('.element.hasthumb:first', $selectedItems[i]).length)
				{
					allowTransforms = false;
					break;
				}
			}
		}
		else
		{
			allowTransforms = false;
		}

		if (this.$selectTransformBtn)
		{
			MenuBtn = this.$selectTransformBtn.data('menuButton');
		}
		else
		{
			MenuBtn = null;
		}

		if (allowTransforms)
		{
			if (MenuBtn)
			{
				MenuBtn.enable();
			}

			this.$selectTransformBtn.removeClass('disabled');
		}
		else if (this.$selectTransformBtn)
		{
			if (MenuBtn)
			{
				MenuBtn.disable();
			}

			this.$selectTransformBtn.addClass('disabled');
		}

		this.base();
	},

	onSelectTransform: function(option)
	{
		var transform = $(option).data('transform');
		this.selectImagesWithTransform(transform);
	},

	selectImagesWithTransform: function(transform)
	{
		// First we must get any missing transform URLs
		if (typeof Craft.AssetSelectorModal.transformUrls[transform] == 'undefined')
		{
			Craft.AssetSelectorModal.transformUrls[transform] = {};
		}

		var $selectedItems = this.elementIndex.elementSelect.getSelectedItems(),
			imageIdsWithMissingUrls = [];

		for (var i = 0; i < $selectedItems.length; i++)
		{
			var $item = $($selectedItems[i]),
				elementId = Craft.getElementInfo($item).id;

			if (typeof Craft.AssetSelectorModal.transformUrls[transform][elementId] == 'undefined')
			{
				imageIdsWithMissingUrls.push(elementId);
			}
		}

		if (imageIdsWithMissingUrls.length)
		{
			this.showFooterSpinner();

			this.fetchMissingTransformUrls(imageIdsWithMissingUrls, transform, $.proxy(function()
			{
				this.hideFooterSpinner();
				this.selectImagesWithTransform(transform);
			}, this));
		}
		else
		{
			this._selectedTransform = transform;
			this.selectElements();
			this._selectedTransform = null;
		}
	},

	fetchMissingTransformUrls: function(imageIdsWithMissingUrls, transform, callback)
	{
		var elementId = imageIdsWithMissingUrls.pop();

		var data = {
			fileId: elementId,
			handle: transform,
			returnUrl: true
		};

		Craft.postActionRequest('assets/generateTransform', data, $.proxy(function(response, textStatus)
		{
			Craft.AssetSelectorModal.transformUrls[transform][elementId] = false;

			if (textStatus == 'success')
			{
				if (response.url)
				{
					Craft.AssetSelectorModal.transformUrls[transform][elementId] = response.url;
				}
			}

			// More to load?
			if (imageIdsWithMissingUrls.length)
			{
				this.fetchMissingTransformUrls(imageIdsWithMissingUrls, transform, callback);
			}
			else
			{
				callback();
			}
		}, this));
	},

	getElementInfo: function($selectedItems)
	{
		var info = this.base($selectedItems);

		if (this._selectedTransform)
		{
			for (var i = 0; i < info.length; i++)
			{
				var elementId = info[i].id;

				if (
					typeof Craft.AssetSelectorModal.transformUrls[this._selectedTransform][elementId] != 'undefined' &&
					Craft.AssetSelectorModal.transformUrls[this._selectedTransform][elementId] !== false
				)
				{
					info[i].url = Craft.AssetSelectorModal.transformUrls[this._selectedTransform][elementId];
				}
			}
		}

		return info;
	},

	onSelect: function(elementInfo)
	{
		this.settings.onSelect(elementInfo, this._selectedTransform);
	}
},
{
	defaults: {
		canSelectImageTransforms: false
	},

	transformUrls: {}
});

// Register it!
Craft.registerElementSelectorModalClass('Asset', Craft.AssetSelectorModal);

(function($) {


/**
 * AuthManager class
 */
Craft.AuthManager = Garnish.Base.extend(
{
	remainingSessionTime: null,
	checkRemainingSessionTimer: null,
	showLoginModalTimer: null,
	decrementLogoutWarningInterval: null,

	showingLogoutWarningModal: false,
	showingLoginModal: false,

	logoutWarningModal: null,
	loginModal: null,

	$logoutWarningPara: null,
	$passwordInput: null,
	$passwordSpinner: null,
	$loginBtn: null,
	$loginErrorPara: null,

	/**
	 * Init
	 */
	init: function()
	{
		this.updateRemainingSessionTime(Craft.remainingSessionTime);
	},

	/**
	 * Sets a timer for the next time to check the auth timeout.
	 */
	setCheckRemainingSessionTimer: function(seconds)
	{
		if (this.checkRemainingSessionTimer)
		{
			clearTimeout(this.checkRemainingSessionTimer);
		}

		this.checkRemainingSessionTimer = setTimeout($.proxy(this, 'checkRemainingSessionTime'), seconds*1000);
	},

	/**
	 * Pings the server to see how many seconds are left on the current user session, and handles the response.
	 */
	checkRemainingSessionTime: function(extendSession)
	{
		$.ajax({
			url: Craft.getActionUrl('users/getRemainingSessionTime', (extendSession ? null : 'dontExtendSession=1')),
			type: 'GET',
			complete: $.proxy(function(jqXHR, textStatus)
			{
				if (textStatus == 'success' && !isNaN(jqXHR.responseText))
				{
					this.updateRemainingSessionTime(jqXHR.responseText);
				}
				else
				{
					this.updateRemainingSessionTime(-1);
				}
			}, this)
		});
	},

	/**
	 * Updates our record of the auth timeout, and handles it.
	 */
	updateRemainingSessionTime: function(remainingSessionTime)
	{
		this.remainingSessionTime = parseInt(remainingSessionTime);

		// Are we within the warning window?
		if (this.remainingSessionTime != -1 && this.remainingSessionTime < Craft.AuthManager.minSafeSessiotTime)
		{
			// Is there still time to renew the session?
			if (this.remainingSessionTime)
			{
				if (!this.showingLogoutWarningModal)
				{
					// Show the warning modal
					this.showLogoutWarningModal();
				}

				// Will the session expire before the next checkup?
				if (this.remainingSessionTime < Craft.AuthManager.checkInterval)
				{
					if (this.showLoginModalTimer)
					{
						clearTimeout(this.showLoginModalTimer);
					}

					this.showLoginModalTimer = setTimeout($.proxy(this, 'showLoginModal'), this.remainingSessionTime*1000);
				}
			}
			else if (!this.showingLoginModal)
			{
				// Show the login modal
				this.showLoginModal();
			}

			this.setCheckRemainingSessionTimer(Craft.AuthManager.checkInterval);
		}
		else
		{
			// Everything's good!
			this.hideLogoutWarningModal();
			this.hideLoginModal();

			// Will be be within the minSafeSessiotTime before the next update?
			if (this.remainingSessionTime != -1 && this.remainingSessionTime < (Craft.AuthManager.minSafeSessiotTime + Craft.AuthManager.checkInterval))
			{
				this.setCheckRemainingSessionTimer(this.remainingSessionTime - Craft.AuthManager.minSafeSessiotTime + 1);
			}
			else
			{
				this.setCheckRemainingSessionTimer(Craft.AuthManager.checkInterval);
			}
		}
	},

	/**
	 * Shows the logout warning modal.
	 */
	showLogoutWarningModal: function()
	{
		var quickShow;

		if (this.showingLoginModal)
		{
			this.hideLoginModal(true);
			quickShow = true;
		}
		else
		{
			quickShow = false;
		}

		this.showingLogoutWarningModal = true;

		if (!this.logoutWarningModal)
		{
			var $form = $('<form id="logoutwarningmodal" class="modal alert fitted"/>'),
				$body = $('<div class="body"/>').appendTo($form),
				$buttons = $('<div class="buttons right"/>').appendTo($body),
				$logoutBtn = $('<div class="btn">'+Craft.t('Log out now')+'</div>').appendTo($buttons),
				$renewSessionBtn = $('<input type="submit" class="btn submit" value="'+Craft.t('Keep me logged in')+'" />').appendTo($buttons);

			this.$logoutWarningPara = $('<p/>').prependTo($body);

			this.logoutWarningModal = new Garnish.Modal($form, {
				autoShow: false,
				closeOtherModals: false,
				hideOnEsc: false,
				hideOnShadeClick: false,
				shadeClass: 'modal-shade dark',
				onFadeIn: function()
				{
					if (!Garnish.isMobileBrowser(true))
					{
						// Auto-focus the renew button
						setTimeout(function() {
							$renewSessionBtn.focus();
						}, 100);
					}
				}
			});

			this.addListener($logoutBtn, 'activate', 'logout');
			this.addListener($form, 'submit', 'renewSession');
		}

		if (quickShow)
		{
			this.logoutWarningModal.quickShow();
		}
		else
		{
			this.logoutWarningModal.show();
		}

		this.updateLogoutWarningMessage();

		this.decrementLogoutWarningInterval = setInterval($.proxy(this, 'decrementLogoutWarning'), 1000);
	},

	/**
	 * Updates the logout warning message indicating that the session is about to expire.
	 */
	updateLogoutWarningMessage: function()
	{
		this.$logoutWarningPara.text(Craft.t('Your session will expire in {time}.', {
			time: Craft.secondsToHumanTimeDuration(this.remainingSessionTime)
		}));

		this.logoutWarningModal.updateSizeAndPosition();
	},

	decrementLogoutWarning: function()
	{
		if (this.remainingSessionTime > 0)
		{
			this.remainingSessionTime--;
			this.updateLogoutWarningMessage();
		}

		if (this.remainingSessionTime == 0)
		{
			clearInterval(this.decrementLogoutWarningInterval);
		}
	},

	/**
	 * Hides the logout warning modal.
	 */
	hideLogoutWarningModal: function(quick)
	{
		this.showingLogoutWarningModal = false;

		if (this.logoutWarningModal)
		{
			if (quick)
			{
				this.logoutWarningModal.quickHide();
			}
			else
			{
				this.logoutWarningModal.hide();
			}

			if (this.decrementLogoutWarningInterval)
			{
				clearInterval(this.decrementLogoutWarningInterval);
			}
		}
	},

	/**
	 * Shows the login modal.
	 */
	showLoginModal: function()
	{
		var quickShow;

		if (this.showingLogoutWarningModal)
		{
			this.hideLogoutWarningModal(true);
			quickShow = true;
		}
		else
		{
			quickShow = false;
		}

		this.showingLoginModal = true;

		if (!this.loginModal)
		{
			var $form = $('<form id="loginmodal" class="modal alert fitted"/>'),
				$body = $('<div class="body"><h2>'+Craft.t('Your session has ended.')+'</h2><p>'+Craft.t('Enter your password to log back in.')+'</p></div>').appendTo($form),
				$inputContainer = $('<div class="inputcontainer">').appendTo($body),
				$inputsTable = $('<table class="inputs fullwidth"/>').appendTo($inputContainer),
				$inputsRow = $('<tr/>').appendTo($inputsTable),
				$passwordCell = $('<td/>').appendTo($inputsRow),
				$buttonCell = $('<td class="thin"/>').appendTo($inputsRow),
				$passwordWrapper = $('<div class="passwordwrapper"/>').appendTo($passwordCell);

			this.$passwordInput = $('<input type="password" class="text password fullwidth" placeholder="'+Craft.t('Password')+'"/>').appendTo($passwordWrapper);
			this.$passwordSpinner = $('<div class="spinner hidden"/>').appendTo($inputContainer);
			this.$loginBtn = $('<input type="submit" class="btn submit disabled" value="'+Craft.t('Login')+'" />').appendTo($buttonCell);
			this.$loginErrorPara = $('<p class="error"/>').appendTo($body);

			this.loginModal = new Garnish.Modal($form, {
				autoShow: false,
				closeOtherModals: false,
				hideOnEsc: false,
				hideOnShadeClick: false,
				shadeClass: 'modal-shade dark',
				onFadeIn: $.proxy(function()
				{
					if (!Garnish.isMobileBrowser(true))
					{
						// Auto-focus the password input
						setTimeout($.proxy(function() {
							this.$passwordInput.focus();
						}, this), 100);
					}
				}, this),
				onFadeOut: $.proxy(function()
				{
					this.$passwordInput.val('');
				}, this)
			});

			new Craft.PasswordInput(this.$passwordInput, {
				onToggleInput: $.proxy(function($newPasswordInput) {
					this.$passwordInput = $newPasswordInput;
				}, this)
			});

			this.addListener(this.$passwordInput, 'textchange', 'validatePassword');
			this.addListener($form, 'submit', 'login');
		}

		if (quickShow)
		{
			this.loginModal.quickShow();
		}
		else
		{
			this.loginModal.show();
		}
	},

	/**
	 * Hides the login modal.
	 */
	hideLoginModal: function(quick)
	{
		this.showingLoginModal = false;

		if (this.loginModal)
		{
			if (quick)
			{
				this.loginModal.quickHide();
			}
			else
			{
				this.loginModal.hide();
			}
		}
	},

	logout: function()
	{
		var url = Craft.getActionUrl('users/logout');

		$.get(url, $.proxy(function()
		{
			Craft.redirectTo('');
		}, this));
	},

	renewSession: function(ev)
	{
		if (ev)
		{
			ev.preventDefault();
		}

		this.hideLogoutWarningModal();
		this.checkRemainingSessionTime(true);
	},

	validatePassword: function()
	{
		if (this.$passwordInput.val().length >= 6)
		{
			this.$loginBtn.removeClass('disabled');
			return true;
		}
		else
		{
			this.$loginBtn.addClass('disabled');
			return false;
		}
	},

	login: function(ev)
	{
		if (ev)
		{
			ev.preventDefault();
		}

		if (this.validatePassword())
		{
			this.$passwordSpinner.removeClass('hidden');
			this.clearLoginError();

			var data = {
				loginName: Craft.username,
				password: this.$passwordInput.val()
			};

			Craft.postActionRequest('users/login', data, $.proxy(function(response, textStatus)
			{
				this.$passwordSpinner.addClass('hidden');

				if (textStatus == 'success')
				{
					if (response.success)
					{
						this.hideLoginModal();
						this.checkRemainingSessionTime();
					}
					else
					{
						this.showLoginError(response.error);
						Garnish.shake(this.loginModal.$container);

						if (!Garnish.isMobileBrowser(true))
						{
							this.$passwordInput.focus();
						}
					}
				}
				else
				{
					this.showLoginError();
				}

			}, this));
		}
	},

	showLoginError: function(error)
	{
		if (error === null || typeof error == 'undefined')
		{
			error = Craft.t('An unknown error occurred.');
		}

		this.$loginErrorPara.text(error);
		this.loginModal.updateSizeAndPosition();
	},

	clearLoginError: function()
	{
		this.showLoginError('');
	}
},
{
	checkInterval: 60,
	minSafeSessiotTime: 120
});


})(jQuery);

/**
 * Category index class
 */
Craft.CategoryIndex = Craft.BaseElementIndex.extend(
{
	$newCategoryBtn: null,

	onAfterHtmlInit: function()
	{
		// Get the New Category button
		this.$newCategoryBtn = this.$sidebar.find('> .buttons > .btn');

		this.base();
	},

	getDefaultSourceKey: function()
	{
		// Did they request a specific category group in the URL?
		if (this.settings.context == 'index' && typeof defaultGroupHandle != typeof undefined)
		{
			for (var i = 0; i < this.$sources.length; i++)
			{
				var $source = $(this.$sources[i]);

				if ($source.data('handle') == defaultGroupHandle)
				{
					return $source.data('key');
				}
			}
		}

		return this.base();
	},

	onSelectSource: function()
	{
		if (this.settings.context == 'index')
		{
			// Get the handle of the selected source
			var handle = this.$source.data('handle');

			// Update the URL
			if (typeof history != typeof undefined)
			{
				var uri = 'categories';

				if (handle)
				{
					uri += '/'+handle;
				}

				history.replaceState({}, '', Craft.getUrl(uri));
			}

			// Update the New Category button
			this.$newCategoryBtn.attr('href', Craft.getUrl('categories/'+handle+'/new'));
		}

		this.base();
	}

});

// Register it!
Craft.registerElementIndexClass('Category', Craft.CategoryIndex);

/**
 * Category Select input
 */
Craft.CategorySelectInput = Craft.BaseElementSelectInput.extend(
{
	setSettings: function()
	{
		this.base.apply(this, arguments);
		this.settings.sortable = false;
	},

	getModalSettings: function()
	{
		var settings = this.base();
		settings.hideOnSelect = false;
		return settings;
	},

	getElements: function()
	{
		return this.$elementsContainer.find('.element');
	},

	onModalSelect: function(elements)
	{
		// Disable the modal
		this.modal.disable();
		this.modal.disableCancelBtn();
		this.modal.disableSelectBtn();
		this.modal.showFooterSpinner();

		// Get the new category HTML
		var selectedCategoryIds = this.getSelectedElementIds();

		for (var i = 0; i < elements.length; i++)
		{
			selectedCategoryIds.push(elements[i].id);
		}

		var data = {
			categoryIds: selectedCategoryIds,
			locale:      elements[0].locale,
			id:          this.settings.id,
			name:        this.settings.name,
			limit:       this.settings.limit,
		};

		Craft.postActionRequest('elements/getCategoriesInputHtml', data, $.proxy(function(response, textStatus)
		{
			this.modal.enable();
			this.modal.enableCancelBtn();
			this.modal.enableSelectBtn();
			this.modal.hideFooterSpinner();

			if (textStatus == 'success')
			{
				var $newInput = $(response.html),
					$newElementsContainer = $newInput.children('.elements');

				this.$elementsContainer.replaceWith($newElementsContainer);
				this.$elementsContainer = $newElementsContainer;
				this.resetElements();

				for (var i = 0; i < elements.length; i++)
				{
					var element = elements[i],
						$element = this.getElementById(element.id);

					if ($element)
					{
						this.animateElementIntoPlace(element.$element, $element);
					}
				}

				this.updateDisabledElementsInModal();
				this.modal.hide();
				this.onSelectElements();
			}
		}, this));
	},

	removeElement: function($element)
	{
		// Find any descendants this category might have
		var $allCategories = $element.add($element.parent().siblings('ul').find('.element'));

		// Remove our record of them all at once
		this.removeElements($allCategories);

		// Animate them away one at a time
		for (var i = 0; i < $allCategories.length; i++)
		{
			this._animateCategoryAway($allCategories, i);
		}
	},

	_animateCategoryAway: function($allCategories, i)
	{
		var callback;

		// Is this the last one?
		if (i == $allCategories.length - 1)
		{
			callback = $.proxy(function()
			{
				var $li = $allCategories.first().parent().parent(),
					$ul = $li.parent();

				if ($ul[0] == this.$elementsContainer[0] || $li.siblings().length)
				{
					$li.remove();
				}
				else
				{
					$ul.remove();
				}
			}, this);
		}

		var func = $.proxy(function() {
			this.animateElementAway($allCategories.eq(i), callback);
		}, this);

		if (i == 0)
		{
			func();
		}
		else
		{
			setTimeout(func, 100 * i);
		}
	}
});

/**
 * DataTableSorter
 */
Craft.DataTableSorter = Garnish.DragSort.extend(
{
	$table: null,

	init: function(table, settings)
	{
		this.$table = $(table);
		var $rows = this.$table.children('tbody').children(':not(.filler)');

		settings = $.extend({}, Craft.DataTableSorter.defaults, settings);

		settings.container = this.$table.children('tbody');
		settings.helper = $.proxy(this, 'getHelper');
		settings.caboose = '<tr/>';
		settings.axis = Garnish.Y_AXIS;
		settings.magnetStrength = 4;
		settings.helperLagBase = 1.5;

		this.base($rows, settings);
	},

	getHelper: function($helperRow)
	{
		var $helper = $('<div class="'+this.settings.helperClass+'"/>').appendTo(Garnish.$bod),
			$table = $('<table/>').appendTo($helper),
			$tbody = $('<tbody/>').appendTo($table);

		$helperRow.appendTo($tbody);

		// Copy the table width and classes
		$table.width(this.$table.width());
		$table.prop('className', this.$table.prop('className'));

		// Copy the column widths
		var $firstRow = this.$table.find('tr:first'),
			$cells = $firstRow.children(),
			$helperCells = $helperRow.children();

		for (var i = 0; i < $helperCells.length; i++)
		{
			$($helperCells[i]).width($($cells[i]).width());
		}

		return $helper;
	}

},
{
	defaults: {
		handle: '.move',
		helperClass: 'datatablesorthelper'
	}
});

Craft.DeleteUserModal = Garnish.Modal.extend(
{
	id: null,
	userId: null,

	$deleteActionRadios: null,
	$deleteSpinner: null,

	userSelect: null,
	_deleting: false,

	init: function(userId, settings)
	{
		this.id = Math.floor(Math.random()*1000000000);
		this.userId = userId;
		settings = $.extend(Craft.DeleteUserModal.defaults, settings);

		var $form = $(
				'<form class="modal fitted deleteusermodal" method="post" accept-charset="UTF-8">' +
					Craft.getCsrfInput() +
					'<input type="hidden" name="action" value="users/deleteUser"/>' +
					(!Garnish.isArray(this.userId) ? '<input type="hidden" name="userId" value="'+this.userId+'"/>' : '') +
					'<input type="hidden" name="redirect" value="'+(Craft.edition == Craft.Pro ? 'users' : 'dashboard')+'"/>' +
				'</form>'
			).appendTo(Garnish.$bod),
			$body = $(
				'<div class="body">' +
					'<p>'+Craft.t('What do you want to do with their content?')+'</p>' +
					'<div class="options">' +
						'<label><input type="radio" name="contentAction" value="transfer"/> '+Craft.t('Transfer it to:')+'</label>' +
						'<div id="transferselect'+this.id+'" class="elementselect">' +
							'<div class="elements"></div>' +
							'<div class="btn add icon dashed">'+Craft.t('Choose a user')+'</div>' +
						'</div>' +
					'</div>' +
					'<div>' +
						'<label><input type="radio" name="contentAction" value="delete"/> '+Craft.t('Delete it')+'</label>' +
					'</div>' +
				'</div>'
			).appendTo($form),
			$buttons = $('<div class="buttons right"/>').appendTo($body),
			$cancelBtn = $('<div class="btn">'+Craft.t('Cancel')+'</div>').appendTo($buttons);

		this.$deleteActionRadios = $body.find('input[type=radio]');
		this.$deleteSubmitBtn = $('<input type="submit" class="btn submit disabled" value="'+(Garnish.isArray(this.userId) ? Craft.t('Delete users') : Craft.t('Delete user'))+'" />').appendTo($buttons);
		this.$deleteSpinner = $('<div class="spinner hidden"/>').appendTo($buttons);

		var idParam;

		if (Garnish.isArray(this.userId))
		{
			idParam = ['and'];

			for (var i = 0; i < this.userId.length; i++)
			{
				idParam.push('not '+this.userId[i]);
			}
		}
		else
		{
			idParam = 'not '+this.userId;
		}

		this.userSelect = new Craft.BaseElementSelectInput({
			id: 'transferselect'+this.id,
			name: 'transferContentTo',
			elementType: 'User',
			criteria: {
				id: idParam
			},
			limit: 1,
			modalSettings: {
				closeOtherModals: false
			},
			onSelectElements: $.proxy(function()
			{
				this.updateSizeAndPosition();

				if (!this.$deleteActionRadios.first().prop('checked'))
				{
					this.$deleteActionRadios.first().click();
				}
				else
				{
					this.validateDeleteInputs();
				}
			}, this),
			onRemoveElements: $.proxy(this, 'validateDeleteInputs'),
			selectable: false,
			editable: false
		});

		this.addListener($cancelBtn, 'click', 'hide');

		this.addListener(this.$deleteActionRadios, 'change', 'validateDeleteInputs');
		this.addListener($form, 'submit', 'handleSubmit');

		this.base($form, settings);
	},

	validateDeleteInputs: function()
	{
		var validates = false;

		if (this.$deleteActionRadios.eq(0).prop('checked'))
		{
			validates = !!this.userSelect.totalSelected;
		}
		else if (this.$deleteActionRadios.eq(1).prop('checked'))
		{
			validates = true;
		}

		if (validates)
		{
			this.$deleteSubmitBtn.removeClass('disabled');
		}
		else
		{
			this.$deleteSubmitBtn.addClass('disabled');
		}

		return validates;
	},

	handleSubmit: function(ev)
	{
		if (this._deleting || !this.validateDeleteInputs())
		{
			ev.preventDefault();
			return;
		}

		this.$deleteSubmitBtn.addClass('active');
		this.$deleteSpinner.removeClass('hidden');
		this.disable();
		this.userSelect.disable();
		this._deleting = true;

		// Let the onSubmit callback prevent the form from getting submitted
		if (this.settings.onSubmit() === false)
		{
			ev.preventDefault();
		}
	},

	onFadeIn: function()
	{
		// Auto-focus the first radio
		if (!Garnish.isMobileBrowser(true))
		{
			this.$deleteActionRadios.first().focus();
		}

		this.base();
	}
},
{
	defaults: {
		onSubmit: $.noop
	}
});

/**
 * Editable table class
 */
Craft.EditableTable = Garnish.Base.extend(
{
	id: null,
	baseName: null,
	columns: null,
	sorter: null,
	biggestId: -1,

	$table: null,
	$tbody: null,
	$addRowBtn: null,

	init: function(id, baseName, columns, settings)
	{
		this.id = id;
		this.baseName = baseName;
		this.columns = columns;
		this.setSettings(settings, Craft.EditableTable.defaults);

		this.$table = $('#'+id);
		this.$tbody = this.$table.children('tbody');

		this.sorter = new Craft.DataTableSorter(this.$table, {
			helperClass: 'editabletablesorthelper',
			copyDraggeeInputValuesToHelper: true
		});

		var $rows = this.$tbody.children();

		for (var i = 0; i < $rows.length; i++)
		{
			new Craft.EditableTable.Row(this, $rows[i]);
		}

		this.$addRowBtn = this.$table.next('.add');
		this.addListener(this.$addRowBtn, 'activate', 'addRow');
	},

	addRow: function()
	{
		var rowId = this.settings.rowIdPrefix+(this.biggestId+1),
			rowHtml = Craft.EditableTable.getRowHtml(rowId, this.columns, this.baseName, {}),
			$tr = $(rowHtml).appendTo(this.$tbody);

		new Craft.EditableTable.Row(this, $tr);
		this.sorter.addItems($tr);

		// Focus the first input in the row
		$tr.find('input,textarea,select').first().focus();

		// onAddRow callback
		this.settings.onAddRow($tr);
	}
},
{
	textualColTypes: ['singleline', 'multiline', 'number'],
	defaults: {
		rowIdPrefix: '',
		onAddRow: $.noop,
		onDeleteRow: $.noop
	},

	getRowHtml: function(rowId, columns, baseName, values)
	{
		var rowHtml = '<tr data-id="'+rowId+'">';

		for (var colId in columns)
		{
			var col = columns[colId],
				name = baseName+'['+rowId+']['+colId+']',
				value = (typeof values[colId] != 'undefined' ? values[colId] : ''),
				textual = Craft.inArray(col.type, Craft.EditableTable.textualColTypes);

			rowHtml += '<td class="'+(textual ? 'textual' : '')+' '+(typeof col['class'] != 'undefined' ? col['class'] : '')+'"' +
			              (typeof col.width != 'undefined' ? ' width="'+col.width+'"' : '') +
			              '>';

			switch (col.type)
			{
				case 'select':
				{
					rowHtml += '<div class="select small"><select name="'+name+'">';

					var hasOptgroups = false;

					for (var key in col.options)
					{
						var option = col.options[key];

						if (typeof option.optgroup != 'undefined')
						{
							if (hasOptgroups)
							{
								rowHtml += '</optgroup>';
							}
							else
							{
								hasOptgroups = true;
							}

							rowHtml += '<optgroup label="'+option.optgroup+'">';
						}
						else
						{
							var optionLabel = (typeof option.label != 'undefined' ? option.label : option),
								optionValue = (typeof option.value != 'undefined' ? option.value : key),
								optionDisabled = (typeof option.disabled != 'undefined' ? option.disabled : false);

							rowHtml += '<option value="'+optionValue+'"'+(optionValue == value ? ' selected' : '')+(optionDisabled ? ' disabled' : '')+'>'+optionLabel+'</option>';
						}
					}

					if (hasOptgroups)
					{
						rowHtml += '</optgroup>';
					}

					rowHtml += '</select></div>';

					break;
				}

				case 'checkbox':
				{
					rowHtml += '<input type="hidden" name="'+name+'">' +
					           '<input type="checkbox" name="'+name+'" value="1"'+(value ? ' checked' : '')+'>';

					break;
				}

				default:
				{
					rowHtml += '<textarea name="'+name+'" rows="1">'+value+'</textarea>';
				}
			}

			rowHtml += '</td>';
		}

		rowHtml += '<td class="thin action"><a class="move icon" title="'+Craft.t('Reorder')+'"></a></td>' +
				'<td class="thin action"><a class="delete icon" title="'+Craft.t('Delete')+'"></a></td>' +
			'</tr>';

		return rowHtml;
	}
});

/**
 * Editable table row class
 */
Craft.EditableTable.Row = Garnish.Base.extend(
{
	table: null,
	id: null,
	niceTexts: null,

	$tr: null,
	$tds: null,
	$textareas: null,
	$deleteBtn: null,

	init: function(table, tr)
	{
		this.table = table;
		this.$tr = $(tr);
		this.$tds = this.$tr.children();

		// Get the row ID, sans prefix
		var id = parseInt(this.$tr.attr('data-id').substr(this.table.settings.rowIdPrefix.length));

		if (id > this.table.biggestId)
		{
			this.table.biggestId = id;
		}

		this.$textareas = $();
		this.niceTexts = [];
		var textareasByColId = {};

		var i = 0;

		for (var colId in this.table.columns)
		{
			var col = this.table.columns[colId];

			if (Craft.inArray(col.type, Craft.EditableTable.textualColTypes))
			{
				$textarea = $('textarea', this.$tds[i]);
				this.$textareas = this.$textareas.add($textarea);

				this.addListener($textarea, 'focus', 'onTextareaFocus');
				this.addListener($textarea, 'mousedown', 'ignoreNextTextareaFocus');

				this.niceTexts.push(new Garnish.NiceText($textarea, {
					onHeightChange: $.proxy(this, 'onTextareaHeightChange')
				}));

				if (col.type == 'singleline' || col.type == 'number')
				{
					this.addListener($textarea, 'keypress', { type: col.type }, 'validateKeypress');
				}

				textareasByColId[colId] = $textarea;
			}

			i++;
		}

		// Now that all of the text cells have been nice-ified, let's normalize the heights
		this.onTextareaHeightChange();

		// Now look for any autopopulate columns
		for (var colId in this.table.columns)
		{
			var col = this.table.columns[colId];

			if (col.autopopulate && typeof textareasByColId[col.autopopulate] != 'undefined' && !textareasByColId[colId].val())
			{
				if (col.autopopulate == 'handle')
				{
					new Craft.HandleGenerator(textareasByColId[colId], textareasByColId[col.autopopulate]);
				}
				else
				{
					new Craft.BaseInputGenerator(textareasByColId[colId], textareasByColId[col.autopopulate]);
				}
			}
		}

		var $deleteBtn = this.$tr.children().last().find('.delete');
		this.addListener($deleteBtn, 'click', 'deleteRow');
	},

	onTextareaFocus: function(ev)
	{
		this.onTextareaHeightChange();

		var $textarea = $(ev.currentTarget);

		if ($textarea.data('ignoreNextFocus'))
		{
			$textarea.data('ignoreNextFocus', false);
			return;
		}

		setTimeout(function()
		{
			var val = $textarea.val();

			// Does the browser support setSelectionRange()?
			if (typeof $textarea[0].setSelectionRange != 'undefined')
			{
				// Select the whole value
				var length = val.length * 2;
				$textarea[0].setSelectionRange(0, length);
			}
			else
			{
				// Refresh the value to get the cursor positioned at the end
				$textarea.val(val);
			}
		}, 0);
	},

	ignoreNextTextareaFocus: function(ev)
	{
		$.data(ev.currentTarget, 'ignoreNextFocus', true);
	},

	validateKeypress: function(ev)
	{
		var keyCode = ev.keyCode ? ev.keyCode : ev.charCode;

		if (!ev.metaKey && !ev.ctrlKey && (
			(keyCode == Garnish.RETURN_KEY) ||
			(ev.data.type == 'number' && !Craft.inArray(keyCode, Craft.EditableTable.Row.numericKeyCodes))
		))
		{
			ev.preventDefault();
		}
	},

	onTextareaHeightChange: function()
	{
		// Keep all the textareas' heights in sync
		var tallestTextareaHeight = -1;

		for (var i = 0; i < this.niceTexts.length; i++)
		{
			if (this.niceTexts[i].height > tallestTextareaHeight)
			{
				tallestTextareaHeight = this.niceTexts[i].height;
			}
		}

		this.$textareas.css('min-height', tallestTextareaHeight);

		// If the <td> is still taller, go with that insted
		var tdHeight = this.$textareas.first().parent().height();

		if (tdHeight > tallestTextareaHeight)
		{
			this.$textareas.css('min-height', tdHeight);
		}
	},

	deleteRow: function()
	{
		this.table.sorter.removeItems(this.$tr);
		this.$tr.remove();

		// onDeleteRow callback
		this.table.settings.onDeleteRow(this.$tr);
	}
},
{
	numericKeyCodes: [9 /* (tab) */ , 8 /* (delete) */ , 37,38,39,40 /* (arrows) */ , 45,91 /* (minus) */ , 46,190 /* period */ , 48,49,50,51,52,53,54,55,56,57 /* (0-9) */ ]
});

Craft.ElementActionTrigger = Garnish.Base.extend(
{
	maxLevels: null,
	newChildUrl: null,
	$trigger: null,
	$selectedItems: null,
	triggerEnabled: true,

	init: function(settings)
	{
		this.setSettings(settings, Craft.ElementActionTrigger.defaults);

		this.$trigger = $('#'+settings.type.replace(/[\[\]\\]+/g, '-')+'-actiontrigger');

		// Do we have a custom handler?
		if (this.settings.activate)
		{
			// Prevent the element index's click handler
			this.$trigger.data('custom-handler', true);

			// Is this a custom trigger?
			if (this.$trigger.prop('nodeName') == 'FORM')
			{
				this.addListener(this.$trigger, 'submit', 'handleTriggerActivation');
			}
			else
			{
				this.addListener(this.$trigger, 'click', 'handleTriggerActivation');
			}
		}

		this.updateTrigger();
		Craft.elementIndex.elementSelect.on('selectionChange', $.proxy(this, 'updateTrigger'));
	},

	updateTrigger: function()
	{
		// Ignore if the last element was just unselected
		if (Craft.elementIndex.elementSelect.totalSelected == 0)
		{
			return;
		}

		if (this.validateSelection())
		{
			this.enableTrigger();
		}
		else
		{
			this.disableTrigger();
		}
	},

	/**
	 * Determines if this action can be performed on the currently selected elements.
	 *
	 * @return bool
	 */
	validateSelection: function()
	{
		var valid = true;
		this.$selectedItems = Craft.elementIndex.elementSelect.$selectedItems;

		if (!this.settings.batch && this.$selectedItems.length > 1)
		{
			valid = false;
		}
		else if (typeof this.settings.validateSelection == 'function')
		{
			valid = this.settings.validateSelection(this.$selectedItems);
		}

		return valid;
	},

	enableTrigger: function()
	{
		if (this.triggerEnabled)
		{
			return;
		}

		this.$trigger.removeClass('disabled');
		this.triggerEnabled = true;
	},

	disableTrigger: function()
	{
		if (!this.triggerEnabled)
		{
			return;
		}

		this.$trigger.addClass('disabled');
		this.triggerEnabled = false;
	},

	handleTriggerActivation: function(ev)
	{
		ev.preventDefault();
		ev.stopPropagation();

		if (this.triggerEnabled)
		{
			this.settings.activate(this.$selectedItems);
		}
	}
},
{
	defaults: {
		type: null,
		batch: true,
		validateSelection: null,
		activate: null
	}
});

/**
 * Element editor
 */
Craft.ElementEditor = Garnish.Base.extend(
{
	$element: null,
	elementId: null,
	locale: null,

	$form: null,
	$fieldsContainer: null,
	$cancelBtn: null,
	$saveBtn: null,
	$spinner: null,

	$localeSelect: null,
	$localeSpinner: null,

	hud: null,

	init: function($element)
	{
		this.$element = $element;
		this.elementId = $element.data('id');

		this.$element.addClass('loading');

		var data = {
			elementId:      this.elementId,
			locale:         this.$element.data('locale'),
			includeLocales: true
		};

		Craft.postActionRequest('elements/getEditorHtml', data, $.proxy(this, 'showHud'));
	},

	showHud: function(response, textStatus)
	{
		this.$element.removeClass('loading');

		if (textStatus == 'success')
		{
			var $hudContents = $();

			if (response.locales)
			{
				var $localesContainer = $('<div class="header"/>'),
					$localeSelectContainer = $('<div class="select"/>').appendTo($localesContainer);

				this.$localeSelect = $('<select/>').appendTo($localeSelectContainer);
				this.$localeSpinner = $('<div class="spinner hidden"/>').appendTo($localesContainer);

				for (var i = 0; i < response.locales.length; i++)
				{
					var locale = response.locales[i];
					$('<option value="'+locale.id+'"'+(locale.id == response.locale ? ' selected="selected"' : '')+'>'+locale.name+'</option>').appendTo(this.$localeSelect);
				}

				this.addListener(this.$localeSelect, 'change', 'switchLocale');

				$hudContents = $hudContents.add($localesContainer);
			}

			this.$form = $('<form/>');
			this.$fieldsContainer = $('<div class="fields"/>').appendTo(this.$form);

			this.updateForm(response);

			var $buttonsOuterContainer = $('<div class="footer"/>').appendTo(this.$form);

			this.$spinner = $('<div class="spinner hidden"/>').appendTo($buttonsOuterContainer);

			var $buttonsContainer = $('<div class="buttons right"/>').appendTo($buttonsOuterContainer);
			this.$cancelBtn = $('<div class="btn">'+Craft.t('Cancel')+'</div>').appendTo($buttonsContainer);
			this.$saveBtn = $('<input class="btn submit" type="submit" value="'+Craft.t('Save')+'"/>').appendTo($buttonsContainer);

			$hudContents = $hudContents.add(this.$form);

			this.hud = new Garnish.HUD(this.$element, $hudContents, {
				bodyClass: 'body elementeditor',
				closeOtherHUDs: false
			});

			this.hud.on('hide', $.proxy(function() {
				delete this.hud;
			}, this));

			this.addListener(this.$form, 'submit', 'saveElement');
			this.addListener(this.$cancelBtn, 'click', function() {
				this.hud.hide();
			});
		}
	},

	switchLocale: function()
	{
		var newLocale = this.$localeSelect.val();

		if (newLocale == this.locale)
		{
			return;
		}

		this.$localeSpinner.removeClass('hidden');

		var data = {
			elementId: this.elementId,
			locale:    newLocale
		};

		Craft.postActionRequest('elements/getEditorHtml', data, $.proxy(function(response, textStatus)
		{
			this.$localeSpinner.addClass('hidden');

			if (textStatus == 'success')
			{
				this.updateForm(response);
			}
			else
			{
				this.$localeSelect.val(this.locale);
			}
		}, this));
	},

	updateForm: function(response)
	{
		this.locale = response.locale;

		this.$fieldsContainer.html(response.html);

		Garnish.requestAnimationFrame($.proxy(function()
		{
			Craft.appendHeadHtml(response.headHtml);
			Craft.appendFootHtml(response.footHtml);
			Craft.initUiElements(this.$fieldsContainer);
		}, this));
	},

	saveElement: function(ev)
	{
		ev.preventDefault();

		this.$spinner.removeClass('hidden');

		var data = this.$form.serialize();

		Craft.postActionRequest('elements/saveElement', data, $.proxy(function(response, textStatus)
		{
			this.$spinner.addClass('hidden');

			if (textStatus == 'success')
			{
				if (textStatus == 'success' && response.success)
				{
					if (this.locale == this.$element.data('locale'))
					{
						// Update the label
						var $title = this.$element.find('.title'),
							$a = $title.find('a');

						if ($a.length && response.cpEditUrl)
						{
							$a.attr('href', response.cpEditUrl);
							$a.text(response.newTitle);
						}
						else
						{
							$title.text(response.newTitle);
						}
					}

					// Update Live Preview
					if (typeof Craft.livePreview != 'undefined')
					{
						Craft.livePreview.updateIframe(true);
					}

					this.closeHud();
				}
				else
				{
					this.updateForm(response);
					Garnish.shake(this.hud.$hud);
				}
			}
		}, this));
	},

	closeHud: function()
	{
		this.hud.hide();
		delete this.hud;
	}
});

/**
 * Entry index class
 */
Craft.EntryIndex = Craft.BaseElementIndex.extend(
{
	$newEntryBtnGroup: null,
	$newEntryMenuBtn: null,
	newEntryLabel: null,

	onAfterHtmlInit: function()
	{
		// Figure out if there are multiple sections that entries can be created in
		this.$newEntryBtnGroup = this.$sidebar.find('> .buttons > .btngroup');

		if (this.$newEntryBtnGroup.length)
		{
			this.$newEntryMenuBtn = this.$newEntryBtnGroup.children('.menubtn');
			this.newEntryLabel = this.$newEntryMenuBtn.text();
		}

		this.base();
	},

	getDefaultSourceKey: function()
	{
		// Did they request a specific section in the URL?
		if (this.settings.context == 'index' && typeof defaultSectionHandle != typeof undefined)
		{
			if (defaultSectionHandle == 'singles')
			{
				return 'singles';
			}
			else
			{
				for (var i = 0; i < this.$sources.length; i++)
				{
					var $source = $(this.$sources[i]);

					if ($source.data('handle') == defaultSectionHandle)
					{
						return $source.data('key');
					}
				}
			}
		}

		return this.base();
	},

	onSelectSource: function()
	{
		if (this.settings.context == 'index')
		{
			var handle;

			// Get the handle of the selected source
			if (this.$source.data('key') == 'singles')
			{
				handle = 'singles';
			}
			else
			{
				handle = this.$source.data('handle');
			}

			// Update the URL
			if (typeof history != typeof undefined)
			{
				var uri = 'entries';

				if (handle)
				{
					uri += '/'+handle;
				}

				history.replaceState({}, '', Craft.getUrl(uri));
			}

			// Update the New Entry button
			if (this.$newEntryBtnGroup.length)
			{
				if (handle == 'singles' || !handle)
				{
					if (this.$newEntryBtn)
					{
						this.$newEntryBtn.remove();
						this.$newEntryBtn = null;
						this.$newEntryMenuBtn.addClass('add icon').text(this.newEntryLabel);
					}
				}
				else
				{
					if (this.$newEntryBtn)
					{
						this.$newEntryBtn.remove();
					}
					else
					{
						this.$newEntryMenuBtn.removeClass('add icon').text('');
					}

					this.$newEntryBtn = $('<a class="btn submit add icon"/>').text(this.newEntryLabel).prependTo(this.$newEntryBtnGroup);
					this.$newEntryBtn.attr('href', Craft.getUrl('entries/'+handle+'/new'));
				}
			}
		}

		this.base();
	}

});

// Register it!
Craft.registerElementIndexClass('Entry', Craft.EntryIndex);

/**
 * Handle Generator
 */
Craft.EntryUrlFormatGenerator = Craft.BaseInputGenerator.extend(
{
	generateTargetValue: function(sourceVal)
	{
		// Remove HTML tags
		sourceVal = sourceVal.replace("/<(.*?)>/g", '');

		// Make it lowercase
		sourceVal = sourceVal.toLowerCase();

		// Convert extended ASCII characters to basic ASCII
		sourceVal = Craft.asciiString(sourceVal);

		// Handle must start with a letter and end with a letter/number
		sourceVal = sourceVal.replace(/^[^a-z]+/, '');
		sourceVal = sourceVal.replace(/[^a-z0-9]+$/, '');

		// Get the "words"
		var words = Craft.filterArray(sourceVal.split(/[^a-z0-9]+/));

		var urlFormat = words.join('-');

		if (urlFormat && this.settings.suffix)
		{
			urlFormat += this.settings.suffix;
		}

		return urlFormat;
	}
});

Craft.FieldLayoutDesigner = Garnish.Base.extend(
{
	$container: null,
	$tabContainer: null,
	$unusedFieldContainer: null,
	$newTabBtn: null,
	$allFields: null,

	tabGrid: null,
	unusedFieldGrid: null,

	tabDrag: null,
	fieldDrag: null,

	init: function(container, settings)
	{
		this.$container = $(container);
		this.setSettings(settings, Craft.FieldLayoutDesigner.defaults);

		this.$tabContainer = this.$container.children('.fld-tabs');
		this.$unusedFieldContainer = this.$container.children('.unusedfields');
		this.$newTabBtn = this.$container.find('> .newtabbtn-container > .btn');
		this.$allFields = this.$unusedFieldContainer.find('.fld-field');

		// Set up the layout grids
		this.tabGrid = new Craft.Grid(this.$tabContainer, Craft.FieldLayoutDesigner.gridSettings);
		this.unusedFieldGrid = new Craft.Grid(this.$unusedFieldContainer, Craft.FieldLayoutDesigner.gridSettings);

		var $tabs = this.$tabContainer.children();
		for (var i = 0; i < $tabs.length; i++)
		{
			this.initTab($($tabs[i]));
		}

		this.fieldDrag = new Craft.FieldLayoutDesigner.FieldDrag(this);

		if (this.settings.customizableTabs)
		{
			this.tabDrag = new Craft.FieldLayoutDesigner.TabDrag(this);

			this.addListener(this.$newTabBtn, 'activate', 'addTab');
		}
	},

	initTab: function($tab)
	{
		if (this.settings.customizableTabs)
		{
			var $editBtn = $tab.find('.tabs .settings'),
				$menu = $('<div class="menu" data-align="center"/>').insertAfter($editBtn),
				$ul = $('<ul/>').appendTo($menu);

			$('<li><a data-action="rename">'+Craft.t('Rename')+'</a></li>').appendTo($ul);
			$('<li><a data-action="delete">'+Craft.t('Delete')+'</a></li>').appendTo($ul);

			new Garnish.MenuBtn($editBtn, {
				onOptionSelect: $.proxy(this, 'onTabOptionSelect')
			});
		}

		// Don't forget the fields!
		var $fields = $tab.children('.fld-tabcontent').children();

		for (var i = 0; i < $fields.length; i++)
		{
			this.initField($($fields[i]));
		}
	},

	initField: function($field)
	{
		var $editBtn = $field.find('.settings'),
			$menu = $('<div class="menu" data-align="center"/>').insertAfter($editBtn),
			$ul = $('<ul/>').appendTo($menu);

		if ($field.hasClass('fld-required'))
		{
			$('<li><a data-action="toggle-required">'+Craft.t('Make not required')+'</a></li>').appendTo($ul);
		}
		else
		{
			$('<li><a data-action="toggle-required">'+Craft.t('Make required')+'</a></li>').appendTo($ul);
		}

		$('<li><a data-action="remove">'+Craft.t('Remove')+'</a></li>').appendTo($ul);

		new Garnish.MenuBtn($editBtn, {
			onOptionSelect: $.proxy(this, 'onFieldOptionSelect')
		});
	},

	onTabOptionSelect: function(option)
	{
		if (!this.settings.customizableTabs)
		{
			return;
		}

		var $option = $(option),
			$tab = $option.data('menu').$trigger.parent().parent().parent(),
			action = $option.data('action');

		switch (action)
		{
			case 'rename':
			{
				this.renameTab($tab);
				break;
			}
			case 'delete':
			{
				this.deleteTab($tab);
				break;
			}
		}
	},

	onFieldOptionSelect: function(option)
	{
		var $option = $(option),
			$field = $option.data('menu').$trigger.parent(),
			action = $option.data('action');

		switch (action)
		{
			case 'toggle-required':
			{
				this.toggleRequiredField($field, $option);
				break;
			}
			case 'remove':
			{
				this.removeField($field);
				break;
			}
		}
	},

	renameTab: function($tab)
	{
		if (!this.settings.customizableTabs)
		{
			return;
		}

		var $labelSpan = $tab.find('.tabs .tab span'),
			oldName = $labelSpan.text(),
			newName = prompt(Craft.t('Give your tab a name.'), oldName);

		if (newName && newName != oldName)
		{
			$labelSpan.text(newName);
			$tab.find('.id-input').attr('name', this.getFieldInputName(newName));
		}
	},

	deleteTab: function($tab)
	{
		if (!this.settings.customizableTabs)
		{
			return;
		}

		// Find all the fields in this tab
		var $fields = $tab.find('.fld-field');

		for (var i = 0; i < $fields.length; i++)
		{
			var fieldId = $($fields[i]).attr('data-id');
			this.removeFieldById(fieldId);
		}

		this.tabGrid.removeItems($tab);
		this.tabDrag.removeItems($tab);

		$tab.remove();
	},

	toggleRequiredField: function($field, $option)
	{
		if ($field.hasClass('fld-required'))
		{
			$field.removeClass('fld-required');
			$field.find('.required-input').remove();

			setTimeout(function() {
				$option.text(Craft.t('Make required'));
			}, 500);
		}
		else
		{
			$field.addClass('fld-required');
			$('<input class="required-input" type="hidden" name="'+this.settings.requiredFieldInputName+'" value="'+$field.data('id')+'">').appendTo($field);

			setTimeout(function() {
				$option.text(Craft.t('Make not required'));
			}, 500);
		}
	},

	removeField: function($field)
	{
		var fieldId = $field.attr('data-id');

		$field.remove();

		this.removeFieldById(fieldId);
		this.tabGrid.refreshCols(true);
	},

	removeFieldById: function(fieldId)
	{
		var $field = this.$allFields.filter('[data-id='+fieldId+']:first'),
			$group = $field.closest('.fld-tab');

		$field.removeClass('hidden');

		if ($group.hasClass('hidden'))
		{
			$group.removeClass('hidden');
			this.unusedFieldGrid.addItems($group);

			if (this.settings.customizableTabs)
			{
				this.tabDrag.addItems($group);
			}
		}
		else
		{
			this.unusedFieldGrid.refreshCols(true);
		}
	},

	addTab: function()
	{
		if (!this.settings.customizableTabs)
		{
			return;
		}

		var $tab = $('<div class="fld-tab">' +
						'<div class="tabs">' +
							'<div class="tab sel draggable">' +
								'<span>Tab '+(this.tabGrid.$items.length+1)+'</span>' +
								'<a class="settings icon" title="'+Craft.t('Rename')+'"></a>' +
							'</div>' +
						'</div>' +
						'<div class="fld-tabcontent"></div>' +
					'</div>').appendTo(this.$tabContainer);

		this.tabGrid.addItems($tab);
		this.tabDrag.addItems($tab);

		this.initTab($tab);
	},

	getFieldInputName: function(tabName)
	{
		return this.settings.fieldInputName.replace(/__TAB_NAME__/g, Craft.encodeUriComponent(tabName));
	}
},
{
	gridSettings: {
		itemSelector: '.fld-tab:not(.hidden)',
		minColWidth: 240,
		percentageWidths: false,
		fillMode: 'grid',
		snapToGrid: 30
	},
	defaults: {
		customizableTabs: true,
		fieldInputName: 'fieldLayout[__TAB_NAME__][]',
		requiredFieldInputName: 'requiredFields[]'
	}
});


Craft.FieldLayoutDesigner.BaseDrag = Garnish.Drag.extend(
{
	designer: null,
	$insertion: null,
	showingInsertion: false,
	$caboose: null,
	draggingUnusedItem: false,
	addToTabGrid: false,

	/**
	 * Constructor
	 */
	init: function(designer, settings)
	{
		this.designer = designer;

		// Find all the items from both containers
		var $items = this.designer.$tabContainer.find(this.itemSelector)
			.add(this.designer.$unusedFieldContainer.find(this.itemSelector));

		this.base($items, settings);
	},

	/**
	 * On Drag Start
	 */
	onDragStart: function()
	{
		this.base();

		// Are we dragging an unused item?
		this.draggingUnusedItem = this.$draggee.hasClass('unused');

		// Create the insertion
		this.$insertion = this.getInsertion();

		// Add the caboose
		this.addCaboose();
		this.$items = $().add(this.$items.add(this.$caboose));

		if (this.addToTabGrid)
		{
			this.designer.tabGrid.addItems(this.$caboose);
		}

		// Swap the draggee with the insertion if dragging a selected item
		if (this.draggingUnusedItem)
		{
			this.showingInsertion = false;
		}
		else
		{
			// Actually replace the draggee with the insertion
			this.$insertion.insertBefore(this.$draggee);
			this.$draggee.detach();
			this.$items = $().add(this.$items.not(this.$draggee).add(this.$insertion));
			this.showingInsertion = true;

			if (this.addToTabGrid)
			{
				this.designer.tabGrid.removeItems(this.$draggee);
				this.designer.tabGrid.addItems(this.$insertion);
			}
		}

		this.setMidpoints();
	},

	/**
	 * Append the caboose
	 */
	addCaboose: $.noop,

	/**
	 * Returns the item's container
	 */
	getItemContainer: $.noop,

	/**
	 * Tests if an item is within the tab container.
	 */
	isItemInTabContainer: function($item)
	{
		return (this.getItemContainer($item)[0] == this.designer.$tabContainer[0]);
	},

	/**
	 * Sets the item midpoints up front so we don't have to keep checking on every mouse move
	 */
	setMidpoints: function()
	{
		for (var i = 0; i < this.$items.length; i++)
		{
			var $item = $(this.$items[i]);

			// Skip the unused tabs
			if (!this.isItemInTabContainer($item))
			{
				continue;
			}

			var offset = $item.offset();

			$item.data('midpoint', {
				left: offset.left + $item.outerWidth() / 2,
				top:  offset.top + $item.outerHeight() / 2
			});
		}
	},

	/**
	 * On Drag
	 */
	onDrag: function()
	{
		// Are we hovering over the tab container?
		if (this.draggingUnusedItem && !Garnish.hitTest(this.mouseX, this.mouseY, this.designer.$tabContainer))
		{
			if (this.showingInsertion)
			{
				this.$insertion.remove();
				this.$items = $().add(this.$items.not(this.$insertion));
				this.showingInsertion = false;

				if (this.addToTabGrid)
				{
					this.designer.tabGrid.removeItems(this.$insertion);
				}
				else
				{
					this.designer.tabGrid.refreshCols(true);
				}

				this.setMidpoints();
			}
		}
		else
		{
			// Is there a new closest item?
			this.onDrag._closestItem = this.getClosestItem();

			if (this.onDrag._closestItem != this.$insertion[0])
			{
				if (this.showingInsertion &&
					($.inArray(this.$insertion[0], this.$items) < $.inArray(this.onDrag._closestItem, this.$items)) &&
					($.inArray(this.onDrag._closestItem, this.$caboose) == -1)
				)
				{
					this.$insertion.insertAfter(this.onDrag._closestItem);
				}
				else
				{
					this.$insertion.insertBefore(this.onDrag._closestItem);
				}

				this.$items = $().add(this.$items.add(this.$insertion));
				this.showingInsertion = true;

				if (this.addToTabGrid)
				{
					this.designer.tabGrid.addItems(this.$insertion);
				}
				else
				{
					this.designer.tabGrid.refreshCols(true);
				}

				this.setMidpoints();
			}
		}

		this.base();
	},

	/**
	 * Returns the closest item to the cursor.
	 */
	getClosestItem: function()
	{
		this.getClosestItem._closestItem = null;
		this.getClosestItem._closestItemMouseDiff = null;

		for (this.getClosestItem._i = 0; this.getClosestItem._i < this.$items.length; this.getClosestItem._i++)
		{
			this.getClosestItem._$item = $(this.$items[this.getClosestItem._i]);

			// Skip the unused tabs
			if (!this.isItemInTabContainer(this.getClosestItem._$item))
			{
				continue;
			}

			this.getClosestItem._midpoint = this.getClosestItem._$item.data('midpoint');
			this.getClosestItem._mouseDiff = Garnish.getDist(this.getClosestItem._midpoint.left, this.getClosestItem._midpoint.top, this.mouseX, this.mouseY);

			if (this.getClosestItem._closestItem === null || this.getClosestItem._mouseDiff < this.getClosestItem._closestItemMouseDiff)
			{
				this.getClosestItem._closestItem = this.getClosestItem._$item[0];
				this.getClosestItem._closestItemMouseDiff = this.getClosestItem._mouseDiff;
			}
		}

		return this.getClosestItem._closestItem;
	},

	/**
	 * On Drag Stop
	 */
	onDragStop: function()
	{
		if (this.showingInsertion)
		{
			this.$insertion.replaceWith(this.$draggee);
			this.$items = $().add(this.$items.not(this.$insertion).add(this.$draggee));

			if (this.addToTabGrid)
			{
				this.designer.tabGrid.removeItems(this.$insertion);
				this.designer.tabGrid.addItems(this.$draggee);
			}
		}

		// Drop the caboose
		this.$items = this.$items.not(this.$caboose);
		this.$caboose.remove();

		if (this.addToTabGrid)
		{
			this.designer.tabGrid.removeItems(this.$caboose);
		}

		// "show" the drag items, but make them invisible
		this.$draggee.css({
			display:    this.draggeeDisplay,
			visibility: 'hidden'
		});

		this.designer.tabGrid.refreshCols(true);
		this.designer.unusedFieldGrid.refreshCols(true);

		// return the helpers to the draggees
		this.returnHelpersToDraggees();

		this.base();
	}
});


Craft.FieldLayoutDesigner.TabDrag = Craft.FieldLayoutDesigner.BaseDrag.extend(
{
	itemSelector: '> div.fld-tab',
	addToTabGrid: true,

	/**
	 * Constructor
	 */
	init: function(designer)
	{
		var settings = {
			handle: '.tab'
		};

		this.base(designer, settings);
	},

	/**
	 * Append the caboose
	 */
	addCaboose: function()
	{
		this.$caboose = $('<div class="fld-tab fld-tab-caboose"/>').appendTo(this.designer.$tabContainer);
	},

	/**
	 * Returns the insertion
	 */
	getInsertion: function()
	{
		var $tab = this.$draggee.find('.tab');

		return $('<div class="fld-tab fld-insertion" style="height: '+this.$draggee.height()+'px;">' +
					'<div class="tabs"><div class="tab sel draggable" style="width: '+$tab.width()+'px; height: '+$tab.height()+'px;"></div></div>' +
					'<div class="fld-tabcontent" style="height: '+this.$draggee.find('.fld-tabcontent').height()+'px;"></div>' +
				'</div>');
	},

	/**
	 * Returns the item's container
	 */
	getItemContainer: function($item)
	{
		return $item.parent();
	},

	/**
	 * On Drag Stop
	 */
	onDragStop: function()
	{
		if (this.draggingUnusedItem && this.showingInsertion)
		{
			// Create a new tab based on that field group
			var $tab = this.$draggee.clone().removeClass('unused'),
				tabName = $tab.find('.tab span').text();

			$tab.find('.fld-field').removeClass('unused');

			// Add the edit button
			$tab.find('.tabs .tab').append('<a class="settings icon" title="'+Craft.t('Edit')+'"></a>');

			// Remove any hidden fields
			var $fields = $tab.find('.fld-field'),
				$hiddenFields = $fields.filter('.hidden').remove();

			$fields = $fields.not($hiddenFields);
			$fields.prepend('<a class="settings icon" title="'+Craft.t('Edit')+'"></a>');

			for (var i = 0; i < $fields.length; i++)
			{
				var $field = $($fields[i]),
					inputName = this.designer.getFieldInputName(tabName);

				$field.append('<input class="id-input" type="hidden" name="'+inputName+'" value="'+$field.data('id')+'">');
			}

			this.designer.fieldDrag.addItems($fields);

			this.designer.initTab($tab);

			// Set the unused field group and its fields to hidden
			this.$draggee.css({ visibility: 'inherit', display: 'field' }).addClass('hidden');
			this.$draggee.find('.fld-field').addClass('hidden');

			// Set this.$draggee to the clone, as if we were dragging that all along
			this.$draggee = $tab;

			// Remember it for later
			this.addItems($tab);

			// Update the grids
			this.designer.tabGrid.addItems($tab);
			this.designer.unusedFieldGrid.removeItems(this.$draggee);
		}

		this.base();
	}
});


Craft.FieldLayoutDesigner.FieldDrag = Craft.FieldLayoutDesigner.BaseDrag.extend(
{
	itemSelector: '> div.fld-tab .fld-field',

	/**
	 * Append the caboose
	 */
	addCaboose: function()
	{
		this.$caboose = $();

		var $fieldContainers = this.designer.$tabContainer.children().children('.fld-tabcontent');

		for (var i = 0; i < $fieldContainers.length; i++)
		{
			var $caboose = $('<div class="fld-tab fld-tab-caboose"/>').appendTo($fieldContainers[i]);
			this.$caboose = this.$caboose.add($caboose);
		}
	},

	/**
	 * Returns the insertion
	 */
	getInsertion: function()
	{
		return $('<div class="fld-field fld-insertion" style="height: '+this.$draggee.height()+'px;"/>');
	},

	/**
	 * Returns the item's container
	 */
	getItemContainer: function($item)
	{
		return $item.parent().parent().parent();
	},

	/**
	 * On Drag Stop
	 */
	onDragStop: function()
	{
		if (this.draggingUnusedItem && this.showingInsertion)
		{
			// Create a new field based on that one
			var $field = this.$draggee.clone().removeClass('unused');
			$field.prepend('<a class="settings icon" title="'+Craft.t('Edit')+'"></a>');
			this.designer.initField($field);

			// Hide the unused field
			this.$draggee.css({ visibility: 'inherit', display: 'field' }).addClass('hidden');

			// Hide the group too?
			if (this.$draggee.siblings(':not(.hidden)').length == 0)
			{
				var $group = this.$draggee.parent().parent();
				$group.addClass('hidden');
				this.designer.unusedFieldGrid.removeItems($group);
			}

			// Set this.$draggee to the clone, as if we were dragging that all along
			this.$draggee = $field;

			// Remember it for later
			this.addItems($field);
		}

		if (this.showingInsertion)
		{
			// Find the field's new tab name
			var tabName = this.$insertion.parent().parent().find('.tab span').text(),
				inputName = this.designer.getFieldInputName(tabName);

			if (this.draggingUnusedItem)
			{
				this.$draggee.append('<input class="id-input" type="hidden" name="'+inputName+'" value="'+this.$draggee.data('id')+'">');
			}
			else
			{
				this.$draggee.find('.id-input').attr('name', inputName);
			}
		}

		this.base();
	}
});

/**
 * FieldToggle
 */
Craft.FieldToggle = Garnish.Base.extend(
{
	$toggle: null,
	targetPrefix: null,
	targetSelector: null,
	reverseTargetSelector: null,

	_$target: null,
	_$reverseTarget: null,
	type: null,

	init: function(toggle)
	{
		this.$toggle = $(toggle);

		// Is this already a field toggle?
		if (this.$toggle.data('fieldtoggle'))
		{
			Garnish.log('Double-instantiating a field toggle on an element');
			this.$toggle.data('fieldtoggle').destroy();
		}

		this.$toggle.data('fieldtoggle', this);

		this.type = this.getType();

		if (this.type == 'select')
		{
			this.targetPrefix = (this.$toggle.attr('data-target-prefix') || '');
		}
		else
		{
			this.targetSelector = this.normalizeTargetSelector(this.$toggle.data('target'));
			this.reverseTargetSelector = this.normalizeTargetSelector(this.$toggle.data('reverse-target'));
		}

		this.findTargets();

		if (this.type == 'link')
		{
			this.addListener(this.$toggle, 'click', 'onToggleChange');
		}
		else
		{
			this.addListener(this.$toggle, 'change', 'onToggleChange');
		}
	},

	normalizeTargetSelector: function(selector)
	{
		if (selector && !selector.match(/^[#\.]/))
		{
			selector = '#'+selector;
		}

		return selector;
	},

	getType: function()
	{
		if (this.$toggle.prop('nodeName') == 'INPUT' && this.$toggle.attr('type').toLowerCase() == 'checkbox')
		{
			return 'checkbox';
		}
		else if (this.$toggle.prop('nodeName') == 'SELECT')
		{
			return 'select';
		}
		else if (this.$toggle.prop('nodeName') == 'A')
		{
			return 'link';
		}
		else if (this.$toggle.prop('nodeName') == 'DIV' && this.$toggle.hasClass('lightswitch'))
		{
			return 'lightswitch';
		}
	},

	findTargets: function()
	{
		if (this.type == 'select')
		{
			this._$target = $(this.normalizeTargetSelector(this.targetPrefix+this.getToggleVal()));
		}
		else
		{
			if (this.targetSelector)
			{
				this._$target = $(this.targetSelector);
			}

			if (this.reverseTargetSelector)
			{
				this._$reverseTarget = $(this.reverseTargetSelector);
			}
		}
	},

	getToggleVal: function()
	{
		if (this.type == 'lightswitch')
		{
			return this.$toggle.children('input').val();
		}
		else
		{
			return Garnish.getInputPostVal(this.$toggle).replace(/[\[\]\\]+/g, '-');
		}
	},

	onToggleChange: function()
	{
		if (this.type == 'select')
		{
			this.hideTarget(this._$target);
			this.findTargets();
			this.showTarget(this._$target);
		}
		else
		{
			if (this.type == 'link')
			{
				this.onToggleChange._show = this.$toggle.hasClass('collapsed') || !this.$toggle.hasClass('expanded');
			}
			else
			{
				this.onToggleChange._show = !!this.getToggleVal();
			}

			if (this.onToggleChange._show)
			{
				this.showTarget(this._$target);
				this.hideTarget(this._$reverseTarget);
			}
			else
			{
				this.hideTarget(this._$target);
				this.showTarget(this._$reverseTarget);
			}

			delete this.onToggleChange._show;
		}
	},

	showTarget: function($target)
	{
		if ($target && $target.length)
		{
			this.showTarget._currentHeight = $target.height();

			$target.removeClass('hidden');

			if (this.type != 'select')
			{
				if (this.type == 'link')
				{
					this.$toggle.removeClass('collapsed');
					this.$toggle.addClass('expanded');
				}

				$target.height('auto');
				this.showTarget._targetHeight = $target.height();
				$target.css({
					height: this.showTarget._currentHeight,
					overflow: 'hidden'
				});

				$target.velocity('stop');

				$target.velocity({ height: this.showTarget._targetHeight }, 'fast', function()
				{
					$target.css({
						height: '',
						overflow: ''
					});
				});

				delete this.showTarget._targetHeight;
			}

			delete this.showTarget._currentHeight;

			// Trigger a resize event in case there are any grids in the target that need to initialize
			Garnish.$win.trigger('resize');
		}
	},

	hideTarget: function($target)
	{
		if ($target && $target.length)
		{
			if (this.type == 'select')
			{
				$target.addClass('hidden');
			}
			else
			{
				if (this.type == 'link')
				{
					this.$toggle.removeClass('expanded');
					this.$toggle.addClass('collapsed');
				}

				$target.css('overflow', 'hidden');
				$target.velocity('stop');
				$target.velocity({ height: 0 }, 'fast', function()
				{
					$target.addClass('hidden');
				});
			}
		}
	}
});

Craft.Grid = Garnish.Base.extend(
{
	$container: null,

	$items: null,
	items: null,
	totalCols: null,
	colPctWidth: null,
	sizeUnit: null,

	possibleItemColspans: null,
	possibleItemPositionsByColspan: null,

	itemPositions: null,
	itemColspansByPosition: null,

	layouts: null,
	layout: null,
	itemHeights: null,
	leftPadding: null,

	init: function(container, settings)
	{
		this.$container = $(container);

		this.setSettings(settings, Craft.Grid.defaults);

		if (this.settings.mode == 'pct')
		{
			this.sizeUnit = '%';
		}
		else
		{
			this.sizeUnit = 'px';
		}

		this.$items = this.$container.children(this.settings.itemSelector);
		this.setItems();
		this.refreshCols(true);

		// Adjust them when the container is resized
		this.addListener(this.$container, 'resize', 'refreshCols');

		// Trigger a window resize event in case anything needs to adjust itself, now that the items are layed out.
		Garnish.$win.trigger('resize');
	},

	addItems: function(items)
	{
		this.$items = $().add(this.$items.add(items));
		this.setItems();
		this.refreshCols(true);
	},

	removeItems: function(items)
	{
		this.$items = $().add(this.$items.not(items));
		this.setItems();
		this.refreshCols(true);
	},

	setItems: function()
	{
		this.setItems._ = {};

		this.items = [];

		for (this.setItems._.i = 0; this.setItems._.i < this.$items.length; this.setItems._.i++)
		{
			this.items.push($(this.$items[this.setItems._.i]));
		}

		delete this.setItems._;
	},

	refreshCols: function(force)
	{
		if (!this.items.length)
		{
			return;
		}

		this.refreshCols._ = {};

		// Check to see if the grid is actually visible
		this.refreshCols._.oldHeight = this.$container[0].style.height;
		this.$container[0].style.height = 1;
		this.refreshCols._.scrollHeight = this.$container[0].scrollHeight;
		this.$container[0].style.height = this.refreshCols._.oldHeight;

		if (this.refreshCols._.scrollHeight == 0)
		{
			delete this.refreshCols._;
			return;
		}

		if (this.settings.cols)
		{
			this.refreshCols._.totalCols = this.settings.cols;
		}
		else
		{
			this.refreshCols._.totalCols = Math.floor(this.$container.width() / this.settings.minColWidth);
		}

		if (this.refreshCols._.totalCols == 0)
		{
			this.refreshCols._.totalCols = 1;
		}

		// Same number of columns as before?
		if (force !== true && this.totalCols === this.refreshCols._.totalCols)
		{
			delete this.refreshCols._;
			return;
		}

		this.totalCols = this.refreshCols._.totalCols;

		if (this.settings.fillMode == 'grid')
		{
			this.refreshCols._.itemIndex = 0;

			while (this.refreshCols._.itemIndex < this.items.length)
			{
				// Append the next X items and figure out which one is the tallest
				this.refreshCols._.tallestItemHeight = -1;
				this.refreshCols._.colIndex = 0;

				for (this.refreshCols._.i = this.refreshCols._.itemIndex; (this.refreshCols._.i < this.refreshCols._.itemIndex + this.totalCols && this.refreshCols._.i < this.items.length); this.refreshCols._.i++)
				{
					this.refreshCols._.itemHeight = this.items[this.refreshCols._.i].height('auto').height();

					if (this.refreshCols._.itemHeight > this.refreshCols._.tallestItemHeight)
					{
						this.refreshCols._.tallestItemHeight = this.refreshCols._.itemHeight;
					}

					this.refreshCols._.colIndex++;
				}

				if (this.settings.snapToGrid)
				{
					this.refreshCols._.remainder = this.refreshCols._.tallestItemHeight % this.settings.snapToGrid;

					if (this.refreshCols._.remainder)
					{
						this.refreshCols._.tallestItemHeight += this.settings.snapToGrid - this.refreshCols._.remainder;
					}
				}

				// Now set their heights to the tallest one
				for (this.refreshCols._.i = this.refreshCols._.itemIndex; (this.refreshCols._.i < this.refreshCols._.itemIndex + this.totalCols && this.refreshCols._.i < this.items.length); this.refreshCols._.i++)
				{
					this.items[this.refreshCols._.i].height(this.refreshCols._.tallestItemHeight);
				}

				// set the this.refreshCols._.itemIndex pointer to the next one up
				this.refreshCols._.itemIndex += this.totalCols;
			}
		}
		else
		{
			this.removeListener(this.$items, 'resize');

			// If there's only one column, sneak out early
			if (this.totalCols == 1)
			{
				this.$container.height('auto');
				this.$items
					.show()
					.css({
						position: 'relative',
						width: 'auto',
						top: 0
					})
					.css(Craft.left, 0);

				delete this.refreshCols._;
				return;
			}
			else
			{
				this.$items.css('position', 'absolute');
			}

			if (this.settings.mode == 'pct')
			{
				this.colPctWidth = (100 / this.totalCols);
			}

			// The setup

			this.layouts = [];

			this.itemPositions = [];
			this.itemColspansByPosition = [];

			// Figure out all of the possible colspans for each item,
			// as well as all the possible positions for each item at each of its colspans

			this.possibleItemColspans = [];
			this.possibleItemPositionsByColspan = [];
			this.itemHeightsByColspan = [];

			for (this.refreshCols._.item = 0; this.refreshCols._.item < this.items.length; this.refreshCols._.item++)
			{
				this.possibleItemColspans[this.refreshCols._.item] = [];
				this.possibleItemPositionsByColspan[this.refreshCols._.item] = {};
				this.itemHeightsByColspan[this.refreshCols._.item] = {};

				this.refreshCols._.$item = this.items[this.refreshCols._.item].show();
				this.refreshCols._.positionRight = (this.refreshCols._.$item.data('position') == 'right');
				this.refreshCols._.positionLeft = (this.refreshCols._.$item.data('position') == 'left');
				this.refreshCols._.minColspan = (this.refreshCols._.$item.data('colspan') ? this.refreshCols._.$item.data('colspan') : (this.refreshCols._.$item.data('min-colspan') ? this.refreshCols._.$item.data('min-colspan') : 1));
				this.refreshCols._.maxColspan = (this.refreshCols._.$item.data('colspan') ? this.refreshCols._.$item.data('colspan') : (this.refreshCols._.$item.data('max-colspan') ? this.refreshCols._.$item.data('max-colspan') : this.totalCols));

				if (this.refreshCols._.minColspan > this.totalCols) this.refreshCols._.minColspan = this.totalCols;
				if (this.refreshCols._.maxColspan > this.totalCols) this.refreshCols._.maxColspan = this.totalCols;

				for (this.refreshCols._.colspan = this.refreshCols._.minColspan; this.refreshCols._.colspan <= this.refreshCols._.maxColspan; this.refreshCols._.colspan++)
				{
					// Get the height for this colspan
					this.refreshCols._.$item.css('width', this.getItemWidth(this.refreshCols._.colspan) + this.sizeUnit);
					this.itemHeightsByColspan[this.refreshCols._.item][this.refreshCols._.colspan] = this.refreshCols._.$item.outerHeight();

					this.possibleItemColspans[this.refreshCols._.item].push(this.refreshCols._.colspan);
					this.possibleItemPositionsByColspan[this.refreshCols._.item][this.refreshCols._.colspan] = [];

					if (this.refreshCols._.positionLeft)
					{
						this.refreshCols._.minPosition = 0;
						this.refreshCols._.maxPosition = 0;
					}
					else if (this.refreshCols._.positionRight)
					{
						this.refreshCols._.minPosition = this.totalCols - this.refreshCols._.colspan;
						this.refreshCols._.maxPosition = this.refreshCols._.minPosition;
					}
					else
					{
						this.refreshCols._.minPosition = 0;
						this.refreshCols._.maxPosition = this.totalCols - this.refreshCols._.colspan;
					}

					for (this.refreshCols._.position = this.refreshCols._.minPosition; this.refreshCols._.position <= this.refreshCols._.maxPosition; this.refreshCols._.position++)
					{
						this.possibleItemPositionsByColspan[this.refreshCols._.item][this.refreshCols._.colspan].push(this.refreshCols._.position);
					}
				}
			}

			// Find all the possible layouts

			this.refreshCols._.colHeights = [];

			for (this.refreshCols._.i = 0; this.refreshCols._.i < this.totalCols; this.refreshCols._.i++)
			{
				this.refreshCols._.colHeights.push(0);
			}

			this.createLayouts(0, [], [], this.refreshCols._.colHeights, 0);

			// Now find the layout that looks the best.

			// First find the layouts with the highest number of used columns
			this.refreshCols._.layoutTotalCols = [];

			for (this.refreshCols._.i = 0; this.refreshCols._.i < this.layouts.length; this.refreshCols._.i++)
			{
				this.refreshCols._.layoutTotalCols[this.refreshCols._.i] = 0;

				for (this.refreshCols._.j = 0; this.refreshCols._.j < this.totalCols; this.refreshCols._.j++)
				{
					if (this.layouts[this.refreshCols._.i].colHeights[this.refreshCols._.j])
					{
						this.refreshCols._.layoutTotalCols[this.refreshCols._.i]++;
					}
				}
			}

			this.refreshCols._.highestTotalCols = Math.max.apply(null, this.refreshCols._.layoutTotalCols);

			// Filter out the ones that aren't using as many columns as they could be
			for (this.refreshCols._.i = this.layouts.length - 1; this.refreshCols._.i >= 0; this.refreshCols._.i--)
			{
				if (this.refreshCols._.layoutTotalCols[this.refreshCols._.i] != this.refreshCols._.highestTotalCols)
				{
					this.layouts.splice(this.refreshCols._.i, 1);
				}
			}

			// Find the layout(s) with the least overall height
			this.refreshCols._.layoutHeights = [];

			for (this.refreshCols._.i = 0; this.refreshCols._.i < this.layouts.length; this.refreshCols._.i++)
			{
				this.refreshCols._.layoutHeights.push(Math.max.apply(null, this.layouts[this.refreshCols._.i].colHeights));
			}

			this.refreshCols._.shortestHeight = Math.min.apply(null, this.refreshCols._.layoutHeights);
			this.refreshCols._.shortestLayouts = [];
			this.refreshCols._.emptySpaces = [];

			for (this.refreshCols._.i = 0; this.refreshCols._.i < this.refreshCols._.layoutHeights.length; this.refreshCols._.i++)
			{
				if (this.refreshCols._.layoutHeights[this.refreshCols._.i] == this.refreshCols._.shortestHeight)
				{
					this.refreshCols._.shortestLayouts.push(this.layouts[this.refreshCols._.i]);

					// Now get its total empty space, including any trailing empty space
					this.refreshCols._.emptySpace = this.layouts[this.refreshCols._.i].emptySpace;

					for (this.refreshCols._.j = 0; this.refreshCols._.j < this.totalCols; this.refreshCols._.j++)
					{
						this.refreshCols._.emptySpace += (this.refreshCols._.shortestHeight - this.layouts[this.refreshCols._.i].colHeights[this.refreshCols._.j]);
					}

					this.refreshCols._.emptySpaces.push(this.refreshCols._.emptySpace);
				}
			}

			// And the layout with the least empty space is...
			this.layout = this.refreshCols._.shortestLayouts[$.inArray(Math.min.apply(null, this.refreshCols._.emptySpaces), this.refreshCols._.emptySpaces)];

			// Figure out the left padding based on the number of empty columns
			this.refreshCols._.totalEmptyCols = 0;

			for (this.refreshCols._.i = this.layout.colHeights.length-1; this.refreshCols._.i >= 0; this.refreshCols._.i--)
			{
				if (this.layout.colHeights[this.refreshCols._.i] == 0)
				{
					this.refreshCols._.totalEmptyCols++;
				}
				else
				{
					break;
				}
			}

			this.leftPadding = this.getItemWidth(this.refreshCols._.totalEmptyCols) / 2;

			if (this.settings.mode == 'fixed')
			{
				this.leftPadding += (this.$container.width() - (this.settings.minColWidth * this.totalCols)) / 2;
			}

			// Set the item widths and left positions
			for (this.refreshCols._.i = 0; this.refreshCols._.i < this.items.length; this.refreshCols._.i++)
			{
				this.items[this.refreshCols._.i]
					.css('width', this.getItemWidth(this.layout.colspans[this.refreshCols._.i]) + this.sizeUnit)
					.css(Craft.left, this.leftPadding + this.getItemWidth(this.layout.positions[this.refreshCols._.i]) + this.sizeUnit);
			}

			// If every item is at position 0, then let them lay out au naturel
			if (this.isSimpleLayout())
			{

				this.$container.height('auto');
				this.$items.css('position', 'relative');
			}
			else
			{
				this.$items.css('position', 'absolute');

				// Now position the items
				this.positionItems();

				// Update the positions as the items' heigthts change
				this.addListener(this.$items, 'resize', 'onItemResize');
			}
		}

		delete this.refreshCols._;
	},

	getItemWidth: function(colspan)
	{
		if (this.settings.mode == 'pct')
		{
			return (this.colPctWidth * colspan);
		}
		else
		{
			return (this.settings.minColWidth * colspan);
		}
	},

	createLayouts: function(item, prevPositions, prevColspans, prevColHeights, prevEmptySpace)
	{
		(new Craft.Grid.LayoutGenerator(this)).createLayouts(item, prevPositions, prevColspans, prevColHeights, prevEmptySpace);
	},

	isSimpleLayout: function()
	{
		this.isSimpleLayout._ = {};

		for (this.isSimpleLayout._.i = 0; this.isSimpleLayout._.i < this.layout.positions.length; this.isSimpleLayout._.i++)
		{
			if (this.layout.positions[this.isSimpleLayout._.i] != 0)
			{
				delete this.isSimpleLayout._;
				return false;
			}
		}

		delete this.isSimpleLayout._;
		return true;
	},

	positionItems: function()
	{
		this.positionItems._ = {};

		this.positionItems._.colHeights = [];

		for (this.positionItems._.i = 0; this.positionItems._.i < this.totalCols; this.positionItems._.i++)
		{
			this.positionItems._.colHeights.push(0);
		}

		for (this.positionItems._.i = 0; this.positionItems._.i < this.items.length; this.positionItems._.i++)
		{
			this.positionItems._.endingCol = this.layout.positions[this.positionItems._.i] + this.layout.colspans[this.positionItems._.i] - 1;
			this.positionItems._.affectedColHeights = [];

			for (this.positionItems._.col = this.layout.positions[this.positionItems._.i]; this.positionItems._.col <= this.positionItems._.endingCol; this.positionItems._.col++)
			{
				this.positionItems._.affectedColHeights.push(this.positionItems._.colHeights[this.positionItems._.col]);
			}

			this.positionItems._.top = Math.max.apply(null, this.positionItems._.affectedColHeights);
			this.items[this.positionItems._.i].css('top', this.positionItems._.top);

			// Now add the new heights to those columns
			for (this.positionItems._.col = this.layout.positions[this.positionItems._.i]; this.positionItems._.col <= this.positionItems._.endingCol; this.positionItems._.col++)
			{
				this.positionItems._.colHeights[this.positionItems._.col] = this.positionItems._.top + this.itemHeightsByColspan[this.positionItems._.i][this.layout.colspans[this.positionItems._.i]];
			}
		}

		// Set the container height
		this.removeListener(this.$container, 'height');
		this.$container.height(Math.max.apply(null, this.positionItems._.colHeights));
		this.addListener(this.$container, 'height', 'refreshCols');

		delete this.positionItems._;
	},

	onItemResize: function(ev)
	{
		this.onItemResize._ = {};

		// Prevent this from bubbling up to the container, which has its own resize listener
		ev.stopPropagation();

		this.onItemResize._.item = $.inArray(ev.currentTarget, this.$items);

		if (this.onItemResize._.item != -1)
		{
			// Update the height and reposition the items
			this.onItemResize._.newHeight = this.items[this.onItemResize._.item].outerHeight();

			if (this.onItemResize._.newHeight != this.itemHeightsByColspan[this.onItemResize._.item][this.layout.colspans[this.onItemResize._.item]])
			{
				this.itemHeightsByColspan[this.onItemResize._.item][this.layout.colspans[this.onItemResize._.item]] = this.onItemResize._.newHeight;
				this.positionItems();
			}
		}

		delete this.onItemResize._;
	}
},
{
	defaults: {
		itemSelector: '.item',
		cols: null,
		minColWidth: 320,
		mode: 'pct',
		fillMode: 'top',
		colClass: 'col',
		snapToGrid: null
	}
});


Craft.Grid.LayoutGenerator = Garnish.Base.extend(
{
	grid: null,
	_: null,

	init: function(grid)
	{
		this.grid = grid;
	},

	createLayouts: function(item, prevPositions, prevColspans, prevColHeights, prevEmptySpace)
	{
		this._ = {};

		// Loop through all possible colspans
		for (this._.c = 0; this._.c < this.grid.possibleItemColspans[item].length; this._.c++)
		{
			this._.colspan = this.grid.possibleItemColspans[item][this._.c];

			// Loop through all the possible positions for this colspan,
			// and find the one that is closest to the top

			this._.tallestColHeightsByPosition = [];

			for (this._.p = 0; this._.p < this.grid.possibleItemPositionsByColspan[item][this._.colspan].length; this._.p++)
			{
				this._.position = this.grid.possibleItemPositionsByColspan[item][this._.colspan][this._.p];

				this._.colHeightsForPosition = [];
				this._.endingCol = this._.position + this._.colspan - 1;

				for (this._.col = this._.position; this._.col <= this._.endingCol; this._.col++)
				{
					this._.colHeightsForPosition.push(prevColHeights[this._.col]);
				}

				this._.tallestColHeightsByPosition[this._.p] = Math.max.apply(null, this._.colHeightsForPosition);
			}

			// And the shortest position for this colspan is...
			this._.p = $.inArray(Math.min.apply(null, this._.tallestColHeightsByPosition), this._.tallestColHeightsByPosition);
			this._.position = this.grid.possibleItemPositionsByColspan[item][this._.colspan][this._.p];

			// Now log the colspan/position placement
			this._.positions = prevPositions.slice(0);
			this._.colspans = prevColspans.slice(0);
			this._.colHeights = prevColHeights.slice(0);
			this._.emptySpace = prevEmptySpace;

			this._.positions.push(this._.position);
			this._.colspans.push(this._.colspan);

			// Add the new heights to those columns
			this._.tallestColHeight = this._.tallestColHeightsByPosition[this._.p];
			this._.endingCol = this._.position + this._.colspan - 1;

			for (this._.col = this._.position; this._.col <= this._.endingCol; this._.col++)
			{
				this._.emptySpace += this._.tallestColHeight - this._.colHeights[this._.col];
				this._.colHeights[this._.col] = this._.tallestColHeight + this.grid.itemHeightsByColspan[item][this._.colspan];
			}

			// If this is the last item, create the layout
			if (item == this.grid.items.length-1)
			{
				this.grid.layouts.push({
					positions:  this._.positions,
					colspans:   this._.colspans,
					colHeights: this._.colHeights,
					emptySpace: this._.emptySpace
				});
			}
			else
			{
				// Dive deeper
				this.grid.createLayouts(item+1, this._.positions, this._.colspans, this._.colHeights, this._.emptySpace);
			}
		}

		delete this._;
	}

});
/**
 * Handle Generator
 */
Craft.HandleGenerator = Craft.BaseInputGenerator.extend(
{
	generateTargetValue: function(sourceVal)
	{
		// Remove HTML tags
		var handle = sourceVal.replace("/<(.*?)>/g", '');

		// Remove inner-word punctuation
		handle = handle.replace(/['"‘’“”\[\]\(\)\{\}:]/g, '');

		// Make it lowercase
		handle = handle.toLowerCase();

		// Convert extended ASCII characters to basic ASCII
		handle = Craft.asciiString(handle);

		// Handle must start with a letter
		handle = handle.replace(/^[^a-z]+/, '');

		// Get the "words"
		var words = Craft.filterArray(handle.split(/[^a-z0-9]+/)),
			handle = '';

		// Make it camelCase
		for (var i = 0; i < words.length; i++)
		{
			if (i == 0)
			{
				handle += words[i];
			}
			else
			{
				handle += words[i].charAt(0).toUpperCase()+words[i].substr(1);
			}
		}

		return handle;
	}
});

/**
 * postParameters     - an object of POST data to pass along with each Ajax request
 * modalClass         - class to add to the modal window to allow customization
 * uploadButton       - jQuery object of the element that should open the file chooser
 * uploadAction       - upload to this location (in form of "controller/action")
 * deleteButton       - jQuery object of the element that starts the image deletion process
 * deleteMessage      - confirmation message presented to the user for image deletion
 * deleteAction       - delete image at this location (in form of "controller/action")
 * cropAction         - crop image at this (in form of "controller/action")
 * areaToolOptions    - object with some options for the area tool selector
 *   aspectRatio      - aspect ration to enforce in form of "width:height". If empty, then select area is freeform
 *   initialRectangle - object with options for the initial rectangle
 *     mode           - if set to auto, then the part selected will be the maximum size in the middle of image
 *     x1             - top left x coordinate of th rectangle, if the mode is not set to auto
 *     x2             - bottom right x coordinate of th rectangle, if the mode is not set to auto
 *     y1             - top left y coordinate of th rectangle, if the mode is not set to auto
 *     y2             - bottom right y coordinate of th rectangle, if the mode is not set to auto
 *
 * onImageDelete     - callback to call when image is deleted. First parameter will contain response data.
 * onImageSave       - callback to call when an cropped image is saved. First parameter will contain response data.
 */


/**
 * Image Upload tool.
 */
Craft.ImageUpload = Garnish.Base.extend(
{
	_imageHandler: null,

	init: function(settings)
	{
		this.setSettings(settings, Craft.ImageUpload.defaults);
		this._imageHandler = new Craft.ImageHandler(settings);
	}
},
{
	$modalContainerDiv: null,

	defaults: {
		postParameters: {},

		modalClass: "",
		uploadButton: {},
		uploadAction: "",

		deleteButton: {},
		deleteMessage: "",
		deleteAction: "",

		cropAction:"",

		areaToolOptions:
		{
			aspectRatio: "1:1",
			initialRectangle: {
				mode: "auto",
				x1: 0,
				x2: 0,
				y1: 0,
				y2: 0
			}
		},

		onImageDelete: function(response)
		{
			location.reload();
		},
		onImageSave: function(response)
		{
			location.reload();
		}
	}
});


Craft.ImageHandler = Garnish.Base.extend(
{
	modal: null,
	progressBar: null,
	$container: null,

	init: function(settings)
	{
		this.setSettings(settings);

		var _this = this;

		var element = settings.uploadButton;
		var $uploadInput = $('<input type="file" name="image-upload" id="image-upload" />').hide().insertBefore(element);

		this.progressBar = new Craft.ProgressBar($('<div class="progress-shade"></div>').insertBefore(element));
		this.progressBar.$progressBar.css({
			top: Math.round(element.outerHeight() / 2) - 6
		});

		this.$container = element.parent();

		var options = {
			url: Craft.getActionUrl(this.settings.uploadAction),
			fileInput: $uploadInput,

			element:    this.settings.uploadButton[0],
			action:     Craft.actionUrl + '/' + this.settings.uploadAction,
			formData:   typeof this.settings.postParameters === 'object' ? this.settings.postParameters : {},
			events:     {
				fileuploadstart: $.proxy(function()
				{
					this.$container.addClass('uploading');
					this.progressBar.resetProgressBar();
					this.progressBar.showProgressBar();
				}, this),
				fileuploadprogressall: $.proxy(function(data)
				{
					var progress = parseInt(data.loaded / data.total * 100, 10);
					this.progressBar.setProgressPercentage(progress);
				}, this),
				fileuploaddone: $.proxy(function(event, data)
				{
					this.progressBar.hideProgressBar();
					this.$container.removeClass('uploading');

					var response = data.result;

					if (Craft.ImageUpload.$modalContainerDiv == null)
					{
						Craft.ImageUpload.$modalContainerDiv = $('<div class="modal fitted"></div>').addClass(settings.modalClass).appendTo(Garnish.$bod);
					}

					if (response.html)
					{
						Craft.ImageUpload.$modalContainerDiv.empty().append(response.html);

						if (!this.modal)
						{
							this.modal = new Craft.ImageModal(Craft.ImageUpload.$modalContainerDiv, {
								postParameters: settings.postParameters,
								cropAction:     settings.cropAction
							});

							this.modal.imageHandler = _this;
						}
						else
						{
							this.modal.show();
						}

						this.modal.bindButtons();
						this.modal.addListener(this.modal.$saveBtn, 'click', 'saveImage');
						this.modal.addListener(this.modal.$cancelBtn, 'click', 'cancel');

						this.modal.removeListener(Garnish.Modal.$shade, 'click');

						setTimeout($.proxy(function()
						{
							Craft.ImageUpload.$modalContainerDiv.find('img').load($.proxy(function()
							{
								var profileTool = new Craft.ImageAreaTool(settings.areaToolOptions);
								profileTool.showArea(this.modal);
								this.modal.cropAreaTool = profileTool;
							}, this));
						}, this), 1);
					}
				}, this)
			},
			acceptFileTypes: /(jpg|jpeg|gif|png)/
		};

		// If CSRF protection isn't enabled, these won't be defined.
		if (typeof Craft.csrfTokenName !== 'undefined' && typeof Craft.csrfTokenValue !== 'undefined')
		{
			// Add the CSRF token
			options.formData[Craft.csrfTokenName] = Craft.csrfTokenValue;
		}

		this.uploader = new Craft.Uploader(element, options);


		$(settings.deleteButton).click(function()
		{
			if (confirm(settings.deleteMessage))
			{
				$(this).parent().append('<div class="blocking-modal"></div>');
				Craft.postActionRequest(settings.deleteAction, settings.postParameters, $.proxy(function(response, textStatus)
				{
					if (textStatus == 'success')
					{
						_this.onImageDelete.apply(_this, [response]);
					}

				}, this));

			}
		});
		$(settings.uploadButton).on('click', function(event)
		{
			$(this).siblings('input[type=file]').click();
		});

	},

	onImageSave: function(data)
	{
		this.settings.onImageSave.apply(this, [data]);
	},

	onImageDelete: function(data)
	{
		this.settings.onImageDelete.apply(this, [data]);
	}
});


Craft.ImageModal = Garnish.Modal.extend(
{
	$container: null,
	$saveBtn: null,
	$cancelBtn: null,

	areaSelect: null,
	factor: null,
	source: null,
	_postParameters: null,
	_cropAction: "",
	imageHandler: null,
	originalWidth: 0,
	originalHeight: 0,
	constraint: 0,
	cropAreaTool: null,


	init: function($container, settings)
	{
		this.cropAreaTool = null;
		this.base($container, settings);
		this._postParameters = settings.postParameters;
		this._cropAction = settings.cropAction;
		this.addListener(this.$container, 'resize', $.proxy(this, '_onResize'));
		this.addListener(Garnish.$bod, 'resize', $.proxy(this, '_onResize'));
	},

	_onResize: function ()
	{
		var $img = this.$container.find('img'),
			leftDistance = parseInt(this.$container.css('left'), 10),
			topDistance = parseInt(this.$container.css('top'), 10);

		var quotient = this.originalWidth / this.originalHeight,
			leftAvailable = leftDistance - 10,
			topAvailable = topDistance - 10;

		if (leftAvailable / quotient > topAvailable)
		{
			newWidth = this.$container.width() + (topAvailable * quotient);
		}
		else
		{
			newWidth = this.$container.width() + leftAvailable;
		}

		// Set the size so that the image always fits into a constraint x constraint box
		newWidth = Math.min(newWidth, this.constraint, this.constraint * quotient, this.originalWidth);
		this.$container.width(newWidth);

		var factor = newWidth / this.originalWidth,
			newHeight = this.originalHeight * factor;

		$img.height(newHeight).width(newWidth);
		this.factor = factor;
		if (this.cropAreaTool)
		{
			$img.imgAreaSelect({instance: true}).update();
		}
	},

	bindButtons: function()
	{
		this.$saveBtn = this.$container.find('.submit:first');
		this.$cancelBtn = this.$container.find('.cancel:first');
	},

	cancel: function()
	{
		this.hide();
		this.areaSelect.setOptions({remove: true, hide: true, disable: true});
		this.$container.empty();
	},

	saveImage: function()
	{
		var selection = this.areaSelect.getSelection();
		var params = {
			x1: Math.round(selection.x1 / this.factor),
			x2: Math.round(selection.x2 / this.factor),
			y1: Math.round(selection.y1 / this.factor),
			y2: Math.round(selection.y2 / this.factor),
			source: this.source
		};

		params = $.extend(this._postParameters, params);

		Craft.postActionRequest(this._cropAction, params, $.proxy(function(response, textStatus)
		{
			if (textStatus == 'success')
			{
				if (response.error)
				{
					Craft.cp.displayError(response.error);
				}
				else
				{
					this.imageHandler.onImageSave.apply(this.imageHandler, [response]);
				}
			}

			this.hide();
			this.$container.empty();
			this.areaSelect.setOptions({remove: true, hide: true, disable: true});


		}, this));

		this.areaSelect.setOptions({disable: true});
		this.removeListener(this.$saveBtn, 'click');
		this.removeListener(this.$cancelBtn, 'click');

		this.$container.find('.crop-image').fadeTo(50, 0.5);
	}

});


Craft.ImageAreaTool = Garnish.Base.extend(
{
	$container: null,

	init: function(settings)
	{
		this.$container = Craft.ImageUpload.$modalContainerDiv;
		this.setSettings(settings);
	},

	showArea: function(referenceObject)
	{
		var $target = this.$container.find('img');


		var areaOptions = {
			aspectRatio: this.settings.aspectRatio,
			maxWidth: $target.width(),
			maxHeight: $target.height(),
			instance: true,
			resizable: true,
			show: true,
			persistent: true,
			handles: true,
			parent: $target.parent(),
			classPrefix: 'imgareaselect'
		};

		var areaSelect = $target.imgAreaSelect(areaOptions);

		var x1 = this.settings.initialRectangle.x1;
		var x2 = this.settings.initialRectangle.x2;
		var y1 = this.settings.initialRectangle.y1;
		var y2 = this.settings.initialRectangle.y2;

		if (this.settings.initialRectangle.mode == "auto")
		{
			var proportions = this.settings.aspectRatio.split(":");
			var rectangleWidth = 0;
			var rectangleHeight = 0;


			// [0] - width proportion, [1] - height proportion
			if (proportions[0] > proportions[1])
			{
				rectangleWidth = $target.width();
				rectangleHeight = rectangleWidth * proportions[1] / proportions[0];
			} else if (proportions[0] > proportions[1])
			{
				rectangleHeight = $target.height();
				rectangleWidth = rectangleHeight * proportions[0] / proportions[1];
			} else {
				rectangleHeight = rectangleWidth = Math.min($target.width(), $target.height());
			}
			x1 = Math.round(($target.width() - rectangleWidth) / 2);
			y1 = Math.round(($target.height() - rectangleHeight) / 2);
			x2 = x1 + rectangleWidth;
			y2 = y1 + rectangleHeight;

		}
		areaSelect.setSelection(x1, y1, x2, y2);
		areaSelect.update();

		referenceObject.areaSelect = areaSelect;
		referenceObject.factor = $target.data('factor');
		referenceObject.originalHeight = $target.attr('height') / referenceObject.factor;
		referenceObject.originalWidth = $target.attr('width') / referenceObject.factor;
		referenceObject.constraint = $target.data('constraint');
		referenceObject.source = $target.attr('src').split('/').pop();
		referenceObject.updateSizeAndPosition();
	}
});

/**
 * Info icon class
 */
Craft.InfoIcon = Garnish.Base.extend(
{
	$icon: null,
	hud: null,

	init: function(icon)
	{
		this.$icon = $(icon);

		this.addListener(this.$icon, 'click', 'showHud');
	},

	showHud: function()
	{
		if (!this.hud)
		{
			this.hud = new Garnish.HUD(this.$icon, this.$icon.html(), {
				hudClass: 'hud info-hud'
			});
		}
		else
		{
			this.hud.show();
		}
	}
});

/**
 * Light Switch
 */
Craft.LightSwitch = Garnish.Base.extend(
{
	settings: null,
	$outerContainer: null,
	$innerContainer: null,
	$input: null,
	small: false,
	on: null,
	dragger: null,

	dragStartMargin: null,

	init: function(outerContainer, settings)
	{
		this.$outerContainer = $(outerContainer);

		// Is this already a lightswitch?
		if (this.$outerContainer.data('lightswitch'))
		{
			Garnish.log('Double-instantiating a lightswitch on an element');
			this.$outerContainer.data('lightswitch').destroy();
		}

		this.$outerContainer.data('lightswitch', this);

		this.small = this.$outerContainer.hasClass('small');

		this.setSettings(settings, Craft.LightSwitch.defaults);

		this.$innerContainer = this.$outerContainer.find('.lightswitch-container:first');
		this.$input = this.$outerContainer.find('input:first');

		// If the input is disabled, go no further
		if (this.$input.prop('disabled'))
		{
			return;
		}

		this.on = this.$outerContainer.hasClass('on');

		this.addListener(this.$outerContainer, 'mousedown', '_onMouseDown');
		this.addListener(this.$outerContainer, 'keydown', '_onKeyDown');

		this.dragger = new Garnish.BaseDrag(this.$outerContainer, {
			axis:                 Garnish.X_AXIS,
			ignoreHandleSelector: null,
			onDragStart:          $.proxy(this, '_onDragStart'),
			onDrag:               $.proxy(this, '_onDrag'),
			onDragStop:           $.proxy(this, '_onDragStop')
		});
	},

	turnOn: function()
	{
		this.$outerContainer.addClass('dragging');

		var animateCss = {};
		animateCss['margin-'+Craft.left] = 0;
		this.$innerContainer.velocity('stop').velocity(animateCss, Craft.LightSwitch.animationDuration, $.proxy(this, '_onSettle'));

		this.$input.val(this.settings.value);
		this.$outerContainer.addClass('on');
		this.on = true;
		this.onChange();
	},

	turnOff: function()
	{
		this.$outerContainer.addClass('dragging');

		var animateCss = {};
		animateCss['margin-'+Craft.left] = this._getOffMargin();
		this.$innerContainer.velocity('stop').velocity(animateCss, Craft.LightSwitch.animationDuration, $.proxy(this, '_onSettle'));

		this.$input.val('');
		this.$outerContainer.removeClass('on');
		this.on = false;
		this.onChange();
	},

	toggle: function(event)
	{
		if (!this.on)
		{
			this.turnOn();
		}
		else
		{
			this.turnOff();
		}
	},

	onChange: function()
	{
		this.trigger('change');
		this.settings.onChange();
		this.$outerContainer.trigger('change');
	},

	_onMouseDown: function()
	{
		this.addListener(Garnish.$doc, 'mouseup', '_onMouseUp');
	},

	_onMouseUp: function()
	{
		this.removeListener(Garnish.$doc, 'mouseup');

		// Was this a click?
		if (!this.dragger.dragging)
		{
			this.toggle();
		}
	},

	_onKeyDown: function(event)
	{
		switch (event.keyCode)
		{
			case Garnish.SPACE_KEY:
			{
				this.toggle();
				event.preventDefault();
				break;
			}
			case Garnish.RIGHT_KEY:
			{
				if (Craft.orientation == 'ltr')
				{
					this.turnOn();
				}
				else
				{
					this.turnOff();
				}

				event.preventDefault();
				break;
			}
			case Garnish.LEFT_KEY:
			{
				if (Craft.orientation == 'ltr')
				{
					this.turnOff();
				}
				else
				{
					this.turnOn();
				}

				event.preventDefault();
				break;
			}
		}
	},

	_getMargin: function()
	{
		return parseInt(this.$innerContainer.css('margin-'+Craft.left));
	},

	_onDragStart: function()
	{
		this.$outerContainer.addClass('dragging');
		this.dragStartMargin = this._getMargin();
	},

	_onDrag: function()
	{
		var margin;

		if (Craft.orientation == 'ltr')
		{
			margin = this.dragStartMargin + this.dragger.mouseDistX;
		}
		else
		{
			margin = this.dragStartMargin - this.dragger.mouseDistX;
		}

		if (margin < this._getOffMargin())
		{
			margin = this._getOffMargin();
		}
		else if (margin > 0)
		{
			margin = 0;
		}

		this.$innerContainer.css('margin-'+Craft.left, margin);
	},

	_onDragStop: function()
	{
		var margin = this._getMargin();

		if (margin > (this._getOffMargin() / 2))
		{
			this.turnOn();
		}
		else
		{
			this.turnOff();
		}
	},

	_onSettle: function()
	{
		this.$outerContainer.removeClass('dragging');
	},

	destroy: function()
	{
		this.base();
		this.dragger.destroy();
	},

	_getOffMargin: function()
	{
		return (this.small ? -9 : -11);
	}

}, {
	animationDuration: 100,
	defaults: {
        value: '1',
		onChange: $.noop
	}
});

(function($) {


Craft.LivePreview = Garnish.Base.extend(
{
	$extraFields: null,
	$trigger: null,
	$spinner: null,
	$shade: null,
	$editor: null,
	$dragHandle: null,
	$iframeContainer: null,
	$iframe: null,
	$fieldPlaceholder: null,

	previewUrl: null,
	basePostData: null,
	inPreviewMode: false,
	fields: null,
	lastPostData: null,
	updateIframeInterval: null,
	loading: false,
	checkAgain: false,

	dragger: null,
	dragStartEditorWidth: null,

	_editorWidth: null,
	_editorWidthInPx: null,

	init: function(settings)
	{
		this.setSettings(settings, Craft.LivePreview.defaults);

		// Should preview requests use a specific URL?
		// This won't affect how the request gets routed (the action param will override it),
		// but it will allow the templates to change behavior based on the request URI.
		if (this.settings.previewUrl)
		{
			this.previewUrl = this.settings.previewUrl;
		}
		else
		{
			this.previewUrl = Craft.baseSiteUrl.replace(/\/+$/, '') + '/';
		}

		// Load the preview over SSL if the current request is
		if (document.location.protocol == 'https:')
		{
			this.previewUrl = this.previewUrl.replace(/^http:/, 'https:');
		}

		// Set the base post data
		this.basePostData = $.extend({
			action: this.settings.previewAction,
			livePreview: true
		}, this.settings.previewParams);

		if (Craft.csrfTokenName)
		{
			this.basePostData[Craft.csrfTokenName] = Craft.csrfTokenValue;
		}

		// Find the DOM elements
		this.$extraFields = $(this.settings.extraFields);
		this.$trigger = $(this.settings.trigger);
		this.$spinner = this.settings.spinner ? $(this.settings.spinner) : this.$trigger.find('.spinner');
		this.$fieldPlaceholder = $('<div/>');

		// Set the initial editor width
		this.editorWidth = Craft.getLocalStorage('LivePreview.editorWidth', Craft.LivePreview.defaultEditorWidth);

		// Event Listeners
		this.addListener(this.$trigger, 'activate', 'toggle');

		Craft.cp.on('beforeSaveShortcut', $.proxy(function()
		{
			if (this.inPreviewMode)
			{
				this.moveFieldsBack();
			}
		}, this));
	},

	get editorWidth()
	{
		return this._editorWidth;
	},

	get editorWidthInPx()
	{
		return this._editorWidthInPx;
	},

	set editorWidth(width)
	{
		var inPx;

		// Is this getting set in pixels?
		if (width >= 1)
		{
			inPx = width;
			width /= Garnish.$win.width();
		}
		else
		{
			inPx = Math.round(width * Garnish.$win.width());
		}

		// Make sure it's no less than the minimum
		if (inPx < Craft.LivePreview.minEditorWidthInPx)
		{
			inPx = Craft.LivePreview.minEditorWidthInPx;
			width = inPx / Garnish.$win.width();
		}

		this._editorWidth = width;
		this._editorWidthInPx = inPx;
	},

	toggle: function()
	{
		if (this.inPreviewMode)
		{
			this.exit();
		}
		else
		{
			this.enter();
		}
	},

	enter: function()
	{
		if (this.inPreviewMode)
		{
			return;
		}

		this.trigger('beforeEnter');

		$(document.activeElement).blur();

		if (!this.$editor)
		{
			this.$shade = $('<div class="modal-shade dark"></div>').appendTo(Garnish.$bod).css('z-index', 2);
			this.$editor = $('<div class="lp-editor"></div>').appendTo(Garnish.$bod);
			this.$iframeContainer = $('<div class="lp-iframe-container" />').appendTo(Garnish.$bod);
			this.$iframe = $('<iframe class="lp-iframe" frameborder="0" />').appendTo(this.$iframeContainer);
			this.$dragHandle = $('<div class="lp-draghandle"></div>').appendTo(Garnish.$bod);

			var $header = $('<header class="header"></header>').appendTo(this.$editor),
				$closeBtn = $('<div class="btn">'+Craft.t('Done')+'</div>').appendTo($header),
				$heading = $('<h1>'+Craft.t('Live Preview')+'</h1>').appendTo($header);

			this.dragger = new Garnish.BaseDrag(this.$dragHandle, {
				axis:          Garnish.X_AXIS,
				onDragStart:   $.proxy(this, '_onDragStart'),
				onDrag:        $.proxy(this, '_onDrag'),
				onDragStop:    $.proxy(this, '_onDragStop')
			});

			this.addListener($closeBtn, 'click', 'exit');
		}

		// Set the sizes
		this.handleWindowResize();
		this.addListener(Garnish.$win, 'resize', 'handleWindowResize');

		this.$editor.css(Craft.left, -this.editorWidthInPx+'px');
		this.$editor.css('width', this.editorWidthInPx+'px');

		this.$iframeContainer.css(Craft.right, -this.getIframeWidth());

		// Move all the fields into the editor rather than copying them
		// so any JS that's referencing the elements won't break.
		this.fields = [];
		var $fields = $(this.settings.fields);

		for (var i= 0; i < $fields.length; i++)
		{
			var $field = $($fields[i]),
				$clone = this._getClone($field);

			// It's important that the actual field is added to the DOM *after* the clone,
			// so any radio buttons in the field get deselected from the clone rather than the actual field.
			this.$fieldPlaceholder.insertAfter($field);
			$field.detach();
			this.$fieldPlaceholder.replaceWith($clone);
			$field.appendTo(this.$editor);

			this.fields.push({
				$field: $field,
				$clone: $clone
			});
		}

		if (this.updateIframe())
		{
			this.$spinner.removeClass('hidden');
			this.addListener(this.$iframe, 'load', function()
			{
				this.slideIn();
				this.removeListener(this.$iframe, 'load');
			});
		}
		else
		{
			this.slideIn();
		}

		this.inPreviewMode = true;
		this.trigger('enter');
	},

	handleWindowResize: function()
	{
		// Reset the width so the min width is enforced
		this.editorWidth = this.editorWidth;

		// Update the editor/iframe sizes
		this.updateWidths();
	},

	slideIn: function()
	{
		$('html').addClass('noscroll');
		this.$spinner.addClass('hidden');

		this.$shade.velocity('fadeIn');

		this.$editor.show().velocity('stop').animateLeft(0, 'slow', $.proxy(function()
		{
			this.trigger('slideIn');
			Garnish.$win.trigger('resize');
		}, this));
		this.$iframeContainer.show().velocity('stop').animateRight(0, 'slow', $.proxy(function()
		{
			this.updateIframeInterval = setInterval($.proxy(this, 'updateIframe'), 1000);

			this.addListener(Garnish.$bod, 'keyup', function(ev)
			{
				if (ev.keyCode == Garnish.ESC_KEY)
				{
					this.exit();
				}
			});
		}, this));
	},

	exit: function()
	{
		if (!this.inPreviewMode)
		{
			return;
		}

		this.trigger('beforeExit');

		$('html').removeClass('noscroll');

		this.removeListener(Garnish.$win, 'resize');
		this.removeListener(Garnish.$bod, 'keyup');

		if (this.updateIframeInterval)
		{
			clearInterval(this.updateIframeInterval);
		}

		this.moveFieldsBack();

		var windowWidth = Garnish.$win.width();

		this.$shade.delay(200).velocity('fadeOut');

		this.$editor.velocity('stop').animateLeft(-this.editorWidthInPx, 'slow', $.proxy(function()
		{
			for (var i = 0; i < this.fields.length; i++)
			{
				this.fields[i].$newClone.remove();
			}
			this.$editor.hide();
			this.trigger('slideOut');
		}, this));

		this.$iframeContainer.velocity('stop').animateRight(-this.getIframeWidth(), 'slow', $.proxy(function()
		{
			this.$iframeContainer.hide();
		}, this));

		this.inPreviewMode = false;
		this.trigger('exit');
	},

	moveFieldsBack: function()
	{
		for (var i = 0; i < this.fields.length; i++)
		{
			var field = this.fields[i];
			field.$newClone = this._getClone(field.$field);

			// It's important that the actual field is added to the DOM *after* the clone,
			// so any radio buttons in the field get deselected from the clone rather than the actual field.
			this.$fieldPlaceholder.insertAfter(field.$field);
			field.$field.detach();
			this.$fieldPlaceholder.replaceWith(field.$newClone);
			field.$clone.replaceWith(field.$field);
		}

		Garnish.$win.trigger('resize');
	},

	getIframeWidth: function()
	{
		return Garnish.$win.width()-this.editorWidthInPx;
	},

	updateWidths: function()
	{
		this.$editor.css('width', this.editorWidthInPx+'px');
		this.$dragHandle.css(Craft.left, this.editorWidthInPx+'px');
		this.$iframeContainer.width(this.getIframeWidth());
	},

	updateIframe: function(force)
	{
		if (force)
		{
			this.lastPostData = null;
		}

		if (!this.inPreviewMode)
		{
			return false;
		}

		if (this.loading)
		{
			this.checkAgain = true;
			return false;
		}

		// Has the post data changed?
		var postData = $.extend(Garnish.getPostData(this.$editor), Garnish.getPostData(this.$extraFields));

		if (!this.lastPostData || !Craft.compare(postData, this.lastPostData))
		{
			this.lastPostData = postData;
			this.loading = true;

			var data = $.extend({}, postData, this.basePostData),
				$doc = $(this.$iframe[0].contentWindow.document),
				scrollX = $doc.scrollLeft(),
				scrollY = $doc.scrollTop();

			$.post(this.previewUrl, data, $.proxy(function(response)
			{
				var html = response +
					'<script type="text/javascript">window.scrollTo('+scrollX+', '+scrollY+');</script>';

				// Set the iframe to use the same bg as the iframe body,
				// to reduce the blink when reloading the DOM
				this.$iframe.css('background', $(this.$iframe[0].contentWindow.document.body).css('background'));

				this.$iframe[0].contentWindow.document.open();
				this.$iframe[0].contentWindow.document.write(html);
				this.$iframe[0].contentWindow.document.close();

				this.loading = false;

				if (this.checkAgain)
				{
					this.checkAgain = false;
					this.updateIframe();
				}

			}, this));

			return true;
		}
		else
		{
			return false;
		}
	},

	_getClone: function($field)
	{
		var $clone = $field.clone();

		// clone() won't account for input values that have changed since the original HTML set them
		Garnish.copyInputValues($field, $clone);

		// Remove any id= attributes
		$clone.attr('id', '');
		$clone.find('[id]').attr('id', '');

		return $clone;
	},

	_onDragStart: function()
	{
		this.dragStartEditorWidth = this.editorWidthInPx;
		this.$iframeContainer.addClass('dragging');
	},

	_onDrag: function()
	{
		if (Craft.orientation == 'ltr')
		{
			this.editorWidth = this.dragStartEditorWidth + this.dragger.mouseDistX;
		}
		else
		{
			this.editorWidth = this.dragStartEditorWidth - this.dragger.mouseDistX;
		}

		this.updateWidths();
	},

	_onDragStop: function()
	{
		this.$iframeContainer.removeClass('dragging');
		Craft.setLocalStorage('LivePreview.editorWidth', this.editorWidth);
	}
},
{
	defaultEditorWidth: 0.33,
	minEditorWidthInPx: 200,

	defaults: {
		trigger: '.livepreviewbtn',
		spinner: null,
		fields: null,
		extraFields: null,
		previewUrl: null,
		previewAction: null,
		previewParams: {}
	}
});

Craft.LivePreview.init = function(settings)
{
	Craft.livePreview = new Craft.LivePreview(settings);
};


})(jQuery);

/**
 * Pane class
 */
Craft.Pane = Garnish.Base.extend(
{
	$pane: null,
	$content: null,
	$sidebar: null,
	$sidebarBtn: null,

	tabs: null,
	selectedTab: null,
	hasSidebar: null,
	showingSidebar: null,
	peekingSidebar: null,
	fixedSidebar: null,

	init: function(pane)
	{
		this.$pane = $(pane);

		// Is this already a pane?
		if (this.$pane.data('pane'))
		{
			Garnish.log('Double-instantiating a pane on an element');
			this.$pane.data('pane').destroy();
		}

		this.$pane.data('pane', this);

		this.$content = this.$pane.find('.content:not(.hidden):first');

		// Initialize the tabs
		var $tabsContainer = this.$pane.children('.tabs'),
			$tabs = $tabsContainer.find('a');

		if ($tabs.length)
		{
			this.tabs = {};

			// Find the tabs that link to a div on the page
			for (var i = 0; i < $tabs.length; i++)
			{
				var $tab = $($tabs[i]),
					href = $tab.attr('href');

				if (href && href.charAt(0) == '#')
				{
					this.tabs[href] = {
						$tab: $tab,
						$target: $(href)
					};

					this.addListener($tab, 'activate', 'selectTab');
				}

				if (!this.selectedTab && $tab.hasClass('sel'))
				{
					this.selectedTab = href;
				}
			}

			if (document.location.hash && typeof this.tabs[document.location.hash] != 'undefined')
			{
				this.tabs[document.location.hash].$tab.trigger('activate');
			}
			else if (!this.selectedTab)
			{
				$($tabs[0]).trigger('activate');
			}
		}

		this.initContent();
	},

	/**
	 * Selects a tab.
	 */
	selectTab: function(ev)
	{
		if (!this.selectedTab || ev.currentTarget != this.tabs[this.selectedTab].$tab[0])
		{
			// Hide the selected tab
			this.deselectTab();

			var $tab = $(ev.currentTarget).addClass('sel');
			this.selectedTab = $tab.attr('href');

			var $target = this.tabs[this.selectedTab].$target;
			$target.removeClass('hidden');

			if ($target.hasClass('content'))
			{
				if (this.hasSidebar)
				{
					this.removeListener(this.$content, 'resize');
					this.removeListener(this.$sidebar, 'resize');
					this.removeListener(Garnish.$win, 'scroll resize');
				}

				this.$content = $target;
				this.initContent();
			}

			Garnish.$win.trigger('resize');
		}
	},

	/**
	 * Deselects the current tab.
	 */
	deselectTab: function()
	{
		if (this.selectedTab)
		{
			this.tabs[this.selectedTab].$tab.removeClass('sel');
			this.tabs[this.selectedTab].$target.addClass('hidden');
		}
	},

	initContent: function()
	{
		this.hasSidebar = this.$content.hasClass('has-sidebar');

		if (this.hasSidebar)
		{
			this.$sidebar = this.$content.children('.sidebar');

			this.showingSidebar = true;
			this.updateResponsiveSidebar();
			this.addListener(this.$content, 'resize', function()
			{
				this.updateResponsiveSidebar();
				this.updateSidebarStyles();
			});

			this.addListener(this.$sidebar, 'resize', 'setMinContentSizeForSidebar');
			this.setMinContentSizeForSidebar();

			this.addListener(Garnish.$win, 'scroll resize', 'updateSidebarStyles');
			this.updateSidebarStyles();
		}
	},

	updateResponsiveSidebar: function()
	{
		if (this.$content.width() + parseInt(this.$content.css('margin-'+Craft.left)) < Craft.Pane.minContentWidthForSidebar)
		{
			if (this.showingSidebar)
			{
				this.hideSidebar();
			}
		}
		else
		{
			if (!this.showingSidebar)
			{
				this.showSidebar();
			}
		}
	},

	showSidebar: function()
	{
		this.$content.removeClass('hiding-sidebar');
		this.$sidebarBtn.remove();
		this.showingSidebar = true;
		this.updateSidebarStyles();
		this.setMinContentSizeForSidebar();

		if (this.peekingSidebar)
		{
			this.stopPeeking();
		}
	},

	hideSidebar: function()
	{
		this.$content.addClass('hiding-sidebar');

		this.$sidebarBtn = $('<a class="show-sidebar" title="'+Craft.t('Show sidebar')+'"></a>').appendTo(this.$content);
		this.addListener(this.$sidebarBtn, 'click', 'togglePeekingSidebar');

		this.showingSidebar = false;
		this.setMinContentSizeForSidebar();
	},

	togglePeekingSidebar: function()
	{
		if (this.peekingSidebar)
		{
			this.stopPeeking();
		}
		else
		{
			this.startPeeking();
		}

		this.setMinContentSizeForSidebar();
	},

	startPeeking: function()
	{
		this.$content.animateLeft(194, 'fast');
		this.$sidebarBtn.addClass('showing').attr('title', Craft.t('Hide sidebar'));
		this.peekingSidebar = true;
		this.updateSidebarStyles();

		this.addListener(this.$sidebar, 'click', $.proxy(function(ev)
		{
			if (ev.target.nodeName == 'A')
			{
				this.togglePeekingSidebar();
			}
		}, this));
	},

	stopPeeking: function()
	{
		this.$content.animateLeft(0, 'fast');
		this.$sidebarBtn.removeClass('showing').attr('title', Craft.t('Show sidebar'));
		this.peekingSidebar = false;

		this.removeListener(this.$sidebar, 'click');
	},

	setMinContentSizeForSidebar: function()
	{
		if (this.showingSidebar || this.peekingSidebar)
		{
			this.setMinContentSizeForSidebar._minHeight = this.$sidebar.prop('scrollHeight') - 48;
		}
		else
		{
			this.setMinContentSizeForSidebar._minHeight = 0;
		}

		this.$content.css('min-height', this.setMinContentSizeForSidebar._minHeight);
	},

	updateSidebarStyles: function()
	{
		if (this.showingSidebar || this.peekingSidebar)
		{
			this.updateSidebarStyles._styles = {};

			this.updateSidebarStyles._scrollTop = Garnish.$win.scrollTop();
			this.updateSidebarStyles._contentOffset = this.$content.offset().top;
			this.updateSidebarStyles._contentHeight = this.$content.height() - 24;
			this.updateSidebarStyles._windowHeight = Garnish.$win.height();

			// Have we scrolled passed the top of the content div?
			if (this.updateSidebarStyles._scrollTop > this.updateSidebarStyles._contentOffset - 24)
			{
				// Set the top position to the difference
				this.updateSidebarStyles._styles.position = 'fixed';
				this.updateSidebarStyles._styles.top = '24px';
			}
			else
			{
				this.updateSidebarStyles._styles.position = 'absolute';
				this.updateSidebarStyles._styles.top = 'auto';
			}

			// Now figure out how tall the sidebar can be
			this.updateSidebarStyles._styles.maxHeight = Math.min(
				this.updateSidebarStyles._contentHeight - (this.updateSidebarStyles._scrollTop - this.updateSidebarStyles._contentOffset),
				this.updateSidebarStyles._windowHeight - 48
			);

			this.$sidebar.css(this.updateSidebarStyles._styles);
		}
	},

	destroy: function()
	{
		this.base();
		this.$pane.data('pane', null);
	}
},
{
	minContentWidthForSidebar: 514 // 320 + 194
});

/**
 * Password Input
 */
Craft.PasswordInput = Garnish.Base.extend(
{
	$passwordInput: null,
	$textInput: null,
	$currentInput: null,

	$showPasswordToggle: null,
	showingPassword: null,

	init: function(passwordInput, settings)
	{
		this.$passwordInput = $(passwordInput);
		this.settings = $.extend({}, Craft.PasswordInput.defaults, settings);

		// Is this already a password input?
		if (this.$passwordInput.data('passwordInput'))
		{
			Garnish.log('Double-instantiating a password input on an element');
			this.$passwordInput.data('passwordInput').destroy();
		}

		this.$passwordInput.data('passwordInput', this);

		this.$showPasswordToggle = $('<a/>').hide();
		this.$showPasswordToggle.addClass('password-toggle');
		this.$showPasswordToggle.insertAfter(this.$passwordInput);
		this.addListener(this.$showPasswordToggle, 'mousedown', 'onToggleMouseDown');
		this.hidePassword();
	},

	setCurrentInput: function($input)
	{
		if (this.$currentInput)
		{
			// Swap the inputs, while preventing the focus animation
			$input.addClass('focus');
			this.$currentInput.replaceWith($input);
			$input.focus();
			$input.removeClass('focus');

			// Restore the input value
			$input.val(this.$currentInput.val());
		}

		this.$currentInput = $input;

		this.addListener(this.$currentInput, 'keypress,keyup,change,blur', 'onInputChange');
	},

	updateToggleLabel: function(label)
	{
		this.$showPasswordToggle.text(label);
	},

	showPassword: function()
	{
		if (this.showingPassword)
		{
			return;
		}

		if (!this.$textInput)
		{
			this.$textInput = this.$passwordInput.clone(true);
			this.$textInput.attr('type', 'text');
		}

		this.setCurrentInput(this.$textInput);
		this.updateToggleLabel(Craft.t('Hide'));
		this.showingPassword = true;
	},

	hidePassword: function()
	{
		// showingPassword could be null, which is acceptable
		if (this.showingPassword === false)
		{
			return;
		}

		this.setCurrentInput(this.$passwordInput);
		this.updateToggleLabel(Craft.t('Show'));
		this.showingPassword = false;

		// Alt key temporarily shows the password
		this.addListener(this.$passwordInput, 'keydown', 'onKeyDown');
	},

	togglePassword: function()
	{
		if (this.showingPassword)
		{
			this.hidePassword();
		}
		else
		{
			this.showPassword();
		}

		this.settings.onToggleInput(this.$currentInput);
	},

	onKeyDown: function(ev)
	{
		if (ev.keyCode == Garnish.ALT_KEY && this.$currentInput.val())
		{
			this.showPassword();
			this.$showPasswordToggle.hide();
			this.addListener(this.$textInput, 'keyup', 'onKeyUp');
		}
	},

	onKeyUp: function(ev)
	{
		ev.preventDefault();

		if (ev.keyCode == Garnish.ALT_KEY)
		{
			this.hidePassword();
			this.$showPasswordToggle.show();
		}
	},

	onInputChange: function()
	{
		if (this.$currentInput.val())
		{
			this.$showPasswordToggle.show();
		}
		else
		{
			this.$showPasswordToggle.hide();
		}
	},

	onToggleMouseDown: function(ev)
	{
		// Prevent focus change
		ev.preventDefault();

		if (this.$currentInput[0].setSelectionRange)
		{
			var selectionStart = this.$currentInput[0].selectionStart,
				selectionEnd   = this.$currentInput[0].selectionEnd;

			this.togglePassword();
			this.$currentInput[0].setSelectionRange(selectionStart, selectionEnd);
		}
		else
		{
			this.togglePassword();
		}
	}
},
{
	defaults: {
		onToggleInput: $.noop
	}
});

/**
 * File Manager.
 */
Craft.ProgressBar = Garnish.Base.extend(
{
    $progressBar: null,
    $innerProgressBar: null,

    _itemCount: 0,
    _processedItemCount: 0,

    init: function($element)
    {
		this.$progressBar = $('<div class="progressbar pending hidden"/>').appendTo($element);
		this.$innerProgressBar = $('<div class="progressbar-inner"/>').appendTo(this.$progressBar);

        this.resetProgressBar();
    },

    /**
     * Reset the progress bar
     */
    resetProgressBar: function()
    {
		// Since setting the progress percentage implies that there is progress to be shown
		// It removes the pending class - we must add it back.
		this.setProgressPercentage(100);
		this.$progressBar.addClass('pending');

		// Reset all the counters
		this.setItemCount(1);
        this.setProcessedItemCount(0);
    },

    /**
     * Fade to invisible, hide it using a class and reset opacity to visible
     */
    hideProgressBar: function()
    {
        this.$progressBar.fadeTo('fast', 0.01, $.proxy(function() {
            this.$progressBar.addClass('hidden').fadeTo(1, 1, $.noop);
        }, this));
    },

    showProgressBar: function()
    {
        this.$progressBar.removeClass('hidden');
    },

    setItemCount: function(count)
    {
        this._itemCount = count;
    },

    incrementItemCount: function(count)
    {
        this._itemCount += count;
    },

    setProcessedItemCount: function(count)
    {
        this._processedItemCount = count;
    },

    incrementProcessedItemCount: function(count)
    {
        this._processedItemCount += count;
    },

    updateProgressBar: function()
    {
        // Only fools would allow accidental division by zero.
        this._itemCount = Math.max(this._itemCount, 1);

        var width = Math.min(100, Math.round(100 * this._processedItemCount / this._itemCount));

        this.setProgressPercentage(width);
    },

    setProgressPercentage: function(percentage, animate)
    {
		if (percentage == 0)
		{
			this.$progressBar.addClass('pending');
		}
		else
		{
			this.$progressBar.removeClass('pending');

            if (animate)
            {
                this.$innerProgressBar.velocity('stop').velocity({ width: percentage+'%' }, 'fast');
            }
            else
            {
                this.$innerProgressBar.velocity('stop').width(percentage+'%');
            }
		}
    }
});

/**
 * File Manager.
 */
Craft.PromptHandler = Garnish.Base.extend({

    $modalContainerDiv: null,
    $prompt: null,
    $promptApplyToRemainingContainer: null,
    $promptApplyToRemainingCheckbox: null,
    $promptApplyToRemainingLabel: null,
    $promptButtons: null,


    _prompts: [],
    _promptBatchCallback: $.noop,
    _promptBatchReturnData: [],
    _promptBatchNum: 0,

    init: function()
    {

    },

    resetPrompts: function()
    {
        this._prompts = [];
        this._promptBatchCallback = $.noop;
        this._promptBatchReturnData = [];
        this._promptBatchNum = 0;
    },

    addPrompt: function(prompt)
    {
        this._prompts.push(prompt);
    },

    getPromptCount: function()
    {
        return this._prompts.length;
    },

    showBatchPrompts: function(callback)
    {
        this._promptBatchCallback = callback;
        this._promptBatchReturnData = [];
        this._promptBatchNum = 0;

        this._showNextPromptInBatch();
    },

    _showNextPromptInBatch: function()
    {
        var prompt = this._prompts[this._promptBatchNum].prompt,
            remainingInBatch = this._prompts.length - (this._promptBatchNum + 1);

        this._showPrompt(prompt.message, prompt.choices, $.proxy(this, '_handleBatchPromptSelection'), remainingInBatch);
    },

    /**
     * Handles a prompt choice selection.
     *
     * @param choice
     * @param applyToRemaining
     * @private
     */
    _handleBatchPromptSelection: function(choice, applyToRemaining)
    {
        var prompt = this._prompts[this._promptBatchNum],
            remainingInBatch = this._prompts.length - (this._promptBatchNum + 1);

        // Record this choice
        var choiceData = $.extend(prompt, {choice: choice});
        this._promptBatchReturnData.push(choiceData);

        // Are there any remaining items in the batch?
        if (remainingInBatch)
        {
            // Get ready to deal with the next prompt
            this._promptBatchNum++;

            // Apply the same choice to the remaining items?
            if (applyToRemaining)
            {
                this._handleBatchPromptSelection(choice, true);
            }
            else
            {
                // Show the next prompt
                this._showNextPromptInBatch();
            }
        }
        else
        {
            // All done! Call the callback
            if (typeof this._promptBatchCallback == 'function')
            {
                this._promptBatchCallback(this._promptBatchReturnData);
            }
        }
    },

    /**
     * Show the user prompt with a given message and choices, plus an optional "Apply to remaining" checkbox.
     *
     * @param string message
     * @param array choices
     * @param function callback
     * @param int itemsToGo
     */
    _showPrompt: function(message, choices, callback, itemsToGo)
    {
        this._promptCallback = callback;

        if (this.modal == null) {
            this.modal = new Garnish.Modal({closeOtherModals: false});
        }

        if (this.$modalContainerDiv == null) {
            this.$modalContainerDiv = $('<div class="modal fitted prompt-modal"></div>').addClass().appendTo(Garnish.$bod);
        }

        this.$prompt = $('<div class="body"></div>').appendTo(this.$modalContainerDiv.empty());

        this.$promptMessage = $('<p class="prompt-msg"/>').appendTo(this.$prompt);

        $('<p>').html(Craft.t('What do you want to do?')).appendTo(this.$prompt);

        this.$promptApplyToRemainingContainer = $('<label class="assets-applytoremaining"/>').appendTo(this.$prompt).hide();
        this.$promptApplyToRemainingCheckbox = $('<input type="checkbox"/>').appendTo(this.$promptApplyToRemainingContainer);
        this.$promptApplyToRemainingLabel = $('<span/>').appendTo(this.$promptApplyToRemainingContainer);
        this.$promptButtons = $('<div class="buttons"/>').appendTo(this.$prompt);


        this.modal.setContainer(this.$modalContainerDiv);

        this.$promptMessage.html(message);

        for (var i = 0; i < choices.length; i++)
        {
            var $btn = $('<div class="btn" data-choice="'+choices[i].value+'">' + choices[i].title + '</div>');

            this.addListener($btn, 'activate', function(ev)
            {
                var choice = ev.currentTarget.getAttribute('data-choice'),
                    applyToRemaining = this.$promptApplyToRemainingCheckbox.prop('checked');

                this._selectPromptChoice(choice, applyToRemaining);
            });

            this.$promptButtons.append($btn);
        }

        if (itemsToGo)
        {
            this.$promptApplyToRemainingContainer.show();
            this.$promptApplyToRemainingLabel.html(' ' + Craft.t('Apply this to the {number} remaining conflicts?', {number: itemsToGo}));
        }

        this.modal.show();
        this.modal.removeListener(Garnish.Modal.$shade, 'click');
        this.addListener(Garnish.Modal.$shade, 'click', '_cancelPrompt');

    },

    /**
     * Handles when a user selects one of the prompt choices.
     *
     * @param choice
     * @param applyToRemaining
     * @private
     */
    _selectPromptChoice: function(choice, applyToRemaining)
    {
        this.$prompt.fadeOut('fast', $.proxy(function() {
            this.modal.hide();
            this._promptCallback(choice, applyToRemaining);
        }, this));
    },

    /**
     * Cancels the prompt.
     */
    _cancelPrompt: function()
    {
        this._selectPromptChoice('cancel', true);
    }
});
/**
 * Slug Generator
 */
Craft.SlugGenerator = Craft.BaseInputGenerator.extend(
{
	generateTargetValue: function(sourceVal)
	{
		// Remove HTML tags
		sourceVal = sourceVal.replace(/<(.*?)>/g, '');

		// Remove inner-word punctuation
		sourceVal = sourceVal.replace(/['"‘’“”\[\]\(\)\{\}:]/g, '');

		// Make it lowercase
		sourceVal = sourceVal.toLowerCase();

		if (Craft.limitAutoSlugsToAscii)
		{
			// Convert extended ASCII characters to basic ASCII
			sourceVal = Craft.asciiString(sourceVal);
		}

		// Get the "words". Split on anything that is not alphanumeric.
		var words = Craft.filterArray(XRegExp.matchChain(sourceVal, [XRegExp('[\\p{L}\\p{N}]+')]));

		if (words.length)
		{
			return words.join(Craft.slugWordSeparator);
		}
		else
		{
			return '';
		}
	}
});

/**
 * Structure class
 */
Craft.Structure = Garnish.Base.extend(
{
	id: null,

	$container: null,
	state: null,
	structureDrag: null,

	/**
	 * Init
	 */
	init: function(id, container, settings)
	{
		this.id = id;
		this.$container = $(container);
		this.setSettings(settings, Craft.Structure.defaults);

		// Is this already a structure?
		if (this.$container.data('structure'))
		{
			Garnish.log('Double-instantiating a structure on an element');
			this.$container.data('structure').destroy();
		}

		this.$container.data('structure', this);

		this.state = {};

		if (this.settings.storageKey)
		{
			$.extend(this.state, Craft.getLocalStorage(this.settings.storageKey, {}));
		}

		if (typeof this.state.collapsedElementIds == 'undefined')
		{
			this.state.collapsedElementIds = [];
		}

		var $parents = this.$container.find('ul').prev('.row');

		for (var i = 0; i < $parents.length; i++)
		{
			var $row = $($parents[i]),
				$li = $row.parent(),
				$toggle = $('<div class="toggle" title="'+Craft.t('Show/hide children')+'"/>').prependTo($row);

			if ($.inArray($row.children('.element').data('id'), this.state.collapsedElementIds) != -1)
			{
				$li.addClass('collapsed');
			}

			this.initToggle($toggle);
		}

		if (this.settings.sortable)
		{
			this.structureDrag = new Craft.StructureDrag(this, this.settings.maxLevels);
		}

		if (this.settings.newChildUrl)
		{
			this.initNewChildMenus(this.$container.find('.add'));
		}
	},

	initToggle: function($toggle)
	{
		$toggle.click($.proxy(function(ev)
		{
			var $li = $(ev.currentTarget).closest('li'),
				elementId = $li.children('.row').find('.element:first').data('id'),
				viewStateKey = $.inArray(elementId, this.state.collapsedElementIds);

			if ($li.hasClass('collapsed'))
			{
				$li.removeClass('collapsed');

				if (viewStateKey != -1)
				{
					this.state.collapsedElementIds.splice(viewStateKey, 1);
				}
			}
			else
			{
				$li.addClass('collapsed');

				if (viewStateKey == -1)
				{
					this.state.collapsedElementIds.push(elementId);
				}
			}

			if (this.settings.storageKey)
			{
				Craft.setLocalStorage(this.settings.storageKey, this.state);
			}

		}, this));
	},

	initNewChildMenus: function($addBtns)
	{
		this.addListener($addBtns, 'click', 'onNewChildMenuClick');
	},

	onNewChildMenuClick: function(ev)
	{
		var $btn = $(ev.currentTarget);

		if (!$btn.data('menubtn'))
		{
			var elementId = $btn.parent().children('.element').data('id'),
				newChildUrl = Craft.getUrl(this.settings.newChildUrl, 'parentId='+elementId),
				$menu = $('<div class="menu"><ul><li><a href="'+newChildUrl+'">'+Craft.t('New child')+'</a></li></ul></div>').insertAfter($btn);

			var menuBtn = new Garnish.MenuBtn($btn);
			menuBtn.showMenu();
		}
	},

	getIndent: function(level)
	{
		return Craft.Structure.baseIndent + (level-1) * Craft.Structure.nestedIndent;
	},

	addElement: function($element)
	{
		var $li = $('<li data-level="1"/>').appendTo(this.$container),
			$row = $('<div class="row" style="margin-'+Craft.left+': -'+Craft.Structure.baseIndent+'px; padding-'+Craft.left+': '+Craft.Structure.baseIndent+'px;">').appendTo($li);

		$row.append($element);

		if (this.settings.sortable)
		{
			$row.append('<a class="move icon" title="'+Craft.t('Move')+'"></a>');
			this.structureDrag.addItems($li);
		}

		if (this.settings.newChildUrl)
		{
			var $addBtn = $('<a class="add icon" title="'+Craft.t('New Child')+'"></a>').appendTo($row);
			this.initNewChildMenus($addBtn);
		}

		$row.css('margin-bottom', -30);
		$row.velocity({ 'margin-bottom': 0 }, 'fast');
	},

	removeElement: function($element)
	{
		var $li = $element.parent().parent();

		if (this.settings.sortable)
		{
			this.structureDrag.removeItems($li);
		}

		if (!$li.siblings().length)
		{
			var $parentUl = $li.parent();
		}

		$li.css('visibility', 'hidden').velocity({ marginBottom: -$li.height() }, 'fast', $.proxy(function()
		{
			$li.remove();

			if (typeof $parentUl != 'undefined')
			{
				this._removeUl($parentUl);
			}
		}, this));
	},

	_removeUl: function($ul)
	{
		$ul.siblings('.row').children('.toggle').remove();
		$ul.remove();
	}
},
{
	baseIndent: 8,
	nestedIndent: 35,

	defaults: {
		storageKey:  null,
		sortable:    false,
		newChildUrl: null,
		maxLevels:   null
	}
});

/**
 * Structure drag class
 */
Craft.StructureDrag = Garnish.Drag.extend(
{
	structure: null,
	maxLevels: null,
	draggeeLevel: null,

	$helperLi: null,
	$targets: null,
	draggeeHeight: null,

	init: function(structure, maxLevels)
	{
		this.structure = structure;
		this.maxLevels = maxLevels;

		this.$insertion = $('<li class="draginsertion"/>');

		var $items = this.structure.$container.find('li');

		this.base($items, {
			handle: '.element:first, .move:first',
			helper: $.proxy(this, 'getHelper')
		});
	},

	getHelper: function($helper)
	{
		this.$helperLi = $helper;
		var $ul = $('<ul class="structure draghelper"/>').append($helper);
		$helper.css('padding-'+Craft.left, this.$draggee.css('padding-'+Craft.left));
		$helper.find('.move').removeAttr('title');
		return $ul;
	},

	onDragStart: function()
	{
		this.$targets = $();

		// Recursively find each of the targets, in the order they appear to be in
		this.findTargets(this.structure.$container);

		// How deep does the rabbit hole go?
		this.draggeeLevel = 0;
		var $level = this.$draggee;
		do {
			this.draggeeLevel++;
			$level = $level.find('> ul > li');
		} while($level.length);

		// Collapse the draggee
		this.draggeeHeight = this.$draggee.height();
		this.$draggee.velocity({
			height: 0
		}, 'fast', $.proxy(function() {
			this.$draggee.addClass('hidden');
		}, this));
		this.base();

		this.addListener(Garnish.$doc, 'keydown', function(ev)
		{
			if (ev.keyCode == Garnish.ESC_KEY)
			{
				this.cancelDrag();
			}
		});
	},

	findTargets: function($ul)
	{
		var $lis = $ul.children().not(this.$draggee);

		for (var i = 0; i < $lis.length; i++)
		{
			var $li = $($lis[i]);
			this.$targets = this.$targets.add($li.children('.row'));

			if (!$li.hasClass('collapsed'))
			{
				this.findTargets($li.children('ul'));
			}
		}
	},

	onDrag: function()
	{
		if (this._.$closestTarget)
		{
			this._.$closestTarget.removeClass('draghover');
			this.$insertion.remove();
		}

		// First let's find the closest target
		this._.$closestTarget = null;
		this._.closestTargetPos = null;
		this._.closestTargetYDiff = null;
		this._.closestTargetOffset = null;
		this._.closestTargetHeight = null;

		for (this._.i = 0; this._.i < this.$targets.length; this._.i++)
		{
			this._.$target = $(this.$targets[this._.i]);
			this._.targetOffset = this._.$target.offset();
			this._.targetHeight = this._.$target.outerHeight();
			this._.targetYMidpoint = this._.targetOffset.top + (this._.targetHeight / 2);
			this._.targetYDiff = Math.abs(this.mouseY - this._.targetYMidpoint);

			if (this._.i == 0 || (this.mouseY >= this._.targetOffset.top + 5 && this._.targetYDiff < this._.closestTargetYDiff))
			{
				this._.$closestTarget = this._.$target;
				this._.closestTargetPos = this._.i;
				this._.closestTargetYDiff = this._.targetYDiff;
				this._.closestTargetOffset = this._.targetOffset;
				this._.closestTargetHeight = this._.targetHeight;
			}
			else
			{
				// Getting colder
				break;
			}
		}

		if (!this._.$closestTarget)
		{
			return;
		}

		// Are we hovering above the first row?
		if (this._.closestTargetPos == 0 && this.mouseY < this._.closestTargetOffset.top + 5)
		{
			this.$insertion.prependTo(this.structure.$container);
		}
		else
		{
			this._.$closestTargetLi = this._.$closestTarget.parent();
			this._.closestTargetLevel = this._.$closestTargetLi.data('level');

			// Is there a next row?
			if (this._.closestTargetPos < this.$targets.length - 1)
			{
				this._.$nextTargetLi = $(this.$targets[this._.closestTargetPos+1]).parent();
				this._.nextTargetLevel = this._.$nextTargetLi.data('level');
			}
			else
			{
				this._.$nextTargetLi = null;
				this._.nextTargetLevel = null;
			}

			// Are we hovering between this row and the next one?
			this._.hoveringBetweenRows = (this.mouseY >= this._.closestTargetOffset.top + this._.closestTargetHeight - 5);

			/**
			 * Scenario 1: Both rows have the same level.
			 *
			 *     * Row 1
			 *     ----------------------
			 *     * Row 2
			 */

			if (this._.$nextTargetLi && this._.nextTargetLevel == this._.closestTargetLevel)
			{
				if (this._.hoveringBetweenRows)
				{
					if (!this.maxLevels || this.maxLevels >= (this._.closestTargetLevel + this.draggeeLevel - 1))
					{
						// Position the insertion after the closest target
						this.$insertion.insertAfter(this._.$closestTargetLi);
					}

				}
				else
				{
					if (!this.maxLevels || this.maxLevels >= (this._.closestTargetLevel + this.draggeeLevel))
					{
						this._.$closestTarget.addClass('draghover');
					}
				}
			}

			/**
			 * Scenario 2: Next row is a child of this one.
			 *
			 *     * Row 1
			 *     ----------------------
			 *         * Row 2
			 */

			else if (this._.$nextTargetLi && this._.nextTargetLevel > this._.closestTargetLevel)
			{
				if (!this.maxLevels || this.maxLevels >= (this._.nextTargetLevel + this.draggeeLevel - 1))
				{
					if (this._.hoveringBetweenRows)
					{
						// Position the insertion as the first child of the closest target
						this.$insertion.insertBefore(this._.$nextTargetLi);
					}
					else
					{
						this._.$closestTarget.addClass('draghover');
						this.$insertion.appendTo(this._.$closestTargetLi.children('ul'));
					}
				}
			}

			/**
			 * Scenario 3: Next row is a child of a parent node, or there is no next row.
			 *
			 *         * Row 1
			 *     ----------------------
			 *     * Row 2
			 */

			else
			{
				if (this._.hoveringBetweenRows)
				{
					// Determine which <li> to position the insertion after
					this._.draggeeX = this.mouseX - this.targetItemMouseDiffX;

					if (Craft.orientation == 'rtl')
					{
						this._.draggeeX += this.$helperLi.width();
					}

					this._.$parentLis = this._.$closestTarget.parentsUntil(this.structure.$container, 'li');
					this._.$closestParentLi = null;
					this._.closestParentLiXDiff = null;
					this._.closestParentLevel = null;

					for (this._.i = 0; this._.i < this._.$parentLis.length; this._.i++)
					{
						this._.$parentLi = $(this._.$parentLis[this._.i]);
						this._.parentLiX = this._.$parentLi.offset().left;

						if (Craft.orientation == 'rtl')
						{
							this._.parentLiX += this._.$parentLi.width();
						}

						this._.parentLiXDiff = Math.abs(this._.parentLiX - this._.draggeeX);
						this._.parentLevel = this._.$parentLi.data('level');

						if ((!this.maxLevels || this.maxLevels >= (this._.parentLevel + this.draggeeLevel - 1)) && (
							!this._.$closestParentLi || (
								this._.parentLiXDiff < this._.closestParentLiXDiff &&
								(!this._.$nextTargetLi || this._.parentLevel >= this._.nextTargetLevel)
							)
						))
						{
							this._.$closestParentLi = this._.$parentLi;
							this._.closestParentLiXDiff = this._.parentLiXDiff;
							this._.closestParentLevel = this._.parentLevel;
						}
					}

					if (this._.$closestParentLi)
					{
						this.$insertion.insertAfter(this._.$closestParentLi);
					}
				}
				else
				{
					if (!this.maxLevels || this.maxLevels >= (this._.closestTargetLevel + this.draggeeLevel))
					{
						this._.$closestTarget.addClass('draghover');
					}
				}
			}
		}
	},

	cancelDrag: function()
	{
		this.$insertion.remove();

		if (this._.$closestTarget)
		{
			this._.$closestTarget.removeClass('draghover');
		}

		this.onMouseUp();
	},

	onDragStop: function()
	{
		// Are we repositioning the draggee?
		if (this._.$closestTarget && (this.$insertion.parent().length || this._.$closestTarget.hasClass('draghover')))
		{
			var $draggeeParent,
				moved;

			// Are we about to leave the draggee's original parent childless?
			if (!this.$draggee.siblings().length)
			{
				$draggeeParent = this.$draggee.parent();
			}

			if (this.$insertion.parent().length)
			{
				// Make sure the insertion isn't right next to the draggee
				var $closestSiblings = this.$insertion.next().add(this.$insertion.prev());

				if ($.inArray(this.$draggee[0], $closestSiblings) == -1)
				{
					this.$insertion.replaceWith(this.$draggee);
					moved = true;
				}
				else
				{
					this.$insertion.remove();
					moved = false;
				}
			}
			else
			{
				var $ul = this._.$closestTargetLi.children('ul');

				// Make sure this is a different parent than the draggee's
				if (!$draggeeParent || !$ul.length || $ul[0] != $draggeeParent[0])
				{
					if (!$ul.length)
					{
						var $toggle = $('<div class="toggle" title="'+Craft.t('Show/hide children')+'"/>').prependTo(this._.$closestTarget);
						this.structure.initToggle($toggle);

						$ul = $('<ul>').appendTo(this._.$closestTargetLi);
					}
					else if (this._.$closestTargetLi.hasClass('collapsed'))
					{
						this._.$closestTarget.children('.toggle').trigger('click');
					}

					this.$draggee.appendTo($ul);
					moved = true;
				}
				else
				{
					moved = false;
				}
			}

			// Remove the class either way
			this._.$closestTarget.removeClass('draghover');

			if (moved)
			{
				// Now deal with the now-childless parent
				if ($draggeeParent)
				{
					this.structure._removeUl($draggeeParent);
				}

				// Has the level changed?
				var newLevel = this.$draggee.parentsUntil(this.structure.$container, 'li').length + 1;

				if (newLevel != this.$draggee.data('level'))
				{
					// Correct the helper's padding if moving to/from level 1
					if (this.$draggee.data('level') == 1)
					{
						var animateCss = {};
						animateCss['padding-'+Craft.left] = 38;
						this.$helperLi.velocity(animateCss, 'fast');
					}
					else if (newLevel == 1)
					{
						var animateCss = {};
						animateCss['padding-'+Craft.left] = Craft.Structure.baseIndent;
						this.$helperLi.velocity(animateCss, 'fast');
					}

					this.setLevel(this.$draggee, newLevel);
				}

				// Make it real
				var $element = this.$draggee.children('.row').children('.element');

				var data = {
					structureId: this.structure.id,
					elementId:   $element.data('id'),
					locale:      $element.data('locale'),
					prevId:      this.$draggee.prev().children('.row').children('.element').data('id'),
					parentId:    this.$draggee.parent('ul').parent('li').children('.row').children('.element').data('id')
				};

				Craft.postActionRequest('structures/moveElement', data, function(response, textStatus)
				{
					if (textStatus == 'success')
					{
						Craft.cp.displayNotice(Craft.t('New order saved.'));
					}

				});
			}
		}

		// Animate things back into place
		this.$draggee.velocity('stop').removeClass('hidden').velocity({
			height: this.draggeeHeight
		}, 'fast', $.proxy(function() {
			this.$draggee.css('height', 'auto');
		}, this));

		this.returnHelpersToDraggees();

		this.base();
	},

	setLevel: function($li, level)
	{
		$li.data('level', level);

		var indent = this.structure.getIndent(level);

		var css = {};
		css['margin-'+Craft.left] = '-'+indent+'px';
		css['padding-'+Craft.left] = indent+'px';
		this.$draggee.children('.row').css(css);

		var $childLis = $li.children('ul').children();

		for (var i = 0; i < $childLis.length; i++)
		{
			this.setLevel($($childLis[i]), level+1);
		}
	}

});

Craft.StructureTableSorter = Garnish.DragSort.extend({

	// Properties
	// =========================================================================

	elementIndex: null,
	structureId: null,
	maxLevels: null,

	_helperMargin: null,

	_$firstRowCells: null,
	_$titleHelperCell: null,

	_titleHelperCellOuterWidth: null,

	_ancestors: null,
	_updateAncestorsFrame: null,
	_updateAncestorsProxy: null,

	_draggeeLevel: null,
	_draggeeLevelDelta: null,
	draggingLastElements: null,
	_loadingDraggeeLevelDelta: false,

	_targetLevel: null,
	_targetLevelBounds: null,

	_positionChanged: null,

	// Public methods
	// =========================================================================

	/**
	 * Constructor
	 */
	init: function(elementIndex, $elements, settings)
	{
		this.elementIndex = elementIndex;
		this.structureId = this.elementIndex.$table.data('structure-id');
		this.maxLevels = parseInt(this.elementIndex.$table.attr('data-max-levels'));

		settings = $.extend({}, Craft.StructureTableSorter.defaults, settings, {
			handle:           '.move',
			collapseDraggees: true,
			singleHelper:     true,
			helperSpacingY:   2,
			magnetStrength:   4,
			helper:           $.proxy(this, 'getHelper'),
			helperLagBase:    1.5,
			axis:             Garnish.Y_AXIS
		});

		this.base($elements, settings);
	},

	/**
	 * Start Dragging
	 */
	startDragging: function()
	{
		this._helperMargin = Craft.StructureTableSorter.HELPER_MARGIN + (this.elementIndex.actions ? 24 : 0);
		this.base();
	},

	/**
	 * Returns the draggee rows (including any descendent rows).
	 */
	findDraggee: function()
	{
		this._draggeeLevel = this._targetLevel = this.$targetItem.data('level');
		this._draggeeLevelDelta = 0;

		var $draggee = $(this.$targetItem),
			$nextRow = this.$targetItem.next();

		while ($nextRow.length)
		{
			// See if this row is a descendant of the draggee
			var nextRowLevel = $nextRow.data('level');

			if (nextRowLevel <= this._draggeeLevel)
			{
				break;
			}

			// Is this the deepest descendant we've seen so far?
			var nextRowLevelDelta = nextRowLevel - this._draggeeLevel;

			if (nextRowLevelDelta > this._draggeeLevelDelta)
			{
				this._draggeeLevelDelta = nextRowLevelDelta;
			}

			// Add it and prep the next row
			$draggee = $draggee.add($nextRow);
			$nextRow = $nextRow.next();
		}

		// Are we dragging the last elements on the page?
		this.draggingLastElements = !$nextRow.length;

		// Do we have a maxLevels to enforce,
		// and does it look like this draggee has descendants we don't know about yet?
		if (
			this.maxLevels &&
			this.draggingLastElements &&
			this.elementIndex.morePending
		)
		{
			// Only way to know the true descendant level delta is to ask PHP
			this._loadingDraggeeLevelDelta = true;

			var data = this._getAjaxBaseData(this.$targetItem);

			Craft.postActionRequest('structures/getElementLevelDelta', data, $.proxy(function(response, textStatus)
			{
				if (textStatus == 'success')
				{
					this._loadingDraggeeLevelDelta = false;

					if (this.dragging)
					{
						this._draggeeLevelDelta = response.delta;
						this.drag(false);
					}
				}
			}, this));
		}

		return $draggee;
	},

	/**
	 * Returns the drag helper.
	 */
	getHelper: function($helperRow)
	{
		var $outerContainer = $('<div class="elements datatablesorthelper"/>').appendTo(Garnish.$bod),
			$innerContainer = $('<div class="tableview"/>').appendTo($outerContainer),
			$table = $('<table class="data"/>').appendTo($innerContainer),
			$tbody = $('<tbody/>').appendTo($table);

		$helperRow.appendTo($tbody);

		// Copy the column widths
		this._$firstRowCells = this.elementIndex.$elementContainer.children('tr:first').children();
		var $helperCells = $helperRow.children();

		for (var i = 0; i < $helperCells.length; i++)
		{
			var $helperCell = $($helperCells[i]);

			// Skip the checkbox cell
			if (Garnish.hasAttr($helperCell, 'data-checkboxcell'))
			{
				$helperCell.remove();
				continue;
			}

			// Hard-set the cell widths
			var $firstRowCell = $(this._$firstRowCells[i]),
				width = $firstRowCell.width();

			$firstRowCell.width(width);
			$helperCell.width(width);

			// Is this the title cell?
			if (Garnish.hasAttr($firstRowCell, 'data-titlecell'))
			{
				this._$titleHelperCell = $helperCell;

				var padding = parseInt($firstRowCell.css('padding-'+Craft.left));
				this._titleHelperCellOuterWidth = width + padding - (this.elementIndex.actions ? 12 : 0);

				$helperCell.css('padding-'+Craft.left, Craft.StructureTableSorter.BASE_PADDING);
			}
		}

		return $outerContainer;
	},

	/**
	 * Returns whether the draggee can be inserted before a given item.
	 */
	canInsertBefore: function($item)
	{
		if (this._loadingDraggeeLevelDelta)
		{
			return false;
		}

		return (this._getLevelBounds($item.prev(), $item) !== false);
	},

	/**
	 * Returns whether the draggee can be inserted after a given item.
	 */
	canInsertAfter: function($item)
	{
		if (this._loadingDraggeeLevelDelta)
		{
			return false;
		}

		return (this._getLevelBounds($item, $item.next()) !== false);
	},

	// Events
	// -------------------------------------------------------------------------

	/**
	 * On Drag Start
	 */
	onDragStart: function()
	{
		// Get the initial set of ancestors, before the item gets moved
		this._ancestors = this._getAncestors(this.$targetItem, this.$targetItem.data('level'));

		// Set the initial target level bounds
		this._setTargetLevelBounds();

		// Check to see if we should load more elements now
		this.elementIndex.maybeLoadMore();

		this.base();
	},

	/**
	 * On Drag
	 */
	onDrag: function()
	{
		this.base();
		this._updateIndent();
	},

	/**
	 * On Insertion Point Change
	 */
	onInsertionPointChange: function()
	{
		this._setTargetLevelBounds();
		this._updateAncestorsBeforeRepaint();
		this.base();
	},

	/**
	 * On Drag Stop
	 */
	onDragStop: function()
	{
		this._positionChanged = false;
		this.base();

		// Update the draggee's padding if the position just changed
		// ---------------------------------------------------------------------

		if (this._targetLevel != this._draggeeLevel)
		{
			var levelDiff = this._targetLevel - this._draggeeLevel;

			for (var i = 0; i < this.$draggee.length; i++)
			{
				var $draggee = $(this.$draggee[i]),
					oldLevel = $draggee.data('level'),
					newLevel = oldLevel + levelDiff,
					padding = Craft.StructureTableSorter.BASE_PADDING + (this.elementIndex.actions ? 14 : 0) + this._getLevelIndent(newLevel);

				$draggee.data('level', newLevel);
				$draggee.find('.element').data('level', newLevel);
				$draggee.children('[data-titlecell]:first').css('padding-'+Craft.left, padding);
			}

			this._positionChanged = true;
		}

		// Keep in mind this could have also been set by onSortChange()
		if (this._positionChanged)
		{
			// Tell the server about the new position
			// -----------------------------------------------------------------

			var data = this._getAjaxBaseData(this.$draggee);

			// Find the previous sibling/parent, if there is one
			var $prevRow = this.$draggee.first().prev();

			while ($prevRow.length)
			{
				var prevRowLevel = $prevRow.data('level');

				if (prevRowLevel == this._targetLevel)
				{
					data.prevId = $prevRow.data('id');
					break;
				}

				if (prevRowLevel < this._targetLevel)
				{
					data.parentId = $prevRow.data('id');

					// Is this row collapsed?
					var $toggle = $prevRow.find('> td > .toggle');

					if (!$toggle.hasClass('expanded'))
					{
						// Make it look expanded
						$toggle.addClass('expanded');

						// Add a temporary row
						var $spinnerRow = this.elementIndex._createSpinnerRowAfter($prevRow);

						// Remove the target item
						if (this.elementIndex.elementSelect)
						{
							this.elementIndex.elementSelect.removeItems(this.$targetItem);
						}

						this.removeItems(this.$targetItem);
						this.$targetItem.remove();
						this.elementIndex._totalVisible--;
					}

					break;
				}

				$prevRow = $prevRow.prev();
			}

			Craft.postActionRequest('structures/moveElement', data, $.proxy(function(response, textStatus)
			{
				if (textStatus == 'success')
				{
					Craft.cp.displayNotice(Craft.t('New position saved.'));
					this.onPositionChange();

					// Were we waiting on this to complete so we can expand the new parent?
					if ($spinnerRow && $spinnerRow.parent().length)
					{
						$spinnerRow.remove();
						this.elementIndex._expandElement($toggle, true);
					}
				}
			}, this));
		}
	},

	onSortChange: function()
	{
		if (this.elementIndex.elementSelect)
		{
			this.elementIndex.elementSelect.resetItemOrder();
		}

		this._positionChanged = true;
		this.base();
	},

	onPositionChange: function()
	{
		Garnish.requestAnimationFrame($.proxy(function()
		{
			this.trigger('positionChange');
			this.settings.onPositionChange();
		}, this));
	},

	onReturnHelpersToDraggees: function()
	{
		this._$firstRowCells.css('width', '');

		// If we were dragging the last elements on the page and ended up loading any additional elements in,
		// there could be a gap between the last draggee item and whatever now comes after it.
		// So remove the post-draggee elements and possibly load up the next batch.
		if (this.draggingLastElements && this.elementIndex.morePending)
		{
			// Update the element index's record of how many items are actually visible
			this.elementIndex._totalVisible += (this.newDraggeeIndexes[0] - this.oldDraggeeIndexes[0]);

			var $postDraggeeItems = this.$draggee.last().nextAll();

			if ($postDraggeeItems.length)
			{
				this.removeItems($postDraggeeItems);
				$postDraggeeItems.remove();
				this.elementIndex.maybeLoadMore();
			}
		}

		this.base();
	},

	// Private methods
	// =========================================================================

	/**
	 * Returns the min and max levels that the draggee could occupy between
	 * two given rows, or false if it’s not going to work out.
	 */
	_getLevelBounds: function($prevRow, $nextRow)
	{
		// Can't go any lower than the next row, if there is one
		if ($nextRow && $nextRow.length)
		{
			this._getLevelBounds._minLevel = $nextRow.data('level');
		}
		else
		{
			this._getLevelBounds._minLevel = 1;
		}

		// Can't go any higher than the previous row + 1
		if ($prevRow && $prevRow.length)
		{
			this._getLevelBounds._maxLevel = $prevRow.data('level') + 1;
		}
		else
		{
			this._getLevelBounds._maxLevel = 1;
		}

		// Does this structure have a max level?
		if (this.maxLevels)
		{
			// Make sure it's going to fit at all here
			if (
				this._getLevelBounds._minLevel != 1 &&
				this._getLevelBounds._minLevel + this._draggeeLevelDelta > this.maxLevels
			)
			{
				return false;
			}

			// Limit the max level if we have to
			if (this._getLevelBounds._maxLevel + this._draggeeLevelDelta > this.maxLevels)
			{
				this._getLevelBounds._maxLevel = this.maxLevels - this._draggeeLevelDelta;

				if (this._getLevelBounds._maxLevel < this._getLevelBounds._minLevel)
				{
					this._getLevelBounds._maxLevel = this._getLevelBounds._minLevel;
				}
			}
		}

		return {
			min: this._getLevelBounds._minLevel,
			max: this._getLevelBounds._maxLevel
		};
	},

	/**
	 * Determines the min and max possible levels at the current draggee's position.
	 */
	_setTargetLevelBounds: function()
	{
		this._targetLevelBounds = this._getLevelBounds(
			this.$draggee.first().prev(),
			this.$draggee.last().next()
		);
	},

	/**
	 * Determines the target level based on the current mouse position.
	 */
	_updateIndent: function(forcePositionChange)
	{
		// Figure out the target level
		// ---------------------------------------------------------------------

		// How far has the cursor moved?
		this._updateIndent._mouseDist = this.realMouseX - this.mousedownX;

		// Flip that if this is RTL
		if (Craft.orientation == 'rtl')
		{
			this._updateIndent._mouseDist *= -1;
		}

		// What is that in indentation levels?
		this._updateIndent._indentationDist = Math.round(this._updateIndent._mouseDist / Craft.StructureTableSorter.LEVEL_INDENT);

		// Combine with the original level to get the new target level
		this._updateIndent._targetLevel = this._draggeeLevel + this._updateIndent._indentationDist;

		// Contain it within our min/max levels
		if (this._updateIndent._targetLevel < this._targetLevelBounds.min)
		{
			this._updateIndent._indentationDist += (this._targetLevelBounds.min - this._updateIndent._targetLevel);
			this._updateIndent._targetLevel = this._targetLevelBounds.min;
		}
		else if (this._updateIndent._targetLevel > this._targetLevelBounds.max)
		{
			this._updateIndent._indentationDist -= (this._updateIndent._targetLevel - this._targetLevelBounds.max);
			this._updateIndent._targetLevel = this._targetLevelBounds.max;
		}

		// Has the target level changed?
		if (this._targetLevel !== (this._targetLevel = this._updateIndent._targetLevel))
		{
			// Target level is changing, so update the ancestors
			this._updateAncestorsBeforeRepaint();
		}

		// Update the UI
		// ---------------------------------------------------------------------

		// How far away is the cursor from the exact target level distance?
		this._updateIndent._targetLevelMouseDiff = this._updateIndent._mouseDist - (this._updateIndent._indentationDist * Craft.StructureTableSorter.LEVEL_INDENT);

		// What's the magnet impact of that?
		this._updateIndent._magnetImpact = Math.round(this._updateIndent._targetLevelMouseDiff / 15);

		// Put it on a leash
		if (Math.abs(this._updateIndent._magnetImpact) > Craft.StructureTableSorter.MAX_GIVE)
		{
			this._updateIndent._magnetImpact = (this._updateIndent._magnetImpact > 0 ? 1 : -1) * Craft.StructureTableSorter.MAX_GIVE;
		}

		// Apply the new margin/width
		this._updateIndent._closestLevelMagnetIndent = this._getLevelIndent(this._targetLevel) + this._updateIndent._magnetImpact;
		this.helpers[0].css('margin-'+Craft.left, this._updateIndent._closestLevelMagnetIndent + this._helperMargin);
		this._$titleHelperCell.width(this._titleHelperCellOuterWidth - (this._updateIndent._closestLevelMagnetIndent + Craft.StructureTableSorter.BASE_PADDING));
	},

	/**
	 * Returns the indent size for a given level
	 */
	_getLevelIndent: function(level)
	{
		return (level - 1) * Craft.StructureTableSorter.LEVEL_INDENT;
	},

	/**
	 * Returns the base data that should be sent with StructureController Ajax requests.
	 */
	_getAjaxBaseData: function($row)
	{
		return {
			structureId: this.structureId,
			elementId:   $row.data('id'),
			locale:      $row.find('.element:first').data('locale')
		};
	},

	/**
	 * Returns a row's ancestor rows
	 */
	_getAncestors: function($row, targetLevel)
	{
		this._getAncestors._ancestors = [];

		if (targetLevel != 0)
		{
			this._getAncestors._level = targetLevel;
			this._getAncestors._$prevRow = $row.prev();

			while (this._getAncestors._$prevRow.length)
			{
				if (this._getAncestors._$prevRow.data('level') < this._getAncestors._level)
				{
					this._getAncestors._ancestors.unshift(this._getAncestors._$prevRow);
					this._getAncestors._level = this._getAncestors._$prevRow.data('level');

					// Did we just reach the top?
					if (this._getAncestors._level == 0)
					{
						break;
					}
				}

				this._getAncestors._$prevRow = this._getAncestors._$prevRow.prev();
			}
		}

		return this._getAncestors._ancestors;
	},

	/**
	 * Prepares to have the ancestors updated before the screen is repainted.
	 */
	_updateAncestorsBeforeRepaint: function()
	{
		if (this._updateAncestorsFrame)
		{
			Garnish.cancelAnimationFrame(this._updateAncestorsFrame);
		}

		if (!this._updateAncestorsProxy)
		{
			this._updateAncestorsProxy = $.proxy(this, '_updateAncestors');
		}

		this._updateAncestorsFrame = Garnish.requestAnimationFrame(this._updateAncestorsProxy);
	},

	_updateAncestors: function()
	{
		this._updateAncestorsFrame = null;

		// Update the old ancestors
		// -----------------------------------------------------------------

		for (this._updateAncestors._i = 0; this._updateAncestors._i < this._ancestors.length; this._updateAncestors._i++)
		{
			this._updateAncestors._$ancestor = this._ancestors[this._updateAncestors._i];

			// One less descendant now
			this._updateAncestors._$ancestor.data('descendants', this._updateAncestors._$ancestor.data('descendants') - 1);

			// Is it now childless?
			if (this._updateAncestors._$ancestor.data('descendants') == 0)
			{
				// Remove its toggle
				this._updateAncestors._$ancestor.find('> td > .toggle:first').remove();
			}
		}

		// Update the new ancestors
		// -----------------------------------------------------------------

		this._updateAncestors._newAncestors = this._getAncestors(this.$targetItem, this._targetLevel);

		for (this._updateAncestors._i = 0; this._updateAncestors._i < this._updateAncestors._newAncestors.length; this._updateAncestors._i++)
		{
			this._updateAncestors._$ancestor = this._updateAncestors._newAncestors[this._updateAncestors._i];

			// One more descendant now
			this._updateAncestors._$ancestor.data('descendants', this._updateAncestors._$ancestor.data('descendants') + 1);

			// Is this its first child?
			if (this._updateAncestors._$ancestor.data('descendants') == 1)
			{
				// Create its toggle
				$('<span class="toggle expanded" title="'+Craft.t('Show/hide children')+'"></span>')
					.insertAfter(this._updateAncestors._$ancestor.find('> td .move:first'));

			}
		}

		this._ancestors = this._updateAncestors._newAncestors;

		delete this._updateAncestors._i;
		delete this._updateAncestors._$ancestor;
		delete this._updateAncestors._newAncestors;
	}
},

// Static Properties
// =============================================================================

{
	BASE_PADDING: 36,
	HELPER_MARGIN: -7,
	LEVEL_INDENT: 44,
	MAX_GIVE: 22,

	defaults: {
		onPositionChange: $.noop
	}
});

/**
 * Tag select input
 */
Craft.TagSelectInput = Craft.BaseElementSelectInput.extend(
{
	searchTimeout: null,
	searchMenu: null,

	$container: null,
	$elementsContainer: null,
	$elements: null,
	$addTagInput: null,
	$spinner: null,

	_ignoreBlur: false,

	init: function(settings)
	{
		// Normalize the settings
		// ---------------------------------------------------------------------

		// Are they still passing in a bunch of arguments?
		if (!$.isPlainObject(settings))
		{
			// Loop through all of the old arguments and apply them to the settings
			var normalizedSettings = {},
				args = ['id', 'name', 'tagGroupId', 'sourceElementId'];

			for (var i = 0; i < args.length; i++)
			{
				if (typeof arguments[i] != typeof undefined)
				{
					normalizedSettings[args[i]] = arguments[i];
				}
				else
				{
					break;
				}
			}

			settings = normalizedSettings;
		}

		this.base($.extend({}, Craft.TagSelectInput.defaults, settings));

		this.$addTagInput = this.$container.children('.add').children('.text');
		this.$spinner = this.$addTagInput.next();

		this.addListener(this.$addTagInput, 'textchange', $.proxy(function()
		{
			if (this.searchTimeout)
			{
				clearTimeout(this.searchTimeout);
			}

			this.searchTimeout = setTimeout($.proxy(this, 'searchForTags'), 500);
		}, this));

		this.addListener(this.$addTagInput, 'keypress', function(ev)
		{
			if (ev.keyCode == Garnish.RETURN_KEY)
			{
				ev.preventDefault();

				if (this.searchMenu)
				{
					this.selectTag(this.searchMenu.$options[0]);
				}
			}
		});

		this.addListener(this.$addTagInput, 'focus', function()
		{
			if (this.searchMenu)
			{
				this.searchMenu.show();
			}
		});

		this.addListener(this.$addTagInput, 'blur', function()
		{
			if (this._ignoreBlur)
			{
				this._ignoreBlur = false;
				return;
			}

			setTimeout($.proxy(function()
			{
				if (this.searchMenu)
				{
					this.searchMenu.hide();
				}
			}, this), 1);
		});
	},

	// No "add" button
	getAddElementsBtn: $.noop,

	searchForTags: function()
	{
		if (this.searchMenu)
		{
			this.killSearchMenu();
		}

		var val = this.$addTagInput.val();

		if (val)
		{
			this.$spinner.removeClass('hidden');

			var excludeIds = [];

			for (var i = 0; i < this.$elements.length; i++)
			{
				var id = $(this.$elements[i]).data('id');

				if (id)
				{
					excludeIds.push(id);
				}
			}

			if (this.settings.sourceElementId)
			{
				excludeIds.push(this.settings.sourceElementId);
			}

			var data = {
				search:     this.$addTagInput.val(),
				tagGroupId: this.settings.tagGroupId,
				excludeIds: excludeIds
			};

			Craft.postActionRequest('tags/searchForTags', data, $.proxy(function(response, textStatus)
			{
				this.$spinner.addClass('hidden');

				if (textStatus == 'success')
				{
					var $menu = $('<div class="menu tagmenu"/>').appendTo(Garnish.$bod),
						$ul = $('<ul/>').appendTo($menu);

					for (var i = 0; i < response.tags.length; i++)
					{
						var $li = $('<li/>').appendTo($ul);
						$('<a data-icon="tag"/>').appendTo($li).text(response.tags[i].title).data('id', response.tags[i].id);
					}

					if (!response.exactMatch)
					{
						var $li = $('<li/>').appendTo($ul);
						$('<a data-icon="+"/>').appendTo($li).text(data.search);
					}

					$ul.find('> li:first-child > a').addClass('hover');

					this.searchMenu = new Garnish.Menu($menu, {
						attachToElement: this.$addTagInput,
						onOptionSelect: $.proxy(this, 'selectTag')
					});

					this.addListener($menu, 'mousedown', $.proxy(function()
					{
						this._ignoreBlur = true;
					}, this));

					this.searchMenu.show();
				}

			}, this));
		}
		else
		{
			this.$spinner.addClass('hidden');
		}
	},

	selectTag: function(option)
	{
		var $option = $(option),
			id = $option.data('id'),
			title = $option.text();

		var $element = $('<div class="element removable" data-id="'+id+'" data-editable/>').appendTo(this.$elementsContainer),
			$input = $('<input type="hidden" name="'+this.settings.name+'[]" value="'+id+'"/>').appendTo($element);

		$('<a class="delete icon" title="'+Craft.t('Remove')+'"></a>').appendTo($element);
		$('<span class="label">'+title+'</span>').appendTo($element);

		var margin = -($element.outerWidth()+10);
		this.$addTagInput.css('margin-'+Craft.left, margin+'px');

		var animateCss = {};
		animateCss['margin-'+Craft.left] = 0;
		this.$addTagInput.velocity(animateCss, 'fast');

		this.$elements = this.$elements.add($element);

		this.addElements($element);

		this.killSearchMenu();
		this.$addTagInput.val('');
		this.$addTagInput.focus();

		if (!id)
		{
			// We need to create the tag first
			$element.addClass('loading disabled');

			var data = {
				groupId: this.settings.tagGroupId,
				title: title
			};

			Craft.postActionRequest('tags/createTag', data, $.proxy(function(response, textStatus)
			{
				if (textStatus == 'success' && response.success)
				{
					$element.attr('data-id', response.id);
					$input.val(response.id);

					$element.removeClass('loading disabled');
				}
				else
				{
					this.removeElement($element);

					if (textStatus == 'success')
					{
						// Some sort of validation error that still resulted in  a 200 response. Shouldn't be possible though.
						Craft.cp.displayError(Craft.t('An unknown error occurred.'));
					}
				}
			}, this));
		}
	},

	killSearchMenu: function()
	{
		this.searchMenu.hide();
		this.searchMenu.destroy();
		this.searchMenu = null;
	}
},
{
	defaults: {
		tagGroupId: null
	}
});

/**
 * Craft Upgrade Modal
 */
Craft.UpgradeModal = Garnish.Modal.extend(
{
	$container: null,
	$body: null,
	$compareScreen: null,
	$checkoutScreen: null,
	$successScreen: null,

	$checkoutForm: null,
	$checkoutLogo: null,
	$checkoutPrice: null,
	$checkoutSubmitBtn: null,
	$checkoutSpinner: null,
	$checkoutFormError: null,
	$checkoutSecure: null,
	clearCheckoutFormTimeout: null,
	$ccNameInput: null,
	$ccNumInput: null,
	$ccMonthInput: null,
	$ccYearInput: null,
	$ccCvcInput: null,
	submittingPurchase: false,

	editions: null,
	edition: null,

	init: function(settings)
	{
		this.$container = $('<div id="upgrademodal" class="modal loading"/>').appendTo(Garnish.$bod),

		this.base(this.$container, $.extend({
			resizable: true
		}, settings));

		Craft.postActionRequest('app/getUpgradeModal', $.proxy(function(response, textStatus)
		{
			this.$container.removeClass('loading');

			if (textStatus == 'success')
			{
				if (response.success)
				{
					this.editions = response.editions;

					this.$container.append(response.modalHtml);

					this.$compareScreen     = this.$container.children('#upgrademodal-compare');
					this.$checkoutScreen    = this.$container.children('#upgrademodal-checkout');
					this.$successScreen     = this.$container.children('#upgrademodal-success');

					this.$checkoutLogo      = this.$checkoutScreen.find('.logo:first');
					this.$checkoutPrice     = this.$checkoutScreen.find('.price:first');
					this.$checkoutForm      = this.$checkoutScreen.find('form:first');
					this.$checkoutSubmitBtn = this.$checkoutForm.find('.submit:first');
					this.$checkoutSpinner   = this.$checkoutForm.find('.spinner:first');
					this.$ccNameInput       = this.$checkoutForm.find('#cc-name');
					this.$ccNumInput        = this.$checkoutForm.find('#cc-num');
					this.$ccMonthInput      = this.$checkoutForm.find('#cc-month');
					this.$ccYearInput       = this.$checkoutForm.find('#cc-year');
					this.$ccCvcInput        = this.$checkoutForm.find('#cc-cvc');
					this.$checkoutSecure    = this.$checkoutScreen.find('.secure:first');

					var $buyBtns = this.$compareScreen.find('.buybtn');
					this.addListener($buyBtns, 'click', 'onBuyBtnClick');

					var $testBtns = this.$compareScreen.find('.btn.test');
					this.addListener($testBtns, 'click', 'onTestBtnClick');

					this.addListener(this.$checkoutForm, 'submit', 'submitPurchase');

					var $cancelCheckoutBtn = this.$checkoutScreen.find('#upgrademodal-cancelcheckout');
					this.addListener($cancelCheckoutBtn, 'click', 'cancelCheckout');
				}
				else
				{
					var error;

					if (response.error)
					{
						error = response.error;
					}
					else
					{
						error = Craft.t('An unknown error occurred.');
					}

					this.$container.append('<div class="body">'+error+'</div>');
				}

				// Include Stripe.js
				$('<script type="text/javascript" src="https://js.stripe.com/v1/"></script>').appendTo(Garnish.$bod);
			}
		}, this));
	},

	onHide: function()
	{
		this.clearCheckoutFormInABit();
		this.base();
	},

	onBuyBtnClick: function(ev)
	{
		var $btn = $(ev.currentTarget);
		this.edition = $btn.data('edition');

		var editionInfo = this.editions[this.edition],
			width = this.getWidth();

		switch (this.edition)
		{
			case 1:
			{
				this.$checkoutLogo.attr('class', 'logo craftclient').text('Craft Client');
				break;
			}
			case 2:
			{
				this.$checkoutLogo.attr('class', 'logo craftpro').text('Craft Pro');
				break;
			}
		}

		if (editionInfo.salePrice)
		{
			this.$checkoutPrice.html('<span class="listedprice">'+editionInfo.formattedPrice+'</span> '+editionInfo.formattedSalePrice);
		}
		else
		{
			this.$checkoutPrice.html(editionInfo.formattedPrice);
		}

		if (this.clearCheckoutFormTimeout)
		{
			clearTimeout(this.clearCheckoutFormTimeout);
		}

		this.$compareScreen.velocity('stop').animateLeft(-width, 'fast', $.proxy(function()
		{
			this.$compareScreen.addClass('hidden');
		}, this));

		this.$checkoutScreen.velocity('stop').css(Craft.left, width).removeClass('hidden').animateLeft(0, 'fast');
	},

	onTestBtnClick: function(ev)
	{
		var data = {
			edition: $(ev.currentTarget).data('edition')
		};

		Craft.postActionRequest('app/testUpgrade', data, $.proxy(function(response, textStatus)
		{
			if (textStatus == 'success')
			{
				var width = this.getWidth();

				this.$compareScreen.velocity('stop').animateLeft(-width, 'fast', $.proxy(function()
				{
					this.$compareScreen.addClass('hidden');
				}, this));

				this.onUpgrade();
			}
		}, this));
	},

	cancelCheckout: function()
	{
		var width = this.getWidth();

		this.$compareScreen.velocity('stop').removeClass('hidden').animateLeft(0, 'fast');
		this.$checkoutScreen.velocity('stop').animateLeft(width, 'fast', $.proxy(function()
		{
			this.$checkoutScreen.addClass('hidden');
		}, this));

		this.clearCheckoutFormInABit();
	},

	submitPurchase: function(ev)
	{
		ev.preventDefault();

		if (this.submittingPurchase)
		{
			return;
		}

		this.cleanupCheckoutForm();

		var pkg = ev.data.pkg;

		// Get the CC data
		var ccData = {
			name:      this.$ccNameInput.val(),
		    number:    this.$ccNumInput.val(),
		    exp_month: this.$ccMonthInput.val(),
		    exp_year:  this.$ccYearInput.val(),
		    cvc:       this.$ccCvcInput.val()
		};

		// Validate it
		var validates = true;

		if (!ccData.name)
		{
			validates = false;
			this.$ccNameInput.addClass('error');
		}

		if (!Stripe.validateCardNumber(ccData.number))
		{
			validates = false;
			this.$ccNumInput.addClass('error');
		}

		if (!Stripe.validateExpiry(ccData.exp_month, ccData.exp_year))
		{
			validates = false;
			this.$ccMonthInput.addClass('error');
			this.$ccYearInput.addClass('error');
		}

		if (!Stripe.validateCVC(ccData.cvc))
		{
			validates = false;
			this.$ccCvcInput.addClass('error');
		}

		if (validates)
		{
			this.submittingPurchase = true;

			// Get a CC token from Stripe.js
			this.$checkoutSubmitBtn.addClass('active');
			this.$checkoutSpinner.removeClass('hidden');

			Stripe.setPublishableKey(Craft.UpgradeModal.stripeApiKey);
			Stripe.createToken(ccData, $.proxy(function(status, response)
			{
				if (!response.error)
				{
					// Pass the token along to Elliott to charge the card
					var data = {
						ccTokenId:     response.id,
						edition:       this.edition,
						expectedPrice: (this.editions[this.edition].salePrice ? this.editions[this.edition].salePrice : this.editions[this.edition].price)
					};

					Craft.postActionRequest('app/purchaseUpgrade', data, $.proxy(this, 'onPurchaseUpgrade'));
				}
				else
				{
					this.onPurchaseResponse();
					this.showError(response.error.message);
					Garnish.shake(this.$checkoutForm, 'left');
				}
			}, this));
		}
		else
		{
			Garnish.shake(this.$checkoutForm, 'left');
		}
	},

	onPurchaseResponse: function()
	{
		this.submittingPurchase = false;
		this.$checkoutSubmitBtn.removeClass('active');
		this.$checkoutSpinner.addClass('hidden');
	},

	onPurchaseUpgrade: function(response, textStatus)
	{
		this.onPurchaseResponse();

		if (textStatus == 'success')
		{
			if (response.success)
			{
				var width = this.getWidth();

				this.$checkoutScreen.velocity('stop').animateLeft(-width, 'fast', $.proxy(function()
				{
					this.$checkoutScreen.addClass('hidden');
				}, this));

				this.onUpgrade();
			}
			else
			{
				if (response.errors)
				{
					var errorText = '';

					for (var i in response.errors)
					{
						if (errorText)
						{
							errorText += '<br>';
						}

						errorText += response.errors[i];
					}

					this.showError(errorText);
				}
				else
				{
					var errorText = Craft.t('An unknown error occurred.');
				}

				Garnish.shake(this.$checkoutForm, 'left');
			}
		}
	},

	showError: function(error)
	{
		this.$checkoutFormError = $('<p class="error centeralign">'+error+'</p>').insertBefore(this.$checkoutSecure);
	},

	onUpgrade: function()
	{
		this.$successScreen.css(Craft.left, this.getWidth()).removeClass('hidden').animateLeft(0, 'fast');

		var $refreshBtn = this.$successScreen.find('.btn:first');
		this.addListener($refreshBtn, 'click', function()
		{
			location.reload();
		});

		this.trigger('upgrade');
	},

	cleanupCheckoutForm: function()
	{
		this.$checkoutForm.find('.error').removeClass('error');

		if (this.$checkoutFormError)
		{
			this.$checkoutFormError.remove();
			this.$checkoutFormError = null;
		}
	},

	clearCheckoutForm: function()
	{
		this.$ccNameInput.val('');
	    this.$ccNumInput.val('');
	    this.$ccMonthInput.val('');
	    this.$ccYearInput.val('');
	    this.$ccCvcInput.val('');
	},

	clearCheckoutFormInABit: function()
	{
		// Clear the CC info after a period of inactivity
		this.clearCheckoutFormTimeout = setTimeout(
			$.proxy(this, 'clearCheckoutForm'),
			Craft.UpgradeModal.clearCheckoutFormTimeoutDuration
		);
	}
},
{
	stripeApiKey: '@@@stripePublishableKey@@@',
	clearCheckoutFormTimeoutDuration: 30000 // 1000 x 60 x 5
});

/**
 * File Manager.
 */
Craft.Uploader = Garnish.Base.extend(
{
	uploader: null,
	allowedKinds: null,
	$element: null,
	settings: null,
	_rejectedFiles: {},
	_extensionList: null,
	_totalFileCounter: 0,
	_validFileCounter: 0,

	init: function($element, settings)
	{
		this._rejectedFiles = {"size": [], "type": [], "limit": []};
		this.$element = $element;
		this.allowedKinds = null;
		this._extensionList = null;
		this._totalFileCounter = 0;
		this._validFileCounter = 0;

		settings = $.extend({}, this.defaultSettings, settings);

		var events = settings.events;
		delete settings.events;

		if (settings.allowedKinds && settings.allowedKinds.length)
		{
			if (typeof settings.allowedKinds == "string")
			{
				settings.allowedKinds = [settings.allowedKinds];
			}

			this.allowedKinds = settings.allowedKinds;
			delete settings.allowedKinds;
		}

		settings.autoUpload = false;

		this.uploader = $element.fileupload(settings);
		for (var event in events)
		{
			this.uploader.on(event, events[event]);
		}

		this.settings = settings;

		this.uploader.on('fileuploadadd', $.proxy(this, 'onFileAdd'));
	},

	/**
	 * Set uploader parameters.
	 */
	setParams: function(paramObject)
	{
		// If CSRF protection isn't enabled, these won't be defined.
		if (typeof Craft.csrfTokenName !== 'undefined' && typeof Craft.csrfTokenValue !== 'undefined')
		{
			// Add the CSRF token
			paramObject[Craft.csrfTokenName] = Craft.csrfTokenValue;
		}

		this.uploader.fileupload('option', {formData: paramObject});
	},

	/**
	 * Get the number of uploads in progress.
	 */
	getInProgress: function()
	{
		return this.uploader.fileupload('active');
	},

	/**
	 * Return true, if this is the last upload.
	 */
	isLastUpload: function()
	{
		// Processing the last file or not processing at all.
		return this.getInProgress() < 2;
	},

	/**
	 * Called on file add.
	 */
	onFileAdd: function(e, data)
	{
		e.stopPropagation();

		var validateExtension = false;

		if (this.allowedKinds)
		{
			if (!this._extensionList)
			{
				this._extensionList = [];

				for (var i = 0; i < this.allowedKinds.length; i++)
				{
					var allowedKind = this.allowedKinds[i];

					for (var j = 0; j < Craft.fileKinds[allowedKind].length; j++)
					{
						var ext = Craft.fileKinds[allowedKind][j];
						this._extensionList.push(ext);
					}
				}
			}
			validateExtension = true;
		}

		// Make sure that file API is there before relying on it
		data.process().done($.proxy(function()
		{
			var file = data.files[0];
			var pass = true;
			if (validateExtension)
			{

				var matches = file.name.match(/\.([a-z0-4_]+)$/i);
				var fileExtension = matches[1];
				if ($.inArray(fileExtension.toLowerCase(), this._extensionList) == -1)
				{
					pass = false;
					this._rejectedFiles.type.push('“' + file.name + '”');
				}
			}

			if (file.size > this.settings.maxFileSize)
			{
				this._rejectedFiles.size.push('“' + file.name + '”');
				pass = false;
			}

			// If the validation has passed for this file up to now, check if we're not hitting any limits
			if (pass && typeof this.settings.canAddMoreFiles == "function" && !this.settings.canAddMoreFiles(this._validFileCounter))
			{
				this._rejectedFiles.limit.push('“' + file.name + '”');
				pass = false;
			}

			if (pass)
			{
				this._validFileCounter++;
				data.submit();
			}

			if (++this._totalFileCounter == data.originalFiles.length)
			{
				this._totalFileCounter = 0;
				this._validFileCounter = 0;
				this.processErrorMessages();
			}

		}, this));

		return true;
	},

	/**
	 * Process error messages.
	 */
	processErrorMessages: function()
	{
		if (this._rejectedFiles.type.length)
		{
			var str;

			if (this._rejectedFiles.type.length == 1)
			{
				str = "The file {files} could not be uploaded. The allowed file kinds are: {kinds}.";
			}
			else
			{
				str = "The files {files} could not be uploaded. The allowed file kinds are: {kinds}.";
			}

			str = Craft.t(str, {files: this._rejectedFiles.type.join(", "), kinds: this.allowedKinds.join(", ")});
			this._rejectedFiles.type = [];
			alert(str);
		}

		if (this._rejectedFiles.size.length)
		{
			var str;

			if (this._rejectedFiles.size.length == 1)
			{
				str = "The file {files} could not be uploaded, because it exceeds the maximum upload size of {size}.";
			}
			else
			{
				str = "The files {files} could not be uploaded, because they exceeded the maximum upload size of {size}.";
			}

			str = Craft.t(str, {files: this._rejectedFiles.size.join(", "), size: this.humanFileSize(Craft.maxUploadSize)});
			this._rejectedFiles.size = [];
			alert(str);
		}

		if (this._rejectedFiles.limit.length)
		{
			var str;

			if (this._rejectedFiles.limit.length == 1)
			{
				str = "The file {files} could not be uploaded, because the field limit has been reached.";
			}
			else
			{
				str = "The files {files} could not be uploaded, because the field limit has been reached.";
			}

			str = Craft.t(str, {files: this._rejectedFiles.limit.join(", ")});
			this._rejectedFiles.limit = [];
			alert(str);
		}
	},

	humanFileSize: function (bytes, si)
	{
		var threshold = 1024;

		if (bytes < threshold)
		{
			return bytes + ' B';
		}

		var units = ['kB','MB','GB','TB','PB','EB','ZB','YB'];

		var u = -1;

		do
		{
			bytes = bytes /threshold;
			++u;
		}
		while(bytes >= threshold);

		return bytes.toFixed(1)+' '+units[u];
	},

	defaultSettings: {
		dropZone: null,
		pasteZone: null,
		fileInput: null,
		sequentialUploads: true,
		maxFileSize: Craft.maxUploadSize,
		allowedKinds: null,
		events: {},
		canAddMoreFiles: null
	}
});

Craft.WrongEditionModal = Garnish.Modal.extend(
{
	upgradeModal: null,

	init: function($container)
	{
		this.base($container.removeClass('hidden'));

		this.$switchBtn = $('#wrongedition-switchbtn');
		this.$upgradeBtn = $('#wrongedition-upgradebtn');

		this.addListener(this.$switchBtn, 'click', 'switchToLicensedEdition');
		this.addListener(this.$upgradeBtn, 'click', 'showUpgradeModal');
	},

	show: function()
	{
		this.base();

		// Can't get out of this one
		this.removeAllListeners(this.$shade);
		Garnish.escManager.unregister(this);
	},

	switchToLicensedEdition: function()
	{
		this.$switchBtn.addClass('disabled');
		this.$upgradeBtn.addClass('disabled');

		this.removeAllListeners(this.$switchBtn);
		this.removeAllListeners(this.$upgradeBtn);

		Craft.postActionRequest('app/switchToLicensedEdition', $.proxy(function(response, textStatus)
		{
			location.reload();
		}, this));
	},

	showUpgradeModal: function()
	{
		if (!this.upgradeModal)
		{
			this.upgradeModal = new Craft.UpgradeModal({
				closeOtherModals: false
			});

			this.upgradeModal.on('upgrade', $.proxy(function()
			{
				this.hide();
			}, this));
		}
		else
		{
			this.upgradeModal.show();
		}
	}
});

})(jQuery);<|MERGE_RESOLUTION|>--- conflicted
+++ resolved
@@ -1,8 +1,4 @@
-<<<<<<< HEAD
 /*! Craft 3.0.0 - 2015-03-24 */
-=======
-/*! Craft 3.0.0 - 2015-03-13 */
->>>>>>> 803c89d0
 (function($){
 
 if (typeof window.Craft == 'undefined')
