--- conflicted
+++ resolved
@@ -1,8 +1,4 @@
-<<<<<<< HEAD
-/*! Craft 3.0.0 - 2016-10-05 */
-=======
 /*! Craft 3.0.0 - 2016-10-07 */
->>>>>>> a2ed6501
 (function($){
 
 // Set all the standard Craft.* stuff
