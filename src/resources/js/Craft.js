--- conflicted
+++ resolved
@@ -1,8 +1,4 @@
-<<<<<<< HEAD
-/*! Craft 3.0.0 - 2015-04-07 */
-=======
 /*! Craft 3.0.0 - 2015-04-04 */
->>>>>>> e4dc0cab
 (function($){
 
 if (typeof window.Craft == 'undefined')
