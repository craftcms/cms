(function($){


/**
 * Rich Text input class
 */
Craft.RichTextInput = Garnish.Base.extend(
{
	id: null,
	entrySources: null,
	categorySources: null,
	assetSources: null,
	elementLocale: null,
	redactorConfig: null,

	$textarea: null,
	redactor: null,

	init: function(id, entrySources, categorySources, assetSources, elementLocale, redactorConfig, redactorLang)
	{
		this.id = id;
		this.entrySources = entrySources;
		this.categorySources = categorySources;
		this.assetSources = assetSources;
		this.elementLocale = elementLocale;
		this.redactorConfig = redactorConfig;

		this.redactorConfig.lang = redactorLang;
		this.redactorConfig.direction = Craft.orientation;
		this.redactorConfig.imageUpload = true;

		var that = this,
			originalInitCallback = redactorConfig.initCallback;

		this.redactorConfig.initCallback = function(ev, data)
		{
			that.redactor = this;
			that.onRedactorInit();

			// Did the config have its own callback?
			if ($.isFunction(originalInitCallback))
			{
				return originalInitCallback.call(this, ev, data);
			}
			else
			{
				return data;
			}
		};

		// Initialize Redactor
		this.$textarea = $('#'+this.id);

		this.initRedactor();

		if (typeof Craft.livePreview != 'undefined')
		{
			// There's a UI glitch if Redactor is in Code view when Live Preview is shown/hidden
			Craft.livePreview.on('beforeEnter beforeExit', $.proxy(function()
			{
				this.redactor.core.destroy();
			}, this));

			Craft.livePreview.on('enter slideOut', $.proxy(function()
			{
				this.initRedactor();
			}, this));
		}
	},

	initRedactor: function()
	{
		this.$textarea.redactor(this.redactorConfig);
		this.redactor = this.$textarea.data('redactor');
	},

	onRedactorInit: function()
	{
		// Only customize the toolbar if there is one,
		// otherwise we get a JS error due to redactor.$toolbar being undefined
		if (this.redactor.opts.toolbar)
		{
			this.customizeToolbar();
		}

		this.leaveFullscreetOnSaveShortcut();
	},

	customizeToolbar: function()
	{
		var $imageBtn = this.replaceRedactorButton('image', Craft.t('Insert image')),
			$linkBtn = this.replaceRedactorButton('link', Craft.t('Link'));

		if ($imageBtn)
		{
			this.redactor.button.addCallback($imageBtn, $.proxy(function()
			{
				this.redactor.selection.save();

				if (typeof this.assetSelectionModal == 'undefined')
				{
					this.assetSelectionModal = Craft.createElementSelectorModal('Asset', {
						storageKey: 'RichText.ChooseImage',
						multiSelect: true,
						criteria: { locale: this.elementLocale, kind: 'image' },
						onSelect: $.proxy(function(assets, transform)
						{
							if (assets.length)
							{
								this.redactor.selection.restore();
								for (var i = 0; i < assets.length; i++)
								{
									var asset = assets[i],
										url   = asset.url+'#asset:'+asset.id;

									if (transform)
									{
										url += ':'+transform;
									}

									this.redactor.insert.node($('<img src="'+url+'" />')[0]);
									this.redactor.code.sync();
								}
								this.redactor.observe.images();
								this.redactor.dropdown.hideAll();
							}
						}, this),
						closeOtherModals: false,
						canSelectImageTransforms: true
					});
				}
				else
				{
					this.assetSelectionModal.show();
				}
			}, this));
		}

		if ($linkBtn)
		{
			var dropdownOptions = {};

			if (this.entrySources.length)
			{
				dropdownOptions.link_entry = {
					title: Craft.t('Link to an entry'),
					func: $.proxy(function()
					{
						this.redactor.selection.save();

						if (typeof this.entrySelectionModal == 'undefined')
						{
							this.entrySelectionModal = Craft.createElementSelectorModal('Entry', {
<<<<<<< HEAD
								storageKey: 'RichText.LinkToEntry',
								sources: this.sectionSources,
=======
								storageKey: 'RichTextFieldType.LinkToEntry',
								sources: this.entrySources,
>>>>>>> 95e4883d
								criteria: { locale: this.elementLocale },
								onSelect: $.proxy(function(entries)
								{
									if (entries.length)
									{
										this.redactor.selection.restore();
										var entry     = entries[0],
											url       = entry.url+'#entry:'+entry.id,
											selection = this.redactor.selection.getText(),
											title = selection.length > 0 ? selection : entry.label;
										this.redactor.insert.node($('<a href="'+url+'">'+title+'</a>')[0]);
										this.redactor.code.sync();
									}
									this.redactor.dropdown.hideAll();
								}, this),
								closeOtherModals: false
							});
						}
						else
						{
							this.entrySelectionModal.show();
						}
					}, this)
				};
			};

			if (this.categorySources.length)
			{
				dropdownOptions.link_category = {
					title: Craft.t('Link to a category'),
					func: $.proxy(function()
					{
						this.redactor.selection.save();

						if (typeof this.categorySelectionModal == 'undefined')
						{
							this.categorySelectionModal = Craft.createElementSelectorModal('Category', {
								storageKey: 'RichTextFieldType.LinkToCategory',
								sources: this.categorySources,
								criteria: { locale: this.elementLocale },
								onSelect: $.proxy(function(categories)
								{
									if (categories.length)
									{
										this.redactor.selection.restore();
										var category  = categories[0],
											url       = category.url+'#category:'+category.id,
											selection = this.redactor.selection.getText(),
											title = selection.length > 0 ? selection : category.label;
										this.redactor.insert.node($('<a href="'+url+'">'+title+'</a>')[0]);
										this.redactor.code.sync();
									}
									this.redactor.dropdown.hideAll();
								}, this),
								closeOtherModals: false
							});
						}
						else
						{
							this.categorySelectionModal.show();
						}
					}, this)
				};
			}

			if (this.assetSources.length)
			{
				dropdownOptions.link_asset = {
					title: Craft.t('Link to an asset'),
					func: $.proxy(function()
					{
						this.redactor.selection.save();

						if (typeof this.assetLinkSelectionModal == 'undefined')
						{
							this.assetLinkSelectionModal = Craft.createElementSelectorModal('Asset', {
								storageKey: 'RichText.LinkToAsset',
								criteria: { locale: this.elementLocale },
								onSelect: $.proxy(function(assets)
								{
									if (assets.length)
									{
										this.redactor.selection.restore();
										var asset     = assets[0],
											url       = asset.url+'#asset:'+asset.id,
											selection = this.redactor.selection.getText(),
											title     = selection.length > 0 ? selection : asset.label;
										this.redactor.insert.node($('<a href="'+url+'">'+title+'</a>')[0]);
										this.redactor.code.sync();
									}
									this.redactor.dropdown.hideAll();
								}, this),
								closeOtherModals: false,
								canSelectImageTransforms: true
							});
						}
						else
						{
							this.assetLinkSelectionModal.show();
						}
					}, this)
				}
			}

			dropdownOptions.link = {
				title: Craft.t('Insert link'),
				func:  'link.show'
			};

			dropdownOptions.unlink = {
				title: Craft.t('Unlink'),
				func:  'link.unlink'
			}

			this.redactor.button.addDropdown($linkBtn, dropdownOptions);
		}
	},

	leaveFullscreetOnSaveShortcut: function()
	{
		if (typeof this.redactor.fullscreen != 'undefined' && typeof this.redactor.fullscreen.disable == 'function')
		{
			Craft.cp.on('beforeSaveShortcut', $.proxy(function()
			{
				if (this.redactor.fullscreen.isOpen)
				{
					this.redactor.fullscreen.disable();
				}
			}, this));
		}
	},

	replaceRedactorButton: function(key, title)
	{
		// Ignore if the button isn't in use
		if (!this.redactor.button.get(key).length)
		{
			return;
		}

		// Create a placeholder button
		var placeholderKey = key+'_placeholder';
		this.redactor.button.addAfter(key, placeholderKey);

		// Remove the original
		this.redactor.button.remove(key);

		// Add the new one
		var $btn = this.redactor.button.addAfter(placeholderKey, key, title);

		// Set the dropdown
		//this.redactor.button.addDropdown($btn, dropdown);

		// Remove the placeholder
		this.redactor.button.remove(placeholderKey);

		return $btn;
	}
});


})(jQuery);<|MERGE_RESOLUTION|>--- conflicted
+++ resolved
@@ -1,322 +1,276 @@
-(function($){
-
-
-/**
- * Rich Text input class
- */
-Craft.RichTextInput = Garnish.Base.extend(
-{
-	id: null,
-	entrySources: null,
-	categorySources: null,
-	assetSources: null,
-	elementLocale: null,
-	redactorConfig: null,
-
-	$textarea: null,
-	redactor: null,
-
-	init: function(id, entrySources, categorySources, assetSources, elementLocale, redactorConfig, redactorLang)
-	{
-		this.id = id;
-		this.entrySources = entrySources;
-		this.categorySources = categorySources;
-		this.assetSources = assetSources;
-		this.elementLocale = elementLocale;
-		this.redactorConfig = redactorConfig;
-
-		this.redactorConfig.lang = redactorLang;
-		this.redactorConfig.direction = Craft.orientation;
-		this.redactorConfig.imageUpload = true;
-
-		var that = this,
-			originalInitCallback = redactorConfig.initCallback;
-
-		this.redactorConfig.initCallback = function(ev, data)
+(function($) {
+
+
+	/**
+	 * Rich Text input class
+	 */
+	Craft.RichTextInput = Garnish.Base.extend(
 		{
-			that.redactor = this;
-			that.onRedactorInit();
-
-			// Did the config have its own callback?
-			if ($.isFunction(originalInitCallback))
-			{
-				return originalInitCallback.call(this, ev, data);
-			}
-			else
-			{
-				return data;
-			}
-		};
-
-		// Initialize Redactor
-		this.$textarea = $('#'+this.id);
-
-		this.initRedactor();
-
-		if (typeof Craft.livePreview != 'undefined')
-		{
-			// There's a UI glitch if Redactor is in Code view when Live Preview is shown/hidden
-			Craft.livePreview.on('beforeEnter beforeExit', $.proxy(function()
-			{
-				this.redactor.core.destroy();
-			}, this));
-
-			Craft.livePreview.on('enter slideOut', $.proxy(function()
-			{
+			id: null,
+			entrySources: null,
+			categorySources: null,
+			assetSources: null,
+			elementLocale: null,
+			redactorConfig: null,
+
+			$textarea: null,
+			redactor: null,
+
+			init: function(id, entrySources, categorySources, assetSources, elementLocale, redactorConfig, redactorLang) {
+				this.id = id;
+				this.entrySources = entrySources;
+				this.categorySources = categorySources;
+				this.assetSources = assetSources;
+				this.elementLocale = elementLocale;
+				this.redactorConfig = redactorConfig;
+
+				this.redactorConfig.lang = redactorLang;
+				this.redactorConfig.direction = Craft.orientation;
+				this.redactorConfig.imageUpload = true;
+
+				var that = this,
+					originalInitCallback = redactorConfig.initCallback;
+
+				this.redactorConfig.initCallback = function(ev, data) {
+					that.redactor = this;
+					that.onRedactorInit();
+
+					// Did the config have its own callback?
+					if ($.isFunction(originalInitCallback)) {
+						return originalInitCallback.call(this, ev, data);
+					}
+					else {
+						return data;
+					}
+				};
+
+				// Initialize Redactor
+				this.$textarea = $('#' + this.id);
+
 				this.initRedactor();
-			}, this));
-		}
-	},
-
-	initRedactor: function()
-	{
-		this.$textarea.redactor(this.redactorConfig);
-		this.redactor = this.$textarea.data('redactor');
-	},
-
-	onRedactorInit: function()
-	{
-		// Only customize the toolbar if there is one,
-		// otherwise we get a JS error due to redactor.$toolbar being undefined
-		if (this.redactor.opts.toolbar)
-		{
-			this.customizeToolbar();
-		}
-
-		this.leaveFullscreetOnSaveShortcut();
-	},
-
-	customizeToolbar: function()
-	{
-		var $imageBtn = this.replaceRedactorButton('image', Craft.t('Insert image')),
-			$linkBtn = this.replaceRedactorButton('link', Craft.t('Link'));
-
-		if ($imageBtn)
-		{
-			this.redactor.button.addCallback($imageBtn, $.proxy(function()
-			{
-				this.redactor.selection.save();
-
-				if (typeof this.assetSelectionModal == 'undefined')
-				{
-					this.assetSelectionModal = Craft.createElementSelectorModal('Asset', {
-						storageKey: 'RichText.ChooseImage',
-						multiSelect: true,
-						criteria: { locale: this.elementLocale, kind: 'image' },
-						onSelect: $.proxy(function(assets, transform)
-						{
-							if (assets.length)
-							{
-								this.redactor.selection.restore();
-								for (var i = 0; i < assets.length; i++)
-								{
-									var asset = assets[i],
-										url   = asset.url+'#asset:'+asset.id;
-
-									if (transform)
-									{
-										url += ':'+transform;
+
+				if (typeof Craft.livePreview != 'undefined') {
+					// There's a UI glitch if Redactor is in Code view when Live Preview is shown/hidden
+					Craft.livePreview.on('beforeEnter beforeExit', $.proxy(function() {
+						this.redactor.core.destroy();
+					}, this));
+
+					Craft.livePreview.on('enter slideOut', $.proxy(function() {
+						this.initRedactor();
+					}, this));
+				}
+			},
+
+			initRedactor: function() {
+				this.$textarea.redactor(this.redactorConfig);
+				this.redactor = this.$textarea.data('redactor');
+			},
+
+			onRedactorInit: function() {
+				// Only customize the toolbar if there is one,
+				// otherwise we get a JS error due to redactor.$toolbar being undefined
+				if (this.redactor.opts.toolbar) {
+					this.customizeToolbar();
+				}
+
+				this.leaveFullscreetOnSaveShortcut();
+			},
+
+			customizeToolbar: function() {
+				var $imageBtn = this.replaceRedactorButton('image', Craft.t('Insert image')),
+					$linkBtn = this.replaceRedactorButton('link', Craft.t('Link'));
+
+				if ($imageBtn) {
+					this.redactor.button.addCallback($imageBtn, $.proxy(function() {
+						this.redactor.selection.save();
+
+						if (typeof this.assetSelectionModal == 'undefined') {
+							this.assetSelectionModal = Craft.createElementSelectorModal('Asset', {
+								storageKey: 'RichText.ChooseImage',
+								multiSelect: true,
+								criteria: {
+									locale: this.elementLocale,
+									kind: 'image'
+								},
+								onSelect: $.proxy(function(assets, transform) {
+									if (assets.length) {
+										this.redactor.selection.restore();
+										for (var i = 0; i < assets.length; i++) {
+											var asset = assets[i],
+												url = asset.url + '#asset:' + asset.id;
+
+											if (transform) {
+												url += ':' + transform;
+											}
+
+											this.redactor.insert.node($('<img src="' + url + '" />')[0]);
+											this.redactor.code.sync();
+										}
+										this.redactor.observe.images();
+										this.redactor.dropdown.hideAll();
 									}
-
-									this.redactor.insert.node($('<img src="'+url+'" />')[0]);
-									this.redactor.code.sync();
-								}
-								this.redactor.observe.images();
-								this.redactor.dropdown.hideAll();
-							}
-						}, this),
-						closeOtherModals: false,
-						canSelectImageTransforms: true
-					});
-				}
-				else
-				{
-					this.assetSelectionModal.show();
-				}
-			}, this));
-		}
-
-		if ($linkBtn)
-		{
-			var dropdownOptions = {};
-
-			if (this.entrySources.length)
-			{
-				dropdownOptions.link_entry = {
-					title: Craft.t('Link to an entry'),
-					func: $.proxy(function()
-					{
-						this.redactor.selection.save();
-
-						if (typeof this.entrySelectionModal == 'undefined')
-						{
-							this.entrySelectionModal = Craft.createElementSelectorModal('Entry', {
-<<<<<<< HEAD
-								storageKey: 'RichText.LinkToEntry',
-								sources: this.sectionSources,
-=======
-								storageKey: 'RichTextFieldType.LinkToEntry',
-								sources: this.entrySources,
->>>>>>> 95e4883d
-								criteria: { locale: this.elementLocale },
-								onSelect: $.proxy(function(entries)
-								{
-									if (entries.length)
-									{
-										this.redactor.selection.restore();
-										var entry     = entries[0],
-											url       = entry.url+'#entry:'+entry.id,
-											selection = this.redactor.selection.getText(),
-											title = selection.length > 0 ? selection : entry.label;
-										this.redactor.insert.node($('<a href="'+url+'">'+title+'</a>')[0]);
-										this.redactor.code.sync();
-									}
-									this.redactor.dropdown.hideAll();
-								}, this),
-								closeOtherModals: false
-							});
-						}
-						else
-						{
-							this.entrySelectionModal.show();
-						}
-					}, this)
-				};
-			};
-
-			if (this.categorySources.length)
-			{
-				dropdownOptions.link_category = {
-					title: Craft.t('Link to a category'),
-					func: $.proxy(function()
-					{
-						this.redactor.selection.save();
-
-						if (typeof this.categorySelectionModal == 'undefined')
-						{
-							this.categorySelectionModal = Craft.createElementSelectorModal('Category', {
-								storageKey: 'RichTextFieldType.LinkToCategory',
-								sources: this.categorySources,
-								criteria: { locale: this.elementLocale },
-								onSelect: $.proxy(function(categories)
-								{
-									if (categories.length)
-									{
-										this.redactor.selection.restore();
-										var category  = categories[0],
-											url       = category.url+'#category:'+category.id,
-											selection = this.redactor.selection.getText(),
-											title = selection.length > 0 ? selection : category.label;
-										this.redactor.insert.node($('<a href="'+url+'">'+title+'</a>')[0]);
-										this.redactor.code.sync();
-									}
-									this.redactor.dropdown.hideAll();
-								}, this),
-								closeOtherModals: false
-							});
-						}
-						else
-						{
-							this.categorySelectionModal.show();
-						}
-					}, this)
-				};
-			}
-
-			if (this.assetSources.length)
-			{
-				dropdownOptions.link_asset = {
-					title: Craft.t('Link to an asset'),
-					func: $.proxy(function()
-					{
-						this.redactor.selection.save();
-
-						if (typeof this.assetLinkSelectionModal == 'undefined')
-						{
-							this.assetLinkSelectionModal = Craft.createElementSelectorModal('Asset', {
-								storageKey: 'RichText.LinkToAsset',
-								criteria: { locale: this.elementLocale },
-								onSelect: $.proxy(function(assets)
-								{
-									if (assets.length)
-									{
-										this.redactor.selection.restore();
-										var asset     = assets[0],
-											url       = asset.url+'#asset:'+asset.id,
-											selection = this.redactor.selection.getText(),
-											title     = selection.length > 0 ? selection : asset.label;
-										this.redactor.insert.node($('<a href="'+url+'">'+title+'</a>')[0]);
-										this.redactor.code.sync();
-									}
-									this.redactor.dropdown.hideAll();
 								}, this),
 								closeOtherModals: false,
 								canSelectImageTransforms: true
 							});
 						}
-						else
-						{
-							this.assetLinkSelectionModal.show();
+						else {
+							this.assetSelectionModal.show();
 						}
-					}, this)
-				}
+					}, this));
+				}
+
+				if ($linkBtn) {
+					var dropdownOptions = {};
+
+					if (this.entrySources.length) {
+						dropdownOptions.link_entry = {
+							title: Craft.t('Link to an entry'),
+							func: $.proxy(function() {
+								this.redactor.selection.save();
+
+								if (typeof this.entrySelectionModal == 'undefined') {
+									this.entrySelectionModal = Craft.createElementSelectorModal('Entry', {
+										storageKey: 'RichText.LinkToEntry',
+										sources: this.entrySources,
+										criteria: {locale: this.elementLocale},
+										onSelect: $.proxy(function(entries) {
+											if (entries.length) {
+												this.redactor.selection.restore();
+												var entry = entries[0],
+													url = entry.url + '#entry:' + entry.id,
+													selection = this.redactor.selection.getText(),
+													title = selection.length > 0 ? selection : entry.label;
+												this.redactor.insert.node($('<a href="' + url + '">' + title + '</a>')[0]);
+												this.redactor.code.sync();
+											}
+											this.redactor.dropdown.hideAll();
+										}, this),
+										closeOtherModals: false
+									});
+								}
+								else {
+									this.entrySelectionModal.show();
+								}
+							}, this)
+						};
+					}
+
+					if (this.categorySources.length) {
+						dropdownOptions.link_category = {
+							title: Craft.t('Link to a category'),
+							func: $.proxy(function() {
+								this.redactor.selection.save();
+
+								if (typeof this.categorySelectionModal == 'undefined') {
+									this.categorySelectionModal = Craft.createElementSelectorModal('Category', {
+										storageKey: 'RichTextFieldType.LinkToCategory',
+										sources: this.categorySources,
+										criteria: {locale: this.elementLocale},
+										onSelect: $.proxy(function(categories) {
+											if (categories.length) {
+												this.redactor.selection.restore();
+												var category = categories[0],
+													url = category.url + '#category:' + category.id,
+													selection = this.redactor.selection.getText(),
+													title = selection.length > 0 ? selection : category.label;
+												this.redactor.insert.node($('<a href="' + url + '">' + title + '</a>')[0]);
+												this.redactor.code.sync();
+											}
+											this.redactor.dropdown.hideAll();
+										}, this),
+										closeOtherModals: false
+									});
+								}
+								else {
+									this.categorySelectionModal.show();
+								}
+							}, this)
+						};
+					}
+
+					if (this.assetSources.length) {
+						dropdownOptions.link_asset = {
+							title: Craft.t('Link to an asset'),
+							func: $.proxy(function() {
+								this.redactor.selection.save();
+
+								if (typeof this.assetLinkSelectionModal == 'undefined') {
+									this.assetLinkSelectionModal = Craft.createElementSelectorModal('Asset', {
+										storageKey: 'RichText.LinkToAsset',
+										criteria: {locale: this.elementLocale},
+										onSelect: $.proxy(function(assets) {
+											if (assets.length) {
+												this.redactor.selection.restore();
+												var asset = assets[0],
+													url = asset.url + '#asset:' + asset.id,
+													selection = this.redactor.selection.getText(),
+													title = selection.length > 0 ? selection : asset.label;
+												this.redactor.insert.node($('<a href="' + url + '">' + title + '</a>')[0]);
+												this.redactor.code.sync();
+											}
+											this.redactor.dropdown.hideAll();
+										}, this),
+										closeOtherModals: false,
+										canSelectImageTransforms: true
+									});
+								}
+								else {
+									this.assetLinkSelectionModal.show();
+								}
+							}, this)
+						};
+					}
+
+					dropdownOptions.link = {
+						title: Craft.t('Insert link'),
+						func: 'link.show'
+					};
+
+					dropdownOptions.unlink = {
+						title: Craft.t('Unlink'),
+						func: 'link.unlink'
+					};
+
+					this.redactor.button.addDropdown($linkBtn, dropdownOptions);
+				}
+			},
+
+			leaveFullscreetOnSaveShortcut: function() {
+				if (typeof this.redactor.fullscreen != 'undefined' && typeof this.redactor.fullscreen.disable == 'function') {
+					Craft.cp.on('beforeSaveShortcut', $.proxy(function() {
+						if (this.redactor.fullscreen.isOpen) {
+							this.redactor.fullscreen.disable();
+						}
+					}, this));
+				}
+			},
+
+			replaceRedactorButton: function(key, title) {
+				// Ignore if the button isn't in use
+				if (!this.redactor.button.get(key).length) {
+					return;
+				}
+
+				// Create a placeholder button
+				var placeholderKey = key + '_placeholder';
+				this.redactor.button.addAfter(key, placeholderKey);
+
+				// Remove the original
+				this.redactor.button.remove(key);
+
+				// Add the new one
+				var $btn = this.redactor.button.addAfter(placeholderKey, key, title);
+
+				// Set the dropdown
+				//this.redactor.button.addDropdown($btn, dropdown);
+
+				// Remove the placeholder
+				this.redactor.button.remove(placeholderKey);
+
+				return $btn;
 			}
-
-			dropdownOptions.link = {
-				title: Craft.t('Insert link'),
-				func:  'link.show'
-			};
-
-			dropdownOptions.unlink = {
-				title: Craft.t('Unlink'),
-				func:  'link.unlink'
-			}
-
-			this.redactor.button.addDropdown($linkBtn, dropdownOptions);
-		}
-	},
-
-	leaveFullscreetOnSaveShortcut: function()
-	{
-		if (typeof this.redactor.fullscreen != 'undefined' && typeof this.redactor.fullscreen.disable == 'function')
-		{
-			Craft.cp.on('beforeSaveShortcut', $.proxy(function()
-			{
-				if (this.redactor.fullscreen.isOpen)
-				{
-					this.redactor.fullscreen.disable();
-				}
-			}, this));
-		}
-	},
-
-	replaceRedactorButton: function(key, title)
-	{
-		// Ignore if the button isn't in use
-		if (!this.redactor.button.get(key).length)
-		{
-			return;
-		}
-
-		// Create a placeholder button
-		var placeholderKey = key+'_placeholder';
-		this.redactor.button.addAfter(key, placeholderKey);
-
-		// Remove the original
-		this.redactor.button.remove(key);
-
-		// Add the new one
-		var $btn = this.redactor.button.addAfter(placeholderKey, key, title);
-
-		// Set the dropdown
-		//this.redactor.button.addDropdown($btn, dropdown);
-
-		// Remove the placeholder
-		this.redactor.button.remove(placeholderKey);
-
-		return $btn;
-	}
-});
+		});
 
 
 })(jQuery);