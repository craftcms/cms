--- conflicted
+++ resolved
@@ -128,17 +128,12 @@
         $entryTypeUid = Db::uidById(Table::ENTRYTYPES, $entry->typeId);
         $this->requireSchemaAction('entrytypes.' . $entryTypeUid, 'save');
 
-<<<<<<< HEAD
-        /** @var Entry|DraftBehavior $draft */
-        $draft = Craft::$app->getDrafts()->createDraft($entry, $entry->authorId);
-=======
         $draftName = $arguments['name'] ?? '';
         $draftNotes = $arguments['notes'] ?? '';
         $provisional = $arguments['provisional'] ?? false;
 
-        /** @var Entry $draft */
+        /** @var Entry|DraftBehavior $draft */
         $draft = Craft::$app->getDrafts()->createDraft($entry, $entry->authorId, $draftName, $draftNotes, [], $provisional);
->>>>>>> 48c995ff
 
         return $draft->draftId;
     }
@@ -155,15 +150,11 @@
      */
     public function publishDraft($source, array $arguments, $context, ResolveInfo $resolveInfo): int
     {
-<<<<<<< HEAD
-        $draft = Craft::$app->getElements()->createElementQuery(EntryElement::class)->status(null)->draftId($arguments['id'])->one();
-=======
         $draft = Craft::$app->getElements()
             ->createElementQuery(EntryElement::class)
-            ->anyStatus()
+            ->status(null)
             ->provisionalDrafts($arguments['provisional'] ?? false)
             ->draftId($arguments['id'])->one();
->>>>>>> 48c995ff
 
         if (!$draft) {
             throw new Error('Unable to perform the action.');
