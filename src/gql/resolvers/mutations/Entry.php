<?php
/**
 * @link https://craftcms.com/
 * @copyright Copyright (c) Pixel & Tonic, Inc.
 * @license https://craftcms.github.io/license/
 */

namespace craft\gql\resolvers\mutations;

use Craft;
use craft\base\Element;
use craft\behaviors\DraftBehavior;
use craft\db\Table;
use craft\elements\db\EntryQuery;
use craft\elements\Entry as EntryElement;
use craft\gql\base\ElementMutationResolver;
use craft\gql\base\StructureMutationTrait;
use craft\helpers\Db;
use craft\models\EntryType;
use craft\models\Section;
use Exception;
use GraphQL\Error\Error;
use GraphQL\Type\Definition\ResolveInfo;
use Throwable;

/**
 * Class Entry
 *
 * @author Pixel & Tonic, Inc. <support@pixelandtonic.com>
 * @since 3.5.0
 */
class Entry extends ElementMutationResolver
{
    use StructureMutationTrait;

    /** @inheritdoc */
    protected array $immutableAttributes = ['id', 'uid', 'draftId'];

    /**
     * Save an entry or draft using the passed arguments.
     *
     * @param mixed $source
     * @param array $arguments
     * @param mixed $context
     * @param ResolveInfo $resolveInfo
     * @return EntryElement
     * @throws Throwable if reasons.
     */
    public function saveEntry(mixed $source, array $arguments, mixed $context, ResolveInfo $resolveInfo): EntryElement
    {
        $entry = $this->getEntryElement($arguments);

        // If saving an entry for a site and the enabled status is provided, honor it.
        if (array_key_exists('enabled', $arguments)) {
            if (!empty($arguments['siteId'])) {
                $entry->setEnabledForSite([$arguments['siteId'] => $arguments['enabled']]);
            } else {
                $entry->enabled = $arguments['enabled'];
            }
            unset($arguments['enabled']);
        }

        // TODO refactor saving draft to its own method in 4.0
        if (array_key_exists('draftId', $arguments)) {
            $entry->setScenario(Element::SCENARIO_ESSENTIALS);
        }

        $canIdentify = !empty($arguments['id']) || !empty($arguments['uid']) || !empty($arguments['draftId']);

        $entry = $this->populateElementWithData($entry, $arguments, $resolveInfo);
        $entry = $this->saveElement($entry);
        $this->performStructureOperations($entry, $arguments);

        /** @var EntryQuery $query */
        $query = Craft::$app->getElements()->createElementQuery(EntryElement::class)
            ->siteId($entry->siteId)
            ->status(null);

        // Refresh data from the DB
        if ($canIdentify) {
            $query = $this->identifyEntry($query, $arguments);
        } else {
            $query->id($entry->id);
        }

        return $query->one();
    }

    /**
     * Delete an entry identified by the passed arguments.
     *
     * @param mixed $source
     * @param array $arguments
     * @param mixed $context
     * @param ResolveInfo $resolveInfo
     * @throws Throwable if reasons.
     */
    public function deleteEntry(mixed $source, array $arguments, mixed $context, ResolveInfo $resolveInfo): void
    {
        $entryId = $arguments['id'];
        $siteId = $arguments['siteId'] ?? null;

        $elementService = Craft::$app->getElements();
        /** @var EntryElement|null $entry */
        $entry = $elementService->getElementById($entryId, EntryElement::class, $siteId);

        if (!$entry) {
            return;
        }

        $entryTypeUid = Db::uidById(Table::ENTRYTYPES, $entry->getTypeId());
        $this->requireSchemaAction('entrytypes.' . $entryTypeUid, 'delete');

        $elementService->deleteElementById($entryId);
    }

    /**
     * Create a new draft for the entry ID identified by the arguments
     *
     * @param mixed $source
     * @param array $arguments
     * @param mixed $context
     * @param ResolveInfo $resolveInfo
     * @return mixed
     * @throws Throwable if reasons.
     */
    public function createDraft(mixed $source, array $arguments, mixed $context, ResolveInfo $resolveInfo): mixed
    {
        $entryId = $arguments['id'];

        /** @var EntryElement|null $entry */
        $entry = Craft::$app->getElements()->getElementById($entryId, EntryElement::class);

        if (!$entry) {
            throw new Error('Unable to perform the action.');
        }

        $entryTypeUid = Db::uidById(Table::ENTRYTYPES, $entry->getTypeId());
        $this->requireSchemaAction('entrytypes.' . $entryTypeUid, 'save');

        $draftName = $arguments['name'] ?? '';
        $draftNotes = $arguments['notes'] ?? '';
        $provisional = $arguments['provisional'] ?? false;

        /** @var EntryElement|DraftBehavior $draft */
        $draft = Craft::$app->getDrafts()->createDraft($entry, $entry->getAuthorId(), $draftName, $draftNotes, [], $provisional);

        return $draft->draftId;
    }

    /**
     * Publish a draft identified by the arguments.
     *
     * @param mixed $source
     * @param array $arguments
     * @param mixed $context
     * @param ResolveInfo $resolveInfo
     * @return int
     * @throws Throwable if reasons.
     */
    public function publishDraft(mixed $source, array $arguments, mixed $context, ResolveInfo $resolveInfo): int
    {
        /** @var EntryElement|DraftBehavior|null $draft */
        $draft = Craft::$app->getElements()
            ->createElementQuery(EntryElement::class)
            ->status(null)
            ->provisionalDrafts($arguments['provisional'] ?? false)
            ->draftId($arguments['id'])
            ->one();

        if (!$draft) {
            throw new Error('Unable to perform the action.');
        }

        $entryTypeUid = Db::uidById(Table::ENTRYTYPES, $draft->getTypeId());
        $this->requireSchemaAction('entrytypes.' . $entryTypeUid, 'save');

        /** @var EntryElement $draft */
        $draft = Craft::$app->getDrafts()->applyDraft($draft);

        return $draft->id;
    }

    /**
     * Get the entry based on the arguments.
     *
     * @param array $arguments
     * @return EntryElement
     * @throws Exception if reasons
     */
    protected function getEntryElement(array $arguments): EntryElement
    {
        /** @var Section $section */
        $section = $this->getResolutionData('section');
        /** @var EntryType $entryType */
        $entryType = $this->getResolutionData('entryType');

        // Figure out whether the mutation is about an already saved entry
        $canIdentify = $section->type === Section::TYPE_SINGLE || !empty($arguments['id']) || !empty($arguments['uid']) || !empty($arguments['draftId']);

        // Check if relevant schema is present
        $this->requireSchemaAction('entrytypes.' . $entryType->uid, $canIdentify ? 'save' : 'create');

        $elementService = Craft::$app->getElements();

        if ($canIdentify) {
            // Prepare the element query
            $siteId = $arguments['siteId'] ?? Craft::$app->getSites()->getPrimarySite()->id;
            /** @var EntryQuery $entryQuery */
            $entryQuery = $elementService->createElementQuery(EntryElement::class)->status(null)->siteId($siteId);
            $entryQuery = $this->identifyEntry($entryQuery, $arguments);

            $entry = $entryQuery->one();

            if (!$entry) {
                throw new Error('No such entry exists');
            }
        } else {
            $entry = $elementService->createElement(EntryElement::class);
        }

        // If they are identifying a specific entry, don't allow changing the section ID.
        if ($canIdentify && $entry->sectionId !== $section->id) {
            throw new Error('Impossible to change the section of an existing entry');
        }

<<<<<<< HEAD
        $entry->sectionId = $section->id;

        // Null the field layout id in case the entry type changes.
        if ($entry->getTypeId() !== $entryType->id) {
=======
        // Null the field layout ID in case the entry type changes.
        if ($entry->typeId != $entryType->id) {
>>>>>>> 412f4349
            $entry->fieldLayoutId = null;
        }

        $entry->setTypeId($entryType->id);

        return $entry;
    }

    /**
     * Identify the entry element.
     *
     * @param EntryQuery $entryQuery
     * @param array $arguments
     * @return EntryQuery
     */
    protected function identifyEntry(EntryQuery $entryQuery, array $arguments): EntryQuery
    {
        /** @var Section $section */
        $section = $this->getResolutionData('section');
        /** @var EntryType $entryType */
        $entryType = $this->getResolutionData('entryType');

        if (!empty($arguments['draftId'])) {
            $entryQuery->draftId($arguments['draftId']);

            if (array_key_exists('provisional', $arguments)) {
                $entryQuery->provisionalDrafts($arguments['provisional']);
            }
        } elseif ($section->type === Section::TYPE_SINGLE) {
            $entryQuery->typeId($entryType->id);
        } elseif (!empty($arguments['uid'])) {
            $entryQuery->uid($arguments['uid']);
        } elseif (!empty($arguments['id'])) {
            $entryQuery->id($arguments['id']);
        } else {
            // Unable to identify, make sure nothing is returned.
            $entryQuery->id(-1);
        }

        return $entryQuery;
    }
}<|MERGE_RESOLUTION|>--- conflicted
+++ resolved
@@ -224,15 +224,10 @@
             throw new Error('Impossible to change the section of an existing entry');
         }
 
-<<<<<<< HEAD
         $entry->sectionId = $section->id;
 
-        // Null the field layout id in case the entry type changes.
+        // Null the field layout ID in case the entry type changes.
         if ($entry->getTypeId() !== $entryType->id) {
-=======
-        // Null the field layout ID in case the entry type changes.
-        if ($entry->typeId != $entryType->id) {
->>>>>>> 412f4349
             $entry->fieldLayoutId = null;
         }
 
