--- conflicted
+++ resolved
@@ -53,13 +53,8 @@
                 new FieldArgument([
                     'name' => 'timezone',
                     'type' => Type::string(),
-<<<<<<< HEAD
-                    'description' => 'The full name of the timezone (e.g., America/New_York). Defaults to ' . self::defaultTimeZone(),
+                    'description' => 'The full name of the timezone (e.g., America/New_York). Defaults to ' . self::defaultTimeZone() .  ' if no timezone set on the field.',
                     'defaultValue' => self::defaultTimeZone(),
-=======
-                    'description' => 'The full name of the timezone (e.g., America/New_York). Defaults to ' . self::defaultTimezone() .  ' if no timezone set on the field.',
-                    'defaultValue' => self::defaultTimezone(),
->>>>>>> 2cc9bc16
                 ]),
                 new FieldArgument([
                     'name' => 'locale',
@@ -89,10 +84,6 @@
         if ($value instanceof \DateTime) {
             /** @var \DateTime $value */
             $format = $arguments['format'] ?? self::DEFAULT_FORMAT;
-<<<<<<< HEAD
-            $timezone = $arguments['timezone'] ?? self::defaultTimeZone();
-=======
->>>>>>> 2cc9bc16
 
             // Is this a custom PHP date format?
             if ($format !== null && !in_array($format, [Locale::LENGTH_SHORT, Locale::LENGTH_MEDIUM, Locale::LENGTH_LONG, Locale::LENGTH_FULL], true)) {
