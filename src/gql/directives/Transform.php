<?php
/**
 * @link https://craftcms.com/
 * @copyright Copyright (c) Pixel & Tonic, Inc.
 * @license https://craftcms.github.io/license/
 */

namespace craft\gql\directives;

use craft\elements\Asset;
use craft\gql\arguments\Transform as TransformArguments;
use craft\gql\base\Directive;
use craft\gql\GqlEntityRegistry;
use craft\helpers\Gql;
use GraphQL\Language\DirectiveLocation;
use GraphQL\Type\Definition\Directive as GqlDirective;
use GraphQL\Type\Definition\FieldArgument;
use GraphQL\Type\Definition\ResolveInfo;
use Illuminate\Support\Collection;

/**
 * Class Transform
 *
 * @author Pixel & Tonic, Inc. <support@pixelandtonic.com>
 * @since 3.3.0
 */
class Transform extends Directive
{
    public function __construct(array $config)
    {
        $args = &$config['args'];

        foreach ($args as &$argument) {
            $argument = new FieldArgument($argument);
        }

        parent::__construct($config);
    }

    /**
     * @inheritdoc
     */
    public static function create(): GqlDirective
    {
        if ($type = GqlEntityRegistry::getEntity(self::name())) {
            return $type;
        }

        return GqlEntityRegistry::createEntity(static::name(), new self([
            'name' => static::name(),
            'locations' => [
                DirectiveLocation::FIELD,
            ],
            'args' => TransformArguments::getArguments(),
            'description' => 'Returns a URL for an [asset transform](https://craftcms.com/docs/4.x/image-transforms.html). Accepts the same arguments you would use for a transform in Craft.',
        ]));
    }

    /**
     * @inheritdoc
     */
    public static function name(): string
    {
        return 'transform';
    }

    /**
     * @inheritdoc
     */
    public static function apply(mixed $source, mixed $value, array $arguments, ResolveInfo $resolveInfo): mixed
    {
        $applicableFields = [
            'height',
            'width',
            'format',
            'url',
        ];

        $onAssetElement = $value instanceof Asset;
<<<<<<< HEAD
        $onAssetElementList = $value instanceof Collection && !$value->isEmpty();
        $onApplicableAssetField = $source instanceof Asset && in_array($resolveInfo->fieldName, $applicableFields);
=======
        $onAssetElementList = is_array($value) && !empty($value);
        $onApplicableAssetField = $source instanceof Asset && in_array($resolveInfo->fieldName, ['height', 'width', 'url', 'mimeType']);
>>>>>>> 2db57042

        if (!($onAssetElement || $onAssetElementList || $onApplicableAssetField) || empty($arguments)) {
            return $value;
        }

        $transform = Gql::prepareTransformArguments($arguments);

        // If this directive is applied to an entire Asset
        if ($onAssetElement) {
            return $value->setTransform($transform);
        }

        if ($onAssetElementList) {
            foreach ($value as $asset) {
                // If this somehow ended up being a mix of elements, don't explicitly fail, just set the transform on the asset elements
                if ($asset instanceof Asset) {
                    $asset->setTransform($transform);
                }
            }

            return $value;
        }

<<<<<<< HEAD
        return match ($resolveInfo->fieldName) {
            'height' => $source->getHeight($transform),
            'width' => $source->getWidth($transform),
            'url' => $source->getUrl($transform),
            'format' => $source->getFormat($transform),
            default => $value,
        };
=======
        switch ($resolveInfo->fieldName) {
            case 'height':
                return $source->getHeight($transform);
            case 'width':
                return $source->getWidth($transform);
            case 'mimeType':
                return $source->getMimeType($transform);
            case 'url':
                return $source->getUrl($transform, $generateNow);
        }

        return $value;
>>>>>>> 2db57042
    }
}<|MERGE_RESOLUTION|>--- conflicted
+++ resolved
@@ -74,16 +74,12 @@
             'width',
             'format',
             'url',
+            'mimeType',
         ];
 
         $onAssetElement = $value instanceof Asset;
-<<<<<<< HEAD
         $onAssetElementList = $value instanceof Collection && !$value->isEmpty();
         $onApplicableAssetField = $source instanceof Asset && in_array($resolveInfo->fieldName, $applicableFields);
-=======
-        $onAssetElementList = is_array($value) && !empty($value);
-        $onApplicableAssetField = $source instanceof Asset && in_array($resolveInfo->fieldName, ['height', 'width', 'url', 'mimeType']);
->>>>>>> 2db57042
 
         if (!($onAssetElement || $onAssetElementList || $onApplicableAssetField) || empty($arguments)) {
             return $value;
@@ -107,27 +103,13 @@
             return $value;
         }
 
-<<<<<<< HEAD
         return match ($resolveInfo->fieldName) {
             'height' => $source->getHeight($transform),
             'width' => $source->getWidth($transform),
             'url' => $source->getUrl($transform),
             'format' => $source->getFormat($transform),
+            'mimeType' => $source->getMimeType($transform),
             default => $value,
         };
-=======
-        switch ($resolveInfo->fieldName) {
-            case 'height':
-                return $source->getHeight($transform);
-            case 'width':
-                return $source->getWidth($transform);
-            case 'mimeType':
-                return $source->getMimeType($transform);
-            case 'url':
-                return $source->getUrl($transform, $generateNow);
-        }
-
-        return $value;
->>>>>>> 2db57042
     }
 }