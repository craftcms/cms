--- conflicted
+++ resolved
@@ -139,27 +139,35 @@
      */
     public static function getDraftFieldDefinitions(): array
     {
-<<<<<<< HEAD
-       return [
-           'isDraft' => [
-               'name' => 'isDraft',
-               'type' => Type::boolean(),
-               'description' => 'Returns whether this is a draft.',
-           ],
-           'isRevision' => [
-               'name' => 'isRevision',
-               'type' => Type::boolean(),
-               'description' => 'Returns whether this is a revision.',
-           ],
-           'sourceId' => [
-               'name' => 'sourceId',
-               'type' => Type::int(),
-               'description' => 'Returns the element’s ID, or if it’s a draft/revision, its source element’s ID.',
-           ],
+        return [
+            'isDraft' => [
+                'name' => 'isDraft',
+                'type' => Type::boolean(),
+                'description' => 'Returns whether this is a draft.',
+            ],
+            'isRevision' => [
+                'name' => 'isRevision',
+                'type' => Type::boolean(),
+                'description' => 'Returns whether this is a revision.',
+            ],
+            'sourceId' => [
+                'name' => 'sourceId',
+                'type' => Type::int(),
+                'description' => 'Returns the element’s ID, or if it’s a draft/revision, its source element’s ID.',
+            ],
+            'sourceUid' => [
+                'name' => 'sourceUid',
+                'type' => Type::string(),
+                'description' => 'Returns the element’s UUID, or if it’s a draft/revision, its source element’s UUID.',
+            ],
            'draftId' => [
                'name' => 'draftId',
                'type' => Type::int(),
                'description' => 'The ID of the draft to return (from the `drafts` table)',
+            'isUnsavedDraft' => [
+                'name' => 'isUnsavedDraft',
+                'type' => Type::boolean(),
+                'description' => 'Returns whether this is a draft.',
             ],
            'sourceUid' => [
                'name' => 'sourceUid',
@@ -181,36 +189,7 @@
                'type' => Type::string(),
                'description' => 'The notes for the draft.',
            ]
-       ];
-=======
-        return [
-            'isDraft' => [
-                'name' => 'isDraft',
-                'type' => Type::boolean(),
-                'description' => 'Returns whether this is a draft.',
-            ],
-            'isRevision' => [
-                'name' => 'isRevision',
-                'type' => Type::boolean(),
-                'description' => 'Returns whether this is a revision.',
-            ],
-            'sourceId' => [
-                'name' => 'sourceId',
-                'type' => Type::int(),
-                'description' => 'Returns the element’s ID, or if it’s a draft/revision, its source element’s ID.',
-            ],
-            'sourceUid' => [
-                'name' => 'sourceUid',
-                'type' => Type::string(),
-                'description' => 'Returns the element’s UUID, or if it’s a draft/revision, its source element’s UUID.',
-            ],
-            'isUnsavedDraft' => [
-                'name' => 'isUnsavedDraft',
-                'type' => Type::boolean(),
-                'description' => 'Returns whether this is a draft.',
-            ],
         ];
->>>>>>> 642ca082
     }
 
     /**
