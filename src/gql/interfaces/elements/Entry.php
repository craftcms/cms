--- conflicted
+++ resolved
@@ -12,12 +12,7 @@
 use craft\gql\GqlEntityRegistry;
 use craft\gql\interfaces\elements\Entry as EntryInterface;
 use craft\gql\interfaces\Structure;
-<<<<<<< HEAD
-use craft\gql\TypeLoader;
-use craft\gql\GqlEntityRegistry;
 use craft\gql\TypeManager;
-=======
->>>>>>> 7f6e0e73
 use craft\gql\types\DateTime;
 use craft\gql\types\generators\EntryType;
 use craft\helpers\Gql;
@@ -74,14 +69,9 @@
     /**
      * @inheritdoc
      */
-<<<<<<< HEAD
-    public static function getFieldDefinitions(): array {
-        return TypeManager::prepareFieldDefinitions(array_merge(parent::getFieldDefinitions(), self::getConditionalFields(), [
-=======
     public static function getFieldDefinitions(): array
     {
-        return array_merge(parent::getFieldDefinitions(), self::getConditionalFields(), [
->>>>>>> 7f6e0e73
+        return TypeManager::prepareFieldDefinitions(array_merge(parent::getFieldDefinitions(), self::getConditionalFields(), [
             'sectionId' => [
                 'name' => 'sectionId',
                 'type' => Type::int(),
