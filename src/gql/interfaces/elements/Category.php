<?php
/**
 * @link https://craftcms.com/
 * @copyright Copyright (c) Pixel & Tonic, Inc.
 * @license https://craftcms.github.io/license/
 */

namespace craft\gql\interfaces\elements;

use craft\elements\Category as CategoryElement;
use craft\gql\arguments\elements\Category as CategoryArguments;
use craft\gql\GqlEntityRegistry;
use craft\gql\interfaces\elements\Category as CategoryInterface;
use craft\gql\interfaces\Structure;
<<<<<<< HEAD
use craft\gql\TypeLoader;
use craft\gql\GqlEntityRegistry;
use craft\gql\TypeManager;
=======
>>>>>>> 7f6e0e73
use craft\gql\types\generators\CategoryType;
use GraphQL\Type\Definition\InterfaceType;
use GraphQL\Type\Definition\Type;

/**
 * Class Category
 *
 * @author Pixel & Tonic, Inc. <support@pixelandtonic.com>
 * @since 3.3.0
 */
class Category extends Structure
{
    /**
     * @inheritdoc
     */
    public static function getTypeGenerator(): string
    {
        return CategoryType::class;
    }

    /**
     * @inheritdoc
     */
    public static function getType($fields = null): Type
    {
        if ($type = GqlEntityRegistry::getEntity(self::class)) {
            return $type;
        }

        $type = GqlEntityRegistry::createEntity(self::class, new InterfaceType([
            'name' => static::getName(),
            'fields' => self::class . '::getFieldDefinitions',
            'description' => 'This is the interface implemented by all categories.',
            'resolveType' => function(CategoryElement $value) {
                return $value->getGqlTypeName();
            }
        ]));

        CategoryType::generateTypes();

        return $type;
    }

    /**
     * @inheritdoc
     */
    public static function getName(): string
    {
        return 'CategoryInterface';
    }

    /**
     * @inheritdoc
     */
<<<<<<< HEAD
    public static function getFieldDefinitions(): array {
        return TypeManager::prepareFieldDefinitions(array_merge(parent::getFieldDefinitions(), [
=======
    public static function getFieldDefinitions(): array
    {
        return array_merge(parent::getFieldDefinitions(), [
>>>>>>> 7f6e0e73
            'groupId' => [
                'name' => 'groupId',
                'type' => Type::int(),
                'description' => 'The ID of the group that contains the category.'
            ],
            'groupHandle' => [
                'name' => 'groupHandle',
                'type' => Type::string(),
                'description' => 'The handle of the group that contains the category.'
            ],
            'children' => [
                'name' => 'children',
                'args' => CategoryArguments::getArguments(),
                'type' => Type::listOf(CategoryInterface::getType()),
                'description' => 'The category’s children.'
            ],
            'parent' => [
                'name' => 'parent',
                'type' => CategoryInterface::getType(),
                'description' => 'The category’s parent.'
            ],
        ]), self::getName());
    }
}<|MERGE_RESOLUTION|>--- conflicted
+++ resolved
@@ -12,12 +12,7 @@
 use craft\gql\GqlEntityRegistry;
 use craft\gql\interfaces\elements\Category as CategoryInterface;
 use craft\gql\interfaces\Structure;
-<<<<<<< HEAD
-use craft\gql\TypeLoader;
-use craft\gql\GqlEntityRegistry;
 use craft\gql\TypeManager;
-=======
->>>>>>> 7f6e0e73
 use craft\gql\types\generators\CategoryType;
 use GraphQL\Type\Definition\InterfaceType;
 use GraphQL\Type\Definition\Type;
@@ -72,14 +67,9 @@
     /**
      * @inheritdoc
      */
-<<<<<<< HEAD
-    public static function getFieldDefinitions(): array {
-        return TypeManager::prepareFieldDefinitions(array_merge(parent::getFieldDefinitions(), [
-=======
     public static function getFieldDefinitions(): array
     {
-        return array_merge(parent::getFieldDefinitions(), [
->>>>>>> 7f6e0e73
+        return TypeManager::prepareFieldDefinitions(array_merge(parent::getFieldDefinitions(), [
             'groupId' => [
                 'name' => 'groupId',
                 'type' => Type::int(),
