<?php
/**
 * @link https://craftcms.com/
 * @copyright Copyright (c) Pixel & Tonic, Inc.
 * @license https://craftcms.github.io/license/
 */

namespace craft\gql\mutations;

use Craft;
use craft\elements\Entry as EntryElement;
use craft\gql\arguments\mutations\Draft as DraftMutationArguments;
use craft\gql\arguments\mutations\Entry as EntryMutationArguments;
use craft\gql\arguments\mutations\Structure as StructureArguments;
use craft\gql\base\ElementMutationResolver;
use craft\gql\base\Mutation;
use craft\gql\resolvers\mutations\Entry as EntryMutationResolver;
use craft\gql\types\generators\EntryType;
use craft\helpers\Gql;
use craft\helpers\Gql as GqlHelper;
use craft\helpers\StringHelper;
use craft\models\EntryType as EntryTypeModel;
use craft\models\Section;
use GraphQL\Type\Definition\Type;
use yii\base\InvalidConfigException;

/**
 * Class Entry
 *
 * @author Pixel & Tonic, Inc. <support@pixelandtonic.com>
 * @since 3.5.0
 */
class Entry extends Mutation
{
    /**
     * @inheritdoc
     */
    public static function getMutations(): array
    {
        if (!GqlHelper::canMutateEntries()) {
            return [];
        }

        $mutationList = [];

        $createDeleteMutation = false;
        $createDraftMutations = false;

        foreach (Craft::$app->getSections()->getAllEntryTypes() as $entryType) {
            $scope = 'entrytypes.' . $entryType->uid;
            $canCreate = Gql::canSchema($scope, 'create');
            $canSave = Gql::canSchema($scope, 'save');

            if ($canCreate || $canSave) {
                // Create a mutation for each entry type
                foreach (static::createSaveMutations($entryType, $canSave) as $mutation) {
                    $mutationList[$mutation['name']] = $mutation;
                }
            }

            if (!$createDraftMutations && $canSave) {
                $createDraftMutations = true;
            }

            if (!$createDeleteMutation && Gql::canSchema($scope, 'delete')) {
                $createDeleteMutation = true;
            }
        }

        if ($createDeleteMutation || $createDraftMutations) {
            $resolver = Craft::createObject(EntryMutationResolver::class);

            if ($createDeleteMutation) {
                $mutationList['deleteEntry'] = [
                    'name' => 'deleteEntry',
                    'args' => [
                        'id' => Type::nonNull(Type::int()),
                        'siteId' => Type::int(),
                    ],
                    'resolve' => [$resolver, 'deleteEntry'],
                    'description' => 'Delete an entry.',
                    'type' => Type::boolean(),
                ];
            }

            if ($createDraftMutations) {
                $mutationList['createDraft'] = [
                    'name' => 'createDraft',
                    'args' => [
                        'id' => [
                            'name' => 'id',
                            'type' => Type::nonNull(Type::int()),
                            'description' => 'The id for the entry to create the draft for.',
                        ],
                        'name' => [
                            'name' => 'name',
                            'type' => Type::string(),
                            'description' => 'The name of the draft',
                        ],
                        'notes' => [
                            'name' => 'notes',
                            'type' => Type::string(),
                            'description' => 'Draft notes',
                        ],
                        'provisional' => [
                            'name' => 'provisional',
                            'type' => Type::boolean(),
                            'description' => 'Whether the draft should be a provisional draft or not.',
                        ],
                    ],
                    'resolve' => [$resolver, 'createDraft'],
                    'description' => 'Create a draft for an entry and return the draft ID.',
                    'type' => Type::id(),
                ];

                $mutationList['publishDraft'] = [
                    'name' => 'publishDraft',
                    'args' => [
                        'id' => [
                            'name' => 'id',
                            'type' => Type::nonNull(Type::int()),
                            'description' => 'The id of the draft to be published.',
                        ],
                        'provisional' => [
                            'name' => 'provisional',
                            'type' => Type::boolean(),
                            'description' => 'Whether the draft is a provisional draft.',
                        ],
                    ],
                    'resolve' => [$resolver, 'publishDraft'],
                    'description' => 'Publish a draft for the entry and return the entry ID.',
                    'type' => Type::id(),
                ];
            }
        }

        return $mutationList;
    }

    /**
     * Create the per-entry-type save mutations.
     *
     * @param EntryTypeModel $entryType
     * @param bool $createSaveDraftMutation
     * @return array
     * @throws InvalidConfigException
     */
    public static function createSaveMutations(EntryTypeModel $entryType, bool $createSaveDraftMutation): array
    {
        $mutations = [];

        $mutationName = EntryElement::gqlMutationNameByContext($entryType);
        $entryMutationArguments = EntryMutationArguments::getArguments();
        $draftMutationArguments = DraftMutationArguments::getArguments();
        $generatedType = EntryType::generateType($entryType);

        $section = $entryType->getSection();

        /** @var EntryMutationResolver $resolver */
        $resolver = Craft::createObject(EntryMutationResolver::class);
        $resolver->setResolutionData('entryType', $entryType);
        $resolver->setResolutionData('section', $section);

        static::prepareResolver($resolver, $entryType->getCustomFields());

        switch ($section->type) {
            case Section::TYPE_SINGLE:
                $description = 'Save the “' . $entryType->name . '” entry.';
                $draftDescription = 'Save the “' . $entryType->name . '” draft.';

                unset($entryMutationArguments['authorId'], $entryMutationArguments['id'], $entryMutationArguments['uid']);
                unset($draftMutationArguments['authorId'], $draftMutationArguments['id'], $draftMutationArguments['uid']);
                break;
            case Section::TYPE_STRUCTURE:
                $entryMutationArguments = array_merge($entryMutationArguments, StructureArguments::getArguments());
<<<<<<< HEAD
            // no break
=======
                // no break
>>>>>>> 9aa883ea
            default:
                $description = 'Save a “' . $entryType->name . '” entry in the “' . $section->name . '” section.';
                $draftDescription = 'Save a “' . $entryType->name . '” entry draft in the “' . $section->name . '” section.';
        }

        $contentFields = $resolver->getResolutionData(ElementMutationResolver::CONTENT_FIELD_KEY);
        $entryMutationArguments = array_merge($entryMutationArguments, $contentFields);
        $draftMutationArguments = array_merge($draftMutationArguments, $contentFields);

        $mutations[] = [
            'name' => $mutationName,
            'description' => $description,
            'args' => $entryMutationArguments,
            'resolve' => [$resolver, 'saveEntry'],
            'type' => $generatedType,
        ];

        // This gets created only if allowed to save entries
        if ($createSaveDraftMutation) {
            $mutations[] = [
                'name' => StringHelper::replaceEnding($mutationName, '_Entry', '_Draft'),
                'description' => $draftDescription,
                'args' => $draftMutationArguments,
                'resolve' => [$resolver, 'saveEntry'],
                'type' => $generatedType,
            ];
        }

        return $mutations;
    }
}<|MERGE_RESOLUTION|>--- conflicted
+++ resolved
@@ -173,11 +173,7 @@
                 break;
             case Section::TYPE_STRUCTURE:
                 $entryMutationArguments = array_merge($entryMutationArguments, StructureArguments::getArguments());
-<<<<<<< HEAD
             // no break
-=======
-                // no break
->>>>>>> 9aa883ea
             default:
                 $description = 'Save a “' . $entryType->name . '” entry in the “' . $section->name . '” section.';
                 $draftDescription = 'Save a “' . $entryType->name . '” entry draft in the “' . $section->name . '” section.';
