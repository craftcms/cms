--- conflicted
+++ resolved
@@ -19,11 +19,8 @@
 use craft\gql\handlers\RelatedUsers;
 use craft\gql\handlers\Site;
 use craft\gql\handlers\SiteId;
-<<<<<<< HEAD
+use craft\helpers\StringHelper;
 use yii\base\InvalidConfigException;
-=======
-use craft\helpers\StringHelper;
->>>>>>> 39d003ee
 
 /**
  * Class ArgumentManager
@@ -119,11 +116,8 @@
      *
      * @param $arguments
      * @return array
-<<<<<<< HEAD
+     * @throws GqlException
      * @throws InvalidConfigException
-=======
-     * @throws GqlException
->>>>>>> 39d003ee
      */
     public function prepareArguments($arguments): array
     {
