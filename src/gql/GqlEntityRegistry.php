--- conflicted
+++ resolved
@@ -43,11 +43,7 @@
      * Returns the type prefix.
      *
      * @return string|null
-<<<<<<< HEAD
-     * @since 4.0.0
-=======
      * @since 3.6.0
->>>>>>> 4008560f
      */
     public static function getPrefix()
     {
@@ -62,11 +58,7 @@
      * Sets the type prefix.
      *
      * @param string $prefix
-<<<<<<< HEAD
-     * @since 4.0.0
-=======
      * @since 3.6.0
->>>>>>> 4008560f
      */
     public static function setPrefix(string $prefix)
     {
