<?php
/**
 * @link https://craftcms.com/
 * @copyright Copyright (c) Pixel & Tonic, Inc.
 * @license https://craftcms.github.io/license/
 */

namespace craft\gql\base;

use GraphQL\Type\Definition\ResolveInfo;

/**
 * Class Resolver
 *
 * @author Pixel & Tonic, Inc. <support@pixelandtonic.com>
 * @since 3.3.0
 */
abstract class Resolver
{
    /**
     * @var array Cache fields by context.
     */
    protected static $eagerLoadableFieldsByContext;

    /**
     * Resolve a field to its value.
     *
     * @param mixed $source The parent data source to use for resolving this field
     * @param array $arguments arguments for resolving this field.
     * @param mixed $context The context shared between all resolvers
     * @param ResolveInfo $resolveInfo The resolve information
     */
    abstract public static function resolve($source, array $arguments, $context, ResolveInfo $resolveInfo);
<<<<<<< HEAD

    /**
     * Returns a list of all the arguments that can be accepted as arrays.
     *
     * @return array
     * @deprecated in 3.6. Any argument modifications should be performed using argument handlers.
     */
    public static function getArrayableArguments(): array
    {
        Craft::$app->getDeprecator()->log(__METHOD__, 'The `craft\gql\base\Resolve::getArrayableArguments` method has been deprecated. Any argument modifications should be performed using argument handlers.');
        return [];
    }

    /**
     * Prepare arguments for use, converting to array where applicable.
     *
     * @param array $arguments
     * @return array
     * @deprecated in 3.6. Any argument modifications should be performed using argument handlers.
     */
    public static function prepareArguments(array $arguments): array
    {
        Craft::$app->getDeprecator()->log(__METHOD__, 'The `craft\gql\base\Resolve::prepareArguments` Method has been deprecated. Any argument modifications should be performed using argument handlers.');
        $argumentManager = new ArgumentManager();

        return $argumentManager->prepareArguments($arguments);
    }

    /**
     * Extract eager load conditions for a given resolve information. Preferably at the very top of the query.
     *
     * @param ResolveInfo $resolveInfo
     * @return array
     * @deprecated as of Craft 3.5.0.
     */
    protected static function extractEagerLoadCondition(ResolveInfo $resolveInfo)
    {
        $conditions = (new ElementQueryConditionBuilder(['resolveInfo' => $resolveInfo]))->extractQueryConditions();

        return isset($conditions['with']) ? $conditions['with'] : [];
    }
=======
>>>>>>> 1660ff90
}<|MERGE_RESOLUTION|>--- conflicted
+++ resolved
@@ -31,48 +31,4 @@
      * @param ResolveInfo $resolveInfo The resolve information
      */
     abstract public static function resolve($source, array $arguments, $context, ResolveInfo $resolveInfo);
-<<<<<<< HEAD
-
-    /**
-     * Returns a list of all the arguments that can be accepted as arrays.
-     *
-     * @return array
-     * @deprecated in 3.6. Any argument modifications should be performed using argument handlers.
-     */
-    public static function getArrayableArguments(): array
-    {
-        Craft::$app->getDeprecator()->log(__METHOD__, 'The `craft\gql\base\Resolve::getArrayableArguments` method has been deprecated. Any argument modifications should be performed using argument handlers.');
-        return [];
-    }
-
-    /**
-     * Prepare arguments for use, converting to array where applicable.
-     *
-     * @param array $arguments
-     * @return array
-     * @deprecated in 3.6. Any argument modifications should be performed using argument handlers.
-     */
-    public static function prepareArguments(array $arguments): array
-    {
-        Craft::$app->getDeprecator()->log(__METHOD__, 'The `craft\gql\base\Resolve::prepareArguments` Method has been deprecated. Any argument modifications should be performed using argument handlers.');
-        $argumentManager = new ArgumentManager();
-
-        return $argumentManager->prepareArguments($arguments);
-    }
-
-    /**
-     * Extract eager load conditions for a given resolve information. Preferably at the very top of the query.
-     *
-     * @param ResolveInfo $resolveInfo
-     * @return array
-     * @deprecated as of Craft 3.5.0.
-     */
-    protected static function extractEagerLoadCondition(ResolveInfo $resolveInfo)
-    {
-        $conditions = (new ElementQueryConditionBuilder(['resolveInfo' => $resolveInfo]))->extractQueryConditions();
-
-        return isset($conditions['with']) ? $conditions['with'] : [];
-    }
-=======
->>>>>>> 1660ff90
 }