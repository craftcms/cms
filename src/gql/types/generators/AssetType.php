<?php
/**
 * @link https://craftcms.com/
 * @copyright Copyright (c) Pixel & Tonic, Inc.
 * @license https://craftcms.github.io/license/
 */

namespace craft\gql\types\generators;

use Craft;
use craft\elements\Asset as AssetElement;
use craft\gql\base\Generator;
use craft\gql\base\GeneratorInterface;
use craft\gql\base\ObjectType;
use craft\gql\base\SingleGeneratorInterface;
use craft\gql\GqlEntityRegistry;
use craft\gql\interfaces\elements\Asset as AssetInterface;
use craft\gql\types\elements\Asset;
use craft\helpers\Gql as GqlHelper;
use craft\models\Volume;

/**
 * Class AssetType
 *
 * @author Pixel & Tonic, Inc. <support@pixelandtonic.com>
 * @since 3.3.0
 */
class AssetType extends Generator implements GeneratorInterface, SingleGeneratorInterface
{
    /**
     * @inheritdoc
     */
    public static function generateTypes(mixed $context = null): array
    {
        $volumes = Craft::$app->getVolumes()->getAllVolumes();
        $gqlTypes = [];

        foreach ($volumes as $volume) {
            $requiredContexts = AssetElement::gqlScopesByContext($volume);

            if (!GqlHelper::isSchemaAwareOf($requiredContexts)) {
                continue;
            }

            // Generate a type for each volume
            $type = static::generateType($volume);
            $gqlTypes[$type->name] = $type;
        }

        return $gqlTypes;
    }

    /**
     * @inheritdoc
     */
    public static function generateType(mixed $context): ObjectType
    {
<<<<<<< HEAD
        $typeName = AssetElement::gqlTypeName($context);
        $contentFieldGqlTypes = self::getContentFields($context);
=======
        $typeName = AssetElement::gqlTypeNameByContext($context);
>>>>>>> 9e0ba5a7

        return GqlEntityRegistry::getOrCreate($typeName, fn() => new Asset([
            'name' => $typeName,
            'fields' => function() use ($context, $typeName) {
                $contentFieldGqlTypes = self::getContentFields($context);
                $assetFields = array_merge(AssetInterface::getFieldDefinitions(), $contentFieldGqlTypes);
                return Craft::$app->getGql()->prepareFieldDefinitions($assetFields, $typeName);
            },
        ]));
    }
}<|MERGE_RESOLUTION|>--- conflicted
+++ resolved
@@ -55,12 +55,7 @@
      */
     public static function generateType(mixed $context): ObjectType
     {
-<<<<<<< HEAD
         $typeName = AssetElement::gqlTypeName($context);
-        $contentFieldGqlTypes = self::getContentFields($context);
-=======
-        $typeName = AssetElement::gqlTypeNameByContext($context);
->>>>>>> 9e0ba5a7
 
         return GqlEntityRegistry::getOrCreate($typeName, fn() => new Asset([
             'name' => $typeName,
