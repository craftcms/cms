<?php
/**
 * @link https://craftcms.com/
 * @copyright Copyright (c) Pixel & Tonic, Inc.
 * @license https://craftcms.github.io/license/
 */

namespace craft\gql\types\generators;

use Craft;
use craft\base\Field;
use craft\elements\MatrixBlock as MatrixBlockElement;
use craft\fields\Matrix;
use craft\gql\base\GeneratorInterface;
use craft\gql\base\ObjectType;
use craft\gql\base\SingleGeneratorInterface;
use craft\gql\GqlEntityRegistry;
use craft\gql\interfaces\elements\MatrixBlock as MatrixBlockInterface;
use craft\gql\TypeManager;
use craft\gql\types\elements\MatrixBlock;
use craft\helpers\Gql;
use craft\models\MatrixBlockType as MatrixBlockTypeModel;
use GraphQL\Type\Definition\Type;

/**
 * Class MatrixBlockType
 *
 * @author Pixel & Tonic, Inc. <support@pixelandtonic.com>
 * @since 3.3.0
 */
class MatrixBlockType implements GeneratorInterface, SingleGeneratorInterface
{
    /**
     * @inheritdoc
     */
    public static function generateTypes($context = null): array
    {
        // If we need matrix block types for a specific Matrix field, fetch those.
        if ($context) {
            /** @var Matrix $context */
            $matrixBlockTypes = $context->getBlockTypes();
        } else {
            $matrixBlockTypes = Craft::$app->getMatrix()->getAllBlockTypes();
        }

        $gqlTypes = [];

        foreach ($matrixBlockTypes as $matrixBlockType) {
            $type = static::generateType($matrixBlockType);
            $gqlTypes[$type->name] = $type;
        }

        return $gqlTypes;
    }


    /**
     * @inheritdoc
     */
    public static function generateType($context): ObjectType
    {
        /** @var MatrixBlockTypeModel $matrixBlockType */
        $typeName = MatrixBlockElement::gqlTypeNameByContext($context);

        if (!($entity = GqlEntityRegistry::getEntity($typeName))) {
            $contentFields = $context->getFields();
            $contentFieldGqlTypes = [];

            /** @var Field $contentField */
            foreach ($contentFields as $contentField) {
<<<<<<< HEAD
                $contentFieldGqlTypes[$contentField->handle] = $contentField->getContentGqlType();
=======
                $gqlType = $contentField->getContentGqlType();
                $contentFieldGqlTypes[$contentField->handle] = $contentField->required ? Gql::wrapInNonNull($gqlType) : $gqlType;
>>>>>>> 28b01f8a
            }

            $blockTypeFields = TypeManager::prepareFieldDefinitions(array_merge(MatrixBlockInterface::getFieldDefinitions(), $contentFieldGqlTypes), $typeName);

            // Generate a type for each block type
            $entity = GqlEntityRegistry::getEntity($typeName);

            if (!$entity) {
                $entity = new MatrixBlock([
                    'name' => $typeName,
                    'fields' => function() use ($blockTypeFields) {
                        return $blockTypeFields;
                    }
                ]);

                // It's possible that creating the matrix block triggered creating all matrix block types, so check again.
                $entity = GqlEntityRegistry::getEntity($typeName) ?: GqlEntityRegistry::createEntity($typeName, $entity);
            }
        }

        return $entity;
    }
}<|MERGE_RESOLUTION|>--- conflicted
+++ resolved
@@ -68,12 +68,8 @@
 
             /** @var Field $contentField */
             foreach ($contentFields as $contentField) {
-<<<<<<< HEAD
-                $contentFieldGqlTypes[$contentField->handle] = $contentField->getContentGqlType();
-=======
                 $gqlType = $contentField->getContentGqlType();
                 $contentFieldGqlTypes[$contentField->handle] = $contentField->required ? Gql::wrapInNonNull($gqlType) : $gqlType;
->>>>>>> 28b01f8a
             }
 
             $blockTypeFields = TypeManager::prepareFieldDefinitions(array_merge(MatrixBlockInterface::getFieldDefinitions(), $contentFieldGqlTypes), $typeName);
