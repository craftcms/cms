--- conflicted
+++ resolved
@@ -54,13 +54,7 @@
      */
     public static function generateType(mixed $context): ObjectType
     {
-<<<<<<< HEAD
         $typeName = TagElement::gqlTypeName($context);
-        $contentFieldGqlTypes = self::getContentFields($context);
-        $tagGroupFields = array_merge(TagInterface::getFieldDefinitions(), $contentFieldGqlTypes);
-=======
-        $typeName = TagElement::gqlTypeNameByContext($context);
->>>>>>> 9e0ba5a7
 
         return GqlEntityRegistry::getOrCreate($typeName, fn() => new Tag([
             'name' => $typeName,
