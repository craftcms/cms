--- conflicted
+++ resolved
@@ -38,12 +38,7 @@
      */
     public static function generateType(mixed $context): ObjectType
     {
-<<<<<<< HEAD
         $typeName = 'Element';
-        $elementFields = ElementInterface::getFieldDefinitions();
-=======
-        $typeName = BaseElement::gqlTypeNameByContext(null);
->>>>>>> 9e0ba5a7
 
         return GqlEntityRegistry::getOrCreate($typeName, fn() => new Element([
             'name' => $typeName,
