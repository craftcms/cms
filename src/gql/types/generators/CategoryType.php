<?php
/**
 * @link https://craftcms.com/
 * @copyright Copyright (c) Pixel & Tonic, Inc.
 * @license https://craftcms.github.io/license/
 */

namespace craft\gql\types\generators;

use Craft;
use craft\elements\Category as CategoryElement;
use craft\gql\base\Generator;
use craft\gql\base\GeneratorInterface;
use craft\gql\base\ObjectType;
use craft\gql\base\SingleGeneratorInterface;
use craft\gql\GqlEntityRegistry;
use craft\gql\interfaces\elements\Category as CategoryInterface;
use craft\gql\types\elements\Category;
use craft\helpers\Gql as GqlHelper;

/**
 * Class CategoryType
 *
 * @author Pixel & Tonic, Inc. <support@pixelandtonic.com>
 * @since 3.3.0
 */
class CategoryType extends Generator implements GeneratorInterface, SingleGeneratorInterface
{
    /**
     * @inheritdoc
     */
    public static function generateTypes(mixed $context = null): array
    {
        $categoryGroups = Craft::$app->getCategories()->getAllGroups();
        $gqlTypes = [];

        foreach ($categoryGroups as $categoryGroup) {
            $requiredContexts = CategoryElement::gqlScopesByContext($categoryGroup);

            if (!GqlHelper::isSchemaAwareOf($requiredContexts)) {
                continue;
            }

            // Generate a type for each category group
            $type = static::generateType($categoryGroup);
            $gqlTypes[$type->name] = $type;
        }

        return $gqlTypes;
    }

    /**
     * @inheritdoc
     */
    public static function generateType(mixed $context): ObjectType
    {
<<<<<<< HEAD
        $typeName = CategoryElement::gqlTypeName($context);
        $contentFieldGqlTypes = self::getContentFields($context);
=======
        $typeName = CategoryElement::gqlTypeNameByContext($context);
>>>>>>> 9e0ba5a7

        return GqlEntityRegistry::getOrCreate($typeName, fn() => new Category([
            'name' => $typeName,
            'fields' => function() use ($context, $typeName) {
                $contentFieldGqlTypes = self::getContentFields($context);
                $categoryGroupFields = array_merge(CategoryInterface::getFieldDefinitions(), $contentFieldGqlTypes);
                return Craft::$app->getGql()->prepareFieldDefinitions($categoryGroupFields, $typeName);
            },
        ]));
    }
}<|MERGE_RESOLUTION|>--- conflicted
+++ resolved
@@ -54,12 +54,7 @@
      */
     public static function generateType(mixed $context): ObjectType
     {
-<<<<<<< HEAD
         $typeName = CategoryElement::gqlTypeName($context);
-        $contentFieldGqlTypes = self::getContentFields($context);
-=======
-        $typeName = CategoryElement::gqlTypeNameByContext($context);
->>>>>>> 9e0ba5a7
 
         return GqlEntityRegistry::getOrCreate($typeName, fn() => new Category([
             'name' => $typeName,
