--- conflicted
+++ resolved
@@ -40,34 +40,15 @@
      */
     public static function generateType(mixed $context): ObjectType
     {
-<<<<<<< HEAD
-        // Users don't have different types, so the context for a user will be the same every time.
-        $context = $context ?: Craft::$app->getFields()->getLayoutByType(UserElement::class);
-
-        $contentFieldGqlTypes = self::getContentFields($context);
-        $userFields = array_merge(UserInterface::getFieldDefinitions(), $contentFieldGqlTypes);
-
-        return GqlEntityRegistry::getEntity(UserElement::GQL_TYPE_NAME)
-            ?: GqlEntityRegistry::createEntity(UserElement::GQL_TYPE_NAME, new User([
-                'name' => UserElement::GQL_TYPE_NAME,
-                'fields' => fn() => Craft::$app->getGql()->prepareFieldDefinitions(
-                    $userFields,
-                    UserElement::GQL_TYPE_NAME
-                ),
-            ]));
-=======
-        $typeName = UserElement::gqlTypeNameByContext(null);
-
-        return GqlEntityRegistry::getOrCreate($typeName, fn() => new User([
-            'name' => $typeName,
-            'fields' => function() use ($context, $typeName) {
+        return GqlEntityRegistry::getOrCreate(UserElement::GQL_TYPE_NAME, fn() => new User([
+            'name' => UserElement::GQL_TYPE_NAME,
+            'fields' => function() use ($context) {
                 // Users don't have different types, so the context for a user will be the same every time.
                 $context ??= Craft::$app->getFields()->getLayoutByType(UserElement::class);
                 $contentFieldGqlTypes = self::getContentFields($context);
                 $userFields = array_merge(UserInterface::getFieldDefinitions(), $contentFieldGqlTypes);
-                return Craft::$app->getGql()->prepareFieldDefinitions($userFields, $typeName);
+                return Craft::$app->getGql()->prepareFieldDefinitions($userFields, UserElement::GQL_TYPE_NAME);
             },
         ]));
->>>>>>> 9e0ba5a7
     }
 }