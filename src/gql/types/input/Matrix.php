<?php
/**
 * @link https://craftcms.com/
 * @copyright Copyright (c) Pixel & Tonic, Inc.
 * @license https://craftcms.github.io/license/
 */

namespace craft\gql\types\input;

use Craft;
use craft\base\Field;
use craft\fields\Matrix as MatrixField;
use craft\gql\GqlEntityRegistry;
use craft\gql\types\QueryArgument;
use GraphQL\Type\Definition\InputObjectType;
use GraphQL\Type\Definition\Type;

/**
 * Class Matrix
 *
 * @author Pixel & Tonic, Inc. <support@pixelandtonic.com>
 * @since 3.5.0
 */
class Matrix extends InputObjectType
{
    /**
     * Create the type for a Matrix field.
     *
     * @param MatrixField $context
     * @return mixed
     */
    public static function getType(MatrixField $context): mixed
    {
        $typeName = $context->handle . '_MatrixInput';

<<<<<<< HEAD
        if ($inputType = GqlEntityRegistry::getEntity($typeName)) {
            return $inputType;
        }

        $entryTypes = $context->getEntryTypes();
        $entryInputTypes = [];

        foreach ($entryTypes as $entryType) {
            $fields = $entryType->getCustomFields();
            $entryTypeFields = [
                'id' => [
                    'name' => 'id',
                    'type' => Type::id(),
                ],
            ];

            // Get the field input types
            foreach ($fields as $field) {
                /** @var Field $field */
                $entryTypeFields[$field->handle] = $field->getContentGqlMutationArgumentType();
            }

            $entryTypeGqlName = $context->handle . '_' . $entryType->handle . '_MatrixEntryInput';
            $entryInputTypes[$entryType->handle] = [
                'name' => $entryType->handle,
                'type' => GqlEntityRegistry::createEntity($entryTypeGqlName, new InputObjectType([
                    'name' => $entryTypeGqlName,
                    'fields' => $entryTypeFields,
                ])),
            ];
        }

        // All the different field entry types now get wrapped in a container input.
        // If two different entry types are passed, the selected entry type to parse is undefined.
        $entryTypeContainerName = $context->handle . '_MatrixEntryContainerInput';
        $entryContainerInputType = GqlEntityRegistry::createEntity($entryTypeContainerName, new InputObjectType([
            'name' => $entryTypeContainerName,
            'fields' => function() use ($entryInputTypes) {
                return $entryInputTypes;
            },
        ]));

        return GqlEntityRegistry::createEntity($typeName, new InputObjectType([
            'name' => $typeName,
            'fields' => function() use ($entryContainerInputType) {
=======
        return GqlEntityRegistry::getOrCreate($typeName, fn() => new InputObjectType([
            'name' => $typeName,
            'fields' => function() use ($context) {
                // All the different field block types now get wrapped in a container input.
                // If two different block types are passed, the selected block type to parse is undefined.
                $blockTypeContainerName = $context->handle . '_MatrixBlockContainerInput';
                $blockContainerInputType = GqlEntityRegistry::getOrCreate($blockTypeContainerName, fn() => new InputObjectType([
                    'name' => $blockTypeContainerName,
                    'fields' => function() use ($context) {
                        $blockInputTypes = [];

                        foreach ($context->getBlockTypes() as $blockType) {
                            $blockTypeGqlName = $context->handle . '_' . $blockType->handle . '_MatrixBlockInput';
                            $blockInputTypes[$blockType->handle] = [
                                'name' => $blockType->handle,
                                'type' => GqlEntityRegistry::getOrCreate($blockTypeGqlName, fn() => new InputObjectType([
                                    'name' => $blockTypeGqlName,
                                    'fields' => function() use ($blockType) {
                                        $blockTypeFields = [
                                            'id' => [
                                                'name' => 'id',
                                                'type' => Type::id(),
                                            ],
                                        ];

                                        // Get the field input types
                                        foreach ($blockType->getCustomFields() as $field) {
                                            $blockTypeFields[$field->handle] = $field->getContentGqlMutationArgumentType();
                                        }

                                        return $blockTypeFields;
                                    },
                                ])),
                            ];
                        }

                        return $blockInputTypes;
                    },
                ]));

>>>>>>> d0312263
                return [
                    'sortOrder' => [
                        'name' => 'sortOrder',
                        'type' => Type::listOf(QueryArgument::getType()),
                    ],
                    'entries' => [
                        'name' => 'entries',
                        'type' => Type::listOf($entryContainerInputType),
                    ],
                ];
            },
            'normalizeValue' => [self::class, 'normalizeValue'],
        ]));
    }

    /**
     * Normalize Matrix GraphQL input data to what Craft expects.
     *
     * @param mixed $value
     * @return mixed
     */
    public static function normalizeValue(mixed $value): mixed
    {
        $preparedEntries = [];
        $entryCounter = 1;
        $missingId = false;

        if (!empty($value['entries'])) {
            foreach ($value['entries'] as $entry) {
                if (!empty($entry)) {
                    $type = array_key_first($entry);
                    $entry = reset($entry);
                    $missingId = $missingId || empty($entry['id']);
                    $entryId = !empty($entry['id']) ? $entry['id'] : 'new:' . ($entryCounter++);

                    unset($entry['id']);

                    $preparedEntries[$entryId] = [
                        'type' => $type,
                        'fields' => $entry,
                    ];
                }
            }

            if ($missingId) {
                Craft::$app->getDeprecator()->log('MatrixInput::normalizeValue()', 'The `id` field will be required when mutating Matrix fields as of Craft 4.0.');
            }

            $value['entries'] = $preparedEntries;
        }

        return $value;
    }
}<|MERGE_RESOLUTION|>--- conflicted
+++ resolved
@@ -33,94 +33,48 @@
     {
         $typeName = $context->handle . '_MatrixInput';
 
-<<<<<<< HEAD
-        if ($inputType = GqlEntityRegistry::getEntity($typeName)) {
-            return $inputType;
-        }
-
-        $entryTypes = $context->getEntryTypes();
-        $entryInputTypes = [];
-
-        foreach ($entryTypes as $entryType) {
-            $fields = $entryType->getCustomFields();
-            $entryTypeFields = [
-                'id' => [
-                    'name' => 'id',
-                    'type' => Type::id(),
-                ],
-            ];
-
-            // Get the field input types
-            foreach ($fields as $field) {
-                /** @var Field $field */
-                $entryTypeFields[$field->handle] = $field->getContentGqlMutationArgumentType();
-            }
-
-            $entryTypeGqlName = $context->handle . '_' . $entryType->handle . '_MatrixEntryInput';
-            $entryInputTypes[$entryType->handle] = [
-                'name' => $entryType->handle,
-                'type' => GqlEntityRegistry::createEntity($entryTypeGqlName, new InputObjectType([
-                    'name' => $entryTypeGqlName,
-                    'fields' => $entryTypeFields,
-                ])),
-            ];
-        }
-
-        // All the different field entry types now get wrapped in a container input.
-        // If two different entry types are passed, the selected entry type to parse is undefined.
-        $entryTypeContainerName = $context->handle . '_MatrixEntryContainerInput';
-        $entryContainerInputType = GqlEntityRegistry::createEntity($entryTypeContainerName, new InputObjectType([
-            'name' => $entryTypeContainerName,
-            'fields' => function() use ($entryInputTypes) {
-                return $entryInputTypes;
-            },
-        ]));
-
-        return GqlEntityRegistry::createEntity($typeName, new InputObjectType([
-            'name' => $typeName,
-            'fields' => function() use ($entryContainerInputType) {
-=======
         return GqlEntityRegistry::getOrCreate($typeName, fn() => new InputObjectType([
             'name' => $typeName,
             'fields' => function() use ($context) {
-                // All the different field block types now get wrapped in a container input.
-                // If two different block types are passed, the selected block type to parse is undefined.
-                $blockTypeContainerName = $context->handle . '_MatrixBlockContainerInput';
-                $blockContainerInputType = GqlEntityRegistry::getOrCreate($blockTypeContainerName, fn() => new InputObjectType([
-                    'name' => $blockTypeContainerName,
-                    'fields' => function() use ($context) {
-                        $blockInputTypes = [];
+                $entryTypes = $context->getEntryTypes();
+                $entryInputTypes = [];
 
-                        foreach ($context->getBlockTypes() as $blockType) {
-                            $blockTypeGqlName = $context->handle . '_' . $blockType->handle . '_MatrixBlockInput';
-                            $blockInputTypes[$blockType->handle] = [
-                                'name' => $blockType->handle,
-                                'type' => GqlEntityRegistry::getOrCreate($blockTypeGqlName, fn() => new InputObjectType([
-                                    'name' => $blockTypeGqlName,
-                                    'fields' => function() use ($blockType) {
-                                        $blockTypeFields = [
-                                            'id' => [
-                                                'name' => 'id',
-                                                'type' => Type::id(),
-                                            ],
-                                        ];
+                foreach ($entryTypes as $entryType) {
+                    $entryTypeGqlName = $context->handle . '_' . $entryType->handle . '_MatrixEntryInput';
+                    $entryInputTypes[$entryType->handle] = [
+                        'name' => $entryType->handle,
+                        'type' => GqlEntityRegistry::createEntity($entryTypeGqlName, new InputObjectType([
+                            'name' => $entryTypeGqlName,
+                            'fields' => function() use ($entryType) {
+                                $entryTypeFields = [
+                                    'id' => [
+                                        'name' => 'id',
+                                        'type' => Type::id(),
+                                    ],
+                                ];
 
-                                        // Get the field input types
-                                        foreach ($blockType->getCustomFields() as $field) {
-                                            $blockTypeFields[$field->handle] = $field->getContentGqlMutationArgumentType();
-                                        }
+                                // Get the field input types
+                                foreach ($entryType->getCustomFields() as $field) {
+                                    /** @var Field $field */
+                                    $entryTypeFields[$field->handle] = $field->getContentGqlMutationArgumentType();
+                                }
 
-                                        return $blockTypeFields;
-                                    },
-                                ])),
-                            ];
-                        }
+                                return $entryTypeFields;
+                            },
+                        ])),
+                    ];
+                }
 
-                        return $blockInputTypes;
+                // All the different field entry types now get wrapped in a container input.
+                // If two different entry types are passed, the selected entry type to parse is undefined.
+                $entryTypeContainerName = $context->handle . '_MatrixEntryContainerInput';
+                $entryContainerInputType = GqlEntityRegistry::createEntity($entryTypeContainerName, new InputObjectType([
+                    'name' => $entryTypeContainerName,
+                    'fields' => function() use ($entryInputTypes) {
+                        return $entryInputTypes;
                     },
                 ]));
 
->>>>>>> d0312263
                 return [
                     'sortOrder' => [
                         'name' => 'sortOrder',
