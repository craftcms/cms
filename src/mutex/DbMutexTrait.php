<?php
/**
 * @link https://craftcms.com/
 * @copyright Copyright (c) Pixel & Tonic, Inc.
 * @license https://craftcms.github.io/license/
 */

namespace craft\mutex;

<<<<<<< HEAD
use Craft;
use yii\base\Application;
use yii\db\Connection;

/**
 * @author Pixel & Tonic, Inc. <support@pixelandtonic.com>
 * @since 3.7.15
 * @mixin MysqlMutex
 * @mixin PgsqlMutex
 */
trait DbMutexTrait
{
    /**
     * @var string a string prefixed to every lock name. This can be used to avoid lock conflicts if
     * multiple applications are sharing the same database connection.
     */
    public string $namePrefix = '';

    /**
     * @var array List of mutex locks that are queued to be released once the current DB transaction is complete.
     */
    private array $_releaseQueue = [];

    /**
     * Initializes the component.
     */
    public function init()
    {
        parent::init();

        $this->db->on(Connection::EVENT_COMMIT_TRANSACTION, [$this, 'releaseQueuedLocks']);
        $this->db->on(Connection::EVENT_ROLLBACK_TRANSACTION, [$this, 'releaseQueuedLocks']);
        Craft::$app->on(Application::EVENT_AFTER_REQUEST, [$this, 'releaseQueuedLocks']);
    }

    /**
     * @param string $name
     * @param int $timeout
     * @return bool
     */
    public function acquire($name, $timeout = 0): bool
    {
        $name = $this->_name($name);

        // Is it already acquired in the DB, waiting for the transaction to be completed?
        if (isset($this->_releaseQueue[$name])) {
            unset($this->_releaseQueue[$name]);
            return true;
        }

        return parent::acquire($name, $timeout);
    }

    /**
     * @param string $name
     * @return bool
     */
    public function release($name): bool
    {
        $name = $this->_name($name);

        // Is there an active transaction?
        if ($this->db->getTransaction() !== null) {
            $this->_releaseQueue[$name] = true;
            return true;
        }

        return parent::release($name);
    }

    /**
     * @param string $name
     * @return bool
     */
    public function isAcquired($name): bool
    {
        $name = $this->_name($name);

        // Is it already acquired in the DB, waiting for the transaction to be completed?
        if (isset($this->_releaseQueue[$name])) {
            // Pretend it's not
            return false;
        }

        return parent::isAcquired($name);
    }

    /**
     * @param string $name
     * @return string
     */
    private function _name(string $name): string
    {
        return $this->namePrefix . $name;
    }
=======
class_exists(MutexTrait::class);
>>>>>>> 14bd02f7

if (false) {
    /**
     * @author Pixel & Tonic, Inc. <support@pixelandtonic.com>
     * @since 3.7.30
     * @mixin Mutex
     * @deprecated in 3.7.30. Use [[MutexTrait]] instead.
     */
    trait DbMutexTrait
    {
    }
}<|MERGE_RESOLUTION|>--- conflicted
+++ resolved
@@ -7,105 +7,7 @@
 
 namespace craft\mutex;
 
-<<<<<<< HEAD
-use Craft;
-use yii\base\Application;
-use yii\db\Connection;
-
-/**
- * @author Pixel & Tonic, Inc. <support@pixelandtonic.com>
- * @since 3.7.15
- * @mixin MysqlMutex
- * @mixin PgsqlMutex
- */
-trait DbMutexTrait
-{
-    /**
-     * @var string a string prefixed to every lock name. This can be used to avoid lock conflicts if
-     * multiple applications are sharing the same database connection.
-     */
-    public string $namePrefix = '';
-
-    /**
-     * @var array List of mutex locks that are queued to be released once the current DB transaction is complete.
-     */
-    private array $_releaseQueue = [];
-
-    /**
-     * Initializes the component.
-     */
-    public function init()
-    {
-        parent::init();
-
-        $this->db->on(Connection::EVENT_COMMIT_TRANSACTION, [$this, 'releaseQueuedLocks']);
-        $this->db->on(Connection::EVENT_ROLLBACK_TRANSACTION, [$this, 'releaseQueuedLocks']);
-        Craft::$app->on(Application::EVENT_AFTER_REQUEST, [$this, 'releaseQueuedLocks']);
-    }
-
-    /**
-     * @param string $name
-     * @param int $timeout
-     * @return bool
-     */
-    public function acquire($name, $timeout = 0): bool
-    {
-        $name = $this->_name($name);
-
-        // Is it already acquired in the DB, waiting for the transaction to be completed?
-        if (isset($this->_releaseQueue[$name])) {
-            unset($this->_releaseQueue[$name]);
-            return true;
-        }
-
-        return parent::acquire($name, $timeout);
-    }
-
-    /**
-     * @param string $name
-     * @return bool
-     */
-    public function release($name): bool
-    {
-        $name = $this->_name($name);
-
-        // Is there an active transaction?
-        if ($this->db->getTransaction() !== null) {
-            $this->_releaseQueue[$name] = true;
-            return true;
-        }
-
-        return parent::release($name);
-    }
-
-    /**
-     * @param string $name
-     * @return bool
-     */
-    public function isAcquired($name): bool
-    {
-        $name = $this->_name($name);
-
-        // Is it already acquired in the DB, waiting for the transaction to be completed?
-        if (isset($this->_releaseQueue[$name])) {
-            // Pretend it's not
-            return false;
-        }
-
-        return parent::isAcquired($name);
-    }
-
-    /**
-     * @param string $name
-     * @return string
-     */
-    private function _name(string $name): string
-    {
-        return $this->namePrefix . $name;
-    }
-=======
 class_exists(MutexTrait::class);
->>>>>>> 14bd02f7
 
 if (false) {
     /**
