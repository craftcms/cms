<?php

declare(strict_types=1);
/**
 * @link https://craftcms.com/
 * @copyright Copyright (c) Pixel & Tonic, Inc.
 * @license https://craftcms.github.io/license/
 */

namespace craft\imagetransforms;

use Craft;
use craft\base\Component;
use craft\base\imagetransforms\EagerImageTransformerInterface;
use craft\base\imagetransforms\ImageEditorTransformerInterface;
use craft\base\imagetransforms\ImageTransformerInterface;
use craft\base\LocalFsInterface;
use craft\db\Query;
use craft\db\Table;
use craft\elements\Asset;
use craft\errors\FsException;
use craft\errors\ImageTransformException;
use craft\events\ImageTransformerOperationEvent;
use craft\gql\types\DateTime;
use craft\helpers\App;
use craft\helpers\ArrayHelper;
use craft\helpers\Assets as AssetsHelper;
use craft\helpers\Db;
use craft\helpers\FileHelper;
use craft\helpers\Image;
use craft\helpers\ImageTransforms as TransformHelper;
use craft\helpers\Queue;
use craft\helpers\UrlHelper;
use craft\image\Raster;
use craft\models\ImageTransform;
use craft\models\ImageTransformIndex;
use craft\queue\jobs\GeneratePendingTransforms;
use Exception;
use Throwable;
use yii\base\InvalidConfigException;

/**
 * ImageTransformer transforms image assets using GD or ImageMagick.
 *
 * @author Pixel & Tonic, Inc. <support@pixelandtonic.com>
 * @since 4.0.0
 *
 * @property-read int $editedImageHeight
 * @property-read int $editedImageWidth
 * @property-read array $pendingTransformIndexIds
 */
class ImageTransformer extends Component implements ImageTransformerInterface, EagerImageTransformerInterface, ImageEditorTransformerInterface
{
    /**
     * @event ImageTransformerOperationEvent The event that is fired when an image is transformed
     */
    public const EVENT_TRANSFORM_IMAGE = 'transformImage';

    /**
     * @event ImageTransformerOperationEvent The event that is fired when a generated image transform is deleted
     */
    public const EVENT_DELETE_TRANSFORMED_IMAGE = 'deleteTransformedImage';

    /**
     * @var ImageTransformIndex[]
     */
    protected array $eagerLoadedTransformIndexes = [];

    /**
     * @var array
     */
    protected array $imageEditorData = [];

    /**
     * Returns the URL for an image asset transform.
     *
     * @return string The URL for the transform
     */
    public function getTransformUrl(Asset $asset, ImageTransform $imageTransform, bool $immediately): string
    {
        if (!$immediately) {
            return $this->_deferredTransformUrl($asset, $imageTransform);
        }

        $imageTransformIndex = $this->getTransformIndex($asset, $imageTransform);

        if ($imageTransformIndex->fileExists) {
            $fs = $asset->getVolume()->getTransformFs();
            $uri = $this->getTransformUri($asset, $imageTransformIndex);

            // Check if it really exists
            if ($fs instanceof LocalFsInterface && !$fs->fileExists($asset->folderPath . $uri)) {
                $imageTransformIndex->fileExists = false;
                $this->storeTransformIndexData($imageTransformIndex);
            } else {
                return AssetsHelper::generateUrl($fs, $asset, $uri, $imageTransformIndex->dateUpdated);
            }
        }

        return $this->ensureTransformUrlByIndexModel($asset, $imageTransformIndex);
    }

    /**
     * @inheritdoc
     */
    public function invalidateAssetTransforms(Asset $asset): void
    {
        $transformIndexes = $this->getAllCreatedTransformsForAsset($asset);

        foreach ($transformIndexes as $transformIndex) {
            $this->deleteImageTransform($asset, $transformIndex);
        }

        $this->deleteTransformIndexDataByAssetId($asset->id);
    }

    /**
     * @param Asset $asset
     * @param ImageTransformIndex $transformIndex
     * @throws InvalidConfigException
     */
    protected function deleteImageTransform(Asset $asset, ImageTransformIndex $transformIndex): void
    {
        $path = $asset->folderPath . $this->getTransformSubpath($asset, $transformIndex);

        if ($this->hasEventHandlers(static::EVENT_DELETE_TRANSFORMED_IMAGE)) {
            $this->trigger(static::EVENT_DELETE_TRANSFORMED_IMAGE, new ImageTransformerOperationEvent([
                'asset' => $asset,
                'imageTransformIndex' => $transformIndex,
                'path' => $path,
            ]));
        }

        $asset->getVolume()->getTransformFs()->deleteFile($path);
    }

    /**
     * @inheritdoc
     */
    private function _deferredTransformUrl(Asset $asset, ImageTransform $imageTransform): string
    {
        $index = $this->getTransformIndex($asset, $imageTransform);

        // Does the file actually exist?
        if ($index->fileExists) {
            return $this->getTransformUrl($asset, $imageTransform, true);
        }

        static $queued = null;

        if (!$queued) {
            Queue::push(new GeneratePendingTransforms(), 2048);
            $queued = true;
        }

        // Return the temporary transform URL
        return UrlHelper::actionUrl('assets/generate-transform', ['transformId' => $index->id], null, false);
    }

    /**
     * @inheritdoc
     */
    public function eagerLoadTransforms(array $transforms, array $assets): void
    {
        // Index the assets by ID
        $assetsById = ArrayHelper::index($assets, 'id');
        $indexCondition = ['or'];
        $transformsByFingerprint = [];

        foreach ($transforms as $transform) {
            $transformString = $fingerprint = TransformHelper::getTransformString($transform);

            if ($transform->format !== null) {
                $fingerprint .= ':' . $transform->format;
            }

            $transformsByFingerprint[$fingerprint] = $transform;
            $transformCondition = ['and', ['transformString' => $transformString]];

            if ($transform->format === null) {
                $transformCondition[] = ['format' => null];
            } else {
                $transformCondition[] = ['format' => $transform->format];
                $fingerprint .= ':' . $transform->format;
            }

            $indexCondition[] = $transformCondition;
            $transformsByFingerprint[$fingerprint] = $transform;
        }

        // Query for the indexes
        $results = $this->_createTransformIndexQuery()
            ->where([
                'and',
                ['assetId' => array_keys($assetsById)],
                $indexCondition,
            ])
            ->all();

        // Index the valid transform indexes by fingerprint, and capture the IDs of indexes that should be deleted
        $invalidIndexIds = [];

        foreach ($results as $result) {
            // Get the transform's fingerprint
            $transformFingerprint = $result['transformString'];

            if ($result['format']) {
                $transformFingerprint .= ':' . $result['format'];
            }

            // Is it still valid?
            $transform = $transformsByFingerprint[$transformFingerprint];
            $asset = $assetsById[$result['assetId']];

            if ($this->validateTransformIndexResult($result, $transform, $asset)) {
                $indexFingerprint = $result['assetId'] . ':' . $transformFingerprint;
                $this->eagerLoadedTransformIndexes[$indexFingerprint] = $result;
            } else {
                $invalidIndexIds[] = $result['id'];
            }
        }

        // Delete any invalid indexes
        if (!empty($invalidIndexIds)) {
            Db::delete(Table::IMAGETRANSFORMINDEX, [
                'id' => $invalidIndexIds,
            ], [], Craft::$app->getImageTransforms()->db);
        }
    }

    // Protected methods
    // =============================================================

    /**
     * Return a subfolder used by the Transform Index for the Asset.
     *
     * @param Asset $asset
     * @param ImageTransformIndex $transformIndex
     * @return string
     * @throws InvalidConfigException
     */
    protected function getTransformSubfolder(Asset $asset, ImageTransformIndex $transformIndex): string
    {
        $path = $transformIndex->transformString;

        if (!empty($transformIndex->filename) && $transformIndex->filename !== $asset->getFilename()) {
            $path .= DIRECTORY_SEPARATOR . $asset->id;
        }

        return $path;
    }

    /**
     * Return the filename used by the Transform Index for the Asset.
     *
     * @param Asset $asset
     * @param ImageTransformIndex $transformIndex
     * @return string
     * @throws InvalidConfigException
     */
    protected function getTransformFilename(Asset $asset, ImageTransformIndex $transformIndex): string
    {
        return $transformIndex->filename ?: $asset->getFilename();
    }

    /**
     * Returns the path to a transform, relative to the asset's folder.
     *
     * @param Asset $asset
     * @param ImageTransformIndex $transformIndex
     * @return string
     * @throws InvalidConfigException
     */
    protected function getTransformSubpath(Asset $asset, ImageTransformIndex $transformIndex): string
    {
        return $this->getTransformSubfolder($asset, $transformIndex) . DIRECTORY_SEPARATOR . $this->getTransformFilename($asset, $transformIndex);
    }

    /**
     * Returns the URI for a transform, relative to the asset's folder.
     *
     * @param Asset $asset
     * @param ImageTransformIndex $index
     * @return string
     */
    protected function getTransformUri(Asset $asset, ImageTransformIndex $index): string
    {
        $uri = $this->getTransformSubpath($asset, $index);

        if (DIRECTORY_SEPARATOR !== '/') {
            $uri = str_replace(DIRECTORY_SEPARATOR, '/', $uri);
        }

        return $uri;
    }

    /**
     * Generate the actual image for the Asset by the transform index.
     *
     * @param Asset $asset
     * @param ImageTransformIndex $index
     * @throws ImageTransformException If a transform index has an invalid transform assigned.
     */
    protected function generateTransformedImage(Asset $asset, ImageTransformIndex $index): void
    {
        if (!Image::canManipulateAsImage(pathinfo($asset->getFilename(), PATHINFO_EXTENSION))) {
            return;
        }

        $transform = $index->getTransform();
        $images = Craft::$app->getImages();

        if ($index->format === 'webp' && !$images->getSupportsWebP()) {
            throw new ImageTransformException("The `webp` format is not supported on this server!");
        }

        if ($index->format === 'avif' && !$images->getSupportsAvif()) {
            throw new ImageTransformException("The `avif` format is not supported on this server!");
        }

        $volume = $asset->getVolume();
        $transformPath = $asset->folderPath . $this->getTransformSubpath($asset, $index);
        $transformFs = $volume->getTransformFs();

        // Already created. Relax, grasshopper!
        if ($transformFs->fileExists($transformPath)) {
            $dateModified = $transformFs->getDateModified($transformPath);
            $parameterChangeTime = $index->getTransform()->parameterChangeTime;

            if (!$parameterChangeTime || $parameterChangeTime->getTimestamp() <= $dateModified) {
                return;
            }

            // Let's cook up a new one.
            try {
                $volume->getFs()->deleteFile($transformPath);
            } catch (Throwable $exception) {
                // Unlikely, but if it got deleted while we were comparing timestamps, don't freak out.
            }
        }

        $imageSource = TransformHelper::getLocalImageSource($asset);
        $quality = $transform->quality ?: Craft::$app->getConfig()->getGeneral()->defaultImageQuality;

        if (strtolower($asset->getExtension()) === 'svg' && $index->detectedFormat !== 'svg') {
            $image = $images->loadImage($imageSource, true, max($transform->width, $transform->height));
        } else {
            $image = $images->loadImage($imageSource);
        }

        if ($image instanceof Raster) {
            $image->setQuality($quality);
        }

        // In case this takes a while, update the timestamp so we know it's all working
        $image->setHeartbeatCallback(fn() => $this->storeTransformIndexData($index));

        switch ($transform->mode) {
            case 'fit':
                $image->scaleToFit($transform->width, $transform->height);
                break;
            case 'stretch':
                $image->resize($transform->width, $transform->height);
                break;
            default:
                if ($asset->getHasFocalPoint()) {
                    $position = $asset->getFocalPoint();
                } elseif (!preg_match('/(top|center|bottom)-(left|center|right)/', $transform->position)) {
                    $position = 'center-center';
                } else {
                    $position = $transform->position;
                }
                $image->scaleAndCrop($transform->width, $transform->height, Craft::$app->getConfig()->getGeneral()->upscaleImages, $position);
        }

        if ($image instanceof Raster) {
            $image->setInterlace($transform->interlace);
        }

        $tempFilename = uniqid(pathinfo($index->filename, PATHINFO_FILENAME), true) . '.' . $index->detectedFormat;
        $tempPath = Craft::$app->getPath()->getTempPath() . DIRECTORY_SEPARATOR . $tempFilename;
        $image->saveAs($tempPath);

        clearstatcache(true, $tempPath);

        $stream = fopen($tempPath, 'rb');

        try {
            $volume->getTransformFs()->writeFileFromStream($transformPath, $stream, []);

            if ($this->hasEventHandlers(static::EVENT_TRANSFORM_IMAGE)) {
                $this->trigger(static::EVENT_TRANSFORM_IMAGE, new ImageTransformerOperationEvent([
                    'asset' => $asset,
                    'imageTransformIndex' => $index,
                    'path' => $transformPath,
<<<<<<< HEAD
=======
                    'image' => $image
>>>>>>> c9c8127c
                ]));
            }
        } catch (FsException $e) {
            Craft::$app->getErrorHandler()->logException($e);
        }

        FileHelper::unlink($tempPath);
    }

    /**
     * Check if a transformed image exists. If it does not, attempt to generate it.
     *
     * @param ImageTransformIndex $index
     * @return bool true if transform exists for the index
     * @throws ImageTransformException
     */
    protected function procureTransformedImage(ImageTransformIndex $index): bool
    {
        $asset = Craft::$app->getAssets()->getAssetById($index->assetId);

        if (!$asset) {
            throw new ImageTransformException('Asset not found - ' . $index->assetId);
        }

        $volume = $asset->getVolume();

        $index->detectedFormat = $index->format ?: TransformHelper::detectTransformFormat($asset);
        $transformFilename = pathinfo($asset->getFilename(), PATHINFO_FILENAME) . '.' . $index->detectedFormat;
        $index->filename = $transformFilename;

        $matchFound = $this->getSimilarTransformIndex($asset, $index);
        $fs = $volume->getTransformFs();

        // If we have a match, copy the file.
        if ($matchFound) {
            $from = $asset->folderPath . $this->getTransformSubpath($asset, $matchFound);
            $to = $asset->folderPath . $this->getTransformSubpath($asset, $index);

            // Sanity check
            try {
                if ($fs->fileExists($to)) {
                    return true;
                }

                $fs->copyFile($from, $to);
            } catch (FsException $exception) {
                throw new ImageTransformException('There was a problem re-using an existing transform.', 0, $exception);
            }
        } else {
            $this->generateTransformedImage($asset, $index);
        }

        return $fs->fileExists($asset->folderPath . $this->getTransformSubpath($asset, $index));
    }

    /**
     * Get a transform URL by the transform index model.
     *
     * @param Asset $asset
     * @param ImageTransformIndex $index
     * @return string
     * @throws ImageTransformException If there was an error generating the transform.
     */
    protected function ensureTransformUrlByIndexModel(Asset $asset, ImageTransformIndex $index): string
    {
        // Make sure we're not in the middle of working on this transform from a separate request
        if ($index->inProgress) {
            for ($safety = 0; $safety < 100; $safety++) {
                if ($index->error) {
                    throw new ImageTransformException(Craft::t('app',
                        'Failed to generate transform with id of {id}.',
                        ['id' => $index->id]));
                }

                // Wait a second!
                sleep(1);
                App::maxPowerCaptain();

                /** @noinspection CallableParameterUseCaseInTypeContextInspection */
                $index = $this->getTransformIndexModelById($index->id);

                // Is it being worked on right now?
                if ($index->inProgress) {
                    // Make sure it hasn't been working for more than 30 seconds. Otherwise give up on the other request.
                    $time = new \DateTime();

                    if ($time->getTimestamp() - $index->dateUpdated->getTimestamp() < 30) {
                        continue;
                    }

                    $this->storeTransformIndexData($index);
                    break;
                }

                // Must be done now!
                break;
            }
        }

        // No file, then
        if (!$index->fileExists) {
            // Mark the transform as in progress
            $index->inProgress = true;
            $this->storeTransformIndexData($index);

            // Generate the transform
            try {
                if ($this->procureTransformedImage($index)) {
                    // Update the index
                    $index->inProgress = false;
                    $index->fileExists = true;
                } else {
                    $index->inProgress = false;
                    $index->fileExists = false;
                    $index->error = true;
                }

                $this->storeTransformIndexData($index);
            } catch (Exception $e) {
                $index->inProgress = false;
                $index->fileExists = false;
                $index->error = true;
                $this->storeTransformIndexData($index);
                Craft::$app->getErrorHandler()->logException($e);

                throw new ImageTransformException(Craft::t('app',
                    'Failed to generate transform with id of {id}.',
                    ['id' => $index->id]));
            }
        }

        return $this->getTransformUrl($asset, $index->getTransform(), true);
    }

    /**
     * Get a transform index row. If it doesn't exist - create one.
     *
     * @param Asset $asset
     * @param ImageTransform|string|array|null $transform
     * @return ImageTransformIndex
     * @throws ImageTransformException if the transform cannot be found by the handle
     */
    protected function getTransformIndex(Asset $asset, mixed $transform): ImageTransformIndex
    {
        $transform = TransformHelper::normalizeTransform($transform);

        if ($transform === null) {
            throw new ImageTransformException('There was a problem finding the transform.');
        }

        $transformString = TransformHelper::getTransformString($transform);

        // Was it eager-loaded?
        $fingerprint = $asset->id . ':' . $transformString . ($transform->format === null ? '' : ':' . $transform->format);

        if (isset($this->eagerLoadedTransformIndexes[$fingerprint])) {
            $result = $this->eagerLoadedTransformIndexes[$fingerprint];
            return new ImageTransformIndex($result);
        }

        // Check if an entry exists already
        $query = $this->_createTransformIndexQuery()
            ->where([
                'assetId' => $asset->id,
                'transformString' => $transformString,
            ]);

        if ($transform->format === null) {
            // A generated auto-transform will have its format set to null, but the filename will be populated.
            $query->andWhere(['format' => null]);
        } else {
            $query->andWhere(['format' => $transform->format]);
        }

        $result = $query->one();

        if ($result) {
            $existingIndex = new ImageTransformIndex($result);

            if ($this->validateTransformIndexResult($result, $transform, $asset)) {
                return $existingIndex;
            }

            // Delete the out-of-date record
            Db::delete(Table::IMAGETRANSFORMINDEX, [
                'id' => $result['id'],
            ], [], Craft::$app->getImageTransforms()->db);

            // And the generated transform itself, too
            $this->deleteImageTransform($asset, $existingIndex);
        }

        // Create a new record
        $newIndex = new ImageTransformIndex([
            'assetId' => $asset->id,
            'format' => $transform->format,
            'transformer' => $transform->getTransformer(),
            'dateIndexed' => Db::prepareDateForDb(new DateTime()),
            'transformString' => $transformString,
            'fileExists' => false,
            'inProgress' => false,
        ]);


        if ($transform instanceof ImageTransform) {
            $newIndex->setTransform($transform);
        }

        return $this->storeTransformIndexData($newIndex);
    }

    /**
     * Validates a transform index result to see if the index is still valid for a given asset.
     *
     * @param array $result
     * @param ImageTransform $transform
     * @param array|Asset $asset The asset object or a raw database result
     * @return bool Whether the index result is still valid
     */
    protected function validateTransformIndexResult(array $result, ImageTransform $transform, array|Asset $asset): bool
    {
        // If the transform hasn't been generated yet, it's probably not yet invalid.
        if (empty($result['dateIndexed'])) {
            return true;
        }

        // If the asset has been modified since the time the index was created, it's no longer valid
        $dateModified = ArrayHelper::getValue($asset, 'dateModified');
        if ($result['dateIndexed'] < Db::prepareDateForDb($dateModified)) {
            return false;
        }

        // If it's not a named transform, consider it valid
        if (!$transform->getIsNamedTransform()) {
            return true;
        }

        // If the named transform's dimensions have changed since the time the index was created, it's no longer valid
        if ($result['dateIndexed'] < Db::prepareDateForDb($transform->parameterChangeTime)) {
            return false;
        }

        return true;
    }

    /**
     * Store a transform index data by it's model.
     *
     * @param ImageTransformIndex $index
     * @return ImageTransformIndex
     */
    protected function storeTransformIndexData(ImageTransformIndex $index): ImageTransformIndex
    {
        $values = Db::prepareValuesForDb(
            $index->toArray([
                'assetId',
                'transformer',
                'filename',
                'format',
                'transformString',
                'volumeId',
                'fileExists',
                'inProgress',
                'error',
                'dateIndexed',
            ], [], false)
        );

        $db = Craft::$app->getImageTransforms()->db;
        if ($index->id !== null) {
            Db::update(Table::IMAGETRANSFORMINDEX, $values, [
                'id' => $index->id,
            ], [], true, $db);
        } else {
            Db::insert(Table::IMAGETRANSFORMINDEX, $values, $db);
            $index->id = (int)$db->getLastInsertID(Table::IMAGETRANSFORMINDEX);
        }

        return $index;
    }

    /**
     * Returns a list of pending transform index IDs.
     *
     * @return array
     */
    public function getPendingTransformIndexIds(): array
    {
        return $this->_createTransformIndexQuery()
            ->select(['id'])
            ->where(['fileExists' => false, 'inProgress' => false])
            ->column();
    }

    /**
     * Get a transform index model by a row id.
     *
     * @param int $transformId
     * @return ImageTransformIndex|null
     */
    public function getTransformIndexModelById(int $transformId): ?ImageTransformIndex
    {
        $result = $this->_createTransformIndexQuery()
            ->where(['id' => $transformId])
            ->one();

        return $result ? new ImageTransformIndex($result) : null;
    }

    /**
     * @inheritdoc
     */
    public function startImageEditing(Asset $asset): void
    {
        $imageCopy = $asset->getCopyOfFile();

        /** @var Raster $image */
        $image = Craft::$app->getImages()->loadImage($imageCopy, true, max($asset->height, $asset->width));

        // TODO Is this hacky? It seems hacky.
        // We're rasterizing SVG, we have to make sure that the filename change does not get lost
        if (strtolower($asset->getExtension()) === 'svg') {
            unlink($imageCopy);
            $imageCopy = preg_replace('/(svg)$/i', 'png', $imageCopy);
            $asset->setFilename(preg_replace('/(svg)$/i', 'png', $asset->getFilename()));
        }

        $this->imageEditorData['image'] = $image;
        $this->imageEditorData['tempLocation'] = $imageCopy;
    }

    /**
     * @inheritdoc
     */
    public function flipImage(bool $flipX, bool $flipY): void
    {
        if ($flipX) {
            $this->imageEditorData['image']->flipHorizontally();
        }
        if ($flipY) {
            $this->imageEditorData['image']->flipVertically();
        }
    }

    /**
     * @inheritdoc
     */
    public function scaleImage(int $width, int $height): void
    {
        $this->imageEditorData['image']->scaleToFit($width, $height);
    }

    /**
     * @inheritdoc
     */
    public function rotateImage(float $degrees): void
    {
        $this->imageEditorData['image']->rotate($degrees);
    }

    /**
     * @inheritdoc
     */
    public function getEditedImageWidth(): int
    {
        return $this->imageEditorData['image']->getWidth();
    }

    /**
     * @inheritdoc
     */
    public function getEditedImageHeight(): int
    {
        return $this->imageEditorData['image']->getHeight();
    }

    /**
     * @inheritdoc
     */
    public function crop(int $x, int $y, int $width, int $height): void
    {
        $this->imageEditorData['image']->crop($x, $x + $width, $y, $y + $height);
    }

    /**
     * @inheritdoc
     */
    public function finishImageEditing(): string
    {
        $tempLocation = $this->imageEditorData['tempLocation'];
        $this->imageEditorData['image']->saveAs($tempLocation);
        $this->imageEditorData = [];

        return $tempLocation;
    }

    /**
     * @inheritdoc
     */
    public function cancelImageEditing(): string
    {
        $tempLocation = $this->imageEditorData['tempLocation'];
        $this->imageEditorData = [];
        return $tempLocation;
    }


    /**
     * Delete transform records by an Asset id
     *
     * @param int $assetId
     */
    protected function deleteTransformIndexDataByAssetId(int $assetId): void
    {
        Db::delete(Table::IMAGETRANSFORMINDEX, [
            'assetId' => $assetId,
        ], [], Craft::$app->getImageTransforms()->db);
    }

    /**
     * Get an array of ImageTransformIndex models for all created transforms for an Asset.
     *
     * @param Asset $asset
     * @return ImageTransformIndex[]
     */
    protected function getAllCreatedTransformsForAsset(Asset $asset): array
    {
        $results = $this->_createTransformIndexQuery()
            ->where(['assetId' => $asset->id])
            ->all();

        foreach ($results as $key => $result) {
            $results[$key] = new ImageTransformIndex($result);
        }

        return $results;
    }

    /**
     * Find a similar image transform for reuse for an asset and existing transform.
     *
     * @param Asset $asset
     * @param ImageTransformIndex $index
     * @return ImageTransformIndex|null
     * @throws InvalidConfigException
     */
    protected function getSimilarTransformIndex(Asset $asset, ImageTransformIndex $index): ?ImageTransformIndex
    {
        $transform = $index->getTransform();
        $result = null;

        if ($asset->getExtension() === $index->detectedFormat && !$asset->getHasFocalPoint()) {
            $possibleLocations = [TransformHelper::getTransformString($transform, true)];

            if ($transform->getIsNamedTransform()) {
                $namedLocation = TransformHelper::getTransformString($transform);
                $possibleLocations[] = $namedLocation;
            }

            // We're looking for transforms that fit the bill and are not the one we are trying to find/create
            // the image for.
            $result = $this->_createTransformIndexQuery()
                ->where([
                    'and',
                    [
                        'assetId' => $asset->id,
                        'fileExists' => true,
                        'transformString' => $possibleLocations,
                        'format' => $index->detectedFormat,
                    ],
                    ['not', ['id' => $index->id]],
                ])
                ->one();
        }

        return $result ? Craft::createObject(array_merge(['class' => ImageTransformIndex::class], $result)) : null;
    }

    /**
     * Returns a Query object prepped for retrieving transform indexes.
     *
     * @return Query
     */
    private function _createTransformIndexQuery(): Query
    {
        return (new Query())
            ->select([
                'id',
                'assetId',
                'filename',
                'format',
                'transformString',
                'fileExists',
                'inProgress',
                'error',
                'dateIndexed',
                'dateUpdated',
                'dateCreated',
            ])
            ->from([Table::IMAGETRANSFORMINDEX]);
    }
}<|MERGE_RESOLUTION|>--- conflicted
+++ resolved
@@ -393,10 +393,7 @@
                     'asset' => $asset,
                     'imageTransformIndex' => $index,
                     'path' => $transformPath,
-<<<<<<< HEAD
-=======
-                    'image' => $image
->>>>>>> c9c8127c
+                    'image' => $image,
                 ]));
             }
         } catch (FsException $e) {
