<?php
namespace Craft;

/**
 * Field type base class
 */
abstract class BaseFieldType extends BaseSavableComponentType implements IFieldType
{
	/**
	 * @var BaseElementModel The element that the current instance is associated with
	 */
	public $element;

	/**
	 * @access protected
	 * @var string The type of component this is
	 */
	protected $componentType = 'FieldType';

	/**
	 * Returns the content attribute config.
	 *
	 * @return mixed
	 */
	public function defineContentAttribute()
	{
		return AttributeType::String;
	}

	/**
	 * Performs any actions before a field is saved.
	 */
	public function onBeforeSave()
	{
	}

	/**
	 * Performs any actions after a field is saved.
	 */
	public function onAfterSave()
	{
	}

	/**
<<<<<<< HEAD
=======
	 * Performs any actions before a field is deleted.
	 */
	public function onBeforeDelete()
	{
	}

	/**
	 * Performs any actions after a field is deleted.
	 */
	public function onAfterDelete()
	{
	}

	/**
>>>>>>> 37337977
	 * Returns the field's input HTML.
	 *
	 * @param string $name
	 * @param mixed  $value
	 * @return string
	 */
	public function getInputHtml($name, $value)
	{
		return '<textarea name="'.$name.'">'.$value.'</textarea>';
	}

	/**
	 * Returns the input value as it should be saved to the database.
	 *
	 * @param mixed $value
	 * @return mixed
	 */
	public function prepValueFromPost($value)
	{
		// TODO: Remove redundant prepPostData() in Craft 2.0
		return $this->prepPostData($value);
	}

	/**
	 * Performs any additional actions after the element has been saved.
	 */
	public function onAfterElementSave()
	{
	}

	/**
	 * Returns the search keywords that should be associated with this field,
	 * based on the prepped post data.
	 *
	 * @param mixed $value
	 * @return string
	 */
	public function getSearchKeywords($value)
	{
		return StringHelper::arrayToString($value, ' ');
	}

	/**
	 * Preps the field value for use.
	 *
	 * @param mixed $value
	 * @return mixed
	 */
	public function prepValue($value)
	{
		return $value;
	}

	/**
	 * Modifies an element query that's filtering by this field.
	 *
	 * @param DbCommand $query
	 * @param mixed     $value
	 * @return null|false
	 */
	public function modifyElementsQuery(DbCommand $query, $value)
	{
		if ($this->defineContentAttribute())
		{
			$handle = $this->model->handle;
			$query->andWhere(DbHelper::parseParam('content.field_'.$handle, $value, $query->params));
		}
		else
		{
			return false;
		}
	}

	/**
	 * Preps the post data before it's saved to the database.
	 *
	 * @access protected
	 * @param mixed $value
	 * @return mixed
	 * @deprecated Deprecated since 1.1
	 */
	protected function prepPostData($value)
	{
		return $value;
	}

	/**
	 * Returns whether this is the first time the element's content has been edited.
	 *
	 * @access protected
	 * @return bool
	 */
	protected function isFresh()
	{
		return (!isset($this->element) || (empty($this->element->getContent()->id) && !$this->element->hasErrors()));
	}
}<|MERGE_RESOLUTION|>--- conflicted
+++ resolved
@@ -42,8 +42,6 @@
 	}
 
 	/**
-<<<<<<< HEAD
-=======
 	 * Performs any actions before a field is deleted.
 	 */
 	public function onBeforeDelete()
@@ -58,7 +56,6 @@
 	}
 
 	/**
->>>>>>> 37337977
 	 * Returns the field's input HTML.
 	 *
 	 * @param string $name
