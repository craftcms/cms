--- conflicted
+++ resolved
@@ -43,49 +43,15 @@
 	 */
 	protected function defineSettings()
 	{
-<<<<<<< HEAD
-		$settings = parent::defineSettings();
-		$settings['singleFolderPath'] = AttributeType::String;
-		$settings['defaultUploadPath'] = AttributeType::String;
-		$settings['useSingleFolder'] = AttributeType::Bool;
-		$settings['restrictFiles'] = AttributeType::Bool;
-		$settings['allowedKinds'] = AttributeType::Mixed;
-
-		return $settings;
-	}
-
-	/**
-	 * Preps the settings before they're saved to the database.
-	 *
-	 * @param array $settings
-	 * @return array
-	 */
-	public function prepSettings($settings)
-	{
-		if (!(isset($settings['singleFolderPath']) && $settings['singleFolderPath']))
-		{
-			$settings['singleFolderPath'] = '';
-		}
-
-		if (!(isset($settings['defaultUploadPath']) && $settings['defaultUploadPath']))
-		{
-			$settings['defaultUploadPath'] = '';
-		}
-
-		if (!(isset($settings['useSingleFolder']) && $settings['useSingleFolder']))
-		{
-			$settings['useSingleFolder'] = 0;
-		}
-		return $settings;
-=======
 		return array_merge(parent::defineSettings(), array(
 			'useSingleFolder'              => AttributeType::Bool,
 			'defaultUploadLocationSource'  => AttributeType::Number,
 			'defaultUploadLocationSubpath' => AttributeType::String,
 			'singleUploadLocationSource'   => AttributeType::Number,
 			'singleUploadLocationSubpath'  => AttributeType::String,
+			'restrictFiles'                => AttributeType::Bool,
+			'allowedKinds'                 => AttributeType::Mixed,
 		));
->>>>>>> 7fcc0d5c
 	}
 
 	/**
@@ -104,16 +70,10 @@
 
 		$kinds = array_keys(IOHelper::getFileKinds());
 		return craft()->templates->render('_components/fieldtypes/Assets/settings', array(
-<<<<<<< HEAD
-			'sources'   => $sources,
-			'settings'  => $this->getSettings(),
-			'type'      => $this->getName(),
-			'fileKinds' => array_combine($kinds, $kinds)
-=======
 			'sourceOptions' => $sourceOptions,
 			'settings'      => $this->getSettings(),
-			'type'          => $this->getName()
->>>>>>> 7fcc0d5c
+			'type'          => $this->getName(),
+			'fileKinds' => array_combine($kinds, $kinds)
 		));
 	}
 
