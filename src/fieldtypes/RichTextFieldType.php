<?php
namespace Craft;

/**
 * Class RichTextFieldType
 *
 * @author    Pixel & Tonic, Inc. <support@pixelandtonic.com>
 * @copyright Copyright (c) 2014, Pixel & Tonic, Inc.
 * @license   http://craftcms.com/license Craft License Agreement
 * @see       http://craftcms.com
 * @package   craft.app.fieldtypes
 * @since     1.0
 */
class RichTextFieldType extends BaseFieldType
{
	// Properties
	// =========================================================================

	/**
	 * @var string
	 */
	private static $_redactorLang = 'en';

	// Public Methods
	// =========================================================================

	/**
	 * @inheritDoc IComponentType::getName()
	 *
	 * @return string
	 */
	public function getName()
	{
		return Craft::t('Rich Text');
	}

	/**
	 * @inheritDoc ISavableComponentType::getSettingsHtml()
	 *
	 * @return string|null
	 */
	public function getSettingsHtml()
	{
		$configOptions = array('' => Craft::t('Default'));
		$configPath = craft()->path->getConfigPath().'redactor/';

		if (IOHelper::folderExists($configPath))
		{
			$configFiles = IOHelper::getFolderContents($configPath, false, '\.json$');

			if (is_array($configFiles))
			{
				foreach ($configFiles as $file)
				{
					$configOptions[IOHelper::getFileName($file)] = IOHelper::getFileName($file, false);
				}
			}
		}

		$columns = array(
			'text'       => Craft::t('Text (stores about 64K)'),
			'mediumtext' => Craft::t('MediumText (stores about 4GB)')
		);

		$sourceOptions = array();
		foreach (craft()->assetSources->getPublicSources() as $source)
		{
			$sourceOptions[] = array('label' => $source->name, 'value' => $source->id);
		}

		$transformOptions = array();
		foreach (craft()->assetTransforms->getAllTransforms() as $transform)
		{
			$transformOptions[] = array('label' => $transform->name, 'value' => $transform->id );
		}

		return craft()->templates->render('_components/fieldtypes/RichText/settings', array(
			'settings' => $this->getSettings(),
			'configOptions' => $configOptions,
			'assetSourceOptions' => $sourceOptions,
			'transformOptions' => $transformOptions,
			'columns' => $columns,
			'existing' => !empty($this->model->id),
		));
	}

	/**
	 * @inheritDoc IFieldType::defineContentAttribute()
	 *
	 * @return mixed
	 */
	public function defineContentAttribute()
	{
		$settings = $this->getSettings();

		// It hasn't always been a settings, so default to Text if it's not set.
		if (!$settings->getAttribute('columnType'))
		{
			return array(AttributeType::String, 'column' => ColumnType::Text);
		}

		return array(AttributeType::String, 'column' => $settings->columnType);
	}

	/**
	 * @inheritDoc IFieldType::prepValue()
	 *
	 * @param mixed $value
	 *
	 * @return mixed
	 */
	public function prepValue($value)
	{
		if ($value)
		{
			// Prevent everyone from having to use the |raw filter when outputting RTE content
			$charset = craft()->templates->getTwig()->getCharset();
			return new RichTextData($value, $charset);
		}
		else
		{
			return null;
		}
	}

	/**
	 * @inheritDoc IFieldType::getInputHtml()
	 *
	 * @param string $name
	 * @param mixed  $value
	 *
	 * @return string
	 */
	public function getInputHtml($name, $value)
	{
		$configJs = $this->_getConfigJson();
		$this->_includeFieldResources($configJs);

		$id = craft()->templates->formatInputId($name);
		$localeId = (isset($this->element) ? $this->element->locale : craft()->language);

		if (isset($this->model) && $this->model->translatable)
		{
			$locale = craft()->i18n->getLocaleData($localeId);
			$orientation = '"'.$locale->getOrientation().'"';
		}
		else
		{
			$orientation = 'Craft.orientation';
		}

		$settings = array(
			'id'              => craft()->templates->namespaceInputId($id),
			'linkOptions'     => $this->_getLinkOptions(),
			'assetSources'    => $this->_getAssetSources($this->getSettings()->availableAssetSources),
			'transforms'      => $this->_getTransforms(),
			'elementLocale'   => $localeId,
			'direction'       => $orientation,
			'redactorConfig'  => JsonHelper::decode(JsonHelper::removeComments($configJs)),
			'redactorLang'    => static::$_redactorLang,
		);

		craft()->templates->includeJs('new Craft.RichTextInput('.JsonHelper::encode($settings).');');

		if ($value instanceof RichTextData)
		{
			$value = $value->getRawContent();
		}

		if (strpos($value, '{') !== false)
		{
			// Preserve the ref tags with hashes {type:id:url} => {type:id:url}#type:id
			$value = preg_replace_callback('/(href=|src=)([\'"])(\{(\w+\:\d+\:'.HandleValidator::$handlePattern.')\})(#[^\'"#]+)?\2/', function($matches)
			{
				return $matches[1].$matches[2].$matches[3].(!empty($matches[5]) ? $matches[5] : '').'#'.$matches[4].$matches[2];
			}, $value);

			// Now parse 'em
			$value = craft()->elements->parseRefs($value);
		}

		// Swap any <!--pagebreak-->'s with <hr>'s
		$value = str_replace('<!--pagebreak-->', '<hr class="redactor_pagebreak" style="display:none" unselectable="on" contenteditable="false" />', $value);

		return '<textarea id="'.$id.'" name="'.$name.'" style="display: none">'.htmlentities($value, ENT_NOQUOTES, 'UTF-8').'</textarea>';
	}

	/**
	 * @inheritDoc IFieldType::prepValueFromPost()
	 *
	 * @param mixed $value
	 *
	 * @return mixed
	 */
	public function prepValueFromPost($value)
	{
		// Temporary fix (hopefully) for a Redactor bug where some HTML will get submitted when the field is blank,
		// if any text was typed into the field, and then deleted
		if ($value == '<p><br></p>')
		{
			$value = '';
		}

		if ($value)
		{
			// Swap any pagebreak <hr>'s with <!--pagebreak-->'s
			$value = preg_replace('/<hr class="redactor_pagebreak".*?>/', '<!--pagebreak-->', $value);

			if ($this->getSettings()->purifyHtml)
			{
				$purifier = new \CHtmlPurifier();
				$purifier->setOptions(array(
					'Attr.AllowedFrameTargets' => array('_blank'),
					'HTML.AllowedComments' => array('pagebreak'),
				));

				$value = $purifier->purify($value);
			}

			if ($this->getSettings()->cleanupHtml)
			{
				// Remove <span> and <font> tags
				$value = preg_replace('/<(?:span|font)\b[^>]*>/', '', $value);
				$value = preg_replace('/<\/(?:span|font)>/', '', $value);

				// Remove inline styles
				$value = preg_replace('/(<(?:h1|h2|h3|h4|h5|h6|p|div|blockquote|pre|strong|em|b|i|u|a)\b[^>]*)\s+style="[^"]*"/', '$1', $value);

				// Remove empty tags
				$value = preg_replace('/<(h1|h2|h3|h4|h5|h6|p|div|blockquote|pre|strong|em|a|b|i|u)\s*><\/\1>/', '', $value);
			}
		}

		// Find any element URLs and swap them with ref tags
		$value = preg_replace_callback('/(href=|src=)([\'"])[^\'"#]+?(#[^\'"#]+)?(?:#|%23)(\w+):(\d+)(:'.HandleValidator::$handlePattern.')?\2/', function($matches)
		{
			return $matches[1].$matches[2].'{'.$matches[4].':'.$matches[5].(!empty($matches[6]) ? $matches[6] : ':url').'}'.(!empty($matches[3]) ? $matches[3] : '').$matches[2];
		}, $value);

		// Encode any 4-byte UTF-8 characters.
		$value = StringHelper::encodeMb4($value);

		return $value;
	}

	/**
	 * @inheritDoc BaseFieldType::validate()
	 *
	 * @param mixed $value
	 *
	 * @return true|string|array
	 */
	public function validate($value)
	{
		$settings = $this->getSettings();

		// This wasn't always a setting.
		$columnType = !$settings->getAttribute('columnType') ? ColumnType::Text : $settings->getAttribute('columnType');

		$postContentSize = strlen($value);
		$maxDbColumnSize = DbHelper::getTextualColumnStorageCapacity($columnType);

		// Give ourselves 10% wiggle room.
		$maxDbColumnSize = ceil($maxDbColumnSize * 0.9);

		if ($postContentSize > $maxDbColumnSize)
		{
			return Craft::t('{attribute} is too long.', array('attribute' => Craft::t($this->model->name)));
		}

		return true;
	}

	/**
	 * @inheritDoc IFieldType::getStaticHtml()
	 *
	 * @param mixed $value
	 *
	 * @return string
	 */
	public function getStaticHtml($value)
	{
		return '<div class="text">'.($value ? $value : '&nbsp;').'</div>';
	}

	// Protected Methods
	// =========================================================================

	/**
	 * @inheritDoc BaseSavableComponentType::defineSettings()
	 *
	 * @return array
	 */
	protected function defineSettings()
	{
		return array(
			'configFile'            => AttributeType::String,
			'cleanupHtml'           => array(AttributeType::Bool, 'default' => true),
			'purifyHtml'            => array(AttributeType::Bool, 'default' => false),
			'columnType'            => array(AttributeType::String),
			'availableAssetSources' => AttributeType::Mixed,
			'availableTransforms'   => AttributeType::Mixed,
		);
	}

	// Private Methods
	// =========================================================================

	/**
	 * Returns the link options available to the field.
	 *
	 * Each link option is represented by an array with the following keys:
	 *
	 * - `optionTitle` (required) – the user-facing option title that appears in the Link dropdown menu
	 * - `elementType` (required) – the element type class that the option should be linking to
	 * - `sources` (optional) – the sources that the user should be able to select elements from
	 * - `criteria` (optional) – any specific element criteria parameters that should limit which elements the user can select
	 * - `storageKey` (optional) – the localStorage key that should be used to store the element selector modal state (defaults to RichTextFieldType.LinkTo[ElementType])
	 *
	 * @return array
	 */
	private function _getLinkOptions()
	{
		$linkOptions = array();

		$sectionSources = $this->_getSectionSources();
		$categorySources = $this->_getCategorySources();
		$assetSources = $this->_getAssetSources();

		if ($sectionSources)
		{
			$linkOptions[] = array(
				'optionTitle' => Craft::t('Link to an entry'),
				'elementType' => 'Entry',
				'sources' => $sectionSources,
			);
		}

		if ($categorySources)
		{
			$linkOptions[] = array(
				'optionTitle' => Craft::t('Link to a category'),
				'elementType' => 'Category',
				'sources' => $categorySources,
			);
		}

		if ($assetSources)
		{
			$linkOptions[] = array(
				'optionTitle' => Craft::t('Link to an asset'),
				'elementType' => 'Asset',
				'sources' => $assetSources,
			);
		}

		// Give plugins a chance to add their own
		$allPluginLinkOptions = craft()->plugins->call('addRichTextLinkOptions', array(), true);

		foreach ($allPluginLinkOptions as $pluginLinkOptions)
		{
			$linkOptions = array_merge($linkOptions, $pluginLinkOptions);
		}

		return $linkOptions;
	}

	/**
	 * Get available section sources.
	 *
	 * @return array
	 */
	private function _getSectionSources()
	{
		$sources = array();
		$sections = craft()->sections->getAllSections();
		$showSingles = false;

		foreach ($sections as $section)
		{
			if ($section->type == SectionType::Single)
			{
				$showSingles = true;
			}
			else if ($section->hasUrls)
			{
				$sources[] = 'section:'.$section->id;
			}
		}

		if ($showSingles)
		{
			array_unshift($sources, 'singles');
		}

		return $sources;
	}

	/**
	 * Get available category sources.
	 *
	 * @return array
	 */
	private function _getCategorySources()
	{
		$sources = array();
		$categoryGroups = craft()->categories->getAllGroups();

		foreach ($categoryGroups as $categoryGroup)
		{
			if ($categoryGroup->hasUrls)
			{
				$sources[] = 'group:'.$categoryGroup->id;
			}
		}

		return $sources;
	}

	/**
	 * Get available Asset sources.
	 *
	 * @param array|null $assetSourceIds The available asset source IDs (default is all of them)
	 *
	 * @return array
	 */
	private function _getAssetSources($assetSourceIds = null)
	{
		$sources = array();

		if (!$assetSourceIds)
		{
			$assetSourceIds = craft()->assetSources->getPublicSourceIds();
		}

		$folders = craft()->assets->findFolders(array(
			'sourceId' => $assetSourceIds,
			'parentId' => ':empty:'
		));

		foreach ($folders as $folder)
		{
			$sources[] = 'folder:'.$folder->id;
		}

		return $sources;
	}

	/**
	 * Get available Transforms.
	 *
	 * @return array
	 */
	private function _getTransforms()
	{
		$transforms = craft()->assetTransforms->getAllTransforms('id');
		$settings = $this->getSettings();

		$transformIds = array_flip(!empty($settings->availableTransforms) && is_array($settings->availableTransforms)? $settings->availableTransforms : array());
		if (!empty($transformIds))
		{
			$transforms = array_intersect_key($transforms, $transformIds);
		}

		$transformList = array();
		foreach ($transforms as $transform)
		{
			$transformList[] = (object) array('handle' => HtmlHelper::encode($transform->handle), 'name' => HtmlHelper::encode($transform->name));
		}

		return $transformList;
	}

	/**
	 * Returns the Redactor config JSON used by this field.
	 *
	 * @return string
	 */
	private function _getConfigJson()
	{
		if ($this->getSettings()->configFile)
		{
			$configPath = craft()->path->getConfigPath().'redactor/'.$this->getSettings()->configFile;
			$json = IOHelper::getFileContents($configPath);
<<<<<<< HEAD

			// Remove any comments from the JSON.
			// Adapted from http://stackoverflow.com/a/31907095/684
			$pattern = '/(?:(?:\/\*(?:[^*]|(?:\*+[^*\/]))*\*+\/)|(?:(?<!\:|\\\|\'|\")\/\/.*))/';

			$json = preg_replace($pattern, '' , $json);
			$json = trim($json, PHP_EOL);
=======
>>>>>>> c11f4234
		}

		if (empty($json))
		{
			$json = '{}';
		}

		return $json;
	}

	/**
	 * Includes the input resources.
	 *
	 * @param string $configJs
	 *
	 * @return null
	 */
	private function _includeFieldResources($configJs)
	{
		craft()->templates->includeCssResource('lib/redactor/redactor.css');

		// Gotta use the uncompressed Redactor JS until the compressed one gets our Live Preview menu fix
		craft()->templates->includeJsResource('lib/redactor/redactor.js');
		//craft()->templates->includeJsResource('lib/redactor/redactor'.(craft()->config->get('useCompressedJs') ? '.min' : '').'.js');

		$this->_maybeIncludeRedactorPlugin($configJs, 'fullscreen', false);
		$this->_maybeIncludeRedactorPlugin($configJs, 'source|html', false);
		$this->_maybeIncludeRedactorPlugin($configJs, 'table', false);
		$this->_maybeIncludeRedactorPlugin($configJs, 'video', false);
		$this->_maybeIncludeRedactorPlugin($configJs, 'pagebreak', true);

		craft()->templates->includeTranslations('Insert image', 'Insert URL', 'Choose image', 'Link', 'Link to an entry', 'Insert link', 'Unlink', 'Link to an asset', 'Link to a category');

		craft()->templates->includeJsResource('js/RichTextInput.js');

		// Check to see if the Redactor has been translated into the current locale
		if (craft()->language != craft()->sourceLanguage)
		{
			// First try to include the actual target locale
			if (!$this->_includeRedactorLangFile(craft()->language))
			{
				// Otherwise try to load the language (without the territory half)
				$languageId = craft()->locale->getLanguageID(craft()->language);

				if (!$this->_includeRedactorLangFile($languageId))
				{
					// If it's Norwegian Bokmål/Nynorsk, add plain ol' Norwegian as a fallback
					if ($languageId === 'nb' || $languageId === 'nn')
					{
						$this->_includeRedactorLangFile('no');
					}
				}
			}
		}

		$customTranslations = array(
			'fullscreen' => Craft::t('Fullscreen'),
			'insert-page-break' => Craft::t('Insert Page Break'),
			'table' => Craft::t('Table'),
			'insert-table' => Craft::t('Insert table'),
			'insert-row-above' => Craft::t('Insert row above'),
			'insert-row-below' => Craft::t('Insert row below'),
			'insert-column-left' => Craft::t('Insert column left'),
			'insert-column-right' => Craft::t('Insert column right'),
			'add-head' => Craft::t('Add head'),
			'delete-head' => Craft::t('Delete head'),
			'delete-column' => Craft::t('Delete column'),
			'delete-row' => Craft::t('Delete row'),
			'delete-table' => Craft::t('Delete table'),
			'video' => Craft::t('Video'),
			'video-html-code' => Craft::t('Video Embed Code or Youtube/Vimeo Link'),
		);

		craft()->templates->includeJs(
			'$.extend($.Redactor.opts.langs["'.static::$_redactorLang.'"], ' .
			JsonHelper::encode($customTranslations) .
			');');
	}

	/**
	 * Includes a plugin’s JS file, if it appears to be requested by the config file.
	 *
	 * @param string $configJs
	 * @param string $plugin
	 * @param bool $includeCss
	 *
	 * @return null
	 */
	private function _maybeIncludeRedactorPlugin($configJs, $plugin, $includeCss)
	{
		if (preg_match('/([\'"])(?:'.$plugin.')\1/', $configJs))
		{
			if (($pipe = strpos($plugin, '|')) !== false)
			{
				$plugin = substr($plugin, 0, $pipe);
			}

			if ($includeCss)
			{
				craft()->templates->includeCssResource('lib/redactor/plugins/'.$plugin.'.css');
			}

			craft()->templates->includeJsResource('lib/redactor/plugins/'.$plugin.'.js');
		}
	}

	/**
	 * Attempts to include a Redactor language file.
	 *
	 * @param string $lang
	 *
	 * @return bool
	 */
	private function _includeRedactorLangFile($lang)
	{
		$path = 'lib/redactor/lang/'.$lang.'.js';

		if (IOHelper::fileExists(craft()->path->getResourcesPath().$path))
		{
			craft()->templates->includeJsResource($path);
			static::$_redactorLang = $lang;

			return true;
		}
		else
		{
			return false;
		}
	}
}<|MERGE_RESOLUTION|>--- conflicted
+++ resolved
@@ -482,16 +482,6 @@
 		{
 			$configPath = craft()->path->getConfigPath().'redactor/'.$this->getSettings()->configFile;
 			$json = IOHelper::getFileContents($configPath);
-<<<<<<< HEAD
-
-			// Remove any comments from the JSON.
-			// Adapted from http://stackoverflow.com/a/31907095/684
-			$pattern = '/(?:(?:\/\*(?:[^*]|(?:\*+[^*\/]))*\*+\/)|(?:(?<!\:|\\\|\'|\")\/\/.*))/';
-
-			$json = preg_replace($pattern, '' , $json);
-			$json = trim($json, PHP_EOL);
-=======
->>>>>>> c11f4234
 		}
 
 		if (empty($json))
