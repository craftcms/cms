<?php
/**
 * @link https://craftcms.com/
 * @copyright Copyright (c) Pixel & Tonic, Inc.
 * @license https://craftcms.github.io/license/
 */

namespace craft\fieldlayoutelements;

use Craft;
use craft\base\ElementInterface;
use craft\base\FieldInterface;
use craft\helpers\ArrayHelper;
use yii\base\InvalidArgumentException;

/**
 * CustomField represents a custom field that can be included in field layouts.
 *
 * @property-write FieldInterface $field The custom field this layout field is based on
 * @property string $fieldUid The UID of the field this layout field is based on
 *
 * @author Pixel & Tonic, Inc. <support@pixelandtonic.com>
 * @since 3.5.0
 */
class CustomField extends BaseField
{
    /**
     * @var FieldInterface|null The custom field this layout field is based on.
     */
    private ?FieldInterface $_field;

    /**
     * @inheritdoc
     * @param FieldInterface|null $field
     */
    public function __construct(?FieldInterface $field = null, $config = [])
    {
        $this->_field = $field;
        parent::__construct($config);
    }

    /**
     * @inheritdoc
     */
    public function attribute(): string
    {
        return $this->_field->handle;
    }

    /**
     * @inheritdoc
     * @since 3.5.2
     */
    protected function value(?ElementInterface $element = null)
    {
        if (!$element) {
            return null;
        }
        return $element->getFieldValue($this->_field->handle);
    }

    /**
     * @inheritdoc
     */
    public function requirable(): bool
    {
        return true;
    }

    /**
     * Returns the custom field this layout field is based on.
     *
     * @return FieldInterface
     */
    public function getField(): FieldInterface
    {
        return $this->_field;
    }

    /**
     * Sets the custom field this layout field is based on.
     *
     * @param FieldInterface $field
     */
    public function setField(FieldInterface $field): void
    {
        $this->_field = $field;
    }

    /**
     * Returns the UID of the field this layout field is based on.
     *
     * @return string
     */
    public function getFieldUid(): string
    {
        return $this->_field->uid;
    }

    /**
     * Sets the UID of the field this layout field is based on.
     *
     * @param string $uid
     * @throws InvalidArgumentException if $uid is invalid
     */
    public function setFieldUid(string $uid): void
    {
        if (($field = \Craft::$app->getFields()->getFieldByUid($uid)) === null) {
            throw new InvalidArgumentException("Invalid field UID: $uid");
        }
        $this->_field = $field;
    }

    /**
     * @inheritdoc
     */
    public function fields(): array
    {
        $fields = parent::fields();
        $fields['fieldUid'] = 'fieldUid';
        return $fields;
    }

    /**
     * @inheritdoc
     */
    protected function selectorAttributes(): array
    {
        return ArrayHelper::merge(parent::selectorAttributes(), [
            'data' => [
                'id' => $this->_field->id,
            ],
        ]);
    }

    /**
     * @inheritdoc
     */
    protected function containerAttributes(?ElementInterface $element = null, bool $static = false): array
    {
        $attributes = parent::containerAttributes($element, $static);
        $attributes['id'] = "{$this->_field->handle}-field";
        $attributes['data']['type'] = get_class($this->_field);
        return $attributes;
    }

    /**
     * @inheritdoc
     */
    protected function defaultLabel(?ElementInterface $element = null, bool $static = false): ?string
    {
        if ($this->_field->name !== '' && $this->_field->name !== null && $this->_field->name !== '__blank__') {
            return Craft::t('site', $this->_field->name);
        }
        return null;
    }

    /**
     * Returns whether the label should be shown in form inputs.
     *
     * @return bool
     * @since 3.5.6
     */
    protected function showLabel(): bool
    {
        // Does the field have a custom label?
        if (isset($this->label) && $this->label !== '') {
            return parent::showLabel();
        }

        return $this->_field->name !== '__blank__';
    }

    /**
     * @inheritdoc
     */
    protected function statusClass(?ElementInterface $element = null, bool $static = false): ?string
    {
        if ($element && ($status = $this->_field->getStatus($element))) {
            return $status[0];
        }
        return null;
    }

    /**
     * @inheritdoc
     */
    protected function statusLabel(?ElementInterface $element = null, bool $static = false): ?string
    {
        if ($element && ($status = $this->_field->getStatus($element))) {
            return $status[1];
        }
        return null;
    }

    /**
     * @inheritdoc
     */
    protected function defaultInstructions(?ElementInterface $element = null, bool $static = false): ?string
    {
        return $this->_field->instructions ? Craft::t('site', $this->_field->instructions) : null;
    }

    /**
     * @inheritdoc
     */
    public function formHtml(?ElementInterface $element = null, bool $static = false): ?string
    {
        $view = Craft::$app->getView();
        $registerDeltas = ($element->id ?? false) && $view->getIsDeltaRegistrationActive();
        $view->setIsDeltaRegistrationActive(!$static);
        $html = $view->namespaceInputs(function() use ($element, $static) {
            return (string)parent::formHtml($element, $static);
        }, 'fields');
        $view->setIsDeltaRegistrationActive($registerDeltas);

        return $html;
    }

    /**
     * @inheritdoc
     */
    protected function useFieldset(): bool
    {
        return $this->_field->useFieldset();
    }

    /**
     * @inheritdoc
     */
    protected function inputHtml(?ElementInterface $element = null, bool $static = false): ?string
    {
        $value = $element ? $element->getFieldValue($this->_field->handle) : $this->_field->normalizeValue(null);

        if ($static) {
            return $this->_field->getStaticHtml($value, $element);
        }

        $view = Craft::$app->getView();
        $view->registerDeltaName($this->_field->handle);
        if (empty($element->id) || $element->isFieldEmpty($this->_field->handle)) {
            $view->setInitialDeltaValue($this->_field->handle, null);
        }
        return $this->_field->getInputHtml($value, $element);
    }

    /**
     * @inheritdoc
     */
<<<<<<< HEAD
    protected function translatable(?ElementInterface $element = null, bool $static = false): bool
=======
    protected function orientation(ElementInterface $element = null, bool $static = false): string
    {
        return $this->_field->getOrientation($element);
    }

    /**
     * @inheritdoc
     */
    protected function translatable(ElementInterface $element = null, bool $static = false): bool
>>>>>>> 76d495dd
    {
        return $this->_field->getIsTranslatable($element);
    }

    /**
     * @inheritdoc
     */
    protected function translationDescription(?ElementInterface $element = null, bool $static = false): ?string
    {
        return $this->_field->getTranslationDescription($element);
    }
}<|MERGE_RESOLUTION|>--- conflicted
+++ resolved
@@ -247,19 +247,15 @@
     /**
      * @inheritdoc
      */
-<<<<<<< HEAD
+    protected function orientation(?ElementInterface $element = null, bool $static = false): string
+    {
+        return $this->_field->getOrientation($element);
+    }
+
+    /**
+     * @inheritdoc
+     */
     protected function translatable(?ElementInterface $element = null, bool $static = false): bool
-=======
-    protected function orientation(ElementInterface $element = null, bool $static = false): string
-    {
-        return $this->_field->getOrientation($element);
-    }
-
-    /**
-     * @inheritdoc
-     */
-    protected function translatable(ElementInterface $element = null, bool $static = false): bool
->>>>>>> 76d495dd
     {
         return $this->_field->getIsTranslatable($element);
     }
