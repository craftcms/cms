<?php
/**
 * @link https://craftcms.com/
 * @copyright Copyright (c) Pixel & Tonic, Inc.
 * @license https://craftcms.github.io/license/
 */

namespace craft\fieldlayoutelements;

use Craft;
use craft\base\ElementInterface;
use craft\base\FieldInterface;
use craft\helpers\ArrayHelper;
use yii\base\InvalidArgumentException;

/**
 * CustomField represents a custom field that can be included in field layouts.
 *
 * @property-write FieldInterface $field The custom field this layout field is based on
 * @property string $fieldUid The UID of the field this layout field is based on
 *
 * @author Pixel & Tonic, Inc. <support@pixelandtonic.com>
 * @since 3.5.0
 */
class CustomField extends BaseField
{
    /**
     * @var FieldInterface|null The custom field this layout field is based on.
     */
    private ?FieldInterface $_field;

    /**
     * @inheritdoc
     * @param FieldInterface|null $field
     */
    public function __construct(?FieldInterface $field = null, $config = [])
    {
        $this->_field = $field;
        parent::__construct($config);
    }

    /**
     * @inheritdoc
     */
    public function attribute(): string
    {
        return $this->_field->handle;
    }

    /**
     * @inheritdoc
     * @since 3.5.2
     */
    protected function value(?ElementInterface $element = null)
    {
        if (!$element) {
            return null;
        }
        return $element->getFieldValue($this->_field->handle);
    }

    /**
     * @inheritdoc
     */
    public function requirable(): bool
    {
        return true;
    }

    /**
     * Returns the custom field this layout field is based on.
     *
     * @return FieldInterface
     */
    public function getField(): FieldInterface
    {
        return $this->_field;
    }

    /**
     * Sets the custom field this layout field is based on.
     *
     * @param FieldInterface $field
     */
    public function setField(FieldInterface $field): void
    {
        $this->_field = $field;
    }

    /**
     * Returns the UID of the field this layout field is based on.
     *
     * @return string
     */
    public function getFieldUid(): string
    {
        return $this->_field->uid;
    }

    /**
     * Sets the UID of the field this layout field is based on.
     *
     * @param string $uid
     * @throws InvalidArgumentException if $uid is invalid
     */
    public function setFieldUid(string $uid): void
    {
        if (($field = Craft::$app->getFields()->getFieldByUid($uid)) === null) {
            throw new InvalidArgumentException("Invalid field UID: $uid");
        }
        $this->_field = $field;
    }

    /**
     * @inheritdoc
     */
    public function fields(): array
    {
        $fields = parent::fields();
        $fields['fieldUid'] = 'fieldUid';
        return $fields;
    }

    /**
     * @inheritdoc
     */
    protected function selectorAttributes(): array
    {
        return ArrayHelper::merge(parent::selectorAttributes(), [
            'data' => [
                'id' => $this->_field->id,
            ],
        ]);
    }

    /**
     * @inheritdoc
     */
    protected function containerAttributes(?ElementInterface $element = null, bool $static = false): array
    {
        $attributes = parent::containerAttributes($element, $static);
        $attributes['id'] = "{$this->_field->handle}-field";
        $attributes['data']['type'] = get_class($this->_field);
        return $attributes;
    }

    /**
     * @inheritdoc
     */
    protected function defaultLabel(?ElementInterface $element = null, bool $static = false): ?string
    {
        if ($this->_field->name !== '' && $this->_field->name !== null && $this->_field->name !== '__blank__') {
            return Craft::t('site', $this->_field->name);
        }
        return null;
    }

    /**
     * Returns whether the label should be shown in form inputs.
     *
     * @return bool
     * @since 3.5.6
     */
    protected function showLabel(): bool
    {
        // Does the field have a custom label?
        if (isset($this->label) && $this->label !== '') {
            return parent::showLabel();
        }

        return $this->_field->name !== '__blank__';
    }

    /**
     * @inheritdoc
     */
    protected function statusClass(?ElementInterface $element = null, bool $static = false): ?string
    {
        if ($element && ($status = $this->_field->getStatus($element))) {
            return $status[0];
        }
        return null;
    }

    /**
     * @inheritdoc
     */
    protected function statusLabel(?ElementInterface $element = null, bool $static = false): ?string
    {
        if ($element && ($status = $this->_field->getStatus($element))) {
            return $status[1];
        }
        return null;
    }

    /**
     * @inheritdoc
     */
    protected function defaultInstructions(?ElementInterface $element = null, bool $static = false): ?string
    {
        return $this->_field->instructions ? Craft::t('site', $this->_field->instructions) : null;
    }

    /**
     * @inheritdoc
     */
    public function formHtml(?ElementInterface $element = null, bool $static = false): ?string
    {
        $view = Craft::$app->getView();
        $isDeltaRegistrationActive = $view->getIsDeltaRegistrationActive();
        $view->setIsDeltaRegistrationActive($isDeltaRegistrationActive && ($element->id ?? false) && !$static);
        $html = $view->namespaceInputs(function() use ($element, $static) {
            return (string)parent::formHtml($element, $static);
        }, 'fields');
        $view->setIsDeltaRegistrationActive($isDeltaRegistrationActive);

        return $html;
    }

    /**
     * @inheritdoc
     */
    protected function useFieldset(): bool
    {
        return $this->_field->useFieldset();
    }

    /**
     * @inheritdoc
     */
<<<<<<< HEAD
    protected function inputHtml(?ElementInterface $element = null, bool $static = false): ?string
=======
    protected function id(): string
    {
        return $this->_field->getInputId();
    }

    /**
     * @inheritdoc
     */
    protected function inputHtml(ElementInterface $element = null, bool $static = false): string
>>>>>>> 39d003ee
    {
        $value = $element ? $element->getFieldValue($this->_field->handle) : $this->_field->normalizeValue(null);

        if ($static) {
            return $this->_field->getStaticHtml($value, $element);
        }

        $view = Craft::$app->getView();
        $view->registerDeltaName($this->_field->handle);

        if (empty($element->id) || $element->isFieldEmpty($this->_field->handle)) {
            $view->setInitialDeltaValue($this->_field->handle, null);
        }

        $required = $this->_field->required;
        $describedBy = $this->_field->describedBy;

        $this->_field->required = $this->required;
        $this->_field->describedBy = $this->describedBy($element, $static);

        $html = $this->_field->getInputHtml($value, $element);

        $this->_field->required = $required;
        $this->_field->describedBy = $describedBy;

        return $html;
    }

    /**
     * @inheritdoc
     */
    protected function orientation(?ElementInterface $element = null, bool $static = false): string
    {
        return $this->_field->getOrientation($element);
    }

    /**
     * @inheritdoc
     */
    protected function translatable(?ElementInterface $element = null, bool $static = false): bool
    {
        return $this->_field->getIsTranslatable($element);
    }

    /**
     * @inheritdoc
     */
    protected function translationDescription(?ElementInterface $element = null, bool $static = false): ?string
    {
        return $this->_field->getTranslationDescription($element);
    }
}<|MERGE_RESOLUTION|>--- conflicted
+++ resolved
@@ -228,19 +228,15 @@
     /**
      * @inheritdoc
      */
-<<<<<<< HEAD
+    protected function id(): string
+    {
+        return $this->_field->getInputId();
+    }
+
+    /**
+     * @inheritdoc
+     */
     protected function inputHtml(?ElementInterface $element = null, bool $static = false): ?string
-=======
-    protected function id(): string
-    {
-        return $this->_field->getInputId();
-    }
-
-    /**
-     * @inheritdoc
-     */
-    protected function inputHtml(ElementInterface $element = null, bool $static = false): string
->>>>>>> 39d003ee
     {
         $value = $element ? $element->getFieldValue($this->_field->handle) : $this->_field->normalizeValue(null);
 
