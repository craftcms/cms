<?php
/**
 * @link https://craftcms.com/
 * @copyright Copyright (c) Pixel & Tonic, Inc.
 * @license https://craftcms.github.io/license/
 */

namespace craft\fieldlayoutelements\assets;

use Craft;
use craft\base\ElementInterface;
use craft\base\Field;
use craft\elements\Asset;
use craft\fieldlayoutelements\TextareaField;
<<<<<<< HEAD
use craft\helpers\Cp;
use craft\helpers\ElementHelper;
use craft\helpers\Html;
use yii\base\InvalidArgumentException;
=======
use craft\helpers\Html;
>>>>>>> e887e168

/**
 * AltField represents an Alternative Text field that can be included within a volume’s field layout designer.
 *
 * @author Pixel & Tonic, Inc. <support@pixelandtonic.com>
 * @since 4.0.0
 */
class AltField extends TextareaField
{
    /**
     * @inheritdoc
     */
    public string $attribute = 'alt';

    /**
     * @inheritdoc
     */
    public bool $requirable = true;

    /**
     * @var string
     */
    public string $translationMethod = Field::TRANSLATION_METHOD_NONE;

    /**
     * @var null|string
     */
    public ?string $translationKeyFormat = null;

    /**
     * @inheritdoc
     */
    public function __construct($config = [])
    {
        unset(
            $config['attribute'],
            $config['autofocus'],
            $config['mandatory'],
            $config['maxlength'],
            $config['requirable'],
            $config['translatable'],
        );

        parent::__construct($config);
    }

    /**
     * @inheritdoc
     */
    public function fields(): array
    {
        $fields = parent::fields();
        unset(
            $fields['autofocus'],
            $fields['mandatory'],
            $fields['maxlength'],
            $fields['translatable'],
        );
        $fields['translationMethod'] = 'translationMethod';
        $fields['translationKeyFormat'] = 'translationKeyFormat';
        return $fields;
    }

    /**
     * @inheritdoc
     */
    public function previewable(): bool
    {
        return true;
    }

    /**
     * @inheritdoc
     */
    public function previewHtml(ElementInterface $element): string
    {
        return Html::tag('div', parent::previewHtml($element), [
            'aria' => [
                'hidden' => true,
            ],
        ]);
    }

    /**
     * @inheritdoc
     */
    public function defaultLabel(?ElementInterface $element = null, bool $static = false): ?string
    {
        return Craft::t('app', 'Alternative Text');
    }

    /**
     * @inheritdoc
     */
    protected function settingsHtml(): ?string
    {
        $translationMethod = '';

        if (Craft::$app->getIsMultiSite()) {
            $supportedTranslationMethods = Field::supportedTranslationMethods() ?: [Field::TRANSLATION_METHOD_NONE];
            $options = [];
            foreach ($supportedTranslationMethods as $supportedTranslationMethod) {
                $option = ['value' => $supportedTranslationMethod];
                switch ($supportedTranslationMethod) {
                    case 'none':
                        $option['label'] = Craft::t('app', 'Not translatable');
                        break;
                    case 'site':
                        $option['label'] = Craft::t('app', 'Translate for each site');
                        break;
                    case 'siteGroup':
                        $option['label'] = Craft::t('app', 'Translate for each site group');
                        break;
                    case 'language':
                        $option['label'] = Craft::t('app', 'Translate for each language');
                        break;
                    case 'custom':
                        $option['label'] = Craft::t('app', 'Custom…');
                        break;

                }
                $options[] = $option;
            }

            $translationMethod = Cp::selectFieldHtml([
                'field' => $this,
                'instructions' => Craft::t('app', 'How should this field’s values be translated?'),
                'label' => Craft::t('app', 'Translation Method'),
                'id' => 'translation-method',
                'name' => 'translationMethod',
                'options' => $options,
                'value' => $this->translationMethod,
                'toggle' => true,
                'targetPrefix' => 'translation-method-',
            ]);

            if (in_array('custom', $supportedTranslationMethods, true)) {
                $translationMethod .= Html::beginTag('div', [
                    'id' => 'translation-method-custom',
                    'class' => $this->translationMethod != 'custom' ? 'hidden' : null,
                ]);

                $translationMethod .= Cp::textFieldHtml([
                    'label' => Craft::t('app', 'Translation Key Format'),
                    'instructions' => Craft::t('app', 'Template that defines the field’s custom “translation key” format. Field values will be copied to all sites that produce the same key. For example, to make the field translatable based on the first two characters of the site handle, you could enter `{site.handle[:2]}`.'),
                    'id' => 'translation-key-format',
                    'class' => 'code',
                    'name' => 'translationKeyFormat',
                    'value' => $this->translationKeyFormat ?? '',
                    'errors' => $this->getErrors('translationKeyFormat'),
                ]);

                $translationMethod .= Html::endTag('div');
            }
        }

        return parent::settingsHtml() . $translationMethod;
    }

    /**
     * @inheritdoc
     */
    protected function translatable(?ElementInterface $element = null, bool $static = false): bool
    {
        if (!$element instanceof Asset) {
            throw new InvalidArgumentException('AltField can only be used in asset field layouts.');
        }

        return $this->translationMethod !== Field::TRANSLATION_METHOD_NONE;
    }

    /**
     * @inheritdoc
     */
    protected function translationDescription(?ElementInterface $element = null, bool $static = false): ?string
    {
        return ElementHelper::translationDescription($this->translationMethod);
    }
}<|MERGE_RESOLUTION|>--- conflicted
+++ resolved
@@ -12,14 +12,10 @@
 use craft\base\Field;
 use craft\elements\Asset;
 use craft\fieldlayoutelements\TextareaField;
-<<<<<<< HEAD
 use craft\helpers\Cp;
 use craft\helpers\ElementHelper;
 use craft\helpers\Html;
 use yii\base\InvalidArgumentException;
-=======
-use craft\helpers\Html;
->>>>>>> e887e168
 
 /**
  * AltField represents an Alternative Text field that can be included within a volume’s field layout designer.
