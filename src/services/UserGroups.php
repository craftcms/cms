--- conflicted
+++ resolved
@@ -103,11 +103,7 @@
             if (
                 ($currentUser !== null && (
                         $currentUser->isInGroup($group) ||
-<<<<<<< HEAD
                         $currentUser->can('assignUserGroup:' . $group->uid)
-=======
-                        $currentUser->can('assignUserGroup:' . $group->id)
->>>>>>> 928249a9
                     )) ||
                 ($user !== null && $user->isInGroup($group))
             ) {
@@ -301,26 +297,6 @@
     }
 
     /**
-     * Deletes a user group by its ID.
-     *
-     * @param int $groupId The user group's ID
-     * @return bool Whether the user group was deleted successfully
-     * @throws WrongEditionException if this is called from Craft Solo edition
-     */
-    public function deleteGroupById(int $groupId): bool
-    {
-        Craft::$app->requireEdition(Craft::Pro);
-
-        $group = $this->getGroupById($groupId);
-
-        if (!$group) {
-            return false;
-        }
-
-        return $this->deleteGroup($group);
-    }
-
-    /**
      * Deletes a user group.
      *
      * @param UserGroup $group The user group
@@ -330,6 +306,12 @@
     public function deleteGroup(UserGroup $group): bool
     {
         Craft::$app->requireEdition(Craft::Pro);
+
+        $group = $this->getGroupById($groupId);
+
+        if (!$group) {
+            return false;
+        }
 
         // Fire a 'beforeDeleteUserGroup' event
         if ($this->hasEventHandlers(self::EVENT_BEFORE_DELETE_USER_GROUP)) {
@@ -338,13 +320,7 @@
             ]));
         }
 
-<<<<<<< HEAD
         Craft::$app->getProjectConfig()->save(self::CONFIG_USERPGROUPS_KEY . '.' . $group->uid, null);
-=======
-        Craft::$app->getDb()->createCommand()
-            ->delete('{{%usergroups}}', ['id' => $group->id])
-            ->execute();
->>>>>>> 928249a9
 
         // Fire an 'afterDeleteUserGroup' event
         if ($this->hasEventHandlers(self::EVENT_AFTER_DELETE_USER_GROUP)) {
