--- conflicted
+++ resolved
@@ -653,21 +653,17 @@
 
         $url = $asset->getUrl($transform, false);
 
-<<<<<<< HEAD
         if (!$url) {
             // Try again with the fallback transformer
             $transform->setTransformer(FallbackTransformer::class);
             $url = $asset->getUrl($transform);
         }
 
-        return $url ?? AssetsHelper::iconUrl($extension);
-=======
         if ($url === null) {
             return AssetsHelper::iconUrl($extension);
         }
 
         return AssetsHelper::revUrl($url, $asset);
->>>>>>> 5f320453
     }
 
     /**
