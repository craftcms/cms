<?php
/**
 * @link https://craftcms.com/
 * @copyright Copyright (c) Pixel & Tonic, Inc.
 * @license https://craftcms.github.io/license/
 */

namespace craft\services;

use Craft;
use craft\assetpreviews\Image as ImagePreview;
use craft\assetpreviews\Pdf;
use craft\assetpreviews\Text;
use craft\assetpreviews\Video;
use craft\base\AssetPreviewHandlerInterface;
use craft\base\LocalVolumeInterface;
use craft\base\VolumeInterface;
use craft\db\Query;
use craft\db\Table;
use craft\elements\Asset;
use craft\elements\db\AssetQuery;
use craft\elements\User;
use craft\errors\AssetException;
use craft\errors\AssetOperationException;
use craft\errors\AssetTransformException;
use craft\errors\ElementNotFoundException;
use craft\errors\ImageException;
use craft\errors\MissingComponentException;
use craft\errors\VolumeException;
use craft\errors\VolumeObjectExistsException;
use craft\errors\VolumeObjectNotFoundException;
use craft\events\AssetPreviewEvent;
use craft\events\AssetThumbEvent;
use craft\events\GetAssetThumbUrlEvent;
use craft\events\GetAssetUrlEvent;
use craft\events\ReplaceAssetEvent;
use craft\helpers\Assets as AssetsHelper;
use craft\helpers\DateTimeHelper;
use craft\helpers\Db;
use craft\helpers\FileHelper;
use craft\helpers\Image;
use craft\helpers\Json;
use craft\helpers\Queue;
use craft\helpers\StringHelper;
use craft\helpers\UrlHelper;
use craft\image\Raster;
use craft\models\AssetTransform;
use craft\models\FolderCriteria;
use craft\models\VolumeFolder;
use craft\queue\jobs\GeneratePendingTransforms;
use craft\records\VolumeFolder as VolumeFolderRecord;
use craft\volumes\Temp;
use yii\base\Component;
use yii\base\ErrorException;
use yii\base\Exception;
use yii\base\InvalidArgumentException;
use yii\base\InvalidConfigException;
use yii\base\NotSupportedException;

/**
 * Assets service.
 * An instance of the Assets service is globally accessible in Craft via [[\craft\base\ApplicationTrait::getAssets()|`Craft::$app->assets`]].
 *
 * @author Pixel & Tonic, Inc. <support@pixelandtonic.com>
 * @since 3.0.0
 *
 * @property-read VolumeFolder $currentUserTemporaryUploadFolder
 */
class Assets extends Component
{
    /**
     * @event ReplaceAssetEvent The event that is triggered before an asset is replaced.
     */
    public const EVENT_BEFORE_REPLACE_ASSET = 'beforeReplaceFile';

    /**
     * @event ReplaceAssetEvent The event that is triggered after an asset is replaced.
     */
    public const EVENT_AFTER_REPLACE_ASSET = 'afterReplaceFile';

    /**
     * @event GetAssetUrlEvent The event that is triggered when a transform is being generated for an Asset.
     */
    public const EVENT_GET_ASSET_URL = 'getAssetUrl';

    /**
     * @event GetAssetThumbUrlEvent The event that is triggered when a thumbnail is being generated for an Asset.
     * @todo rename to GET_THUMB_URL in Craft 4
     */
    public const EVENT_GET_ASSET_THUMB_URL = 'getAssetThumbUrl';

    /**
     * @event AssetThumbEvent The event that is triggered when a thumbnail path is requested.
     */
    public const EVENT_GET_THUMB_PATH = 'getThumbPath';

    /**
     * @event AssetPreviewEvent The event that is triggered when determining the preview handler for an asset.
     * @since 3.4.0
     */
    public const EVENT_REGISTER_PREVIEW_HANDLER = 'registerPreviewHandler';

    /**
     * @var array
     */
    private array $_foldersById = [];

    /**
     * @var array
     */
    private array $_foldersByUid = [];

    /**
     * @var bool Whether a Generate Pending Transforms job has already been queued up in this request
     */
    private bool $_queuedGeneratePendingTransformsJob = false;

    /**
     * Returns a file by its ID.
     *
     * @param int $assetId
     * @param int|null $siteId
     * @return Asset|null
     */
    public function getAssetById(int $assetId, int $siteId = null): ?Asset
    {
        /* @noinspection PhpIncompatibleReturnTypeInspection */
        return Craft::$app->getElements()->getElementById($assetId, Asset::class, $siteId);
    }

    /**
     * Gets the total number of assets that match a given criteria.
     *
     * @param mixed $criteria
     * @return int
     */
    public function getTotalAssets($criteria = null): int
    {
        if ($criteria instanceof AssetQuery) {
            $query = $criteria;
        } else {
            $query = Asset::find();
            if ($criteria) {
                Craft::configure($query, $criteria);
            }
        }

        return $query->count();
    }

    /**
     * Replace an Asset's file.
     *
     * Replace an Asset's file by it's id, a local file and the filename to use.
     *
     * @param Asset $asset
     * @param string $pathOnServer
     * @param string $filename
     */
    public function replaceAssetFile(Asset $asset, string $pathOnServer, string $filename): void
    {
        // Fire a 'beforeReplaceFile' event
        if ($this->hasEventHandlers(self::EVENT_BEFORE_REPLACE_ASSET)) {
            $event = new ReplaceAssetEvent([
                'asset' => $asset,
                'replaceWith' => $pathOnServer,
                'filename' => $filename,
            ]);
            $this->trigger(self::EVENT_BEFORE_REPLACE_ASSET, $event);
            $filename = $event->filename;
        }

        $asset->tempFilePath = $pathOnServer;
        $asset->newFilename = $filename;
        $asset->uploaderId = Craft::$app->getUser()->getId();
        $asset->avoidFilenameConflicts = true;
        $asset->setScenario(Asset::SCENARIO_REPLACE);
        Craft::$app->getElements()->saveElement($asset);

        // Fire an 'afterReplaceFile' event
        if ($this->hasEventHandlers(self::EVENT_AFTER_REPLACE_ASSET)) {
            $this->trigger(self::EVENT_AFTER_REPLACE_ASSET, new ReplaceAssetEvent([
                'asset' => $asset,
                'filename' => $filename,
            ]));
        }
    }

    /**
     * Move or rename an Asset.
     *
     * @param Asset $asset The asset whose file should be renamed
     * @param VolumeFolder $folder The Volume Folder to move the Asset to.
     * @param string $filename The new filename
     * @return bool Whether the asset was renamed successfully
     */
    public function moveAsset(Asset $asset, VolumeFolder $folder, string $filename = ''): bool
    {
        // Set the new combined target location, and save it
        $asset->newFilename = $filename;
        $asset->newFolderId = $folder->id;
        $asset->setScenario(Asset::SCENARIO_FILEOPS);

        return Craft::$app->getElements()->saveElement($asset);
    }

    /**
     * Save an Asset folder.
     *
     * @param VolumeFolder $folder
     * @throws VolumeObjectExistsException if a folder already exists with such a name
     * @throws VolumeException if unable to create the directory on volume
     * @throws AssetException if invalid folder provided
     */
    public function createFolder(VolumeFolder $folder): void
    {
        $parent = $folder->getParent();

        if (!$parent) {
            throw new AssetException('Folder ' . $folder->id . ' doesn’t have a parent.');
        }

        $existingFolder = $this->findFolder([
            'parentId' => $folder->parentId,
            'name' => $folder->name,
        ]);

        if ($existingFolder && (!$folder->id || $folder->id !== $existingFolder->id)) {
            throw new VolumeObjectExistsException(Craft::t('app',
                'A folder with the name “{folderName}” already exists in the volume.',
                ['folderName' => $folder->name]));
        }

        $volume = $parent->getVolume();
        $path = rtrim($folder->path, '/');

        $volume->createDirectory($path);

        $this->storeFolderRecord($folder);
    }

    /**
     * Rename a folder by it's id.
     *
     * @param int $folderId
     * @param string $newName
     * @return string The new folder name after cleaning it.
     * @throws AssetOperationException If the folder to be renamed can't be found or trying to rename the top folder.
     * @throws VolumeObjectExistsException
     * @throws VolumeObjectNotFoundException
     */
    public function renameFolderById(int $folderId, string $newName): string
    {
        $newName = AssetsHelper::prepareAssetName($newName, false);
        $folder = $this->getFolderById($folderId);

        if (!$folder) {
            throw new AssetOperationException(Craft::t('app',
                'No folder exists with the ID “{id}”',
                ['id' => $folderId]));
        }

        if (!$folder->parentId) {
            throw new AssetOperationException(Craft::t('app',
                'It’s not possible to rename the top folder of a Volume.'));
        }

        $conflictingFolder = $this->findFolder([
            'parentId' => $folder->parentId,
            'name' => $newName,
        ]);

        if ($conflictingFolder) {
            throw new VolumeObjectExistsException(Craft::t('app',
                'A folder with the name “{folderName}” already exists in the folder.',
                ['folderName' => $folder->name]));
        }

        $parentFolderPath = dirname($folder->path);
        $newFolderPath = (($parentFolderPath && $parentFolderPath !== '.') ? $parentFolderPath . '/' : '') . $newName . '/';

        $volume = $folder->getVolume();

        $volume->renameDirectory(rtrim($folder->path, '/'), $newName);
        $descendantFolders = $this->getAllDescendantFolders($folder);

        foreach ($descendantFolders as $descendantFolder) {
            $descendantFolder->path = preg_replace('#^' . $folder->path . '#', $newFolderPath, $descendantFolder->path);
            $this->storeFolderRecord($descendantFolder);
        }

        // Now change the affected folder
        $folder->name = $newName;
        $folder->path = $newFolderPath;
        $this->storeFolderRecord($folder);

        return $newName;
    }

    /**
     * Deletes a folder by its ID.
     *
     * @param array|int $folderIds
     * @param bool $deleteDir Should the volume directory be deleted along the record, if applicable. Defaults to true.
     * @throws InvalidConfigException if the volume cannot be fetched from folder.
     * @throws VolumeException if a folder cannot be deleted.
     */
    public function deleteFoldersByIds($folderIds, bool $deleteDir = true): void
    {
        foreach ((array)$folderIds as $folderId) {
            $folder = $this->getFolderById($folderId);

            if ($folder && $deleteDir) {
                $volume = $folder->getVolume();
                $volume->deleteDirectory($folder->path);
            }
        }

        $assets = Asset::find()->folderId($folderIds)->all();

        $elementService = Craft::$app->getElements();

        foreach ($assets as $asset) {
            $asset->keepFileOnDelete = !$deleteDir;
            $elementService->deleteElement($asset, true);
        }

        VolumeFolderRecord::deleteAll(['id' => $folderIds]);
    }

    /**
     * Get the folder tree for Assets by volume ids
     *
     * @param array $allowedVolumeIds
     * @param array $additionalCriteria additional criteria for filtering the tree
     * @return array
     */
    public function getFolderTreeByVolumeIds(array $allowedVolumeIds, array $additionalCriteria = []): array
    {
        static $volumeFolders = [];

        $tree = [];

        // Get the tree for each source
        foreach ($allowedVolumeIds as $volumeId) {
            // Add additional criteria but prevent overriding volumeId and order.
            $criteria = array_merge($additionalCriteria, [
                'volumeId' => $volumeId,
                'order' => 'path',
            ]);
            $cacheKey = md5(Json::encode($criteria));

            // If this has not been yet fetched, fetch it.
            if (empty($volumeFolders[$cacheKey])) {
                $folders = $this->findFolders($criteria);
                $subtree = $this->_getFolderTreeByFolders($folders);
                $volumeFolders[$cacheKey] = reset($subtree);
            }

            $tree[$volumeId] = $volumeFolders[$cacheKey];
        }

        AssetsHelper::sortFolderTree($tree);

        return $tree;
    }

    /**
     * Get the folder tree for Assets by a folder id.
     *
     * @param int $folderId
     * @return array
     */
    public function getFolderTreeByFolderId(int $folderId): array
    {
        if (($parentFolder = $this->getFolderById($folderId)) === null) {
            return [];
        }

        $childFolders = $this->getAllDescendantFolders($parentFolder);

        return $this->_getFolderTreeByFolders([$parentFolder] + $childFolders);
    }

    /**
     * Returns a folder by its ID.
     *
     * @param int $folderId
     * @return VolumeFolder|null
     */
    public function getFolderById(int $folderId): ?VolumeFolder
    {
        if ($this->_foldersById !== null && array_key_exists($folderId, $this->_foldersById)) {
            return $this->_foldersById[$folderId];
        }

        $result = $this->_createFolderQuery()
            ->where(['id' => $folderId])
            ->one();

        if (!$result) {
            return $this->_foldersById[$folderId] = null;
        }

        return $this->_foldersById[$folderId] = new VolumeFolder($result);
    }

    /**
     * Returns a folder by its UID.
     *
     * @param string $folderUid
     * @return VolumeFolder|null
     */
    public function getFolderByUid(string $folderUid): ?VolumeFolder
    {
        if ($this->_foldersByUid !== null && array_key_exists($folderUid, $this->_foldersByUid)) {
            return $this->_foldersByUid[$folderUid];
        }

        $result = $this->_createFolderQuery()
            ->where(['uid' => $folderUid])
            ->one();

        if (!$result) {
            return $this->_foldersByUid[$folderUid] = null;
        }

        return $this->_foldersByUid[$folderUid] = new VolumeFolder($result);
    }

    /**
     * Finds folders that match a given criteria.
     *
     * @param mixed $criteria
     * @return VolumeFolder[]
     */
    public function findFolders($criteria = null): array
    {
        if (!($criteria instanceof FolderCriteria)) {
            $criteria = new FolderCriteria($criteria);
        }

        $query = $this->_createFolderQuery();

        $this->_applyFolderConditions($query, $criteria);

        if ($criteria->order) {
            $query->orderBy($criteria->order);
        }

        if ($criteria->offset) {
            $query->offset($criteria->offset);
        }

        if ($criteria->limit) {
            $query->limit($criteria->limit);
        }

        $results = $query->all();
        $folders = [];

        foreach ($results as $result) {
            $folder = new VolumeFolder($result);
            $this->_foldersById[$folder->id] = $folder;
            $folders[$folder->id] = $folder;
        }

        return $folders;
    }

    /**
     * Returns all of the folders that are descendants of a given folder.
     *
     * @param VolumeFolder $parentFolder
     * @param string $orderBy
     * @return VolumeFolder[]
     */
    public function getAllDescendantFolders(VolumeFolder $parentFolder, string $orderBy = 'path'): array
    {
        /* @var $query Query */
        $query = $this->_createFolderQuery()
            ->where([
                'and',
                ['like', 'path', $parentFolder->path . '%', false],
                ['volumeId' => $parentFolder->volumeId],
                ['not', ['parentId' => null]],
            ]);

        if ($orderBy) {
            $query->orderBy($orderBy);
        }

        $results = $query->all();
        $descendantFolders = [];

        foreach ($results as $result) {
            $folder = new VolumeFolder($result);
            $this->_foldersById[$folder->id] = $folder;
            $descendantFolders[$folder->id] = $folder;
        }

        return $descendantFolders;
    }

    /**
     * Finds the first folder that matches a given criteria.
     *
     * @param mixed $criteria
     * @return VolumeFolder|null
     */
    public function findFolder($criteria = null): ?VolumeFolder
    {
        if (!($criteria instanceof FolderCriteria)) {
            $criteria = new FolderCriteria($criteria);
        }

        $criteria->limit = 1;
        $folder = $this->findFolders($criteria);

        if (is_array($folder) && !empty($folder)) {
            return array_pop($folder);
        }

        return null;
    }

    /**
     * Returns the root folder for a given volume ID.
     *
     * @param int $volumeId The volume ID
     * @return VolumeFolder|null The root folder in that volume, or null if the volume doesn’t exist
     */
    public function getRootFolderByVolumeId(int $volumeId): ?VolumeFolder
    {
        return $this->findFolder([
            'volumeId' => $volumeId,
            'parentId' => ':empty:',
        ]);
    }

    /**
     * Gets the total number of folders that match a given criteria.
     *
     * @param mixed $criteria
     * @return int
     */
    public function getTotalFolders($criteria): int
    {
        if (!($criteria instanceof FolderCriteria)) {
            $criteria = new FolderCriteria($criteria);
        }

        $query = (new Query())
            ->from([Table::VOLUMEFOLDERS]);

        $this->_applyFolderConditions($query, $criteria);

        return (int)$query->count('[[id]]');
    }

    // File and folder managing
    // -------------------------------------------------------------------------

    /**
     * Returns the URL for an asset, possibly with a given transform applied.
     *
     * @param Asset $asset
     * @param AssetTransform|string|array|null $transform
     * @param bool|null $generateNow Whether the transformed image should be generated immediately if it doesn’t exist. If `null`, it will be left
     * up to the `generateTransformsBeforePageLoad` config setting.
     * @return string|null
     * @throws VolumeException
     * @throws AssetTransformException
     */
    public function getAssetUrl(Asset $asset, $transform = null, bool $generateNow = null): ?string
    {
        // Maybe a plugin wants to do something here
        $event = new GetAssetUrlEvent([
            'transform' => $transform,
            'asset' => $asset,
        ]);
        $this->trigger(self::EVENT_GET_ASSET_URL, $event);

        // If a plugin set the url, we'll just use that.
        if ($event->url !== null) {
            return $event->url;
        }

        if ($transform === null || !Image::canManipulateAsImage(pathinfo($asset->filename, PATHINFO_EXTENSION))) {
            $volume = $asset->getVolume();

            return AssetsHelper::generateUrl($volume, $asset);
        }

        // Get the transform index model
        $assetTransforms = Craft::$app->getAssetTransforms();
        $index = $assetTransforms->getTransformIndex($asset, $transform);

        // Does the file actually exist?
        if ($index->fileExists) {
            // For local volumes, really make sure
            $volume = $asset->getVolume();
            $transformPath = $asset->getFolder()->path . $assetTransforms->getTransformSubpath($asset, $index);

            if ($volume instanceof LocalVolumeInterface && !$volume->fileExists($transformPath)) {
                $index->fileExists = false;
            } else {
                return $assetTransforms->getUrlForTransformByAssetAndTransformIndex($asset, $index);
            }
        }

        if ($generateNow === null) {
            $generateNow = Craft::$app->getConfig()->getGeneral()->generateTransformsBeforePageLoad;
        }

        if ($generateNow) {
            try {
                return $assetTransforms->ensureTransformUrlByIndexModel($index);
            } catch (\Exception $exception) {
                Craft::$app->getErrorHandler()->logException($exception);
                return null;
            }
        }

<<<<<<< HEAD
        // Queue up a new Generate Pending Transforms job
        if (!$this->_queuedGeneratePendingTransformsJob) {
            Queue::push(new GeneratePendingTransforms());
=======
        if ($this->generatePendingTransformsViaQueue && !$this->_queuedGeneratePendingTransformsJob) {
            // Queue up a new Generate Pending Transforms job
            Queue::push(new GeneratePendingTransforms(), 2048);
>>>>>>> f322acf1
            $this->_queuedGeneratePendingTransformsJob = true;
        }

        // Return the temporary transform URL
        return UrlHelper::actionUrl('assets/generate-transform', ['transformId' => $index->id], null, false);
    }

    /**
     * Returns the control panel thumbnail URL for a given asset.
     *
     * @param Asset $asset asset to return a thumb for
     * @param int $width width of the returned thumb
     * @param int|null $height height of the returned thumb (defaults to $width if null)
     * @param bool $generate whether to generate a thumb in none exists yet
     * @return string
     */
    public function getThumbUrl(Asset $asset, int $width, int $height = null, bool $generate = false): string
    {
        if ($height === null) {
            $height = $width;
        }

        // Maybe a plugin wants to do something here
        // todo: remove the `size` key in 4.0
        if ($this->hasEventHandlers(self::EVENT_GET_ASSET_THUMB_URL)) {
            $event = new GetAssetThumbUrlEvent([
                'asset' => $asset,
                'width' => $width,
                'height' => $height,
                'size' => max($width, $height),
                'generate' => $generate,
            ]);
            $this->trigger(self::EVENT_GET_ASSET_THUMB_URL, $event);

            // If a plugin set the url, we'll just use that.
            if ($event->url !== null) {
                return $event->url;
            }
        }

        return UrlHelper::actionUrl('assets/thumb', [
            'uid' => $asset->uid,
            'width' => $width,
            'height' => $height,
            'v' => $asset->dateModified->getTimestamp(),
        ], null, false);
    }

    /**
     * Returns the control panel thumbnail path for a given asset.
     *
     * @param Asset $asset asset to return a thumb for
     * @param int $width width of the returned thumb
     * @param int|null $height height of the returned thumb (defaults to $width if null)
     * @param bool $generate whether to generate a thumb in none exists yet
     * @param bool $fallbackToIcon whether to return the path to a generic icon if a thumbnail can't be generated
     * @return string|false thumbnail path, or `false` if it doesn't exist and $generate is `false`
     * @throws InvalidConfigException
     * @throws NotSupportedException if the asset can't have a thumbnail, and $fallbackToIcon is `false`
     * @throws VolumeException
     * @throws VolumeObjectNotFoundException
     * @see getThumbUrl()
     */
    public function getThumbPath(Asset $asset, int $width, int $height = null, bool $generate = true, bool $fallbackToIcon = true)
    {
        // Maybe a plugin wants to do something here
        $event = new AssetThumbEvent([
            'asset' => $asset,
            'width' => $width,
            'height' => $height,
            'generate' => $generate,
        ]);
        $this->trigger(self::EVENT_GET_THUMB_PATH, $event);

        // If a plugin set the url, we'll just use that.
        if ($event->path !== null) {
            return $event->path;
        }

        $ext = $asset->getExtension();

        // If it's not an image, return a generic file extension icon
        if (!Image::canManipulateAsImage($ext)) {
            if (!$fallbackToIcon) {
                throw new NotSupportedException("A thumbnail can't be generated for the asset.");
            }

            return $this->getIconPath($asset);
        }

        if ($height === null) {
            $height = $width;
        }

        // Make the thumb a JPG if the image format isn't safe for web
        $ext = in_array($ext, Image::webSafeFormats(), true) ? $ext : 'jpg';

        // Should we be rasteriszing the thumb?
        $rasterize = strtolower($ext) === 'svg' && Craft::$app->getConfig()->getGeneral()->rasterizeSvgThumbs;
        if ($rasterize) {
            $ext = 'png';
        }

        $dir = Craft::$app->getPath()->getAssetThumbsPath() . DIRECTORY_SEPARATOR . $asset->id;
        $path = $dir . DIRECTORY_SEPARATOR . "thumb-{$width}x{$height}.{$ext}";

        if (!file_exists($path) || $asset->dateModified->getTimestamp() > filemtime($path)) {
            // Bail if we're not ready to generate it yet
            if (!$generate) {
                return false;
            }

            // Generate it
            FileHelper::createDirectory($dir);
            $imageSource = Craft::$app->getAssetTransforms()->getLocalImageSource($asset);

            // hail Mary
            try {
                $image = Craft::$app->getImages()->loadImage($imageSource, $rasterize, max($width, $height));

                // Prevent resize of all layers
                if ($image instanceof Raster) {
                    $image->disableAnimation();
                }

                $image->scaleAndCrop($width, $height);
                $image->saveAs($path);
            } catch (ImageException $exception) {
                Craft::warning("Unable to generate a thumbnail for asset $asset->id: {$exception->getMessage()}", __METHOD__);
                return $this->getIconPath($asset);
            }
        }

        return $path;
    }

    /**
     * Returns a generic file extension icon path, that can be used as a fallback
     * for assets that don't have a normal thumbnail.
     *
     * @param Asset $asset
     * @return string
     */
    public function getIconPath(Asset $asset): string
    {
        $ext = $asset->getExtension();
        $path = Craft::$app->getPath()->getAssetsIconsPath() . DIRECTORY_SEPARATOR . strtolower($ext) . '.svg';

        if (file_exists($path)) {
            return $path;
        }

        $svg = file_get_contents(Craft::getAlias('@appicons/file.svg'));

        $extLength = strlen($ext);
        if ($extLength <= 3) {
            $textSize = '20';
        } else if ($extLength === 4) {
            $textSize = '17';
        } else {
            if ($extLength > 5) {
                $ext = substr($ext, 0, 4) . '…';
            }
            $textSize = '14';
        }

        $textNode = "<text x=\"50\" y=\"73\" text-anchor=\"middle\" font-family=\"sans-serif\" fill=\"#9aa5b1\" font-size=\"{$textSize}\">" . strtoupper($ext) . '</text>';
        $svg = str_replace('<!-- EXT -->', $textNode, $svg);

        FileHelper::writeToFile($path, $svg);
        return $path;
    }

    /**
     * Find a replacement for a filename
     *
     * @param string $originalFilename the original filename for which to find a replacement.
     * @param int $folderId The folder in which to find the replacement
     * @return string If a suitable filename replacement cannot be found.
     * @throws AssetOperationException If a suitable filename replacement cannot be found.
     * @throws InvalidConfigException
     * @throws VolumeException
     */
    public function getNameReplacementInFolder(string $originalFilename, int $folderId): string
    {
        $folder = $this->getFolderById($folderId);

        if (!$folder) {
            throw new InvalidArgumentException('Invalid folder ID: ' . $folderId);
        }

        $volume = $folder->getVolume();

        // A potentially conflicting filename is one that shares the same stem and extension

        // Check for potentially conflicting files in index.
        $baseFileName = pathinfo($originalFilename, PATHINFO_FILENAME);
        $extension = pathinfo($originalFilename, PATHINFO_EXTENSION);

        $dbFileList = (new Query())
            ->select(['assets.filename'])
            ->from(['assets' => Table::ASSETS])
            ->innerJoin(['elements' => Table::ELEMENTS], '[[elements.id]] = [[assets.id]]')
            ->where([
                'assets.folderId' => $folderId,
                'elements.dateDeleted' => null,
            ])
            ->andWhere(['like', 'assets.filename', $baseFileName . '%.' . $extension, false])
            ->column();

        $potentialConflicts = [];

        foreach ($dbFileList as $filename) {
            $potentialConflicts[StringHelper::toLowerCase($filename)] = true;
        }

        // Check whether a filename we'd want to use does not exist
        $canUse = static function($filenameToTest) use ($potentialConflicts, $volume, $folder) {
            return !isset($potentialConflicts[mb_strtolower($filenameToTest)]) && !$volume->fileExists($folder->path . $filenameToTest);
        };

        if ($canUse($originalFilename)) {
            return $originalFilename;
        }

        // If the file already ends with something that looks like a timestamp, use that instead.
        if (preg_match('/.*_\d{4}-\d{2}-\d{2}-\d{6}$/', $baseFileName, $matches)) {
            $base = $baseFileName;
        } else {
            $timestamp = DateTimeHelper::currentUTCDateTime()->format('Y-m-d-His');
            $base = $baseFileName . '_' . $timestamp;
        }

        $increment = 0;

        while (true) {
            // Add the increment (if > 0) and keep the full filename w/ increment & extension from going over 255 chars
            $suffix = ($increment ? "_$increment" : '') . ".$extension";
            $newFilename = substr($base, 0, 255 - mb_strlen($suffix)) . $suffix;

            if ($canUse($newFilename)) {
                break;
            }

            if ($increment === 50) {
                throw new AssetOperationException(Craft::t('app', 'Could not find a suitable replacement filename for “{filename}”.', [
                    'filename' => $originalFilename,
                ]));
            }

            $increment++;
        }

        return $newFilename;
    }

    /**
     * Ensure a folder entry exists in the DB for the full path and return it's id. Depending on the use, it's possible to also ensure a physical folder exists.
     *
     * @param string $fullPath The path to ensure the folder exists at.
     * @param VolumeInterface $volume
     * @param bool $justRecord If set to false, will also make sure the physical folder exists on Volume.
     * @return VolumeFolder
     * @throws VolumeException if something went catastrophically wrong creating the folder.
     */
    public function ensureFolderByFullPathAndVolume(string $fullPath, VolumeInterface $volume, bool $justRecord = true): VolumeFolder
    {
        $parentFolder = Craft::$app->getVolumes()->ensureTopFolder($volume);
        $folderModel = $parentFolder;
        $parentId = $parentFolder->id;

        if ($fullPath) {
            // If we don't have a folder matching these, create a new one
            $parts = explode('/', trim($fullPath, '/'));

            // creep up the folder path
            $path = '';

            while (($part = array_shift($parts)) !== null) {
                $path .= $part . '/';

                $parameters = new FolderCriteria([
                    'path' => $path,
                    'volumeId' => $volume->id,
                ]);

                // Create the record for current segment if needed.
                if (($folderModel = $this->findFolder($parameters)) === null) {
                    $folderModel = new VolumeFolder();
                    $folderModel->volumeId = $volume->id;
                    $folderModel->parentId = $parentId;
                    $folderModel->name = $part;
                    $folderModel->path = $path;
                    $this->storeFolderRecord($folderModel);
                }

                // Ensure a physical folder exists, if needed.
                if (!$justRecord) {
                    $volume->createDirectory($path);
                }

                // Set the variables for next iteration.
                $folderId = $folderModel->id;
                $parentId = $folderId;
            }
        }

        return $folderModel;
    }

    /**
     * Store a folder by model
     *
     * @param VolumeFolder $folder
     */
    public function storeFolderRecord(VolumeFolder $folder): void
    {
        if (!$folder->id) {
            $record = new VolumeFolderRecord();
        } else {
            $record = VolumeFolderRecord::findOne(['id' => $folder->id]);
        }

        $record->parentId = $folder->parentId;
        $record->volumeId = $folder->volumeId;
        $record->name = $folder->name;
        $record->path = $folder->path;
        $record->save();

        $folder->id = $record->id;
        $folder->uid = $record->uid;
    }

    /**
     * Return the current user's temporary upload folder.
     *
     * @return VolumeFolder
     * @throws VolumeException
     * @deprecated in 3.2.0. Use [[getUserTemporaryUploadFolder()]] instead.
     */
    public function getCurrentUserTemporaryUploadFolder(): VolumeFolder
    {
        return $this->getUserTemporaryUploadFolder();
    }

    /**
     * Returns the given user's temporary upload folder.
     *
     * If no user is provided, the currently-logged in user will be used (if there is one), or a folder named after
     * the current session ID.
     *
     * @param User|null $user
     * @return VolumeFolder
     * @throws VolumeException If no correct volume provided.
     */
    public function getUserTemporaryUploadFolder(User $user = null): VolumeFolder
    {
        if ($user === null) {
            // Default to the logged-in user, if there is one
            $user = Craft::$app->getUser()->getIdentity();
        }

        if ($user) {
            $folderName = 'user_' . $user->id;
        } else {
            // A little obfuscation never hurt anyone
            $folderName = 'user_' . sha1(Craft::$app->getSession()->id);
        }

        // Is there a designated temp uploads volume?
        $assetSettings = Craft::$app->getProjectConfig()->get('assets');
        if (isset($assetSettings['tempVolumeUid'])) {
            $volume = Craft::$app->getVolumes()->getVolumeByUid($assetSettings['tempVolumeUid']);
            if (!$volume) {
                throw new VolumeException(Craft::t('app', 'The volume set for temp asset storage is not valid.'));
            }
            $path = (isset($assetSettings['tempSubpath']) ? $assetSettings['tempSubpath'] . '/' : '') .
                $folderName;
            return $this->ensureFolderByFullPathAndVolume($path, $volume, false);
        }

        $volumeTopFolder = $this->findFolder([
            'volumeId' => ':empty:',
            'parentId' => ':empty:',
        ]);

        // Unlikely, but would be very awkward if this happened without any contingency plans in place.
        if (!$volumeTopFolder) {
            $volumeTopFolder = new VolumeFolder();
            $tempVolume = new Temp();
            $volumeTopFolder->name = $tempVolume->name;
            $this->storeFolderRecord($volumeTopFolder);
        }

        $folder = $this->findFolder([
            'name' => $folderName,
            'parentId' => $volumeTopFolder->id,
        ]);

        if (!$folder) {
            $folder = new VolumeFolder();
            $folder->parentId = $volumeTopFolder->id;
            $folder->name = $folderName;
            $folder->path = $folderName . '/';
            $this->storeFolderRecord($folder);
        }

        try {
            FileHelper::createDirectory(Craft::$app->getPath()->getTempAssetUploadsPath() . DIRECTORY_SEPARATOR . $folderName);
        } catch (Exception $exception) {
            throw new VolumeException(Craft::t('app', 'Unable to create directory for temporary volume.'));
        }

        return $folder;
    }

    /**
     * Returns the asset preview handler for a given asset, or `null` if the asset is not previewable.
     *
     * @param Asset $asset
     * @return AssetPreviewHandlerInterface|null
     * @since 3.4.0
     */
    public function getAssetPreviewHandler(Asset $asset)
    {
        // Give plugins a chance to register their own preview handlers
        if ($this->hasEventHandlers(self::EVENT_REGISTER_PREVIEW_HANDLER)) {
            $event = new AssetPreviewEvent(['asset' => $asset]);
            $this->trigger(self::EVENT_REGISTER_PREVIEW_HANDLER, $event);
            if ($event->previewHandler instanceof AssetPreviewHandlerInterface) {
                return $event->previewHandler;
            }
        }

        // These are our default preview handlers if one is not supplied
        switch ($asset->kind) {
            case Asset::KIND_IMAGE:
                return new ImagePreview($asset);
            case Asset::KIND_PDF:
                return new Pdf($asset);
            case Asset::KIND_VIDEO:
                return new Video($asset);
            case Asset::KIND_HTML:
            case Asset::KIND_JAVASCRIPT:
            case Asset::KIND_JSON:
            case Asset::KIND_PHP:
            case Asset::KIND_TEXT:
            case Asset::KIND_XML:
                return new Text($asset);
        }

        return null;
    }

    /**
     * Returns a DbCommand object prepped for retrieving assets.
     *
     * @return Query
     */
    private function _createFolderQuery(): Query
    {
        return (new Query())
            ->select(['id', 'parentId', 'volumeId', 'name', 'path', 'uid'])
            ->from([Table::VOLUMEFOLDERS]);
    }

    /**
     * Return the folder tree form a list of folders.
     *
     * @param VolumeFolder[] $folders
     * @return array
     */
    private function _getFolderTreeByFolders(array $folders): array
    {
        $tree = [];
        $referenceStore = [];

        foreach ($folders as $folder) {
            // We'll be adding all of the children in this loop, anyway, so we set
            // the children list to an empty array so that folders that have no children don't
            // trigger any queries, when asked for children
            $folder->setChildren([]);
            if ($folder->parentId && isset($referenceStore[$folder->parentId])) {
                $referenceStore[$folder->parentId]->addChild($folder);
            } else {
                $tree[] = $folder;
            }

            $referenceStore[$folder->id] = $folder;
        }

        return $tree;
    }

    /**
     * Applies WHERE conditions to a DbCommand query for folders.
     *
     * @param Query $query
     * @param FolderCriteria $criteria
     */
    private function _applyFolderConditions(Query $query, FolderCriteria $criteria): void
    {
        if ($criteria->id) {
            $query->andWhere(Db::parseParam('id', $criteria->id));
        }

        if ($criteria->volumeId) {
            $query->andWhere(Db::parseParam('volumeId', $criteria->volumeId));
        }

        if ($criteria->parentId) {
            $query->andWhere(Db::parseParam('parentId', $criteria->parentId));
        }

        if ($criteria->name) {
            $query->andWhere(Db::parseParam('name', $criteria->name));
        }

        if ($criteria->uid) {
            $query->andWhere(Db::parseParam('uid', $criteria->uid));
        }

        if ($criteria->path !== null) {
            // Does the path have a comma in it?
            if (strpos($criteria->path, ',') !== false) {
                // Escape the comma.
                $query->andWhere(Db::parseParam('path', str_replace(',', '\,', $criteria->path)));
            } else {
                $query->andWhere(Db::parseParam('path', $criteria->path));
            }
        }
    }
}<|MERGE_RESOLUTION|>--- conflicted
+++ resolved
@@ -622,15 +622,9 @@
             }
         }
 
-<<<<<<< HEAD
         // Queue up a new Generate Pending Transforms job
         if (!$this->_queuedGeneratePendingTransformsJob) {
-            Queue::push(new GeneratePendingTransforms());
-=======
-        if ($this->generatePendingTransformsViaQueue && !$this->_queuedGeneratePendingTransformsJob) {
-            // Queue up a new Generate Pending Transforms job
             Queue::push(new GeneratePendingTransforms(), 2048);
->>>>>>> f322acf1
             $this->_queuedGeneratePendingTransformsJob = true;
         }
 
