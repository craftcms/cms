<?php
/**
 * @link https://craftcms.com/
 * @copyright Copyright (c) Pixel & Tonic, Inc.
 * @license https://craftcms.github.io/license/
 */

namespace craft\services;

use Craft;
use craft\assetpreviews\Image as ImagePreview;
use craft\assetpreviews\Pdf;
use craft\assetpreviews\Text;
use craft\assetpreviews\Video;
use craft\base\AssetPreviewHandlerInterface;
use craft\db\Query;
use craft\db\Table;
use craft\elements\Asset;
use craft\elements\db\AssetQuery;
use craft\elements\User;
use craft\errors\AssetException;
use craft\errors\AssetOperationException;
use craft\errors\FsException;
use craft\errors\FsObjectExistsException;
use craft\errors\FsObjectNotFoundException;
use craft\errors\VolumeException;
use craft\events\AssetPreviewEvent;
use craft\events\DefineAssetThumbUrlEvent;
use craft\events\ReplaceAssetEvent;
use craft\fs\Temp;
use craft\helpers\Assets as AssetsHelper;
use craft\helpers\DateTimeHelper;
use craft\helpers\Db;
use craft\helpers\FileHelper;
use craft\helpers\Image;
use craft\helpers\Json;
use craft\helpers\StringHelper;
use craft\models\FolderCriteria;
use craft\models\ImageTransform;
use craft\models\Volume;
use craft\models\VolumeFolder;
use craft\records\VolumeFolder as VolumeFolderRecord;
use yii\base\Component;
use yii\base\Exception;
use yii\base\InvalidArgumentException;
use yii\base\InvalidConfigException;
use yii\base\NotSupportedException;
use yii\db\Expression;

/**
 * Assets service.
 *
 * An instance of the service is available via [[\craft\base\ApplicationTrait::getAssets()|`Craft::$app->assets`]].
 *
 * @property-read VolumeFolder $currentUserTemporaryUploadFolder
 * @author Pixel & Tonic, Inc. <support@pixelandtonic.com>
 * @since 3.0.0
 */
class Assets extends Component
{
    /**
     * @event ReplaceAssetEvent The event that is triggered before an asset is replaced.
     */
    public const EVENT_BEFORE_REPLACE_ASSET = 'beforeReplaceFile';

    /**
     * @event ReplaceAssetEvent The event that is triggered after an asset is replaced.
     */
    public const EVENT_AFTER_REPLACE_ASSET = 'afterReplaceFile';

    /**
     * @event DefineAssetThumbUrlEvent The event that is triggered when a thumbnail is being requested for an asset.
     * @see getThumbUrl()
     * @since 4.0.0
     */
    public const EVENT_DEFINE_THUMB_URL = 'defineThumbUrl';

    /**
     * @event AssetPreviewEvent The event that is triggered when determining the preview handler for an asset.
     * @since 3.4.0
     */
    public const EVENT_REGISTER_PREVIEW_HANDLER = 'registerPreviewHandler';

    /**
     * @var array
     */
    private array $_foldersById = [];

    /**
     * @var array
     */
    private array $_foldersByUid = [];

    /**
     * @var VolumeFolder[]
     * @see getUserTemporaryUploadFolder
     */
    private $_userTempFolders = [];

    /**
     * Returns a file by its ID.
     *
     * @param int $assetId
     * @param int|null $siteId
     * @return Asset|null
     */
    public function getAssetById(int $assetId, ?int $siteId = null): ?Asset
    {
        return Craft::$app->getElements()->getElementById($assetId, Asset::class, $siteId);
    }

    /**
     * Gets the total number of assets that match a given criteria.
     *
     * @param mixed $criteria
     * @return int
     */
    public function getTotalAssets(mixed $criteria = null): int
    {
        if ($criteria instanceof AssetQuery) {
            $query = $criteria;
        } else {
            $query = Asset::find();
            if ($criteria) {
                Craft::configure($query, $criteria);
            }
        }

        return $query->count();
    }

    /**
     * Replace an Asset's file.
     *
     * Replace an Asset's file by it's id, a local file and the filename to use.
     *
     * @param Asset $asset
     * @param string $pathOnServer
     * @param string $filename
     */
    public function replaceAssetFile(Asset $asset, string $pathOnServer, string $filename): void
    {
        // Fire a 'beforeReplaceFile' event
        if ($this->hasEventHandlers(self::EVENT_BEFORE_REPLACE_ASSET)) {
            $event = new ReplaceAssetEvent([
                'asset' => $asset,
                'replaceWith' => $pathOnServer,
                'filename' => $filename,
            ]);
            $this->trigger(self::EVENT_BEFORE_REPLACE_ASSET, $event);
            $filename = $event->filename;
        }

        $asset->tempFilePath = $pathOnServer;
        $asset->newFilename = $filename;
        $asset->uploaderId = Craft::$app->getUser()->getId();
        $asset->avoidFilenameConflicts = true;
        $asset->setScenario(Asset::SCENARIO_REPLACE);
        Craft::$app->getElements()->saveElement($asset);

        // Fire an 'afterReplaceFile' event
        if ($this->hasEventHandlers(self::EVENT_AFTER_REPLACE_ASSET)) {
            $this->trigger(self::EVENT_AFTER_REPLACE_ASSET, new ReplaceAssetEvent([
                'asset' => $asset,
                'filename' => $filename,
            ]));
        }
    }

    /**
     * Move or rename an Asset.
     *
     * @param Asset $asset The asset whose file should be renamed
     * @param VolumeFolder $folder The Volume Folder to move the Asset to.
     * @param string $filename The new filename
     * @return bool Whether the asset was renamed successfully
     */
    public function moveAsset(Asset $asset, VolumeFolder $folder, string $filename = ''): bool
    {
        $folderChanging = $asset->folderId != $folder->id;
        $filenameChanging = $filename !== '' && $filename !== $asset->getFilename();

        if (!$folderChanging && !$filenameChanging) {
            return true;
        }

        if ($folderChanging) {
            $asset->newFolderId = $folder->id;
        }

        if ($filenameChanging) {
            $asset->newFilename = $filename;
            $asset->setScenario(Asset::SCENARIO_FILEOPS);
        } else {
            $asset->setScenario(Asset::SCENARIO_MOVE);
        }

        return Craft::$app->getElements()->saveElement($asset);
    }

    /**
     * Save an Asset folder.
     *
     * @param VolumeFolder $folder
     * @throws FsObjectExistsException if a folder already exists with such a name
     * @throws FsException if unable to create the directory on volume
     * @throws AssetException if invalid folder provided
     */
    public function createFolder(VolumeFolder $folder): void
    {
        $parent = $folder->getParent();

        if (!$parent) {
            throw new AssetException('Folder ' . $folder->id . ' doesn’t have a parent.');
        }

        $existingFolder = $this->findFolder([
            'parentId' => $folder->parentId,
            'name' => $folder->name,
        ]);

        if ($existingFolder && (!$folder->id || $folder->id !== $existingFolder->id)) {
            throw new FsObjectExistsException(Craft::t('app',
                'A folder with the name “{folderName}” already exists in the volume.',
                ['folderName' => $folder->name]));
        }

        $volume = $parent->getVolume();
        $path = rtrim($folder->path, '/');

        $volume->getFs()->createDirectory($path);

        $this->storeFolderRecord($folder);
    }

    /**
     * Rename a folder by it's id.
     *
     * @param int $folderId
     * @param string $newName
     * @return string The new folder name after cleaning it.
     * @throws AssetOperationException If the folder to be renamed can't be found or trying to rename the top folder.
     * @throws FsObjectExistsException
     * @throws FsObjectNotFoundException
     */
    public function renameFolderById(int $folderId, string $newName): string
    {
        $newName = AssetsHelper::prepareAssetName($newName, false);
        $folder = $this->getFolderById($folderId);

        if (!$folder) {
            throw new AssetOperationException(Craft::t('app', 'No folder exists with the ID “{id}”', [
                'id' => $folderId,
            ]));
        }

        if (!$folder->parentId) {
            throw new AssetOperationException(Craft::t('app', 'It’s not possible to rename the top folder of a Volume.'));
        }

        $conflictingFolder = $this->findFolder([
            'parentId' => $folder->parentId,
            'name' => $newName,
        ]);

        if ($conflictingFolder) {
            throw new FsObjectExistsException(Craft::t('app', 'A folder with the name “{folderName}” already exists in the folder.', [
                'folderName' => $newName,
            ]));
        }

        $parentFolderPath = dirname($folder->path);
        $newFolderPath = (($parentFolderPath && $parentFolderPath !== '.') ? $parentFolderPath . '/' : '') . $newName . '/';

        $volume = $folder->getVolume();

        $volume->getFs()->renameDirectory(rtrim($folder->path, '/'), $newName);
        $descendantFolders = $this->getAllDescendantFolders($folder);

        foreach ($descendantFolders as $descendantFolder) {
            $descendantFolder->path = preg_replace('#^' . $folder->path . '#', $newFolderPath, $descendantFolder->path);
            $this->storeFolderRecord($descendantFolder);
        }

        // Now change the affected folder
        $folder->name = $newName;
        $folder->path = $newFolderPath;
        $this->storeFolderRecord($folder);

        return $newName;
    }

    /**
     * Deletes a folder by its ID.
     *
     * @param int|array $folderIds
     * @param bool $deleteDir Should the volume directory be deleted along the record, if applicable. Defaults to true.
     * @throws InvalidConfigException if the volume cannot be fetched from folder.
     */
    public function deleteFoldersByIds(int|array $folderIds, bool $deleteDir = true): void
    {
        $folders = [];

        foreach ((array)$folderIds as $folderId) {
            $folder = $this->getFolderById((int)$folderId);
            $folders[] = $folder;

            if ($folder && $deleteDir) {
                $volume = $folder->getVolume();
                try {
                    $volume->getFs()->deleteDirectory($folder->path);
                } catch (VolumeException $exception) {
                    Craft::$app->getErrorHandler()->logException($exception);
                    // Carry on.
                }
            }
        }

        /** @var Asset[] $assets */
        $assets = Asset::find()->folderId($folderIds)->all();

        $elementService = Craft::$app->getElements();

        foreach ($assets as $asset) {
            $asset->keepFileOnDelete = !$deleteDir;
            $elementService->deleteElement($asset, true);
        }

        foreach ($folders as $folder) {
            $descendants = $this->getAllDescendantFolders($folder);
            usort($descendants, static fn($a, $b) => substr_count($a->path, '/') < substr_count($b->path, '/'));

            foreach ($descendants as $descendant) {
                VolumeFolderRecord::deleteAll(['id' => $descendant->id]);
            }
            VolumeFolderRecord::deleteAll(['id' => $folder->id]);
        }
    }

    /**
     * Returns a list of hierarchical folders for the given volume IDs, indexed by volume ID.
     *
     * @param array $volumeIds
     * @param array $additionalCriteria additional criteria for filtering the tree
     * @return array
     */
    public function getFolderTreeByVolumeIds(array $volumeIds, array $additionalCriteria = []): array
    {
        static $volumeFolders = [];

        $tree = [];

        // Get the tree for each source
        foreach ($volumeIds as $volumeId) {
            // Add additional criteria but prevent overriding volumeId and order.
            $criteria = array_merge($additionalCriteria, [
                'volumeId' => $volumeId,
                'order' => [new Expression('[[path]] IS NULL DESC'), 'path' => SORT_ASC],
            ]);
            $cacheKey = md5(Json::encode($criteria));

            // If this has not been yet fetched, fetch it.
            if (empty($volumeFolders[$cacheKey])) {
                $folders = $this->findFolders($criteria);
                $subtree = $this->_getFolderTreeByFolders($folders);
                $volumeFolders[$cacheKey] = reset($subtree);
            }

            $tree[$volumeId] = $volumeFolders[$cacheKey];
        }

        AssetsHelper::sortFolderTree($tree);

        return $tree;
    }

    /**
     * Get the folder tree for Assets by a folder id.
     *
     * @param int $folderId
     * @return array
     */
    public function getFolderTreeByFolderId(int $folderId): array
    {
        if (($parentFolder = $this->getFolderById($folderId)) === null) {
            return [];
        }

        $childFolders = $this->getAllDescendantFolders($parentFolder);

        return $this->_getFolderTreeByFolders([$parentFolder] + $childFolders);
    }

    /**
     * Returns a folder by its ID.
     *
     * @param int $folderId
     * @return VolumeFolder|null
     */
    public function getFolderById(int $folderId): ?VolumeFolder
    {
        if (isset($this->_foldersById) && array_key_exists($folderId, $this->_foldersById)) {
            return $this->_foldersById[$folderId];
        }

        $result = $this->_createFolderQuery()
            ->where(['id' => $folderId])
            ->one();

        if (!$result) {
            return $this->_foldersById[$folderId] = null;
        }

        return $this->_foldersById[$folderId] = new VolumeFolder($result);
    }

    /**
     * Returns a folder by its UID.
     *
     * @param string $folderUid
     * @return VolumeFolder|null
     */
    public function getFolderByUid(string $folderUid): ?VolumeFolder
    {
        if (isset($this->_foldersByUid) && array_key_exists($folderUid, $this->_foldersByUid)) {
            return $this->_foldersByUid[$folderUid];
        }

        $result = $this->_createFolderQuery()
            ->where(['uid' => $folderUid])
            ->one();

        if (!$result) {
            return $this->_foldersByUid[$folderUid] = null;
        }

        return $this->_foldersByUid[$folderUid] = new VolumeFolder($result);
    }

    /**
     * Finds folders that match a given criteria.
     *
     * @param mixed $criteria
     * @return VolumeFolder[]
     */
    public function findFolders(mixed $criteria = []): array
    {
        if (!$criteria instanceof FolderCriteria) {
            $criteria = new FolderCriteria($criteria);
        }

        $query = $this->_createFolderQuery();

        $this->_applyFolderConditions($query, $criteria);

        if ($criteria->order) {
            $query->orderBy($criteria->order);
        }

        if ($criteria->offset) {
            $query->offset($criteria->offset);
        }

        if ($criteria->limit) {
            $query->limit($criteria->limit);
        }

        $results = $query->all();
        $folders = [];

        foreach ($results as $result) {
            $folder = new VolumeFolder($result);
            $this->_foldersById[$folder->id] = $folder;
            $folders[$folder->id] = $folder;
        }

        return $folders;
    }

    /**
     * Returns all of the folders that are descendants of a given folder.
     *
     * @param VolumeFolder $parentFolder
     * @param string $orderBy
     * @return VolumeFolder[]
     */
    public function getAllDescendantFolders(VolumeFolder $parentFolder, string $orderBy = 'path'): array
    {
        $query = $this->_createFolderQuery()
            ->where([
                'and',
                ['like', 'path', $parentFolder->path . '%', false],
                ['volumeId' => $parentFolder->volumeId],
                ['not', ['parentId' => null]],
            ]);

        if ($orderBy) {
            $query->orderBy($orderBy);
        }

        $results = $query->all();
        $descendantFolders = [];

        foreach ($results as $result) {
            $folder = new VolumeFolder($result);
            $this->_foldersById[$folder->id] = $folder;
            $descendantFolders[$folder->id] = $folder;
        }

        return $descendantFolders;
    }

    /**
     * Finds the first folder that matches a given criteria.
     *
     * @param mixed $criteria
     * @return VolumeFolder|null
     */
    public function findFolder(mixed $criteria = []): ?VolumeFolder
    {
        if (!$criteria instanceof FolderCriteria) {
            $criteria = new FolderCriteria($criteria);
        }

        $criteria->limit = 1;
        $folder = $this->findFolders($criteria);

        if (is_array($folder) && !empty($folder)) {
            return array_pop($folder);
        }

        return null;
    }

    /**
     * Returns the root folder for a given volume ID.
     *
     * @param int $volumeId The volume ID
     * @return VolumeFolder|null The root folder in that volume, or null if the volume doesn’t exist
     */
    public function getRootFolderByVolumeId(int $volumeId): ?VolumeFolder
    {
        return $this->findFolder([
            'volumeId' => $volumeId,
            'parentId' => ':empty:',
        ]);
    }

    /**
     * Gets the total number of folders that match a given criteria.
     *
     * @param mixed $criteria
     * @return int
     */
    public function getTotalFolders(mixed $criteria): int
    {
        if (!$criteria instanceof FolderCriteria) {
            $criteria = new FolderCriteria($criteria);
        }

        $query = (new Query())
            ->from([Table::VOLUMEFOLDERS]);

        $this->_applyFolderConditions($query, $criteria);

        return (int)$query->count('[[id]]');
    }

    // File and folder managing
    // -------------------------------------------------------------------------

    /**
     * Returns the URL for an asset, possibly with a given transform applied.
     *
     * @param Asset $asset
     * @param ImageTransform|string|array|null $transform
     * @return string|null
     * @throws InvalidConfigException
     * @deprecated in 4.0.0. [[Asset::getUrl()]] should be used instead.
     */
    public function getAssetUrl(Asset $asset, mixed $transform = null): ?string
    {
        return $asset->getUrl($transform);
    }

    /**
     * Returns the control panel thumbnail URL for a given asset.
     *
     * @param Asset $asset asset to return a thumb for
     * @param int $width width of the returned thumb
     * @param int|null $height height of the returned thumb (defaults to $width if null)
     * @return string
     */
    public function getThumbUrl(Asset $asset, int $width, ?int $height = null): string
    {
        if ($height === null) {
            $height = $width;
        }

        // Maybe a plugin wants to do something here
        if ($this->hasEventHandlers(self::EVENT_DEFINE_THUMB_URL)) {
            $event = new DefineAssetThumbUrlEvent([
                'asset' => $asset,
                'width' => $width,
                'height' => $height,
            ]);
            $this->trigger(self::EVENT_DEFINE_THUMB_URL, $event);

            // If a plugin set the url, we'll just use that.
            if ($event->url !== null) {
                return $event->url;
            }
        }

        // If it’s not an image, return a generic file extension icon
        $extension = $asset->getExtension();
        if (!Image::canManipulateAsImage($extension)) {
            return AssetsHelper::iconUrl($extension);
        }

        $volume = $asset->getVolume();
        try {
            $transformFs = $volume->getTransformFs();
        } catch (InvalidConfigException) {
            $transformFs = null;
        }

        if (!$transformFs?->hasUrls) {
            return AssetsHelper::iconUrl($extension);
        }

        $transform = new ImageTransform([
            'width' => $width,
            'height' => $height,
            'mode' => 'crop',
        ]);

        return $asset->getUrl($transform, false) ?? AssetsHelper::iconUrl($extension);
    }

    /**
     * Returns an image asset’s URL, scaled to fit within a max width and height.
     *
     * @param Asset $asset
     * @param int $maxWidth
     * @param int $maxHeight
     * @return string
     * @since 4.0.0
     * @throws NotSupportedException if the asset’s volume doesn’t have a filesystem with public URLs
     */
    public function getImagePreviewUrl(Asset $asset, int $maxWidth, int $maxHeight): string
    {
<<<<<<< HEAD
        $isWebSafe = in_array($asset->getExtension(), Image::webSafeFormats(), true);
        $originalWidth = (int)$asset->getWidth();
        $originalHeight = (int)$asset->getHeight();
        [$width, $height] = AssetsHelper::scaledDimensions((int)$asset->getWidth(), (int)$asset->getHeight(), $maxWidth, $maxHeight);

        if (
            !$isWebSafe ||
            !$asset->getVolume()->getFs()->hasUrls ||
            $originalWidth > $width ||
            $originalHeight > $height
        ) {
            $transform = new ImageTransform([
                'width' => $width,
                'height' => $height,
                'mode' => 'crop',
            ]);
        } else {
            $transform = null;
=======
        // Maybe a plugin wants to do something here
        $event = new AssetThumbEvent([
            'asset' => $asset,
            'width' => $width,
            'height' => $height,
            'generate' => $generate,
        ]);
        $this->trigger(self::EVENT_GET_THUMB_PATH, $event);

        // If a plugin set the url, we'll just use that.
        if ($event->path !== null) {
            return $event->path;
        }

        $ext = $asset->getExtension();

        // If it's not an image, return a generic file extension icon
        if (!Image::canManipulateAsImage($ext)) {
            if (!$fallbackToIcon) {
                throw new NotSupportedException("A thumbnail can't be generated for the asset.");
            }

            return $this->getIconPath($asset);
        }

        if ($height === null) {
            $height = $width;
        }

        // Make the thumb a JPG if the image format isn't safe for web
        $ext = Image::isWebSafe($ext) ? $ext : 'jpg';

        // Should we be rasteriszing the thumb?
        $rasterize = strtolower($ext) === 'svg' && Craft::$app->getConfig()->getGeneral()->rasterizeSvgThumbs;
        if ($rasterize) {
            $ext = 'png';
>>>>>>> fed83b27
        }

        $url = $asset->getUrl($transform, true);

        if (!$url) {
            throw new NotSupportedException('A preview URL couldn’t be generated for the asset.');
        }

        return $url;
    }

    /**
     * Returns a generic file extension icon path, that can be used as a fallback
     * for assets that don't have a normal thumbnail.
     *
     * @param Asset $asset
     * @return string
     * @deprecated in 4.0.0. [[AssetsHelper::iconPath()]] should be used instead.
     */
    public function getIconPath(Asset $asset): string
    {
        return AssetsHelper::iconPath($asset->getExtension());
    }

    /**
     * Find a replacement for a filename
     *
     * @param string $originalFilename the original filename for which to find a replacement.
     * @param int $folderId The folder in which to find the replacement
     * @return string If a suitable filename replacement cannot be found.
     * @throws AssetOperationException If a suitable filename replacement cannot be found.
     * @throws InvalidConfigException
     * @throws VolumeException
     */
    public function getNameReplacementInFolder(string $originalFilename, int $folderId): string
    {
        $folder = $this->getFolderById($folderId);

        if (!$folder) {
            throw new InvalidArgumentException('Invalid folder ID: ' . $folderId);
        }

        $volume = $folder->getVolume();

        // A potentially conflicting filename is one that shares the same stem and extension

        // Check for potentially conflicting files in index.
        $baseFileName = pathinfo($originalFilename, PATHINFO_FILENAME);
        $extension = pathinfo($originalFilename, PATHINFO_EXTENSION);

        $dbFileList = (new Query())
            ->select(['assets.filename'])
            ->from(['assets' => Table::ASSETS])
            ->innerJoin(['elements' => Table::ELEMENTS], '[[elements.id]] = [[assets.id]]')
            ->where([
                'assets.folderId' => $folderId,
                'elements.dateDeleted' => null,
            ])
            ->andWhere(['like', 'assets.filename', $baseFileName . '%.' . $extension, false])
            ->column();

        $potentialConflicts = [];

        foreach ($dbFileList as $filename) {
            $potentialConflicts[StringHelper::toLowerCase($filename)] = true;
        }

        // Check whether a filename we'd want to use does not exist
        $canUse = static function($filenameToTest) use ($potentialConflicts, $volume, $folder) {
            return !isset($potentialConflicts[mb_strtolower($filenameToTest)]) && !$volume->getFs()->fileExists($folder->path . $filenameToTest);
        };

        if ($canUse($originalFilename)) {
            return $originalFilename;
        }

        // If the file already ends with something that looks like a timestamp, use that instead.
        if (preg_match('/.*_\d{4}-\d{2}-\d{2}-\d{6}$/', $baseFileName, $matches)) {
            $base = $baseFileName;
        } else {
            $timestamp = DateTimeHelper::currentUTCDateTime()->format('Y-m-d-His');
            $base = $baseFileName . '_' . $timestamp;
        }

        // Append a random string at the end too, to avoid race-conditions
        $base .= '_' . StringHelper::randomString(4);

        $increment = 0;

        while (true) {
            // Add the increment (if > 0) and keep the full filename w/ increment & extension from going over 255 chars
            $suffix = ($increment ? "_$increment" : '') . ".$extension";
            $newFilename = substr($base, 0, 255 - mb_strlen($suffix)) . $suffix;

            if ($canUse($newFilename)) {
                break;
            }

            if ($increment === 50) {
                throw new AssetOperationException(Craft::t('app', 'Could not find a suitable replacement filename for “{filename}”.', [
                    'filename' => $originalFilename,
                ]));
            }

            $increment++;
        }

        return $newFilename;
    }

    /**
     * Ensure a folder entry exists in the DB for the full path and return it's id. Depending on the use, it's possible to also ensure a physical folder exists.
     *
     * @param string $fullPath The path to ensure the folder exists at.
     * @param Volume $volume
     * @param bool $justRecord If set to false, will also make sure the physical folder exists on Volume.
     * @return VolumeFolder
     * @throws VolumeException if something went catastrophically wrong creating the folder.
     */
    public function ensureFolderByFullPathAndVolume(string $fullPath, Volume $volume, bool $justRecord = true): VolumeFolder
    {
        $parentFolder = Craft::$app->getVolumes()->ensureTopFolder($volume);
        $folderModel = $parentFolder;
        $parentId = $parentFolder->id;

        if ($fullPath !== '') {
            // If we don't have a folder matching these, create a new one
            $parts = preg_split('/\\\\|\//', trim($fullPath, '/\\'));

            // creep up the folder path
            $path = '';

            while (($part = array_shift($parts)) !== null) {
                $path .= $part . '/';

                $parameters = new FolderCriteria([
                    'path' => $path,
                    'volumeId' => $volume->id,
                ]);

                // Create the record for current segment if needed.
                if (($folderModel = $this->findFolder($parameters)) === null) {
                    $folderModel = new VolumeFolder();
                    $folderModel->volumeId = $volume->id;
                    $folderModel->parentId = $parentId;
                    $folderModel->name = $part;
                    $folderModel->path = $path;
                    $this->storeFolderRecord($folderModel);
                }

                // Ensure a physical folder exists, if needed.
                if (!$justRecord) {
                    $volume->getFs()->createDirectory($path);
                }

                // Set the variables for next iteration.
                $folderId = $folderModel->id;
                $parentId = $folderId;
            }
        }

        return $folderModel;
    }

    /**
     * Store a folder by model
     *
     * @param VolumeFolder $folder
     */
    public function storeFolderRecord(VolumeFolder $folder): void
    {
        if (!$folder->id) {
            $record = new VolumeFolderRecord();
        } else {
            $record = VolumeFolderRecord::findOne(['id' => $folder->id]);
        }

        $record->parentId = $folder->parentId;
        $record->volumeId = $folder->volumeId;
        $record->name = $folder->name;
        $record->path = $folder->path;
        $record->save();

        $folder->id = $record->id;
        $folder->uid = $record->uid;
    }

    /**
     * Returns the temporary volume and subpath, if set.
     *
     * @return array
     * @phpstan-return array{Volume|null,string|null}
     * @throws InvalidConfigException If the temp volume is invalid
     * @since 3.7.39
     */
    public function getTempVolumeAndSubpath(): array
    {
        $assetSettings = Craft::$app->getProjectConfig()->get('assets');
        if (empty($assetSettings['tempVolumeUid'])) {
            return [null, null];
        }

        $volume = Craft::$app->getVolumes()->getVolumeByUid($assetSettings['tempVolumeUid']);

        if (!$volume) {
            throw new InvalidConfigException("The Temp Uploads Location is set to an invalid volume UID: {$assetSettings['tempVolumeUid']}");
        }

        /** @var string|null $subpath */
        $subpath = ($assetSettings['tempSubpath'] ?? null) ?: null;
        return [$volume, $subpath];
    }

    /**
     * Creates an asset query that is configured to return assets in the temporary upload location.
     *
     * @return AssetQuery
     * @throws InvalidConfigException If the temp volume is invalid
     * @since 3.7.39
     */
    public function createTempAssetQuery(): AssetQuery
    {
        /** @var Volume|null $volume */
        /** @var string|null $subpath */
        [$volume, $subpath] = $this->getTempVolumeAndSubpath();
        $query = Asset::find();
        if ($volume) {
            $query->volumeId($volume->id);
            if ($subpath) {
                $query->folderPath("$subpath/*");
            }
        } else {
            $query->volumeId(':empty:');
        }
        return $query;
    }

    /**
     * Returns the given user’s temporary upload folder.
     *
     * If no user is provided, the currently-logged in user will be used (if there is one), or a folder named after
     * the current session ID.
     *
     * @param User|null $user
     * @return VolumeFolder
     * @throws VolumeException If no correct volume provided.
     */
    public function getUserTemporaryUploadFolder(?User $user = null): VolumeFolder
    {
        if ($user === null) {
            // Default to the logged-in user, if there is one
            $user = Craft::$app->getUser()->getIdentity();
        }

        $cacheKey = $user->id ?? '__GUEST__';

        if (isset($this->_userTempFolders[$cacheKey])) {
            return $this->_userTempFolders[$cacheKey];
        }

        if ($user) {
            $folderName = 'user_' . $user->id;
        } elseif (Craft::$app->getRequest()->getIsConsoleRequest()) {
            // For console requests, just make up a folder name.
            $folderName = 'temp_' . sha1((string)time());
        } else {
            // A little obfuscation never hurt anyone
            $folderName = 'user_' . sha1(Craft::$app->getSession()->id);
        }

        // Is there a designated temp uploads volume?
        try {
            /** @var Volume|null $tempVolume */
            /** @var string|null $tempSubpath */
            [$tempVolume, $tempSubpath] = $this->getTempVolumeAndSubpath();
        } catch (InvalidConfigException $e) {
            throw new VolumeException($e->getMessage(), 0, $e);
        }

        if ($tempVolume) {
            $path = ($tempSubpath ? "$tempSubpath/" : '') . $folderName;
            return $this->_userTempFolders[$cacheKey] = $this->ensureFolderByFullPathAndVolume($path, $tempVolume);
        }

        $volumeTopFolder = $this->findFolder([
            'volumeId' => ':empty:',
            'parentId' => ':empty:',
        ]);

        // Unlikely, but would be very awkward if this happened without any contingency plans in place.
        if (!$volumeTopFolder) {
            $volumeTopFolder = new VolumeFolder();
            $tempVolume = new Temp();
            $volumeTopFolder->name = $tempVolume->name;
            $this->storeFolderRecord($volumeTopFolder);
        }

        $folder = $this->findFolder([
            'name' => $folderName,
            'parentId' => $volumeTopFolder->id,
        ]);

        if (!$folder) {
            $folder = new VolumeFolder();
            $folder->parentId = $volumeTopFolder->id;
            $folder->name = $folderName;
            $folder->path = $folderName . '/';
            $this->storeFolderRecord($folder);
        }

        try {
            FileHelper::createDirectory(Craft::$app->getPath()->getTempAssetUploadsPath() . DIRECTORY_SEPARATOR . $folderName);
        } catch (Exception) {
            throw new VolumeException('Unable to create directory for temporary volume.');
        }

        return $this->_userTempFolders[$cacheKey] = $folder;
    }

    /**
     * Returns the asset preview handler for a given asset, or `null` if the asset is not previewable.
     *
     * @param Asset $asset
     * @return AssetPreviewHandlerInterface|null
     * @since 3.4.0
     */
    public function getAssetPreviewHandler(Asset $asset): ?AssetPreviewHandlerInterface
    {
        // Give plugins a chance to register their own preview handlers
        if ($this->hasEventHandlers(self::EVENT_REGISTER_PREVIEW_HANDLER)) {
            $event = new AssetPreviewEvent(['asset' => $asset]);
            $this->trigger(self::EVENT_REGISTER_PREVIEW_HANDLER, $event);
            if ($event->previewHandler instanceof AssetPreviewHandlerInterface) {
                return $event->previewHandler;
            }
        }

        // These are our default preview handlers if one is not supplied
        return match ($asset->kind) {
            Asset::KIND_IMAGE => new ImagePreview($asset),
            Asset::KIND_PDF => new Pdf($asset),
            Asset::KIND_VIDEO => new Video($asset),
            Asset::KIND_HTML, Asset::KIND_JAVASCRIPT, Asset::KIND_JSON, Asset::KIND_PHP, Asset::KIND_TEXT, Asset::KIND_XML => new Text($asset),
            default => null,
        };
    }

    /**
     * Returns a DbCommand object prepped for retrieving assets.
     *
     * @return Query
     */
    private function _createFolderQuery(): Query
    {
        return (new Query())
            ->select(['id', 'parentId', 'volumeId', 'name', 'path', 'uid'])
            ->from([Table::VOLUMEFOLDERS]);
    }

    /**
     * Arranges the given array of folders hierarchically.
     *
     * @param VolumeFolder[] $folders
     * @return array
     */
    private function _getFolderTreeByFolders(array $folders): array
    {
        $tree = [];
        $referenceStore = [];

        foreach ($folders as $folder) {
            // We'll be adding all of the children in this loop, anyway, so we set
            // the children list to an empty array so that folders that have no children don't
            // trigger any queries, when asked for children
            $folder->setChildren([]);
            if ($folder->parentId && isset($referenceStore[$folder->parentId])) {
                $referenceStore[$folder->parentId]->addChild($folder);
            } else {
                $tree[] = $folder;
            }

            $referenceStore[$folder->id] = $folder;
        }

        return $tree;
    }

    /**
     * Applies WHERE conditions to a DbCommand query for folders.
     *
     * @param Query $query
     * @param FolderCriteria $criteria
     */
    private function _applyFolderConditions(Query $query, FolderCriteria $criteria): void
    {
        if ($criteria->id) {
            $query->andWhere(Db::parseNumericParam('id', $criteria->id));
        }

        if ($criteria->volumeId) {
            $query->andWhere(Db::parseNumericParam('volumeId', $criteria->volumeId));
        }

        if ($criteria->parentId) {
            $query->andWhere(Db::parseNumericParam('parentId', $criteria->parentId));
        }

        if ($criteria->name) {
            $query->andWhere(Db::parseParam('name', $criteria->name));
        }

        if ($criteria->uid) {
            $query->andWhere(Db::parseParam('uid', $criteria->uid));
        }

        if ($criteria->path !== null) {
            // Does the path have a comma in it?
            if (str_contains($criteria->path, ',')) {
                // Escape the comma.
                $query->andWhere(Db::parseParam('path', str_replace(',', '\,', $criteria->path)));
            } else {
                $query->andWhere(Db::parseParam('path', $criteria->path));
            }
        }
    }
}<|MERGE_RESOLUTION|>--- conflicted
+++ resolved
@@ -650,8 +650,7 @@
      */
     public function getImagePreviewUrl(Asset $asset, int $maxWidth, int $maxHeight): string
     {
-<<<<<<< HEAD
-        $isWebSafe = in_array($asset->getExtension(), Image::webSafeFormats(), true);
+        $isWebSafe = Image::isWebSafe($asset->getExtension());
         $originalWidth = (int)$asset->getWidth();
         $originalHeight = (int)$asset->getHeight();
         [$width, $height] = AssetsHelper::scaledDimensions((int)$asset->getWidth(), (int)$asset->getHeight(), $maxWidth, $maxHeight);
@@ -669,44 +668,6 @@
             ]);
         } else {
             $transform = null;
-=======
-        // Maybe a plugin wants to do something here
-        $event = new AssetThumbEvent([
-            'asset' => $asset,
-            'width' => $width,
-            'height' => $height,
-            'generate' => $generate,
-        ]);
-        $this->trigger(self::EVENT_GET_THUMB_PATH, $event);
-
-        // If a plugin set the url, we'll just use that.
-        if ($event->path !== null) {
-            return $event->path;
-        }
-
-        $ext = $asset->getExtension();
-
-        // If it's not an image, return a generic file extension icon
-        if (!Image::canManipulateAsImage($ext)) {
-            if (!$fallbackToIcon) {
-                throw new NotSupportedException("A thumbnail can't be generated for the asset.");
-            }
-
-            return $this->getIconPath($asset);
-        }
-
-        if ($height === null) {
-            $height = $width;
-        }
-
-        // Make the thumb a JPG if the image format isn't safe for web
-        $ext = Image::isWebSafe($ext) ? $ext : 'jpg';
-
-        // Should we be rasteriszing the thumb?
-        $rasterize = strtolower($ext) === 'svg' && Craft::$app->getConfig()->getGeneral()->rasterizeSvgThumbs;
-        if ($rasterize) {
-            $ext = 'png';
->>>>>>> fed83b27
         }
 
         $url = $asset->getUrl($transform, true);
