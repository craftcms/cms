--- conflicted
+++ resolved
@@ -929,12 +929,7 @@
 
         if ($tempVolume) {
             $path = ($tempSubpath ? "$tempSubpath/" : '') . $folderName;
-<<<<<<< HEAD
-            return $this->ensureFolderByFullPathAndVolume($path, $tempVolume, false);
-=======
-            $folderId = $this->ensureFolderByFullPathAndVolume($path, $tempVolume);
-            return $this->_userTempFolders[$user->id] = $this->getFolderById($folderId);
->>>>>>> b75103d0
+            return $this->_userTempFolders[$user->id] = $this->ensureFolderByFullPathAndVolume($path, $tempVolume);
         }
 
         $volumeTopFolder = $this->findFolder([
