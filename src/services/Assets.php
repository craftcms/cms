<?php
/**
 * @link https://craftcms.com/
 * @copyright Copyright (c) Pixel & Tonic, Inc.
 * @license https://craftcms.github.io/license/
 */

namespace craft\services;

use Craft;
use craft\assetpreviews\Image as ImagePreview;
use craft\assetpreviews\Pdf;
use craft\assetpreviews\Text;
use craft\assetpreviews\Video;
use craft\base\AssetPreviewHandlerInterface;
use craft\db\Query;
use craft\db\Table;
use craft\elements\Asset;
use craft\elements\db\AssetQuery;
use craft\elements\User;
use craft\errors\AssetException;
use craft\errors\AssetOperationException;
use craft\errors\FsException;
use craft\errors\FsObjectExistsException;
use craft\errors\FsObjectNotFoundException;
use craft\errors\VolumeException;
use craft\events\AssetPreviewEvent;
use craft\events\DefineAssetThumbUrlEvent;
use craft\events\ReplaceAssetEvent;
use craft\fs\Temp;
use craft\helpers\Assets as AssetsHelper;
use craft\helpers\DateTimeHelper;
use craft\helpers\Db;
use craft\helpers\FileHelper;
use craft\helpers\Image;
use craft\helpers\Json;
use craft\helpers\StringHelper;
use craft\models\FolderCriteria;
use craft\models\ImageTransform;
use craft\models\Volume;
use craft\models\VolumeFolder;
use craft\records\VolumeFolder as VolumeFolderRecord;
use yii\base\Component;
use yii\base\Exception;
use yii\base\InvalidArgumentException;
use yii\base\InvalidConfigException;
use yii\base\NotSupportedException;
use yii\db\Expression;

/**
 * Assets service.
 *
 * An instance of the service is available via [[\craft\base\ApplicationTrait::getAssets()|`Craft::$app->assets`]].
 *
 * @property-read VolumeFolder $currentUserTemporaryUploadFolder
 * @author Pixel & Tonic, Inc. <support@pixelandtonic.com>
 * @since 3.0.0
 */
class Assets extends Component
{
    /**
     * @event ReplaceAssetEvent The event that is triggered before an asset is replaced.
     */
    public const EVENT_BEFORE_REPLACE_ASSET = 'beforeReplaceFile';

    /**
     * @event ReplaceAssetEvent The event that is triggered after an asset is replaced.
     */
    public const EVENT_AFTER_REPLACE_ASSET = 'afterReplaceFile';

    /**
     * @event DefineAssetThumbUrlEvent The event that is triggered when a thumbnail is being requested for an asset.
     * @see getThumbUrl()
     * @since 4.0.0
     */
    public const EVENT_DEFINE_THUMB_URL = 'defineThumbUrl';

    /**
     * @event AssetPreviewEvent The event that is triggered when determining the preview handler for an asset.
     * @since 3.4.0
     */
    public const EVENT_REGISTER_PREVIEW_HANDLER = 'registerPreviewHandler';

    /**
     * @var array
     */
    private array $_foldersById = [];

    /**
     * @var array
     */
    private array $_foldersByUid = [];

    /**
     * @var VolumeFolder[]
     * @see getUserTemporaryUploadFolder
     */
    private $_userTempFolders = [];

    /**
     * Returns a file by its ID.
     *
     * @param int $assetId
     * @param int|null $siteId
     * @return Asset|null
     */
    public function getAssetById(int $assetId, ?int $siteId = null): ?Asset
    {
        return Craft::$app->getElements()->getElementById($assetId, Asset::class, $siteId);
    }

    /**
     * Gets the total number of assets that match a given criteria.
     *
     * @param mixed $criteria
     * @return int
     */
    public function getTotalAssets(mixed $criteria = null): int
    {
        if ($criteria instanceof AssetQuery) {
            $query = $criteria;
        } else {
            $query = Asset::find();
            if ($criteria) {
                Craft::configure($query, $criteria);
            }
        }

        return $query->count();
    }

    /**
     * Replace an Asset's file.
     *
     * Replace an Asset's file by it's id, a local file and the filename to use.
     *
     * @param Asset $asset
     * @param string $pathOnServer
     * @param string $filename
     */
    public function replaceAssetFile(Asset $asset, string $pathOnServer, string $filename): void
    {
        // Fire a 'beforeReplaceFile' event
        if ($this->hasEventHandlers(self::EVENT_BEFORE_REPLACE_ASSET)) {
            $event = new ReplaceAssetEvent([
                'asset' => $asset,
                'replaceWith' => $pathOnServer,
                'filename' => $filename,
            ]);
            $this->trigger(self::EVENT_BEFORE_REPLACE_ASSET, $event);
            $filename = $event->filename;
        }

        $asset->tempFilePath = $pathOnServer;
        $asset->newFilename = $filename;
        $asset->uploaderId = Craft::$app->getUser()->getId();
        $asset->avoidFilenameConflicts = true;
        $asset->setScenario(Asset::SCENARIO_REPLACE);
        Craft::$app->getElements()->saveElement($asset);

        // Fire an 'afterReplaceFile' event
        if ($this->hasEventHandlers(self::EVENT_AFTER_REPLACE_ASSET)) {
            $this->trigger(self::EVENT_AFTER_REPLACE_ASSET, new ReplaceAssetEvent([
                'asset' => $asset,
                'filename' => $filename,
            ]));
        }
    }

    /**
     * Move or rename an Asset.
     *
     * @param Asset $asset The asset whose file should be renamed
     * @param VolumeFolder $folder The Volume Folder to move the Asset to.
     * @param string $filename The new filename
     * @return bool Whether the asset was renamed successfully
     */
    public function moveAsset(Asset $asset, VolumeFolder $folder, string $filename = ''): bool
    {
        $folderChanging = $asset->folderId != $folder->id;
        $filenameChanging = $filename !== '' && $filename !== $asset->getFilename();

        if (!$folderChanging && !$filenameChanging) {
            return true;
        }

        if ($folderChanging) {
            $asset->newFolderId = $folder->id;
        }

        if ($filenameChanging) {
            $asset->newFilename = $filename;
            $asset->setScenario(Asset::SCENARIO_FILEOPS);
        } else {
            $asset->setScenario(Asset::SCENARIO_MOVE);
        }

        return Craft::$app->getElements()->saveElement($asset);
    }

    /**
     * Save an Asset folder.
     *
     * @param VolumeFolder $folder
     * @throws FsObjectExistsException if a folder already exists with such a name
     * @throws FsException if unable to create the directory on volume
     * @throws AssetException if invalid folder provided
     */
    public function createFolder(VolumeFolder $folder): void
    {
        $parent = $folder->getParent();

        if (!$parent) {
            throw new AssetException('Folder ' . $folder->id . ' doesn’t have a parent.');
        }

        $existingFolder = $this->findFolder([
            'parentId' => $folder->parentId,
            'name' => $folder->name,
        ]);

        if ($existingFolder && (!$folder->id || $folder->id !== $existingFolder->id)) {
            throw new FsObjectExistsException(Craft::t('app',
                'A folder with the name “{folderName}” already exists in the volume.',
                ['folderName' => $folder->name]));
        }

        $volume = $parent->getVolume();
        $path = rtrim($folder->path, '/');

        $volume->getFs()->createDirectory($path);

        $this->storeFolderRecord($folder);
    }

    /**
     * Rename a folder by it's id.
     *
     * @param int $folderId
     * @param string $newName
     * @return string The new folder name after cleaning it.
     * @throws AssetOperationException If the folder to be renamed can't be found or trying to rename the top folder.
     * @throws FsObjectExistsException
     * @throws FsObjectNotFoundException
     */
    public function renameFolderById(int $folderId, string $newName): string
    {
        $newName = AssetsHelper::prepareAssetName($newName, false);
        $folder = $this->getFolderById($folderId);

        if (!$folder) {
            throw new AssetOperationException(Craft::t('app', 'No folder exists with the ID “{id}”', [
                'id' => $folderId,
            ]));
        }

        if (!$folder->parentId) {
            throw new AssetOperationException(Craft::t('app', 'It’s not possible to rename the top folder of a Volume.'));
        }

        $conflictingFolder = $this->findFolder([
            'parentId' => $folder->parentId,
            'name' => $newName,
        ]);

        if ($conflictingFolder) {
<<<<<<< HEAD
            throw new FsObjectExistsException(Craft::t('app', 'A folder with the name “{folderName}” already exists in the folder.', [
                'folderName' => $folder->name,
=======
            throw new AssetConflictException(Craft::t('app', 'A folder with the name “{folderName}” already exists in the folder.', [
                'folderName' => $newName,
>>>>>>> a2b05cd0
            ]));
        }

        $parentFolderPath = dirname($folder->path);
        $newFolderPath = (($parentFolderPath && $parentFolderPath !== '.') ? $parentFolderPath . '/' : '') . $newName . '/';

        $volume = $folder->getVolume();

        $volume->getFs()->renameDirectory(rtrim($folder->path, '/'), $newName);
        $descendantFolders = $this->getAllDescendantFolders($folder);

        foreach ($descendantFolders as $descendantFolder) {
            $descendantFolder->path = preg_replace('#^' . $folder->path . '#', $newFolderPath, $descendantFolder->path);
            $this->storeFolderRecord($descendantFolder);
        }

        // Now change the affected folder
        $folder->name = $newName;
        $folder->path = $newFolderPath;
        $this->storeFolderRecord($folder);

        return $newName;
    }

    /**
     * Deletes a folder by its ID.
     *
     * @param int|array $folderIds
     * @param bool $deleteDir Should the volume directory be deleted along the record, if applicable. Defaults to true.
     * @throws InvalidConfigException if the volume cannot be fetched from folder.
     */
    public function deleteFoldersByIds(int|array $folderIds, bool $deleteDir = true): void
    {
        $folders = [];

        foreach ((array)$folderIds as $folderId) {
            $folder = $this->getFolderById((int)$folderId);
            $folders[] = $folder;

            if ($folder && $deleteDir) {
                $volume = $folder->getVolume();
                try {
                    $volume->getFs()->deleteDirectory($folder->path);
                } catch (VolumeException $exception) {
                    Craft::$app->getErrorHandler()->logException($exception);
                    // Carry on.
                }
            }
        }

        /** @var Asset[] $assets */
        $assets = Asset::find()->folderId($folderIds)->all();

        $elementService = Craft::$app->getElements();

        foreach ($assets as $asset) {
            $asset->keepFileOnDelete = !$deleteDir;
            $elementService->deleteElement($asset, true);
        }

        foreach ($folders as $folder) {
            $descendants = $this->getAllDescendantFolders($folder);
            usort($descendants, static fn($a, $b) => substr_count($a->path, '/') < substr_count($b->path, '/'));

            foreach ($descendants as $descendant) {
                VolumeFolderRecord::deleteAll(['id' => $descendant->id]);
            }
            VolumeFolderRecord::deleteAll(['id' => $folder->id]);
        }
    }

    /**
     * Returns a list of hierarchical folders for the given volume IDs, indexed by volume ID.
     *
     * @param array $volumeIds
     * @param array $additionalCriteria additional criteria for filtering the tree
     * @return array
     */
    public function getFolderTreeByVolumeIds(array $volumeIds, array $additionalCriteria = []): array
    {
        static $volumeFolders = [];

        $tree = [];

        // Get the tree for each source
        foreach ($volumeIds as $volumeId) {
            // Add additional criteria but prevent overriding volumeId and order.
            $criteria = array_merge($additionalCriteria, [
                'volumeId' => $volumeId,
                'order' => [new Expression('[[path]] IS NULL DESC'), 'path' => SORT_ASC],
            ]);
            $cacheKey = md5(Json::encode($criteria));

            // If this has not been yet fetched, fetch it.
            if (empty($volumeFolders[$cacheKey])) {
                $folders = $this->findFolders($criteria);
                $subtree = $this->_getFolderTreeByFolders($folders);
                $volumeFolders[$cacheKey] = reset($subtree);
            }

            $tree[$volumeId] = $volumeFolders[$cacheKey];
        }

        AssetsHelper::sortFolderTree($tree);

        return $tree;
    }

    /**
     * Get the folder tree for Assets by a folder id.
     *
     * @param int $folderId
     * @return array
     */
    public function getFolderTreeByFolderId(int $folderId): array
    {
        if (($parentFolder = $this->getFolderById($folderId)) === null) {
            return [];
        }

        $childFolders = $this->getAllDescendantFolders($parentFolder);

        return $this->_getFolderTreeByFolders([$parentFolder] + $childFolders);
    }

    /**
     * Returns a folder by its ID.
     *
     * @param int $folderId
     * @return VolumeFolder|null
     */
    public function getFolderById(int $folderId): ?VolumeFolder
    {
        if (isset($this->_foldersById) && array_key_exists($folderId, $this->_foldersById)) {
            return $this->_foldersById[$folderId];
        }

        $result = $this->_createFolderQuery()
            ->where(['id' => $folderId])
            ->one();

        if (!$result) {
            return $this->_foldersById[$folderId] = null;
        }

        return $this->_foldersById[$folderId] = new VolumeFolder($result);
    }

    /**
     * Returns a folder by its UID.
     *
     * @param string $folderUid
     * @return VolumeFolder|null
     */
    public function getFolderByUid(string $folderUid): ?VolumeFolder
    {
        if (isset($this->_foldersByUid) && array_key_exists($folderUid, $this->_foldersByUid)) {
            return $this->_foldersByUid[$folderUid];
        }

        $result = $this->_createFolderQuery()
            ->where(['uid' => $folderUid])
            ->one();

        if (!$result) {
            return $this->_foldersByUid[$folderUid] = null;
        }

        return $this->_foldersByUid[$folderUid] = new VolumeFolder($result);
    }

    /**
     * Finds folders that match a given criteria.
     *
     * @param mixed $criteria
     * @return VolumeFolder[]
     */
    public function findFolders(mixed $criteria = []): array
    {
        if (!$criteria instanceof FolderCriteria) {
            $criteria = new FolderCriteria($criteria);
        }

        $query = $this->_createFolderQuery();

        $this->_applyFolderConditions($query, $criteria);

        if ($criteria->order) {
            $query->orderBy($criteria->order);
        }

        if ($criteria->offset) {
            $query->offset($criteria->offset);
        }

        if ($criteria->limit) {
            $query->limit($criteria->limit);
        }

        $results = $query->all();
        $folders = [];

        foreach ($results as $result) {
            $folder = new VolumeFolder($result);
            $this->_foldersById[$folder->id] = $folder;
            $folders[$folder->id] = $folder;
        }

        return $folders;
    }

    /**
     * Returns all of the folders that are descendants of a given folder.
     *
     * @param VolumeFolder $parentFolder
     * @param string $orderBy
     * @return VolumeFolder[]
     */
    public function getAllDescendantFolders(VolumeFolder $parentFolder, string $orderBy = 'path'): array
    {
        $query = $this->_createFolderQuery()
            ->where([
                'and',
                ['like', 'path', $parentFolder->path . '%', false],
                ['volumeId' => $parentFolder->volumeId],
                ['not', ['parentId' => null]],
            ]);

        if ($orderBy) {
            $query->orderBy($orderBy);
        }

        $results = $query->all();
        $descendantFolders = [];

        foreach ($results as $result) {
            $folder = new VolumeFolder($result);
            $this->_foldersById[$folder->id] = $folder;
            $descendantFolders[$folder->id] = $folder;
        }

        return $descendantFolders;
    }

    /**
     * Finds the first folder that matches a given criteria.
     *
     * @param mixed $criteria
     * @return VolumeFolder|null
     */
    public function findFolder(mixed $criteria = []): ?VolumeFolder
    {
        if (!$criteria instanceof FolderCriteria) {
            $criteria = new FolderCriteria($criteria);
        }

        $criteria->limit = 1;
        $folder = $this->findFolders($criteria);

        if (is_array($folder) && !empty($folder)) {
            return array_pop($folder);
        }

        return null;
    }

    /**
     * Returns the root folder for a given volume ID.
     *
     * @param int $volumeId The volume ID
     * @return VolumeFolder|null The root folder in that volume, or null if the volume doesn’t exist
     */
    public function getRootFolderByVolumeId(int $volumeId): ?VolumeFolder
    {
        return $this->findFolder([
            'volumeId' => $volumeId,
            'parentId' => ':empty:',
        ]);
    }

    /**
     * Gets the total number of folders that match a given criteria.
     *
     * @param mixed $criteria
     * @return int
     */
    public function getTotalFolders(mixed $criteria): int
    {
        if (!($criteria instanceof FolderCriteria)) {
            $criteria = new FolderCriteria($criteria);
        }

        $query = (new Query())
            ->from([Table::VOLUMEFOLDERS]);

        $this->_applyFolderConditions($query, $criteria);

        return (int)$query->count('[[id]]');
    }

    // File and folder managing
    // -------------------------------------------------------------------------

    /**
     * Returns the URL for an asset, possibly with a given transform applied.
     *
     * @param Asset $asset
     * @param ImageTransform|string|array|null $transform
     * @return string|null
     * @throws InvalidConfigException
     * @deprecated in 4.0.0. [[Asset::getUrl()]] should be used instead.
     */
    public function getAssetUrl(Asset $asset, mixed $transform = null): ?string
    {
        return $asset->getUrl($transform);
    }

    /**
     * Returns the control panel thumbnail URL for a given asset.
     *
     * @param Asset $asset asset to return a thumb for
     * @param int $width width of the returned thumb
     * @param int|null $height height of the returned thumb (defaults to $width if null)
     * @return string
     */
    public function getThumbUrl(Asset $asset, int $width, ?int $height = null): string
    {
        if ($height === null) {
            $height = $width;
        }

        // Maybe a plugin wants to do something here
        if ($this->hasEventHandlers(self::EVENT_DEFINE_THUMB_URL)) {
            $event = new DefineAssetThumbUrlEvent([
                'asset' => $asset,
                'width' => $width,
                'height' => $height,
            ]);
            $this->trigger(self::EVENT_DEFINE_THUMB_URL, $event);

            // If a plugin set the url, we'll just use that.
            if ($event->url !== null) {
                return $event->url;
            }
        }

        // If it’s not an image, return a generic file extension icon
        $extension = $asset->getExtension();
        if (!Image::canManipulateAsImage($extension)) {
            return AssetsHelper::iconUrl($extension);
        }

        $volume = $asset->getVolume();
        try {
            $transformFs = $volume->getTransformFs();
        } catch (InvalidConfigException) {
            $transformFs = null;
        }

        if (!$transformFs?->hasUrls) {
            return AssetsHelper::iconUrl($extension);
        }

        $transform = new ImageTransform([
            'width' => $width,
            'height' => $height,
            'mode' => 'crop',
        ]);

        return $asset->getUrl($transform, false) ?? AssetsHelper::iconUrl($extension);
    }

    /**
     * Returns an image asset’s URL, scaled to fit within a max width and height.
     *
     * @param Asset $asset
     * @param int $maxWidth
     * @param int $maxHeight
     * @return string
     * @since 4.0.0
     * @throws NotSupportedException if the asset’s volume doesn’t have a filesystem with public URLs
     */
    public function getImagePreviewUrl(Asset $asset, int $maxWidth, int $maxHeight): string
    {
        $originalWidth = (int)$asset->getWidth();
        $originalHeight = (int)$asset->getHeight();
        [$width, $height] = AssetsHelper::scaledDimensions((int)$asset->getWidth(), (int)$asset->getHeight(), $maxWidth, $maxHeight);

        if (
            !$asset->getVolume()->getFs()->hasUrls ||
            $originalWidth > $width ||
            $originalHeight > $height
        ) {
            $transform = new ImageTransform([
                'width' => $width,
                'height' => $height,
                'mode' => 'crop',
            ]);
        } else {
            $transform = null;
        }

        $url = $asset->getUrl($transform, true);

        if (!$url) {
            throw new NotSupportedException('A preview URL couldn’t be generated for the asset.');
        }

        return $url;
    }

    /**
     * Returns a generic file extension icon path, that can be used as a fallback
     * for assets that don't have a normal thumbnail.
     *
     * @param Asset $asset
     * @return string
     * @deprecated in 4.0.0. [[AssetsHelper::iconPath()]] should be used instead.
     */
    public function getIconPath(Asset $asset): string
    {
        return AssetsHelper::iconPath($asset->getExtension());
    }

    /**
     * Find a replacement for a filename
     *
     * @param string $originalFilename the original filename for which to find a replacement.
     * @param int $folderId The folder in which to find the replacement
     * @return string If a suitable filename replacement cannot be found.
     * @throws AssetOperationException If a suitable filename replacement cannot be found.
     * @throws InvalidConfigException
     * @throws VolumeException
     */
    public function getNameReplacementInFolder(string $originalFilename, int $folderId): string
    {
        $folder = $this->getFolderById($folderId);

        if (!$folder) {
            throw new InvalidArgumentException('Invalid folder ID: ' . $folderId);
        }

        $volume = $folder->getVolume();

        // A potentially conflicting filename is one that shares the same stem and extension

        // Check for potentially conflicting files in index.
        $baseFileName = pathinfo($originalFilename, PATHINFO_FILENAME);
        $extension = pathinfo($originalFilename, PATHINFO_EXTENSION);

        $dbFileList = (new Query())
            ->select(['assets.filename'])
            ->from(['assets' => Table::ASSETS])
            ->innerJoin(['elements' => Table::ELEMENTS], '[[elements.id]] = [[assets.id]]')
            ->where([
                'assets.folderId' => $folderId,
                'elements.dateDeleted' => null,
            ])
            ->andWhere(['like', 'assets.filename', $baseFileName . '%.' . $extension, false])
            ->column();

        $potentialConflicts = [];

        foreach ($dbFileList as $filename) {
            $potentialConflicts[StringHelper::toLowerCase($filename)] = true;
        }

        // Check whether a filename we'd want to use does not exist
        $canUse = static function($filenameToTest) use ($potentialConflicts, $volume, $folder) {
            return !isset($potentialConflicts[mb_strtolower($filenameToTest)]) && !$volume->getFs()->fileExists($folder->path . $filenameToTest);
        };

        if ($canUse($originalFilename)) {
            return $originalFilename;
        }

        // If the file already ends with something that looks like a timestamp, use that instead.
        if (preg_match('/.*_\d{4}-\d{2}-\d{2}-\d{6}$/', $baseFileName, $matches)) {
            $base = $baseFileName;
        } else {
            $timestamp = DateTimeHelper::currentUTCDateTime()->format('Y-m-d-His');
            $base = $baseFileName . '_' . $timestamp;
        }

        // Append a random string at the end too, to avoid race-conditions
        $base .= '_' . StringHelper::randomString(4);

        $increment = 0;

        while (true) {
            // Add the increment (if > 0) and keep the full filename w/ increment & extension from going over 255 chars
            $suffix = ($increment ? "_$increment" : '') . ".$extension";
            $newFilename = substr($base, 0, 255 - mb_strlen($suffix)) . $suffix;

            if ($canUse($newFilename)) {
                break;
            }

            if ($increment === 50) {
                throw new AssetOperationException(Craft::t('app', 'Could not find a suitable replacement filename for “{filename}”.', [
                    'filename' => $originalFilename,
                ]));
            }

            $increment++;
        }

        return $newFilename;
    }

    /**
     * Ensure a folder entry exists in the DB for the full path and return it's id. Depending on the use, it's possible to also ensure a physical folder exists.
     *
     * @param string $fullPath The path to ensure the folder exists at.
     * @param Volume $volume
     * @param bool $justRecord If set to false, will also make sure the physical folder exists on Volume.
     * @return VolumeFolder
     * @throws VolumeException if something went catastrophically wrong creating the folder.
     */
    public function ensureFolderByFullPathAndVolume(string $fullPath, Volume $volume, bool $justRecord = true): VolumeFolder
    {
        $parentFolder = Craft::$app->getVolumes()->ensureTopFolder($volume);
        $folderModel = $parentFolder;
        $parentId = $parentFolder->id;

        if ($fullPath !== '') {
            // If we don't have a folder matching these, create a new one
            $parts = preg_split('/\\\\|\//', trim($fullPath, '/\\'));

            // creep up the folder path
            $path = '';

            while (($part = array_shift($parts)) !== null) {
                $path .= $part . '/';

                $parameters = new FolderCriteria([
                    'path' => $path,
                    'volumeId' => $volume->id,
                ]);

                // Create the record for current segment if needed.
                if (($folderModel = $this->findFolder($parameters)) === null) {
                    $folderModel = new VolumeFolder();
                    $folderModel->volumeId = $volume->id;
                    $folderModel->parentId = $parentId;
                    $folderModel->name = $part;
                    $folderModel->path = $path;
                    $this->storeFolderRecord($folderModel);
                }

                // Ensure a physical folder exists, if needed.
                if (!$justRecord) {
                    $volume->getFs()->createDirectory($path);
                }

                // Set the variables for next iteration.
                $folderId = $folderModel->id;
                $parentId = $folderId;
            }
        }

        return $folderModel;
    }

    /**
     * Store a folder by model
     *
     * @param VolumeFolder $folder
     */
    public function storeFolderRecord(VolumeFolder $folder): void
    {
        if (!$folder->id) {
            $record = new VolumeFolderRecord();
        } else {
            $record = VolumeFolderRecord::findOne(['id' => $folder->id]);
        }

        $record->parentId = $folder->parentId;
        $record->volumeId = $folder->volumeId;
        $record->name = $folder->name;
        $record->path = $folder->path;
        $record->save();

        $folder->id = $record->id;
        $folder->uid = $record->uid;
    }

    /**
     * Returns the temporary volume and subpath, if set.
     *
     * @return array
     * @phpstan-return array{Volume|null,string|null}
     * @throws InvalidConfigException If the temp volume is invalid
     * @since 3.7.39
     */
    public function getTempVolumeAndSubpath(): array
    {
        $assetSettings = Craft::$app->getProjectConfig()->get('assets');
        if (empty($assetSettings['tempVolumeUid'])) {
            return [null, null];
        }

        $volume = Craft::$app->getVolumes()->getVolumeByUid($assetSettings['tempVolumeUid']);

        if (!$volume) {
            throw new InvalidConfigException("The Temp Uploads Location is set to an invalid volume UID: {$assetSettings['tempVolumeUid']}");
        }

        /** @var string|null $subpath */
        $subpath = ($assetSettings['tempSubpath'] ?? null) ?: null;
        return [$volume, $subpath];
    }

    /**
     * Creates an asset query that is configured to return assets in the temporary upload location.
     *
     * @return AssetQuery
     * @throws InvalidConfigException If the temp volume is invalid
     * @since 3.7.39
     */
    public function createTempAssetQuery(): AssetQuery
    {
        /** @var Volume|null $volume */
        /** @var string|null $subpath */
        [$volume, $subpath] = $this->getTempVolumeAndSubpath();
        $query = Asset::find();
        if ($volume) {
            $query->volumeId($volume->id);
            if ($subpath) {
                $query->folderPath("$subpath/*");
            }
        } else {
            $query->volumeId(':empty:');
        }
        return $query;
    }

    /**
     * Returns the given user’s temporary upload folder.
     *
     * If no user is provided, the currently-logged in user will be used (if there is one), or a folder named after
     * the current session ID.
     *
     * @param User|null $user
     * @return VolumeFolder
     * @throws VolumeException If no correct volume provided.
     */
    public function getUserTemporaryUploadFolder(?User $user = null): VolumeFolder
    {
        if ($user === null) {
            // Default to the logged-in user, if there is one
            $user = Craft::$app->getUser()->getIdentity();
        }

        $cacheKey = $user->id ?? '__GUEST__';

        if (isset($this->_userTempFolders[$cacheKey])) {
            return $this->_userTempFolders[$cacheKey];
        }

        if ($user) {
            $folderName = 'user_' . $user->id;
        } elseif (Craft::$app->getRequest()->getIsConsoleRequest()) {
            // For console requests, just make up a folder name.
            $folderName = 'temp_' . sha1((string)time());
        } else {
            // A little obfuscation never hurt anyone
            $folderName = 'user_' . sha1(Craft::$app->getSession()->id);
        }

        // Is there a designated temp uploads volume?
        try {
            /** @var Volume|null $tempVolume */
            /** @var string|null $tempSubpath */
            [$tempVolume, $tempSubpath] = $this->getTempVolumeAndSubpath();
        } catch (InvalidConfigException $e) {
            throw new VolumeException($e->getMessage(), 0, $e);
        }

        if ($tempVolume) {
            $path = ($tempSubpath ? "$tempSubpath/" : '') . $folderName;
            return $this->_userTempFolders[$cacheKey] = $this->ensureFolderByFullPathAndVolume($path, $tempVolume);
        }

        $volumeTopFolder = $this->findFolder([
            'volumeId' => ':empty:',
            'parentId' => ':empty:',
        ]);

        // Unlikely, but would be very awkward if this happened without any contingency plans in place.
        if (!$volumeTopFolder) {
            $volumeTopFolder = new VolumeFolder();
            $tempVolume = new Temp();
            $volumeTopFolder->name = $tempVolume->name;
            $this->storeFolderRecord($volumeTopFolder);
        }

        $folder = $this->findFolder([
            'name' => $folderName,
            'parentId' => $volumeTopFolder->id,
        ]);

        if (!$folder) {
            $folder = new VolumeFolder();
            $folder->parentId = $volumeTopFolder->id;
            $folder->name = $folderName;
            $folder->path = $folderName . '/';
            $this->storeFolderRecord($folder);
        }

        try {
            FileHelper::createDirectory(Craft::$app->getPath()->getTempAssetUploadsPath() . DIRECTORY_SEPARATOR . $folderName);
        } catch (Exception) {
            throw new VolumeException('Unable to create directory for temporary volume.');
        }

        return $this->_userTempFolders[$cacheKey] = $folder;
    }

    /**
     * Returns the asset preview handler for a given asset, or `null` if the asset is not previewable.
     *
     * @param Asset $asset
     * @return AssetPreviewHandlerInterface|null
     * @since 3.4.0
     */
    public function getAssetPreviewHandler(Asset $asset): ?AssetPreviewHandlerInterface
    {
        // Give plugins a chance to register their own preview handlers
        if ($this->hasEventHandlers(self::EVENT_REGISTER_PREVIEW_HANDLER)) {
            $event = new AssetPreviewEvent(['asset' => $asset]);
            $this->trigger(self::EVENT_REGISTER_PREVIEW_HANDLER, $event);
            if ($event->previewHandler instanceof AssetPreviewHandlerInterface) {
                return $event->previewHandler;
            }
        }

        // These are our default preview handlers if one is not supplied
        return match ($asset->kind) {
            Asset::KIND_IMAGE => new ImagePreview($asset),
            Asset::KIND_PDF => new Pdf($asset),
            Asset::KIND_VIDEO => new Video($asset),
            Asset::KIND_HTML, Asset::KIND_JAVASCRIPT, Asset::KIND_JSON, Asset::KIND_PHP, Asset::KIND_TEXT, Asset::KIND_XML => new Text($asset),
            default => null,
        };
    }

    /**
     * Returns a DbCommand object prepped for retrieving assets.
     *
     * @return Query
     */
    private function _createFolderQuery(): Query
    {
        return (new Query())
            ->select(['id', 'parentId', 'volumeId', 'name', 'path', 'uid'])
            ->from([Table::VOLUMEFOLDERS]);
    }

    /**
     * Arranges the given array of folders hierarchically.
     *
     * @param VolumeFolder[] $folders
     * @return array
     */
    private function _getFolderTreeByFolders(array $folders): array
    {
        $tree = [];
        $referenceStore = [];

        foreach ($folders as $folder) {
            // We'll be adding all of the children in this loop, anyway, so we set
            // the children list to an empty array so that folders that have no children don't
            // trigger any queries, when asked for children
            $folder->setChildren([]);
            if ($folder->parentId && isset($referenceStore[$folder->parentId])) {
                $referenceStore[$folder->parentId]->addChild($folder);
            } else {
                $tree[] = $folder;
            }

            $referenceStore[$folder->id] = $folder;
        }

        return $tree;
    }

    /**
     * Applies WHERE conditions to a DbCommand query for folders.
     *
     * @param Query $query
     * @param FolderCriteria $criteria
     */
    private function _applyFolderConditions(Query $query, FolderCriteria $criteria): void
    {
        if ($criteria->id) {
            $query->andWhere(Db::parseNumericParam('id', $criteria->id));
        }

        if ($criteria->volumeId) {
            $query->andWhere(Db::parseNumericParam('volumeId', $criteria->volumeId));
        }

        if ($criteria->parentId) {
            $query->andWhere(Db::parseNumericParam('parentId', $criteria->parentId));
        }

        if ($criteria->name) {
            $query->andWhere(Db::parseParam('name', $criteria->name));
        }

        if ($criteria->uid) {
            $query->andWhere(Db::parseParam('uid', $criteria->uid));
        }

        if ($criteria->path !== null) {
            // Does the path have a comma in it?
            if (str_contains($criteria->path, ',')) {
                // Escape the comma.
                $query->andWhere(Db::parseParam('path', str_replace(',', '\,', $criteria->path)));
            } else {
                $query->andWhere(Db::parseParam('path', $criteria->path));
            }
        }
    }
}<|MERGE_RESOLUTION|>--- conflicted
+++ resolved
@@ -264,13 +264,8 @@
         ]);
 
         if ($conflictingFolder) {
-<<<<<<< HEAD
             throw new FsObjectExistsException(Craft::t('app', 'A folder with the name “{folderName}” already exists in the folder.', [
-                'folderName' => $folder->name,
-=======
-            throw new AssetConflictException(Craft::t('app', 'A folder with the name “{folderName}” already exists in the folder.', [
                 'folderName' => $newName,
->>>>>>> a2b05cd0
             ]));
         }
 
