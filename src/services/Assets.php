--- conflicted
+++ resolved
@@ -177,7 +177,7 @@
     public function moveAsset(Asset $asset, VolumeFolder $folder, string $filename = ''): bool
     {
         $folderChanging = $asset->folderId != $folder->id;
-        $filenameChanging = $filename !== '' && $filename !== $asset->filename;
+        $filenameChanging = $filename !== '' && $filename !== $asset->getFilename();
 
         if (!$folderChanging && !$filenameChanging) {
             return true;
@@ -187,14 +187,7 @@
             $asset->newFolderId = $folder->id;
         }
 
-<<<<<<< HEAD
-        // If the filename hasn’t changed, then we can use the `move` scenario
-        if ($filename === '' || $filename === $asset->getFilename()) {
-            $asset->setScenario(Asset::SCENARIO_MOVE);
-        } else {
-=======
         if ($filenameChanging) {
->>>>>>> 628489e4
             $asset->newFilename = $filename;
             $asset->setScenario(Asset::SCENARIO_FILEOPS);
         } else {
