--- conflicted
+++ resolved
@@ -479,11 +479,7 @@
         }
 
         foreach ($assetIds as $assetId) {
-<<<<<<< HEAD
-            $file = $this->getAssetById($assetId);
-=======
             $asset = $this->getAssetById($assetId);
->>>>>>> fa0d7408
 
             if ($asset) {
                 $volume = $asset->getVolume();
@@ -500,11 +496,7 @@
                     }
 
                     Craft::$app->getElements()->deleteElementById($assetId);
-<<<<<<< HEAD
-
-=======
                     Craft::$app->getAssetTransforms()->deleteAllTransformData($asset);
->>>>>>> fa0d7408
 
                     $this->trigger(static::EVENT_AFTER_DELETE_ASSET, $event);
                 }
