<?php
/**
 * @link https://craftcms.com/
 * @copyright Copyright (c) Pixel & Tonic, Inc.
 * @license https://craftcms.github.io/license/
 */

namespace craft\services;

use Craft;
use craft\assetpreviews\Image as ImagePreview;
use craft\assetpreviews\Pdf;
use craft\assetpreviews\Text;
use craft\assetpreviews\Video;
use craft\base\AssetPreviewHandlerInterface;
use craft\db\Query;
use craft\db\Table;
use craft\elements\Asset;
use craft\elements\db\AssetQuery;
use craft\elements\User;
use craft\errors\AssetException;
use craft\errors\AssetOperationException;
use craft\errors\FsException;
use craft\errors\FsObjectExistsException;
use craft\errors\FsObjectNotFoundException;
use craft\errors\VolumeException;
use craft\events\AssetPreviewEvent;
use craft\events\DefineAssetThumbUrlEvent;
use craft\events\ReplaceAssetEvent;
use craft\fs\Temp;
use craft\helpers\Assets as AssetsHelper;
use craft\helpers\DateTimeHelper;
use craft\helpers\Db;
use craft\helpers\FileHelper;
use craft\helpers\Image;
use craft\helpers\Json;
use craft\helpers\StringHelper;
use craft\imagetransforms\FallbackTransformer;
use craft\models\FolderCriteria;
use craft\models\ImageTransform;
use craft\models\Volume;
use craft\models\VolumeFolder;
use craft\records\VolumeFolder as VolumeFolderRecord;
use yii\base\Component;
use yii\base\Exception;
use yii\base\InvalidArgumentException;
use yii\base\InvalidConfigException;
use yii\base\NotSupportedException;
use yii\db\Expression;

/**
 * Assets service.
 *
 * An instance of the service is available via [[\craft\base\ApplicationTrait::getAssets()|`Craft::$app->assets`]].
 *
 * @property-read VolumeFolder $currentUserTemporaryUploadFolder
 * @author Pixel & Tonic, Inc. <support@pixelandtonic.com>
 * @since 3.0.0
 */
class Assets extends Component
{
    /**
     * @event ReplaceAssetEvent The event that is triggered before an asset is replaced.
     */
    public const EVENT_BEFORE_REPLACE_ASSET = 'beforeReplaceFile';

    /**
     * @event ReplaceAssetEvent The event that is triggered after an asset is replaced.
     */
    public const EVENT_AFTER_REPLACE_ASSET = 'afterReplaceFile';

    /**
<<<<<<< HEAD
     * @event DefineAssetThumbUrlEvent The event that is triggered when a thumbnail is being requested for an asset.
     * @see getThumbUrl()
     * @since 4.0.0
=======
     * @event GetAssetUrlEvent The event that is triggered when a transform is being generated for an asset.
     */
    const EVENT_GET_ASSET_URL = 'getAssetUrl';

    /**
     * @event GetAssetThumbUrlEvent The event that is triggered when a thumbnail is being generated for an asset.
     * @todo rename to GET_THUMB_URL in Craft 4
     */
    const EVENT_GET_ASSET_THUMB_URL = 'getAssetThumbUrl';

    /**
     * @event AssetThumbEvent The event that is triggered when a thumbnail path is requested.
>>>>>>> 412f4349
     */
    public const EVENT_DEFINE_THUMB_URL = 'defineThumbUrl';

    /**
     * @event AssetPreviewEvent The event that is triggered when determining the preview handler for an asset.
     * @since 3.4.0
     */
    public const EVENT_REGISTER_PREVIEW_HANDLER = 'registerPreviewHandler';

    /**
     * @var array
     */
    private array $_foldersById = [];

    /**
     * @var array
     */
    private array $_foldersByUid = [];

    /**
     * @var VolumeFolder[]
     * @see getUserTemporaryUploadFolder
     */
    private $_userTempFolders = [];

    /**
     * Returns a file by its ID.
     *
     * @param int $assetId
     * @param int|null $siteId
     * @return Asset|null
     */
    public function getAssetById(int $assetId, ?int $siteId = null): ?Asset
    {
        return Craft::$app->getElements()->getElementById($assetId, Asset::class, $siteId);
    }

    /**
     * Gets the total number of assets that match a given criteria.
     *
     * @param mixed $criteria
     * @return int
     */
    public function getTotalAssets(mixed $criteria = null): int
    {
        if ($criteria instanceof AssetQuery) {
            $query = $criteria;
        } else {
            $query = Asset::find();
            if ($criteria) {
                Craft::configure($query, $criteria);
            }
        }

        return $query->count();
    }

    /**
     * Replace an asset's file.
     *
     * @param Asset $asset
<<<<<<< HEAD
     * @param string $pathOnServer
     * @param string $filename
=======
     * @param string $pathOnServer The path to the replacement file
     * @param string $filename The new filename to use
     * @throws FileException If there was a problem with the actual file.
     * @throws AssetLogicException If the asset to be replaced cannot be found.
>>>>>>> 412f4349
     */
    public function replaceAssetFile(Asset $asset, string $pathOnServer, string $filename): void
    {
        // Fire a 'beforeReplaceFile' event
        if ($this->hasEventHandlers(self::EVENT_BEFORE_REPLACE_ASSET)) {
            $event = new ReplaceAssetEvent([
                'asset' => $asset,
                'replaceWith' => $pathOnServer,
                'filename' => $filename,
            ]);
            $this->trigger(self::EVENT_BEFORE_REPLACE_ASSET, $event);
            $filename = $event->filename;
        }

        $asset->tempFilePath = $pathOnServer;
        $asset->newFilename = $filename;
        $asset->uploaderId = Craft::$app->getUser()->getId();
        $asset->avoidFilenameConflicts = true;
        $asset->setScenario(Asset::SCENARIO_REPLACE);
        Craft::$app->getElements()->saveElement($asset);

        // Fire an 'afterReplaceFile' event
        if ($this->hasEventHandlers(self::EVENT_AFTER_REPLACE_ASSET)) {
            $this->trigger(self::EVENT_AFTER_REPLACE_ASSET, new ReplaceAssetEvent([
                'asset' => $asset,
                'filename' => $filename,
            ]));
        }
    }

    /**
     * Move or rename an asset.
     *
     * @param Asset $asset The asset whose file should be renamed
     * @param VolumeFolder $folder The volume folder to move the asset to.
     * @param string $filename The new filename
     * @return bool Whether the asset was renamed successfully
     */
    public function moveAsset(Asset $asset, VolumeFolder $folder, string $filename = ''): bool
    {
        $folderChanging = $asset->folderId != $folder->id;
        $filenameChanging = $filename !== '' && $filename !== $asset->getFilename();

        if (!$folderChanging && !$filenameChanging) {
            return true;
        }

        if ($folderChanging) {
            $asset->newFolderId = $folder->id;
        }

        if ($filenameChanging) {
            $asset->newFilename = $filename;
            $asset->setScenario(Asset::SCENARIO_FILEOPS);
        } else {
            $asset->setScenario(Asset::SCENARIO_MOVE);
        }

        return Craft::$app->getElements()->saveElement($asset);
    }

    /**
     * Save a volume folder.
     *
     * @param VolumeFolder $folder
     * @throws FsObjectExistsException if a folder already exists with such a name
     * @throws FsException if unable to create the directory on volume
     * @throws AssetException if invalid folder provided
     */
    public function createFolder(VolumeFolder $folder): void
    {
        $parent = $folder->getParent();

        if (!$parent) {
            throw new AssetException('Folder ' . $folder->id . ' doesn’t have a parent.');
        }

        $existingFolder = $this->findFolder([
            'parentId' => $folder->parentId,
            'name' => $folder->name,
        ]);

        if ($existingFolder && (!$folder->id || $folder->id !== $existingFolder->id)) {
            throw new FsObjectExistsException(Craft::t('app',
                'A folder with the name “{folderName}” already exists in the volume.',
                ['folderName' => $folder->name]));
        }

        $volume = $parent->getVolume();
        $path = rtrim($folder->path, '/');

        $volume->getFs()->createDirectory($path);

        $this->storeFolderRecord($folder);
    }

    /**
     * Renames a folder by its ID.
     *
     * @param int $folderId
     * @param string $newName
     * @return string The new folder name after cleaning it.
<<<<<<< HEAD
     * @throws AssetOperationException If the folder to be renamed can't be found or trying to rename the top folder.
     * @throws FsObjectExistsException
     * @throws FsObjectNotFoundException
=======
     * @throws AssetLogicException If the folder to be renamed can't be found or trying to rename the top folder.
     * @throws VolumeObjectExistsException If a folder already exists with the same name in the volume, but not in the index
     * @throws VolumeObjectNotFoundException If the folder to be renamed can't be found in the volume.
     * @throws AssetConflictException If a folder already exists with the same name
>>>>>>> 412f4349
     */
    public function renameFolderById(int $folderId, string $newName): string
    {
        $newName = AssetsHelper::prepareAssetName($newName, false);
        $folder = $this->getFolderById($folderId);

        if (!$folder) {
            throw new AssetOperationException(Craft::t('app', 'No folder exists with the ID “{id}”', [
                'id' => $folderId,
            ]));
        }

        if (!$folder->parentId) {
            throw new AssetOperationException(Craft::t('app', 'It’s not possible to rename the top folder of a Volume.'));
        }

        $conflictingFolder = $this->findFolder([
            'parentId' => $folder->parentId,
            'name' => $newName,
        ]);

        if ($conflictingFolder) {
            throw new FsObjectExistsException(Craft::t('app', 'A folder with the name “{folderName}” already exists in the folder.', [
                'folderName' => $newName,
            ]));
        }

        $parentFolderPath = dirname($folder->path);
        $newFolderPath = (($parentFolderPath && $parentFolderPath !== '.') ? $parentFolderPath . '/' : '') . $newName . '/';

        $volume = $folder->getVolume();

        $volume->getFs()->renameDirectory(rtrim($folder->path, '/'), $newName);
        $descendantFolders = $this->getAllDescendantFolders($folder);

        foreach ($descendantFolders as $descendantFolder) {
            $descendantFolder->path = preg_replace('#^' . $folder->path . '#', $newFolderPath, $descendantFolder->path);
            $this->storeFolderRecord($descendantFolder);
        }

        // Now change the affected folder
        $folder->name = $newName;
        $folder->path = $newFolderPath;
        $this->storeFolderRecord($folder);

        return $newName;
    }

    /**
     * Deletes a folder by its ID.
     *
     * @param int|array $folderIds
     * @param bool $deleteDir Should the volume directory be deleted along the record, if applicable. Defaults to true.
     * @throws InvalidConfigException if the volume cannot be fetched from folder.
     */
    public function deleteFoldersByIds(int|array $folderIds, bool $deleteDir = true): void
    {
        $folders = [];

        foreach ((array)$folderIds as $folderId) {
            $folder = $this->getFolderById((int)$folderId);
            $folders[] = $folder;

            if ($folder && $deleteDir) {
                $volume = $folder->getVolume();
                try {
                    $volume->getFs()->deleteDirectory($folder->path);
                } catch (VolumeException $exception) {
                    Craft::$app->getErrorHandler()->logException($exception);
                    // Carry on.
                }
            }
        }

        /** @var Asset[] $assets */
        $assets = Asset::find()->folderId($folderIds)->all();

        $elementService = Craft::$app->getElements();

        foreach ($assets as $asset) {
            $asset->keepFileOnDelete = !$deleteDir;
            $elementService->deleteElement($asset, true);
        }

        foreach ($folders as $folder) {
            $descendants = $this->getAllDescendantFolders($folder);
            usort($descendants, static fn($a, $b) => substr_count($a->path, '/') < substr_count($b->path, '/'));

            foreach ($descendants as $descendant) {
                VolumeFolderRecord::deleteAll(['id' => $descendant->id]);
            }
            VolumeFolderRecord::deleteAll(['id' => $folder->id]);
        }
    }

    /**
<<<<<<< HEAD
     * Returns a list of hierarchical folders for the given volume IDs, indexed by volume ID.
=======
     * Returns the folder tree for assets by volume IDs
>>>>>>> 412f4349
     *
     * @param array $volumeIds
     * @param array $additionalCriteria additional criteria for filtering the tree
     * @deprecated in 4.4.0
     * @return array
     */
    public function getFolderTreeByVolumeIds(array $volumeIds, array $additionalCriteria = []): array
    {
        static $volumeFolders = [];

        $tree = [];

        // Get the tree for each source
        foreach ($volumeIds as $volumeId) {
            // Add additional criteria but prevent overriding volumeId and order.
            $criteria = array_merge($additionalCriteria, [
                'volumeId' => $volumeId,
                'order' => [new Expression('[[path]] IS NULL DESC'), 'path' => SORT_ASC],
            ]);
            $cacheKey = md5(Json::encode($criteria));

            // If this has not been yet fetched, fetch it.
            if (empty($volumeFolders[$cacheKey])) {
                $folders = $this->findFolders($criteria);
                $subtree = $this->_getFolderTreeByFolders($folders);
                $volumeFolders[$cacheKey] = reset($subtree);
            }

            $tree[$volumeId] = $volumeFolders[$cacheKey];
        }

        AssetsHelper::sortFolderTree($tree);

        return $tree;
    }

    /**
     * Returns the folder tree for assets by a folder ID.
     *
     * @param int $folderId
     * @return array
     * @deprecated in 4.4.0
     */
    public function getFolderTreeByFolderId(int $folderId): array
    {
        if (($parentFolder = $this->getFolderById($folderId)) === null) {
            return [];
        }

        $childFolders = $this->getAllDescendantFolders($parentFolder);

        return $this->_getFolderTreeByFolders([$parentFolder] + $childFolders);
    }

    /**
     * Returns a folder by its ID.
     *
     * @param int $folderId
     * @return VolumeFolder|null
     */
    public function getFolderById(int $folderId): ?VolumeFolder
    {
        if (isset($this->_foldersById) && array_key_exists($folderId, $this->_foldersById)) {
            return $this->_foldersById[$folderId];
        }

        $result = $this->createFolderQuery()
            ->where(['id' => $folderId])
            ->one();

        if (!$result) {
            return $this->_foldersById[$folderId] = null;
        }

        return $this->_foldersById[$folderId] = new VolumeFolder($result);
    }

    /**
     * Returns a folder by its UID.
     *
     * @param string $folderUid
     * @return VolumeFolder|null
     */
    public function getFolderByUid(string $folderUid): ?VolumeFolder
    {
        if (isset($this->_foldersByUid) && array_key_exists($folderUid, $this->_foldersByUid)) {
            return $this->_foldersByUid[$folderUid];
        }

        $result = $this->createFolderQuery()
            ->where(['uid' => $folderUid])
            ->one();

        if (!$result) {
            return $this->_foldersByUid[$folderUid] = null;
        }

        return $this->_foldersByUid[$folderUid] = new VolumeFolder($result);
    }

    /**
     * Finds folders that match a given criteria.
     *
     * @param mixed $criteria
     * @return VolumeFolder[]
     */
    public function findFolders(mixed $criteria = []): array
    {
        if (!$criteria instanceof FolderCriteria) {
            $criteria = new FolderCriteria($criteria);
        }

        $query = $this->createFolderQuery();

        $this->_applyFolderConditions($query, $criteria);

        if ($criteria->order) {
            $query->orderBy($criteria->order);
        }

        if ($criteria->offset) {
            $query->offset($criteria->offset);
        }

        if ($criteria->limit) {
            $query->limit($criteria->limit);
        }

        $results = $query->all();
        $folders = [];

        foreach ($results as $result) {
            $folder = new VolumeFolder($result);
            $this->_foldersById[$folder->id] = $folder;
            $folders[$folder->id] = $folder;
        }

        return $folders;
    }

    /**
     * Returns all of the folders that are descendants of a given folder.
     *
     * @param VolumeFolder $parentFolder
     * @param string $orderBy
     * @param bool $withParent Whether the parent folder should be included in the results
     * @return VolumeFolder[]
     */
    public function getAllDescendantFolders(VolumeFolder $parentFolder, string $orderBy = 'path', bool $withParent = true): array
    {
        $query = $this->createFolderQuery()
            ->where([
                'and',
                ['volumeId' => $parentFolder->volumeId],
                ['not', ['parentId' => null]],
            ]);

        if ($parentFolder->path !== null) {
            $query->andWhere(['like', 'path', Db::escapeForLike($parentFolder->path) . '%', false]);
        }

        if ($orderBy) {
            $query->orderBy($orderBy);
        }

        if (!$withParent) {
            $query->andWhere(['not', ['id' => $parentFolder->id]]);
        }

        $results = $query->all();
        $descendantFolders = [];

        foreach ($results as $result) {
            $folder = new VolumeFolder($result);
            $this->_foldersById[$folder->id] = $folder;
            $descendantFolders[$folder->id] = $folder;
        }

        return $descendantFolders;
    }

    /**
     * Finds the first folder that matches a given criteria.
     *
     * @param mixed $criteria
     * @return VolumeFolder|null
     */
    public function findFolder(mixed $criteria = []): ?VolumeFolder
    {
        if (!$criteria instanceof FolderCriteria) {
            $criteria = new FolderCriteria($criteria);
        }

        $criteria->limit = 1;
        $folder = $this->findFolders($criteria);

        if (is_array($folder) && !empty($folder)) {
            return array_pop($folder);
        }

        return null;
    }

    /**
     * Returns the root folder for a given volume ID.
     *
     * @param int $volumeId The volume ID
     * @return VolumeFolder|null The root folder in that volume, or null if the volume doesn’t exist
     */
    public function getRootFolderByVolumeId(int $volumeId): ?VolumeFolder
    {
        return $this->findFolder([
            'volumeId' => $volumeId,
            'parentId' => ':empty:',
        ]);
    }

    /**
     * Gets the total number of folders that match a given criteria.
     *
     * @param mixed $criteria
     * @return int
     */
    public function getTotalFolders(mixed $criteria): int
    {
        if (!$criteria instanceof FolderCriteria) {
            $criteria = new FolderCriteria($criteria);
        }

        $query = (new Query())
            ->from([Table::VOLUMEFOLDERS]);

        $this->_applyFolderConditions($query, $criteria);

        return (int)$query->count('[[id]]');
    }

<<<<<<< HEAD
=======
    /**
     * Returns whether any folders exist which match a given criteria.
     *
     * @param mixed $criteria
     * @return bool
     * @since 3.8.0
     */
    public function foldersExist($criteria = null): bool
    {
        if (!($criteria instanceof FolderCriteria)) {
            $criteria = new FolderCriteria($criteria);
        }

        $query = (new Query())
            ->from([Table::VOLUMEFOLDERS]);

        $this->_applyFolderConditions($query, $criteria);

        return $query->exists();
    }

    // File and folder managing
    // -------------------------------------------------------------------------

>>>>>>> 412f4349
    /**
     * Returns whether any folders exist which match a given criteria.
     *
     * @param mixed $criteria
     * @return bool
     * @since 4.4.0
     */
    public function foldersExist($criteria = null): bool
    {
        if (!($criteria instanceof FolderCriteria)) {
            $criteria = new FolderCriteria($criteria);
        }

        $query = (new Query())
            ->from([Table::VOLUMEFOLDERS]);

        $this->_applyFolderConditions($query, $criteria);

        return $query->exists();
    }

    // File and folder managing
    // -------------------------------------------------------------------------

    /**
     * Returns the URL for an asset, possibly with a given transform applied.
     *
     * @param Asset $asset
     * @param ImageTransform|string|array|null $transform
     * @return string|null
     * @throws InvalidConfigException
     * @deprecated in 4.0.0. [[Asset::getUrl()]] should be used instead.
     */
    public function getAssetUrl(Asset $asset, mixed $transform = null): ?string
    {
        return $asset->getUrl($transform);
    }

    /**
     * Returns the control panel thumbnail URL for a given asset.
     *
     * @param Asset $asset asset to return a thumb for
     * @param int $width width of the returned thumb
     * @param int|null $height height of the returned thumb (defaults to $width if null)
     * @return string
     */
    public function getThumbUrl(Asset $asset, int $width, ?int $height = null): string
    {
        if ($height === null) {
            $height = $width;
        }

        // Maybe a plugin wants to do something here
        if ($this->hasEventHandlers(self::EVENT_DEFINE_THUMB_URL)) {
            $event = new DefineAssetThumbUrlEvent([
                'asset' => $asset,
                'width' => $width,
                'height' => $height,
            ]);
            $this->trigger(self::EVENT_DEFINE_THUMB_URL, $event);

            // If a plugin set the url, we'll just use that.
            if ($event->url !== null) {
                return $event->url;
            }
        }

        // If it’s not an image, return a generic file extension icon
        $extension = $asset->getExtension();
        if (!Image::canManipulateAsImage($extension)) {
            return AssetsHelper::iconUrl($extension);
        }

        $transform = new ImageTransform([
            'width' => $width,
            'height' => $height,
            'mode' => 'crop',
        ]);

        $url = $asset->getUrl($transform, false);

        if (!$url) {
            // Try again with the fallback transformer
            $transform->setTransformer(FallbackTransformer::class);
            $url = $asset->getUrl($transform);
        }

        if ($url === null) {
            return AssetsHelper::iconUrl($extension);
        }

        return AssetsHelper::revUrl($url, $asset, fsOnly: true);
    }

    /**
     * Returns an image asset’s URL, scaled to fit within a max width and height.
     *
     * @param Asset $asset
     * @param int $maxWidth
     * @param int $maxHeight
     * @return string
     * @since 4.0.0
     * @throws NotSupportedException if the asset’s volume doesn’t have a filesystem with public URLs
     */
    public function getImagePreviewUrl(Asset $asset, int $maxWidth, int $maxHeight): string
    {
        $isWebSafe = Image::isWebSafe($asset->getExtension());
        $originalWidth = (int)$asset->getWidth();
        $originalHeight = (int)$asset->getHeight();
        [$width, $height] = AssetsHelper::scaledDimensions((int)$asset->getWidth(), (int)$asset->getHeight(), $maxWidth, $maxHeight);

        if (
            !$isWebSafe ||
            !$asset->getVolume()->getFs()->hasUrls ||
            $originalWidth > $width ||
            $originalHeight > $height
        ) {
            $transform = new ImageTransform([
                'width' => $width,
                'height' => $height,
                'mode' => 'crop',
            ]);
        } else {
            $transform = null;
        }

        $url = $asset->getUrl($transform, true);

        if (!$url) {
            throw new NotSupportedException('A preview URL couldn’t be generated for the asset.');
        }

        return AssetsHelper::revUrl($url, $asset, fsOnly: true);
    }

    /**
     * Returns a generic file extension icon path, that can be used as a fallback
     * for assets that don't have a normal thumbnail.
     *
     * @param Asset $asset
     * @return string
     * @deprecated in 4.0.0. [[AssetsHelper::iconPath()]] should be used instead.
     */
    public function getIconPath(Asset $asset): string
    {
        return AssetsHelper::iconPath($asset->getExtension());
    }

    /**
     * Find a replacement for a filename
     *
     * @param string $originalFilename the original filename for which to find a replacement.
     * @param int $folderId The folder in which to find the replacement
     * @return string If a suitable filename replacement cannot be found.
     * @throws AssetOperationException If a suitable filename replacement cannot be found.
     * @throws InvalidConfigException
     * @throws VolumeException
     */
    public function getNameReplacementInFolder(string $originalFilename, int $folderId): string
    {
        $folder = $this->getFolderById($folderId);

        if (!$folder) {
            throw new InvalidArgumentException('Invalid folder ID: ' . $folderId);
        }

        $volume = $folder->getVolume();

        // A potentially conflicting filename is one that shares the same stem and extension

        // Check for potentially conflicting files in index.
        $baseFileName = pathinfo($originalFilename, PATHINFO_FILENAME);
        $extension = pathinfo($originalFilename, PATHINFO_EXTENSION);

        $dbFileList = (new Query())
            ->select(['assets.filename'])
            ->from(['assets' => Table::ASSETS])
            ->innerJoin(['elements' => Table::ELEMENTS], '[[elements.id]] = [[assets.id]]')
            ->where([
                'assets.folderId' => $folderId,
                'elements.dateDeleted' => null,
            ])
            ->andWhere(['like', 'assets.filename', $baseFileName . '%.' . $extension, false])
            ->column();

        $potentialConflicts = [];

        foreach ($dbFileList as $filename) {
            $potentialConflicts[StringHelper::toLowerCase($filename)] = true;
        }

        // Check whether a filename we'd want to use does not exist
        $canUse = static function($filenameToTest) use ($potentialConflicts, $volume, $folder) {
            return !isset($potentialConflicts[mb_strtolower($filenameToTest)]) && !$volume->getFs()->fileExists($folder->path . $filenameToTest);
        };

        if ($canUse($originalFilename)) {
            return $originalFilename;
        }

        // If the file already ends with something that looks like a timestamp, use that instead.
        if (preg_match('/.*_\d{4}-\d{2}-\d{2}-\d{6}$/', $baseFileName, $matches)) {
            $base = $baseFileName;
        } else {
            $timestamp = DateTimeHelper::currentUTCDateTime()->format('Y-m-d-His');
            $base = $baseFileName . '_' . $timestamp;
        }

        // Append a random string at the end too, to avoid race-conditions
        $base .= '_' . StringHelper::randomString(4);

        $increment = 0;

        while (true) {
            // Add the increment (if > 0) and keep the full filename w/ increment & extension from going over 255 chars
            $suffix = ($increment ? "_$increment" : '') . ".$extension";
            $newFilename = substr($base, 0, 255 - mb_strlen($suffix)) . $suffix;

            if ($canUse($newFilename)) {
                break;
            }

            if ($increment === 50) {
                throw new AssetOperationException(Craft::t('app', 'Could not find a suitable replacement filename for “{filename}”.', [
                    'filename' => $originalFilename,
                ]));
            }

            $increment++;
        }

        return $newFilename;
    }

    /**
     * Ensures a folder entry exists in the DB for the full path and return its ID. Depending on the use, it's possible to also ensure a physical folder exists.
     *
     * @param string $fullPath The path to ensure the folder exists at.
<<<<<<< HEAD
     * @param Volume $volume
     * @param bool $justRecord If set to false, will also make sure the physical folder exists on Volume.
     * @return VolumeFolder
     * @throws VolumeException if something went catastrophically wrong creating the folder.
=======
     * @param VolumeInterface $volume
     * @param bool $justRecord If set to false, will also make sure the physical folder exists on the volume.
     * @return int
     * @throws VolumeException If the volume cannot be found.
>>>>>>> 412f4349
     */
    public function ensureFolderByFullPathAndVolume(string $fullPath, Volume $volume, bool $justRecord = true): VolumeFolder
    {
        $parentFolder = Craft::$app->getVolumes()->ensureTopFolder($volume);
        $folderModel = $parentFolder;
        $parentId = $parentFolder->id;

        if ($fullPath !== '') {
            // If we don't have a folder matching these, create a new one
            $parts = preg_split('/\\\\|\//', trim($fullPath, '/\\'));

            // creep up the folder path
            $path = '';

            while (($part = array_shift($parts)) !== null) {
                $path .= $part . '/';

                $parameters = new FolderCriteria([
                    'path' => $path,
                    'volumeId' => $volume->id,
                ]);

                // Create the record for current segment if needed.
                if (($folderModel = $this->findFolder($parameters)) === null) {
                    $folderModel = new VolumeFolder();
                    $folderModel->volumeId = $volume->id;
                    $folderModel->parentId = $parentId;
                    $folderModel->name = $part;
                    $folderModel->path = $path;
                    $this->storeFolderRecord($folderModel);
                }

                // Ensure a physical folder exists, if needed.
                if (!$justRecord) {
                    $volume->getFs()->createDirectory($path);
                }

                // Set the variables for next iteration.
                $folderId = $folderModel->id;
                $parentId = $folderId;
            }
        }

        return $folderModel;
    }

    /**
     * Store a folder by model
     *
     * @param VolumeFolder $folder
     */
    public function storeFolderRecord(VolumeFolder $folder): void
    {
        if (!$folder->id) {
            $record = new VolumeFolderRecord();
        } else {
            $record = VolumeFolderRecord::findOne(['id' => $folder->id]);
        }

        $record->parentId = $folder->parentId;
        $record->volumeId = $folder->volumeId;
        $record->name = $folder->name;
        $record->path = $folder->path;
        $record->save();

        $folder->id = $record->id;
        $folder->uid = $record->uid;
    }

    /**
     * Returns the temporary volume and subpath, if set.
     *
     * @return array
     * @phpstan-return array{Volume|null,string|null}
     * @throws InvalidConfigException If the temp volume is invalid
     * @since 3.7.39
     */
    public function getTempVolumeAndSubpath(): array
    {
        $assetSettings = Craft::$app->getProjectConfig()->get('assets');
        if (empty($assetSettings['tempVolumeUid'])) {
            return [null, null];
        }

        $volume = Craft::$app->getVolumes()->getVolumeByUid($assetSettings['tempVolumeUid']);

        if (!$volume) {
            throw new InvalidConfigException("The Temp Uploads Location is set to an invalid volume UID: {$assetSettings['tempVolumeUid']}");
        }

        /** @var string|null $subpath */
        $subpath = ($assetSettings['tempSubpath'] ?? null) ?: null;
        return [$volume, $subpath];
    }

    /**
     * Creates an asset query that is configured to return assets in the temporary upload location.
     *
     * @return AssetQuery
     * @throws InvalidConfigException If the temp volume is invalid
     * @since 3.7.39
     */
    public function createTempAssetQuery(): AssetQuery
    {
        /** @var Volume|null $volume */
        /** @var string|null $subpath */
        [$volume, $subpath] = $this->getTempVolumeAndSubpath();
        $query = Asset::find();
        if ($volume) {
            $query->volumeId($volume->id);
            if ($subpath) {
                $query->folderPath("$subpath/*");
            }
        } else {
            $query->volumeId(':empty:');
        }
        return $query;
    }

    /**
     * Returns the given user’s temporary upload folder.
     *
     * If no user is provided, the currently-logged in user will be used (if there is one), or a folder named after
     * the current session ID.
     *
     * @param User|null $user
     * @return VolumeFolder
     * @throws VolumeException If no correct volume provided.
     */
    public function getUserTemporaryUploadFolder(?User $user = null): VolumeFolder
    {
        if ($user === null) {
            // Default to the logged-in user, if there is one
            $user = Craft::$app->getUser()->getIdentity();
        }

        $cacheKey = $user->id ?? '__GUEST__';

        if (isset($this->_userTempFolders[$cacheKey])) {
            return $this->_userTempFolders[$cacheKey];
        }

        if ($user) {
            $folderName = 'user_' . $user->id;
        } elseif (Craft::$app->getRequest()->getIsConsoleRequest()) {
            // For console requests, just make up a folder name.
            $folderName = 'temp_' . sha1((string)time());
        } else {
            // A little obfuscation never hurt anyone
            $folderName = 'user_' . sha1(Craft::$app->getSession()->id);
        }

        // Is there a designated temp uploads volume?
        try {
            /** @var Volume|null $tempVolume */
            /** @var string|null $tempSubpath */
            [$tempVolume, $tempSubpath] = $this->getTempVolumeAndSubpath();
        } catch (InvalidConfigException $e) {
            throw new VolumeException($e->getMessage(), 0, $e);
        }

        if ($tempVolume) {
            $path = ($tempSubpath ? "$tempSubpath/" : '') . $folderName;
            return $this->_userTempFolders[$cacheKey] = $this->ensureFolderByFullPathAndVolume($path, $tempVolume);
        }

        $volumeTopFolder = $this->findFolder([
            'volumeId' => ':empty:',
            'parentId' => ':empty:',
        ]);

        // Unlikely, but would be very awkward if this happened without any contingency plans in place.
        if (!$volumeTopFolder) {
            $volumeTopFolder = new VolumeFolder();
            $tempVolume = new Temp();
            $volumeTopFolder->name = $tempVolume->name;
            $this->storeFolderRecord($volumeTopFolder);
        }

        $folder = $this->findFolder([
            'name' => $folderName,
            'parentId' => $volumeTopFolder->id,
        ]);

        if (!$folder) {
            $folder = new VolumeFolder();
            $folder->parentId = $volumeTopFolder->id;
            $folder->name = $folderName;
            $folder->path = $folderName . '/';
            $this->storeFolderRecord($folder);
        }

        try {
            FileHelper::createDirectory(Craft::$app->getPath()->getTempAssetUploadsPath() . DIRECTORY_SEPARATOR . $folderName);
        } catch (Exception) {
            throw new VolumeException('Unable to create directory for temporary volume.');
        }

        return $this->_userTempFolders[$cacheKey] = $folder;
    }

    /**
     * Returns the asset preview handler for a given asset, or `null` if the asset is not previewable.
     *
     * @param Asset $asset
     * @return AssetPreviewHandlerInterface|null
     * @since 3.4.0
     */
    public function getAssetPreviewHandler(Asset $asset): ?AssetPreviewHandlerInterface
    {
        // Give plugins a chance to register their own preview handlers
        if ($this->hasEventHandlers(self::EVENT_REGISTER_PREVIEW_HANDLER)) {
            $event = new AssetPreviewEvent(['asset' => $asset]);
            $this->trigger(self::EVENT_REGISTER_PREVIEW_HANDLER, $event);
            if ($event->previewHandler instanceof AssetPreviewHandlerInterface) {
                return $event->previewHandler;
            }
        }

        // These are our default preview handlers if one is not supplied
        return match ($asset->kind) {
            Asset::KIND_IMAGE => new ImagePreview($asset),
            Asset::KIND_PDF => new Pdf($asset),
            Asset::KIND_VIDEO => new Video($asset),
            Asset::KIND_HTML, Asset::KIND_JAVASCRIPT, Asset::KIND_JSON, Asset::KIND_PHP, Asset::KIND_TEXT, Asset::KIND_XML => new Text($asset),
            default => null,
        };
    }

    /**
     * Returns a DbCommand object prepped for retrieving assets.
     *
     * @return Query
<<<<<<< HEAD
     * @since 4.4.0
=======
     * @since 3.8.0
>>>>>>> 412f4349
     */
    public function createFolderQuery(): Query
    {
        return (new Query())
            ->select(['id', 'parentId', 'volumeId', 'name', 'path', 'uid'])
            ->from([Table::VOLUMEFOLDERS]);
    }

    /**
     * Arranges the given array of folders hierarchically.
     *
     * @param VolumeFolder[] $folders
     * @return array
     * @deprecated in 4.4.0
     */
    private function _getFolderTreeByFolders(array $folders): array
    {
        $tree = [];
        $referenceStore = [];

        foreach ($folders as $folder) {
            // We'll be adding all of the children in this loop, anyway, so we set
            // the children list to an empty array so that folders that have no children don't
            // trigger any queries, when asked for children
            $folder->setChildren([]);
            if ($folder->parentId && isset($referenceStore[$folder->parentId])) {
                $referenceStore[$folder->parentId]->addChild($folder);
            } else {
                $tree[] = $folder;
            }

            $referenceStore[$folder->id] = $folder;
        }

        return $tree;
    }

    /**
     * Applies WHERE conditions to a DbCommand query for folders.
     *
     * @param Query $query
     * @param FolderCriteria $criteria
     */
    private function _applyFolderConditions(Query $query, FolderCriteria $criteria): void
    {
        if ($criteria->id) {
            $query->andWhere(Db::parseNumericParam('id', $criteria->id));
        }

        if ($criteria->volumeId) {
            $query->andWhere(Db::parseNumericParam('volumeId', $criteria->volumeId));
        }

        if ($criteria->parentId) {
            $query->andWhere(Db::parseNumericParam('parentId', $criteria->parentId));
        }

        if ($criteria->name) {
            $query->andWhere(Db::parseParam('name', $criteria->name));
        }

        if ($criteria->uid) {
            $query->andWhere(Db::parseParam('uid', $criteria->uid));
        }

        if ($criteria->path !== null) {
            // Does the path have a comma in it?
            if (str_contains($criteria->path, ',')) {
                // Escape the comma.
                $query->andWhere(Db::parseParam('path', str_replace(',', '\,', $criteria->path)));
            } else {
                $query->andWhere(Db::parseParam('path', $criteria->path));
            }
        }
    }
}<|MERGE_RESOLUTION|>--- conflicted
+++ resolved
@@ -70,24 +70,9 @@
     public const EVENT_AFTER_REPLACE_ASSET = 'afterReplaceFile';
 
     /**
-<<<<<<< HEAD
      * @event DefineAssetThumbUrlEvent The event that is triggered when a thumbnail is being requested for an asset.
      * @see getThumbUrl()
      * @since 4.0.0
-=======
-     * @event GetAssetUrlEvent The event that is triggered when a transform is being generated for an asset.
-     */
-    const EVENT_GET_ASSET_URL = 'getAssetUrl';
-
-    /**
-     * @event GetAssetThumbUrlEvent The event that is triggered when a thumbnail is being generated for an asset.
-     * @todo rename to GET_THUMB_URL in Craft 4
-     */
-    const EVENT_GET_ASSET_THUMB_URL = 'getAssetThumbUrl';
-
-    /**
-     * @event AssetThumbEvent The event that is triggered when a thumbnail path is requested.
->>>>>>> 412f4349
      */
     public const EVENT_DEFINE_THUMB_URL = 'defineThumbUrl';
 
@@ -149,15 +134,8 @@
      * Replace an asset's file.
      *
      * @param Asset $asset
-<<<<<<< HEAD
      * @param string $pathOnServer
      * @param string $filename
-=======
-     * @param string $pathOnServer The path to the replacement file
-     * @param string $filename The new filename to use
-     * @throws FileException If there was a problem with the actual file.
-     * @throws AssetLogicException If the asset to be replaced cannot be found.
->>>>>>> 412f4349
      */
     public function replaceAssetFile(Asset $asset, string $pathOnServer, string $filename): void
     {
@@ -260,16 +238,9 @@
      * @param int $folderId
      * @param string $newName
      * @return string The new folder name after cleaning it.
-<<<<<<< HEAD
      * @throws AssetOperationException If the folder to be renamed can't be found or trying to rename the top folder.
      * @throws FsObjectExistsException
      * @throws FsObjectNotFoundException
-=======
-     * @throws AssetLogicException If the folder to be renamed can't be found or trying to rename the top folder.
-     * @throws VolumeObjectExistsException If a folder already exists with the same name in the volume, but not in the index
-     * @throws VolumeObjectNotFoundException If the folder to be renamed can't be found in the volume.
-     * @throws AssetConflictException If a folder already exists with the same name
->>>>>>> 412f4349
      */
     public function renameFolderById(int $folderId, string $newName): string
     {
@@ -366,11 +337,7 @@
     }
 
     /**
-<<<<<<< HEAD
      * Returns a list of hierarchical folders for the given volume IDs, indexed by volume ID.
-=======
-     * Returns the folder tree for assets by volume IDs
->>>>>>> 412f4349
      *
      * @param array $volumeIds
      * @param array $additionalCriteria additional criteria for filtering the tree
@@ -608,33 +575,6 @@
         return (int)$query->count('[[id]]');
     }
 
-<<<<<<< HEAD
-=======
-    /**
-     * Returns whether any folders exist which match a given criteria.
-     *
-     * @param mixed $criteria
-     * @return bool
-     * @since 3.8.0
-     */
-    public function foldersExist($criteria = null): bool
-    {
-        if (!($criteria instanceof FolderCriteria)) {
-            $criteria = new FolderCriteria($criteria);
-        }
-
-        $query = (new Query())
-            ->from([Table::VOLUMEFOLDERS]);
-
-        $this->_applyFolderConditions($query, $criteria);
-
-        return $query->exists();
-    }
-
-    // File and folder managing
-    // -------------------------------------------------------------------------
-
->>>>>>> 412f4349
     /**
      * Returns whether any folders exist which match a given criteria.
      *
@@ -873,17 +813,10 @@
      * Ensures a folder entry exists in the DB for the full path and return its ID. Depending on the use, it's possible to also ensure a physical folder exists.
      *
      * @param string $fullPath The path to ensure the folder exists at.
-<<<<<<< HEAD
      * @param Volume $volume
-     * @param bool $justRecord If set to false, will also make sure the physical folder exists on Volume.
+     * @param bool $justRecord If set to false, will also make sure the physical folder exists on the volume.
      * @return VolumeFolder
      * @throws VolumeException if something went catastrophically wrong creating the folder.
-=======
-     * @param VolumeInterface $volume
-     * @param bool $justRecord If set to false, will also make sure the physical folder exists on the volume.
-     * @return int
-     * @throws VolumeException If the volume cannot be found.
->>>>>>> 412f4349
      */
     public function ensureFolderByFullPathAndVolume(string $fullPath, Volume $volume, bool $justRecord = true): VolumeFolder
     {
@@ -1117,11 +1050,7 @@
      * Returns a DbCommand object prepped for retrieving assets.
      *
      * @return Query
-<<<<<<< HEAD
      * @since 4.4.0
-=======
-     * @since 3.8.0
->>>>>>> 412f4349
      */
     public function createFolderQuery(): Query
     {
