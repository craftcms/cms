<?php
/**
 * @link https://craftcms.com/
 * @copyright Copyright (c) Pixel & Tonic, Inc.
 * @license https://craftcms.github.io/license/
 */

namespace craft\services;

use Craft;
use craft\base\ElementInterface;
use craft\elements\db\ElementQuery;
use craft\helpers\DateTimeHelper;
use craft\helpers\Html;
use craft\helpers\StringHelper;
use DateTime;
use yii\base\Component;
use yii\base\Event;
use yii\base\Exception;

/**
 * Template Caches service.
 * An instance of the Template Caches service is globally accessible in Craft via [[\craft\base\ApplicationTrait::getTemplateCaches()|`Craft::$app->templateCaches`]].
 *
 * @author Pixel & Tonic, Inc. <support@pixelandtonic.com>
 * @since 3.0.0
 */
class TemplateCaches extends Component
{
    /**
     * @event SectionEvent The event that is triggered before template caches are deleted.
     * @since 3.0.2
     * @deprecated in 3.5.0
     */
    const EVENT_BEFORE_DELETE_CACHES = 'beforeDeleteCaches';

    /**
     * @event SectionEvent The event that is triggered after template caches are deleted.
     * @since 3.0.2
     * @deprecated in 3.5.0
     */
    const EVENT_AFTER_DELETE_CACHES = 'afterDeleteCaches';

    /**
     * @var bool Whether template caching should be enabled for this request
     * @see _isTemplateCachingEnabled()
     */
    private $_enabled;

    /**
     * @var string|null The current request's path
     * @see _path()
     */
    private $_path;

    /**
     * Returns a cached template by its key.
     *
     * @param string $key The template cache key
     * @param bool $global Whether the cache would have been stored globally.
     * @param bool $registerScripts Whether JS and CSS code coptured with the cache should be registered
     * @return string|null
     * @throws Exception if this is a console request and `false` is passed to `$global`
     */
    public function getTemplateCache(string $key, bool $global, bool $registerScripts = false)
    {
        // Make sure template caching is enabled
        if ($this->_isTemplateCachingEnabled() === false) {
            return null;
        }

        $cacheKey = $this->_cacheKey($key, $global);
        $data = Craft::$app->getCache()->get($cacheKey);

        if ($data === false) {
            return null;
        }

        [$body, $tags, $bufferedJs, $bufferedScripts, $bufferedCss] = array_pad($data, 5, null);

        // If we're actively collecting element cache tags, add this cache's tags to the collection
        Craft::$app->getElements()->collectCacheTags($tags);

        // Register JS and CSS tags
        if ($registerScripts) {
            $this->_registerScripts($bufferedJs ?? [], $bufferedScripts ?? [], $bufferedCss ?? []);
        }

        return $body;
    }

    /**
     * Starts a new template cache.
     *
     * @param bool $withScripts Whether JS and CSS code registered with [[\craft\web\View::registerJs()]],
     * [[\craft\web\View::registerScript()]], and [[\craft\web\View::registerCss()]] should be captured and
     * included in the cache. If this is `true`, be sure to pass `$withScripts = true` to [[endTemplateCache()]]
     * as well.
     */
    public function startTemplateCache(bool $withScripts = false)
    {
        // Make sure template caching is enabled
        if ($this->_isTemplateCachingEnabled() === false) {
            return;
        }

        Craft::$app->getElements()->startCollectingCacheTags();

        if ($withScripts) {
            $view = Craft::$app->getView();
            $view->startJsBuffer();
            $view->startScriptBuffer();
            $view->startCssBuffer();
        }
    }

    /**
     * Includes an element criteria in any active caches.
     *
     * @param Event $event The 'afterPrepare' element query event
     * @deprecated in 3.5.0
     */
    public function includeElementQueryInTemplateCaches(Event $event)
    {
    }

    /**
     * Includes an element in any active caches.
     *
     * @param int $elementId The element ID.
     * @deprecated in 3.5.0
     */
    public function includeElementInTemplateCaches(int $elementId)
    {
    }

    /**
     * Ends a template cache.
     *
     * @param string $key The template cache key.
     * @param bool $global Whether the cache should be stored globally.
     * @param string|null $duration How long the cache should be stored for. Should be a [relative time format](http://php.net/manual/en/datetime.formats.relative.php).
     * @param mixed|null $expiration When the cache should expire.
     * @param string $body The contents of the cache.
<<<<<<< HEAD
     * @param bool $withScripts Whether JS and CSS code registered with [[\craft\web\View::registerJs()]],
     * [[\craft\web\View::registerScript()]], and [[\craft\web\View::registerCss()]] should be captured and
     * included in the cache.
=======
     * @throws Exception if this is a console request and `false` is passed to `$global`
>>>>>>> 534c38d9
     * @throws \Throwable
     */
    public function endTemplateCache(string $key, bool $global, ?string $duration, $expiration, string $body, bool $withScripts = false)
    {
        // Make sure template caching is enabled
        if ($this->_isTemplateCachingEnabled() === false) {
            return;
        }

        $dep = Craft::$app->getElements()->stopCollectingCacheTags();

        if ($withScripts) {
            $view = Craft::$app->getView();
            $bufferedJs = $view->clearJsBuffer(false, false);
            $bufferedScripts = $view->clearScriptBuffer();
            $bufferedCss = $view->clearCssBuffer();
        }

        // If there are any transform generation URLs in the body, don't cache it.
        // stripslashes($body) in case the URL has been JS-encoded or something.
        if (StringHelper::contains(stripslashes($body), 'assets/generate-transform')) {
            return;
        }

        // Always add a `template` tag
        $dep->tags[] = 'template';

        $cacheValue = [$body, $dep->tags];

        if ($withScripts) {
            // Parse the JS/CSS code and tag attributes out of the <script> and <style> tags
            $bufferedScripts = array_map(function($tags) {
                return array_map(function($tag) {
                    $tag = Html::parseTag($tag);
                    return [$tag['children'][0]['value'], $tag['attributes']];
                }, $tags);
            }, $bufferedScripts);
            $bufferedCss = array_map(function($tag) {
                $tag = Html::parseTag($tag);
                return [$tag['children'][0]['value'], $tag['attributes']];
            }, $bufferedCss);

            array_push($cacheValue, $bufferedJs, $bufferedScripts, $bufferedCss);

            // Re-register the JS and CSS
            $this->_registerScripts($bufferedJs, $bufferedScripts, $bufferedCss);
        }

        $cacheKey = $this->_cacheKey($key, $global);

        if ($duration !== null) {
            $expiration = (new DateTime($duration));
        }

        if ($expiration !== null) {
            $duration = DateTimeHelper::toDateTime($expiration)->getTimestamp() - time();
        }

        Craft::$app->getCache()->set($cacheKey, $cacheValue, $duration, $dep);
    }

    private function _registerScripts(array $bufferedJs, array $bufferedScripts, array $bufferedCss): void
    {
        $view = Craft::$app->getView();

        foreach ($bufferedJs as $pos => $scripts) {
            foreach ($scripts as $key => $script) {
                $view->registerJs($script, $pos, $key);
            }
        }

        foreach ($bufferedScripts as $pos => $tags) {
            foreach ($tags as $key => $tag) {
                [$script, $options] = $tag;
                $view->registerScript($script, $pos, $options, $key);
            }
        }

        foreach ($bufferedCss as $key => $tag) {
            [$css, $options] = $tag;
            $view->registerCss($css, $options, $key);
        }
    }

    /**
     * Deletes a cache by its ID(s).
     *
     * @param int|int[] $cacheId The cache ID(s)
     * @return bool
     * @deprecated in 3.5.0
     */
    public function deleteCacheById($cacheId): bool
    {
        return false;
    }

    /**
     * Deletes caches by a given element class.
     *
     * @param string $elementType The element class.
     * @return bool
     * @deprecated in 3.5.0. Use [[\craft\services\Elements::invalidateCachesForElementType()]] instead.
     */
    public function deleteCachesByElementType(string $elementType): bool
    {
        Craft::$app->getElements()->invalidateCachesForElementType($elementType);
        return true;
    }

    /**
     * Deletes caches that include a given element(s).
     *
     * @param ElementInterface|ElementInterface[] $elements The element(s) whose caches should be deleted.
     * @return bool
     * @deprecated in 3.5.0. Use [[\craft\services\Elements::invalidateCachesForElement()]] instead.
     */
    public function deleteCachesByElement($elements): bool
    {
        $elementsService = Craft::$app->getElements();
        if (is_array($elements)) {
            foreach ($elements as $element) {
                $elementsService->invalidateCachesForElement($element);
            }
        } else {
            $elementsService->invalidateCachesForElement($elements);
        }
        return true;
    }

    /**
     * Deletes caches that include an a given element ID(s).
     *
     * @param int|int[] $elementId The ID of the element(s) whose caches should be cleared.
     * @param bool $deleteQueryCaches Whether a DeleteStaleTemplateCaches job
     * should be added to the queue, deleting any query caches that may now
     * involve this element, but hadn't previously. (Defaults to `true`.)
     * @return bool
     * @deprecated in 3.5.0. Use [[\craft\services\Elements::invalidateCachesForElement()]] instead.
     */
    public function deleteCachesByElementId($elementId, bool $deleteQueryCaches = true): bool
    {
        $elementsService = Craft::$app->getElements();
        $element = Craft::$app->getElements()->getElementById($elementId);
        if (!$element) {
            return false;
        }
        $elementsService->invalidateCachesForElement($element);
        return true;
    }

    /**
     * Queues up a Delete Stale Template Caches job
     *
     * @deprecated in 3.5.0
     */
    public function handleResponse()
    {
    }

    /**
     * Deletes caches that include elements that match a given element query's parameters.
     *
     * @param ElementQuery $query The element query that should be used to find elements whose caches
     * should be deleted.
     * @return bool
     * @deprecated in 3.5.0. Use [[\craft\services\Elements::invalidateCachesForElementType()]] instead.
     */
    public function deleteCachesByElementQuery(ElementQuery $query): bool
    {
        if (!$query->elementType) {
            return false;
        }
        Craft::$app->getElements()->invalidateCachesForElementType($query->elementType);
        return true;
    }

    /**
     * Deletes a cache by its key(s).
     *
     * @param string|string[] $key The cache key(s) to delete.
     * @param bool|null $global Whether the template caches are stored globally.
     * @param int|null $siteId The site ID to delete caches for.
     * @return bool
     * @throws Exception if this is a console request and `null` or `false` is passed to `$global`
     */
    public function deleteCachesByKey($key, ?bool $global = null, ?int $siteId = null): bool
    {
        $cache = Craft::$app->getCache();

        if ($global === null) {
            $this->deleteCachesByKey($key, true, $siteId);
            $this->deleteCachesByKey($key, false, $siteId);
            return true;
        }

        foreach ((array)$key as $k) {
            $cache->delete($this->_cacheKey($k, $global, $siteId));
        }

        return true;
    }

    /**
     * Deletes any expired caches.
     *
     * @return bool
     * @deprecated in 3.5.0
     */
    public function deleteExpiredCaches(): bool
    {
        return true;
    }

    /**
     * Deletes any expired caches.
     *
     * @return bool
     * @deprecated in 3.2.0
     */
    public function deleteExpiredCachesIfOverdue(): bool
    {
        return true;
    }

    /**
     * Deletes all the template caches.
     *
     * @return bool
     * @deprecated in 3.5.0. Use [[\craft\services\Elements::invalidateAllCaches()]] instead.
     */
    public function deleteAllCaches(): bool
    {
        Craft::$app->getElements()->invalidateAllCaches();
        return true;
    }

    /**
     * Returns whether template caching is enabled, based on the 'enableTemplateCaching' config setting.
     *
     * @return bool Whether template caching is enabled
     */
    private function _isTemplateCachingEnabled(): bool
    {
        if ($this->_enabled === null) {
            $this->_enabled = (
                Craft::$app->getConfig()->getGeneral()->enableTemplateCaching &&
                !Craft::$app->getRequest()->getIsConsoleRequest()
            );
        }
        return $this->_enabled;
    }

    /**
     * Defines a data cache key that should be used for a template cache.
     *
     * @param string $key
     * @param bool $global
     * @param int|null $siteId
     * @throws Exception if this is a console request and `false` is passed to `$global`
     */
    private function _cacheKey(string $key, bool $global, int $siteId = null): string
    {
        $cacheKey = "template::$key::" . ($siteId ?? Craft::$app->getSites()->getCurrentSite()->id);

        if (!$global) {
            $cacheKey .= '::' . $this->_path();
        }

        return $cacheKey;
    }

    /**
     * Returns the current request path, including a "site:" or "cp:" prefix.
     *
     * @return string
     * @throws Exception if this is a console request
     */
    private function _path(): string
    {
        if ($this->_path !== null) {
            return $this->_path;
        }

        $request = Craft::$app->getRequest();
        if ($request->getIsConsoleRequest()) {
            throw new Exception('Not possible to determine the request path for console commands.');
        }

        if (Craft::$app->getRequest()->getIsCpRequest()) {
            $this->_path = 'cp:';
        } else {
            $this->_path = 'site:';
        }

        $this->_path .= Craft::$app->getRequest()->getPathInfo();
        if (Craft::$app->getDb()->getIsMysql()) {
            $this->_path = StringHelper::encodeMb4($this->_path);
        }

        if (($pageNum = Craft::$app->getRequest()->getPageNum()) != 1) {
            $this->_path .= '/' . Craft::$app->getConfig()->getGeneral()->getPageTrigger() . $pageNum;
        }

        return $this->_path;
    }
}<|MERGE_RESOLUTION|>--- conflicted
+++ resolved
@@ -142,13 +142,10 @@
      * @param string|null $duration How long the cache should be stored for. Should be a [relative time format](http://php.net/manual/en/datetime.formats.relative.php).
      * @param mixed|null $expiration When the cache should expire.
      * @param string $body The contents of the cache.
-<<<<<<< HEAD
      * @param bool $withScripts Whether JS and CSS code registered with [[\craft\web\View::registerJs()]],
      * [[\craft\web\View::registerScript()]], and [[\craft\web\View::registerCss()]] should be captured and
      * included in the cache.
-=======
      * @throws Exception if this is a console request and `false` is passed to `$global`
->>>>>>> 534c38d9
      * @throws \Throwable
      */
     public function endTemplateCache(string $key, bool $global, ?string $duration, $expiration, string $body, bool $withScripts = false)
