<?php
/**
 * @link https://craftcms.com/
 * @copyright Copyright (c) Pixel & Tonic, Inc.
 * @license https://craftcms.github.io/license/
 */

namespace craft\services;

use Craft;
use craft\helpers\ArrayHelper;
use craft\helpers\DateTimeHelper;
use craft\helpers\Html;
use craft\helpers\StringHelper;
use DateTime;
use Throwable;
use yii\base\Component;
use yii\base\Exception;

/**
 * Template Caches service.
 *
 * An instance of the service is available via [[\craft\base\ApplicationTrait::getTemplateCaches()|`Craft::$app->templateCaches`]].
 *
 * @author Pixel & Tonic, Inc. <support@pixelandtonic.com>
 * @since 3.0.0
 */
class TemplateCaches extends Component
{
    /**
     * @var bool Whether template caching should be enabled for this request
     * @see _isTemplateCachingEnabled()
     */
    private bool $_enabled;

    /**
     * @var string|null The current request's path
     * @see _path()
     */
    private ?string $_path = null;

    /**
     * Returns a cached template by its key.
     *
     * @param string $key The template cache key
     * @param bool $global Whether the cache would have been stored globally.
     * @param bool $registerResources Whether JS and CSS resources captured by the cache should be registered
     * @return string|null
     * @throws Exception if this is a console request and `false` is passed to `$global`
     */
    public function getTemplateCache(string $key, bool $global, bool $registerResources = false): ?string
    {
        // Make sure template caching is enabled
        if ($this->_isTemplateCachingEnabled($global) === false) {
            return null;
        }

        $cacheKey = $this->_cacheKey($key, $global);
        $data = Craft::$app->getCache()->get($cacheKey);

        if ($data === false) {
            return null;
        }

        [$body, $tags, $bufferedJs, $bufferedScripts, $bufferedCss, $bufferedJsFiles, $bufferedCssFiles] = array_pad($data, 7, null);

        // If we're actively collecting element cache tags, add this cache's tags to the collection
        Craft::$app->getElements()->collectCacheTags($tags);

        // Register JS and CSS tags
        if ($registerResources) {
            $this->_registerResources(
                $bufferedJs ?? [],
                $bufferedScripts ?? [],
                $bufferedCss ?? [],
                $bufferedJsFiles ?? [],
                $bufferedCssFiles ?? [],
            );
        }

        return $body;
    }

    /**
     * Starts a new template cache.
     *
     * @param bool $withResources Whether JS and CSS code registered with [[\craft\web\View::registerJs()]],
     * [[\craft\web\View::registerScript()]], [[\craft\web\View::registerCss()]],
     * [[\craft\web\View::registerJsFile()]], and [[\craft\web\View::registerCssFile()]] should be captured and
     * included in the cache. If this is `true`, be sure to pass `$withResources = true` to [[endTemplateCache()]]
     * as well.
     * @param bool $global Whether the cache should be stored globally.
     */
    public function startTemplateCache(bool $withResources = false, bool $global = false): void
    {
        // Make sure template caching is enabled
        if ($this->_isTemplateCachingEnabled($global) === false) {
            return;
        }

        Craft::$app->getElements()->startCollectingCacheTags();

        if ($withResources) {
            $view = Craft::$app->getView();
            $view->startJsBuffer();
            $view->startScriptBuffer();
            $view->startCssBuffer();
            $view->startJsFileBuffer();
            $view->startCssFileBuffer();
        }
    }

    /**
     * Ends a template cache.
     *
     * @param string $key The template cache key.
     * @param bool $global Whether the cache should be stored globally.
     * @param string|null $duration How long the cache should be stored for. Should be a [relative time format](https://php.net/manual/en/datetime.formats.relative.php).
     * @param mixed $expiration When the cache should expire.
     * @param string $body The contents of the cache.
     * @param bool $withResources Whether JS and CSS code registered with [[\craft\web\View::registerJs()]],
     * [[\craft\web\View::registerScript()]], [[\craft\web\View::registerCss()]],
     * [[\craft\web\View::registerJsFile()]], and [[\craft\web\View::registerCssFile()]] should be captured
     * and included in the cache.
     * @throws Exception if this is a console request and `false` is passed to `$global`
     * @throws Throwable
     */
    public function endTemplateCache(string $key, bool $global, ?string $duration, mixed $expiration, string $body, bool $withResources = false): void
    {
        // Make sure template caching is enabled
        if ($this->_isTemplateCachingEnabled($global) === false) {
            return;
        }

        $dep = Craft::$app->getElements()->stopCollectingCacheTags();

        if ($withResources) {
            $view = Craft::$app->getView();
            $bufferedJs = $view->clearJsBuffer(false, false);
            $bufferedScripts = $view->clearScriptBuffer();
            $bufferedCss = $view->clearCssBuffer();
            $bufferedJsFiles = $view->clearJsFileBuffer();
            $bufferedCssFiles = $view->clearCssFileBuffer();
        }

        // If there are any transform generation URLs in the body, don't cache it.
        // stripslashes($body) in case the URL has been JS-encoded or something.
        $saveCache = !StringHelper::contains(stripslashes($body), 'assets/generate-transform');

        if ($saveCache) {
            // Always add a `template` tag
            $dep->tags[] = 'template';

            $cacheValue = [$body, $dep->tags];
        }

        if ($withResources) {
            // Parse the JS/CSS code and tag attributes out of the <script> and <style> tags
<<<<<<< HEAD
            $bufferedScripts = array_map(fn(array $tags) => $this->_parseInlineResourceTags($tags), $bufferedScripts);
            $bufferedCss = $this->_parseInlineResourceTags($bufferedCss);
            $bufferedJsFiles = array_map(fn(array $tags) => $this->_parseExternalResourceTags($tags, 'src'), $bufferedJsFiles);
            $bufferedCssFiles = $this->_parseExternalResourceTags($bufferedCssFiles, 'href');

            array_push($cacheValue, $bufferedJs, $bufferedScripts, $bufferedCss, $bufferedJsFiles, $bufferedCssFiles);
=======
            $bufferedScripts = array_map(function($tags) {
                return array_map(function($tag) {
                    $tag = Html::parseTag($tag);
                    return [$tag['children'][0]['value'], $tag['attributes']];
                }, $tags);
            }, $bufferedScripts);
            $bufferedCss = array_map(function($tag) {
                $tag = Html::parseTag($tag);
                return [$tag['children'][0]['value'], $tag['attributes']];
            }, $bufferedCss);

            if ($saveCache) {
                array_push($cacheValue, $bufferedJs, $bufferedScripts, $bufferedCss);
            }
>>>>>>> cad00828

            // Re-register the JS and CSS
            $this->_registerResources($bufferedJs, $bufferedScripts, $bufferedCss, $bufferedJsFiles, $bufferedCssFiles);
        }

        if (!$saveCache) {
            return;
        }

        $cacheKey = $this->_cacheKey($key, $global);

        if ($duration !== null) {
            $expiration = (new DateTime($duration));
        }

        if ($expiration !== null) {
            $duration = DateTimeHelper::toDateTime($expiration)->getTimestamp() - time();
        }

        Craft::$app->getCache()->set($cacheKey, $cacheValue, $duration, $dep);
    }

    private function _parseInlineResourceTags(array $tags): array
    {
        return array_map(function($tag) {
            $tag = Html::parseTag($tag);
            return [$tag['children'][0]['value'], $tag['attributes']];
        }, $tags);
    }

    private function _parseExternalResourceTags(array $tags, string $urlAttribute): array
    {
        return array_map(function($tag) use ($urlAttribute) {
            [$tag, $condition] = Html::unwrapCondition($tag);
            [$tag, $noscript] = Html::unwrapNoscript($tag);
            $tag = Html::parseTag($tag);
            $url = ArrayHelper::remove($tag['attributes'], $urlAttribute);
            $options = $tag['attributes'];
            if ($condition) {
                $options['condition'] = $condition;
            }
            if ($noscript) {
                $options['noscript'] = true;
            }
            return [$url, $options];
        }, $tags);
    }

    private function _registerResources(
        array $bufferedJs,
        array $bufferedScripts,
        array $bufferedCss,
        array $bufferedJsFiles,
        array $bufferedCssFiles,
    ): void {
        $view = Craft::$app->getView();

        foreach ($bufferedJs as $pos => $scripts) {
            foreach ($scripts as $key => $js) {
                $view->registerJs($js, $pos, $key);
            }
        }

        foreach ($bufferedScripts as $pos => $tags) {
            foreach ($tags as $key => [$script, $options]) {
                $view->registerScript($script, $pos, $options, $key);
            }
        }

        foreach ($bufferedCss as $key => [$css, $options]) {
            $view->registerCss($css, $options, $key);
        }

        foreach ($bufferedJsFiles as $pos => $tags) {
            foreach ($tags as $key => [$url, $options]) {
                $options['position'] = $pos;
                $view->registerJsFile($url, $options, $key);
            }
        }

        foreach ($bufferedCssFiles as $key => [$url, $options]) {
            $view->registerCssFile($url, $options, $key);
        }
    }

    /**
     * Returns whether template caching is enabled, based on the 'enableTemplateCaching' config setting.
     *
     * @param bool $global Whether this is for a globally-scoped cache
     * @return bool Whether template caching is enabled
     */
    private function _isTemplateCachingEnabled(bool $global): bool
    {
        if (!isset($this->_enabled)) {
            $this->_enabled = (
                Craft::$app->getConfig()->getGeneral()->enableTemplateCaching &&
                ($global || !Craft::$app->getRequest()->getIsConsoleRequest())
            );
        }
        return $this->_enabled;
    }

    /**
     * Defines a data cache key that should be used for a template cache.
     *
     * @param string $key
     * @param bool $global
     * @param int|null $siteId
     * @return string
     * @throws Exception if this is a console request and `false` is passed to `$global`
     */
    private function _cacheKey(string $key, bool $global, ?int $siteId = null): string
    {
        $cacheKey = "template::$key::" . ($siteId ?? Craft::$app->getSites()->getCurrentSite()->id);

        if (!$global) {
            $cacheKey .= '::' . $this->_path();
        }

        return $cacheKey;
    }

    /**
     * Returns the current request path, including a "site:" or "cp:" prefix.
     *
     * @return string
     * @throws Exception if this is a console request
     */
    private function _path(): string
    {
        if (isset($this->_path)) {
            return $this->_path;
        }

        $request = Craft::$app->getRequest();
        if ($request->getIsConsoleRequest()) {
            throw new Exception('Not possible to determine the request path for console commands.');
        }

        if (Craft::$app->getRequest()->getIsCpRequest()) {
            $this->_path = 'cp:';
        } else {
            $this->_path = 'site:';
        }

        $this->_path .= Craft::$app->getRequest()->getPathInfo();
        if (Craft::$app->getDb()->getIsMysql()) {
            $this->_path = StringHelper::encodeMb4($this->_path);
        }

        if (($pageNum = Craft::$app->getRequest()->getPageNum()) != 1) {
            $this->_path .= '/' . Craft::$app->getConfig()->getGeneral()->getPageTrigger() . $pageNum;
        }

        return $this->_path;
    }
}<|MERGE_RESOLUTION|>--- conflicted
+++ resolved
@@ -156,29 +156,14 @@
 
         if ($withResources) {
             // Parse the JS/CSS code and tag attributes out of the <script> and <style> tags
-<<<<<<< HEAD
             $bufferedScripts = array_map(fn(array $tags) => $this->_parseInlineResourceTags($tags), $bufferedScripts);
             $bufferedCss = $this->_parseInlineResourceTags($bufferedCss);
             $bufferedJsFiles = array_map(fn(array $tags) => $this->_parseExternalResourceTags($tags, 'src'), $bufferedJsFiles);
             $bufferedCssFiles = $this->_parseExternalResourceTags($bufferedCssFiles, 'href');
 
-            array_push($cacheValue, $bufferedJs, $bufferedScripts, $bufferedCss, $bufferedJsFiles, $bufferedCssFiles);
-=======
-            $bufferedScripts = array_map(function($tags) {
-                return array_map(function($tag) {
-                    $tag = Html::parseTag($tag);
-                    return [$tag['children'][0]['value'], $tag['attributes']];
-                }, $tags);
-            }, $bufferedScripts);
-            $bufferedCss = array_map(function($tag) {
-                $tag = Html::parseTag($tag);
-                return [$tag['children'][0]['value'], $tag['attributes']];
-            }, $bufferedCss);
-
             if ($saveCache) {
-                array_push($cacheValue, $bufferedJs, $bufferedScripts, $bufferedCss);
-            }
->>>>>>> cad00828
+                array_push($cacheValue, $bufferedJs, $bufferedScripts, $bufferedCss, $bufferedJsFiles, $bufferedCssFiles);
+            }
 
             // Re-register the JS and CSS
             $this->_registerResources($bufferedJs, $bufferedScripts, $bufferedCss, $bufferedJsFiles, $bufferedCssFiles);
@@ -198,6 +183,7 @@
             $duration = DateTimeHelper::toDateTime($expiration)->getTimestamp() - time();
         }
 
+        /** @phpstan-ignore-next-line */
         Craft::$app->getCache()->set($cacheKey, $cacheValue, $duration, $dep);
     }
 
