--- conflicted
+++ resolved
@@ -10,11 +10,8 @@
 use Craft;
 use craft\base\ElementInterface;
 use craft\elements\db\ElementQuery;
-<<<<<<< HEAD
+use craft\helpers\DateTimeHelper;
 use craft\helpers\Html;
-=======
-use craft\helpers\DateTimeHelper;
->>>>>>> e731730b
 use craft\helpers\StringHelper;
 use DateTime;
 use yii\base\Component;
@@ -148,11 +145,7 @@
      * included in the cache.
      * @throws \Throwable
      */
-<<<<<<< HEAD
     public function endTemplateCache(string $key, bool $global, ?string $duration, $expiration, string $body, bool $withScripts = false)
-=======
-    public function endTemplateCache(string $key, bool $global, ?string $duration, $expiration, string $body)
->>>>>>> e731730b
     {
         // Make sure template caching is enabled
         if ($this->_isTemplateCachingEnabled() === false) {
@@ -207,7 +200,7 @@
         if ($expiration !== null) {
             $duration = DateTimeHelper::toDateTime($expiration)->getTimestamp() - time();
         }
-<<<<<<< HEAD
+
         Craft::$app->getCache()->set($cacheKey, $cacheValue, $duration, $dep);
     }
 
@@ -232,10 +225,6 @@
             [$css, $options] = $tag;
             $view->registerCss($css, $options, $key);
         }
-=======
-
-        Craft::$app->getCache()->set($cacheKey, [$body, $dep->tags], $duration, $dep);
->>>>>>> e731730b
     }
 
     /**
