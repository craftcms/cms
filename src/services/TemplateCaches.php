--- conflicted
+++ resolved
@@ -38,7 +38,7 @@
      * @var bool Whether global template caches should be enabled for this request
      * @see _isTemplateCachingEnabled()
      */
-    private $_enabledGlobally;
+    private bool $_enabledGlobally;
 
     /**
      * @var string|null The current request's path
@@ -305,14 +305,7 @@
      */
     private function _isTemplateCachingEnabled(bool $global): bool
     {
-<<<<<<< HEAD
         if (!isset($this->_enabled)) {
-            $this->_enabled = (
-                Craft::$app->getConfig()->getGeneral()->enableTemplateCaching &&
-                ($global || !Craft::$app->getRequest()->getIsConsoleRequest())
-            );
-=======
-        if ($this->_enabled === null) {
             if (!Craft::$app->getConfig()->getGeneral()->enableTemplateCaching) {
                 $this->_enabled = $this->_enabledGlobally = false;
             } else {
@@ -325,7 +318,6 @@
                     $this->_enabledGlobally = true;
                 }
             }
->>>>>>> 8e1018e7
         }
         return $global ? $this->_enabledGlobally : $this->_enabled;
     }
