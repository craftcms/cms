<?php
/**
 * @link https://craftcms.com/
 * @copyright Copyright (c) Pixel & Tonic, Inc.
 * @license https://craftcms.github.io/license/
 */

namespace craft\services;

use Craft;
use craft\base\Element;
use craft\base\ElementAction;
use craft\base\ElementActionInterface;
use craft\base\ElementInterface;
use craft\base\Field;
use craft\db\Query;
use craft\db\QueryAbortedException;
use craft\db\Table;
use craft\elements\Asset;
use craft\elements\Category;
use craft\elements\db\ElementQuery;
use craft\elements\db\ElementQueryInterface;
use craft\elements\Entry;
use craft\elements\GlobalSet;
use craft\elements\MatrixBlock;
use craft\elements\Tag;
use craft\elements\User;
use craft\errors\ElementNotFoundException;
use craft\errors\InvalidElementException;
use craft\errors\OperationAbortedException;
use craft\errors\SiteNotFoundException;
use craft\events\DeleteElementEvent;
use craft\events\ElementEvent;
use craft\events\MergeElementsEvent;
use craft\events\RegisterComponentTypesEvent;
use craft\events\BatchElementActionEvent;
use craft\events\ElementQueryEvent;
use craft\helpers\ArrayHelper;
use craft\helpers\Component as ComponentHelper;
use craft\helpers\DateTimeHelper;
use craft\helpers\Db;
use craft\helpers\ElementHelper;
use craft\helpers\StringHelper;
use craft\queue\jobs\FindAndReplace;
use craft\queue\jobs\UpdateElementSlugsAndUris;
use craft\records\Element as ElementRecord;
use craft\records\Element_SiteSettings as Element_SiteSettingsRecord;
use craft\records\StructureElement as StructureElementRecord;
use yii\base\Behavior;
use yii\base\Component;
use yii\base\Exception;
use yii\base\InvalidArgumentException;
use yii\db\Exception as DbException;

/**
 * The Elements service provides APIs for managing elements.
 * An instance of the Elements service is globally accessible in Craft via [[\craft\base\ApplicationTrait::getElements()|`Craft::$app->elements`]].
 *
 * @author Pixel & Tonic, Inc. <support@pixelandtonic.com>
 * @since 3.0
 */
class Elements extends Component
{
    // Constants
    // =========================================================================

    /**
     * @event RegisterComponentTypesEvent The event that is triggered when registering element types.
     *
     * Element types must implement [[ElementInterface]]. [[Element]] provides a base implementation.
     *
     * See [Element Types](https://docs.craftcms.com/v3/element-types.html) for documentation on creating element types.
     * ---
     * ```php
     * use craft\events\RegisterComponentTypesEvent;
     * use craft\services\Elements;
     * use yii\base\Event;
     *
     * Event::on(Elements::class,
     *     Elements::EVENT_REGISTER_ELEMENT_TYPES,
     *     function(RegisterComponentTypesEvent $event) {
     *         $event->types[] = MyElementType::class;
     *     }
     * );
     * ```
     */
    const EVENT_REGISTER_ELEMENT_TYPES = 'registerElementTypes';

    /**
     * @event MergeElementsEvent The event that is triggered after two elements are merged together.
     */
    const EVENT_AFTER_MERGE_ELEMENTS = 'afterMergeElements';

    /**
     * @event DeleteElementEvent The event that is triggered before an element is deleted.
     */
    const EVENT_BEFORE_DELETE_ELEMENT = 'beforeDeleteElement';

    /**
     * @event ElementEvent The event that is triggered after an element is deleted.
     */
    const EVENT_AFTER_DELETE_ELEMENT = 'afterDeleteElement';

    /**
     * @event ElementEvent The event that is triggered before an element is restored.
     */
    const EVENT_BEFORE_RESTORE_ELEMENT = 'beforeRestoreElement';

    /**
     * @event ElementEvent The event that is triggered after an element is restored.
     */
    const EVENT_AFTER_RESTORE_ELEMENT = 'afterRestoreElement';

    /**
     * @event ElementEvent The event that is triggered before an element is saved.
     */
    const EVENT_BEFORE_SAVE_ELEMENT = 'beforeSaveElement';

    /**
     * @event ElementEvent The event that is triggered after an element is saved.
     */
    const EVENT_AFTER_SAVE_ELEMENT = 'afterSaveElement';

    /**
     * @event ElementQueryEvent The event that is triggered before resaving a batch of elements.
     */
    const EVENT_BEFORE_RESAVE_ELEMENTS = 'beforeResaveElements';

    /**
     * @event ElementQueryEvent The event that is triggered after resaving a batch of elements.
     */
    const EVENT_AFTER_RESAVE_ELEMENTS = 'afterResaveElements';

    /**
     * @event BatchElementActionEvent The event that is triggered before an element is resaved.
     */
    const EVENT_BEFORE_RESAVE_ELEMENT = 'beforeResaveElement';

    /**
     * @event BatchElementActionEvent The event that is triggered after an element is resaved.
     */
    const EVENT_AFTER_RESAVE_ELEMENT = 'afterResaveElement';

    /**
     * @event ElementQueryEvent The event that is triggered before propagating a batch of elements.
     */
    const EVENT_BEFORE_PROPAGATE_ELEMENTS = 'beforePropagateElements';

    /**
     * @event ElementQueryEvent The event that is triggered after propagating a batch of elements.
     */
    const EVENT_AFTER_PROPAGATE_ELEMENTS = 'afterPropagateElements';

    /**
     * @event BatchElementActionEvent The event that is triggered before an element is propagated.
     */
    const EVENT_BEFORE_PROPAGATE_ELEMENT = 'beforePropagateElement';

    /**
     * @event BatchElementActionEvent The event that is triggered after an element is propagated.
     */
    const EVENT_AFTER_PROPAGATE_ELEMENT = 'afterPropagateElement';

    /**
     * @event ElementEvent The event that is triggered before an element’s slug and URI are updated, usually following a Structure move.
     */
    const EVENT_BEFORE_UPDATE_SLUG_AND_URI = 'beforeUpdateSlugAndUri';

    /**
     * @event ElementEvent The event that is triggered after an element’s slug and URI are updated, usually following a Structure move.
     */
    const EVENT_AFTER_UPDATE_SLUG_AND_URI = 'afterUpdateSlugAndUri';

    /**
     * @event ElementActionEvent The event that is triggered before an element action is performed.
     *
     * You may set [[ElementActionEvent::isValid]] to `false` to prevent the action from being performed.
     */
    const EVENT_BEFORE_PERFORM_ACTION = 'beforePerformAction';

    /**
     * @event ElementActionEvent The event that is triggered after an element action is performed.
     */
    const EVENT_AFTER_PERFORM_ACTION = 'afterPerformAction';

    // Static
    // =========================================================================

    /**
     * @var array Stores a mapping of element IDs to their duplicated element ID(s).
     */
    public static $duplicatedElementIds = [];

    // Properties
    // =========================================================================

    /**
     * @var array|null
     */
    private $_placeholderElements;

    /**
     * @var array
     * @see setPlaceholderElement()
     * @see getElementByUri()
     */
    private $_placeholderUris;

    /**
     * @var string[]
     */
    private $_elementTypesByRefHandle = [];

    // Public Methods
    // =========================================================================

    /**
     * Creates an element with a given config.
     *
     * @param mixed $config The field’s class name, or its config, with a `type` value and optionally a `settings` value
     * @return ElementInterface The element
     */
    public function createElement($config): ElementInterface
    {
        if (is_string($config)) {
            $config = ['type' => $config];
        }

        /** @noinspection PhpIncompatibleReturnTypeInspection */
        return ComponentHelper::createComponent($config, ElementInterface::class);
    }

    // Finding Elements
    // -------------------------------------------------------------------------

    /**
     * Returns an element by its ID.
     *
     * If no element type is provided, the method will first have to run a DB query to determine what type of element
     * the $id is, so you should definitely pass it if it’s known.
     * The element’s status will not be a factor when using this method.
     *
     * @param int $elementId The element’s ID.
     * @param string|null $elementType The element class.
     * @param int|null $siteId The site to fetch the element in.
     * Defaults to the current site.
     * @param array $criteria
     * @return ElementInterface|null The matching element, or `null`.
     */
    public function getElementById(int $elementId, string $elementType = null, int $siteId = null, array $criteria = [])
    {
        if (!$elementId) {
            return null;
        }

        if ($elementType === null) {
            /** @noinspection CallableParameterUseCaseInTypeContextInspection */
            $elementType = $this->getElementTypeById($elementId);

            if ($elementType === null) {
                return null;
            }
        }

        /** @var Element $elementType */
        /** @var ElementQuery $query */
        $query = $elementType::find();
        $query->id = $elementId;
        $query->siteId = $siteId;
        $query->anyStatus();

        // Is this a draft/revision?
        try {
            $data = (new Query())
                ->select(['draftId', 'revisionId'])
                ->from([Table::ELEMENTS])
                ->where(['id' => $elementId])
                ->one();
        } catch (DbException $e) {
            // Not on schema 3.2.6+ yet
        }

        if (!empty($data['draftId'])) {
            $query->draftId($data['draftId']);
        } else if (!empty($data['revisionId'])) {
            $query->revisionId($data['revisionId']);
        }

<<<<<<< HEAD
=======
        Craft::configure($query, $criteria);
>>>>>>> e176191b
        return $query->one();
    }

    /**
     * Returns an element by its URI.
     *
     * @param string $uri The element’s URI.
     * @param int|null $siteId The site to look for the URI in, and to return the element in.
     * Defaults to the current site.
     * @param bool $enabledOnly Whether to only look for an enabled element. Defaults to `false`.
     * @return ElementInterface|null The matching element, or `null`.
     */
    public function getElementByUri(string $uri, int $siteId = null, bool $enabledOnly = false)
    {
        if ($uri === '') {
            $uri = '__home__';
        }

        if ($siteId === null) {
            /** @noinspection PhpUnhandledExceptionInspection */
            $siteId = Craft::$app->getSites()->getCurrentSite()->id;
        }

        // See if we already have a placeholder for this element URI
        if (isset($this->_placeholderUris[$uri][$siteId])) {
            return $this->_placeholderUris[$uri][$siteId];
        }

        // First get the element ID and type
        $query = (new Query())
            ->select(['elements.id', 'elements.type'])
            ->from(['{{%elements}} elements'])
            ->innerJoin('{{%elements_sites}} elements_sites', '[[elements_sites.elementId]] = [[elements.id]]')
            ->where([
                'elements_sites.siteId' => $siteId,
            ]);

        // todo: remove schema version conditions after next beakpoint
        $schemaVersion = Craft::$app->getProjectConfig()->get('system.schemaVersion');
        if (version_compare($schemaVersion, '3.1.0', '>=')) {
            $query->andWhere(['elements.dateDeleted' => null]);
        }
        if (version_compare($schemaVersion, '3.2.6', '>=')) {
            $query->andWhere([
                'elements.draftId' => null,
                'elements.revisionId' => null,
            ]);
        }

        if (Craft::$app->getDb()->getIsMysql()) {
            $query->andWhere([
                'elements_sites.uri' => $uri,
            ]);
        } else {
            $query->andWhere([
                'lower([[elements_sites.uri]])' => mb_strtolower($uri),
            ]);
        }

        if ($enabledOnly) {
            $query->andWhere([
                'elements_sites.enabled' => true,
                'elements.enabled' => true,
                'elements.archived' => false,
            ]);
        }

        $result = $query->one();
        return $result ? $this->getElementById($result['id'], $result['type'], $siteId) : null;
    }

    /**
     * Returns the class of an element with a given ID.
     *
     * @param int $elementId The element’s ID
     * @return string|null The element’s class, or null if it could not be found
     */
    public function getElementTypeById(int $elementId)
    {
        $class = (new Query())
            ->select(['type'])
            ->from([Table::ELEMENTS])
            ->where(['id' => $elementId])
            ->scalar();

        return $class !== false ? $class : null;
    }

    /**
     * Returns the classes of elements with the given IDs.
     *
     * @param int[] $elementIds The elements’ IDs
     * @return string[]
     */
    public function getElementTypesByIds(array $elementIds): array
    {
        return (new Query())
            ->select(['type'])
            ->distinct(true)
            ->from([Table::ELEMENTS])
            ->where(['id' => $elementIds])
            ->column();
    }

    /**
     * Returns an element’s URI for a given site.
     *
     * @param int $elementId The element’s ID.
     * @param int $siteId The site to search for the element’s URI in.
     * @return string|null|false The element’s URI or `null`, or `false` if the element doesn’t exist.
     */
    public function getElementUriForSite(int $elementId, int $siteId)
    {
        return (new Query())
            ->select(['uri'])
            ->from([Table::ELEMENTS_SITES])
            ->where(['elementId' => $elementId, 'siteId' => $siteId])
            ->scalar();
    }

    /**
     * Returns the site IDs that a given element is enabled in.
     *
     * @param int $elementId The element’s ID.
     * @return int[] The site IDs that the element is enabled in. If the element could not be found, an empty array
     * will be returned.
     */
    public function getEnabledSiteIdsForElement(int $elementId): array
    {
        return (new Query())
            ->select(['siteId'])
            ->from([Table::ELEMENTS_SITES])
            ->where(['elementId' => $elementId, 'enabled' => 1])
            ->column();
    }

    // Saving Elements
    // -------------------------------------------------------------------------

    /**
     * Handles all of the routine tasks that go along with saving elements.
     *
     * Those tasks include:
     *
     * - Validating its content (if $validateContent is `true`, or it’s left as `null` and the element is enabled)
     * - Ensuring the element has a title if its type [[Element::hasTitles()|has titles]], and giving it a
     *   default title in the event that $validateContent is set to `false`
     * - Saving a row in the `elements` table
     * - Assigning the element’s ID on the element model, if it’s a new element
     * - Assigning the element’s ID on the element’s content model, if there is one and it’s a new set of content
     * - Updating the search index with new keywords from the element’s content
     * - Setting a unique URI on the element, if it’s supposed to have one.
     * - Saving the element’s row(s) in the `elements_sites` and `content` tables
     * - Deleting any rows in the `elements_sites` and `content` tables that no longer need to be there
     * - Cleaning any template caches that the element was involved in
     *
     * The function will fire `beforeElementSave` and `afterElementSave` events, and will call `beforeSave()`
     *  and `afterSave()` methods on the passed-in element, giving the element opportunities to hook into the
     * save process.
     *
     * Example usage - creating a new entry:
     *
     * ```php
     * $entry = new Entry();
     * $entry->sectionId = 10;
     * $entry->typeId = 1;
     * $entry->authorId = 5;
     * $entry->enabled = true;
     * $entry->title = "Hello World!";
     * $entry->setFieldValues([
     *     'body' => "<p>I can’t believe I literally just called this “Hello World!”.</p>",
     * ]);
     * $success = Craft::$app->elements->saveElement($entry);
     * if (!$success) {
     *     Craft::error('Couldn’t save the entry "'.$entry->title.'"', __METHOD__);
     * }
     * ```
     *
     * @param ElementInterface $element The element that is being saved
     * @param bool $runValidation Whether the element should be validated
     * @param bool $propagate Whether the element should be saved across all of its supported sites
     * @return bool
     * @throws ElementNotFoundException if $element has an invalid $id
     * @throws Exception if the $element doesn’t have any supported sites
     * @throws \Throwable if reasons
     */
    public function saveElement(ElementInterface $element, bool $runValidation = true, bool $propagate = true): bool
    {
        /** @var Element $element */
        $isNewElement = !$element->id;

        // Fire a 'beforeSaveElement' event
        if ($this->hasEventHandlers(self::EVENT_BEFORE_SAVE_ELEMENT)) {
            $this->trigger(self::EVENT_BEFORE_SAVE_ELEMENT, new ElementEvent([
                'element' => $element,
                'isNew' => $isNewElement
            ]));
        }

        if (!$element->beforeSave($isNewElement)) {
            return false;
        }

        // Get the sites supported by this element
        if (empty($supportedSites = ElementHelper::supportedSitesForElement($element))) {
            throw new Exception('All elements must have at least one site associated with them.');
        }

        // Make sure the element actually supports the site it's being saved in
        $supportedSiteIds = ArrayHelper::getColumn($supportedSites, 'siteId');
        if (!in_array($element->siteId, $supportedSiteIds, false)) {
            throw new Exception('Attempting to save an element in an unsupported site.');
        }

        // If the element only supports a single site, ensure it's enabled for that site
        if (count($supportedSites) === 1) {
            $element->enabledForSite = true;
        }

        // Set a dummy title if there isn't one already and the element type has titles
        if (!$runValidation && $element::hasContent() && $element::hasTitles() && !$element->validate(['title'])) {
            if ($isNewElement) {
                $element->title = Craft::t('app', 'New {type}', ['type' => $element::displayName()]);
            } else {
                $element->title = $element::displayName() . ' ' . $element->id;
            }
        }

        // Validate
        if ($runValidation && !$element->validate()) {
            Craft::info('Element not saved due to validation error: ' . print_r($element->errors, true), __METHOD__);

            return false;
        }

        $transaction = Craft::$app->getDb()->beginTransaction();
        try {
            // Get the element record
            if (!$isNewElement) {
                $elementRecord = ElementRecord::findOne($element->id);

                if (!$elementRecord) {
                    throw new ElementNotFoundException("No element exists with the ID '{$element->id}'");
                }
            } else {
                $elementRecord = new ElementRecord();
                $elementRecord->type = get_class($element);
            }

            // Set the attributes
            $elementRecord->uid = $element->uid;
            $elementRecord->draftId = $element->draftId;
            $elementRecord->revisionId = $element->revisionId;
            $elementRecord->fieldLayoutId = $element->fieldLayoutId = $element->fieldLayoutId ?? $element->getFieldLayout()->id ?? null;
            $elementRecord->enabled = (bool)$element->enabled;
            $elementRecord->archived = (bool)$element->archived;

            if ($isNewElement) {
                if (isset($element->dateCreated)) {
                    $elementRecord->dateCreated = Db::prepareValueForDb($element->dateCreated);
                }
                if (isset($element->dateUpdated)) {
                    $elementRecord->dateUpdated = Db::prepareValueForDb($element->dateUpdated);
                }
            } else if ($element->propagating || $element->resaving) {
                // Prevent ActiveRecord::prepareForDb() from changing the dateUpdated
                $elementRecord->markAttributeDirty('dateUpdated');
            } else {
                // Force a new dateUpdated value
                $elementRecord->dateUpdated = Db::prepareValueForDb(new \DateTime());
            }

            // Save the element record
            $elementRecord->save(false);

            $dateCreated = DateTimeHelper::toDateTime($elementRecord->dateCreated);

            if ($dateCreated === false) {
                throw new Exception('There was a problem calculating dateCreated.');
            }

            $dateUpdated = DateTimeHelper::toDateTime($elementRecord->dateUpdated);

            if ($dateUpdated === false) {
                throw new Exception('There was a problem calculating dateUpdated.');
            }

            // Save the new dateCreated and dateUpdated dates on the model
            $element->dateCreated = $dateCreated;
            $element->dateUpdated = $dateUpdated;

            if ($isNewElement) {
                // Save the element ID on the element model
                $element->id = $elementRecord->id;
                $element->uid = $elementRecord->uid;

                // If there's a temp ID, update the URI
                if ($element->tempId && $element->uri) {
                    $element->uri = str_replace($element->tempId, $element->id, $element->uri);
                    $element->tempId = null;
                }
            }

            // Save the element's site settings record
            if (!$isNewElement) {
                $siteSettingsRecord = Element_SiteSettingsRecord::findOne([
                    'elementId' => $element->id,
                    'siteId' => $element->siteId,
                ]);
            }

            if (empty($siteSettingsRecord)) {
                // First time we've saved the element for this site
                $siteSettingsRecord = new Element_SiteSettingsRecord();

                $siteSettingsRecord->elementId = $element->id;
                $siteSettingsRecord->siteId = $element->siteId;
            }

            $siteSettingsRecord->slug = $element->slug;
            $siteSettingsRecord->uri = $element->uri;
            $siteSettingsRecord->enabled = (bool)$element->enabledForSite;

            if (!$siteSettingsRecord->save(false)) {
                throw new Exception('Couldn’t save elements’ site settings record.');
            }

            // Save the content
            if ($element::hasContent()) {
                Craft::$app->getContent()->saveContent($element);
            }

            // It is now officially saved
            $element->afterSave($isNewElement);

            // Update search index
            if (!$element->draftId && !$element->revisionId) {
                Craft::$app->getSearch()->indexElementAttributes($element);
            }

            // Update the element across the other sites?
            if ($propagate && $element::isLocalized() && Craft::$app->getIsMultiSite()) {
                foreach ($supportedSites as $siteInfo) {
                    // Skip the master site
                    if ($siteInfo['siteId'] != $element->siteId) {
                        $this->_propagateElement($element, $isNewElement, $siteInfo);
                    }
                }
            }

            // It's now fully saved and propagated
            if (!$element->propagating && !$element->duplicateOf) {
                $element->afterPropagate($isNewElement);
            }

            $transaction->commit();
        } catch (\Throwable $e) {
            $transaction->rollBack();
            throw $e;
        }

        // Delete the rows that don't need to be there anymore
        if (!$isNewElement) {
            Db::deleteIfExists(
                Table::ELEMENTS_SITES,
                [
                    'and',
                    ['elementId' => $element->id],
                    ['not', ['siteId' => $supportedSiteIds]]
                ]
            );

            if ($element::hasContent()) {
                Db::deleteIfExists(
                    $element->getContentTable(),
                    [
                        'and',
                        ['elementId' => $element->id],
                        ['not', ['siteId' => $supportedSiteIds]]
                    ]
                );
            }
        }

        // Delete any caches involving this element. (Even do this for new elements, since they
        // might pop up in a cached criteria.)
        Craft::$app->getTemplateCaches()->deleteCachesByElement($element);

        // Fire an 'afterSaveElement' event
        if ($this->hasEventHandlers(self::EVENT_AFTER_SAVE_ELEMENT)) {
            $this->trigger(self::EVENT_AFTER_SAVE_ELEMENT, new ElementEvent([
                'element' => $element,
                'isNew' => $isNewElement,
            ]));
        }

        return true;
    }

    /**
     * Resaves all elements that match a given element query.
     *
     * @param ElementQueryInterface $query The element query to fetch elements with
     * @param bool $continueOnError Whether to continue going if an error occurs
     * @throws \Throwable if reasons
     * @since 3.2.0
     */
    public function resaveElements(ElementQueryInterface $query, bool $continueOnError = false)
    {
        // Fire a 'beforeResaveElements' event
        if ($this->hasEventHandlers(self::EVENT_BEFORE_RESAVE_ELEMENTS)) {
            $this->trigger(self::EVENT_BEFORE_RESAVE_ELEMENTS, new ElementQueryEvent([
                'query' => $query,
            ]));
        }

        $position = 0;

        try {
            /** @var ElementQuery $query */
            foreach ($query->each() as $element) {
                $position++;

                /** @var Element $element */
                $element->setScenario(Element::SCENARIO_ESSENTIALS);
                $element->resaving = true;

                // Fire a 'beforeResaveElement' event
                if ($this->hasEventHandlers(self::EVENT_BEFORE_RESAVE_ELEMENT)) {
                    $this->trigger(self::EVENT_BEFORE_RESAVE_ELEMENT, new BatchElementActionEvent([
                        'query' => $query,
                        'element' => $element,
                        'position' => $position,
                    ]));
                }

                $e = null;
                try {
                    $this->saveElement($element);
                } catch (\Throwable $e) {
                    if (!$continueOnError) {
                        throw $e;
                    }
                    Craft::$app->getErrorHandler()->logException($e);
                }

                // Fire an 'afterResaveElement' event
                if ($this->hasEventHandlers(self::EVENT_AFTER_RESAVE_ELEMENT)) {
                    $this->trigger(self::EVENT_AFTER_RESAVE_ELEMENT, new BatchElementActionEvent([
                        'query' => $query,
                        'element' => $element,
                        'position' => $position,
                        'exception' => $e,
                    ]));
                }
            }
        } catch (QueryAbortedException $e) {
            // Fail silently
        }

        // Fire an 'afterResaveElements' event
        if ($this->hasEventHandlers(self::EVENT_AFTER_RESAVE_ELEMENTS)) {
            $this->trigger(self::EVENT_AFTER_RESAVE_ELEMENTS, new ElementQueryEvent([
                'query' => $query,
            ]));
        }
    }

    /**
     * Propagates all elements that match a given element query to another site(s).
     *
     * @param ElementQueryInterface $query The element query to fetch elements with
     * @var int|int[]|null The site ID(s) that the elements should be propagated to. If null, elements will be
     * propagated to all supported sites, except the one they were queried in.
     * @param bool $continueOnError Whether to continue going if an error occurs
     * @throws \Throwable if reasons
     * @since 3.2.0
     */
    public function propagateElements(ElementQueryInterface $query, $siteIds = null, bool $continueOnError = false)
    {
        // Fire a 'beforePropagateElements' event
        if ($this->hasEventHandlers(self::EVENT_BEFORE_PROPAGATE_ELEMENTS)) {
            $this->trigger(self::EVENT_BEFORE_PROPAGATE_ELEMENTS, new ElementQueryEvent([
                'query' => $query,
            ]));
        }

        if ($siteIds !== null) {
            $siteIds = (array)$siteIds;
        }

        $position = 0;

        try {
            /** @var ElementQuery $query */
            foreach ($query->each() as $element) {
                $position++;

                /** @var Element $element */
                $element->setScenario(Element::SCENARIO_ESSENTIALS);
                $elementSiteIds = $siteIds ?? ArrayHelper::getColumn(ElementHelper::supportedSitesForElement($element), 'siteId');
                /** @var ElementInterface|string $elementType */
                $elementType = get_class($element);

                // Fire a 'beforePropagateElement' event
                if ($this->hasEventHandlers(self::EVENT_BEFORE_PROPAGATE_ELEMENT)) {
                    $this->trigger(self::EVENT_BEFORE_PROPAGATE_ELEMENT, new BatchElementActionEvent([
                        'query' => $query,
                        'element' => $element,
                        'position' => $position,
                    ]));
                }

                $e = null;
                try {
                    foreach ($elementSiteIds as $siteId) {
                        if ($siteId != $element->siteId) {
                            // Make sure the site element wasn't updated more recently than the main one
                            /** @var Element $siteElement */
                            $siteElement = $this->getElementById($element->id, $elementType, $siteId);
                            if ($siteElement === null || $siteElement->dateUpdated < $element->dateUpdated) {
                                $this->propagateElement($element, $siteId, $siteElement);
                            }
                        }
                    }
                } catch (\Throwable $e) {
                    if (!$continueOnError) {
                        throw $e;
                    }
                    Craft::$app->getErrorHandler()->logException($e);
                }

                // Fire an 'afterPropagateElement' event
                if ($this->hasEventHandlers(self::EVENT_AFTER_PROPAGATE_ELEMENT)) {
                    $this->trigger(self::EVENT_AFTER_PROPAGATE_ELEMENT, new BatchElementActionEvent([
                        'query' => $query,
                        'element' => $element,
                        'position' => $position,
                        'exception' => $e,
                    ]));
                }
            }
        } catch (QueryAbortedException $e) {
            // Fail silently
        }

        // Fire an 'afterPropagateElements' event
        if ($this->hasEventHandlers(self::EVENT_AFTER_PROPAGATE_ELEMENTS)) {
            $this->trigger(self::EVENT_AFTER_PROPAGATE_ELEMENTS, new ElementQueryEvent([
                'query' => $query,
            ]));
        }
    }

    /**
     * Duplicates an element.
     *
     * @param ElementInterface $element the element to duplicate
     * @param array $newAttributes any attributes to apply to the duplicate
     * @return ElementInterface the duplicated element
     * @throws InvalidElementException if saveElement() returns false for any of the sites
     * @throws \Throwable if reasons
     */
    public function duplicateElement(ElementInterface $element, array $newAttributes = []): ElementInterface
    {
        // Make sure the element exists
        /** @var Element $element */
        if (!$element->id) {
            throw new Exception('Attempting to duplicate an unsaved element.');
        }

        // Create our first clone for the $element's site
        $element->getFieldValues();
        /** @var Element $mainClone */
        $mainClone = clone $element;
        $mainClone->id = null;
        $mainClone->uid = null;
        $mainClone->contentId = null;
        $mainClone->duplicateOf = $element;

<<<<<<< HEAD
        $mainClone->setRevisionNotes(ArrayHelper::remove($newAttributes, 'revisionNotes'));
        $mainClone->setAttributes($newAttributes, false);
=======
        $behaviors = ArrayHelper::remove($newAttributes, 'behaviors', []);
        $mainClone->setRevisionNotes(ArrayHelper::remove($newAttributes, 'revisionNotes'));
        $mainClone->setAttributes($newAttributes, false);

        // Attach behaviors
        foreach ($behaviors as $name => $behavior) {
            if ($behavior instanceof Behavior) {
                $behavior = clone $behavior;
            }
            $mainClone->attachBehavior($name, $behavior);
        }
>>>>>>> e176191b

        // Make sure the element actually supports its own site ID
        $supportedSites = ElementHelper::supportedSitesForElement($mainClone);
        $supportedSiteIds = ArrayHelper::getColumn($supportedSites, 'siteId');
        if (!in_array($mainClone->siteId, $supportedSiteIds, false)) {
            throw new Exception('Attempting to duplicate an element in an unsupported site.');
        }

        // Set a unique URI on the clone
        try {
            ElementHelper::setUniqueUri($mainClone);
        } catch (OperationAbortedException $e) {
            // Oh well, not worth bailing over
        }

        $transaction = Craft::$app->getDb()->beginTransaction();
        try {
            // Start with $element's site
            if (!$this->saveElement($mainClone, false, false)) {
                throw new InvalidElementException($mainClone, 'Element ' . $element->id . ' could not be duplicated for site ' . $element->siteId);
            }

            // Map it
            static::$duplicatedElementIds[$element->id] = $mainClone->id;

            // Propagate it
            foreach ($supportedSites as $siteInfo) {
                if ($siteInfo['siteId'] != $mainClone->siteId) {
                    $siteQuery = $element::find()
                        ->id($element->id ?: false)
                        ->siteId($siteInfo['siteId'])
                        ->anyStatus();

                    if ($element->draftId) {
                        $siteQuery->drafts();
                    } else if ($element->revisionId) {
                        $siteQuery->revisions();
                    }

                    $siteElement = $siteQuery->one();

                    if ($siteElement === null) {
                        Craft::warning('Element ' . $element->id . ' doesn’t exist in the site ' . $siteInfo['siteId']);
                        continue;
                    }

                    /** @var Element $siteClone */
                    $siteClone = clone $siteElement;
                    $siteClone->duplicateOf = $siteElement;
                    $siteClone->propagating = true;
                    $siteClone->id = $mainClone->id;
                    $siteClone->contentId = null;
                    $siteClone->setAttributes($newAttributes, false);
                    $siteClone->siteId = $siteInfo['siteId'];

                    // Attach behaviors
                    foreach ($behaviors as $name => $behavior) {
                        if ($behavior instanceof Behavior) {
                            $behavior = clone $behavior;
                        }
                        $mainClone->attachBehavior($name, $behavior);
                    }

                    $siteClone->setAttributes($newAttributes, false);
                    $siteClone->siteId = $siteInfo['siteId'];

                    // Set a unique URI on the site clone
                    try {
                        ElementHelper::setUniqueUri($siteClone);
                    } catch (OperationAbortedException $e) {
                        // Oh well, not worth bailing over
                    }

                    if (!$this->saveElement($siteClone, false, false)) {
                        throw new InvalidElementException($siteClone, 'Element ' . $element->id . ' could not be duplicated for site ' . $siteInfo['siteId']);
                    }
                }
            }

            // It's now fully duplicated and propagated
            $mainClone->afterPropagate(empty($newAttributes['id']));

            $transaction->commit();
        } catch (\Throwable $e) {
            $transaction->rollBack();
            throw $e;
        }

        // Clean up our tracks
        $mainClone->duplicateOf = null;

        return $mainClone;
    }

    /**
     * Updates an element’s slug and URI, along with any descendants.
     *
     * @param ElementInterface $element The element to update.
     * @param bool $updateOtherSites Whether the element’s other sites should also be updated.
     * @param bool $updateDescendants Whether the element’s descendants should also be updated.
     * @param bool $queue Whether the element’s slug and URI should be updated via a job in the queue.
     */
    public function updateElementSlugAndUri(ElementInterface $element, bool $updateOtherSites = true, bool $updateDescendants = true, bool $queue = false)
    {
        /** @var Element $element */
        if ($queue) {
            Craft::$app->getQueue()->push(new UpdateElementSlugsAndUris([
                'elementId' => $element->id,
                'elementType' => get_class($element),
                'siteId' => $element->siteId,
                'updateOtherSites' => $updateOtherSites,
                'updateDescendants' => $updateDescendants,
            ]));

            return;
        }

        if ($element::hasUris()) {
            ElementHelper::setUniqueUri($element);
        }

        // Fire a 'beforeUpdateSlugAndUri' event
        if ($this->hasEventHandlers(self::EVENT_BEFORE_UPDATE_SLUG_AND_URI)) {
            $this->trigger(self::EVENT_BEFORE_UPDATE_SLUG_AND_URI, new ElementEvent([
                'element' => $element
            ]));
        }

        Craft::$app->getDb()->createCommand()
            ->update(
                Table::ELEMENTS_SITES,
                [
                    'slug' => $element->slug,
                    'uri' => $element->uri
                ],
                [
                    'elementId' => $element->id,
                    'siteId' => $element->siteId
                ])
            ->execute();

        // Fire a 'afterUpdateSlugAndUri' event
        if ($this->hasEventHandlers(self::EVENT_AFTER_UPDATE_SLUG_AND_URI)) {
            $this->trigger(self::EVENT_AFTER_UPDATE_SLUG_AND_URI, new ElementEvent([
                'element' => $element
            ]));
        }

        // Delete any caches involving this element
        Craft::$app->getTemplateCaches()->deleteCachesByElement($element);

        if ($updateOtherSites) {
            $this->updateElementSlugAndUriInOtherSites($element);
        }

        if ($updateDescendants) {
            $this->updateDescendantSlugsAndUris($element, $updateOtherSites);
        }
    }

    /**
     * Updates an element’s slug and URI, for any sites besides the given one.
     *
     * @param ElementInterface $element The element to update.
     */
    public function updateElementSlugAndUriInOtherSites(ElementInterface $element)
    {
        /** @var Element $element */
        foreach (Craft::$app->getSites()->getAllSiteIds() as $siteId) {
            if ($siteId == $element->siteId) {
                continue;
            }

            $elementInOtherSite = $element::find()
                ->id($element->id)
                ->siteId($siteId)
                ->one();

            if ($elementInOtherSite) {
                $this->updateElementSlugAndUri($elementInOtherSite, false, false);
            }
        }
    }

    /**
     * Updates an element’s descendants’ slugs and URIs.
     *
     * @param ElementInterface $element The element whose descendants should be updated.
     * @param bool $updateOtherSites Whether the element’s other sites should also be updated.
     * @param bool $queue Whether the descendants’ slugs and URIs should be updated via a job in the queue.
     */
    public function updateDescendantSlugsAndUris(ElementInterface $element, bool $updateOtherSites = true, bool $queue = false)
    {
        /** @var Element $element */
        /** @var ElementQuery $query */
        $query = $element::find()
            ->descendantOf($element)
            ->descendantDist(1)
            ->anyStatus()
            ->siteId($element->siteId);

        if ($queue) {
            $childIds = $query->ids();

            if (!empty($childIds)) {
                Craft::$app->getQueue()->push(new UpdateElementSlugsAndUris([
                    'elementId' => $childIds,
                    'elementType' => get_class($element),
                    'siteId' => $element->siteId,
                    'updateOtherSites' => $updateOtherSites,
                    'updateDescendants' => true,
                ]));
            }
        } else {
            $children = $query->all();

            foreach ($children as $child) {
                $this->updateElementSlugAndUri($child, $updateOtherSites, true, false);
            }
        }
    }

    /**
     * Merges two elements together.
     *
     * This method will update the following:
     * - Any relations involving the merged element
     * - Any structures that contain the merged element
     * - Any reference tags in textual custom fields referencing the merged element
     *
     * @param int $mergedElementId The ID of the element that is going away.
     * @param int $prevailingElementId The ID of the element that is sticking around.
     * @return bool Whether the elements were merged successfully.
     * @throws \Throwable if reasons
     */
    public function mergeElementsByIds(int $mergedElementId, int $prevailingElementId): bool
    {
        $transaction = Craft::$app->getDb()->beginTransaction();
        try {
            // Update any relations that point to the merged element
            $relations = (new Query())
                ->select(['id', 'fieldId', 'sourceId', 'sourceSiteId'])
                ->from([Table::RELATIONS])
                ->where(['targetId' => $mergedElementId])
                ->all();

            foreach ($relations as $relation) {
                // Make sure the persisting element isn't already selected in the same field
                $persistingElementIsRelatedToo = (new Query())
                    ->from([Table::RELATIONS])
                    ->where([
                        'fieldId' => $relation['fieldId'],
                        'sourceId' => $relation['sourceId'],
                        'sourceSiteId' => $relation['sourceSiteId'],
                        'targetId' => $prevailingElementId
                    ])
                    ->exists();

                if (!$persistingElementIsRelatedToo) {
                    Craft::$app->getDb()->createCommand()
                        ->update(
                            Table::RELATIONS,
                            [
                                'targetId' => $prevailingElementId
                            ],
                            [
                                'id' => $relation['id']
                            ])
                        ->execute();
                }
            }

            // Update any structures that the merged element is in
            $structureElements = (new Query())
                ->select(['id', 'structureId'])
                ->from([Table::STRUCTUREELEMENTS])
                ->where(['elementId' => $mergedElementId])
                ->all();

            foreach ($structureElements as $structureElement) {
                // Make sure the persisting element isn't already a part of that structure
                $persistingElementIsInStructureToo = (new Query())
                    ->from([Table::STRUCTUREELEMENTS])
                    ->where([
                        'structureId' => $structureElement['structureId'],
                        'elementId' => $prevailingElementId
                    ])
                    ->exists();

                if (!$persistingElementIsInStructureToo) {
                    Craft::$app->getDb()->createCommand()
                        ->update(Table::RELATIONS,
                            [
                                'elementId' => $prevailingElementId
                            ],
                            [
                                'id' => $structureElement['id']
                            ])
                        ->execute();
                }
            }

            // Update any reference tags
            /** @var ElementInterface|null $elementType */
            $elementType = $this->getElementTypeById($prevailingElementId);

            if ($elementType !== null && ($refHandle = $elementType::refHandle()) !== null) {
                $refTagPrefix = "{{$refHandle}:";
                $queue = Craft::$app->getQueue();

                $queue->push(new FindAndReplace([
                    'description' => Craft::t('app', 'Updating element references'),
                    'find' => $refTagPrefix . $mergedElementId . ':',
                    'replace' => $refTagPrefix . $prevailingElementId . ':',
                ]));

                $queue->push(new FindAndReplace([
                    'description' => Craft::t('app', 'Updating element references'),
                    'find' => $refTagPrefix . $mergedElementId . '}',
                    'replace' => $refTagPrefix . $prevailingElementId . '}',
                ]));
            }

            // Fire an 'afterMergeElements' event
            if ($this->hasEventHandlers(self::EVENT_AFTER_MERGE_ELEMENTS)) {
                $this->trigger(self::EVENT_AFTER_MERGE_ELEMENTS, new MergeElementsEvent([
                    'mergedElementId' => $mergedElementId,
                    'prevailingElementId' => $prevailingElementId
                ]));
            }

            // Now delete the merged element
            $success = $this->deleteElementById($mergedElementId);

            $transaction->commit();

            return $success;
        } catch (\Throwable $e) {
            $transaction->rollBack();
            throw $e;
        }
    }

    /**
     * Deletes an element by its ID.
     *
     * @param int $elementId The element’s ID
     * @param string|null $elementType The element class.
     * @param int|null $siteId The site to fetch the element in.
     * Defaults to the current site.
     * @return bool Whether the element was deleted successfully
     * @throws \Throwable
     */
    public function deleteElementById(int $elementId, string $elementType = null, int $siteId = null): bool
    {
        /** @var ElementInterface|string|null $elementType */
        if ($elementType === null) {
            /** @noinspection CallableParameterUseCaseInTypeContextInspection */
            $elementType = $this->getElementTypeById($elementId);

            if ($elementType === null) {
                return false;
            }
        }

        if ($siteId === null && $elementType::isLocalized() && Craft::$app->getIsMultiSite()) {
            // Get a site this element is enabled in
            $siteId = (int)(new Query())
                ->select('siteId')
                ->from(Table::ELEMENTS_SITES)
                ->where(['elementId' => $elementId])
                ->scalar();

            if ($siteId === 0) {
                return false;
            }
        }

        $element = $this->getElementById($elementId, $elementType, $siteId);

        if (!$element) {
            return false;
        }

        return $this->deleteElement($element);
    }

    /**
     * Deletes an element.
     *
     * @param ElementInterface $element The element to be deleted
     * @param bool Whether the element should be hard-deleted immediately, instead of soft-deleted
     * @return bool Whether the element was deleted successfully
     * @throws \Throwable
     */
    public function deleteElement(ElementInterface $element, $hardDelete = false): bool
    {
        /** @var Element $element */
        // Fire a 'beforeDeleteElement' event
        $event = new DeleteElementEvent([
            'element' => $element,
            'hardDelete' => $hardDelete,
        ]);
        $this->trigger(self::EVENT_BEFORE_DELETE_ELEMENT, $event);

        $element->hardDelete = $hardDelete || $event->hardDelete;

        if (!$element->beforeDelete()) {
            return false;
        }

        $transaction = Craft::$app->getDb()->beginTransaction();
        try {
            // First delete any structure nodes with this element, so NestedSetBehavior can do its thing.
            /** @var StructureElementRecord[] $records */
            $records = StructureElementRecord::findAll([
                'elementId' => $element->id
            ]);

            foreach ($records as $record) {
                // If this element still has any children, move them up before the one getting deleted.
                /** @var StructureElementRecord[] $children */
                $children = $record->children()->all();

                foreach ($children as $child) {
                    $child->insertBefore($record);
                }

                // Delete this element's node
                $record->deleteWithChildren();
            }

            // Delete the caches before they drop their elementId relations (passing `false` because there's no chance
            // this element is suddenly going to show up in a new query)
            Craft::$app->getTemplateCaches()->deleteCachesByElementId($element->id, false);

            if ($element->hardDelete) {
                Craft::$app->getDb()->createCommand()
                    ->delete(Table::ELEMENTS, ['id' => $element->id])
                    ->execute();
                Craft::$app->getDb()->createCommand()
                    ->delete(Table::SEARCHINDEX, ['elementId' => $element->id])
                    ->execute();
            } else {
                // Soft delete the elements table row
                Craft::$app->getDb()->createCommand()
                    ->softDelete(Table::ELEMENTS, ['id' => $element->id])
                    ->execute();
            }

            $element->afterDelete();

            $transaction->commit();
        } catch (\Throwable $e) {
            $transaction->rollBack();
            throw $e;
        }

        // Fire an 'afterDeleteElement' event
        if ($this->hasEventHandlers(self::EVENT_AFTER_DELETE_ELEMENT)) {
            $this->trigger(self::EVENT_AFTER_DELETE_ELEMENT, new ElementEvent([
                'element' => $element,
            ]));
        }

        return true;
    }

    /**
     * Restores an element.
     *
     * @param ElementInterface $element
     * @return bool Whether the element was restored successfully
     * @throws Exception if the $element doesn’t have any supported sites
     * @throws \Throwable if reasons
     */
    public function restoreElement(ElementInterface $element): bool
    {
        return $this->restoreElements([$element]);
    }

    /**
     * Restores multiple elements.
     *
     * @param ElementInterface[] $elements
     * @return bool Whether at least one element was restored successfully
     * @throws Exception if an $element doesn’t have any supported sites
     * @throws \Throwable if reasons
     */
    public function restoreElements(array $elements): bool
    {
        // Fire "before" events
        foreach ($elements as $element) {
            /** @var Element $element */
            // Fire a 'beforeRestoreElement' event
            if ($this->hasEventHandlers(self::EVENT_BEFORE_RESTORE_ELEMENT)) {
                $this->trigger(self::EVENT_BEFORE_RESTORE_ELEMENT, new ElementEvent([
                    'element' => $element,
                ]));
            }

            if (!$element->beforeRestore()) {
                return false;
            }
        }

        $transaction = Craft::$app->getDb()->beginTransaction();
        try {
            // Restore the elements
            foreach ($elements as $element) {
                // Get the sites supported by this element
                if (empty($supportedSites = ElementHelper::supportedSitesForElement($element))) {
                    throw new Exception("Element {$element->id} has no supported sites.");
                }

                // Make sure the element actually supports the site it's being saved in
                $supportedSiteIds = ArrayHelper::getColumn($supportedSites, 'siteId');
                if (!in_array($element->siteId, $supportedSiteIds, false)) {
                    throw new Exception('Attempting to restore an element in an unsupported site.');
                }

                // Get the element in each supported site
                $siteElements = [];
                /** @var Element|string $class */
                $class = get_class($element);
                foreach ($supportedSites as $siteInfo) {
                    $siteId = $siteInfo['siteId'];
                    if ($siteId != $element->siteId) {
                        $siteElement = $class::find()
                            ->id($element->id)
                            ->siteId($siteId)
                            ->anyStatus()
                            ->trashed(null)
                            ->one();
                        if ($siteElement) {
                            $siteElements[] = $siteElement;
                        }
                    }
                }

                // Make sure it still passes essential validation
                $element->setScenario(Element::SCENARIO_ESSENTIALS);
                if (!$element->validate()) {
                    Craft::warning("Unable to restore element {$element->id}: doesn't pass essential validation: " . print_r($element->errors, true), __METHOD__);
                    $transaction->rollBack();
                    return false;
                }

                foreach ($siteElements as $siteElement) {
                    if ($siteElement !== $element) {
                        $siteElement->setScenario(Element::SCENARIO_ESSENTIALS);
                        if (!$siteElement->validate()) {
                            Craft::warning("Unable to restore element {$element->id}: doesn't pass essential validation for site {$element->siteId}: " . print_r($element->errors, true), __METHOD__);
                            throw new Exception("Element {$element->id} doesn't pass essential validation for site {$element->siteId}.");
                        }
                    }
                }

                // Restore it
                Craft::$app->getDb()->createCommand()
                    ->restore(Table::ELEMENTS, ['id' => $element->id])
                    ->execute();

                // Restore its search indexes
                $searchService = Craft::$app->getSearch();
                $searchService->indexElementAttributes($element);
                foreach ($siteElements as $siteElement) {
                    $searchService->indexElementAttributes($siteElement);
                }
            }

            // Fire "after" events
            foreach ($elements as $element) {
                $element->afterRestore();
                $element->trashed = false;

                // Fire an 'afterRestoreElement' event
                if ($this->hasEventHandlers(self::EVENT_AFTER_RESTORE_ELEMENT)) {
                    $this->trigger(self::EVENT_AFTER_RESTORE_ELEMENT, new ElementEvent([
                        'element' => $element,
                    ]));
                }
            }

            $transaction->commit();
        } catch (\Throwable $e) {
            $transaction->rollBack();
            throw $e;
        }

        return true;
    }

    // Element classes
    // -------------------------------------------------------------------------

    /**
     * Returns all available element classes.
     *
     * @return string[] The available element classes.
     */
    public function getAllElementTypes(): array
    {
        $elementTypes = [
            Asset::class,
            Category::class,
            Entry::class,
            GlobalSet::class,
            MatrixBlock::class,
            Tag::class,
            User::class,
        ];

        $event = new RegisterComponentTypesEvent([
            'types' => $elementTypes
        ]);
        $this->trigger(self::EVENT_REGISTER_ELEMENT_TYPES, $event);

        return $event->types;
    }

    // Element Actions
    // -------------------------------------------------------------------------

    /**
     * Creates an element action with a given config.
     *
     * @param mixed $config The element action’s class name, or its config, with a `type` value and optionally a `settings` value
     * @return ElementActionInterface The element action
     */
    public function createAction($config): ElementActionInterface
    {
        /** @var ElementAction $action */
        $action = ComponentHelper::createComponent($config, ElementActionInterface::class);

        return $action;
    }

    // Misc
    // -------------------------------------------------------------------------

    /**
     * Returns an element class by its handle.
     *
     * @param string $refHandle The element class handle
     * @return string|null The element class, or null if it could not be found
     */
    public function getElementTypeByRefHandle(string $refHandle)
    {
        if (array_key_exists($refHandle, $this->_elementTypesByRefHandle)) {
            return $this->_elementTypesByRefHandle[$refHandle];
        }

        foreach ($this->getAllElementTypes() as $class) {
            /** @var string|ElementInterface $class */
            if (
                ($elementRefHandle = $class::refHandle()) !== null &&
                strcasecmp($elementRefHandle, $refHandle) === 0
            ) {
                return $this->_elementTypesByRefHandle[$refHandle] = $class;
            }
        }

        return $this->_elementTypesByRefHandle[$refHandle] = null;
    }

    /**
     * Parses a string for element [reference tags](http://craftcms.com/docs/reference-tags).
     *
     * @param string $str The string to parse
     * @param int|null $defaultSiteId The default site ID to query the elements in
     * @return string The parsed string
     */
    public function parseRefs(string $str, int $defaultSiteId = null): string
    {
        if (!StringHelper::contains($str, '{')) {
            return $str;
        }

        // First catalog all of the ref tags by element type, ref type ('id' or 'ref'), and ref name,
        // and replace them with placeholder tokens
        $sitesService = Craft::$app->getSites();
        $allRefTagTokens = [];
        $str = preg_replace_callback(
            '/\{([\w\\\\]+)\:([^@\:\}]+)(?:@([^\:\}]+))?(?:\:([^\}]+))?\}/',
            function($matches) use (
                $defaultSiteId,
                $sitesService,
                &$allRefTagTokens
            ) {
                // Does it already have a full element type class name?
                if (is_subclass_of($matches[1], ElementInterface::class)) {
                    $elementType = $matches[1];
                } else if (($elementType = $this->getElementTypeByRefHandle($matches[1])) === null) {
                    // Leave the tag alone
                    return $matches[0];
                }
<<<<<<< HEAD

                // Get the site
                if (!empty($matches[3])) {
                    if (is_numeric($matches[3])) {
                        $siteId = (int)$matches[3];
                    } else {
                        try {
                            if (StringHelper::isUUID($matches[3])) {
                                $site = $sitesService->getSiteByUid($matches[3]);
                            } else {
                                $site = $sitesService->getSiteByHandle($matches[3]);
                            }
                        } catch (SiteNotFoundException $e) {
                            $site = null;
                        }
                        if (!$site) {
                            // Leave the tag alone
                            return $matches[0];
                        }
                        $siteId = $site->id;
                    }
                } else {
                    $siteId = $defaultSiteId;
                }

                $refType = is_numeric($matches[2]) ? 'id' : 'ref';
                $token = '{' . StringHelper::randomString(9) . '}';
                $allRefTagTokens[$siteId][$elementType][$refType][$matches[2]][] = [$token, $matches];

=======

                // Get the site
                if (!empty($matches[3])) {
                    if (is_numeric($matches[3])) {
                        $siteId = (int)$matches[3];
                    } else {
                        try {
                            if (StringHelper::isUUID($matches[3])) {
                                $site = $sitesService->getSiteByUid($matches[3]);
                            } else {
                                $site = $sitesService->getSiteByHandle($matches[3]);
                            }
                        } catch (SiteNotFoundException $e) {
                            $site = null;
                        }
                        if (!$site) {
                            // Leave the tag alone
                            return $matches[0];
                        }
                        $siteId = $site->id;
                    }
                } else {
                    $siteId = $defaultSiteId;
                }

                $refType = is_numeric($matches[2]) ? 'id' : 'ref';
                $token = '{' . StringHelper::randomString(9) . '}';
                $allRefTagTokens[$siteId][$elementType][$refType][$matches[2]][] = [$token, $matches];

>>>>>>> e176191b
                return $token;
            }, $str, -1, $count);

        if ($count === 0) {
            // No ref tags
            return $str;
        }

        // Now swap them with the resolved values
        $search = [];
        $replace = [];

        foreach ($allRefTagTokens as $siteId => $siteTokens) {
            foreach ($siteTokens as $elementType => $tokensByType) {
                /** @var Element|string $elementType */
                foreach ($tokensByType as $refType => $tokensByName) {
                    // Get the elements, indexed by their ref value
                    $refNames = array_keys($tokensByName);
                    $elementQuery = $elementType::find()
                        ->siteId($siteId)
                        ->anyStatus();

                    if ($refType === 'id') {
                        $elementQuery->id($refNames);
                    } else {
                        $elementQuery->ref($refNames);
                    }

                    $elements = ArrayHelper::index($elementQuery->all(), $refType);

                    // Now append new token search/replace strings
                    foreach ($tokensByName as $refName => $tokens) {
                        $element = $elements[$refName] ?? null;

                        foreach ($tokens as list($token, $matches)) {
                            $search[] = $token;
                            $replace[] = $this->_getRefTokenReplacement($element, $matches);
                        }
                    }
                }
            }
        }

        // Swap the tokens with the references
        $str = str_replace($search, $replace, $str);

        return $str;
    }

    /**
     * Stores a placeholder element that element queries should use instead of populating a new element with a
     * matching ID and site ID.
     *
     * This is used by Live Preview and Sharing features.
     *
     * @param ElementInterface $element The element currently being edited by Live Preview.
     * @throws InvalidArgumentException if the element is missing an ID
     * @see getPlaceholderElement()
     */
    public function setPlaceholderElement(ElementInterface $element)
    {
        /** @var Element $element */
        // Won't be able to do anything with this if it doesn't have an ID or site ID
        if (!$element->id || !$element->siteId) {
            throw new InvalidArgumentException('Placeholder element is missing an ID');
        }

        $this->_placeholderElements[$element->getSourceId()][$element->siteId] = $element;

        if ($element->uri) {
            $this->_placeholderUris[$element->uri][$element->siteId] = $element;
        }
    }

    /**
     * Returns a placeholder element by its ID and site ID.
     *
     * @param int $sourceId The element’s ID
     * @param int $siteId The element’s site ID
     * @return ElementInterface|null The placeholder element if one exists, or null.
     * @see setPlaceholderElement()
     */
    public function getPlaceholderElement(int $sourceId, int $siteId)
    {
        return $this->_placeholderElements[$sourceId][$siteId] ?? null;
    }

    /**
     * Eager-loads additional elements onto a given set of elements.
     *
     * @param string $elementType The root element type class
     * @param ElementInterface[] $elements The root element models that should be updated with the eager-loaded elements
     * @param string|array $with Dot-delimited paths of the elements that should be eager-loaded into the root elements
     */
    public function eagerLoadElements(string $elementType, array $elements, $with)
    {
        /** @var Element[] $elements */
        // Bail if there aren't even any elements
        if (empty($elements)) {
            return;
        }

        // Normalize the paths and find any custom path criterias
        if (is_string($with)) {
            $with = StringHelper::split($with);
        }

        $paths = [];
        $pathCriterias = [];

        foreach ($with as $path) {
            // Using the array syntax?
            // ['foo.bar'] or ['foo.bar', criteria]
            if (is_array($path)) {
                if (!empty($path[1])) {
                    $pathCriterias['__root__.' . $path[0]] = $path[1];
                }

                $paths[] = $path[0];
            } else {
                $paths[] = $path;
            }
        }

        // Load 'em up!
        $elementsByPath = ['__root__' => $elements];
        $elementTypesByPath = ['__root__' => $elementType];

        foreach ($paths as $path) {
            $pathSegments = explode('.', $path);
            $sourcePath = '__root__';

            foreach ($pathSegments as $segment) {
                $targetPath = $sourcePath . '.' . $segment;

                // Figure out the path mapping wants a custom order
                $useCustomOrder = (
                    !empty($pathCriterias[$targetPath]['orderBy']) ||
                    !empty($pathCriterias[$targetPath]['order'])
                );

                // Make sure we haven't already eager-loaded this target path
                if (!isset($elementsByPath[$targetPath])) {
                    // Guilty until proven innocent
                    $elementsByPath[$targetPath] = $targetElements = $targetElementsById = $targetElementIdsBySourceIds = false;

                    // Get the eager-loading map from the source element type
                    /** @var Element $sourceElementType */
                    $sourceElementType = $elementTypesByPath[$sourcePath];
                    $map = $sourceElementType::eagerLoadingMap($elementsByPath[$sourcePath], $segment);

                    if ($map === null) {
                        break;
                    }

                    if ($map && !empty($map['map'])) {
                        // Remember the element type in case there are more segments after this
                        $elementTypesByPath[$targetPath] = $map['elementType'];

                        // Loop through the map to find:
                        // - unique target element IDs
                        // - target element IDs indexed by source element IDs
                        $uniqueTargetElementIds = [];
                        $targetElementIdsBySourceIds = [];

                        foreach ($map['map'] as $mapping) {
                            if (!in_array($mapping['target'], $uniqueTargetElementIds, false)) {
                                $uniqueTargetElementIds[] = $mapping['target'];
                            }

                            $targetElementIdsBySourceIds[$mapping['source']][] = $mapping['target'];
                        }

                        // Get the target elements
                        /** @var Element $targetElementType */
                        $targetElementType = $map['elementType'];
                        /** @var ElementQuery $query */
                        $query = $targetElementType::find();
                        Craft::configure($query, array_merge(
                        // Default to no order and limit, but allow the element type/path criteria to override
                            ['orderBy' => null, 'limit' => null],
                            $map['criteria'] ?? [],
                            $pathCriterias[$targetPath] ?? []
                        ));
                        if (!$query->siteId) {
                            $query->siteId = reset($elements)->siteId;
                        }
                        $query->andWhere(['elements.id' => $uniqueTargetElementIds]);
                        /** @var Element[] $targetElements */
                        $targetElements = $query->all();

                        if (!empty($targetElements)) {
                            // Success! Store those elements on $elementsByPath FFR
                            $elementsByPath[$targetPath] = $targetElements;

                            // Index the target elements by their IDs if we are using the map-defined order
                            if (!$useCustomOrder) {
                                $targetElementsById = [];

                                foreach ($targetElements as $targetElement) {
                                    $targetElementsById[$targetElement->id] = $targetElement;
                                }
                            }
                        }
                    }

                    // Tell the source elements about their eager-loaded elements (or lack thereof, as the case may be)
                    foreach ($elementsByPath[$sourcePath] as $sourceElement) {
                        /** @var Element $sourceElement */
                        $sourceElementId = $sourceElement->id;
                        $targetElementsForSource = [];

                        if (isset($targetElementIdsBySourceIds[$sourceElementId])) {
                            if ($useCustomOrder) {
                                // Assign the elements in the order they were returned from the query
                                foreach ($targetElements as $targetElement) {
                                    if (in_array($targetElement->id, $targetElementIdsBySourceIds[$sourceElementId], false)) {
                                        $targetElementsForSource[] = $targetElement;
                                    }
                                }
                            } else {
                                // Assign the elements in the order defined by the map
                                foreach ($targetElementIdsBySourceIds[$sourceElementId] as $targetElementId) {
                                    if (isset($targetElementsById[$targetElementId])) {
                                        $targetElementsForSource[] = $targetElementsById[$targetElementId];
                                    }
                                }
                            }
                        }

                        $sourceElement->setEagerLoadedElements($segment, $targetElementsForSource);
                    }
                }

                if (!$elementsByPath[$targetPath]) {
                    // Dead end - stop wasting time on this path
                    break;
                }

                // Update the source path
                $sourcePath = $targetPath;
            }
        }
    }

    /**
     * Propagates an element to a different site.
     *
     * @param ElementInterface $element The element to propagate
     * @param int $siteId The site ID that the element should be propagated to
     * @param ElementInterface|null $siteElement The element loaded for the propagated site (only pass this if you
     * already had a reason to load it)
     * @throws Exception if the element couldn't be propagated
     */
    public function propagateElement(ElementInterface $element, int $siteId, ElementInterface $siteElement = null)
    {
        /** @var Element $element */
        $isNewElement = !$element->id;

        // Get the sites supported by this element
        if (empty($supportedSites = ElementHelper::supportedSitesForElement($element))) {
            throw new Exception('All elements must have at least one site associated with them.');
        }

        // Make sure the element actually supports the site it's being saved in
        $supportedSites = ArrayHelper::index($supportedSites, 'siteId');
        $siteInfo = $supportedSites[(string)$siteId] ?? null;
        if ($siteInfo === null) {
            throw new Exception('Attempting to propagate an element to an unsupported site.');
        }

        $this->_propagateElement($element, $isNewElement, $siteInfo, $siteElement);
    }

    // Private Methods
    // =========================================================================

    /**
     * Propagates an element to a different site
     *
     * @param ElementInterface $element
     * @param bool $isNewElement
     * @param array $siteInfo
     * @param ElementInterface|null $siteElement The element loaded for the propagated site
     * @throws Exception if the element couldn't be propagated
     */
    private function _propagateElement(ElementInterface $element, bool $isNewElement, array $siteInfo, ElementInterface $siteElement = null)
    {
        /** @var Element $element */
        // Try to fetch the element in this site
        /** @var Element|null $siteElement */
        if ($siteElement === null && !$isNewElement) {
            $siteElement = $this->getElementById($element->id, get_class($element), $siteInfo['siteId']);
        }

        // If it doesn't exist yet, just clone the master site
        if ($isNewSiteForElement = ($siteElement === null)) {
            $siteElement = clone $element;
            $siteElement->siteId = $siteInfo['siteId'];
            $siteElement->contentId = null;
            $siteElement->enabledForSite = $siteInfo['enabledByDefault'];
        } else {
            $siteElement->enabled = $element->enabled;
            $siteElement->resaving = $element->resaving;
        }

        // Copy any non-translatable field values
        if ($element::hasContent()) {
            if ($isNewSiteForElement) {
                // Copy all the field values
                $siteElement->setFieldValues($element->getFieldValues());
            } else if (($fieldLayout = $element->getFieldLayout()) !== null) {
                // Only copy the non-translatable field values
                foreach ($fieldLayout->getFields() as $field) {
                    /** @var Field $field */
                    // Does this field produce the same translation key as it did for the master element?
                    if ($field->getTranslationKey($siteElement) === $field->getTranslationKey($element)) {
                        // Copy the master element's value over
                        $siteElement->setFieldValue($field->handle, $element->getFieldValue($field->handle));
                    }
                }
            }
        }

        // Save it
        $siteElement->setScenario(Element::SCENARIO_ESSENTIALS);
        $siteElement->propagating = true;

        if ($this->saveElement($siteElement, true, false) === false) {
            // Log the errors
            $error = 'Couldn’t propagate element to other site due to validation errors:';
            foreach ($siteElement->getFirstErrors() as $attributeError) {
                $error .= "\n- " . $attributeError;
            }
            Craft::error($error);
            throw new Exception('Couldn’t propagate element to other site.');
        }
    }

    /**
     * Returns the replacement for a given reference tag.
     *
     * @param ElementInterface|null $element
     * @param array $matches
     * @return string
     * @see parseRefs()
     */
    private function _getRefTokenReplacement(ElementInterface $element = null, array $matches): string
    {
        if ($element === null) {
            // Put the ref tag back
            return $matches[0];
        }

        if (empty($matches[4]) || !isset($element->{$matches[4]})) {
            // Default to the URL
            return (string)$element->getUrl();
        }

        try {
            $value = $element->{$matches[4]};

            if (is_object($value) && !method_exists($value, '__toString')) {
                throw new Exception('Object of class ' . get_class($value) . ' could not be converted to string');
            }

            return $this->parseRefs((string)$value);
        } catch (\Throwable $e) {
            // Log it
            Craft::error('An exception was thrown when parsing the ref tag "' . $matches[0] . "\":\n" . $e->getMessage(), __METHOD__);

            // Replace the token with the original ref tag
            return $matches[0];
        }
    }
}<|MERGE_RESOLUTION|>--- conflicted
+++ resolved
@@ -286,10 +286,7 @@
             $query->revisionId($data['revisionId']);
         }
 
-<<<<<<< HEAD
-=======
         Craft::configure($query, $criteria);
->>>>>>> e176191b
         return $query->one();
     }
 
@@ -870,10 +867,6 @@
         $mainClone->contentId = null;
         $mainClone->duplicateOf = $element;
 
-<<<<<<< HEAD
-        $mainClone->setRevisionNotes(ArrayHelper::remove($newAttributes, 'revisionNotes'));
-        $mainClone->setAttributes($newAttributes, false);
-=======
         $behaviors = ArrayHelper::remove($newAttributes, 'behaviors', []);
         $mainClone->setRevisionNotes(ArrayHelper::remove($newAttributes, 'revisionNotes'));
         $mainClone->setAttributes($newAttributes, false);
@@ -885,7 +878,6 @@
             }
             $mainClone->attachBehavior($name, $behavior);
         }
->>>>>>> e176191b
 
         // Make sure the element actually supports its own site ID
         $supportedSites = ElementHelper::supportedSitesForElement($mainClone);
@@ -938,8 +930,6 @@
                     $siteClone->propagating = true;
                     $siteClone->id = $mainClone->id;
                     $siteClone->contentId = null;
-                    $siteClone->setAttributes($newAttributes, false);
-                    $siteClone->siteId = $siteInfo['siteId'];
 
                     // Attach behaviors
                     foreach ($behaviors as $name => $behavior) {
@@ -1583,7 +1573,6 @@
                     // Leave the tag alone
                     return $matches[0];
                 }
-<<<<<<< HEAD
 
                 // Get the site
                 if (!empty($matches[3])) {
@@ -1613,37 +1602,6 @@
                 $token = '{' . StringHelper::randomString(9) . '}';
                 $allRefTagTokens[$siteId][$elementType][$refType][$matches[2]][] = [$token, $matches];
 
-=======
-
-                // Get the site
-                if (!empty($matches[3])) {
-                    if (is_numeric($matches[3])) {
-                        $siteId = (int)$matches[3];
-                    } else {
-                        try {
-                            if (StringHelper::isUUID($matches[3])) {
-                                $site = $sitesService->getSiteByUid($matches[3]);
-                            } else {
-                                $site = $sitesService->getSiteByHandle($matches[3]);
-                            }
-                        } catch (SiteNotFoundException $e) {
-                            $site = null;
-                        }
-                        if (!$site) {
-                            // Leave the tag alone
-                            return $matches[0];
-                        }
-                        $siteId = $site->id;
-                    }
-                } else {
-                    $siteId = $defaultSiteId;
-                }
-
-                $refType = is_numeric($matches[2]) ? 'id' : 'ref';
-                $token = '{' . StringHelper::randomString(9) . '}';
-                $allRefTagTokens[$siteId][$elementType][$refType][$matches[2]][] = [$token, $matches];
-
->>>>>>> e176191b
                 return $token;
             }, $str, -1, $count);
 
