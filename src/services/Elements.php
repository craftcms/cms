--- conflicted
+++ resolved
@@ -2641,13 +2641,8 @@
             }
 
             // Update our list of dirty attributes
-<<<<<<< HEAD
-            if ($trackChanges && !$isNewSiteElement) {
+            if ($trackChanges && !$element->isNewForSite) {
                 array_push($dirtyAttributes, ...array_keys($siteSettingsRecord->getDirtyAttributes([
-=======
-            if ($trackChanges && !$element->isNewForSite) {
-                ArrayHelper::append($dirtyAttributes, ...array_keys($siteSettingsRecord->getDirtyAttributes([
->>>>>>> 6056cfb6
                     'slug',
                     'uri',
                 ])));
