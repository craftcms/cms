<?php
/**
 * @link https://craftcms.com/
 * @copyright Copyright (c) Pixel & Tonic, Inc.
 * @license https://craftcms.github.io/license/
 */

namespace craft\services;

use Craft;
use craft\base\Element;
use craft\base\ElementActionInterface;
use craft\base\ElementExporterInterface;
use craft\base\ElementInterface;
use craft\base\ExpirableElementInterface;
use craft\behaviors\DraftBehavior;
use craft\behaviors\RevisionBehavior;
use craft\db\Query;
use craft\db\QueryAbortedException;
use craft\db\Table;
use craft\elements\Address;
use craft\elements\Asset;
use craft\elements\Category;
use craft\elements\db\EagerLoadPlan;
use craft\elements\db\ElementQuery;
use craft\elements\db\ElementQueryInterface;
use craft\elements\Entry;
use craft\elements\GlobalSet;
use craft\elements\MatrixBlock;
use craft\elements\Tag;
use craft\elements\User;
use craft\errors\ElementNotFoundException;
use craft\errors\InvalidElementException;
use craft\errors\OperationAbortedException;
use craft\errors\SiteNotFoundException;
use craft\errors\UnsupportedSiteException;
use craft\events\AuthorizationCheckEvent;
use craft\events\BatchElementActionEvent;
use craft\events\DeleteElementEvent;
use craft\events\EagerLoadElementsEvent;
use craft\events\ElementEvent;
use craft\events\ElementQueryEvent;
use craft\events\InvalidateElementCachesEvent;
use craft\events\MergeElementsEvent;
use craft\events\RegisterComponentTypesEvent;
use craft\helpers\ArrayHelper;
use craft\helpers\Component as ComponentHelper;
use craft\helpers\DateTimeHelper;
use craft\helpers\Db;
use craft\helpers\ElementHelper;
use craft\helpers\Queue;
use craft\helpers\StringHelper;
use craft\i18n\Translation;
use craft\queue\jobs\FindAndReplace;
use craft\queue\jobs\UpdateElementSlugsAndUris;
use craft\queue\jobs\UpdateSearchIndex;
use craft\records\Element as ElementRecord;
use craft\records\Element_SiteSettings as Element_SiteSettingsRecord;
use craft\records\StructureElement as StructureElementRecord;
use craft\validators\HandleValidator;
use craft\validators\SlugValidator;
use craft\web\Application;
use DateTime;
use Throwable;
use UnitEnum;
use yii\base\Behavior;
use yii\base\Component;
use yii\base\Exception;
use yii\base\InvalidArgumentException;
use yii\base\InvalidCallException;
use yii\caching\TagDependency;

/**
 * The Elements service provides APIs for managing elements.
 *
 * An instance of the service is available via [[\craft\base\ApplicationTrait::getElements()|`Craft::$app->elements`]].
 *
 * @author Pixel & Tonic, Inc. <support@pixelandtonic.com>
 * @since 3.0.0
 */
class Elements extends Component
{
    /**
     * @event RegisterComponentTypesEvent The event that is triggered when registering element types.
     *
     * Element types must implement [[ElementInterface]]. [[Element]] provides a base implementation.
     *
     * See [Element Types](https://craftcms.com/docs/4.x/extend/element-types.html) for documentation on creating element types.
     * ---
     * ```php
     * use craft\events\RegisterComponentTypesEvent;
     * use craft\services\Elements;
     * use yii\base\Event;
     *
     * Event::on(Elements::class,
     *     Elements::EVENT_REGISTER_ELEMENT_TYPES,
     *     function(RegisterComponentTypesEvent $event) {
     *         $event->types[] = MyElementType::class;
     *     }
     * );
     * ```
     */
    public const EVENT_REGISTER_ELEMENT_TYPES = 'registerElementTypes';

    /**
     * @event EagerLoadElementsEvent The event that is triggered before elements are eager-loaded.
     * @since 3.5.0
     */
    public const EVENT_BEFORE_EAGER_LOAD_ELEMENTS = 'beforeEagerLoadElements';

    /**
     * @event MergeElementsEvent The event that is triggered after two elements are merged together.
     */
    public const EVENT_AFTER_MERGE_ELEMENTS = 'afterMergeElements';

    /**
     * @event DeleteElementEvent The event that is triggered before an element is deleted.
     */
    public const EVENT_BEFORE_DELETE_ELEMENT = 'beforeDeleteElement';

    /**
     * @event ElementEvent The event that is triggered after an element is deleted.
     */
    public const EVENT_AFTER_DELETE_ELEMENT = 'afterDeleteElement';

    /**
     * @event ElementEvent The event that is triggered before an element is restored.
     * @since 3.1.0
     */
    public const EVENT_BEFORE_RESTORE_ELEMENT = 'beforeRestoreElement';

    /**
     * @event ElementEvent The event that is triggered after an element is restored.
     * @since 3.1.0
     */
    public const EVENT_AFTER_RESTORE_ELEMENT = 'afterRestoreElement';

    /**
     * @event ElementEvent The event that is triggered before an element is saved.
     *
     * If you want to ignore events for drafts or revisions, call [[\craft\helpers\ElementHelper::isDraftOrRevision()]]
     * from your event handler:
     *
     * ```php
     * use craft\events\ElementEvent;
     * use craft\helpers\ElementHelper;
     * use craft\services\Elements;
     *
     * Craft::$app->elements->on(Elements::EVENT_BEFORE_SAVE_ELEMENT, function(ElementEvent $e) {
     *     if (ElementHelper::isDraftOrRevision($e->element)) {
     *         return;
     *     }
     *
     *     // ...
     * });
     * ```
     */
    public const EVENT_BEFORE_SAVE_ELEMENT = 'beforeSaveElement';

    /**
     * @event ElementEvent The event that is triggered after an element is saved.
     *
     * If you want to ignore events for drafts or revisions, call [[\craft\helpers\ElementHelper::isDraftOrRevision()]]
     * from your event handler:
     *
     * ```php
     * use craft\events\ElementEvent;
     * use craft\helpers\ElementHelper;
     * use craft\services\Elements;
     *
     * Craft::$app->elements->on(Elements::EVENT_AFTER_SAVE_ELEMENT, function(ElementEvent $e) {
     *     if (ElementHelper::isDraftOrRevision($e->element)) {
     *         return;
     *     }
     *
     *     // ...
     * });
     * ```
     */
    public const EVENT_AFTER_SAVE_ELEMENT = 'afterSaveElement';

    /**
     * @event ElementEvent The event that is triggered before indexing an element’s search keywords,
     * or queuing the element’s search keywords to be updated.
     *
     * You may set [[\craft\events\CancelableEvent::$isValid]] to `false` to prevent the search index from being updated.
     *
     * @since 3.7.12
     */
    public const EVENT_BEFORE_UPDATE_SEARCH_INDEX = 'beforeUpdateSearchIndex';

    /**
     * @event ElementQueryEvent The event that is triggered before resaving a batch of elements.
     */
    public const EVENT_BEFORE_RESAVE_ELEMENTS = 'beforeResaveElements';

    /**
     * @event ElementQueryEvent The event that is triggered after resaving a batch of elements.
     */
    public const EVENT_AFTER_RESAVE_ELEMENTS = 'afterResaveElements';

    /**
     * @event BatchElementActionEvent The event that is triggered before an element is resaved.
     */
    public const EVENT_BEFORE_RESAVE_ELEMENT = 'beforeResaveElement';

    /**
     * @event BatchElementActionEvent The event that is triggered after an element is resaved.
     */
    public const EVENT_AFTER_RESAVE_ELEMENT = 'afterResaveElement';

    /**
     * @event ElementQueryEvent The event that is triggered before propagating a batch of elements.
     */
    public const EVENT_BEFORE_PROPAGATE_ELEMENTS = 'beforePropagateElements';

    /**
     * @event ElementQueryEvent The event that is triggered after propagating a batch of elements.
     */
    public const EVENT_AFTER_PROPAGATE_ELEMENTS = 'afterPropagateElements';

    /**
     * @event BatchElementActionEvent The event that is triggered before an element is propagated.
     */
    public const EVENT_BEFORE_PROPAGATE_ELEMENT = 'beforePropagateElement';

    /**
     * @event BatchElementActionEvent The event that is triggered after an element is propagated.
     */
    public const EVENT_AFTER_PROPAGATE_ELEMENT = 'afterPropagateElement';

    /**
     * @event ElementEvent The event that is triggered before an element’s slug and URI are updated, usually following a Structure move.
     */
    public const EVENT_BEFORE_UPDATE_SLUG_AND_URI = 'beforeUpdateSlugAndUri';

    /**
     * @event ElementEvent The event that is triggered after an element’s slug and URI are updated, usually following a Structure move.
     */
    public const EVENT_AFTER_UPDATE_SLUG_AND_URI = 'afterUpdateSlugAndUri';

    /**
     * @event \craft\events\ElementActionEvent The event that is triggered before an element action is performed.
     *
     * You may set [[\craft\events\CancelableEvent::$isValid]] to `false` to prevent the action from being performed.
     */
    public const EVENT_BEFORE_PERFORM_ACTION = 'beforePerformAction';

    /**
     * @event \craft\events\ElementActionEvent The event that is triggered after an element action is performed.
     */
    public const EVENT_AFTER_PERFORM_ACTION = 'afterPerformAction';

    /**
     * @event ElementEvent The event that is triggered before canonical element changes are merged into a derivative.
     * @since 3.7.0
     */
    public const EVENT_BEFORE_MERGE_CANONICAL_CHANGES = 'beforeMergeCanonical';

    /**
     * @event ElementEvent The event that is triggered after canonical element changes are merged into a derivative.
     * @since 3.7.0
     */
    public const EVENT_AFTER_MERGE_CANONICAL_CHANGES = 'afterMergeCanonical';

    /**
     * @event InvalidateElementCachesEvent The event that is triggered when element caches are invalidated.
     * @since 4.2.0
     */
    public const EVENT_INVALIDATE_CACHES = 'invalidateCaches';

    /**
     * @event AuthorizationCheckEvent The event that is triggered when determining whether a user is authorized to view an element’s edit page.
     *
     * To authorize the user, set [[AuthorizationCheckEvent::$authorized]] to `true`.
     *
     * ```php
     * use craft\events\AuthorizationCheckEvent;
     * use craft\services\Elements;
     * use yii\base\Event;
     *
     * Event::on(
     *     Elements::class,
     *     Elements::EVENT_AUTHORIZE_VIEW,
     *     function(AuthorizationCheckEvent $event) {
     *         $event->authorized = true;
     *     }
     * );
     * ```
     *
     * @see canView()
     * @since 4.3.0
     */
    public const EVENT_AUTHORIZE_VIEW = 'authorizeView';

    /**
     * @event AuthorizationCheckEvent The event that is triggered when determining whether a user is authorized to save an element in its current state.
     *
     * To authorize the user, set [[AuthorizationCheckEvent::$authorized]] to `true`.
     *
     * ```php
     * use craft\events\AuthorizationCheckEvent;
     * use craft\services\Elements;
     * use yii\base\Event;
     *
     * Event::on(
     *     Elements::class,
     *     Elements::EVENT_AUTHORIZE_SAVE,
     *     function(AuthorizationCheckEvent $event) {
     *         $event->authorized = true;
     *     }
     * );
     * ```
     *
     * @see canSave()
     * @since 4.3.0
     */
    public const EVENT_AUTHORIZE_SAVE = 'authorizeSave';

    /**
     * @event AuthorizationCheckEvent The event that is triggered when determining whether a user is authorized to create drafts for an element.
     *
     * To authorize the user, set [[AuthorizationCheckEvent::$authorized]] to `true`.
     *
     * ```php
     * use craft\events\AuthorizationCheckEvent;
     * use craft\services\Elements;
     * use yii\base\Event;
     *
     * Event::on(
     *     Elements::class,
     *     Elements::EVENT_AUTHORIZE_CREATE_DRAFTS,
     *     function(AuthorizationCheckEvent $event) {
     *         $event->authorized = true;
     *     }
     * );
     * ```
     *
     * @see canCreateDrafts()
     * @since 4.3.0
     */
    public const EVENT_AUTHORIZE_CREATE_DRAFTS = 'authorizeCreateDrafts';

    /**
     * @event AuthorizationCheckEvent The event that is triggered when determining whether a user is authorized to duplicate an element.
     *
     * To authorize the user, set [[AuthorizationCheckEvent::$authorized]] to `true`.
     *
     * ```php
     * use craft\events\AuthorizationCheckEvent;
     * use craft\services\Elements;
     * use yii\base\Event;
     *
     * Event::on(
     *     Elements::class,
     *     Elements::EVENT_AUTHORIZE_DUPLICATE,
     *     function(AuthorizationCheckEvent $event) {
     *         $event->authorized = true;
     *     }
     * );
     * ```
     *
     * @see canDuplicate()
     * @since 4.3.0
     */
    public const EVENT_AUTHORIZE_DUPLICATE = 'authorizeDuplicate';

    /**
     * @event AuthorizationCheckEvent The event that is triggered when determining whether a user is authorized to delete an element.
     *
     * To authorize the user, set [[AuthorizationCheckEvent::$authorized]] to `true`.
     *
     * ```php
     * use craft\events\AuthorizationCheckEvent;
     * use craft\services\Elements;
     * use yii\base\Event;
     *
     * Event::on(
     *     Elements::class,
     *     Elements::EVENT_AUTHORIZE_DELETE,
     *     function(AuthorizationCheckEvent $event) {
     *         $event->authorized = true;
     *     }
     * );
     * ```
     *
     * @see canDelete()
     * @since 4.3.0
     */
    public const EVENT_AUTHORIZE_DELETE = 'authorizeDelete';

    /**
     * @event AuthorizationCheckEvent The event that is triggered when determining whether a user is authorized to delete an element for its current site.
     *
     * To authorize the user, set [[AuthorizationCheckEvent::$authorized]] to `true`.
     *
     * ```php
     * use craft\events\AuthorizationCheckEvent;
     * use craft\services\Elements;
     * use yii\base\Event;
     *
     * Event::on(
     *     Elements::class,
     *     Elements::EVENT_AUTHORIZE_DELETE_FOR_SITE,
     *     function(AuthorizationCheckEvent $event) {
     *         $event->authorized = true;
     *     }
     * );
     * ```
     *
     * @see canDeleteForSite()
     * @since 4.3.0
     */
    public const EVENT_AUTHORIZE_DELETE_FOR_SITE = 'authorizeDeleteForSite';

    /**
     * @var int[] Stores a mapping of source element IDs to their duplicated element IDs.
     */
    public static array $duplicatedElementIds = [];

    /**
     * @var int[] Stores a mapping of duplicated element IDs to their source element IDs.
     * @since 3.4.0
     */
    public static array $duplicatedElementSourceIds = [];

    /**
     * @var array|null
     */
    private ?array $_placeholderElements = null;

    /**
     * @var array
     * @see setPlaceholderElement()
     * @see getElementByUri()
     */
    private array $_placeholderUris;

    /**
     * @var string[]
     */
    private array $_elementTypesByRefHandle = [];

    /**
     * @var bool|null Whether we should be updating search indexes for elements if not told explicitly.
     * @since 3.1.2
     */
    private ?bool $_updateSearchIndex = null;

    /**
     * Creates an element with a given config.
     *
     * @template T of ElementInterface
     * @param string|array $config The element’s class name, or its config, with a `type` value
     * @phpstan-param class-string<T>|array{type:class-string<T>} $config
     * @return T The element
     */
    public function createElement(mixed $config): ElementInterface
    {
        if (is_string($config)) {
            $config = ['type' => $config];
        }

        return ComponentHelper::createComponent($config, ElementInterface::class);
    }

    /**
     * Creates an element query for a given element type.
     *
     * @param string $elementType The element class
     * @phpstan-param class-string<ElementInterface> $elementType
     * @return ElementQueryInterface The element query
     * @throws InvalidArgumentException if $elementType is not a valid element
     * @since 3.5.0
     */
    public function createElementQuery(string $elementType): ElementQueryInterface
    {
        if (!is_subclass_of($elementType, ElementInterface::class)) {
            throw new InvalidArgumentException("$elementType is not a valid element.");
        }

        return $elementType::find();
    }

    // Element caches
    // -------------------------------------------------------------------------

    /**
     * @var array[]
     */
    private array $_cacheTagBuffers = [];

    /**
     * @var string[]|null
     */
    private ?array $_cacheTags = null;

    /**
     * @var array
     * @phpstan-var array<int|null>
     */
    private array $_cacheDurationBuffers = [];

    private ?int $_cacheDuration = null;

    /**
     * Returns whether we are currently collecting element cache invalidation info.
     *
     * @return bool
     * @since 4.3.0
     * @see startCollectingCacheInfo()
     * @see stopCollectingCacheInfo()
     */
    public function getIsCollectingCacheInfo(): bool
    {
        return isset($this->_cacheTags);
    }

    /**
     * Returns whether we are currently collecting element cache invalidation tags.
     *
     * @return bool
     * @since 3.5.0
     * @deprecated in 4.3.0. [[getIsCollectingCacheInfo()]] should be used instead.
     */
    public function getIsCollectingCacheTags(): bool
    {
        return $this->getIsCollectingCacheInfo();
    }

    /**
     * Starts collecting element cache invalidation info.
     *
     * @since 4.3.0
     */
    public function startCollectingCacheInfo(): void
    {
        // Save any currently-collected info into new buffers
        if (isset($this->_cacheTags)) {
            $this->_cacheTagBuffers[] = $this->_cacheTags;
            $this->_cacheDurationBuffers[] = $this->_cacheDuration;
        }

        $this->_cacheTags = [];
        $this->_cacheDuration = null;
    }

    /**
     * Starts collecting element cache invalidation tags.
     *
     * @since 3.5.0
     * @deprecated in 4.3.0. [[startCollectingCacheInfo()]] should be used instead.
     */
    public function startCollectingCacheTags(): void
    {
        $this->startCollectingCacheInfo();
    }

    /**
     * Adds element cache invalidation tags to the current collection.
     *
     * @param string[] $tags
     * @since 3.5.0
     */
    public function collectCacheTags(array $tags): void
    {
        // Ignore if we're not currently collecting tags
        if (!isset($this->_cacheTags)) {
            return;
        }

        // Element query tags
        foreach ($tags as $tag) {
            $this->_cacheTags[$tag] = true;
        }
    }

    /**
     * Sets a possible cache expiration date that [[stopCollectingCacheInfo()]] should return.
     *
     * The value will only be used if it is less than the currently stored expiration date.
     *
     * @param DateTime $expiryDate
     * @since 4.3.0
     */
    public function setCacheExpiryDate(DateTime $expiryDate): void
    {
        if (!isset($this->_cacheTags)) {
            return;
        }

        $duration = $expiryDate->getTimestamp() - time();

        if ($duration > 0 && (!$this->_cacheDuration || $duration < $this->_cacheDuration)) {
            $this->_cacheDuration = $duration;
        }
    }

    /**
     * Stops collecting element invalidation info, and returns a [[TagDependency]] and recommended max cache duration
     * that should be used when saving the cache data.
     *
     * If no cache tags were registered, `[null, null]` will be returned.
     *
     * @return array
     * @phpstan-return array{TagDependency|null,int|null}
     */
    public function stopCollectingCacheInfo(): array
    {
        if (!isset($this->_cacheTags)) {
            throw new InvalidCallException('Element cache invalidation tags are not currently being collected.');
        }

        $tags = $this->_cacheTags;
        $duration = $this->_cacheDuration;

        // Was there another active collection?
        if (!empty($this->_cacheTagBuffers)) {
            $this->_cacheTags = array_merge(array_pop($this->_cacheTagBuffers), $tags);

            // Override the parent duration if ours is shorter
            $this->_cacheDuration = array_pop($this->_cacheDurationBuffers);
            if ($duration && $duration < $this->_cacheDuration) {
                $this->_cacheDuration = $duration;
            }
        } else {
            $this->_cacheTags = null;
            $this->_cacheDuration = null;
        }

        if (empty($tags)) {
            return [null, null];
        }

        // Only use the duration if it's less than the cacheDuration config setting
        $generalConfig = Craft::$app->getConfig()->getGeneral();
        if ($generalConfig->cacheDuration) {
            if ($duration) {
                $duration = min($duration, $generalConfig->cacheDuration);
            } else {
                $duration = $generalConfig->cacheDuration;
            }
        }

        $dep = new TagDependency([
            'tags' => array_keys($tags),
        ]);

        return [$dep, $duration];
    }

    /**
     * Stops collecting element cache invalidation tags, and returns a cache dependency object.
     *
     * @return TagDependency
     * @since 3.5.0
     * @deprecated in 4.3.0. [[stopCollectingCacheInfo()]] should be used instead.
     */
    public function stopCollectingCacheTags(): TagDependency
    {
        [$dep] = $this->stopCollectingCacheInfo();
        return $dep ?? new TagDependency();
    }

    /**
     * Invalidates all element caches.
     *
     * @since 3.5.0
     */
    public function invalidateAllCaches(): void
    {
        $tags = ['element'];
        TagDependency::invalidate(Craft::$app->getCache(), $tags);

        // Fire a 'invalidateCaches' event
        if ($this->hasEventHandlers(self::EVENT_INVALIDATE_CACHES)) {
            $this->trigger(self::EVENT_INVALIDATE_CACHES, new InvalidateElementCachesEvent([
                'tags' => $tags,
            ]));
        }
    }

    /**
     * Invalidates caches for the given element type.
     *
     * @param string $elementType
     * @phpstan-param class-string<ElementInterface> $elementType
     * @since 3.5.0
     */
    public function invalidateCachesForElementType(string $elementType): void
    {
        $tags = ["element::$elementType"];
        TagDependency::invalidate(Craft::$app->getCache(), $tags);

        // Fire a 'invalidateCaches' event
        if ($this->hasEventHandlers(self::EVENT_INVALIDATE_CACHES)) {
            $this->trigger(self::EVENT_INVALIDATE_CACHES, new InvalidateElementCachesEvent([
                'tags' => $tags,
            ]));
        }
    }

    /**
     * Invalidates caches for the given element.
     *
     * @param ElementInterface $element
     * @since 3.5.0
     */
    public function invalidateCachesForElement(ElementInterface $element): void
    {
        $elementType = get_class($element);
        $tags = [
            "element::$elementType::*",
            "element::$elementType::$element->id",
        ];

        try {
            $rootElement = ElementHelper::rootElement($element);
        } catch (Throwable) {
            $rootElement = $element;
        }

        if ($rootElement->getIsDraft()) {
            $tags[] = "element::$elementType::drafts";
        } elseif ($rootElement->getIsRevision()) {
            $tags[] = "element::$elementType::revisions";
        } else {
            foreach ($element->getCacheTags() as $tag) {
                $tags[] = "element::$elementType::$tag";
            }
        }

        TagDependency::invalidate(Craft::$app->getCache(), $tags);

        // Fire a 'invalidateCaches' event
        if ($this->hasEventHandlers(self::EVENT_INVALIDATE_CACHES)) {
            $this->trigger(self::EVENT_INVALIDATE_CACHES, new InvalidateElementCachesEvent([
                'tags' => $tags,
            ]));
        }
    }

    // Finding Elements
    // -------------------------------------------------------------------------

    /**
     * Returns an element by its ID.
     *
     * If no element type is provided, the method will first have to run a DB query to determine what type of element
     * the $id is, so you should definitely pass it if it’s known.
     * The element’s status will not be a factor when using this method.
     *
     * @template T of ElementInterface
     * @param int $elementId The element’s ID.
     * @param string|null $elementType The element class.
     * @phpstan-param class-string<T>|null $elementType
     * @param int|string|int[]|null $siteId The site(s) to fetch the element in.
     * Defaults to the current site.
     * @param array $criteria
     * @return T|null The matching element, or `null`.
     */
    public function getElementById(int $elementId, ?string $elementType = null, array|int|string $siteId = null, array $criteria = []): ?ElementInterface
    {
        return $this->_elementById('id', $elementId, $elementType, $siteId, $criteria);
    }

    /**
     * Returns an element by its UID.
     *
     * If no element type is provided, the method will first have to run a DB query to determine what type of element
     * the $uid is, so you should definitely pass it if it’s known.
     * The element’s status will not be a factor when using this method.
     *
     * @template T of ElementInterface
     * @param string $uid The element’s UID.
     * @param string|null $elementType The element class.
     * @phpstan-param class-string<T>|null $elementType
     * @param int|string|int[]|null $siteId The site(s) to fetch the element in.
     * Defaults to the current site.
     * @param array $criteria
     * @return T|null The matching element, or `null`.
     * @since 3.5.13
     */
    public function getElementByUid(string $uid, ?string $elementType = null, array|int|string $siteId = null, array $criteria = []): ?ElementInterface
    {
        return $this->_elementById('uid', $uid, $elementType, $siteId, $criteria);
    }

    /**
     * Returns an element by its ID or UID.
     *
     * @template T of ElementInterface
     * @param string $property Either `id` or `uid`
     * @param int|string $elementId The element’s ID/UID
     * @param string|null $elementType The element class.
     * @phpstan-param class-string<T>|null $elementType
     * @param int|string|int[]|null $siteId The site(s) to fetch the element in.
     * Defaults to the current site.
     * @param array $criteria
     * @return T|null The matching element, or `null`.
     */
    private function _elementById(string $property, int|string $elementId, ?string $elementType = null, array|int|string $siteId = null, array $criteria = []): ?ElementInterface
    {
        if (!$elementId) {
            return null;
        }

        if ($elementType === null) {
            $elementType = $this->_elementTypeById($property, $elementId);
        }

        if ($elementType === null || !class_exists($elementType)) {
            return null;
        }

        $query = $this->createElementQuery($elementType)
            ->siteId($siteId)
            ->status(null)
            ->drafts(null)
            ->provisionalDrafts(null)
            ->revisions(null);

        $query->$property = $elementId;
        Craft::configure($query, $criteria);

        return $query->one();
    }

    /**
     * Returns an element by its URI.
     *
     * @param string $uri The element’s URI.
     * @param int|null $siteId The site to look for the URI in, and to return the element in.
     * Defaults to the current site.
     * @param bool $enabledOnly Whether to only look for an enabled element. Defaults to `false`.
     * @return ElementInterface|null The matching element, or `null`.
     */
    public function getElementByUri(string $uri, ?int $siteId = null, bool $enabledOnly = false): ?ElementInterface
    {
        if ($uri === '') {
            $uri = Element::HOMEPAGE_URI;
        }

        if ($siteId === null) {
            /** @noinspection PhpUnhandledExceptionInspection */
            $siteId = Craft::$app->getSites()->getCurrentSite()->id;
        }

        // See if we already have a placeholder for this element URI
        if (isset($this->_placeholderUris[$uri][$siteId])) {
            return $this->_placeholderUris[$uri][$siteId];
        }

        // First get the element ID and type
        $query = (new Query())
            ->select(['elements.id', 'elements.type'])
            ->from(['elements' => Table::ELEMENTS])
            ->innerJoin(['elements_sites' => Table::ELEMENTS_SITES], '[[elements_sites.elementId]] = [[elements.id]]')
            ->where([
                'elements.draftId' => null,
                'elements.revisionId' => null,
                'elements.dateDeleted' => null,
                'elements_sites.siteId' => $siteId,
            ]);

        if (Craft::$app->getDb()->getIsMysql()) {
            $query->andWhere([
                'elements_sites.uri' => $uri,
            ]);
        } else {
            $query->andWhere([
                'lower([[elements_sites.uri]])' => mb_strtolower($uri),
            ]);
        }

        if ($enabledOnly) {
            $query->andWhere([
                'elements_sites.enabled' => true,
                'elements.enabled' => true,
                'elements.archived' => false,
            ]);
        }

        $result = $query->one();
        return $result ? $this->getElementById($result['id'], $result['type'], $siteId) : null;
    }

    /**
     * Returns the class of an element with a given ID.
     *
     * @param int $elementId The element’s ID
     * @return string|null The element’s class, or null if it could not be found
     */
    public function getElementTypeById(int $elementId): ?string
    {
        return $this->_elementTypeById('id', $elementId);
    }

    /**
     * Returns the class of an element with a given UID.
     *
     * @param string $uid The element’s UID
     * @return string|null The element’s class, or null if it could not be found
     * @since 3.5.13
     */
    public function getElementTypeByUid(string $uid): ?string
    {
        return $this->_elementTypeById('uid', $uid);
    }

    /**
     * Returns the class of an element with a given ID/UID.
     *
     * @param string $property Either `id` or `uid`
     * @param int|string $elementId The element’s ID/UID
     * @return string|null The element’s class, or null if it could not be found
     */
    private function _elementTypeById(string $property, int|string $elementId): ?string
    {
        $class = (new Query())
            ->select(['type'])
            ->from([Table::ELEMENTS])
            ->where([$property => $elementId])
            ->scalar();

        return $class !== false ? $class : null;
    }

    /**
     * Returns the classes of elements with the given IDs.
     *
     * @param int[] $elementIds The elements’ IDs
     * @return string[]
     */
    public function getElementTypesByIds(array $elementIds): array
    {
        return (new Query())
            ->select(['type'])
            ->distinct(true)
            ->from([Table::ELEMENTS])
            ->where(['id' => $elementIds])
            ->column();
    }

    /**
     * Returns an element’s URI for a given site.
     *
     * @param int $elementId The element’s ID.
     * @param int $siteId The site to search for the element’s URI in.
     * @return string|null|false The element’s URI or `null`, or `false` if the element doesn’t exist.
     */
    public function getElementUriForSite(int $elementId, int $siteId): string|null|false
    {
        return (new Query())
            ->select(['uri'])
            ->from([Table::ELEMENTS_SITES])
            ->where(['elementId' => $elementId, 'siteId' => $siteId])
            ->scalar();
    }

    /**
     * Returns the site IDs that a given element is enabled in.
     *
     * @param int $elementId The element’s ID.
     * @return int[] The site IDs that the element is enabled in. If the element could not be found, an empty array
     * will be returned.
     */
    public function getEnabledSiteIdsForElement(int $elementId): array
    {
        return (new Query())
            ->select(['siteId'])
            ->from([Table::ELEMENTS_SITES])
            ->where(['elementId' => $elementId, 'enabled' => true])
            ->column();
    }

    // Saving Elements
    // -------------------------------------------------------------------------

    /**
     * Handles all of the routine tasks that go along with saving elements.
     *
     * Those tasks include:
     *
     * - Validating its content (if $validateContent is `true`, or it’s left as `null` and the element is enabled)
     * - Ensuring the element has a title if its type [[Element::hasTitles()|has titles]], and giving it a
     *   default title in the event that $validateContent is set to `false`
     * - Saving a row in the `elements` table
     * - Assigning the element’s ID on the element model, if it’s a new element
     * - Assigning the element’s ID on the element’s content model, if there is one and it’s a new set of content
     * - Updating the search index with new keywords from the element’s content
     * - Setting a unique URI on the element, if it’s supposed to have one.
     * - Saving the element’s row(s) in the `elements_sites` and `content` tables
     * - Deleting any rows in the `elements_sites` and `content` tables that no longer need to be there
     * - Cleaning any template caches that the element was involved in
     *
     * The function will fire `beforeElementSave` and `afterElementSave` events, and will call `beforeSave()`
     *  and `afterSave()` methods on the passed-in element, giving the element opportunities to hook into the
     * save process.
     *
     * Example usage - creating a new entry:
     *
     * ```php
     * $entry = new Entry();
     * $entry->sectionId = 10;
     * $entry->typeId = 1;
     * $entry->authorId = 5;
     * $entry->enabled = true;
     * $entry->title = "Hello World!";
     * $entry->setFieldValues([
     *     'body' => "<p>I can’t believe I literally just called this “Hello World!”.</p>",
     * ]);
     * $success = Craft::$app->elements->saveElement($entry);
     * if (!$success) {
     *     Craft::error('Couldn’t save the entry "'.$entry->title.'"', __METHOD__);
     * }
     * ```
     *
     * @param ElementInterface $element The element that is being saved
     * @param bool $runValidation Whether the element should be validated
     * @param bool $propagate Whether the element should be saved across all of its supported sites
     * (this can only be disabled when updating an existing element)
     * @param bool|null $updateSearchIndex Whether to update the element search index for the element
     * (this will happen via a background job if this is a web request)
     * @return bool
     * @throws ElementNotFoundException if $element has an invalid $id
     * @throws Exception if the $element doesn’t have any supported sites
     * @throws Throwable if reasons
     */
    public function saveElement(ElementInterface $element, bool $runValidation = true, bool $propagate = true, ?bool $updateSearchIndex = null): bool
    {
        // Force propagation for new elements
        $propagate = !$element->id || $propagate;

        // Not currently being duplicated
        $duplicateOf = $element->duplicateOf;
        $element->duplicateOf = null;

        $success = $this->_saveElementInternal($element, $runValidation, $propagate, $updateSearchIndex);
        $element->duplicateOf = $duplicateOf;
        return $success;
    }

    /**
     * Merges recent canonical element changes into a given derivative, such as a draft.
     *
     * @param ElementInterface $element The derivative element
     * @since 3.7.0
     */
    public function mergeCanonicalChanges(ElementInterface $element): void
    {
        if ($element->getIsCanonical()) {
            throw new InvalidArgumentException('Only a derivative element can be passed to ' . __METHOD__);
        }

        if (!$element::trackChanges()) {
            throw new InvalidArgumentException(get_class($element) . ' elements don’t track their changes');
        }

        // Make sure the derivative element actually supports its own site ID
        $supportedSites = ArrayHelper::index(ElementHelper::supportedSitesForElement($element), 'siteId');
        if (!isset($supportedSites[$element->siteId])) {
            throw new Exception('Attempting to merge source changes for a draft in an unsupported site.');
        }

        // Fire a 'beforeMergeCanonical' event
        if ($this->hasEventHandlers(self::EVENT_BEFORE_MERGE_CANONICAL_CHANGES)) {
            $this->trigger(self::EVENT_BEFORE_MERGE_CANONICAL_CHANGES, new ElementEvent([
                'element' => $element,
            ]));
        }

        Craft::$app->getDb()->transaction(function() use ($element, $supportedSites) {
            // Start with the other sites (if any), so we don't update dateLastMerged until the end
            $otherSiteIds = ArrayHelper::withoutValue(array_keys($supportedSites), $element->siteId);
            if (!empty($otherSiteIds)) {
                $siteElements = $element::find()
                    ->drafts(null)
                    ->provisionalDrafts(null)
                    ->id($element->id)
                    ->siteId($otherSiteIds)
                    ->status(null)
                    ->all();
            } else {
                $siteElements = [];
            }

            foreach ($siteElements as $siteElement) {
                $siteElement->mergeCanonicalChanges();
                $siteElement->mergingCanonicalChanges = true;
                $this->_saveElementInternal($siteElement, false, false, null, $supportedSites);
            }

            // Now the $element’s site
            $element->mergeCanonicalChanges();
            $duplicateOf = $element->duplicateOf;
            $element->duplicateOf = null;
            $element->dateLastMerged = DateTimeHelper::now();
            $element->mergingCanonicalChanges = true;
            $this->_saveElementInternal($element, false, false, null, $supportedSites);
            $element->duplicateOf = $duplicateOf;

            // It's now fully merged and propagated
            $element->afterPropagate(false);
        });

        $element->mergingCanonicalChanges = false;

        // Fire an 'afterMergeCanonical' event
        if ($this->hasEventHandlers(self::EVENT_AFTER_MERGE_CANONICAL_CHANGES)) {
            $this->trigger(self::EVENT_AFTER_MERGE_CANONICAL_CHANGES, new ElementEvent([
                'element' => $element,
            ]));
        }
    }

    /**
     * Updates the canonical element from a given derivative, such as a draft or revision.
     *
     * @template T of ElementInterface
     * @param T $element The derivative element
     * @param array $newAttributes Any attributes to apply to the canonical element
     * @return T The updated canonical element
     * @throws InvalidArgumentException if the element is already a canonical element
     * @since 3.7.0
     */
    public function updateCanonicalElement(ElementInterface $element, array $newAttributes = []): ElementInterface
    {
        if ($element->getIsCanonical()) {
            throw new InvalidArgumentException('Element was already canonical');
        }

        // "Duplicate" the derivative element with the canonical element’s ID, UID, and content ID
        $canonical = $element->getCanonical();

        $newAttributes += [
            'id' => $canonical->id,
            'uid' => $canonical->uid,
            'root' => $canonical->root,
            'lft' => $canonical->lft,
            'rgt' => $canonical->rgt,
            'level' => $canonical->level,
            'dateCreated' => $canonical->dateCreated,
            'dateDeleted' => null,
            'draftId' => null,
            'revisionId' => null,
            'isProvisionalDraft' => false,
            'updatingFromDerivative' => true,
        ];

        $updatedCanonical = $this->duplicateElement($element, $newAttributes);

        $attributes = (new Query())
            ->select(['siteId', 'attribute', 'propagated', 'userId'])
            ->from([Table::CHANGEDATTRIBUTES])
            ->where(['elementId' => $element->id])
            ->all();

        $fields = (new Query())
            ->select(['siteId', 'fieldId', 'propagated', 'userId'])
            ->from([Table::CHANGEDFIELDS])
            ->where(['elementId' => $element->id])
            ->all();

        Craft::$app->on(Application::EVENT_AFTER_REQUEST, function() use ($canonical, $updatedCanonical, $attributes, $fields) {
            // Update change tracking for the canonical element
            $timestamp = Db::prepareDateForDb($updatedCanonical->dateUpdated);

            foreach ($attributes as $attribute) {
                Db::upsert(Table::CHANGEDATTRIBUTES, [
                    'elementId' => $canonical->id,
                    'siteId' => $attribute['siteId'],
                    'attribute' => $attribute['attribute'],
                    'dateUpdated' => $timestamp,
                    'propagated' => $attribute['propagated'],
                    'userId' => $attribute['userId'],
                ]);
            }

            foreach ($fields as $field) {
                Db::upsert(Table::CHANGEDFIELDS, [
                    'elementId' => $canonical->id,
                    'siteId' => $field['siteId'],
                    'fieldId' => $field['fieldId'],
                    'dateUpdated' => $timestamp,
                    'propagated' => $field['propagated'],
                    'userId' => $field['userId'],
                ]);
            }
        });

        return $updatedCanonical;
    }

    /**
     * Resaves all elements that match a given element query.
     *
     * @param ElementQueryInterface $query The element query to fetch elements with
     * @param bool $continueOnError Whether to continue going if an error occurs
     * @param bool $skipRevisions Whether elements that are (or belong to) a revision should be skipped
     * @param bool|null $updateSearchIndex Whether to update the element search index for the element
     * (this will happen via a background job if this is a web request)
     * @param bool $touch Whether to update the `dateUpdated` timestamps for the elements
     * @throws Throwable if reasons
     * @since 3.2.0
     */
    public function resaveElements(
        ElementQueryInterface $query,
        bool $continueOnError = false,
        bool $skipRevisions = true,
        ?bool $updateSearchIndex = null,
        bool $touch = false,
    ): void {
        /** @var ElementQuery $query */
        // Fire a 'beforeResaveElements' event
        if ($this->hasEventHandlers(self::EVENT_BEFORE_RESAVE_ELEMENTS)) {
            $this->trigger(self::EVENT_BEFORE_RESAVE_ELEMENTS, new ElementQueryEvent([
                'query' => $query,
            ]));
        }

        $position = 0;

        try {
            foreach (Db::each($query) as $element) {
                /** @var ElementInterface $element */
                $position++;

                $element->setScenario(Element::SCENARIO_ESSENTIALS);
                $element->resaving = true;

                $e = null;
                try {
                    // Fire a 'beforeResaveElement' event
                    if ($this->hasEventHandlers(self::EVENT_BEFORE_RESAVE_ELEMENT)) {
                        $this->trigger(self::EVENT_BEFORE_RESAVE_ELEMENT, new BatchElementActionEvent([
                            'query' => $query,
                            'element' => $element,
                            'position' => $position,
                        ]));
                    }

                    // Make sure the element was queried with its content
                    if ($element::hasContent() && $element->contentId === null) {
                        throw new InvalidElementException($element, "Skipped resaving {$element->getUiLabel()} ($element->id) because it wasn’t loaded with its content.");
                    }

                    // Make sure this isn't a revision
                    if ($skipRevisions) {
                        try {
                            if (ElementHelper::isRevision($element)) {
                                throw new InvalidElementException($element, "Skipped resaving {$element->getUiLabel()} ($element->id) because it's a revision.");
                            }
                        } catch (Throwable $rootException) {
                            throw new InvalidElementException($element, "Skipped resaving {$element->getUiLabel()} ($element->id) due to an error obtaining its root element: " . $rootException->getMessage());
                        }
                    }
                } catch (InvalidElementException $e) {
                }

                if ($e === null) {
                    try {
                        $this->_saveElementInternal($element, true, true, $updateSearchIndex, forceTouch: $touch);
                    } catch (Throwable $e) {
                        if (!$continueOnError) {
                            throw $e;
                        }
                        Craft::$app->getErrorHandler()->logException($e);
                    }
                }

                // Fire an 'afterResaveElement' event
                if ($this->hasEventHandlers(self::EVENT_AFTER_RESAVE_ELEMENT)) {
                    $this->trigger(self::EVENT_AFTER_RESAVE_ELEMENT, new BatchElementActionEvent([
                        'query' => $query,
                        'element' => $element,
                        'position' => $position,
                        'exception' => $e,
                    ]));
                }
            }
        } catch (QueryAbortedException) {
            // Fail silently
        }

        // Fire an 'afterResaveElements' event
        if ($this->hasEventHandlers(self::EVENT_AFTER_RESAVE_ELEMENTS)) {
            $this->trigger(self::EVENT_AFTER_RESAVE_ELEMENTS, new ElementQueryEvent([
                'query' => $query,
            ]));
        }
    }

    /**
     * Propagates all elements that match a given element query to another site(s).
     *
     * @param ElementQueryInterface $query The element query to fetch elements with
     * @param int|int[]|null $siteIds The site ID(s) that the elements should be propagated to. If null, elements will be
     * @param bool $continueOnError Whether to continue going if an error occurs
     * @throws Throwable if reasons
     * propagated to all supported sites, except the one they were queried in.
     * @since 3.2.0
     */
    public function propagateElements(ElementQueryInterface $query, array|int $siteIds = null, bool $continueOnError = false): void
    {
        /** @var ElementQuery $query */
        // Fire a 'beforePropagateElements' event
        if ($this->hasEventHandlers(self::EVENT_BEFORE_PROPAGATE_ELEMENTS)) {
            $this->trigger(self::EVENT_BEFORE_PROPAGATE_ELEMENTS, new ElementQueryEvent([
                'query' => $query,
            ]));
        }

        if ($siteIds !== null) {
            // Typecast to integers
            $siteIds = array_map(function($siteId) {
                return (int)$siteId;
            }, (array)$siteIds);
        }

        $position = 0;

        try {
            foreach (Db::each($query) as $element) {
                /** @var ElementInterface $element */
                $position++;

                $element->setScenario(Element::SCENARIO_ESSENTIALS);
                $supportedSites = ArrayHelper::index(ElementHelper::supportedSitesForElement($element), 'siteId');
                $supportedSiteIds = array_keys($supportedSites);
                $elementSiteIds = $siteIds !== null ? array_intersect($siteIds, $supportedSiteIds) : $supportedSiteIds;
                /** @var string|ElementInterface $elementType */
                $elementType = get_class($element);

                // Fire a 'beforePropagateElement' event
                if ($this->hasEventHandlers(self::EVENT_BEFORE_PROPAGATE_ELEMENT)) {
                    $this->trigger(self::EVENT_BEFORE_PROPAGATE_ELEMENT, new BatchElementActionEvent([
                        'query' => $query,
                        'element' => $element,
                        'position' => $position,
                    ]));
                }

                $e = null;
                try {
                    $element->newSiteIds = [];

                    foreach ($elementSiteIds as $siteId) {
                        if ($siteId != $element->siteId) {
                            // Make sure the site element wasn't updated more recently than the main one
                            $siteElement = $this->getElementById($element->id, $elementType, $siteId);
                            if ($siteElement === null || $siteElement->dateUpdated < $element->dateUpdated) {
                                $this->_propagateElement($element, $supportedSites, $siteId, $siteElement ?? false);
                            }
                        }
                    }

                    // It's now fully duplicated and propagated
                    $element->markAsDirty();
                    $element->afterPropagate(false);
                } catch (Throwable $e) {
                    if (!$continueOnError) {
                        throw $e;
                    }
                    Craft::$app->getErrorHandler()->logException($e);
                }

                // Fire an 'afterPropagateElement' event
                if ($this->hasEventHandlers(self::EVENT_AFTER_PROPAGATE_ELEMENT)) {
                    $this->trigger(self::EVENT_AFTER_PROPAGATE_ELEMENT, new BatchElementActionEvent([
                        'query' => $query,
                        'element' => $element,
                        'position' => $position,
                        'exception' => $e,
                    ]));
                }

                // Clear caches
                $this->invalidateCachesForElement($element);
            }
        } catch (QueryAbortedException) {
            // Fail silently
        }

        // Fire an 'afterPropagateElements' event
        if ($this->hasEventHandlers(self::EVENT_AFTER_PROPAGATE_ELEMENTS)) {
            $this->trigger(self::EVENT_AFTER_PROPAGATE_ELEMENTS, new ElementQueryEvent([
                'query' => $query,
            ]));
        }
    }

    /**
     * Duplicates an element.
     *
     * @template T of ElementInterface
     * @param T $element the element to duplicate
     * @param array $newAttributes any attributes to apply to the duplicate
     * @param bool $placeInStructure whether to position the cloned element after the original one in its structure.
     * (This will only happen if the duplicated element is canonical.)
     * @param bool $trackDuplication whether to keep track of the duplication from [[Elements::$duplicatedElementIds]]
     * and [[Elements::$duplicatedElementSourceIds]]
     * @return T the duplicated element
     * @throws UnsupportedSiteException if the element is being duplicated into a site it doesn’t support
     * @throws InvalidElementException if saveElement() returns false for any of the sites
     * @throws Throwable if reasons
     */
    public function duplicateElement(
        ElementInterface $element,
        array $newAttributes = [],
        bool $placeInStructure = true,
        bool $trackDuplication = true,
    ): ElementInterface {
        // Make sure the element exists
        if (!$element->id) {
            throw new Exception('Attempting to duplicate an unsaved element.');
        }

        // Ensure all fields have been normalized
        $element->getFieldValues();

        // Create our first clone for the $element’s site
        $mainClone = clone $element;
        $mainClone->id = null;
        $mainClone->uid = StringHelper::UUID();
        $mainClone->siteSettingsId = null;
        $mainClone->contentId = null;
        $mainClone->root = null;
        $mainClone->lft = null;
        $mainClone->rgt = null;
        $mainClone->level = null;
        $mainClone->dateCreated = null;
        $mainClone->dateUpdated = null;
        $mainClone->dateLastMerged = null;
        $mainClone->duplicateOf = $element;
        $mainClone->setCanonicalId(null);

        $behaviors = ArrayHelper::remove($newAttributes, 'behaviors', []);
        $mainClone->setRevisionNotes(ArrayHelper::remove($newAttributes, 'revisionNotes'));

        // Note: must use Craft::configure() rather than setAttributes() here,
        // so we're not limited to whatever attributes() returns
        Craft::configure($mainClone, $newAttributes);

        // Attach behaviors
        foreach ($behaviors as $name => $behavior) {
            if ($behavior instanceof Behavior) {
                $behavior = clone $behavior;
            }
            $mainClone->attachBehavior($name, $behavior);
        }

        // Make sure the element actually supports its own site ID
        $supportedSites = ArrayHelper::index(ElementHelper::supportedSitesForElement($mainClone), 'siteId');
        if (!isset($supportedSites[$mainClone->siteId])) {
            throw new UnsupportedSiteException($element, $mainClone->siteId, 'Attempting to duplicate an element in an unsupported site.');
        }

        // Clone any field values that are objects
        foreach ($mainClone->getFieldValues() as $handle => $value) {
            if (is_object($value) && (!class_exists(UnitEnum::class) || !$value instanceof UnitEnum)) {
                $mainClone->setFieldValue($handle, clone $value);
            }
        }

        // If we are duplicating a draft as another draft, create a new draft row
        if ($mainClone->draftId && $mainClone->draftId === $element->draftId) {
            /** @var ElementInterface|DraftBehavior $element */
            /** @var DraftBehavior $draftBehavior */
            $draftBehavior = $mainClone->getBehavior('draft');
            $draftsService = Craft::$app->getDrafts();
            // Are we duplicating a draft of a published element?
            if ($element->getIsDerivative()) {
                $draftBehavior->draftName = $draftsService->generateDraftName($element->getCanonicalId());
            } else {
                $draftBehavior->draftName = Craft::t('app', 'First draft');
            }
            $draftBehavior->draftNotes = null;
            $mainClone->setCanonicalId($element->getCanonicalId());
            $mainClone->draftId = $draftsService->insertDraftRow(
                $draftBehavior->draftName,
                null,
                Craft::$app->getUser()->getId(),
                $element->getCanonicalId(),
                $draftBehavior->trackChanges
            );
        }

        // Validate
        $mainClone->setScenario(Element::SCENARIO_ESSENTIALS);
        $mainClone->validate();

        // If there are any errors on the URI, re-validate as disabled
        if ($mainClone->hasErrors('uri') && $mainClone->enabled) {
            $mainClone->enabled = false;
            $mainClone->validate();
        }

        if ($mainClone->hasErrors()) {
            throw new InvalidElementException($mainClone, 'Element ' . $element->id . ' could not be duplicated because it doesn\'t validate.');
        }

        $transaction = Craft::$app->getDb()->beginTransaction();
        try {
            // Start with $element’s site
            if (!$this->_saveElementInternal($mainClone, false, false, null, $supportedSites)) {
                throw new InvalidElementException($mainClone, 'Element ' . $element->id . ' could not be duplicated for site ' . $element->siteId);
            }

            // Should we add the clone to the source element’s structure?
            if (
                $placeInStructure &&
                $mainClone->getIsCanonical() &&
                !$mainClone->root &&
                (!$mainClone->structureId || !$element->structureId || $mainClone->structureId == $element->structureId)
            ) {
                $canonical = $element->getCanonical(true);
                if ($canonical->structureId && $canonical->root) {
                    $mode = isset($newAttributes['id']) ? Structures::MODE_AUTO : Structures::MODE_INSERT;
                    Craft::$app->getStructures()->moveAfter($canonical->structureId, $mainClone, $canonical, $mode);
                }
            }

            // Map it
            if ($trackDuplication) {
                static::$duplicatedElementIds[$element->id] = $mainClone->id;
                static::$duplicatedElementSourceIds[$mainClone->id] = $element->id;
            }

            $mainClone->newSiteIds = [];

            // Propagate it
            $otherSiteIds = ArrayHelper::withoutValue(array_keys($supportedSites), $mainClone->siteId);
            if ($element->id && !empty($otherSiteIds)) {
                $siteElements = $this->createElementQuery(get_class($element))
                    ->id($element->id)
                    ->siteId($otherSiteIds)
                    ->status(null)
                    ->drafts(null)
                    ->provisionalDrafts(null)
                    ->revisions(null)
                    ->all();

                foreach ($siteElements as $siteElement) {
                    // Ensure all fields have been normalized
                    $siteElement->getFieldValues();

                    $siteClone = clone $siteElement;
                    $siteClone->duplicateOf = $siteElement;
                    $siteClone->propagating = true;
                    $siteClone->id = $mainClone->id;
                    $siteClone->uid = $mainClone->uid;
                    $siteClone->structureId = $mainClone->structureId;
                    $siteClone->root = $mainClone->root;
                    $siteClone->lft = $mainClone->lft;
                    $siteClone->rgt = $mainClone->rgt;
                    $siteClone->level = $mainClone->level;
                    $siteClone->enabled = $mainClone->enabled;
                    $siteClone->siteSettingsId = null;
                    $siteClone->contentId = null;
                    $siteClone->dateCreated = $mainClone->dateCreated;
                    $siteClone->dateUpdated = $mainClone->dateUpdated;
                    $siteClone->dateLastMerged = null;
                    $siteClone->setCanonicalId(null);

                    // Attach behaviors
                    foreach ($behaviors as $name => $behavior) {
                        if ($behavior instanceof Behavior) {
                            $behavior = clone $behavior;
                        }
                        $siteClone->attachBehavior($name, $behavior);
                    }

                    // Note: must use Craft::configure() rather than setAttributes() here,
                    // so we're not limited to whatever attributes() returns
                    Craft::configure($siteClone, $newAttributes);
                    $siteClone->siteId = $siteElement->siteId;

                    // Clone any field values that are objects
                    foreach ($siteClone->getFieldValues() as $handle => $value) {
                        if (is_object($value) && (!class_exists(UnitEnum::class) || !$value instanceof UnitEnum)) {
                            $siteClone->setFieldValue($handle, clone $value);
                        }
                    }

                    if ($element::hasUris()) {
                        // Make sure it has a valid slug
                        (new SlugValidator())->validateAttribute($siteClone, 'slug');
                        if ($siteClone->hasErrors('slug')) {
                            throw new InvalidElementException($siteClone, "Element $element->id could not be duplicated for site $siteElement->siteId: " . $siteClone->getFirstError('slug'));
                        }

                        // Set a unique URI on the site clone
                        try {
                            ElementHelper::setUniqueUri($siteClone);
                        } catch (OperationAbortedException) {
                            // Oh well, not worth bailing over
                        }
                    }

                    if (!$this->_saveElementInternal($siteClone, false, false)) {
                        throw new InvalidElementException($siteClone, "Element $element->id could not be duplicated for site $siteElement->siteId: " . implode(', ', $siteClone->getFirstErrors()));
                    }

                    if ($siteClone->isNewForSite) {
                        $mainClone->newSiteIds[] = $siteClone->siteId;
                    }
                }
            }

            // It's now fully duplicated and propagated
            $mainClone->afterPropagate(empty($newAttributes['id']));

            $transaction->commit();
        } catch (Throwable $e) {
            $transaction->rollBack();
            throw $e;
        }

        // Clean up our tracks
        $mainClone->duplicateOf = null;

        return $mainClone;
    }

    /**
     * Updates an element’s slug and URI, along with any descendants.
     *
     * @param ElementInterface $element The element to update.
     * @param bool $updateOtherSites Whether the element’s other sites should also be updated.
     * @param bool $updateDescendants Whether the element’s descendants should also be updated.
     * @param bool $queue Whether the element’s slug and URI should be updated via a job in the queue.
     * @throws OperationAbortedException if a unique URI can’t be generated based on the element’s URI format
     */
    public function updateElementSlugAndUri(ElementInterface $element, bool $updateOtherSites = true, bool $updateDescendants = true, bool $queue = false): void
    {
        if ($queue) {
            Queue::push(new UpdateElementSlugsAndUris([
                'elementId' => $element->id,
                'elementType' => get_class($element),
                'siteId' => $element->siteId,
                'updateOtherSites' => $updateOtherSites,
                'updateDescendants' => $updateDescendants,
            ]));

            return;
        }

        if ($element::hasUris()) {
            ElementHelper::setUniqueUri($element);
        }

        // Fire a 'beforeUpdateSlugAndUri' event
        if ($this->hasEventHandlers(self::EVENT_BEFORE_UPDATE_SLUG_AND_URI)) {
            $this->trigger(self::EVENT_BEFORE_UPDATE_SLUG_AND_URI, new ElementEvent([
                'element' => $element,
            ]));
        }

        Db::update(Table::ELEMENTS_SITES, [
            'slug' => $element->slug,
            'uri' => $element->uri,
        ], [
            'elementId' => $element->id,
            'siteId' => $element->siteId,
        ]);

        // Fire a 'afterUpdateSlugAndUri' event
        if ($this->hasEventHandlers(self::EVENT_AFTER_UPDATE_SLUG_AND_URI)) {
            $this->trigger(self::EVENT_AFTER_UPDATE_SLUG_AND_URI, new ElementEvent([
                'element' => $element,
            ]));
        }

        // Invalidate any caches involving this element
        $this->invalidateCachesForElement($element);

        if ($updateOtherSites) {
            $this->updateElementSlugAndUriInOtherSites($element);
        }

        if ($updateDescendants) {
            $this->updateDescendantSlugsAndUris($element, $updateOtherSites);
        }
    }

    /**
     * Updates an element’s slug and URI, for any sites besides the given one.
     *
     * @param ElementInterface $element The element to update.
     */
    public function updateElementSlugAndUriInOtherSites(ElementInterface $element): void
    {
        foreach (Craft::$app->getSites()->getAllSiteIds() as $siteId) {
            if ($siteId == $element->siteId) {
                continue;
            }

            $elementInOtherSite = $this->createElementQuery(get_class($element))
                ->id($element->id)
                ->siteId($siteId)
                ->one();

            if ($elementInOtherSite) {
                $this->updateElementSlugAndUri($elementInOtherSite, false, false);
            }
        }
    }

    /**
     * Updates an element’s descendants’ slugs and URIs.
     *
     * @param ElementInterface $element The element whose descendants should be updated.
     * @param bool $updateOtherSites Whether the element’s other sites should also be updated.
     * @param bool $queue Whether the descendants’ slugs and URIs should be updated via a job in the queue.
     */
    public function updateDescendantSlugsAndUris(ElementInterface $element, bool $updateOtherSites = true, bool $queue = false): void
    {
        $query = $this->createElementQuery(get_class($element))
            ->descendantOf($element)
            ->descendantDist(1)
            ->status(null)
            ->siteId($element->siteId);

        if ($queue) {
            $childIds = $query->ids();

            if (!empty($childIds)) {
                Queue::push(new UpdateElementSlugsAndUris([
                    'elementId' => $childIds,
                    'elementType' => get_class($element),
                    'siteId' => $element->siteId,
                    'updateOtherSites' => $updateOtherSites,
                    'updateDescendants' => true,
                ]));
            }
        } else {
            $children = $query->all();

            foreach ($children as $child) {
                $this->updateElementSlugAndUri($child, $updateOtherSites, true, false);
            }
        }
    }

    /**
     * Merges two elements together by their IDs.
     *
     * This method will update the following:
     * - Any relations involving the merged element
     * - Any structures that contain the merged element
     * - Any reference tags in textual custom fields referencing the merged element
     *
     * @param int $mergedElementId The ID of the element that is going away.
     * @param int $prevailingElementId The ID of the element that is sticking around.
     * @return bool Whether the elements were merged successfully.
     * @throws ElementNotFoundException if one of the element IDs don’t exist.
     * @throws Throwable if reasons
     */
    public function mergeElementsByIds(int $mergedElementId, int $prevailingElementId): bool
    {
        // Get the elements
        $mergedElement = $this->getElementById($mergedElementId);
        if (!$mergedElement) {
            throw new ElementNotFoundException("No element exists with the ID '$mergedElementId'");
        }
        $prevailingElement = $this->getElementById($prevailingElementId);
        if (!$prevailingElement) {
            throw new ElementNotFoundException("No element exists with the ID '$prevailingElementId'");
        }

        // Merge them
        return $this->mergeElements($mergedElement, $prevailingElement);
    }

    /**
     * Merges two elements together.
     *
     * This method will update the following:
     * - Any relations involving the merged element
     * - Any structures that contain the merged element
     * - Any reference tags in textual custom fields referencing the merged element
     *
     * @param ElementInterface $mergedElement The element that is going away.
     * @param ElementInterface $prevailingElement The element that is sticking around.
     * @return bool Whether the elements were merged successfully.
     * @throws Throwable if reasons
     * @since 3.1.31
     */
    public function mergeElements(ElementInterface $mergedElement, ElementInterface $prevailingElement): bool
    {
        $transaction = Craft::$app->getDb()->beginTransaction();
        try {
            // Update any relations that point to the merged element
            $relations = (new Query())
                ->select(['id', 'fieldId', 'sourceId', 'sourceSiteId'])
                ->from([Table::RELATIONS])
                ->where(['targetId' => $mergedElement->id])
                ->all();

            foreach ($relations as $relation) {
                // Make sure the persisting element isn't already selected in the same field
                $persistingElementIsRelatedToo = (new Query())
                    ->from([Table::RELATIONS])
                    ->where([
                        'fieldId' => $relation['fieldId'],
                        'sourceId' => $relation['sourceId'],
                        'sourceSiteId' => $relation['sourceSiteId'],
                        'targetId' => $prevailingElement->id,
                    ])
                    ->exists();

                if (!$persistingElementIsRelatedToo) {
                    Db::update(Table::RELATIONS, [
                        'targetId' => $prevailingElement->id,
                    ], [
                        'id' => $relation['id'],
                    ]);
                }
            }

            // Update any structures that the merged element is in
            $structureElements = (new Query())
                ->select(['id', 'structureId'])
                ->from([Table::STRUCTUREELEMENTS])
                ->where(['elementId' => $mergedElement->id])
                ->all();

            foreach ($structureElements as $structureElement) {
                // Make sure the persisting element isn't already a part of that structure
                $persistingElementIsInStructureToo = (new Query())
                    ->from([Table::STRUCTUREELEMENTS])
                    ->where([
                        'structureId' => $structureElement['structureId'],
                        'elementId' => $prevailingElement->id,
                    ])
                    ->exists();

                if (!$persistingElementIsInStructureToo) {
                    Db::update(Table::STRUCTUREELEMENTS, [
                        'elementId' => $prevailingElement->id,
                    ], [
                        'id' => $structureElement['id'],
                    ]);
                }
            }

            // Update any reference tags
            /** @var ElementInterface|null $elementType */
            $elementType = $this->getElementTypeById($prevailingElement->id);

            if ($elementType !== null && ($refHandle = $elementType::refHandle()) !== null) {
                $refTagPrefix = "\{$refHandle:";

                Queue::push(new FindAndReplace([
                    'description' => Translation::prep('app', 'Updating element references'),
                    'find' => $refTagPrefix . $mergedElement->id . ':',
                    'replace' => $refTagPrefix . $prevailingElement->id . ':',
                ]));

                Queue::push(new FindAndReplace([
                    'description' => Translation::prep('app', 'Updating element references'),
                    'find' => $refTagPrefix . $mergedElement->id . '}',
                    'replace' => $refTagPrefix . $prevailingElement->id . '}',
                ]));
            }

            // Fire an 'afterMergeElements' event
            if ($this->hasEventHandlers(self::EVENT_AFTER_MERGE_ELEMENTS)) {
                $this->trigger(self::EVENT_AFTER_MERGE_ELEMENTS, new MergeElementsEvent([
                    'mergedElementId' => $mergedElement->id,
                    'prevailingElementId' => $prevailingElement->id,
                ]));
            }

            // Now delete the merged element
            $success = $this->deleteElement($mergedElement);

            $transaction->commit();

            return $success;
        } catch (Throwable $e) {
            $transaction->rollBack();
            throw $e;
        }
    }

    /**
     * Deletes an element by its ID.
     *
     * @param int $elementId The element’s ID
     * @param string|null $elementType The element class.
     * @phpstan-param class-string<ElementInterface>|null $elementType
     * @param int|null $siteId The site to fetch the element in.
     * Defaults to the current site.
     * @param bool $hardDelete Whether the element should be hard-deleted immediately, instead of soft-deleted
     * @return bool Whether the element was deleted successfully
     * @throws Throwable
     */
    public function deleteElementById(int $elementId, ?string $elementType = null, ?int $siteId = null, bool $hardDelete = false): bool
    {
        /** @var ElementInterface|string|null $elementType */
        if ($elementType === null) {
            /** @noinspection CallableParameterUseCaseInTypeContextInspection */
            $elementType = $this->getElementTypeById($elementId);

            if ($elementType === null) {
                return false;
            }
        }

        if ($siteId === null && $elementType::isLocalized() && Craft::$app->getIsMultiSite()) {
            // Get a site this element is enabled in
            $siteId = (int)(new Query())
                ->select('siteId')
                ->from(Table::ELEMENTS_SITES)
                ->where(['elementId' => $elementId])
                ->scalar();

            if ($siteId === 0) {
                return false;
            }
        }

        $element = $this->getElementById($elementId, $elementType, $siteId);

        if (!$element) {
            return false;
        }

        return $this->deleteElement($element, $hardDelete);
    }

    /**
     * Deletes an element.
     *
     * @param ElementInterface $element The element to be deleted
     * @param bool $hardDelete Whether the element should be hard-deleted immediately, instead of soft-deleted
     * @return bool Whether the element was deleted successfully
     * @throws Throwable
     */
    public function deleteElement(ElementInterface $element, bool $hardDelete = false): bool
    {
        // Fire a 'beforeDeleteElement' event
        $event = new DeleteElementEvent([
            'element' => $element,
            'hardDelete' => $hardDelete,
        ]);
        $this->trigger(self::EVENT_BEFORE_DELETE_ELEMENT, $event);

        $element->hardDelete = $hardDelete || $event->hardDelete;

        if (!$element->beforeDelete()) {
            return false;
        }

        $db = Craft::$app->getDb();
        $transaction = $db->beginTransaction();
        try {
            // First delete any structure nodes with this element, so NestedSetBehavior can do its thing.
            while (($record = StructureElementRecord::findOne(['elementId' => $element->id])) !== null) {
                // If this element still has any children, move them up before the one getting deleted.
                while (($child = $record->children(1)->one()) !== null) {
                    /** @var StructureElementRecord $child */
                    $child->insertBefore($record);
                    // Re-fetch the record since its lft and rgt attributes just changed
                    $record = StructureElementRecord::findOne($record->id);
                }
                // Delete this element’s node
                $record->deleteWithChildren();
            }

            // Invalidate any caches involving this element
            $this->invalidateCachesForElement($element);

            DateTimeHelper::pause();

            if ($element->hardDelete) {
                Db::delete(Table::ELEMENTS, [
                    'id' => $element->id,
                ]);
                Db::delete(Table::SEARCHINDEX, [
                    'elementId' => $element->id,
                ]);
            } else {
                // Soft delete the elements table row
                $db->createCommand()
                    ->softDelete(Table::ELEMENTS, ['id' => $element->id])
                    ->execute();

                // Also soft delete the element’s drafts & revisions
                $this->_cascadeDeleteDraftsAndRevisions($element->id);
            }

            $element->dateDeleted = DateTimeHelper::now();
            $element->afterDelete();

            $transaction->commit();
        } catch (Throwable $e) {
            $transaction->rollBack();
            throw $e;
        } finally {
            DateTimeHelper::resume();
        }

        // Fire an 'afterDeleteElement' event
        if ($this->hasEventHandlers(self::EVENT_AFTER_DELETE_ELEMENT)) {
            $this->trigger(self::EVENT_AFTER_DELETE_ELEMENT, new ElementEvent([
                'element' => $element,
            ]));
        }

        return true;
    }

    /**
     * Restores an element.
     *
     * @param ElementInterface $element
     * @return bool Whether the element was restored successfully
     * @throws Exception if the $element doesn’t have any supported sites
     * @throws Throwable if reasons
     * @since 3.1.0
     */
    public function restoreElement(ElementInterface $element): bool
    {
        return $this->restoreElements([$element]);
    }

    /**
     * Restores multiple elements.
     *
     * @param ElementInterface[] $elements
     * @return bool Whether at least one element was restored successfully
     * @throws UnsupportedSiteException if an element is being restored for a site it doesn’t support
     * @throws Throwable if reasons
     */
    public function restoreElements(array $elements): bool
    {
        // Fire "before" events
        foreach ($elements as $element) {
            // Fire a 'beforeRestoreElement' event
            if ($this->hasEventHandlers(self::EVENT_BEFORE_RESTORE_ELEMENT)) {
                $this->trigger(self::EVENT_BEFORE_RESTORE_ELEMENT, new ElementEvent([
                    'element' => $element,
                ]));
            }

            if (!$element->beforeRestore()) {
                return false;
            }
        }

        $db = Craft::$app->getDb();
        $transaction = $db->beginTransaction();
        try {
            // Restore the elements
            foreach ($elements as $element) {
                // Get the sites supported by this element
                $supportedSites = ArrayHelper::index(ElementHelper::supportedSitesForElement($element), 'siteId');
                if (empty($supportedSites)) {
                    throw new UnsupportedSiteException($element, $element->siteId, "Element $element->id has no supported sites.");
                }

                // Make sure the element actually supports the site it's being saved in
                if (!isset($supportedSites[$element->siteId])) {
                    throw new UnsupportedSiteException($element, $element->siteId, 'Attempting to restore an element in an unsupported site.');
                }

                // Get the element in each supported site
                $otherSiteIds = ArrayHelper::withoutValue(array_keys($supportedSites), $element->siteId);

                if (!empty($otherSiteIds)) {
                    $siteElements = $this->createElementQuery(get_class($element))
                        ->id($element->id)
                        ->siteId($otherSiteIds)
                        ->drafts(null)
                        ->provisionalDrafts(null)
                        ->status(null)
                        ->trashed(null)
                        ->all();
                } else {
                    $siteElements = [];
                }

                // Make sure it still passes essential validation
                $element->setScenario(Element::SCENARIO_ESSENTIALS);
                if (!$element->validate()) {
                    Craft::warning("Unable to restore element $element->id: doesn't pass essential validation: " . print_r($element->errors, true), __METHOD__);
                    $transaction->rollBack();
                    return false;
                }

                foreach ($siteElements as $siteElement) {
                    if ($siteElement !== $element) {
                        $siteElement->setScenario(Element::SCENARIO_ESSENTIALS);
                        if (!$siteElement->validate()) {
                            Craft::warning("Unable to restore element $element->id: doesn't pass essential validation for site $element->siteId: " . print_r($element->errors, true), __METHOD__);
                            throw new Exception("Element $element->id doesn't pass essential validation for site $element->siteId.");
                        }
                    }
                }

                // Restore it
                $db->createCommand()
                    ->restore(Table::ELEMENTS, ['id' => $element->id])
                    ->execute();

                // Also restore the element’s drafts & revisions
                $this->_cascadeDeleteDraftsAndRevisions($element->id, false);

                // Restore its search indexes
                $searchService = Craft::$app->getSearch();
                $searchService->indexElementAttributes($element);
                foreach ($siteElements as $siteElement) {
                    $searchService->indexElementAttributes($siteElement);
                }

                // Invalidate caches
                $this->invalidateCachesForElement($element);
            }

            // Fire "after" events
            foreach ($elements as $element) {
                $element->afterRestore();
                $element->trashed = false;
                $element->dateDeleted = null;

                // Fire an 'afterRestoreElement' event
                if ($this->hasEventHandlers(self::EVENT_AFTER_RESTORE_ELEMENT)) {
                    $this->trigger(self::EVENT_AFTER_RESTORE_ELEMENT, new ElementEvent([
                        'element' => $element,
                    ]));
                }
            }

            $transaction->commit();
        } catch (Throwable $e) {
            $transaction->rollBack();
            throw $e;
        }

        return true;
    }

    // Element classes
    // -------------------------------------------------------------------------

    /**
     * Returns all available element classes.
     *
     * @return string[] The available element classes.
     * @phpstan-return class-string<ElementInterface>[]
     */
    public function getAllElementTypes(): array
    {
        $elementTypes = [
            Address::class,
            Asset::class,
            Category::class,
            Entry::class,
            GlobalSet::class,
            MatrixBlock::class,
            Tag::class,
            User::class,
        ];

        $event = new RegisterComponentTypesEvent([
            'types' => $elementTypes,
        ]);
        $this->trigger(self::EVENT_REGISTER_ELEMENT_TYPES, $event);

        return $event->types;
    }

    // Element Actions & Exporters
    // -------------------------------------------------------------------------

    /**
     * Creates an element action with a given config.
     *
     * @template T of ElementActionInterface
     * @param string|array $config The element action’s class name, or its config, with a `type` value and optionally a `settings` value
     * @phpstan-param class-string<T>|array{type:class-string<T>} $config
     * @return T The element action
     */
    public function createAction(mixed $config): ElementActionInterface
    {
        return ComponentHelper::createComponent($config, ElementActionInterface::class);
    }

    /**
     * Creates an element exporter with a given config.
     *
     * @template T of ElementExporterInterface
     * @param string|array $config The element exporter’s class name, or its config, with a `type` value and optionally a `settings` value
     * @phpstan-param class-string<T>|array{type:class-string<T>} $config
     * @return T The element exporter
     */
    public function createExporter(mixed $config): ElementExporterInterface
    {
        return ComponentHelper::createComponent($config, ElementExporterInterface::class);
    }

    // Misc
    // -------------------------------------------------------------------------

    /**
     * Returns an element class by its handle.
     *
     * @param string $refHandle The element class handle
     * @return string|null The element class, or null if it could not be found
     */
    public function getElementTypeByRefHandle(string $refHandle): ?string
    {
        if (array_key_exists($refHandle, $this->_elementTypesByRefHandle)) {
            return $this->_elementTypesByRefHandle[$refHandle];
        }

        foreach ($this->getAllElementTypes() as $class) {
            /** @var string|ElementInterface $class */
            /** @phpstan-var class-string<ElementInterface>|ElementInterface $class */
            if (
                ($elementRefHandle = $class::refHandle()) !== null &&
                strcasecmp($elementRefHandle, $refHandle) === 0
            ) {
                return $this->_elementTypesByRefHandle[$refHandle] = $class;
            }
        }

        return $this->_elementTypesByRefHandle[$refHandle] = null;
    }

    /**
     * Parses a string for element [reference tags](http://craftcms.com/docs/reference-tags).
     *
     * @param string $str The string to parse
     * @param int|null $defaultSiteId The default site ID to query the elements in
     * @return string The parsed string
     */
    public function parseRefs(string $str, ?int $defaultSiteId = null): string
    {
        if (!StringHelper::contains($str, '{')) {
            return $str;
        }

        // First catalog all of the ref tags by element type, ref type ('id' or 'ref'), and ref name,
        // and replace them with placeholder tokens
        $sitesService = Craft::$app->getSites();
        $allRefTagTokens = [];
        $str = preg_replace_callback(
            '/\{([\w\\\\]+)\:([^@\:\}]+)(?:@([^\:\}]+))?(?:\:([^\}\| ]+))?(?: *\|\| *([^\}]+))?\}/',
            function(array $matches) use (
                $defaultSiteId,
                $sitesService,
                &$allRefTagTokens
            ) {
                $matches = array_pad($matches, 6, null);
                [$fullMatch, $elementType, $ref, $siteId, $attribute, $fallback] = $matches;
                if ($fallback === null) {
                    $fallback = $fullMatch;
                }

                // Does it already have a full element type class name?
                if (
                    !is_subclass_of($elementType, ElementInterface::class) &&
                    ($elementType = $this->getElementTypeByRefHandle($elementType)) === null
                ) {
                    return $fallback;
                }

                // Get the site
                if (!empty($siteId)) {
                    if (is_numeric($siteId)) {
                        $siteId = (int)$siteId;
                    } else {
                        try {
                            if (StringHelper::isUUID($siteId)) {
                                $site = $sitesService->getSiteByUid($siteId);
                            } else {
                                $site = $sitesService->getSiteByHandle($siteId);
                            }
                        } catch (SiteNotFoundException) {
                            $site = null;
                        }
                        if (!$site) {
                            return $fallback;
                        }
                        $siteId = $site->id;
                    }
                } else {
                    $siteId = $defaultSiteId;
                }

                $refType = is_numeric($ref) ? 'id' : 'ref';
                $token = '{' . StringHelper::randomString(9) . '}';
                $allRefTagTokens[$siteId][$elementType][$refType][$ref][] = [$token, $attribute, $fallback, $fullMatch];

                return $token;
            }, $str, -1, $count);

        if ($count === 0) {
            // No ref tags
            return $str;
        }

        // Now swap them with the resolved values
        $search = [];
        $replace = [];

        foreach ($allRefTagTokens as $siteId => $siteTokens) {
            foreach ($siteTokens as $elementType => $tokensByType) {
                foreach ($tokensByType as $refType => $tokensByName) {
                    // Get the elements, indexed by their ref value
                    $refNames = array_keys($tokensByName);
                    $elementQuery = $this->createElementQuery($elementType)
                        ->siteId($siteId)
                        ->status(null);

                    if ($refType === 'id') {
                        $elementQuery->id($refNames);
                    } else {
                        $elementQuery->ref($refNames);
                    }

                    $elements = ArrayHelper::index($elementQuery->all(), $refType);

                    // Now append new token search/replace strings
                    foreach ($tokensByName as $refName => $tokens) {
                        $element = $elements[$refName] ?? null;

                        foreach ($tokens as [$token, $attribute, $fallback, $fullMatch]) {
                            $search[] = $token;
                            $replace[] = $this->_getRefTokenReplacement($element, $attribute, $fallback, $fullMatch);
                        }
                    }
                }
            }
        }

        // Swap the tokens with the references
        return str_replace($search, $replace, $str);
    }

    /**
     * Stores a placeholder element that element queries should use instead of populating a new element with a
     * matching ID and site ID.
     *
     * This is used by Live Preview and Sharing features.
     *
     * @param ElementInterface $element The element currently being edited by Live Preview.
     * @throws InvalidArgumentException if the element is missing an ID
     * @see getPlaceholderElement()
     */
    public function setPlaceholderElement(ElementInterface $element): void
    {
        // Won't be able to do anything with this if it doesn't have an ID or site ID
        if (!$element->id || !$element->siteId) {
            throw new InvalidArgumentException('Placeholder element is missing an ID');
        }

        $this->_placeholderElements[$element->getCanonicalId()][$element->siteId] = $element;

        if ($element->uri) {
            $this->_placeholderUris[$element->uri][$element->siteId] = $element;
        }
    }

    /**
     * Returns all placeholder elements.
     *
     * @return ElementInterface[]
     * @since 3.2.5
     */
    public function getPlaceholderElements(): array
    {
        if (!isset($this->_placeholderElements)) {
            return [];
        }

        return call_user_func_array('array_merge', $this->_placeholderElements);
    }

    /**
     * Returns a placeholder element by its ID and site ID.
     *
     * @param int $sourceId The element’s ID
     * @param int $siteId The element’s site ID
     * @return ElementInterface|null The placeholder element if one exists, or null.
     * @see setPlaceholderElement()
     */
    public function getPlaceholderElement(int $sourceId, int $siteId): ?ElementInterface
    {
        return $this->_placeholderElements[$sourceId][$siteId] ?? null;
    }

    /**
     * Normalizes a `with` element query param into an array of eager-loading plans.
     *
     * @param string|array $with
     * @phpstan-param string|array<EagerLoadPlan|array|string> $with
     * @return EagerLoadPlan[]
     * @since 3.5.0
     */
    public function createEagerLoadingPlans(string|array $with): array
    {
        // Normalize the paths and group based on the top level eager loading handle
        if (is_string($with)) {
            $with = StringHelper::split($with);
        }

        $plans = [];
        $nestedWiths = [];

        foreach ($with as $path) {
            // Is this already an EagerLoadPlan object?
            if ($path instanceof EagerLoadPlan) {
                // Don't index the plan by its alias, as two plans w/ different `when` filters could be using the same alias.
                // Side effect: mixing EagerLoadPlan objects and arrays could result in redundant element queries,
                // but that would be a weird thing to do.
                $plans[] = $path;
                continue;
            }

            // Separate the path and the criteria
            if (is_array($path)) {
                $criteria = $path['criteria'] ?? $path[1] ?? null;
                $count = $path['count'] ?? ArrayHelper::remove($criteria, 'count', false);
                $when = $path['when'] ?? null;
                $path = $path['path'] ?? $path[0];
            } else {
                $criteria = null;
                $count = false;
                $when = null;
            }

            // Split the path into the top segment and subpath
            if (($dot = strpos($path, '.')) !== false) {
                $handle = substr($path, 0, $dot);
                $subpath = substr($path, $dot + 1);
            } else {
                $handle = $path;
                $subpath = null;
            }

            // Get the handle & alias
            if (preg_match('/^([a-zA-Z][a-zA-Z0-9_:]*)\s+as\s+(' . HandleValidator::$handlePattern . ')$/', $handle, $match)) {
                $handle = $match[1];
                $alias = $match[2];
            } else {
                $alias = $handle;
            }

            if (!isset($plans[$alias])) {
                $plan = $plans[$alias] = new EagerLoadPlan([
                    'handle' => $handle,
                    'alias' => $alias,
                ]);
            } else {
                $plan = $plans[$alias];
            }

            // Only set the criteria if there's no subpath
            if ($subpath === null) {
                if ($criteria !== null) {
                    $plan->criteria = $criteria;
                }

                if ($count) {
                    $plan->count = true;
                } else {
                    $plan->all = true;
                }

                if ($when !== null) {
                    $plan->when = $when;
                }
            } else {
                // We are for sure going to need to query the elements
                $plan->all = true;

                // Add this as a nested "with"
                $nestedWiths[$alias][] = [
                    'path' => $subpath,
                    'criteria' => $criteria,
                    'count' => $count,
                    'when' => $when,
                ];
            }
        }

        foreach ($nestedWiths as $alias => $withs) {
            $plans[$alias]->nested = $this->createEagerLoadingPlans($withs);
        }

        return array_values($plans);
    }

    /**
     * Eager-loads additional elements onto a given set of elements.
     *
     * @param string $elementType The root element type class
     * @phpstan-param class-string<ElementInterface> $elementType
     * @param ElementInterface[] $elements The root element models that should be updated with the eager-loaded elements
     * @param array|string|EagerLoadPlan[] $with Dot-delimited paths of the elements that should be eager-loaded into the root elements
     */
    public function eagerLoadElements(string $elementType, array $elements, array|string $with): void
    {
        /** @var ElementInterface|string $elementType */
        // Bail if there aren't even any elements
        if (empty($elements)) {
            return;
        }

        $elementsBySite = ArrayHelper::index($elements, null, ['siteId']);
        $with = $this->createEagerLoadingPlans($with);
        $this->_eagerLoadElementsInternal($elementType, $elementsBySite, $with);
    }

    /**
     * @param string $elementType
     * @phpstan-param class-string<ElementInterface> $elementType
     * @param ElementInterface[][] $elementsBySite
     * @param EagerLoadPlan[] $with
     * @param bool $checkIfInLayout
     */
<<<<<<< HEAD
    private function _eagerLoadElementsInternal(string $elementType, array $elementsBySite, array $with): void
=======
    private function _eagerLoadElementsInternal(string $elementType, array $elementsBySite, array $with, bool $checkIfInLayout = true)
>>>>>>> 89fe066d
    {
        $elementsService = Craft::$app->getElements();

        foreach ($elementsBySite as $siteId => $elements) {
            // In case the elements were
            $elements = array_values($elements);
            $event = new EagerLoadElementsEvent([
                'elementType' => $elementType,
                'elements' => $elements,
                'with' => $with,
            ]);
            $this->trigger(self::EVENT_BEFORE_EAGER_LOAD_ELEMENTS, $event);

            foreach ($event->with as $plan) {
                // Filter out any elements that the plan doesn't like
                if ($plan->when !== null) {
                    $filteredElements = array_values(array_filter($elements, $plan->when));
                    if (empty($filteredElements)) {
                        continue;
                    }
                } else {
                    $filteredElements = $elements;
                }

                // filter out fields that are not part of this layout
                // https://github.com/craftcms/cms/issues/12539
<<<<<<< HEAD
                $filteredElements = array_values(
                    array_filter($filteredElements, function($filteredElement) use ($plan) {
                        $fieldLayout = $filteredElement->getFieldLayout();
                        return $fieldLayout?->getFieldByHandle($plan->handle) !== null;
                    })
                );
=======
                if ($checkIfInLayout) {
                    $filteredElements = array_values(
                        array_filter($filteredElements, function($filteredElement) use ($plan) {
                            $fieldLayout = $filteredElement->getFieldLayout();
                            $fieldHandle = preg_replace('/(\w+)([\.|:]\S+)/', '$1', $plan->handle, 1);
                            return (
                                !$fieldLayout ||
                                $fieldLayout->getFieldByHandle($fieldHandle) !== null
                            );
                        })
                    );
>>>>>>> 89fe066d

                    // if we have nothing left in the $filteredElements, move on to the next iteration
                    if (empty($filteredElements)) {
                        continue;
                    }
                }

                // Get the eager-loading map from the source element type
                /** @var ElementInterface|string $elementType */
                $map = $elementType::eagerLoadingMap($filteredElements, $plan->handle);

                if ($map === null) {
                    // Null means to skip eager-loading this segment
                    continue;
                }

                $targetElementIdsBySourceIds = null;
                $query = null;
                $offset = 0;
                $limit = null;

                if (!empty($map['map'])) {
                    // Loop through the map to find:
                    // - unique target element IDs
                    // - target element IDs indexed by source element IDs
                    $uniqueTargetElementIds = [];
                    $targetElementIdsBySourceIds = [];

                    foreach ($map['map'] as $mapping) {
                        $uniqueTargetElementIds[$mapping['target']] = true;
                        $targetElementIdsBySourceIds[$mapping['source']][$mapping['target']] = true;
                    }

                    // Get the target elements
                    $query = $this->createElementQuery($map['elementType']);

                    // Default to no order, offset, or limit, but allow the element type/path criteria to override
                    $query->orderBy = null;
                    $query->offset = null;
                    $query->limit = null;

                    $criteria = array_merge(
                        $map['criteria'] ?? [],
                        $plan->criteria
                    );

                    // Save the offset & limit params for later
                    $offset = ArrayHelper::remove($criteria, 'offset', 0);
                    $limit = ArrayHelper::remove($criteria, 'limit');

                    Craft::configure($query, $criteria);

                    if (!$query->siteId) {
                        $query->siteId = $siteId;
                    }

                    if (!$query->id) {
                        $query->id = array_keys($uniqueTargetElementIds);
                    } else {
                        $query->andWhere([
                            'elements.id' => array_keys($uniqueTargetElementIds),
                        ]);
                    }
                }

                // Do we just need the count?
                if ($plan->count && !$plan->all) {
                    // Just fetch the target elements’ IDs
                    $targetElementIdCounts = [];
                    if ($query) {
                        foreach ($query->ids() as $id) {
                            if (!isset($targetElementIdCounts[$id])) {
                                $targetElementIdCounts[$id] = 1;
                            } else {
                                $targetElementIdCounts[$id]++;
                            }
                        }
                    }

                    // Loop through the source elements and count up their targets
                    foreach ($filteredElements as $sourceElement) {
                        $count = 0;
                        if (!empty($targetElementIdCounts) && isset($targetElementIdsBySourceIds[$sourceElement->id])) {
                            foreach (array_keys($targetElementIdsBySourceIds[$sourceElement->id]) as $targetElementId) {
                                if (isset($targetElementIdCounts[$targetElementId])) {
                                    $count += $targetElementIdCounts[$targetElementId];
                                }
                            }
                        }
                        $sourceElement->setEagerLoadedElementCount($plan->alias, $count);
                    }

                    continue;
                }

                $targetElementData = $query ? ArrayHelper::index($query->asArray()->all(), null, ['id']) : [];
                $targetElements = [];

                // Tell the source elements about their eager-loaded elements
                foreach ($filteredElements as $sourceElement) {
                    $targetElementIdsForSource = [];
                    $targetElementsForSource = [];

                    if (isset($targetElementIdsBySourceIds[$sourceElement->id])) {
                        // Does the path mapping want a custom order?
                        if (!empty($criteria['orderBy']) || !empty($criteria['order'])) {
                            // Assign the elements in the order they were returned from the query
                            foreach (array_keys($targetElementData) as $targetElementId) {
                                if (isset($targetElementIdsBySourceIds[$sourceElement->id][$targetElementId])) {
                                    $targetElementIdsForSource[] = $targetElementId;
                                }
                            }
                        } else {
                            // Assign the elements in the order defined by the map
                            foreach (array_keys($targetElementIdsBySourceIds[$sourceElement->id]) as $targetElementId) {
                                if (isset($targetElementData[$targetElementId])) {
                                    $targetElementIdsForSource[] = $targetElementId;
                                }
                            }
                        }

                        if (!empty($criteria['inReverse'])) {
                            $targetElementIdsForSource = array_reverse($targetElementIdsForSource);
                        }

                        // Create the elements
                        $currentOffset = 0;
                        $count = 0;
                        foreach ($targetElementIdsForSource as $elementId) {
                            foreach ($targetElementData[$elementId] as $result) {
                                if ($offset && $currentOffset < $offset) {
                                    $currentOffset++;
                                    continue;
                                }
                                $targetSiteId = $result['siteId'];
                                if (!isset($targetElements[$targetSiteId][$elementId])) {
                                    $targetElements[$targetSiteId][$elementId] = $query->createElement($result);
                                }
                                $targetElementsForSource[] = $element = $targetElements[$targetSiteId][$elementId];

                                // If we're collecting cache info and the element is expirable, register its expiry date
                                if (
                                    $element instanceof ExpirableElementInterface &&
                                    $elementsService->getIsCollectingCacheInfo() &&
                                    ($expiryDate = $element->getExpiryDate()) !== null
                                ) {
                                    $elementsService->setCacheExpiryDate($expiryDate);
                                }

                                if ($limit && ++$count == $limit) {
                                    break 2;
                                }
                            }
                        }
                    }

                    $sourceElement->setEagerLoadedElements($plan->alias, $targetElementsForSource);

                    if ($plan->count) {
                        $sourceElement->setEagerLoadedElementCount($plan->alias, count($targetElementsForSource));
                    }
                }

                // Pass the instantiated elements to afterPopulate()
                if (!empty($targetElements)) {
                    $query->asArray = false;
                    $query->afterPopulate(array_merge(...array_values($targetElements)));
                }

                // Now eager-load any sub paths
                if (!empty($map['map']) && !empty($plan->nested)) {
                    $this->_eagerLoadElementsInternal(
                        $map['elementType'],
                        array_map('array_values', $targetElements),
                        $plan->nested,
                        false
                    );
                }
            }
        }
    }

    /**
     * Propagates an element to a different site.
     *
     * @param ElementInterface $element The element to propagate
     * @param int $siteId The site ID that the element should be propagated to
     * @param ElementInterface|false|null $siteElement The element loaded for the propagated site (only pass this if you
     * already had a reason to load it). Set to `false` if it is known to not exist yet.
     * @throws Exception if the element couldn't be propagated
     * @throws UnsupportedSiteException if the element doesn’t support `$siteId`
     * @since 3.0.13
     */
    public function propagateElement(ElementInterface $element, int $siteId, ElementInterface|false|null $siteElement = null): void
    {
        $supportedSites = ArrayHelper::index(ElementHelper::supportedSitesForElement($element), 'siteId');
        $this->_propagateElement($element, $supportedSites, $siteId, $siteElement);

        // Clear caches
        $this->invalidateCachesForElement($element);
    }

    /**
     * Saves an element.
     *
     * @param ElementInterface $element The element that is being saved
     * @param bool $runValidation Whether the element should be validated
     * @param bool $propagate Whether the element should be saved across all of its supported sites
     * @param bool|null $updateSearchIndex Whether to update the element search index for the element
     * (this will happen via a background job if this is a web request)
     * @param array|null $supportedSites The element’s supported site info, indexed by site ID
     * @param bool $forceTouch Whether to force the `dateUpdated` timestamps to be updated for the elements,
     * regardless of whether they’re being resaved
     * @return bool
     * @throws ElementNotFoundException if $element has an invalid $id
     * @throws UnsupportedSiteException if the element is being saved for a site it doesn’t support
     * @throws Throwable if reasons
     */
    private function _saveElementInternal(
        ElementInterface $element,
        bool $runValidation = true,
        bool $propagate = true,
        ?bool $updateSearchIndex = null,
        ?array $supportedSites = null,
        bool $forceTouch = false,
    ): bool {
        /** @var ElementInterface|DraftBehavior|RevisionBehavior $element */
        $isNewElement = !$element->id;

        // Are we tracking changes?
        $trackChanges = ElementHelper::shouldTrackChanges($element);
        $dirtyAttributes = [];

        // Force propagation for new elements
        $propagate = $propagate && $element::isLocalized() && Craft::$app->getIsMultiSite();
        $originalPropagateAll = $element->propagateAll;
        $originalFirstSave = $element->firstSave;

        $element->firstSave = (
            !$element->getIsDraft() &&
            !$element->getIsRevision() &&
            ($element->firstSave || $isNewElement)
        );

        if ($isNewElement) {
            // Give it a UID right away
            if (!$element->uid) {
                $element->uid = StringHelper::UUID();
            }

            if (!$element->getIsDraft() && !$element->getIsRevision()) {
                // Let Matrix fields, etc., know they should be duplicating their values across all sites.
                $element->propagateAll = true;
            }
        }

        // Fire a 'beforeSaveElement' event
        if ($this->hasEventHandlers(self::EVENT_BEFORE_SAVE_ELEMENT)) {
            $this->trigger(self::EVENT_BEFORE_SAVE_ELEMENT, new ElementEvent([
                'element' => $element,
                'isNew' => $isNewElement,
            ]));
        }

        if (!$element->beforeSave($isNewElement)) {
            $element->firstSave = $originalFirstSave;
            $element->propagateAll = $originalPropagateAll;
            return false;
        }

        // Get the sites supported by this element
        $supportedSites = $supportedSites ?? ArrayHelper::index(ElementHelper::supportedSitesForElement($element), 'siteId');

        // Make sure the element actually supports the site it's being saved in
        if (!isset($supportedSites[$element->siteId])) {
            $element->firstSave = $originalFirstSave;
            $element->propagateAll = $originalPropagateAll;
            throw new UnsupportedSiteException($element, $element->siteId, 'Attempting to save an element in an unsupported site.');
        }

        // If the element only supports a single site, ensure it's enabled for that site
        if (count($supportedSites) === 1 && !$element->getEnabledForSite()) {
            $element->enabled = false;
            $element->setEnabledForSite(true);
        }

        // If we're skipping validation, at least make sure the title is valid
        if (!$runValidation && $element::hasContent() && $element::hasTitles()) {
            foreach ($element->getActiveValidators('title') as $validator) {
                $validator->validateAttributes($element, ['title']);
            }
            if ($element->hasErrors('title')) {
                // Set a default title
                if ($isNewElement) {
                    $element->title = Craft::t('app', 'New {type}', ['type' => $element::displayName()]);
                } else {
                    $element->title = $element::displayName() . ' ' . $element->id;
                }
            }
        }

        // Validate
        if ($runValidation && !$element->validate()) {
            Craft::info('Element not saved due to validation error: ' . print_r($element->errors, true), __METHOD__);
            $element->firstSave = $originalFirstSave;
            $element->propagateAll = $originalPropagateAll;
            return false;
        }

        // Figure out whether we will be updating the search index (and memoize that for nested element saves)
        $oldUpdateSearchIndex = $this->_updateSearchIndex;
        $updateSearchIndex = $this->_updateSearchIndex = $updateSearchIndex ?? $this->_updateSearchIndex ?? true;

        $newSiteIds = $element->newSiteIds;
        $element->newSiteIds = [];

        $transaction = Craft::$app->getDb()->beginTransaction();

        try {
            // No need to save the element record multiple times
            if (!$element->propagating) {
                // Get the element record
                if (!$isNewElement) {
                    $elementRecord = ElementRecord::findOne($element->id);

                    if (!$elementRecord) {
                        $element->firstSave = $originalFirstSave;
                        $element->propagateAll = $originalPropagateAll;
                        throw new ElementNotFoundException("No element exists with the ID '$element->id'");
                    }
                } else {
                    $elementRecord = new ElementRecord();
                    $elementRecord->type = get_class($element);
                }

                // Set the attributes
                $elementRecord->uid = $element->uid;
                $elementRecord->canonicalId = $element->getIsDerivative() ? $element->getCanonicalId() : null;
                $elementRecord->draftId = (int)$element->draftId ?: null;
                $elementRecord->revisionId = (int)$element->revisionId ?: null;
                $elementRecord->fieldLayoutId = $element->fieldLayoutId = (int)($element->fieldLayoutId ?? $element->getFieldLayout()->id ?? 0) ?: null;
                $elementRecord->enabled = (bool)$element->enabled;
                $elementRecord->archived = (bool)$element->archived;
                $elementRecord->dateLastMerged = Db::prepareDateForDb($element->dateLastMerged);
                $elementRecord->dateDeleted = Db::prepareDateForDb($element->dateDeleted);

                if ($isNewElement) {
                    if (isset($element->dateCreated)) {
                        $elementRecord->dateCreated = Db::prepareValueForDb($element->dateCreated);
                    }
                    if (isset($element->dateUpdated)) {
                        $elementRecord->dateUpdated = Db::prepareValueForDb($element->dateUpdated);
                    }
                } elseif ($element->resaving && !$forceTouch) {
                    // Prevent ActiveRecord::prepareForDb() from changing the dateUpdated
                    $elementRecord->markAttributeDirty('dateUpdated');
                } else {
                    // Force a new dateUpdated value
                    $elementRecord->dateUpdated = Db::prepareValueForDb(DateTimeHelper::now());
                }

                // Update our list of dirty attributes
                if ($trackChanges) {
                    array_push($dirtyAttributes, ...array_keys($elementRecord->getDirtyAttributes([
                        'fieldLayoutId',
                        'enabled',
                        'archived',
                    ])));
                }

                // Save the element record
                $elementRecord->save(false);

                $dateCreated = DateTimeHelper::toDateTime($elementRecord->dateCreated);

                if ($dateCreated === false) {
                    $element->firstSave = $originalFirstSave;
                    $element->propagateAll = $originalPropagateAll;
                    throw new Exception('There was a problem calculating dateCreated.');
                }

                $dateUpdated = DateTimeHelper::toDateTime($elementRecord->dateUpdated);

                if ($dateUpdated === false) {
                    $element->firstSave = $originalFirstSave;
                    $element->propagateAll = $originalPropagateAll;
                    throw new Exception('There was a problem calculating dateUpdated.');
                }

                // Save the new dateCreated and dateUpdated dates on the model
                $element->dateCreated = $dateCreated;
                $element->dateUpdated = $dateUpdated;

                if ($isNewElement) {
                    // Save the element ID on the element model
                    $element->id = $elementRecord->id;

                    // If there's a temp ID, update the URI
                    if ($element->tempId && $element->uri) {
                        $element->uri = str_replace($element->tempId, (string)$element->id, $element->uri);
                        $element->tempId = null;
                    }
                }
            }

            // Save the element’s site settings record
            if (!$isNewElement) {
                $siteSettingsRecord = Element_SiteSettingsRecord::findOne([
                    'elementId' => $element->id,
                    'siteId' => $element->siteId,
                ]);
            }

            if ($element->isNewForSite = empty($siteSettingsRecord)) {
                // First time we've saved the element for this site
                $siteSettingsRecord = new Element_SiteSettingsRecord();
                $siteSettingsRecord->elementId = $element->id;
                $siteSettingsRecord->siteId = $element->siteId;
            }

            $siteSettingsRecord->slug = $element->slug;
            $siteSettingsRecord->uri = $element->uri;

            // Avoid `enabled` getting marked as dirty if it’s not really changing
            $enabledForSite = $element->getEnabledForSite();
            if ($siteSettingsRecord->getIsNewRecord() || $siteSettingsRecord->enabled != $enabledForSite) {
                $siteSettingsRecord->enabled = $enabledForSite;
            }

            // Update our list of dirty attributes
            if ($trackChanges && !$element->isNewForSite) {
                array_push($dirtyAttributes, ...array_keys($siteSettingsRecord->getDirtyAttributes([
                    'slug',
                    'uri',
                ])));
                if ($siteSettingsRecord->isAttributeChanged('enabled')) {
                    $dirtyAttributes[] = 'enabledForSite';
                }
            }

            if (!$siteSettingsRecord->save(false)) {
                $element->firstSave = $originalFirstSave;
                $element->propagateAll = $originalPropagateAll;
                throw new Exception('Couldn’t save elements’ site settings record.');
            }

            $element->siteSettingsId = $siteSettingsRecord->id;

            // Save the content
            if ($element::hasContent()) {
                Craft::$app->getContent()->saveContent($element);
            }

            // Set all of the dirty attributes on the element, in case an event listener wants to know
            if ($trackChanges) {
                array_push($dirtyAttributes, ...$element->getDirtyAttributes());
                $element->setDirtyAttributes($dirtyAttributes, false);
            }

            // It is now officially saved
            $element->afterSave($isNewElement);

            // Update the element across the other sites?
            if ($propagate) {
                $otherSiteIds = ArrayHelper::withoutValue(array_keys($supportedSites), $element->siteId);

                if (!empty($otherSiteIds)) {
                    if (!$isNewElement) {
                        $siteElements = $this->createElementQuery(get_class($element))
                            ->id($element->id)
                            ->siteId($otherSiteIds)
                            ->drafts(null)
                            ->provisionalDrafts(null)
                            ->revisions(null)
                            ->status(null)
                            ->indexBy('siteId')
                            ->all();
                    } else {
                        $siteElements = [];
                    }

                    foreach (array_keys($supportedSites) as $siteId) {
                        // Skip the initial site
                        if ($siteId != $element->siteId) {
                            $siteElement = $siteElements[$siteId] ?? false;
                            $this->_propagateElement($element, $supportedSites, $siteId, $siteElement);
                        }
                    }
                }
            }

            // It's now fully saved and propagated
            if (
                !$element->propagating &&
                !$element->duplicateOf &&
                !$element->mergingCanonicalChanges
            ) {
                $element->afterPropagate($isNewElement);
            }

            $transaction->commit();
        } catch (Throwable $e) {
            $transaction->rollBack();
            $element->firstSave = $originalFirstSave;
            $element->propagateAll = $originalPropagateAll;
            throw $e;
        } finally {
            $this->_updateSearchIndex = $oldUpdateSearchIndex;
            $element->newSiteIds = $newSiteIds;
        }

        if (!$element->propagating) {
            // Delete the rows that don't need to be there anymore
            if (!$isNewElement) {
                Db::deleteIfExists(
                    Table::ELEMENTS_SITES,
                    [
                        'and',
                        ['elementId' => $element->id],
                        ['not', ['siteId' => array_keys($supportedSites)]],
                    ]
                );

                if ($element::hasContent()) {
                    Db::deleteIfExists(
                        $element->getContentTable(),
                        [
                            'and',
                            ['elementId' => $element->id],
                            ['not', ['siteId' => array_keys($supportedSites)]],
                        ]
                    );
                }
            }

            // Invalidate any caches involving this element
            $this->invalidateCachesForElement($element);
        }

        // Update search index
        if ($updateSearchIndex && !ElementHelper::isRevision($element)) {
            $event = new ElementEvent([
                'element' => $element,
            ]);
            $this->trigger(self::EVENT_BEFORE_UPDATE_SEARCH_INDEX, $event);
            if ($event->isValid) {
                if (Craft::$app->getRequest()->getIsConsoleRequest()) {
                    Craft::$app->getSearch()->indexElementAttributes($element);
                } else {
                    Queue::push(new UpdateSearchIndex([
                        'elementType' => get_class($element),
                        'elementId' => $element->id,
                        'siteId' => $propagate ? '*' : $element->siteId,
                        'fieldHandles' => $element->getDirtyFields(),
                    ]), 2048);
                }
            }
        }

        // Update the changed attributes & fields
        if ($trackChanges) {
            $dirtyAttributes = $element->getDirtyAttributes();
            $fieldLayout = $element->getFieldLayout();
            $dirtyFields = $fieldLayout ? $element->getDirtyFields() : null;

            $userId = Craft::$app->getUser()->getId();
            $timestamp = Db::prepareDateForDb(DateTimeHelper::now());

            foreach ($dirtyAttributes as $attributeName) {
                Db::upsert(Table::CHANGEDATTRIBUTES, [
                    'elementId' => $element->id,
                    'siteId' => $element->siteId,
                    'attribute' => $attributeName,
                    'dateUpdated' => $timestamp,
                    'propagated' => $element->propagating,
                    'userId' => $userId,
                ]);
            }

            if ($fieldLayout) {
                foreach ($dirtyFields as $fieldHandle) {
                    if (($field = $fieldLayout->getFieldByHandle($fieldHandle)) !== null) {
                        Db::upsert(Table::CHANGEDFIELDS, [
                            'elementId' => $element->id,
                            'siteId' => $element->siteId,
                            'fieldId' => $field->id,
                            'dateUpdated' => $timestamp,
                            'propagated' => $element->propagating,
                            'userId' => $userId,
                        ]);
                    }
                }
            }
        }

        // Fire an 'afterSaveElement' event
        if ($this->hasEventHandlers(self::EVENT_AFTER_SAVE_ELEMENT)) {
            $this->trigger(self::EVENT_AFTER_SAVE_ELEMENT, new ElementEvent([
                'element' => $element,
                'isNew' => $isNewElement,
            ]));
        }

        // Clear the element’s record of dirty fields
        $element->markAsClean();
        $element->firstSave = $originalFirstSave;
        $element->propagateAll = $originalPropagateAll;

        return true;
    }

    /**
     * Propagates an element to a different site
     *
     * @param ElementInterface $element
     * @param array $supportedSites The element’s supported site info, indexed by site ID
     * @param int $siteId The site ID being propagated to
     * @param ElementInterface|false|null $siteElement The element loaded for the propagated site
     * @throws Exception if the element couldn't be propagated
     */
    private function _propagateElement(
        ElementInterface $element,
        array $supportedSites,
        int $siteId,
        ElementInterface|false|null $siteElement = null,
    ) {
        // Make sure the element actually supports the site it's being saved in
        if (!isset($supportedSites[$siteId])) {
            throw new UnsupportedSiteException($element, $siteId, 'Attempting to propagate an element to an unsupported site.');
        }

        $siteInfo = $supportedSites[$siteId];

        // Try to fetch the element in this site
        if ($siteElement === null && $element->id) {
            $siteElement = $this->getElementById($element->id, get_class($element), $siteInfo['siteId']);
        } elseif (!$siteElement) {
            $siteElement = null;
        }

        // If it doesn't exist yet, just clone the initial site
        if ($isNewSiteForElement = ($siteElement === null)) {
            $siteElement = clone $element;
            $siteElement->siteId = $siteInfo['siteId'];
            $siteElement->siteSettingsId = null;
            $siteElement->contentId = null;
            $siteElement->setEnabledForSite($siteInfo['enabledByDefault']);

            // Keep track of this new site ID
            $element->newSiteIds[] = $siteInfo['siteId'];
        } elseif ($element->propagateAll) {
            $oldSiteElement = $siteElement;
            $siteElement = clone $element;
            $siteElement->siteId = $oldSiteElement->siteId;
            $siteElement->contentId = $oldSiteElement->contentId;
            $siteElement->setEnabledForSite($oldSiteElement->getEnabledForSite());
        } else {
            $siteElement->enabled = $element->enabled;
            $siteElement->resaving = $element->resaving;
        }

        // Does the main site's element specify a status for this site?
        $enabledForSite = $element->getEnabledForSite($siteElement->siteId);
        if ($enabledForSite !== null) {
            $siteElement->setEnabledForSite($enabledForSite);
        }

        // Copy the timestamps
        $siteElement->dateCreated = $element->dateCreated;
        $siteElement->dateUpdated = $element->dateUpdated;

        // Copy the title value?
        if (
            $element::hasTitles() &&
            $siteElement->getTitleTranslationKey() === $element->getTitleTranslationKey()
        ) {
            $siteElement->title = $element->title;
        }

        // Copy the dirty attributes (except title, which may be translatable)
        $siteElement->setDirtyAttributes(array_filter($element->getDirtyAttributes(), function(string $attribute): bool {
            return $attribute !== 'title';
        }));

        // Copy any non-translatable field values
        if ($element::hasContent()) {
            if ($isNewSiteForElement) {
                // Copy all the field values
                $siteElement->setFieldValues($element->getFieldValues());
            } elseif (($fieldLayout = $element->getFieldLayout()) !== null) {
                // Only copy the non-translatable field values
                foreach ($fieldLayout->getCustomFields() as $field) {
                    // Has this field changed, and does it produce the same translation key as it did for the initial element?
                    if (
                        $element->isFieldDirty($field->handle) &&
                        $field->getTranslationKey($siteElement) === $field->getTranslationKey($element)
                    ) {
                        // Copy the initial element’s value over
                        $siteElement->setFieldValue($field->handle, $element->getFieldValue($field->handle));
                    }
                }
            }
        }

        // Save it
        $siteElement->setScenario(Element::SCENARIO_ESSENTIALS);
        $siteElement->propagating = true;

        if ($this->_saveElementInternal($siteElement, true, false, null, $supportedSites) === false) {
            // Log the errors
            $error = 'Couldn’t propagate element to other site due to validation errors:';
            foreach ($siteElement->getFirstErrors() as $attributeError) {
                $error .= "\n- " . $attributeError;
            }
            Craft::error($error);
            throw new Exception('Couldn’t propagate element to other site.');
        }
    }

    /**
     * Soft-deletes or restores the drafts and revisions of the given element.
     *
     * @param int $canonicalId The canonical element ID
     * @param bool $delete `true` if the drafts/revisions should be soft-deleted; `false` if they should be restored
     */
    private function _cascadeDeleteDraftsAndRevisions(int $canonicalId, bool $delete = true): void
    {
        $params = [
            'dateDeleted' => $delete ? Db::prepareDateForDb(DateTimeHelper::now()) : null,
            'canonicalId' => $canonicalId,
        ];

        $db = Craft::$app->getDb();
        $elementsTable = Table::ELEMENTS;

        foreach (['draftId' => Table::DRAFTS, 'revisionId' => Table::REVISIONS] as $fk => $table) {
            if ($db->getIsMysql()) {
                $sql = <<<SQL
UPDATE $elementsTable [[e]]
INNER JOIN $table [[t]] ON [[t.id]] = [[e.$fk]]
SET [[e.dateDeleted]] = :dateDeleted
WHERE [[t.canonicalId]] = :canonicalId
SQL;
            } else {
                $sql = <<<SQL
UPDATE $elementsTable [[e]]
SET [[dateDeleted]] = :dateDeleted
FROM $table [[t]]
WHERE [[t.id]] = [[e.$fk]]
AND [[t.canonicalId]] = :canonicalId
SQL;
            }

            $db->createCommand($sql, $params)->execute();
        }
    }

    /**
     * Returns the replacement for a given reference tag.
     *
     * @param ElementInterface|null $element
     * @param string|null $attribute
     * @param string $fallback
     * @param string $fullMatch
     * @return string
     * @see parseRefs()
     */
    private function _getRefTokenReplacement(?ElementInterface $element, ?string $attribute, string $fallback, string $fullMatch): string
    {
        if ($element === null) {
            // Put the ref tag back
            return $fallback;
        }

        if (empty($attribute) || !isset($element->$attribute)) {
            // Default to the URL
            return (string)$element->getUrl();
        }

        try {
            $value = $element->$attribute;

            if (is_object($value) && !method_exists($value, '__toString')) {
                throw new Exception('Object of class ' . get_class($value) . ' could not be converted to string');
            }

            return $this->parseRefs((string)$value);
        } catch (Throwable $e) {
            // Log it
            Craft::error("An exception was thrown when parsing the ref tag \"$fullMatch\":\n" . $e->getMessage(), __METHOD__);

            // Replace the token with the default value
            return $fallback;
        }
    }

    /**
     * Returns whether a user is authorized to view the given element’s edit page.
     *
     * @param ElementInterface $element
     * @param User|null $user
     * @return bool
     * @since 4.3.0
     */
    public function canView(ElementInterface $element, ?User $user = null): bool
    {
        if (!$user) {
            $user = Craft::$app->getUser()->getIdentity();
            if (!$user) {
                return false;
            }
        }

        return $this->_authCheck($element, $user, self::EVENT_AUTHORIZE_VIEW) ?? $element->canView($user);
    }

    /**
     * Returns whether a user is authorized to save the given element in its current form.
     *
     * @param ElementInterface $element
     * @param User|null $user
     * @return bool
     * @since 4.3.0
     */
    public function canSave(ElementInterface $element, ?User $user = null): bool
    {
        if (!$user) {
            $user = Craft::$app->getUser()->getIdentity();
            if (!$user) {
                return false;
            }
        }

        return $this->_authCheck($element, $user, self::EVENT_AUTHORIZE_SAVE) ?? $element->canSave($user);
    }

    /**
     * Returns whether a user is authorized to duplicate the given element.
     *
     * This should always be called in conjunction with [[canView()]] or [[canSave()]].
     *
     * @param ElementInterface $element
     * @param User|null $user
     * @return bool
     * @since 4.3.0
     */
    public function canDuplicate(ElementInterface $element, ?User $user = null): bool
    {
        if (!$user) {
            $user = Craft::$app->getUser()->getIdentity();
            if (!$user) {
                return false;
            }
        }

        return $this->_authCheck($element, $user, self::EVENT_AUTHORIZE_DUPLICATE) ?? $element->canDuplicate($user);
    }

    /**
     * Returns whether a user is authorized to delete the given element.
     *
     * This should always be called in conjunction with [[canView()]] or [[canSave()]].
     *
     * @param ElementInterface $element
     * @param User|null $user
     * @return bool
     * @since 4.3.0
     */
    public function canDelete(ElementInterface $element, ?User $user = null): bool
    {
        if (!$user) {
            $user = Craft::$app->getUser()->getIdentity();
            if (!$user) {
                return false;
            }
        }

        return $this->_authCheck($element, $user, self::EVENT_AUTHORIZE_DELETE) ?? $element->canDelete($user);
    }

    /**
     * Returns whether a user is authorized to delete the given element for its current site.
     *
     * This should always be called in conjunction with [[canView()]] or [[canSave()]].
     *
     * @param ElementInterface $element
     * @param User|null $user
     * @return bool
     * @since 4.3.0
     */
    public function canDeleteForSite(ElementInterface $element, ?User $user = null): bool
    {
        if (!$user) {
            $user = Craft::$app->getUser()->getIdentity();
            if (!$user) {
                return false;
            }
        }

        return $this->_authCheck($element, $user, self::EVENT_AUTHORIZE_DELETE_FOR_SITE) ?? (
            $element->canDelete($user) &&
            $element->canDeleteForSite($user)
        );
    }

    /**
     * Returns whether a user is authorized to create drafts for the given element.
     *
     * This should always be called in conjunction with [[canView()]] or [[canSave()]].
     *
     * @param ElementInterface $element
     * @param User|null $user
     * @return bool
     * @since 4.3.0
     */
    public function canCreateDrafts(ElementInterface $element, ?User $user = null): bool
    {
        if (!$user) {
            $user = Craft::$app->getUser()->getIdentity();
            if (!$user) {
                return false;
            }
        }

        return $this->_authCheck($element, $user, self::EVENT_AUTHORIZE_CREATE_DRAFTS) ?? $element->canCreateDrafts($user);
    }

    private function _authCheck(ElementInterface $element, User $user, string $eventName): ?bool
    {
        if (!$this->hasEventHandlers($eventName)) {
            return null;
        }

        $event = new AuthorizationCheckEvent($user, [
            'element' => $element,
            'authorized' => null,
        ]);

        $this->trigger($eventName, $event);
        return $event->authorized;
    }
}<|MERGE_RESOLUTION|>--- conflicted
+++ resolved
@@ -2524,11 +2524,7 @@
      * @param EagerLoadPlan[] $with
      * @param bool $checkIfInLayout
      */
-<<<<<<< HEAD
-    private function _eagerLoadElementsInternal(string $elementType, array $elementsBySite, array $with): void
-=======
-    private function _eagerLoadElementsInternal(string $elementType, array $elementsBySite, array $with, bool $checkIfInLayout = true)
->>>>>>> 89fe066d
+    private function _eagerLoadElementsInternal(string $elementType, array $elementsBySite, array $with, bool $checkIfInLayout = true): void
     {
         $elementsService = Craft::$app->getElements();
 
@@ -2555,26 +2551,14 @@
 
                 // filter out fields that are not part of this layout
                 // https://github.com/craftcms/cms/issues/12539
-<<<<<<< HEAD
-                $filteredElements = array_values(
-                    array_filter($filteredElements, function($filteredElement) use ($plan) {
-                        $fieldLayout = $filteredElement->getFieldLayout();
-                        return $fieldLayout?->getFieldByHandle($plan->handle) !== null;
-                    })
-                );
-=======
                 if ($checkIfInLayout) {
                     $filteredElements = array_values(
                         array_filter($filteredElements, function($filteredElement) use ($plan) {
                             $fieldLayout = $filteredElement->getFieldLayout();
                             $fieldHandle = preg_replace('/(\w+)([\.|:]\S+)/', '$1', $plan->handle, 1);
-                            return (
-                                !$fieldLayout ||
-                                $fieldLayout->getFieldByHandle($fieldHandle) !== null
-                            );
+                            return $fieldLayout?->getFieldByHandle($plan->handle) !== null;
                         })
                     );
->>>>>>> 89fe066d
 
                     // if we have nothing left in the $filteredElements, move on to the next iteration
                     if (empty($filteredElements)) {
