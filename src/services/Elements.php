--- conflicted
+++ resolved
@@ -14,12 +14,9 @@
 use craft\base\ElementExporterInterface;
 use craft\base\ElementInterface;
 use craft\base\ExpirableElementInterface;
-<<<<<<< HEAD
 use craft\base\Field;
-=======
 use craft\base\FieldInterface;
 use craft\base\NestedElementInterface;
->>>>>>> e82c6246
 use craft\behaviors\DraftBehavior;
 use craft\behaviors\RevisionBehavior;
 use craft\db\Query;
@@ -2352,7 +2349,6 @@
     }
 
     /**
-<<<<<<< HEAD
      * Copy value of a field from another site
      *
      * @param ElementInterface $element
@@ -2508,8 +2504,8 @@
             if (($field = Craft::$app->fields->getFieldByHandle($fieldHandle)) !== null && $field instanceof CopyableFieldInterface) {
                 $field->copyValueBetweenSites($fromElement, $element);
                 if (
-                    $field->serializeValue($element->getFieldValue($fieldHandle)) !=
-                    $field->serializeValue($originalElement->getFieldValue($fieldHandle))
+                    $field->serializeValue($element->getFieldValue($fieldHandle), $element) !=
+                    $field->serializeValue($originalElement->getFieldValue($fieldHandle), $originalElement)
                 ) {
                     $valueChanged = true;
                 }
@@ -2517,7 +2513,9 @@
         }
 
         return $valueChanged;
-=======
+    }
+
+    /**
      * Returns the recent activity for an element.
      *
      * @param ElementInterface $element
@@ -2644,7 +2642,6 @@
             'type' => $type,
             'timestamp' => Db::prepareDateForDb(new DateTime()),
         ]);
->>>>>>> e82c6246
     }
 
     // Element classes
