<?php
/**
 * @link https://craftcms.com/
 * @copyright Copyright (c) Pixel & Tonic, Inc.
 * @license https://craftcms.github.io/license/
 */

namespace craft\services;

use Craft;
use craft\base\Element;
use craft\base\ElementActionInterface;
use craft\base\ElementExporterInterface;
use craft\base\ElementInterface;
use craft\base\ExpirableElementInterface;
use craft\base\FieldInterface;
use craft\base\NestedElementInterface;
use craft\behaviors\DraftBehavior;
use craft\behaviors\RevisionBehavior;
use craft\db\Query;
use craft\db\QueryAbortedException;
use craft\db\Table;
use craft\elements\Address;
use craft\elements\Asset;
use craft\elements\Category;
use craft\elements\db\EagerLoadInfo;
use craft\elements\db\EagerLoadPlan;
use craft\elements\db\ElementQuery;
use craft\elements\db\ElementQueryInterface;
use craft\elements\Entry;
use craft\elements\GlobalSet;
use craft\elements\Tag;
use craft\elements\User;
use craft\errors\ElementNotFoundException;
use craft\errors\InvalidElementException;
use craft\errors\OperationAbortedException;
use craft\errors\SiteNotFoundException;
use craft\errors\UnsupportedSiteException;
use craft\events\AuthorizationCheckEvent;
use craft\events\BatchElementActionEvent;
use craft\events\DeleteElementEvent;
use craft\events\EagerLoadElementsEvent;
use craft\events\ElementEvent;
use craft\events\ElementQueryEvent;
use craft\events\InvalidateElementCachesEvent;
use craft\events\MergeElementsEvent;
use craft\events\RegisterComponentTypesEvent;
use craft\fieldlayoutelements\CustomField;
use craft\helpers\ArrayHelper;
use craft\helpers\Component as ComponentHelper;
use craft\helpers\DateTimeHelper;
use craft\helpers\Db;
use craft\helpers\ElementHelper;
use craft\helpers\Html;
use craft\helpers\Queue;
use craft\helpers\StringHelper;
use craft\helpers\UrlHelper;
use craft\i18n\Translation;
use craft\models\ElementActivity;
use craft\queue\jobs\FindAndReplace;
use craft\queue\jobs\UpdateElementSlugsAndUris;
use craft\queue\jobs\UpdateSearchIndex;
use craft\records\Element as ElementRecord;
use craft\records\Element_SiteSettings as Element_SiteSettingsRecord;
use craft\records\StructureElement as StructureElementRecord;
use craft\validators\HandleValidator;
use craft\validators\SlugValidator;
use craft\web\Application;
use DateTime;
use Throwable;
use UnitEnum;
use yii\base\Behavior;
use yii\base\Component;
use yii\base\Exception;
use yii\base\InvalidArgumentException;
use yii\base\InvalidCallException;
use yii\base\InvalidConfigException;
use yii\caching\TagDependency;

/**
 * The Elements service provides APIs for managing elements.
 *
 * An instance of the service is available via [[\craft\base\ApplicationTrait::getElements()|`Craft::$app->elements`]].
 *
 * @author Pixel & Tonic, Inc. <support@pixelandtonic.com>
 * @since 3.0.0
 */
class Elements extends Component
{
    /**
     * @event RegisterComponentTypesEvent The event that is triggered when registering element types.
     *
     * Element types must implement [[ElementInterface]]. [[Element]] provides a base implementation.
     *
     * See [Element Types](https://craftcms.com/docs/4.x/extend/element-types.html) for documentation on creating element types.
     * ---
     * ```php
     * use craft\events\RegisterComponentTypesEvent;
     * use craft\services\Elements;
     * use yii\base\Event;
     *
     * Event::on(Elements::class,
     *     Elements::EVENT_REGISTER_ELEMENT_TYPES,
     *     function(RegisterComponentTypesEvent $event) {
     *         $event->types[] = MyElementType::class;
     *     }
     * );
     * ```
     */
    public const EVENT_REGISTER_ELEMENT_TYPES = 'registerElementTypes';

    /**
     * @event EagerLoadElementsEvent The event that is triggered before elements are eager-loaded.
     * @since 3.5.0
     */
    public const EVENT_BEFORE_EAGER_LOAD_ELEMENTS = 'beforeEagerLoadElements';

    /**
     * @event MergeElementsEvent The event that is triggered after two elements are merged together.
     */
    public const EVENT_AFTER_MERGE_ELEMENTS = 'afterMergeElements';

    /**
     * @event DeleteElementEvent The event that is triggered before an element is deleted.
     */
    public const EVENT_BEFORE_DELETE_ELEMENT = 'beforeDeleteElement';

    /**
     * @event ElementEvent The event that is triggered after an element is deleted.
     */
    public const EVENT_AFTER_DELETE_ELEMENT = 'afterDeleteElement';

    /**
     * @event ElementEvent The event that is triggered before an element is restored.
     * @since 3.1.0
     */
    public const EVENT_BEFORE_RESTORE_ELEMENT = 'beforeRestoreElement';

    /**
     * @event ElementEvent The event that is triggered after an element is restored.
     * @since 3.1.0
     */
    public const EVENT_AFTER_RESTORE_ELEMENT = 'afterRestoreElement';

    /**
     * @event ElementEvent The event that is triggered before an element is saved.
     *
     * If you want to ignore events for drafts or revisions, call [[\craft\helpers\ElementHelper::isDraftOrRevision()]]
     * from your event handler:
     *
     * ```php
     * use craft\events\ElementEvent;
     * use craft\helpers\ElementHelper;
     * use craft\services\Elements;
     *
     * Craft::$app->elements->on(Elements::EVENT_BEFORE_SAVE_ELEMENT, function(ElementEvent $e) {
     *     if (ElementHelper::isDraftOrRevision($e->element)) {
     *         return;
     *     }
     *
     *     // ...
     * });
     * ```
     */
    public const EVENT_BEFORE_SAVE_ELEMENT = 'beforeSaveElement';

    /**
     * @event ElementEvent The event that is triggered after an element is saved.
     *
     * If you want to ignore events for drafts or revisions, call [[\craft\helpers\ElementHelper::isDraftOrRevision()]]
     * from your event handler:
     *
     * ```php
     * use craft\events\ElementEvent;
     * use craft\helpers\ElementHelper;
     * use craft\services\Elements;
     *
     * Craft::$app->elements->on(Elements::EVENT_AFTER_SAVE_ELEMENT, function(ElementEvent $e) {
     *     if (ElementHelper::isDraftOrRevision($e->element)) {
     *         return;
     *     }
     *
     *     // ...
     * });
     * ```
     */
    public const EVENT_AFTER_SAVE_ELEMENT = 'afterSaveElement';

    /**
     * @event ElementEvent The event that is triggered before indexing an element’s search keywords,
     * or queuing the element’s search keywords to be updated.
     *
     * You may set [[\craft\events\CancelableEvent::$isValid]] to `false` to prevent the search index from being updated.
     *
     * @since 3.7.12
     */
    public const EVENT_BEFORE_UPDATE_SEARCH_INDEX = 'beforeUpdateSearchIndex';

    /**
     * @event ElementQueryEvent The event that is triggered before resaving a batch of elements.
     */
    public const EVENT_BEFORE_RESAVE_ELEMENTS = 'beforeResaveElements';

    /**
     * @event ElementQueryEvent The event that is triggered after resaving a batch of elements.
     */
    public const EVENT_AFTER_RESAVE_ELEMENTS = 'afterResaveElements';

    /**
     * @event BatchElementActionEvent The event that is triggered before an element is resaved.
     */
    public const EVENT_BEFORE_RESAVE_ELEMENT = 'beforeResaveElement';

    /**
     * @event BatchElementActionEvent The event that is triggered after an element is resaved.
     */
    public const EVENT_AFTER_RESAVE_ELEMENT = 'afterResaveElement';

    /**
     * @event ElementQueryEvent The event that is triggered before propagating a batch of elements.
     */
    public const EVENT_BEFORE_PROPAGATE_ELEMENTS = 'beforePropagateElements';

    /**
     * @event ElementQueryEvent The event that is triggered after propagating a batch of elements.
     */
    public const EVENT_AFTER_PROPAGATE_ELEMENTS = 'afterPropagateElements';

    /**
     * @event BatchElementActionEvent The event that is triggered before an element is propagated.
     */
    public const EVENT_BEFORE_PROPAGATE_ELEMENT = 'beforePropagateElement';

    /**
     * @event BatchElementActionEvent The event that is triggered after an element is propagated.
     */
    public const EVENT_AFTER_PROPAGATE_ELEMENT = 'afterPropagateElement';

    /**
     * @event ElementEvent The event that is triggered before an element’s slug and URI are updated, usually following a Structure move.
     */
    public const EVENT_BEFORE_UPDATE_SLUG_AND_URI = 'beforeUpdateSlugAndUri';

    /**
     * @event ElementEvent The event that is triggered after an element’s slug and URI are updated, usually following a Structure move.
     */
    public const EVENT_AFTER_UPDATE_SLUG_AND_URI = 'afterUpdateSlugAndUri';

    /**
     * @event \craft\events\ElementActionEvent The event that is triggered before an element action is performed.
     *
     * You may set [[\craft\events\CancelableEvent::$isValid]] to `false` to prevent the action from being performed.
     */
    public const EVENT_BEFORE_PERFORM_ACTION = 'beforePerformAction';

    /**
     * @event \craft\events\ElementActionEvent The event that is triggered after an element action is performed.
     */
    public const EVENT_AFTER_PERFORM_ACTION = 'afterPerformAction';

    /**
     * @event ElementEvent The event that is triggered before canonical element changes are merged into a derivative.
     * @since 3.7.0
     */
    public const EVENT_BEFORE_MERGE_CANONICAL_CHANGES = 'beforeMergeCanonical';

    /**
     * @event ElementEvent The event that is triggered after canonical element changes are merged into a derivative.
     * @since 3.7.0
     */
    public const EVENT_AFTER_MERGE_CANONICAL_CHANGES = 'afterMergeCanonical';

    /**
     * @event InvalidateElementCachesEvent The event that is triggered when element caches are invalidated.
     * @since 4.2.0
     */
    public const EVENT_INVALIDATE_CACHES = 'invalidateCaches';

    /**
     * @event AuthorizationCheckEvent The event that is triggered when determining whether a user is authorized to view an element’s edit page.
     *
     * To authorize the user, set [[AuthorizationCheckEvent::$authorized]] to `true`.
     *
     * ```php
     * use craft\events\AuthorizationCheckEvent;
     * use craft\services\Elements;
     * use yii\base\Event;
     *
     * Event::on(
     *     Elements::class,
     *     Elements::EVENT_AUTHORIZE_VIEW,
     *     function(AuthorizationCheckEvent $event) {
     *         $event->authorized = true;
     *     }
     * );
     * ```
     *
     * @see canView()
     * @since 4.3.0
     */
    public const EVENT_AUTHORIZE_VIEW = 'authorizeView';

    /**
     * @event AuthorizationCheckEvent The event that is triggered when determining whether a user is authorized to save an element in its current state.
     *
     * To authorize the user, set [[AuthorizationCheckEvent::$authorized]] to `true`.
     *
     * ```php
     * use craft\events\AuthorizationCheckEvent;
     * use craft\services\Elements;
     * use yii\base\Event;
     *
     * Event::on(
     *     Elements::class,
     *     Elements::EVENT_AUTHORIZE_SAVE,
     *     function(AuthorizationCheckEvent $event) {
     *         $event->authorized = true;
     *     }
     * );
     * ```
     *
     * @see canSave()
     * @since 4.3.0
     */
    public const EVENT_AUTHORIZE_SAVE = 'authorizeSave';

    /**
     * @event AuthorizationCheckEvent The event that is triggered when determining whether a user is authorized to create drafts for an element.
     *
     * To authorize the user, set [[AuthorizationCheckEvent::$authorized]] to `true`.
     *
     * ```php
     * use craft\events\AuthorizationCheckEvent;
     * use craft\services\Elements;
     * use yii\base\Event;
     *
     * Event::on(
     *     Elements::class,
     *     Elements::EVENT_AUTHORIZE_CREATE_DRAFTS,
     *     function(AuthorizationCheckEvent $event) {
     *         $event->authorized = true;
     *     }
     * );
     * ```
     *
     * @see canCreateDrafts()
     * @since 4.3.0
     */
    public const EVENT_AUTHORIZE_CREATE_DRAFTS = 'authorizeCreateDrafts';

    /**
     * @event AuthorizationCheckEvent The event that is triggered when determining whether a user is authorized to duplicate an element.
     *
     * To authorize the user, set [[AuthorizationCheckEvent::$authorized]] to `true`.
     *
     * ```php
     * use craft\events\AuthorizationCheckEvent;
     * use craft\services\Elements;
     * use yii\base\Event;
     *
     * Event::on(
     *     Elements::class,
     *     Elements::EVENT_AUTHORIZE_DUPLICATE,
     *     function(AuthorizationCheckEvent $event) {
     *         $event->authorized = true;
     *     }
     * );
     * ```
     *
     * @see canDuplicate()
     * @since 4.3.0
     */
    public const EVENT_AUTHORIZE_DUPLICATE = 'authorizeDuplicate';

    /**
     * @event AuthorizationCheckEvent The event that is triggered when determining whether a user is authorized to delete an element.
     *
     * To authorize the user, set [[AuthorizationCheckEvent::$authorized]] to `true`.
     *
     * ```php
     * use craft\events\AuthorizationCheckEvent;
     * use craft\services\Elements;
     * use yii\base\Event;
     *
     * Event::on(
     *     Elements::class,
     *     Elements::EVENT_AUTHORIZE_DELETE,
     *     function(AuthorizationCheckEvent $event) {
     *         $event->authorized = true;
     *     }
     * );
     * ```
     *
     * @see canDelete()
     * @since 4.3.0
     */
    public const EVENT_AUTHORIZE_DELETE = 'authorizeDelete';

    /**
     * @event AuthorizationCheckEvent The event that is triggered when determining whether a user is authorized to delete an element for its current site.
     *
     * To authorize the user, set [[AuthorizationCheckEvent::$authorized]] to `true`.
     *
     * ```php
     * use craft\events\AuthorizationCheckEvent;
     * use craft\services\Elements;
     * use yii\base\Event;
     *
     * Event::on(
     *     Elements::class,
     *     Elements::EVENT_AUTHORIZE_DELETE_FOR_SITE,
     *     function(AuthorizationCheckEvent $event) {
     *         $event->authorized = true;
     *     }
     * );
     * ```
     *
     * @see canDeleteForSite()
     * @since 4.3.0
     */
    public const EVENT_AUTHORIZE_DELETE_FOR_SITE = 'authorizeDeleteForSite';

    /**
     * @event ElementEvent The event that is triggered before deleting an element for a single site.
     * @see deleteElementForSite()
     * @see deleteElementsForSite()
     * @since 4.4.0
     */
    public const EVENT_BEFORE_DELETE_FOR_SITE = 'beforeDeleteForSite';

    /**
     * @event ElementEvent The event that is triggered after deleting an element for a single site.
     * @see deleteElementForSite()
     * @see deleteElementsForSite()
     * @since 4.4.0
     */
    public const EVENT_AFTER_DELETE_FOR_SITE = 'afterDeleteForSite';

    /**
     * @var array|null
     */
    private ?array $_placeholderElements = null;

    /**
     * @var array
     * @see setPlaceholderElement()
     * @see getElementByUri()
     */
    private array $_placeholderUris;

    /**
     * @var string[]
     */
    private array $_elementTypesByRefHandle = [];

    /**
     * @var bool|null Whether we should be updating search indexes for elements if not told explicitly.
     * @since 3.1.2
     */
    private ?bool $_updateSearchIndex = null;

    /**
     * Creates an element with a given config.
     *
     * @template T of ElementInterface
     * @param string|array $config The element’s class name, or its config, with a `type` value
     * @phpstan-param class-string<T>|array{type:class-string<T>} $config
     * @return T The element
     */
    public function createElement(mixed $config): ElementInterface
    {
        if (is_string($config)) {
            $config = ['type' => $config];
        }

        return ComponentHelper::createComponent($config, ElementInterface::class);
    }

    /**
     * Creates an element query for a given element type.
     *
     * @param string $elementType The element class
     * @phpstan-param class-string<ElementInterface> $elementType
     * @return ElementQueryInterface The element query
     * @throws InvalidArgumentException if $elementType is not a valid element
     * @since 3.5.0
     */
    public function createElementQuery(string $elementType): ElementQueryInterface
    {
        if (!is_subclass_of($elementType, ElementInterface::class)) {
            throw new InvalidArgumentException("$elementType is not a valid element.");
        }

        return $elementType::find();
    }

    // Element caches
    // -------------------------------------------------------------------------

    /**
     * @var array[]
     */
    private array $_cacheTagBuffers = [];

    /**
     * @var string[]|null
     */
    private ?array $_cacheTags = null;

    /**
     * @var array
     * @phpstan-var array<int|null>
     */
    private array $_cacheDurationBuffers = [];

    private ?int $_cacheDuration = null;

    /**
     * Returns whether we are currently collecting element cache invalidation info.
     *
     * @return bool
     * @see startCollectingCacheInfo()
     * @see stopCollectingCacheInfo()
     * @since 4.3.0
     */
    public function getIsCollectingCacheInfo(): bool
    {
        return isset($this->_cacheTags);
    }

    /**
     * Returns whether we are currently collecting element cache invalidation tags.
     *
     * @return bool
     * @since 3.5.0
     * @deprecated in 4.3.0. [[getIsCollectingCacheInfo()]] should be used instead.
     */
    public function getIsCollectingCacheTags(): bool
    {
        return $this->getIsCollectingCacheInfo();
    }

    /**
     * Starts collecting element cache invalidation info.
     *
     * @since 4.3.0
     */
    public function startCollectingCacheInfo(): void
    {
        // Save any currently-collected info into new buffers
        if (isset($this->_cacheTags)) {
            $this->_cacheTagBuffers[] = $this->_cacheTags;
            $this->_cacheDurationBuffers[] = $this->_cacheDuration;
        }

        $this->_cacheTags = [];
        $this->_cacheDuration = null;
    }

    /**
     * Starts collecting element cache invalidation tags.
     *
     * @since 3.5.0
     * @deprecated in 4.3.0. [[startCollectingCacheInfo()]] should be used instead.
     */
    public function startCollectingCacheTags(): void
    {
        $this->startCollectingCacheInfo();
    }

    /**
     * Adds element cache invalidation tags to the current collection.
     *
     * @param string[] $tags
     * @since 3.5.0
     */
    public function collectCacheTags(array $tags): void
    {
        // Ignore if we're not currently collecting tags
        if (!isset($this->_cacheTags)) {
            return;
        }

        // Element query tags
        foreach ($tags as $tag) {
            $this->_cacheTags[$tag] = true;
        }
    }

    /**
     * Sets a possible cache expiration date that [[stopCollectingCacheInfo()]] should return.
     *
     * The value will only be used if it is less than the currently stored expiration date.
     *
     * @param DateTime $expiryDate
     * @since 4.3.0
     */
    public function setCacheExpiryDate(DateTime $expiryDate): void
    {
        if (!isset($this->_cacheTags)) {
            return;
        }

        $duration = $expiryDate->getTimestamp() - time();

        if ($duration > 0 && (!$this->_cacheDuration || $duration < $this->_cacheDuration)) {
            $this->_cacheDuration = $duration;
        }
    }

    /**
     ** Stores cache invalidation info for a given element.
     *
     * @param ElementInterface $element
     * @since 4.5.0
     */
    public function collectCacheInfoForElement(ElementInterface $element): void
    {
        // Ignore if we're not currently collecting tags
        if (!isset($this->_cacheTags)) {
            return;
        }

        $class = get_class($element);
        $this->collectCacheTags([
            'element',
            "element::$class",
            "element::$element->id",
        ]);

        // If the element is expirable, register its expiry date
        if (
            $element instanceof ExpirableElementInterface &&
            ($expiryDate = $element->getExpiryDate()) !== null
        ) {
            $this->setCacheExpiryDate($expiryDate);
        }
    }

    /**
     * Stops collecting element invalidation info, and returns a [[TagDependency]] and recommended max cache duration
     * that should be used when saving the cache data.
     *
     * If no cache tags were registered, `[null, null]` will be returned.
     *
     * @return array
     * @phpstan-return array{TagDependency|null,int|null}
     */
    public function stopCollectingCacheInfo(): array
    {
        if (!isset($this->_cacheTags)) {
            throw new InvalidCallException('Element cache invalidation tags are not currently being collected.');
        }

        $tags = $this->_cacheTags;
        $duration = $this->_cacheDuration;

        // Was there another active collection?
        if (!empty($this->_cacheTagBuffers)) {
            $this->_cacheTags = array_merge(array_pop($this->_cacheTagBuffers), $tags);

            // Override the parent duration if ours is shorter
            $this->_cacheDuration = array_pop($this->_cacheDurationBuffers);
            if ($duration && $duration < $this->_cacheDuration) {
                $this->_cacheDuration = $duration;
            }
        } else {
            $this->_cacheTags = null;
            $this->_cacheDuration = null;
        }

        if (empty($tags)) {
            return [null, null];
        }

        // Only use the duration if it's less than the cacheDuration config setting
        $generalConfig = Craft::$app->getConfig()->getGeneral();
        if ($generalConfig->cacheDuration) {
            if ($duration) {
                $duration = min($duration, $generalConfig->cacheDuration);
            } else {
                $duration = $generalConfig->cacheDuration;
            }
        }

        $dep = new TagDependency([
            'tags' => array_keys($tags),
        ]);

        return [$dep, $duration];
    }

    /**
     * Stops collecting element cache invalidation tags, and returns a cache dependency object.
     *
     * @return TagDependency
     * @since 3.5.0
     * @deprecated in 4.3.0. [[stopCollectingCacheInfo()]] should be used instead.
     */
    public function stopCollectingCacheTags(): TagDependency
    {
        [$dep] = $this->stopCollectingCacheInfo();
        return $dep ?? new TagDependency();
    }

    /**
     * Invalidates all element caches.
     *
     * @since 3.5.0
     */
    public function invalidateAllCaches(): void
    {
        $tags = ['element'];
        TagDependency::invalidate(Craft::$app->getCache(), $tags);

        // Fire a 'invalidateCaches' event
        if ($this->hasEventHandlers(self::EVENT_INVALIDATE_CACHES)) {
            $this->trigger(self::EVENT_INVALIDATE_CACHES, new InvalidateElementCachesEvent([
                'tags' => $tags,
            ]));
        }
    }

    /**
     * Invalidates caches for the given element type.
     *
     * @param string $elementType
     * @phpstan-param class-string<ElementInterface> $elementType
     * @since 3.5.0
     */
    public function invalidateCachesForElementType(string $elementType): void
    {
        $tags = ["element::$elementType"];
        TagDependency::invalidate(Craft::$app->getCache(), $tags);

        // Fire a 'invalidateCaches' event
        if ($this->hasEventHandlers(self::EVENT_INVALIDATE_CACHES)) {
            $this->trigger(self::EVENT_INVALIDATE_CACHES, new InvalidateElementCachesEvent([
                'tags' => $tags,
            ]));
        }
    }

    /**
     * Invalidates caches for the given element.
     *
     * @param ElementInterface $element
     * @since 3.5.0
     */
    public function invalidateCachesForElement(ElementInterface $element): void
    {
        $tags = [
            sprintf('element::%s::*', $element::class),
            sprintf('element::%s', $element->id),
        ];

        $rootElement = $element;

        if ($element instanceof NestedElementInterface) {
            $owner = $element->getOwner();
            if ($owner) {
                $tags[] = sprintf('element::%s', $owner->id);

                try {
                    $rootElement = ElementHelper::rootElement($owner);
                } catch (Throwable) {
                    $rootElement = $owner;
                }
            }
        }

        if ($rootElement->getIsDraft()) {
            $tags[] = sprintf('element::%s::drafts', $element::class);
        } elseif ($rootElement->getIsRevision()) {
            $tags[] = sprintf('element::%s::revisions', $element::class);
        } else {
            foreach ($element->getCacheTags() as $tag) {
                // tags can be provided fully-formed, or relative to the element type
                if (!str_starts_with($tag, 'element::')) {
                    $tag = sprintf('element::%s::%s', $element::class, $tag);
                }
                $tags[] = $tag;
            }
        }

        TagDependency::invalidate(Craft::$app->getCache(), $tags);

        // Fire a 'invalidateCaches' event
        if ($this->hasEventHandlers(self::EVENT_INVALIDATE_CACHES)) {
            $this->trigger(self::EVENT_INVALIDATE_CACHES, new InvalidateElementCachesEvent([
                'tags' => $tags,
            ]));
        }
    }

    // Finding Elements
    // -------------------------------------------------------------------------

    /**
     * Returns an element by its ID.
     *
     * If no element type is provided, the method will first have to run a DB query to determine what type of element
     * the $id is, so you should definitely pass it if it’s known.
     * The element’s status will not be a factor when using this method.
     *
     * @template T of ElementInterface
     * @param int $elementId The element’s ID.
     * @param string|null $elementType The element class.
     * @phpstan-param class-string<T>|null $elementType
     * @param int|string|int[]|null $siteId The site(s) to fetch the element in.
     * Defaults to the current site.
     * @param array $criteria
     * @return T|null The matching element, or `null`.
     */
    public function getElementById(int $elementId, ?string $elementType = null, array|int|string $siteId = null, array $criteria = []): ?ElementInterface
    {
        return $this->_elementById('id', $elementId, $elementType, $siteId, $criteria);
    }

    /**
     * Returns an element by its UID.
     *
     * If no element type is provided, the method will first have to run a DB query to determine what type of element
     * the $uid is, so you should definitely pass it if it’s known.
     * The element’s status will not be a factor when using this method.
     *
     * @template T of ElementInterface
     * @param string $uid The element’s UID.
     * @param string|null $elementType The element class.
     * @phpstan-param class-string<T>|null $elementType
     * @param int|string|int[]|null $siteId The site(s) to fetch the element in.
     * Defaults to the current site.
     * @param array $criteria
     * @return T|null The matching element, or `null`.
     * @since 3.5.13
     */
    public function getElementByUid(string $uid, ?string $elementType = null, array|int|string $siteId = null, array $criteria = []): ?ElementInterface
    {
        return $this->_elementById('uid', $uid, $elementType, $siteId, $criteria);
    }

    /**
     * Returns an element by its ID or UID.
     *
     * @template T of ElementInterface
     * @param string $property Either `id` or `uid`
     * @param int|string $elementId The element’s ID/UID
     * @param string|null $elementType The element class.
     * @phpstan-param class-string<T>|null $elementType
     * @param int|string|int[]|null $siteId The site(s) to fetch the element in.
     * Defaults to the current site.
     * @param array $criteria
     * @return T|null The matching element, or `null`.
     */
    private function _elementById(string $property, int|string $elementId, ?string $elementType = null, array|int|string $siteId = null, array $criteria = []): ?ElementInterface
    {
        if (!$elementId) {
            return null;
        }

        if ($elementType === null) {
            $elementType = $this->_elementTypeById($property, $elementId);
        }

        if ($elementType === null || !class_exists($elementType)) {
            return null;
        }

        $query = $this->createElementQuery($elementType)
            ->siteId($siteId)
            ->status(null)
            ->drafts(null)
            ->provisionalDrafts(null)
            ->revisions(null);

        $query->$property = $elementId;
        Craft::configure($query, $criteria);

        return $query->one();
    }

    /**
     * Returns an element by its URI.
     *
     * @param string $uri The element’s URI.
     * @param int|null $siteId The site to look for the URI in, and to return the element in.
     * Defaults to the current site.
     * @param bool $enabledOnly Whether to only look for an enabled element. Defaults to `false`.
     * @return ElementInterface|null The matching element, or `null`.
     */
    public function getElementByUri(string $uri, ?int $siteId = null, bool $enabledOnly = false): ?ElementInterface
    {
        if ($uri === '') {
            $uri = Element::HOMEPAGE_URI;
        }

        if ($siteId === null) {
            /** @noinspection PhpUnhandledExceptionInspection */
            $siteId = Craft::$app->getSites()->getCurrentSite()->id;
        }

        // See if we already have a placeholder for this element URI
        if (isset($this->_placeholderUris[$uri][$siteId])) {
            return $this->_placeholderUris[$uri][$siteId];
        }

        // First get the element ID and type
        $query = (new Query())
            ->select(['elements.id', 'elements.type'])
            ->from(['elements' => Table::ELEMENTS])
            ->innerJoin(['elements_sites' => Table::ELEMENTS_SITES], '[[elements_sites.elementId]] = [[elements.id]]')
            ->where([
                'elements.draftId' => null,
                'elements.revisionId' => null,
                'elements.dateDeleted' => null,
                'elements_sites.siteId' => $siteId,
            ]);

        if (Craft::$app->getDb()->getIsMysql()) {
            $query->andWhere([
                'elements_sites.uri' => $uri,
            ]);
        } else {
            $query->andWhere([
                'lower([[elements_sites.uri]])' => mb_strtolower($uri),
            ]);
        }

        if ($enabledOnly) {
            $query->andWhere([
                'elements_sites.enabled' => true,
                'elements.enabled' => true,
                'elements.archived' => false,
            ]);
        }

        $result = $query->one();
        return $result ? $this->getElementById($result['id'], $result['type'], $siteId) : null;
    }

    /**
     * Returns the class of an element with a given ID.
     *
     * @param int $elementId The element’s ID
     * @return string|null The element’s class, or null if it could not be found
     */
    public function getElementTypeById(int $elementId): ?string
    {
        return $this->_elementTypeById('id', $elementId);
    }

    /**
     * Returns the class of an element with a given UID.
     *
     * @param string $uid The element’s UID
     * @return string|null The element’s class, or null if it could not be found
     * @since 3.5.13
     */
    public function getElementTypeByUid(string $uid): ?string
    {
        return $this->_elementTypeById('uid', $uid);
    }

    /**
     * Returns the class of an element with a given ID/UID.
     *
     * @param string $property Either `id` or `uid`
     * @param int|string $elementId The element’s ID/UID
     * @return string|null The element’s class, or null if it could not be found
     */
    private function _elementTypeById(string $property, int|string $elementId): ?string
    {
        $class = (new Query())
            ->select(['type'])
            ->from([Table::ELEMENTS])
            ->where([$property => $elementId])
            ->scalar();

        return $class !== false ? $class : null;
    }

    /**
     * Returns the classes of elements with the given IDs.
     *
     * @param int[] $elementIds The elements’ IDs
     * @return string[]
     */
    public function getElementTypesByIds(array $elementIds): array
    {
        return (new Query())
            ->select(['type'])
            ->distinct(true)
            ->from([Table::ELEMENTS])
            ->where(['id' => $elementIds])
            ->column();
    }

    /**
     * Returns an element’s URI for a given site.
     *
     * @param int $elementId The element’s ID.
     * @param int $siteId The site to search for the element’s URI in.
     * @return string|null|false The element’s URI or `null`, or `false` if the element doesn’t exist.
     */
    public function getElementUriForSite(int $elementId, int $siteId): string|null|false
    {
        return (new Query())
            ->select(['uri'])
            ->from([Table::ELEMENTS_SITES])
            ->where(['elementId' => $elementId, 'siteId' => $siteId])
            ->scalar();
    }

    /**
     * Returns the site IDs that a given element is enabled in.
     *
     * @param int $elementId The element’s ID.
     * @return int[] The site IDs that the element is enabled in. If the element could not be found, an empty array
     * will be returned.
     */
    public function getEnabledSiteIdsForElement(int $elementId): array
    {
        return (new Query())
            ->select(['siteId'])
            ->from([Table::ELEMENTS_SITES])
            ->where(['elementId' => $elementId, 'enabled' => true])
            ->column();
    }

    // Saving Elements
    // -------------------------------------------------------------------------

    /**
     * Handles all of the routine tasks that go along with saving elements.
     *
     * Those tasks include:
     *
     * - Validating its content (if $validateContent is `true`, or it’s left as `null` and the element is enabled)
     * - Ensuring the element has a title if its type [[Element::hasTitles()|has titles]], and giving it a
     *   default title in the event that $validateContent is set to `false`
     * - Saving a row in the `elements` table
     * - Assigning the element’s ID on the element model, if it’s a new element
     * - Assigning the element’s ID on the element’s content model, if there is one and it’s a new set of content
     * - Updating the search index with new keywords from the element’s content
     * - Setting a unique URI on the element, if it’s supposed to have one.
     * - Saving the element’s row(s) in the `elements_sites` and `content` tables
     * - Deleting any rows in the `elements_sites` and `content` tables that no longer need to be there
     * - Cleaning any template caches that the element was involved in
     *
     * The function will fire `beforeElementSave` and `afterElementSave` events, and will call `beforeSave()`
     *  and `afterSave()` methods on the passed-in element, giving the element opportunities to hook into the
     * save process.
     *
     * Example usage - creating a new entry:
     *
     * ```php
     * $entry = new Entry();
     * $entry->sectionId = 10;
     * $entry->typeId = 1;
     * $entry->authorId = 5;
     * $entry->enabled = true;
     * $entry->title = "Hello World!";
     * $entry->setFieldValues([
     *     'body' => "<p>I can’t believe I literally just called this “Hello World!”.</p>",
     * ]);
     * $success = Craft::$app->elements->saveElement($entry);
     * if (!$success) {
     *     Craft::error('Couldn’t save the entry "'.$entry->title.'"', __METHOD__);
     * }
     * ```
     *
     * @param ElementInterface $element The element that is being saved
     * @param bool $runValidation Whether the element should be validated
     * @param bool $propagate Whether the element should be saved across all of its supported sites
     * (this can only be disabled when updating an existing element)
     * @param bool|null $updateSearchIndex Whether to update the element search index for the element
     * (this will happen via a background job if this is a web request)
     * @param bool $forceTouch Whether to force the `dateUpdated` timestamp to be updated for the element,
     * regardless of whether it’s being resaved
     * @return bool
     * @throws ElementNotFoundException if $element has an invalid $id
     * @throws Exception if the $element doesn’t have any supported sites
     * @throws Throwable if reasons
     */
    public function saveElement(
        ElementInterface $element,
        bool $runValidation = true,
        bool $propagate = true,
        ?bool $updateSearchIndex = null,
        bool $forceTouch = false,
        ?bool $crossSiteValidate = false,
    ): bool {
        // Force propagation for new elements
        $propagate = !$element->id || $propagate;

        // Not currently being duplicated
        $duplicateOf = $element->duplicateOf;
        $element->duplicateOf = null;

        $success = $this->_saveElementInternal(
            $element,
            $runValidation,
            $propagate,
            $updateSearchIndex,
            forceTouch: $forceTouch,
            crossSiteValidate: $crossSiteValidate,
        );
        $element->duplicateOf = $duplicateOf;
        return $success;
    }

    /**
     * Merges recent canonical element changes into a given derivative, such as a draft.
     *
     * @param ElementInterface $element The derivative element
     * @since 3.7.0
     */
    public function mergeCanonicalChanges(ElementInterface $element): void
    {
        if ($element->getIsCanonical()) {
            throw new InvalidArgumentException('Only a derivative element can be passed to ' . __METHOD__);
        }

        if (!$element::trackChanges()) {
            throw new InvalidArgumentException(get_class($element) . ' elements don’t track their changes');
        }

        // Make sure the derivative element actually supports its own site ID
        $supportedSites = ArrayHelper::index(ElementHelper::supportedSitesForElement($element), 'siteId');
        if (!isset($supportedSites[$element->siteId])) {
            throw new Exception('Attempting to merge source changes for a draft in an unsupported site.');
        }

        // Fire a 'beforeMergeCanonical' event
        if ($this->hasEventHandlers(self::EVENT_BEFORE_MERGE_CANONICAL_CHANGES)) {
            $this->trigger(self::EVENT_BEFORE_MERGE_CANONICAL_CHANGES, new ElementEvent([
                'element' => $element,
            ]));
        }

        Craft::$app->getDb()->transaction(function() use ($element, $supportedSites) {
            // Start with the other sites (if any), so we don't update dateLastMerged until the end
            $otherSiteIds = ArrayHelper::withoutValue(array_keys($supportedSites), $element->siteId);
            if (!empty($otherSiteIds)) {
                $siteElements = $this->_localizedElementQuery($element)
                    ->siteId($otherSiteIds)
                    ->status(null)
                    ->all();
            } else {
                $siteElements = [];
            }

            foreach ($siteElements as $siteElement) {
                $siteElement->mergeCanonicalChanges();
                $siteElement->mergingCanonicalChanges = true;
                $this->_saveElementInternal($siteElement, false, false, null, $supportedSites);
            }

            // Now the $element’s site
            $element->mergeCanonicalChanges();
            $duplicateOf = $element->duplicateOf;
            $element->duplicateOf = null;
            $element->dateLastMerged = DateTimeHelper::now();
            $element->mergingCanonicalChanges = true;
            $this->_saveElementInternal($element, false, false, null, $supportedSites);
            $element->duplicateOf = $duplicateOf;

            // It's now fully merged and propagated
            $element->afterPropagate(false);
        });

        $element->mergingCanonicalChanges = false;

        // Fire an 'afterMergeCanonical' event
        if ($this->hasEventHandlers(self::EVENT_AFTER_MERGE_CANONICAL_CHANGES)) {
            $this->trigger(self::EVENT_AFTER_MERGE_CANONICAL_CHANGES, new ElementEvent([
                'element' => $element,
            ]));
        }
    }

    private function _localizedElementQuery(ElementInterface $element): ElementQueryInterface
    {
        // use getLocalized() unless it’s eager-loaded
        $query = $element->getLocalized();
        if ($query instanceof ElementQueryInterface) {
            return $query;
        }

        return $element::find()
            ->id($element->id ?: false)
            ->structureId($element->structureId)
            ->siteId(['not', $element->siteId])
            ->drafts($element->getIsDraft())
            ->provisionalDrafts($element->isProvisionalDraft)
            ->revisions($element->getIsRevision());
    }

    /**
     * Updates the canonical element from a given derivative, such as a draft or revision.
     *
     * @template T of ElementInterface
     * @param T $element The derivative element
     * @param array $newAttributes Any attributes to apply to the canonical element
     * @return T The updated canonical element
     * @throws InvalidArgumentException if the element is already a canonical element
     * @since 3.7.0
     */
    public function updateCanonicalElement(ElementInterface $element, array $newAttributes = []): ElementInterface
    {
        if ($element->getIsCanonical()) {
            throw new InvalidArgumentException('Element was already canonical');
        }

        // "Duplicate" the derivative element with the canonical element’s ID and UID
        $canonical = $element->getCanonical();

        $changedAttributes = (new Query())
            ->select(['siteId', 'attribute', 'propagated', 'userId'])
            ->from([Table::CHANGEDATTRIBUTES])
            ->where(['elementId' => $element->id])
            ->all();

        $changedFields = (new Query())
            ->select(['siteId', 'fieldId', 'layoutElementUid', 'propagated', 'userId'])
            ->from([Table::CHANGEDFIELDS])
            ->where(['elementId' => $element->id])
            ->all();

        $fieldsService = Craft::$app->getFields();

        $newAttributes += [
            'id' => $canonical->id,
            'uid' => $canonical->uid,
            'root' => $canonical->root,
            'lft' => $canonical->lft,
            'rgt' => $canonical->rgt,
            'level' => $canonical->level,
            'dateCreated' => $canonical->dateCreated,
            'dateDeleted' => null,
            'draftId' => null,
            'revisionId' => null,
            'isProvisionalDraft' => false,
            'updatingFromDerivative' => true,
            'dirtyAttributes' => [],
            'dirtyFields' => [],
        ];

        foreach ($changedAttributes as $attribute) {
            $newAttributes['siteAttributes'][$attribute['siteId']]['dirtyAttributes'][] = $attribute['attribute'];
        }

        foreach ($changedFields as $field) {
            $layoutElement = $element->getFieldLayout()?->getElementByUid($field['layoutElementUid']);
            if ($layoutElement instanceof CustomField) {
                $newAttributes['siteAttributes'][$field['siteId']]['dirtyFields'][] = $layoutElement->getField()->handle;
            }
        }

        // if we're working with a revision, ensure we mark element's custom fields as dirty;
        if ($element->getIsRevision()) {
            $newAttributes['dirtyFields'] = array_map(
                fn(FieldInterface $field) => $field->handle,
                $element->getFieldLayout()?->getCustomFields() ?? [],
            );
        }

        $updatedCanonical = $this->duplicateElement($element, $newAttributes);

        Craft::$app->on(Application::EVENT_AFTER_REQUEST, function() use ($canonical, $updatedCanonical, $changedAttributes, $changedFields) {
            // Update change tracking for the canonical element
            $timestamp = Db::prepareDateForDb($updatedCanonical->dateUpdated);

            foreach ($changedAttributes as $attribute) {
                Db::upsert(Table::CHANGEDATTRIBUTES, [
                    'elementId' => $canonical->id,
                    'siteId' => $attribute['siteId'],
                    'attribute' => $attribute['attribute'],
                    'dateUpdated' => $timestamp,
                    'propagated' => $attribute['propagated'],
                    'userId' => $attribute['userId'],
                ]);
            }

            foreach ($changedFields as $field) {
                Db::upsert(Table::CHANGEDFIELDS, [
                    'elementId' => $canonical->id,
                    'siteId' => $field['siteId'],
                    'fieldId' => $field['fieldId'],
                    'layoutElementUid' => $field['layoutElementUid'],
                    'dateUpdated' => $timestamp,
                    'propagated' => $field['propagated'],
                    'userId' => $field['userId'],
                ]);
            }
        });

        return $updatedCanonical;
    }

    /**
     * Resaves all elements that match a given element query.
     *
     * @param ElementQueryInterface $query The element query to fetch elements with
     * @param bool $continueOnError Whether to continue going if an error occurs
     * @param bool $skipRevisions Whether elements that are (or belong to) a revision should be skipped
     * @param bool|null $updateSearchIndex Whether to update the element search index for the element
     * (this will happen via a background job if this is a web request)
     * @param bool $touch Whether to update the `dateUpdated` timestamps for the elements
     * @throws Throwable if reasons
     * @since 3.2.0
     */
    public function resaveElements(
        ElementQueryInterface $query,
        bool $continueOnError = false,
        bool $skipRevisions = true,
        ?bool $updateSearchIndex = null,
        bool $touch = false,
    ): void {
        /** @var ElementQuery $query */
        // Fire a 'beforeResaveElements' event
        if ($this->hasEventHandlers(self::EVENT_BEFORE_RESAVE_ELEMENTS)) {
            $this->trigger(self::EVENT_BEFORE_RESAVE_ELEMENTS, new ElementQueryEvent([
                'query' => $query,
            ]));
        }

        $position = 0;

        try {
            foreach (Db::each($query) as $element) {
                /** @var ElementInterface $element */
                $position++;

                $element->setScenario(Element::SCENARIO_ESSENTIALS);
                $element->resaving = true;

                $e = null;
                try {
                    // Fire a 'beforeResaveElement' event
                    if ($this->hasEventHandlers(self::EVENT_BEFORE_RESAVE_ELEMENT)) {
                        $this->trigger(self::EVENT_BEFORE_RESAVE_ELEMENT, new BatchElementActionEvent([
                            'query' => $query,
                            'element' => $element,
                            'position' => $position,
                        ]));
                    }

                    // Make sure this isn't a revision
                    if ($skipRevisions) {
                        try {
                            if (ElementHelper::isRevision($element)) {
                                throw new InvalidElementException($element, "Skipped resaving {$element->getUiLabel()} ($element->id) because it's a revision.");
                            }
                        } catch (Throwable $rootException) {
                            throw new InvalidElementException($element, "Skipped resaving {$element->getUiLabel()} ($element->id) due to an error obtaining its root element: " . $rootException->getMessage());
                        }
                    }
                } catch (InvalidElementException $e) {
                }

                if ($e === null) {
                    try {
                        $this->_saveElementInternal($element, true, true, $updateSearchIndex, forceTouch: $touch);
                    } catch (Throwable $e) {
                        if (!$continueOnError) {
                            throw $e;
                        }
                        Craft::$app->getErrorHandler()->logException($e);
                    }
                }

                // Fire an 'afterResaveElement' event
                if ($this->hasEventHandlers(self::EVENT_AFTER_RESAVE_ELEMENT)) {
                    $this->trigger(self::EVENT_AFTER_RESAVE_ELEMENT, new BatchElementActionEvent([
                        'query' => $query,
                        'element' => $element,
                        'position' => $position,
                        'exception' => $e,
                    ]));
                }
            }
        } catch (QueryAbortedException) {
            // Fail silently
        }

        // Fire an 'afterResaveElements' event
        if ($this->hasEventHandlers(self::EVENT_AFTER_RESAVE_ELEMENTS)) {
            $this->trigger(self::EVENT_AFTER_RESAVE_ELEMENTS, new ElementQueryEvent([
                'query' => $query,
            ]));
        }
    }

    /**
     * Propagates all elements that match a given element query to another site(s).
     *
     * @param ElementQueryInterface $query The element query to fetch elements with
     * @param int|int[]|null $siteIds The site ID(s) that the elements should be propagated to. If null, elements will be
     * @param bool $continueOnError Whether to continue going if an error occurs
     * @throws Throwable if reasons
     * propagated to all supported sites, except the one they were queried in.
     * @since 3.2.0
     */
    public function propagateElements(ElementQueryInterface $query, array|int $siteIds = null, bool $continueOnError = false): void
    {
        /** @var ElementQuery $query */
        // Fire a 'beforePropagateElements' event
        if ($this->hasEventHandlers(self::EVENT_BEFORE_PROPAGATE_ELEMENTS)) {
            $this->trigger(self::EVENT_BEFORE_PROPAGATE_ELEMENTS, new ElementQueryEvent([
                'query' => $query,
            ]));
        }

        if ($siteIds !== null) {
            // Typecast to integers
            $siteIds = array_map(function($siteId) {
                return (int)$siteId;
            }, (array)$siteIds);
        }

        $position = 0;

        try {
            foreach (Db::each($query) as $element) {
                /** @var ElementInterface $element */
                $position++;

                // Fire a 'beforePropagateElement' event
                if ($this->hasEventHandlers(self::EVENT_BEFORE_PROPAGATE_ELEMENT)) {
                    $this->trigger(self::EVENT_BEFORE_PROPAGATE_ELEMENT, new BatchElementActionEvent([
                        'query' => $query,
                        'element' => $element,
                        'position' => $position,
                    ]));
                }

                $element->setScenario(Element::SCENARIO_ESSENTIALS);
                $supportedSites = ArrayHelper::index(ElementHelper::supportedSitesForElement($element), 'siteId');
                $supportedSiteIds = array_keys($supportedSites);
                $elementSiteIds = $siteIds !== null ? array_intersect($siteIds, $supportedSiteIds) : $supportedSiteIds;
                /** @var string|ElementInterface $elementType */
                $elementType = get_class($element);

                $e = null;
                try {
                    $element->newSiteIds = [];

                    foreach ($elementSiteIds as $siteId) {
                        if ($siteId != $element->siteId) {
                            // Make sure the site element wasn't updated more recently than the main one
                            $siteElement = $this->getElementById($element->id, $elementType, $siteId);
                            if ($siteElement === null || $siteElement->dateUpdated < $element->dateUpdated) {
                                $siteElement ??= false;
                                $this->_propagateElement($element, $supportedSites, $siteId, $siteElement);
                            }
                        }
                    }

                    // It's now fully duplicated and propagated
                    $element->markAsDirty();
                    $element->afterPropagate(false);
                } catch (Throwable $e) {
                    if (!$continueOnError) {
                        throw $e;
                    }
                    Craft::$app->getErrorHandler()->logException($e);
                }

                // Fire an 'afterPropagateElement' event
                if ($this->hasEventHandlers(self::EVENT_AFTER_PROPAGATE_ELEMENT)) {
                    $this->trigger(self::EVENT_AFTER_PROPAGATE_ELEMENT, new BatchElementActionEvent([
                        'query' => $query,
                        'element' => $element,
                        'position' => $position,
                        'exception' => $e,
                    ]));
                }

                // Clear caches
                $this->invalidateCachesForElement($element);
            }
        } catch (QueryAbortedException) {
            // Fail silently
        }

        // Fire an 'afterPropagateElements' event
        if ($this->hasEventHandlers(self::EVENT_AFTER_PROPAGATE_ELEMENTS)) {
            $this->trigger(self::EVENT_AFTER_PROPAGATE_ELEMENTS, new ElementQueryEvent([
                'query' => $query,
            ]));
        }
    }

    /**
     * Duplicates an element.
     *
     * @template T of ElementInterface
     * @param T $element the element to duplicate
     * @param array $newAttributes any attributes to apply to the duplicate. This can contain a `siteAttributes` key,
     * set to an array of site-specific attribute array, indexed by site IDs.
     * @param bool $placeInStructure whether to position the cloned element after the original one in its structure.
     * (This will only happen if the duplicated element is canonical.)
<<<<<<< HEAD
     * @param bool $trackDuplication whether to keep track of the duplication from [[Elements::$duplicatedElementIds]]
     * and [[Elements::$duplicatedElementSourceIds]]
     * @param bool $asUnpublishedDraft whether the duplicate should be created as unpublished draft
     * @param bool|int $originalProvisionalDraftId if the original element was a provisional draft (if yes,
     * contains id of the element that is the draft)
=======
>>>>>>> 4d0e4134
     * @return T the duplicated element
     * @throws UnsupportedSiteException if the element is being duplicated into a site it doesn’t support
     * @throws InvalidElementException if saveElement() returns false for any of the sites
     * @throws Throwable if reasons
     */
    public function duplicateElement(
        ElementInterface $element,
        array $newAttributes = [],
        bool $placeInStructure = true,
<<<<<<< HEAD
        bool $trackDuplication = true,
        bool $asUnpublishedDraft = false,
        bool|int $originalProvisionalDraftId = false,
=======
>>>>>>> 4d0e4134
    ): ElementInterface {
        // Make sure the element exists
        if (!$element->id) {
            throw new Exception('Attempting to duplicate an unsaved element.');
        }

        // Ensure all fields have been normalized
        $element->getFieldValues();

        // Create our first clone for the $element’s site
        $mainClone = clone $element;
        $mainClone->id = null;
        $mainClone->uid = StringHelper::UUID();
        $mainClone->draftId = null;
        $mainClone->siteSettingsId = null;
        $mainClone->root = null;
        $mainClone->lft = null;
        $mainClone->rgt = null;
        $mainClone->level = null;
        $mainClone->dateCreated = null;
        $mainClone->dateUpdated = null;
        $mainClone->dateLastMerged = null;
        $mainClone->duplicateOf = $element;
        $mainClone->setCanonicalId(null);

        $behaviors = ArrayHelper::remove($newAttributes, 'behaviors', []);
        $mainClone->setRevisionNotes(ArrayHelper::remove($newAttributes, 'revisionNotes'));

        // Extract any attributes that are meant for other sites
        $siteAttributes = ArrayHelper::remove($newAttributes, 'siteAttributes') ?? [];

        // Note: must use Craft::configure() rather than setAttributes() here,
        // so we're not limited to whatever attributes() returns
        Craft::configure($mainClone, ArrayHelper::merge(
            $newAttributes,
            $siteAttributes[$mainClone->siteId] ?? [],
        ));

        // Attach behaviors
        foreach ($behaviors as $name => $behavior) {
            if ($behavior instanceof Behavior) {
                $behavior = clone $behavior;
            }
            $mainClone->attachBehavior($name, $behavior);
        }

        // Make sure the element actually supports its own site ID
        $supportedSites = ArrayHelper::index(ElementHelper::supportedSitesForElement($mainClone), 'siteId');
        if (!isset($supportedSites[$mainClone->siteId])) {
            throw new UnsupportedSiteException($element, $mainClone->siteId, 'Attempting to duplicate an element in an unsupported site.');
        }

        // Clone any field values that are objects (without affecting the dirty fields)
        $dirtyFields = $mainClone->getDirtyFields();
        foreach ($mainClone->getFieldValues() as $handle => $value) {
            if (is_object($value) && !$value instanceof UnitEnum) {
                $mainClone->setFieldValue($handle, clone $value);
            }
        }
        $mainClone->setDirtyFields($dirtyFields, false);

        // If we are duplicating a draft as another draft, create a new draft row
        if ($mainClone->draftId && $mainClone->draftId === $element->draftId) {
            /** @var ElementInterface|DraftBehavior $element */
            /** @var DraftBehavior $draftBehavior */
            $draftBehavior = $mainClone->getBehavior('draft');
            $draftsService = Craft::$app->getDrafts();
            // Are we duplicating a draft of a published element?
            if ($element->getIsDerivative()) {
                $draftBehavior->draftName = $draftsService->generateDraftName($element->getCanonicalId());
            } else {
                $draftBehavior->draftName = Craft::t('app', 'First draft');
            }
            $draftBehavior->draftNotes = null;
            $mainClone->setCanonicalId($element->getCanonicalId());
            $mainClone->draftId = $draftsService->insertDraftRow(
                $draftBehavior->draftName,
                null,
                Craft::$app->getUser()->getId(),
                $element->getCanonicalId(),
                $draftBehavior->trackChanges
            );
        }

        // If we are supposed to save it as new unpublished draft
        if ($asUnpublishedDraft) {
            /** @var ElementInterface|DraftBehavior $element */
            /** @var DraftBehavior $draftBehavior */
            // check if draftBehavior is attached - if not, attach it
            $draftBehavior = $mainClone->getBehavior('draft') ?? $mainClone->attachBehavior('draft', new DraftBehavior());
            $draftsService = Craft::$app->getDrafts();
            $draftBehavior->draftName = Craft::t('app', 'First draft');
            $draftBehavior->draftNotes = null;
            $mainClone->setCanonicalId(null);
            $mainClone->draftId = $draftsService->insertDraftRow(
                $draftBehavior->draftName,
                null,
                Craft::$app->getUser()->getId(),
                null,
                $draftBehavior->trackChanges,
            );
        }

        // Validate
        $mainClone->setScenario(Element::SCENARIO_ESSENTIALS);
        $mainClone->validate();

        // If there are any errors on the URI, re-validate as disabled
        if ($mainClone->hasErrors('uri') && $mainClone->enabled) {
            $mainClone->enabled = false;
            $mainClone->validate();
        }

        if ($mainClone->hasErrors()) {
            throw new InvalidElementException($mainClone, 'Element ' . $element->id . ' could not be duplicated because it doesn\'t validate.');
        }

        $transaction = Craft::$app->getDb()->beginTransaction();
        try {
            // Start with $element’s site
            if (!$this->_saveElementInternal($mainClone, false, false, null, $supportedSites)) {
                throw new InvalidElementException($mainClone, 'Element ' . $element->id . ' could not be duplicated for site ' . $element->siteId);
            }

            // Should we add the clone to the source element’s structure?
            if (
                $placeInStructure &&
                $mainClone->getIsCanonical() &&
                !$mainClone->root &&
                (!$mainClone->structureId || !$element->structureId || $mainClone->structureId == $element->structureId)
            ) {
                $canonical = $element->getCanonical(true);
                if ($canonical->structureId && $canonical->root) {
                    $mode = isset($newAttributes['id']) ? Structures::MODE_AUTO : Structures::MODE_INSERT;
                    Craft::$app->getStructures()->moveAfter($canonical->structureId, $mainClone, $canonical, $mode);
                }
            }

            $mainClone->newSiteIds = [];

            // Propagate it
            $otherSiteIds = ArrayHelper::withoutValue(array_keys($supportedSites), $mainClone->siteId);
            if ($element->id && !empty($otherSiteIds)) {
                $siteElements = $this->_localizedElementQuery($element)
                    ->siteId($otherSiteIds)
                    ->status(null)
                    ->all();

                foreach ($siteElements as $siteElement) {
                    // Ensure all fields have been normalized
                    $siteElement->getFieldValues();

                    $siteClone = clone $siteElement;
                    $siteClone->duplicateOf = $siteElement;
                    $siteClone->propagating = true;
                    $siteClone->id = $mainClone->id;
                    $siteClone->uid = $mainClone->uid;
                    $siteClone->structureId = $mainClone->structureId;
                    $siteClone->root = $mainClone->root;
                    $siteClone->lft = $mainClone->lft;
                    $siteClone->rgt = $mainClone->rgt;
                    $siteClone->level = $mainClone->level;
                    $siteClone->enabled = $mainClone->enabled;
                    $siteClone->siteSettingsId = null;
                    $siteClone->dateCreated = $mainClone->dateCreated;
                    $siteClone->dateUpdated = $mainClone->dateUpdated;
                    $siteClone->dateLastMerged = null;
                    $siteClone->setCanonicalId(null);

                    // Attach behaviors
                    foreach ($behaviors as $name => $behavior) {
                        if ($behavior instanceof Behavior) {
                            $behavior = clone $behavior;
                        }
                        $siteClone->attachBehavior($name, $behavior);
                    }

                    // Note: must use Craft::configure() rather than setAttributes() here,
                    // so we're not limited to whatever attributes() returns
                    Craft::configure($siteClone, ArrayHelper::merge(
                        $newAttributes,
                        $siteAttributes[$siteElement->siteId] ?? [],
                    ));
                    $siteClone->siteId = $siteElement->siteId;

                    // Clone any field values that are objects (without affecting the dirty fields)
                    $dirtyFields = $siteClone->getDirtyFields();
                    foreach ($siteClone->getFieldValues() as $handle => $value) {
                        if (is_object($value) && !$value instanceof UnitEnum) {
                            $siteClone->setFieldValue($handle, clone $value);
                        }
                    }
                    $siteClone->setDirtyFields($dirtyFields, false);

                    if ($element::hasUris()) {
                        // Make sure it has a valid slug
                        (new SlugValidator())->validateAttribute($siteClone, 'slug');
                        if ($siteClone->hasErrors('slug')) {
                            throw new InvalidElementException($siteClone, "Element $element->id could not be duplicated for site $siteElement->siteId: " . $siteClone->getFirstError('slug'));
                        }

                        // Set a unique URI on the site clone
                        try {
                            ElementHelper::setUniqueUri($siteClone);
                        } catch (OperationAbortedException) {
                            // Oh well, not worth bailing over
                        }
                    }

                    if (!$this->_saveElementInternal($siteClone, false, false, supportedSites: $supportedSites)) {
                        throw new InvalidElementException($siteClone, "Element $element->id could not be duplicated for site $siteElement->siteId: " . implode(', ', $siteClone->getFirstErrors()));
                    }

                    if ($siteClone->isNewForSite) {
                        $mainClone->newSiteIds[] = $siteClone->siteId;
                    }
                }
            }

            // It's now fully duplicated and propagated
            $mainClone->afterPropagate(empty($newAttributes['id']));

            $transaction->commit();
        } catch (Throwable $e) {
            $transaction->rollBack();
            throw $e;
        }

        // Clean up our tracks
        $mainClone->duplicateOf = null;
        // discard draft from the original element, if it was a provisional draft
        if ($originalProvisionalDraftId) {
            Craft::$app->elements->deleteElementById($originalProvisionalDraftId);
        }

        return $mainClone;
    }

    /**
     * Updates an element’s slug and URI, along with any descendants.
     *
     * @param ElementInterface $element The element to update.
     * @param bool $updateOtherSites Whether the element’s other sites should also be updated.
     * @param bool $updateDescendants Whether the element’s descendants should also be updated.
     * @param bool $queue Whether the element’s slug and URI should be updated via a job in the queue.
     * @throws OperationAbortedException if a unique URI can’t be generated based on the element’s URI format
     */
    public function updateElementSlugAndUri(ElementInterface $element, bool $updateOtherSites = true, bool $updateDescendants = true, bool $queue = false): void
    {
        if ($queue) {
            Queue::push(new UpdateElementSlugsAndUris([
                'elementId' => $element->id,
                'elementType' => get_class($element),
                'siteId' => $element->siteId,
                'updateOtherSites' => $updateOtherSites,
                'updateDescendants' => $updateDescendants,
            ]));

            return;
        }

        if ($element::hasUris()) {
            ElementHelper::setUniqueUri($element);
        }

        // Fire a 'beforeUpdateSlugAndUri' event
        if ($this->hasEventHandlers(self::EVENT_BEFORE_UPDATE_SLUG_AND_URI)) {
            $this->trigger(self::EVENT_BEFORE_UPDATE_SLUG_AND_URI, new ElementEvent([
                'element' => $element,
            ]));
        }

        Db::update(Table::ELEMENTS_SITES, [
            'slug' => $element->slug,
            'uri' => $element->uri,
        ], [
            'elementId' => $element->id,
            'siteId' => $element->siteId,
        ]);

        // Fire a 'afterUpdateSlugAndUri' event
        if ($this->hasEventHandlers(self::EVENT_AFTER_UPDATE_SLUG_AND_URI)) {
            $this->trigger(self::EVENT_AFTER_UPDATE_SLUG_AND_URI, new ElementEvent([
                'element' => $element,
            ]));
        }

        // Invalidate any caches involving this element
        $this->invalidateCachesForElement($element);

        if ($updateOtherSites) {
            $this->updateElementSlugAndUriInOtherSites($element);
        }

        if ($updateDescendants) {
            $this->updateDescendantSlugsAndUris($element, $updateOtherSites);
        }
    }

    /**
     * Updates an element’s slug and URI, for any sites besides the given one.
     *
     * @param ElementInterface $element The element to update.
     */
    public function updateElementSlugAndUriInOtherSites(ElementInterface $element): void
    {
        foreach (Craft::$app->getSites()->getAllSiteIds() as $siteId) {
            if ($siteId == $element->siteId) {
                continue;
            }

            $elementInOtherSite = $this->_localizedElementQuery($element)
                ->siteId($siteId)
                ->one();

            if ($elementInOtherSite) {
                $this->updateElementSlugAndUri($elementInOtherSite, false, false);
            }
        }
    }

    /**
     * Updates an element’s descendants’ slugs and URIs.
     *
     * @param ElementInterface $element The element whose descendants should be updated.
     * @param bool $updateOtherSites Whether the element’s other sites should also be updated.
     * @param bool $queue Whether the descendants’ slugs and URIs should be updated via a job in the queue.
     */
    public function updateDescendantSlugsAndUris(ElementInterface $element, bool $updateOtherSites = true, bool $queue = false): void
    {
        $query = $this->createElementQuery(get_class($element))
            ->descendantOf($element)
            ->descendantDist(1)
            ->status(null)
            ->siteId($element->siteId);

        if ($queue) {
            $childIds = $query->ids();

            if (!empty($childIds)) {
                Queue::push(new UpdateElementSlugsAndUris([
                    'elementId' => $childIds,
                    'elementType' => get_class($element),
                    'siteId' => $element->siteId,
                    'updateOtherSites' => $updateOtherSites,
                    'updateDescendants' => true,
                ]));
            }
        } else {
            $children = $query->all();

            foreach ($children as $child) {
                $this->updateElementSlugAndUri($child, $updateOtherSites, true, false);
            }
        }
    }

    /**
     * Merges two elements together by their IDs.
     *
     * This method will update the following:
     * - Any relations involving the merged element
     * - Any structures that contain the merged element
     * - Any reference tags in textual custom fields referencing the merged element
     *
     * @param int $mergedElementId The ID of the element that is going away.
     * @param int $prevailingElementId The ID of the element that is sticking around.
     * @return bool Whether the elements were merged successfully.
     * @throws ElementNotFoundException if one of the element IDs don’t exist.
     * @throws Throwable if reasons
     */
    public function mergeElementsByIds(int $mergedElementId, int $prevailingElementId): bool
    {
        // Get the elements
        $mergedElement = $this->getElementById($mergedElementId);
        if (!$mergedElement) {
            throw new ElementNotFoundException("No element exists with the ID '$mergedElementId'");
        }
        $prevailingElement = $this->getElementById($prevailingElementId);
        if (!$prevailingElement) {
            throw new ElementNotFoundException("No element exists with the ID '$prevailingElementId'");
        }

        // Merge them
        return $this->mergeElements($mergedElement, $prevailingElement);
    }

    /**
     * Merges two elements together.
     *
     * This method will update the following:
     * - Any relations involving the merged element
     * - Any structures that contain the merged element
     * - Any reference tags in textual custom fields referencing the merged element
     *
     * @param ElementInterface $mergedElement The element that is going away.
     * @param ElementInterface $prevailingElement The element that is sticking around.
     * @return bool Whether the elements were merged successfully.
     * @throws Throwable if reasons
     * @since 3.1.31
     */
    public function mergeElements(ElementInterface $mergedElement, ElementInterface $prevailingElement): bool
    {
        $transaction = Craft::$app->getDb()->beginTransaction();
        try {
            // Update any relations that point to the merged element
            $relations = (new Query())
                ->select(['id', 'fieldId', 'sourceId', 'sourceSiteId'])
                ->from([Table::RELATIONS])
                ->where(['targetId' => $mergedElement->id])
                ->all();

            foreach ($relations as $relation) {
                // Make sure the persisting element isn't already selected in the same field
                $persistingElementIsRelatedToo = (new Query())
                    ->from([Table::RELATIONS])
                    ->where([
                        'fieldId' => $relation['fieldId'],
                        'sourceId' => $relation['sourceId'],
                        'sourceSiteId' => $relation['sourceSiteId'],
                        'targetId' => $prevailingElement->id,
                    ])
                    ->exists();

                if (!$persistingElementIsRelatedToo) {
                    Db::update(Table::RELATIONS, [
                        'targetId' => $prevailingElement->id,
                    ], [
                        'id' => $relation['id'],
                    ]);
                }
            }

            // Update any structures that the merged element is in
            $structureElements = (new Query())
                ->select(['id', 'structureId'])
                ->from([Table::STRUCTUREELEMENTS])
                ->where(['elementId' => $mergedElement->id])
                ->all();

            foreach ($structureElements as $structureElement) {
                // Make sure the persisting element isn't already a part of that structure
                $persistingElementIsInStructureToo = (new Query())
                    ->from([Table::STRUCTUREELEMENTS])
                    ->where([
                        'structureId' => $structureElement['structureId'],
                        'elementId' => $prevailingElement->id,
                    ])
                    ->exists();

                if (!$persistingElementIsInStructureToo) {
                    Db::update(Table::STRUCTUREELEMENTS, [
                        'elementId' => $prevailingElement->id,
                    ], [
                        'id' => $structureElement['id'],
                    ]);
                }
            }

            // Update any reference tags
            /** @var ElementInterface|null $elementType */
            $elementType = $this->getElementTypeById($prevailingElement->id);

            if ($elementType !== null && ($refHandle = $elementType::refHandle()) !== null) {
                $refTagPrefix = "\{$refHandle:";

                Queue::push(new FindAndReplace([
                    'description' => Translation::prep('app', 'Updating element references'),
                    'find' => $refTagPrefix . $mergedElement->id . ':',
                    'replace' => $refTagPrefix . $prevailingElement->id . ':',
                ]));

                Queue::push(new FindAndReplace([
                    'description' => Translation::prep('app', 'Updating element references'),
                    'find' => $refTagPrefix . $mergedElement->id . '}',
                    'replace' => $refTagPrefix . $prevailingElement->id . '}',
                ]));
            }

            // Fire an 'afterMergeElements' event
            if ($this->hasEventHandlers(self::EVENT_AFTER_MERGE_ELEMENTS)) {
                $this->trigger(self::EVENT_AFTER_MERGE_ELEMENTS, new MergeElementsEvent([
                    'mergedElementId' => $mergedElement->id,
                    'prevailingElementId' => $prevailingElement->id,
                ]));
            }

            // Now delete the merged element
            $success = $this->deleteElement($mergedElement);

            $transaction->commit();

            return $success;
        } catch (Throwable $e) {
            $transaction->rollBack();
            throw $e;
        }
    }

    /**
     * Deletes an element by its ID.
     *
     * @param int $elementId The element’s ID
     * @param string|null $elementType The element class.
     * @phpstan-param class-string<ElementInterface>|null $elementType
     * @param int|null $siteId The site to fetch the element in.
     * Defaults to the current site.
     * @param bool $hardDelete Whether the element should be hard-deleted immediately, instead of soft-deleted
     * @return bool Whether the element was deleted successfully
     * @throws Throwable
     */
    public function deleteElementById(int $elementId, ?string $elementType = null, ?int $siteId = null, bool $hardDelete = false): bool
    {
        /** @var ElementInterface|string|null $elementType */
        if ($elementType === null) {
            /** @noinspection CallableParameterUseCaseInTypeContextInspection */
            $elementType = $this->getElementTypeById($elementId);

            if ($elementType === null) {
                return false;
            }
        }

        if ($siteId === null && $elementType::isLocalized() && Craft::$app->getIsMultiSite()) {
            // Get a site this element is enabled in
            $siteId = (int)(new Query())
                ->select('siteId')
                ->from(Table::ELEMENTS_SITES)
                ->where(['elementId' => $elementId])
                ->scalar();

            if ($siteId === 0) {
                return false;
            }
        }

        $element = $this->getElementById($elementId, $elementType, $siteId);

        if (!$element) {
            return false;
        }

        return $this->deleteElement($element, $hardDelete);
    }

    /**
     * Deletes an element.
     *
     * @param ElementInterface $element The element to be deleted
     * @param bool $hardDelete Whether the element should be hard-deleted immediately, instead of soft-deleted
     * @return bool Whether the element was deleted successfully
     * @throws Throwable
     */
    public function deleteElement(ElementInterface $element, bool $hardDelete = false): bool
    {
        // Fire a 'beforeDeleteElement' event
        $event = new DeleteElementEvent([
            'element' => $element,
            'hardDelete' => $hardDelete,
        ]);
        $this->trigger(self::EVENT_BEFORE_DELETE_ELEMENT, $event);

        $element->hardDelete = $hardDelete || $event->hardDelete;

        if (!$element->beforeDelete()) {
            return false;
        }

        $db = Craft::$app->getDb();
        $transaction = $db->beginTransaction();
        try {
            // First delete any structure nodes with this element, so NestedSetBehavior can do its thing.
            while (($record = StructureElementRecord::findOne(['elementId' => $element->id])) !== null) {
                // If this element still has any children, move them up before the one getting deleted.
                while (($child = $record->children(1)->one()) !== null) {
                    /** @var StructureElementRecord $child */
                    $child->insertBefore($record);
                    // Re-fetch the record since its lft and rgt attributes just changed
                    $record = StructureElementRecord::findOne($record->id);
                }
                // Delete this element’s node
                $record->deleteWithChildren();
            }

            // Invalidate any caches involving this element
            $this->invalidateCachesForElement($element);

            DateTimeHelper::pause();

            if ($element->hardDelete) {
                Db::delete(Table::ELEMENTS, [
                    'id' => $element->id,
                ]);
                Db::delete(Table::SEARCHINDEX, [
                    'elementId' => $element->id,
                ]);
            } else {
                // Soft delete the elements table row
                Db::update(Table::ELEMENTS, [
                    'dateDeleted' => Db::prepareDateForDb(new DateTime()),
                    'deletedWithOwner' => $element->deletedWithOwner,
                ], ['id' => $element->id]);

                // Also soft delete the element’s drafts & revisions
                $this->_cascadeDeleteDraftsAndRevisions($element->id);
            }

            $element->dateDeleted = DateTimeHelper::now();
            $element->afterDelete();

            $transaction->commit();
        } catch (Throwable $e) {
            $transaction->rollBack();
            throw $e;
        } finally {
            DateTimeHelper::resume();
        }

        // Fire an 'afterDeleteElement' event
        if ($this->hasEventHandlers(self::EVENT_AFTER_DELETE_ELEMENT)) {
            $this->trigger(self::EVENT_AFTER_DELETE_ELEMENT, new ElementEvent([
                'element' => $element,
            ]));
        }

        return true;
    }

    /**
     * Deletes an element in the site it’s loaded in.
     *
     * @param ElementInterface $element
     * @since 4.4.0
     */
    public function deleteElementForSite(ElementInterface $element): void
    {
        $this->deleteElementsForSite([$element]);
    }

    /**
     * Deletes elements in the site they are currently loaded in.
     *
     * @param ElementInterface[] $elements
     * @throws InvalidArgumentException if all elements don’t have the same type and site ID.
     * @since 4.4.0
     */
    public function deleteElementsForSite(array $elements): void
    {
        if (empty($elements)) {
            return;
        }

        // Make sure each element has the same type and site ID
        $firstElement = reset($elements);
        $elementType = get_class($firstElement);

        foreach ($elements as $element) {
            if (get_class($element) !== $elementType || $element->siteId !== $firstElement->siteId) {
                throw new InvalidArgumentException('All elements must have the same type and site ID.');
            }
        }

        // Separate the multi-site elements from the single-site elements
        $multiSiteElementIds = $firstElement::find()
            ->id(array_map(fn(ElementInterface $element) => $element->id, $elements))
            ->status(null)
            ->drafts(null)
            ->siteId(['not', $firstElement->siteId])
            ->unique()
            ->select(['elements.id'])
            ->column();

        $multiSiteElementIdsIdx = array_flip($multiSiteElementIds);
        $multiSiteElements = [];
        $singleSiteElements = [];

        foreach ($elements as $element) {
            if (isset($multiSiteElementIdsIdx[$element->id])) {
                $multiSiteElements[] = $element;
            } else {
                $singleSiteElements[] = $element;
            }
        }

        if (!empty($multiSiteElements)) {
            // Fire 'beforeDeleteForSite' events
            if ($this->hasEventHandlers(self::EVENT_BEFORE_DELETE_FOR_SITE)) {
                foreach ($multiSiteElements as $element) {
                    $this->trigger(self::EVENT_BEFORE_DELETE_FOR_SITE, new ElementEvent([
                        'element' => $element,
                    ]));
                }
            }

            // Delete the rows in elements_sites
            Db::delete(Table::ELEMENTS_SITES, [
                'elementId' => $multiSiteElementIds,
                'siteId' => $firstElement->siteId,
            ]);

            // Resave them
            $this->resaveElements(
                $firstElement::find()
                    ->id($multiSiteElementIds)
                    ->status(null)
                    ->drafts(null)
                    ->site('*')
                    ->unique(),
                true,
                updateSearchIndex: false
            );

            // Fire 'afterDeleteForSite' events
            if ($this->hasEventHandlers(self::EVENT_AFTER_DELETE_FOR_SITE)) {
                foreach ($multiSiteElements as $element) {
                    $this->trigger(self::EVENT_AFTER_DELETE_FOR_SITE, new ElementEvent([
                        'element' => $element,
                    ]));
                }
            }
        }

        // Fully delete any single-site elements
        if (!empty($singleSiteElements)) {
            foreach ($singleSiteElements as $element) {
                $this->deleteElement($element);
            }
        }
    }

    /**
     * Restores an element.
     *
     * @param ElementInterface $element
     * @return bool Whether the element was restored successfully
     * @throws Exception if the $element doesn’t have any supported sites
     * @throws Throwable if reasons
     * @since 3.1.0
     */
    public function restoreElement(ElementInterface $element): bool
    {
        return $this->restoreElements([$element]);
    }

    /**
     * Restores multiple elements.
     *
     * @param ElementInterface[] $elements
     * @return bool Whether at least one element was restored successfully
     * @throws UnsupportedSiteException if an element is being restored for a site it doesn’t support
     * @throws Throwable if reasons
     */
    public function restoreElements(array $elements): bool
    {
        // Fire "before" events
        foreach ($elements as $element) {
            // Fire a 'beforeRestoreElement' event
            if ($this->hasEventHandlers(self::EVENT_BEFORE_RESTORE_ELEMENT)) {
                $this->trigger(self::EVENT_BEFORE_RESTORE_ELEMENT, new ElementEvent([
                    'element' => $element,
                ]));
            }

            if (!$element->beforeRestore()) {
                return false;
            }
        }

        $db = Craft::$app->getDb();
        $transaction = $db->beginTransaction();
        try {
            // Restore the elements
            foreach ($elements as $element) {
                // Get the sites supported by this element
                $supportedSites = ArrayHelper::index(ElementHelper::supportedSitesForElement($element), 'siteId');
                if (empty($supportedSites)) {
                    throw new UnsupportedSiteException($element, $element->siteId, "Element $element->id has no supported sites.");
                }

                // Make sure the element actually supports the site it's being saved in
                if (!isset($supportedSites[$element->siteId])) {
                    throw new UnsupportedSiteException($element, $element->siteId, 'Attempting to restore an element in an unsupported site.');
                }

                // Get the element in each supported site
                $otherSiteIds = ArrayHelper::withoutValue(array_keys($supportedSites), $element->siteId);

                if (!empty($otherSiteIds)) {
                    $siteElements = $this->_localizedElementQuery($element)
                        ->siteId($otherSiteIds)
                        ->status(null)
                        ->trashed(null)
                        ->all();
                } else {
                    $siteElements = [];
                }

                // Make sure it still passes essential validation
                $element->setScenario(Element::SCENARIO_ESSENTIALS);
                if (!$element->validate()) {
                    Craft::warning("Unable to restore element $element->id: doesn't pass essential validation: " . print_r($element->errors, true), __METHOD__);
                    $transaction->rollBack();
                    return false;
                }

                foreach ($siteElements as $siteElement) {
                    if ($siteElement !== $element) {
                        $siteElement->setScenario(Element::SCENARIO_ESSENTIALS);
                        if (!$siteElement->validate()) {
                            Craft::warning("Unable to restore element $element->id: doesn't pass essential validation for site $element->siteId: " . print_r($element->errors, true), __METHOD__);
                            throw new Exception("Element $element->id doesn't pass essential validation for site $element->siteId.");
                        }
                    }
                }

                // Restore it
                Db::update(Table::ELEMENTS, [
                    'dateDeleted' => null,
                    'deletedWithOwner' => null,
                ], ['id' => $element->id]);

                // Also restore the element’s drafts & revisions
                $this->_cascadeDeleteDraftsAndRevisions($element->id, false);

                // Restore its search indexes
                $searchService = Craft::$app->getSearch();
                $searchService->indexElementAttributes($element);
                foreach ($siteElements as $siteElement) {
                    $searchService->indexElementAttributes($siteElement);
                }

                // Invalidate caches
                $this->invalidateCachesForElement($element);
            }

            // Fire "after" events
            foreach ($elements as $element) {
                $element->afterRestore();
                $element->trashed = false;
                $element->dateDeleted = null;
                $element->deletedWithOwner = null;

                // Fire an 'afterRestoreElement' event
                if ($this->hasEventHandlers(self::EVENT_AFTER_RESTORE_ELEMENT)) {
                    $this->trigger(self::EVENT_AFTER_RESTORE_ELEMENT, new ElementEvent([
                        'element' => $element,
                    ]));
                }
            }

            $transaction->commit();
        } catch (Throwable $e) {
            $transaction->rollBack();
            throw $e;
        }

        return true;
    }

    /**
     * Returns the recent activity for an element.
     *
     * @param ElementInterface $element
     * @param int|null $excludeUserId
     * @return ElementActivity[]
     * @since 4.5.0
     */
    public function getRecentActivity(ElementInterface $element, ?int $excludeUserId = null): array
    {
        $query = (new Query())
            ->select(['userId', 'siteId', 'draftId', 'type', 'timestamp'])
            ->from(Table::ELEMENTACTIVITY)
            ->where(['elementId' => $element->getCanonicalId()])
            ->andWhere(['>', 'timestamp', Db::prepareDateForDb(DateTimeHelper::now()->modify('-1 minute'))])
            ->orderBy(['timestamp' => SORT_DESC]);

        if ($excludeUserId) {
            $query->andWhere(['not', ['userId' => $excludeUserId]]);
        }

        $results = $query->all();

        if (empty($results)) {
            return [];
        }

        // get all the unique users
        $userIds = array_unique(array_map(fn(array $result) => $result['userId'], $results));
        $users = User::find()
            ->id($userIds)
            ->status(null)
            ->indexBy('id')
            ->all();

        $activity = [];
        /** @var ElementActivity[] $activityByUserId */
        $activityByUserId = [];
        $elements = [];
        $isCanonical = $element->getIsCanonical() || $element->isProvisionalDraft;
        $elements[$isCanonical ? 0 : $element->draftId][$element->siteId] = $element;

        foreach ($results as $result) {
            // do we already have an activity record for this user?
            if (isset($activityByUserId[$result['userId']])) {
                $newerRecord = $activityByUserId[$result['userId']];
                // edit/save trumps view
                if (
                    $newerRecord->type === ElementActivity::TYPE_VIEW &&
                    $result['type'] !== ElementActivity::TYPE_VIEW
                ) {
                    array_splice($activity, array_search($newerRecord, $activity), 1);
                    unset($activityByUserId[$result['userId']]);
                } else {
                    continue;
                }
            }

            // fetch the element (draft)
            $elementKey = $result['draftId'] ?: 0;
            if (!isset($elements[$elementKey][$result['siteId']])) {
                $resultElement = $element::find()
                    ->id($result['draftId'] ? null : $element->getCanonicalId())
                    ->draftId($result['draftId'])
                    ->site('*')
                    ->preferSites([$result['siteId'], $element->siteId])
                    ->status(null)
                    ->one();

                // just to be safe...
                if (!$resultElement) {
                    Craft::warning(sprintf(
                        'Couldn’t load %s element %s%s for site %s',
                        $element::class,
                        $element->getCanonicalId(),
                        $result['draftId'] ? " (draft {$result['draftId']})" : '',
                        $result['siteId'],
                    ), __METHOD__);
                    continue;
                }

                $elements[$elementKey][$result['siteId']] = $resultElement;
            }

            $activity[] = $activityByUserId[$result['userId']] = new ElementActivity(
                $users[$result['userId']],
                $elements[$elementKey][$result['siteId']],
                $result['type'],
                DateTimeHelper::toDateTime($result['timestamp']),
            );
        }

        return $activity;
    }

    /**
     * Tracks new activity for an element.
     *
     * @param ElementInterface $element
     * @param ElementActivity::TYPE_* $type $type
     * @param User|null $user
     * @since 4.5.0
     */
    public function trackActivity(ElementInterface $element, string $type, ?User $user = null): void
    {
        if ($user === null) {
            $user = Craft::$app->getUser()->getIdentity();
            if (!$user) {
                throw new InvalidArgumentException('$user must be set if no user is signed in.');
            }
        }

        // save => edit, if a provisional draft
        if ($type === ElementActivity::TYPE_SAVE && $element->isProvisionalDraft) {
            $type = ElementActivity::TYPE_EDIT;
        }

        $isCanonical = $element->getIsCanonical() || $element->isProvisionalDraft;

        Db::upsert(Table::ELEMENTACTIVITY, [
            'elementId' => $element->getCanonicalId(),
            'userId' => $user->id,
            'siteId' => $element->siteId,
            'draftId' => $isCanonical ? null : $element->draftId,
            'type' => $type,
            'timestamp' => Db::prepareDateForDb(new DateTime()),
        ]);
    }

    // Element classes
    // -------------------------------------------------------------------------

    /**
     * Returns all available element classes.
     *
     * @return string[] The available element classes.
     * @phpstan-return class-string<ElementInterface>[]
     */
    public function getAllElementTypes(): array
    {
        $elementTypes = [
            Address::class,
            Asset::class,
            Category::class,
            Entry::class,
            GlobalSet::class,
            Tag::class,
            User::class,
        ];

        $event = new RegisterComponentTypesEvent([
            'types' => $elementTypes,
        ]);
        $this->trigger(self::EVENT_REGISTER_ELEMENT_TYPES, $event);

        return $event->types;
    }

    // Element Actions & Exporters
    // -------------------------------------------------------------------------

    /**
     * Creates an element action with a given config.
     *
     * @template T of ElementActionInterface
     * @param string|array $config The element action’s class name, or its config, with a `type` value and optionally a `settings` value
     * @phpstan-param class-string<T>|array{type:class-string<T>} $config
     * @return T The element action
     */
    public function createAction(mixed $config): ElementActionInterface
    {
        return ComponentHelper::createComponent($config, ElementActionInterface::class);
    }

    /**
     * Creates an element exporter with a given config.
     *
     * @template T of ElementExporterInterface
     * @param string|array $config The element exporter’s class name, or its config, with a `type` value and optionally a `settings` value
     * @phpstan-param class-string<T>|array{type:class-string<T>} $config
     * @return T The element exporter
     */
    public function createExporter(mixed $config): ElementExporterInterface
    {
        return ComponentHelper::createComponent($config, ElementExporterInterface::class);
    }

    // Misc
    // -------------------------------------------------------------------------

    /**
     * Returns an element class by its handle.
     *
     * @param string $refHandle The element class handle
     * @return string|null The element class, or null if it could not be found
     */
    public function getElementTypeByRefHandle(string $refHandle): ?string
    {
        if (!isset($this->_elementTypesByRefHandle[$refHandle])) {
            $class = $this->elementTypeByRefHandle($refHandle);

            // Special cases for categories/tags/globals, if they’ve been entrified
            if (
                ($class === Category::class && empty(Craft::$app->getCategories()->getAllGroups())) ||
                ($class === Tag::class && empty(Craft::$app->getTags()->getAllTagGroups())) ||
                ($class === GlobalSet::class && empty(Craft::$app->getGlobals()->getAllSets()))
            ) {
                $class = Entry::class;
            }

            $this->_elementTypesByRefHandle[$refHandle] = $class;
        }

        return $this->_elementTypesByRefHandle[$refHandle] ?: null;
    }

    private function elementTypeByRefHandle(string $refHandle): string|false
    {
        if (is_subclass_of($refHandle, ElementInterface::class)) {
            return $refHandle;
        }

        foreach ($this->getAllElementTypes() as $class) {
            /** @var string|ElementInterface $class */
            /** @phpstan-var class-string<ElementInterface>|ElementInterface $class */
            if (
                ($elementRefHandle = $class::refHandle()) !== null &&
                strcasecmp($elementRefHandle, $refHandle) === 0
            ) {
                return $class;
            }
        }

        return false;
    }

    /**
     * Parses a string for element [reference tags](http://craftcms.com/docs/reference-tags).
     *
     * @param string $str The string to parse
     * @param int|null $defaultSiteId The default site ID to query the elements in
     * @return string The parsed string
     */
    public function parseRefs(string $str, ?int $defaultSiteId = null): string
    {
        if (!StringHelper::contains($str, '{')) {
            return $str;
        }

        // First catalog all of the ref tags by element type, ref type ('id' or 'ref'), and ref name,
        // and replace them with placeholder tokens
        $sitesService = Craft::$app->getSites();
        $allRefTagTokens = [];
        $str = preg_replace_callback(
            '/\{([\w\\\\]+)\:([^@\:\}]+)(?:@([^\:\}]+))?(?:\:([^\}\| ]+))?(?: *\|\| *([^\}]+))?\}/',
            function(array $matches) use (
                $defaultSiteId,
                $sitesService,
                &$allRefTagTokens
            ) {
                $matches = array_pad($matches, 6, null);
                [$fullMatch, $elementType, $ref, $siteId, $attribute, $fallback] = $matches;
                if ($fallback === null) {
                    $fallback = $fullMatch;
                }

                // Swap out the ref handle for the element type
                $elementType = $this->getElementTypeByRefHandle($elementType);

                // Use the fallback if we couldn't find an element type
                if ($elementType === null) {
                    return $fallback;
                }

                // Get the site
                if (!empty($siteId)) {
                    if (is_numeric($siteId)) {
                        $siteId = (int)$siteId;
                    } else {
                        try {
                            if (StringHelper::isUUID($siteId)) {
                                $site = $sitesService->getSiteByUid($siteId);
                            } else {
                                $site = $sitesService->getSiteByHandle($siteId);
                            }
                        } catch (SiteNotFoundException) {
                            $site = null;
                        }
                        if (!$site) {
                            return $fallback;
                        }
                        $siteId = $site->id;
                    }
                } else {
                    $siteId = $defaultSiteId;
                }

                $refType = is_numeric($ref) ? 'id' : 'ref';
                $token = '{' . StringHelper::randomString(9) . '}';
                $allRefTagTokens[$siteId][$elementType][$refType][$ref][] = [$token, $attribute, $fallback, $fullMatch];

                return $token;
            }, $str, -1, $count);

        if ($count === 0) {
            // No ref tags
            return $str;
        }

        // Now swap them with the resolved values
        $search = [];
        $replace = [];

        foreach ($allRefTagTokens as $siteId => $siteTokens) {
            foreach ($siteTokens as $elementType => $tokensByType) {
                foreach ($tokensByType as $refType => $tokensByName) {
                    // Get the elements, indexed by their ref value
                    $refNames = array_keys($tokensByName);
                    $elementQuery = $this->createElementQuery($elementType)
                        ->siteId($siteId)
                        ->status(null);

                    if ($refType === 'id') {
                        $elementQuery->id($refNames);
                    } else {
                        $elementQuery->ref($refNames);
                    }

                    $elements = ArrayHelper::index($elementQuery->all(), $refType);

                    // Now append new token search/replace strings
                    foreach ($tokensByName as $refName => $tokens) {
                        $element = $elements[$refName] ?? null;

                        foreach ($tokens as [$token, $attribute, $fallback, $fullMatch]) {
                            $search[] = $token;
                            $replace[] = $this->_getRefTokenReplacement($element, $attribute, $fallback, $fullMatch);
                        }
                    }
                }
            }
        }

        // Swap the tokens with the references
        return str_replace($search, $replace, $str);
    }

    /**
     * Stores a placeholder element that element queries should use instead of populating a new element with a
     * matching ID and site ID.
     *
     * This is used by Live Preview and Sharing features.
     *
     * @param ElementInterface $element The element currently being edited by Live Preview.
     * @throws InvalidArgumentException if the element is missing an ID
     * @see getPlaceholderElement()
     */
    public function setPlaceholderElement(ElementInterface $element): void
    {
        // Won't be able to do anything with this if it doesn't have an ID or site ID
        if (!$element->id || !$element->siteId) {
            throw new InvalidArgumentException('Placeholder element is missing an ID');
        }

        $this->_placeholderElements[$element->getCanonicalId()][$element->siteId] = $element;

        if ($element->uri) {
            $this->_placeholderUris[$element->uri][$element->siteId] = $element;
        }
    }

    /**
     * Returns all placeholder elements.
     *
     * @return ElementInterface[]
     * @since 3.2.5
     */
    public function getPlaceholderElements(): array
    {
        if (!isset($this->_placeholderElements)) {
            return [];
        }

        return call_user_func_array('array_merge', $this->_placeholderElements);
    }

    /**
     * Returns a placeholder element by its ID and site ID.
     *
     * @param int $sourceId The element’s ID
     * @param int $siteId The element’s site ID
     * @return ElementInterface|null The placeholder element if one exists, or null.
     * @see setPlaceholderElement()
     */
    public function getPlaceholderElement(int $sourceId, int $siteId): ?ElementInterface
    {
        return $this->_placeholderElements[$sourceId][$siteId] ?? null;
    }

    /**
     * Normalizes a `with` element query param into an array of eager-loading plans.
     *
     * @param string|array $with
     * @phpstan-param string|array<EagerLoadPlan|array|string> $with
     * @return EagerLoadPlan[]
     * @since 3.5.0
     */
    public function createEagerLoadingPlans(string|array $with): array
    {
        // Normalize the paths and group based on the top level eager loading handle
        if (is_string($with)) {
            $with = StringHelper::split($with);
        }

        $plans = [];
        $nestedWiths = [];

        foreach ($with as $path) {
            // Is this already an EagerLoadPlan object?
            if ($path instanceof EagerLoadPlan) {
                // Don't index the plan by its alias, as two plans w/ different `when` filters could be using the same alias.
                // Side effect: mixing EagerLoadPlan objects and arrays could result in redundant element queries,
                // but that would be a weird thing to do.
                $plans[] = $path;
                continue;
            }

            // Separate the path and the criteria
            if (is_array($path)) {
                $criteria = $path['criteria'] ?? $path[1] ?? null;
                $count = $path['count'] ?? ArrayHelper::remove($criteria, 'count', false);
                $when = $path['when'] ?? null;
                $path = $path['path'] ?? $path[0];
            } else {
                $criteria = null;
                $count = false;
                $when = null;
            }

            // Split the path into the top segment and subpath
            if (($dot = strpos($path, '.')) !== false) {
                $handle = substr($path, 0, $dot);
                $subpath = substr($path, $dot + 1);
            } else {
                $handle = $path;
                $subpath = null;
            }

            // Get the handle & alias
            if (preg_match('/^([a-zA-Z][a-zA-Z0-9_:]*)\s+as\s+(' . HandleValidator::$handlePattern . ')$/', $handle, $match)) {
                $handle = $match[1];
                $alias = $match[2];
            } else {
                $alias = $handle;
            }

            if (!isset($plans[$alias])) {
                $plan = $plans[$alias] = new EagerLoadPlan([
                    'handle' => $handle,
                    'alias' => $alias,
                ]);
            } else {
                $plan = $plans[$alias];
            }

            // Only set the criteria if there's no subpath
            if ($subpath === null) {
                if ($criteria !== null) {
                    $plan->criteria = $criteria;
                }

                if ($count) {
                    $plan->count = true;
                } else {
                    $plan->all = true;
                }

                if ($when !== null) {
                    $plan->when = $when;
                }
            } else {
                // We are for sure going to need to query the elements
                $plan->all = true;

                // Add this as a nested "with"
                $nestedWiths[$alias][] = [
                    'path' => $subpath,
                    'criteria' => $criteria,
                    'count' => $count,
                    'when' => $when,
                ];
            }
        }

        foreach ($nestedWiths as $alias => $withs) {
            $plans[$alias]->nested = $this->createEagerLoadingPlans($withs);
        }

        return array_values($plans);
    }

    /**
     * Eager-loads additional elements onto a given set of elements.
     *
     * @param string $elementType The root element type class
     * @phpstan-param class-string<ElementInterface> $elementType
     * @param ElementInterface[] $elements The root element models that should be updated with the eager-loaded elements
     * @param array|string|EagerLoadPlan[] $with Dot-delimited paths of the elements that should be eager-loaded into the root elements
     */
    public function eagerLoadElements(string $elementType, array $elements, array|string $with): void
    {
        /** @var ElementInterface|string $elementType */
        // Bail if there aren't even any elements
        if (empty($elements)) {
            return;
        }

        $elementsBySite = ArrayHelper::index($elements, null, ['siteId']);
        $with = $this->createEagerLoadingPlans($with);
        $this->_eagerLoadElementsInternal($elementType, $elementsBySite, $with);
    }

    /**
     * @param string $elementType
     * @phpstan-param class-string<ElementInterface> $elementType
     * @param ElementInterface[][] $elementsBySite
     * @param EagerLoadPlan[] $with
     */
    private function _eagerLoadElementsInternal(string $elementType, array $elementsBySite, array $with): void
    {
        $elementsService = Craft::$app->getElements();

        foreach ($elementsBySite as $siteId => $elements) {
            // In case the elements were
            $elements = array_values($elements);
            $event = new EagerLoadElementsEvent([
                'elementType' => $elementType,
                'elements' => $elements,
                'with' => $with,
            ]);
            $this->trigger(self::EVENT_BEFORE_EAGER_LOAD_ELEMENTS, $event);

            foreach ($event->with as $plan) {
                // Get the plan handle, without a provider prefix
                $planHandle = $plan->alias;
                if (str_contains($planHandle, ':')) {
                    $planHandle = explode(':', $planHandle, 2)[1];
                }

                // Filter out any elements that the plan doesn't like
                if ($plan->when !== null) {
                    $filteredElements = array_values(array_filter($elements, $plan->when));
                    if (empty($filteredElements)) {
                        continue;
                    }
                } else {
                    $filteredElements = $elements;
                }

                // Get the eager-loading map from the source element type
                /** @var ElementInterface|string $elementType */
                $map = $elementType::eagerLoadingMap($filteredElements, $plan->handle);

                if ($map === null) {
                    // Null means to skip eager-loading this segment
                    continue;
                }

                $targetElementIdsBySourceIds = null;
                $query = null;
                $offset = 0;
                $limit = null;

                if (!empty($map['map'])) {
                    // Loop through the map to find:
                    // - unique target element IDs
                    // - target element IDs indexed by source element IDs
                    $uniqueTargetElementIds = [];
                    $targetElementIdsBySourceIds = [];

                    foreach ($map['map'] as $mapping) {
                        $uniqueTargetElementIds[$mapping['target']] = true;
                        $targetElementIdsBySourceIds[$mapping['source']][$mapping['target']] = true;
                    }

                    // Get the target elements
                    $query = $this->createElementQuery($map['elementType']);

                    // Default to no order, offset, or limit, but allow the element type/path criteria to override
                    $query->orderBy = null;
                    $query->offset = null;
                    $query->limit = null;

                    $criteria = array_merge(
                        $map['criteria'] ?? [],
                        $plan->criteria
                    );

                    // Save the offset & limit params for later
                    $offset = ArrayHelper::remove($criteria, 'offset', 0);
                    $limit = ArrayHelper::remove($criteria, 'limit');

                    Craft::configure($query, $criteria);

                    if (!$query->siteId) {
                        $query->siteId = $siteId;
                    }

                    if (!$query->id) {
                        $query->id = array_keys($uniqueTargetElementIds);
                    } else {
                        $query->andWhere([
                            'elements.id' => array_keys($uniqueTargetElementIds),
                        ]);
                    }
                }

                // Do we just need the count?
                if ($plan->count && !$plan->all) {
                    // Just fetch the target elements’ IDs
                    $targetElementIdCounts = [];
                    if ($query) {
                        foreach ($query->ids() as $id) {
                            if (!isset($targetElementIdCounts[$id])) {
                                $targetElementIdCounts[$id] = 1;
                            } else {
                                $targetElementIdCounts[$id]++;
                            }
                        }
                    }

                    // Loop through the source elements and count up their targets
                    foreach ($filteredElements as $sourceElement) {
                        $count = 0;
                        if (!empty($targetElementIdCounts) && isset($targetElementIdsBySourceIds[$sourceElement->id])) {
                            foreach (array_keys($targetElementIdsBySourceIds[$sourceElement->id]) as $targetElementId) {
                                if (isset($targetElementIdCounts[$targetElementId])) {
                                    $count += $targetElementIdCounts[$targetElementId];
                                }
                            }
                        }
                        $sourceElement->setEagerLoadedElementCount($planHandle, $count);
                    }

                    continue;
                }

                $targetElementData = $query ? ArrayHelper::index($query->asArray()->all(), null, ['id']) : [];
                $targetElements = [];

                // Tell the source elements about their eager-loaded elements
                foreach ($filteredElements as $sourceElement) {
                    $targetElementIdsForSource = [];
                    $targetElementsForSource = [];

                    if (isset($targetElementIdsBySourceIds[$sourceElement->id])) {
                        // Does the path mapping want a custom order?
                        if (!empty($criteria['orderBy']) || !empty($criteria['order'])) {
                            // Assign the elements in the order they were returned from the query
                            foreach (array_keys($targetElementData) as $targetElementId) {
                                if (isset($targetElementIdsBySourceIds[$sourceElement->id][$targetElementId])) {
                                    $targetElementIdsForSource[] = $targetElementId;
                                }
                            }
                        } else {
                            // Assign the elements in the order defined by the map
                            foreach (array_keys($targetElementIdsBySourceIds[$sourceElement->id]) as $targetElementId) {
                                if (isset($targetElementData[$targetElementId])) {
                                    $targetElementIdsForSource[] = $targetElementId;
                                }
                            }
                        }

                        if (!empty($criteria['inReverse'])) {
                            $targetElementIdsForSource = array_reverse($targetElementIdsForSource);
                        }

                        // Create the elements
                        $currentOffset = 0;
                        $count = 0;
                        foreach ($targetElementIdsForSource as $elementId) {
                            foreach ($targetElementData[$elementId] as $result) {
                                if ($offset && $currentOffset < $offset) {
                                    $currentOffset++;
                                    continue;
                                }
                                $targetSiteId = $result['siteId'];
                                if (!isset($targetElements[$targetSiteId][$elementId])) {
                                    if (isset($map['createElement'])) {
                                        $targetElements[$targetSiteId][$elementId] = $map['createElement']($query, $result, $sourceElement);
                                    } else {
                                        $targetElements[$targetSiteId][$elementId] = $query->createElement($result);
                                    }
                                }
                                $targetElementsForSource[] = $element = $targetElements[$targetSiteId][$elementId];

                                // If we're collecting cache info and the element is expirable, register its expiry date
                                if (
                                    $element instanceof ExpirableElementInterface &&
                                    $elementsService->getIsCollectingCacheInfo() &&
                                    ($expiryDate = $element->getExpiryDate()) !== null
                                ) {
                                    $elementsService->setCacheExpiryDate($expiryDate);
                                }

                                if ($limit && ++$count == $limit) {
                                    break 2;
                                }
                            }
                        }
                    }

                    $sourceElement->setEagerLoadedElements($planHandle, $targetElementsForSource);
                    $sourceElement->setLazyEagerLoadedElements($planHandle, $plan->lazy);

                    if ($plan->count) {
                        $sourceElement->setEagerLoadedElementCount($planHandle, count($targetElementsForSource));
                    }
                }

                if (!empty($targetElements)) {
                    /** @var ElementInterface[] $flatTargetElements */
                    $flatTargetElements = array_merge(...array_values($targetElements));

                    // Set the eager loading info on each of the target elements,
                    // in case it's needed for lazy eager loading
                    $eagerLoadResult = new EagerLoadInfo($plan, $filteredElements);
                    foreach ($flatTargetElements as $element) {
                        $element->eagerLoadInfo = $eagerLoadResult;
                    }

                    // Pass the instantiated elements to afterPopulate()
                    $query->asArray = false;
                    $query->afterPopulate($flatTargetElements);
                }

                // Now eager-load any sub paths
                if (!empty($map['map']) && !empty($plan->nested)) {
                    $this->_eagerLoadElementsInternal(
                        $map['elementType'],
                        array_map('array_values', $targetElements),
                        $plan->nested,
                    );
                }
            }
        }
    }

    /**
     * Propagates an element to a different site.
     *
     * @param ElementInterface $element The element to propagate
     * @param int $siteId The site ID that the element should be propagated to
     * @param ElementInterface|false|null $siteElement The element loaded for the propagated site (only pass this if you
     * already had a reason to load it). Set to `false` if it is known to not exist yet.
     * @return ElementInterface The element in the target site
     * @throws Exception if the element couldn't be propagated
     * @throws UnsupportedSiteException if the element doesn’t support `$siteId`
     * @since 3.0.13
     */
    public function propagateElement(
        ElementInterface $element,
        int $siteId,
        ElementInterface|false|null $siteElement = null,
    ): ElementInterface {
        $supportedSites = ArrayHelper::index(ElementHelper::supportedSitesForElement($element), 'siteId');
        $this->_propagateElement($element, $supportedSites, $siteId, $siteElement);

        // Clear caches
        $this->invalidateCachesForElement($element);

        return $siteElement;
    }

    /**
     * Saves an element.
     *
     * @param ElementInterface $element The element that is being saved
     * @param bool $runValidation Whether the element should be validated
     * @param bool $propagate Whether the element should be saved across all of its supported sites
     * @param bool|null $updateSearchIndex Whether to update the element search index for the element
     * (this will happen via a background job if this is a web request)
     * @param array|null $supportedSites The element’s supported site info, indexed by site ID
     * @param bool $forceTouch Whether to force the `dateUpdated` timestamp to be updated for the element,
     * regardless of whether it’s being resaved
     * @return bool
     * @throws ElementNotFoundException if $element has an invalid $id
     * @throws UnsupportedSiteException if the element is being saved for a site it doesn’t support
     * @throws Throwable if reasons
     */
    private function _saveElementInternal(
        ElementInterface $element,
        bool $runValidation = true,
        bool $propagate = true,
        ?bool $updateSearchIndex = null,
        ?array $supportedSites = null,
        bool $forceTouch = false,
        bool $crossSiteValidate = false,
    ): bool {
        /** @var ElementInterface|DraftBehavior|RevisionBehavior $element */
        $isNewElement = !$element->id;

        // Are we tracking changes?
        $trackChanges = ElementHelper::shouldTrackChanges($element);
        $dirtyAttributes = [];

        // Force propagation for new elements
        $propagate = $propagate && $element::isLocalized() && Craft::$app->getIsMultiSite();
        $originalPropagateAll = $element->propagateAll;
        $originalFirstSave = $element->firstSave;
        $originalDateUpdated = $element->dateUpdated;

        $element->firstSave = (
            !$element->getIsDraft() &&
            !$element->getIsRevision() &&
            ($element->firstSave || $isNewElement)
        );

        if ($isNewElement) {
            // Give it a UID right away
            if (!$element->uid) {
                $element->uid = StringHelper::UUID();
            }

            if (!$element->getIsDraft() && !$element->getIsRevision()) {
                // Let Matrix fields, etc., know they should be duplicating their values across all sites.
                $element->propagateAll = true;
            }
        }

        // Fire a 'beforeSaveElement' event
        if ($this->hasEventHandlers(self::EVENT_BEFORE_SAVE_ELEMENT)) {
            $this->trigger(self::EVENT_BEFORE_SAVE_ELEMENT, new ElementEvent([
                'element' => $element,
                'isNew' => $isNewElement,
            ]));
        }

        if (!$element->beforeSave($isNewElement)) {
            $element->firstSave = $originalFirstSave;
            $element->propagateAll = $originalPropagateAll;
            return false;
        }

        // Get the field layout
        $fieldLayout = $element->getFieldLayout();

        // Get the sites supported by this element
        $supportedSites = $supportedSites ?? ArrayHelper::index(ElementHelper::supportedSitesForElement($element), 'siteId');

        // Make sure the element actually supports the site it's being saved in
        if (!isset($supportedSites[$element->siteId])) {
            $element->firstSave = $originalFirstSave;
            $element->propagateAll = $originalPropagateAll;
            throw new UnsupportedSiteException($element, $element->siteId, 'Attempting to save an element in an unsupported site.');
        }

        // If the element only supports a single site, ensure it's enabled for that site
        if (count($supportedSites) === 1 && !$element->getEnabledForSite()) {
            $element->enabled = false;
            $element->setEnabledForSite(true);
        }

        // If we're skipping validation, at least make sure the title is valid
        if (!$runValidation && $element::hasTitles()) {
            foreach ($element->getActiveValidators('title') as $validator) {
                $validator->validateAttributes($element, ['title']);
            }
            if ($element->hasErrors('title')) {
                // Set a default title
                if ($isNewElement) {
                    $element->title = Craft::t('app', 'New {type}', ['type' => $element::displayName()]);
                } else {
                    $element->title = $element::displayName() . ' ' . $element->id;
                }
            }
        }

        // Validate
        if ($runValidation) {
            // If we're propagating, only validate changed custom fields
            if ($element->propagating) {
                $names = array_map(
                    fn(string $handle) => "field:$handle",
                    array_unique(array_merge($element->getDirtyFields(), $element->getModifiedFields()))
                );
            } else {
                $names = null;
            }

            if (($names === null || !empty($names)) && !$element->validate($names)) {
                Craft::info('Element not saved due to validation error: ' . print_r($element->errors, true), __METHOD__);
                $element->firstSave = $originalFirstSave;
                $element->propagateAll = $originalPropagateAll;
                return false;
            }
        }

        // Figure out whether we will be updating the search index (and memoize that for nested element saves)
        $oldUpdateSearchIndex = $this->_updateSearchIndex;
        $updateSearchIndex = $this->_updateSearchIndex = $updateSearchIndex ?? $this->_updateSearchIndex ?? true;

        $newSiteIds = $element->newSiteIds;
        $element->newSiteIds = [];

        $transaction = Craft::$app->getDb()->beginTransaction();

        try {
            // No need to save the element record multiple times
            if (!$element->propagating) {
                // Get the element record
                if (!$isNewElement) {
                    $elementRecord = ElementRecord::findOne($element->id);

                    if (!$elementRecord) {
                        $element->firstSave = $originalFirstSave;
                        $element->propagateAll = $originalPropagateAll;
                        throw new ElementNotFoundException("No element exists with the ID '$element->id'");
                    }
                } else {
                    $elementRecord = new ElementRecord();
                    $elementRecord->type = get_class($element);
                }

                // Set the attributes
                $elementRecord->uid = $element->uid;
                $elementRecord->canonicalId = $element->getIsDerivative() ? $element->getCanonicalId() : null;
                $elementRecord->draftId = (int)$element->draftId ?: null;
                $elementRecord->revisionId = (int)$element->revisionId ?: null;
                $elementRecord->fieldLayoutId = $element->fieldLayoutId = (int)($element->fieldLayoutId ?? $fieldLayout->id ?? 0) ?: null;
                $elementRecord->enabled = (bool)$element->enabled;
                $elementRecord->archived = (bool)$element->archived;
                $elementRecord->dateLastMerged = Db::prepareDateForDb($element->dateLastMerged);
                $elementRecord->dateDeleted = Db::prepareDateForDb($element->dateDeleted);

                if ($isNewElement) {
                    if (isset($element->dateCreated)) {
                        $elementRecord->dateCreated = Db::prepareValueForDb($element->dateCreated);
                    }
                    if (isset($element->dateUpdated)) {
                        $elementRecord->dateUpdated = Db::prepareValueForDb($element->dateUpdated);
                    }
                } elseif ($element->resaving && !$forceTouch) {
                    // Prevent ActiveRecord::prepareForDb() from changing the dateUpdated
                    $elementRecord->markAttributeDirty('dateUpdated');
                } else {
                    // Force a new dateUpdated value
                    $elementRecord->dateUpdated = Db::prepareValueForDb(DateTimeHelper::now());
                }

                // Update our list of dirty attributes
                if ($trackChanges) {
                    array_push($dirtyAttributes, ...array_keys($elementRecord->getDirtyAttributes([
                        'fieldLayoutId',
                        'enabled',
                        'archived',
                    ])));
                }

                // Save the element record
                $elementRecord->save(false);

                $dateCreated = DateTimeHelper::toDateTime($elementRecord->dateCreated);

                if ($dateCreated === false) {
                    $element->firstSave = $originalFirstSave;
                    $element->propagateAll = $originalPropagateAll;
                    throw new Exception('There was a problem calculating dateCreated.');
                }

                $dateUpdated = DateTimeHelper::toDateTime($elementRecord->dateUpdated);

                if ($dateUpdated === false) {
                    throw new Exception('There was a problem calculating dateUpdated.');
                }

                // Save the new dateCreated and dateUpdated dates on the model
                $element->dateCreated = $dateCreated;
                $element->dateUpdated = $dateUpdated;

                if ($isNewElement) {
                    // Save the element ID on the element model
                    $element->id = $elementRecord->id;

                    // If there's a temp ID, update the URI
                    if ($element->tempId && $element->uri) {
                        $element->uri = str_replace($element->tempId, (string)$element->id, $element->uri);
                        $element->tempId = null;
                    }
                }
            }

            // Save the element’s site settings record
            if (!$isNewElement) {
                $siteSettingsRecord = Element_SiteSettingsRecord::findOne([
                    'elementId' => $element->id,
                    'siteId' => $element->siteId,
                ]);
            }

            if ($element->isNewForSite = empty($siteSettingsRecord)) {
                // First time we've saved the element for this site
                $siteSettingsRecord = new Element_SiteSettingsRecord();
                $siteSettingsRecord->elementId = $element->id;
                $siteSettingsRecord->siteId = $element->siteId;
            }

            $title = $element::hasTitles() ? $element->title : null;
            $siteSettingsRecord->title = $title !== null && $title !== '' ? $title : null;
            $siteSettingsRecord->slug = $element->slug;
            $siteSettingsRecord->uri = $element->uri;

            // Avoid `enabled` getting marked as dirty if it’s not really changing
            $enabledForSite = $element->getEnabledForSite();
            if ($siteSettingsRecord->getIsNewRecord() || $siteSettingsRecord->enabled != $enabledForSite) {
                $siteSettingsRecord->enabled = $enabledForSite;
            }

            // Update our list of dirty attributes
            if ($trackChanges && !$element->isNewForSite) {
                array_push($dirtyAttributes, ...array_keys($siteSettingsRecord->getDirtyAttributes([
                    'slug',
                    'uri',
                ])));
                if ($siteSettingsRecord->isAttributeChanged('enabled')) {
                    $dirtyAttributes[] = 'enabledForSite';
                }
            }

            // Set the field values
            $content = [];
            if ($fieldLayout) {
                foreach ($fieldLayout->getCustomFields() as $field) {
                    if ($field::dbType() !== null) {
                        $serializedValue = $field->serializeValue($element->getFieldValue($field->handle), $element);
                        if ($serializedValue !== null) {
                            $content[$field->layoutElement->uid] = $serializedValue;
                        }
                    }
                }
            }
            $siteSettingsRecord->content = $content ?: null;

            // Save the site settings record
            if (!$siteSettingsRecord->save(false)) {
                $element->firstSave = $originalFirstSave;
                $element->propagateAll = $originalPropagateAll;
                throw new Exception('Couldn’t save elements’ site settings record.');
            }

            $element->siteSettingsId = $siteSettingsRecord->id;

            // Set all of the dirty attributes on the element, in case an event listener wants to know
            if ($trackChanges) {
                array_push($dirtyAttributes, ...$element->getDirtyAttributes());
                $element->setDirtyAttributes($dirtyAttributes, false);
            }

            // It is now officially saved
            $element->afterSave($isNewElement);

            // Update the element across the other sites?
            if ($propagate) {
                $otherSiteIds = ArrayHelper::withoutValue(array_keys($supportedSites), $element->siteId);

                if (!empty($otherSiteIds)) {
                    if (!$isNewElement) {
                        $siteElements = $this->_localizedElementQuery($element)
                            ->siteId($otherSiteIds)
                            ->status(null)
                            ->indexBy('siteId')
                            ->all();
                    } else {
                        $siteElements = [];
                    }

                    foreach (array_keys($supportedSites) as $siteId) {
                        // Skip the initial site
                        if ($siteId != $element->siteId) {
                            $siteElement = $siteElements[$siteId] ?? false;
                            if (!$this->_propagateElement(
                                $element,
                                $supportedSites,
                                $siteId,
                                $siteElement,
                                crossSiteValidate: $runValidation && $crossSiteValidate,
                            )) {
                                throw new InvalidConfigException();
                            }
                        }
                    }
                }
            }

            // It's now fully saved and propagated
            if (
                !$element->propagating &&
                !$element->duplicateOf &&
                !$element->mergingCanonicalChanges
            ) {
                $element->afterPropagate($isNewElement);
            }

            $transaction->commit();
        } catch (Throwable $e) {
            $transaction->rollBack();
            $element->firstSave = $originalFirstSave;
            $element->propagateAll = $originalPropagateAll;
            $element->dateUpdated = $originalDateUpdated;
            if ($e instanceof InvalidConfigException) {
                return false;
            }
            throw $e;
        } finally {
            $this->_updateSearchIndex = $oldUpdateSearchIndex;
            $element->newSiteIds = $newSiteIds;
        }

        if (!$element->propagating) {
            // Delete the rows that don't need to be there anymore
            if (!$isNewElement) {
                Db::deleteIfExists(
                    Table::ELEMENTS_SITES,
                    [
                        'and',
                        ['elementId' => $element->id],
                        ['not', ['siteId' => array_keys($supportedSites)]],
                    ]
                );
            }

            // Invalidate any caches involving this element
            $this->invalidateCachesForElement($element);
        }

        // Update search index
        if ($updateSearchIndex && !ElementHelper::isRevision($element)) {
            $event = new ElementEvent([
                'element' => $element,
            ]);
            $this->trigger(self::EVENT_BEFORE_UPDATE_SEARCH_INDEX, $event);
            if ($event->isValid) {
                if (Craft::$app->getRequest()->getIsConsoleRequest()) {
                    Craft::$app->getSearch()->indexElementAttributes($element);
                } else {
                    Queue::push(new UpdateSearchIndex([
                        'elementType' => get_class($element),
                        'elementId' => $element->id,
                        'siteId' => $propagate ? '*' : $element->siteId,
                        'fieldHandles' => $element->getDirtyFields(),
                    ]), 2048);
                }
            }
        }

        // Update the changed attributes & fields
        if ($trackChanges) {
            $dirtyAttributes = $element->getDirtyAttributes();
            $dirtyFields = $fieldLayout ? $element->getDirtyFields() : null;

            $userId = Craft::$app->getUser()->getId();
            $timestamp = Db::prepareDateForDb(DateTimeHelper::now());

            foreach ($dirtyAttributes as $attributeName) {
                Db::upsert(Table::CHANGEDATTRIBUTES, [
                    'elementId' => $element->id,
                    'siteId' => $element->siteId,
                    'attribute' => $attributeName,
                    'dateUpdated' => $timestamp,
                    'propagated' => $element->propagating,
                    'userId' => $userId,
                ]);
            }

            if ($fieldLayout) {
                foreach ($dirtyFields as $fieldHandle) {
                    if (($field = $fieldLayout->getFieldByHandle($fieldHandle)) !== null) {
                        Db::upsert(Table::CHANGEDFIELDS, [
                            'elementId' => $element->id,
                            'siteId' => $element->siteId,
                            'fieldId' => $field->id,
                            'layoutElementUid' => $field->layoutElement->uid,
                            'dateUpdated' => $timestamp,
                            'propagated' => $element->propagating,
                            'userId' => $userId,
                        ]);
                    }
                }
            }
        }

        // Fire an 'afterSaveElement' event
        if ($this->hasEventHandlers(self::EVENT_AFTER_SAVE_ELEMENT)) {
            $this->trigger(self::EVENT_AFTER_SAVE_ELEMENT, new ElementEvent([
                'element' => $element,
                'isNew' => $isNewElement,
            ]));
        }

        // Clear the element’s record of dirty fields
        $element->markAsClean();
        $element->firstSave = $originalFirstSave;
        $element->propagateAll = $originalPropagateAll;

        return true;
    }

    /**
     * Propagates an element to a different site
     *
     * @param ElementInterface $element
     * @param array $supportedSites The element’s supported site info, indexed by site ID
     * @param int $siteId The site ID being propagated to
     * @param ElementInterface|false|null $siteElement The element loaded for the propagated site
     * @param bool $crossSiteValidate Whether we should "live" validate the element across all sites
     * @retrun bool
     * @throws Exception if the element couldn't be propagated
     */
    private function _propagateElement(
        ElementInterface $element,
        array $supportedSites,
        int $siteId,
        ElementInterface|false|null &$siteElement = null,
        bool $crossSiteValidate = false,
    ): bool {
        // Make sure the element actually supports the site it's being saved in
        if (!isset($supportedSites[$siteId])) {
            throw new UnsupportedSiteException($element, $siteId, 'Attempting to propagate an element to an unsupported site.');
        }

        $siteInfo = $supportedSites[$siteId];

        // Try to fetch the element in this site
        if ($siteElement === null && $element->id) {
            $siteElement = $this->getElementById($element->id, get_class($element), $siteInfo['siteId']);
        } elseif (!$siteElement) {
            $siteElement = null;
        }

        // If it doesn't exist yet, just clone the initial site
        if ($isNewSiteForElement = ($siteElement === null)) {
            $siteElement = clone $element;
            $siteElement->siteId = $siteInfo['siteId'];
            $siteElement->siteSettingsId = null;
            $siteElement->setEnabledForSite($siteInfo['enabledByDefault']);

            // Keep track of this new site ID
            $element->newSiteIds[] = $siteInfo['siteId'];
        } elseif ($element->propagateAll) {
            $oldSiteElement = $siteElement;
            $siteElement = clone $element;
            $siteElement->siteId = $oldSiteElement->siteId;
            $siteElement->setEnabledForSite($oldSiteElement->getEnabledForSite());
            $siteElement->uri = $oldSiteElement->uri;
        } else {
            $siteElement->enabled = $element->enabled;
            $siteElement->resaving = $element->resaving;
        }

        // Does the main site's element specify a status for this site?
        $enabledForSite = $element->getEnabledForSite($siteElement->siteId);
        if ($enabledForSite !== null) {
            $siteElement->setEnabledForSite($enabledForSite);
        }

        // Copy the timestamps
        $siteElement->dateCreated = $element->dateCreated;
        $siteElement->dateUpdated = $element->dateUpdated;

        // Copy the title value?
        if (
            $element::hasTitles() &&
            $siteElement->getTitleTranslationKey() === $element->getTitleTranslationKey()
        ) {
            $siteElement->title = $element->title;
        }

        // Copy the slug value?
        if (
            $element->slug !== null &&
            $siteElement->getSlugTranslationKey() === $element->getSlugTranslationKey()
        ) {
            $siteElement->slug = $element->slug;
        }

        // Ensure the uri is properly localized
        // see https://github.com/craftcms/cms/issues/13812 for more details
        if (
            $element::hasUris() &&
            (
                $isNewSiteForElement ||
                in_array('uri', $element->getDirtyAttributes()) ||
                $element->resaving
            )
        ) {
            // Set a unique URI on the site clone
            try {
                ElementHelper::setUniqueUri($siteElement);
            } catch (OperationAbortedException) {
                // carry on
            }
        }

        // Copy the dirty attributes (except title, slug and uri, which may be translatable)
        $siteElement->setDirtyAttributes(array_filter($element->getDirtyAttributes(), function(string $attribute): bool {
            return $attribute !== 'title' && $attribute !== 'slug';
        }));

        // Copy any non-translatable field values
        if ($isNewSiteForElement) {
            // Copy all the field values
            $siteElement->setFieldValues($element->getFieldValues());
        } else {
            $fieldLayout = $element->getFieldLayout();

            if ($fieldLayout !== null) {
                // Only copy the non-translatable field values
                foreach ($fieldLayout->getCustomFields() as $field) {
                    // Has this field changed, and does it produce the same translation key as it did for the initial element?
                    if (
                        $element->isFieldDirty($field->handle) &&
                        $field->getTranslationKey($siteElement) === $field->getTranslationKey($element)
                    ) {
                        // Copy the initial element’s value over
                        $siteElement->setFieldValue($field->handle, $element->getFieldValue($field->handle));
                    }
                }
            }
        }

        // Save it
        $siteElement->setScenario(Element::SCENARIO_ESSENTIALS);

        // validate element against "live" scenario across all sites, if element is enabled for the site
        if ($crossSiteValidate && $siteElement->enabled && $siteElement->getEnabledForSite()) {
            $siteElement->setScenario(Element::SCENARIO_LIVE);
        }

        $siteElement->propagating = true;

        if ($this->_saveElementInternal($siteElement, $crossSiteValidate, false, null, $supportedSites) === false) {
            // if the element we're trying to save has validation errors, notify original element about them
            if ($siteElement->hasErrors()) {
                return $this->_crossSiteValidationErrors($siteElement, $element);
            } else {
                // Log the errors
                $error = 'Couldn’t propagate element to other site due to validation errors:';
                foreach ($siteElement->getFirstErrors() as $attributeError) {
                    $error .= "\n- " . $attributeError;
                }
                Craft::error($error);
                throw new Exception('Couldn’t propagate element to other site.');
            }
        }

        return true;
    }

    /**
     * @param ElementInterface $siteElement
     * @param ElementInterface $element
     * @return bool
     * @throws Throwable
     */
    private function _crossSiteValidationErrors(
        ElementInterface $siteElement,
        ElementInterface $element,
    ): bool {
        // get site we're propagating to
        $propagateToSite = Craft::$app->getSites()->getSiteById($siteElement->siteId);
        $user = Craft::$app->getUser()->getIdentity();
        $message = Craft::t('app', 'Validation errors for site: “{siteName}“', [
            'siteName' => $propagateToSite?->name,
        ]);

        // check user can edit this element for the site that throws validation error on propagation
        if ($user &&
            Craft::$app->getIsMultiSite() &&
            $user->can("editSite:{$propagateToSite?->uid}") &&
            $siteElement->canSave($user)
        ) {
            $queryParams = ArrayHelper::without(Craft::$app->getRequest()->getQueryParams(), 'site');
            $url = UrlHelper::url($siteElement->getCpEditUrl(), $queryParams + ['prevalidate' => 1]);
            $message = Html::beginTag('a', [
                'href' => $url,
                'class' => 'cross-site-validate',
                'target' => '_blank',
            ]) .
                $message .
                Html::tag('span', '', [
                    'data-icon' => 'external',
                    'aria-label' => Craft::t('app', 'Open the full edit page in a new tab'),
                    'role' => 'img',
                ]) .
                Html::endTag('a');
        }

        $element->addError('global', $message);

        return false;
    }

    /**
     * Soft-deletes or restores the drafts and revisions of the given element.
     *
     * @param int $canonicalId The canonical element ID
     * @param bool $delete `true` if the drafts/revisions should be soft-deleted; `false` if they should be restored
     */
    private function _cascadeDeleteDraftsAndRevisions(int $canonicalId, bool $delete = true): void
    {
        $params = [
            'dateDeleted' => $delete ? Db::prepareDateForDb(DateTimeHelper::now()) : null,
            'canonicalId' => $canonicalId,
        ];

        $db = Craft::$app->getDb();
        $elementsTable = Table::ELEMENTS;

        foreach (['draftId' => Table::DRAFTS, 'revisionId' => Table::REVISIONS] as $fk => $table) {
            if ($db->getIsMysql()) {
                $sql = <<<SQL
UPDATE $elementsTable [[e]]
INNER JOIN $table [[t]] ON [[t.id]] = [[e.$fk]]
SET [[e.dateDeleted]] = :dateDeleted
WHERE [[t.canonicalId]] = :canonicalId
SQL;
            } else {
                $sql = <<<SQL
UPDATE $elementsTable [[e]]
SET [[dateDeleted]] = :dateDeleted
FROM $table [[t]]
WHERE [[t.id]] = [[e.$fk]]
AND [[t.canonicalId]] = :canonicalId
SQL;
            }

            $db->createCommand($sql, $params)->execute();
        }
    }

    /**
     * Returns the replacement for a given reference tag.
     *
     * @param ElementInterface|null $element
     * @param string|null $attribute
     * @param string $fallback
     * @param string $fullMatch
     * @return string
     * @see parseRefs()
     */
    private function _getRefTokenReplacement(?ElementInterface $element, ?string $attribute, string $fallback, string $fullMatch): string
    {
        if ($element === null) {
            // Put the ref tag back
            return $fallback;
        }

        if (empty($attribute) || !isset($element->$attribute)) {
            // Default to the URL
            return (string)$element->getUrl();
        }

        try {
            $value = $element->$attribute;

            if (is_object($value) && !method_exists($value, '__toString')) {
                throw new Exception('Object of class ' . get_class($value) . ' could not be converted to string');
            }

            return $this->parseRefs((string)$value);
        } catch (Throwable $e) {
            // Log it
            Craft::error("An exception was thrown when parsing the ref tag \"$fullMatch\":\n" . $e->getMessage(), __METHOD__);

            // Replace the token with the default value
            return $fallback;
        }
    }

    /**
     * Returns whether a user is authorized to view the given element’s edit page.
     *
     * @param ElementInterface $element
     * @param User|null $user
     * @return bool
     * @since 4.3.0
     */
    public function canView(ElementInterface $element, ?User $user = null): bool
    {
        if (!$user) {
            $user = Craft::$app->getUser()->getIdentity();
            if (!$user) {
                return false;
            }
        }

        return $this->_authCheck($element, $user, self::EVENT_AUTHORIZE_VIEW) ?? $element->canView($user);
    }

    /**
     * Returns whether a user is authorized to save the given element in its current form.
     *
     * @param ElementInterface $element
     * @param User|null $user
     * @return bool
     * @since 4.3.0
     */
    public function canSave(ElementInterface $element, ?User $user = null): bool
    {
        if (!$user) {
            $user = Craft::$app->getUser()->getIdentity();
            if (!$user) {
                return false;
            }
        }

        return $this->_authCheck($element, $user, self::EVENT_AUTHORIZE_SAVE) ?? $element->canSave($user);
    }

    /**
     * Returns whether a user is authorized to duplicate the given element.
     *
     * This should always be called in conjunction with [[canView()]] or [[canSave()]].
     *
     * @param ElementInterface $element
     * @param User|null $user
     * @return bool
     * @since 4.3.0
     */
    public function canDuplicate(ElementInterface $element, ?User $user = null): bool
    {
        if (!$user) {
            $user = Craft::$app->getUser()->getIdentity();
            if (!$user) {
                return false;
            }
        }

        return $this->_authCheck($element, $user, self::EVENT_AUTHORIZE_DUPLICATE) ?? $element->canDuplicate($user);
    }

    /**
     * Returns whether a user is authorized to delete the given element.
     *
     * This should always be called in conjunction with [[canView()]] or [[canSave()]].
     *
     * @param ElementInterface $element
     * @param User|null $user
     * @return bool
     * @since 4.3.0
     */
    public function canDelete(ElementInterface $element, ?User $user = null): bool
    {
        if (!$user) {
            $user = Craft::$app->getUser()->getIdentity();
            if (!$user) {
                return false;
            }
        }

        return $this->_authCheck($element, $user, self::EVENT_AUTHORIZE_DELETE) ?? $element->canDelete($user);
    }

    /**
     * Returns whether a user is authorized to delete the given element for its current site.
     *
     * This should always be called in conjunction with [[canView()]] or [[canSave()]].
     *
     * @param ElementInterface $element
     * @param User|null $user
     * @return bool
     * @since 4.3.0
     */
    public function canDeleteForSite(ElementInterface $element, ?User $user = null): bool
    {
        if (!$user) {
            $user = Craft::$app->getUser()->getIdentity();
            if (!$user) {
                return false;
            }
        }

        return $this->_authCheck($element, $user, self::EVENT_AUTHORIZE_DELETE_FOR_SITE) ?? (
            $element->canDelete($user) &&
            $element->canDeleteForSite($user)
        );
    }

    /**
     * Returns whether a user is authorized to create drafts for the given element.
     *
     * This should always be called in conjunction with [[canView()]] or [[canSave()]].
     *
     * @param ElementInterface $element
     * @param User|null $user
     * @return bool
     * @since 4.3.0
     */
    public function canCreateDrafts(ElementInterface $element, ?User $user = null): bool
    {
        if (!$user) {
            $user = Craft::$app->getUser()->getIdentity();
            if (!$user) {
                return false;
            }
        }

        return $this->_authCheck($element, $user, self::EVENT_AUTHORIZE_CREATE_DRAFTS) ?? $element->canCreateDrafts($user);
    }

    private function _authCheck(ElementInterface $element, User $user, string $eventName): ?bool
    {
        if (!$this->hasEventHandlers($eventName)) {
            return null;
        }

        $event = new AuthorizationCheckEvent($user, [
            'element' => $element,
            'authorized' => null,
        ]);

        $this->trigger($eventName, $event);
        return $event->authorized;
    }
}<|MERGE_RESOLUTION|>--- conflicted
+++ resolved
@@ -1501,14 +1501,9 @@
      * set to an array of site-specific attribute array, indexed by site IDs.
      * @param bool $placeInStructure whether to position the cloned element after the original one in its structure.
      * (This will only happen if the duplicated element is canonical.)
-<<<<<<< HEAD
-     * @param bool $trackDuplication whether to keep track of the duplication from [[Elements::$duplicatedElementIds]]
-     * and [[Elements::$duplicatedElementSourceIds]]
      * @param bool $asUnpublishedDraft whether the duplicate should be created as unpublished draft
      * @param bool|int $originalProvisionalDraftId if the original element was a provisional draft (if yes,
      * contains id of the element that is the draft)
-=======
->>>>>>> 4d0e4134
      * @return T the duplicated element
      * @throws UnsupportedSiteException if the element is being duplicated into a site it doesn’t support
      * @throws InvalidElementException if saveElement() returns false for any of the sites
@@ -1518,12 +1513,8 @@
         ElementInterface $element,
         array $newAttributes = [],
         bool $placeInStructure = true,
-<<<<<<< HEAD
-        bool $trackDuplication = true,
         bool $asUnpublishedDraft = false,
         bool|int $originalProvisionalDraftId = false,
-=======
->>>>>>> 4d0e4134
     ): ElementInterface {
         // Make sure the element exists
         if (!$element->id) {
