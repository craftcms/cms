<?php
/**
 * @link https://craftcms.com/
 * @copyright Copyright (c) Pixel & Tonic, Inc.
 * @license https://craftcms.github.io/license/
 */

namespace craft\services;

use Craft;
use craft\base\Element;
use craft\base\ElementAction;
use craft\base\ElementActionInterface;
use craft\base\ElementInterface;
use craft\base\Field;
use craft\db\Query;
use craft\elements\Asset;
use craft\elements\Category;
use craft\elements\db\ElementQuery;
use craft\elements\Entry;
use craft\elements\GlobalSet;
use craft\elements\MatrixBlock;
use craft\elements\Tag;
use craft\elements\User;
use craft\errors\ElementNotFoundException;
use craft\errors\InvalidElementException;
use craft\events\ElementEvent;
use craft\events\MergeElementsEvent;
use craft\events\RegisterComponentTypesEvent;
use craft\helpers\App;
use craft\helpers\ArrayHelper;
use craft\helpers\Component as ComponentHelper;
use craft\helpers\DateTimeHelper;
use craft\helpers\Db;
use craft\helpers\ElementHelper;
use craft\helpers\StringHelper;
use craft\queue\jobs\FindAndReplace;
use craft\queue\jobs\UpdateElementSlugsAndUris;
use craft\records\Element as ElementRecord;
use craft\records\Element_SiteSettings as Element_SiteSettingsRecord;
use craft\records\StructureElement as StructureElementRecord;
use yii\base\Component;
use yii\base\Exception;

/**
 * The Elements service provides APIs for managing elements.
 * An instance of the Elements service is globally accessible in Craft via [[\craft\base\ApplicationTrait::getElements()|`Craft::$app->elements`]].
 *
 * @author Pixel & Tonic, Inc. <support@pixelandtonic.com>
 * @since 3.0
 */
class Elements extends Component
{
    // Constants
    // =========================================================================

    /**
     * @event RegisterComponentTypesEvent The event that is triggered when registering element types.
     *
     * Element types must implement [[ElementInterface]]. [[Element]] provides a base implementation.
     *
     * See [Element Types](https://docs.craftcms.com/v3/element-types.html) for documentation on creating element types.
     * ---
     * ```php
     * use craft\events\RegisterComponentTypesEvent;
     * use craft\services\Elements;
     * use yii\base\Event;
     *
     * Event::on(Elements::class,
     *     Elements::EVENT_REGISTER_ELEMENT_TYPES,
     *     function(RegisterComponentTypesEvent $event) {
     *         $event->types[] = MyElementType::class;
     *     }
     * );
     * ```
     */
    const EVENT_REGISTER_ELEMENT_TYPES = 'registerElementTypes';

    /**
     * @event MergeElementsEvent The event that is triggered after two elements are merged together.
     */
    const EVENT_AFTER_MERGE_ELEMENTS = 'afterMergeElements';

    /**
     * @event ElementEvent The event that is triggered before an element is deleted.
     */
    const EVENT_BEFORE_DELETE_ELEMENT = 'beforeDeleteElement';

    /**
     * @event ElementEvent The event that is triggered after an element is deleted.
     */
    const EVENT_AFTER_DELETE_ELEMENT = 'afterDeleteElement';

    /**
     * @event ElementEvent The event that is triggered before an element is restored.
     */
    const EVENT_BEFORE_RESTORE_ELEMENT = 'beforeRestoreElement';

    /**
     * @event ElementEvent The event that is triggered after an element is restored.
     */
    const EVENT_AFTER_RESTORE_ELEMENT = 'afterRestoreElement';

    /**
     * @event ElementEvent The event that is triggered before an element is saved.
     */
    const EVENT_BEFORE_SAVE_ELEMENT = 'beforeSaveElement';

    /**
     * @event ElementEvent The event that is triggered after an element is saved.
     */
    const EVENT_AFTER_SAVE_ELEMENT = 'afterSaveElement';

    /**
     * @event ElementEvent The event that is triggered before an element’s slug and URI are updated, usually following a Structure move.
     */
    const EVENT_BEFORE_UPDATE_SLUG_AND_URI = 'beforeUpdateSlugAndUri';

    /**
     * @event ElementEvent The event that is triggered after an element’s slug and URI are updated, usually following a Structure move.
     */
    const EVENT_AFTER_UPDATE_SLUG_AND_URI = 'afterUpdateSlugAndUri';

    /**
     * @event ElementActionEvent The event that is triggered before an element action is performed.
     *
     * You may set [[ElementActionEvent::isValid]] to `false` to prevent the action from being performed.
     */
    const EVENT_BEFORE_PERFORM_ACTION = 'beforePerformAction';

    /**
     * @event ElementActionEvent The event that is triggered after an element action is performed.
     */
    const EVENT_AFTER_PERFORM_ACTION = 'afterPerformAction';

    // Properties
    // =========================================================================

    /**
     * @var array|null
     */
    private $_placeholderElements;

    /**
     * @var string[]
     */
    private $_elementTypesByRefHandle = [];

    // Public Methods
    // =========================================================================

    /**
     * Creates an element with a given config.
     *
     * @param mixed $config The field’s class name, or its config, with a `type` value and optionally a `settings` value
     * @return ElementInterface The element
     */
    public function createElement($config): ElementInterface
    {
        if (is_string($config)) {
            $config = ['type' => $config];
        }

        /** @noinspection PhpIncompatibleReturnTypeInspection */
        return ComponentHelper::createComponent($config, ElementInterface::class);
    }

    // Finding Elements
    // -------------------------------------------------------------------------

    /**
     * Returns an element by its ID.
     *
     * If no element type is provided, the method will first have to run a DB query to determine what type of element
     * the $id is, so you should definitely pass it if it’s known.
     * The element’s status will not be a factor when using this method.
     *
     * @param int $elementId The element’s ID.
     * @param string|null $elementType The element class.
     * @param int|null $siteId The site to fetch the element in.
     * Defaults to the current site.
     * @return ElementInterface|null The matching element, or `null`.
     */
    public function getElementById(int $elementId, string $elementType = null, int $siteId = null)
    {
        if (!$elementId) {
            return null;
        }

        if ($elementType === null) {
            /** @noinspection CallableParameterUseCaseInTypeContextInspection */
            $elementType = $this->getElementTypeById($elementId);

            if ($elementType === null) {
                return null;
            }
        }

        /** @var Element $elementType */
        /** @var ElementQuery $query */
        $query = $elementType::find();
        $query->id = $elementId;
        $query->siteId = $siteId;
        $query->anyStatus();
        return $query->one();
    }

    /**
     * Returns an element by its URI.
     *
     * @param string $uri The element’s URI.
     * @param int|null $siteId The site to look for the URI in, and to return the element in.
     * Defaults to the current site.
     * @param bool $enabledOnly Whether to only look for an enabled element. Defaults to `false`.
     * @return ElementInterface|null The matching element, or `null`.
     */
    public function getElementByUri(string $uri, int $siteId = null, bool $enabledOnly = false)
    {
        if ($uri === '') {
            $uri = '__home__';
        }

        if ($siteId === null) {
            /** @noinspection PhpUnhandledExceptionInspection */
            $siteId = Craft::$app->getSites()->getCurrentSite()->id;
        }

        // First get the element ID and type
        $query = (new Query())
            ->select(['elements.id', 'elements.type'])
            ->from(['{{%elements}} elements'])
            ->innerJoin('{{%elements_sites}} elements_sites', '[[elements_sites.elementId]] = [[elements.id]]')
            ->where([
<<<<<<< HEAD
                'elements.dateDeleted' => null,
=======
                'elements_sites.siteId' => $siteId,
            ]);

        if (Craft::$app->getDb()->getIsMysql()) {
            $query->andWhere([
>>>>>>> db5dad62
                'elements_sites.uri' => $uri,
            ]);
        } else {
            $query->andWhere([
                'lower([[elements_sites.uri]])' => mb_strtolower($uri),
            ]);
        }

        if ($enabledOnly) {
            $query->andWhere([
                'elements_sites.enabled' => true,
                'elements.enabled' => true,
                'elements.archived' => false,
            ]);
        }

        $result = $query->one();
        return $result ? $this->getElementById($result['id'], $result['type'], $siteId) : null;
    }

    /**
     * Returns the class of an element with a given ID.
     *
     * @param int $elementId The element’s ID
     * @return string|null The element’s class, or null if it could not be found
     */
    public function getElementTypeById(int $elementId)
    {
        $class = (new Query())
            ->select(['type'])
            ->from(['{{%elements}}'])
            ->where(['id' => $elementId])
            ->scalar();

        return $class !== false ? $class : null;
    }

    /**
     * Returns the classes of elements with the given IDs.
     *
     * @param int[] $elementIds The elements’ IDs
     * @return string[]
     */
    public function getElementTypesByIds(array $elementIds): array
    {
        return (new Query())
            ->select(['type'])
            ->distinct(true)
            ->from(['{{%elements}}'])
            ->where(['id' => $elementIds])
            ->column();
    }

    /**
     * Returns an element’s URI for a given site.
     *
     * @param int $elementId The element’s ID.
     * @param int $siteId The site to search for the element’s URI in.
     * @return string|null The element’s URI, or `null`.
     */
    public function getElementUriForSite(int $elementId, int $siteId)
    {
        return (new Query())
            ->select(['uri'])
            ->from(['{{%elements_sites}}'])
            ->where(['elementId' => $elementId, 'siteId' => $siteId])
            ->scalar();
    }

    /**
     * Returns the site IDs that a given element is enabled in.
     *
     * @param int $elementId The element’s ID.
     * @return int[] The site IDs that the element is enabled in. If the element could not be found, an empty array
     * will be returned.
     */
    public function getEnabledSiteIdsForElement(int $elementId): array
    {
        return (new Query())
            ->select(['siteId'])
            ->from(['{{%elements_sites}}'])
            ->where(['elementId' => $elementId, 'enabled' => 1])
            ->column();
    }

    // Saving Elements
    // -------------------------------------------------------------------------

    /**
     * Handles all of the routine tasks that go along with saving elements.
     *
     * Those tasks include:
     *
     * - Validating its content (if $validateContent is `true`, or it’s left as `null` and the element is enabled)
     * - Ensuring the element has a title if its type [[Element::hasTitles()|has titles]], and giving it a
     *   default title in the event that $validateContent is set to `false`
     * - Saving a row in the `elements` table
     * - Assigning the element’s ID on the element model, if it’s a new element
     * - Assigning the element’s ID on the element’s content model, if there is one and it’s a new set of content
     * - Updating the search index with new keywords from the element’s content
     * - Setting a unique URI on the element, if it’s supposed to have one.
     * - Saving the element’s row(s) in the `elements_sites` and `content` tables
     * - Deleting any rows in the `elements_sites` and `content` tables that no longer need to be there
     * - Cleaning any template caches that the element was involved in
     *
     * The function will fire `beforeElementSave` and `afterElementSave` events, and will call `beforeSave()`
     *  and `afterSave()` methods on the passed-in element, giving the element opportunities to hook into the
     * save process.
     *
     * Example usage - creating a new entry:
     *
     * ```php
     * $entry = new Entry();
     * $entry->sectionId = 10;
     * $entry->typeId = 1;
     * $entry->authorId = 5;
     * $entry->enabled = true;
     * $entry->title = "Hello World!";
     * $entry->setFieldValues([
     *     'body' => "<p>I can’t believe I literally just called this “Hello World!”.</p>",
     * ]);
     * $success = Craft::$app->elements->saveElement($entry);
     * if (!$success) {
     *     Craft::error('Couldn’t save the entry "'.$entry->title.'"', __METHOD__);
     * }
     * ```
     *
     * @param ElementInterface $element The element that is being saved
     * @param bool $runValidation Whether the element should be validated
     * @param bool $propagate Whether the element should be saved across all of its supported sites
     * @return bool
     * @throws ElementNotFoundException if $element has an invalid $id
     * @throws Exception if the $element doesn’t have any supported sites
     * @throws \Throwable if reasons
     */
    public function saveElement(ElementInterface $element, bool $runValidation = true, bool $propagate = true): bool
    {
        /** @var Element $element */
        $isNewElement = !$element->id;

        // Fire a 'beforeSaveElement' event
        if ($this->hasEventHandlers(self::EVENT_BEFORE_SAVE_ELEMENT)) {
            $this->trigger(self::EVENT_BEFORE_SAVE_ELEMENT, new ElementEvent([
                'element' => $element,
                'isNew' => $isNewElement
            ]));
        }

        if (!$element->beforeSave($isNewElement)) {
            return false;
        }

        // Get the sites supported by this element
        if (empty($supportedSites = ElementHelper::supportedSitesForElement($element))) {
            throw new Exception('All elements must have at least one site associated with them.');
        }

        // Make sure the element actually supports the site it's being saved in
        $supportedSiteIds = ArrayHelper::getColumn($supportedSites, 'siteId');
        if (!in_array($element->siteId, $supportedSiteIds, false)) {
            throw new Exception('Attempting to save an element in an unsupported site.');
        }

        // Set a dummy title if there isn't one already and the element type has titles
        if (!$runValidation && $element::hasContent() && $element::hasTitles() && !$element->validate(['title'])) {
            $humanClass = ucfirst(App::humanizeClass(get_class($element)));
            if ($isNewElement) {
                $element->title = Craft::t('app', 'New {class}', ['class' => $humanClass]);
            } else {
                $element->title = "{$humanClass} {$element->id}";
            }
        }

        // Validate
        if ($runValidation && !$element->validate()) {
            Craft::info('Element not saved due to validation error: ' . print_r($element->errors, true), __METHOD__);

            return false;
        }

        $transaction = Craft::$app->getDb()->beginTransaction();
        try {
            // Get the element record
            if (!$isNewElement) {
                $elementRecord = ElementRecord::findOne($element->id);

                if (!$elementRecord) {
                    throw new ElementNotFoundException("No element exists with the ID '{$element->id}'");
                }
            } else {
                $elementRecord = new ElementRecord();
                $elementRecord->type = get_class($element);
            }

            // Set the attributes
            $elementRecord->fieldLayoutId = $element->fieldLayoutId = $element->fieldLayoutId ?? $element->getFieldLayout()->id ?? null;
            $elementRecord->enabled = (bool)$element->enabled;
            $elementRecord->archived = (bool)$element->archived;

            // Save the element record
            $elementRecord->save(false);

            $dateCreated = DateTimeHelper::toDateTime($elementRecord->dateCreated);

            if ($dateCreated === false) {
                throw new Exception('There was a problem calculating dateCreated.');
            }

            $dateUpdated = DateTimeHelper::toDateTime($elementRecord->dateUpdated);

            if ($dateUpdated === false) {
                throw new Exception('There was a problem calculating dateUpdated.');
            }

            // Save the new dateCreated and dateUpdated dates on the model
            $element->dateCreated = $dateCreated;
            $element->dateUpdated = $dateUpdated;

            if ($isNewElement) {
                // Save the element ID on the element model
                $element->id = $elementRecord->id;
                $element->uid = $elementRecord->uid;

                // If there's a temp ID, update the URI
                if ($element->tempId && $element->uri) {
                    $element->uri = str_replace($element->tempId, $element->id, $element->uri);
                    $element->tempId = null;
                }
            }

            // Save the element's site settings record
            if (!$isNewElement) {
                $siteSettingsRecord = Element_SiteSettingsRecord::findOne([
                    'elementId' => $element->id,
                    'siteId' => $element->siteId,
                ]);
            }

            if (empty($siteSettingsRecord)) {
                // First time we've saved the element for this site
                $siteSettingsRecord = new Element_SiteSettingsRecord();

                $siteSettingsRecord->elementId = $element->id;
                $siteSettingsRecord->siteId = $element->siteId;
            }

            $siteSettingsRecord->slug = $element->slug;
            $siteSettingsRecord->uri = $element->uri;
            $siteSettingsRecord->enabled = (bool)$element->enabledForSite;

            if (!$siteSettingsRecord->save(false)) {
                throw new Exception('Couldn’t save elements’ site settings record.');
            }

            // Save the content
            if ($element::hasContent()) {
                Craft::$app->getContent()->saveContent($element);
            }

            // It is now officially saved
            $element->afterSave($isNewElement);

            // Update search index
            Craft::$app->getSearch()->indexElementAttributes($element);

            // Update the element across the other sites?
            if ($propagate && $element::isLocalized() && Craft::$app->getIsMultiSite()) {
                foreach ($supportedSites as $siteInfo) {
                    // Skip the master site
                    if ($siteInfo['siteId'] != $element->siteId) {
                        $this->_propagateElement($element, $isNewElement, $siteInfo);
                    }
                }
            }

            $transaction->commit();
        } catch (\Throwable $e) {
            $transaction->rollBack();
            throw $e;
        }

        // Delete the rows that don't need to be there anymore
        if (!$isNewElement) {
            Db::deleteIfExists(
                '{{%elements_sites}}',
                [
                    'and',
                    ['elementId' => $element->id],
                    ['not', ['siteId' => $supportedSiteIds]]
                ]
            );

            if ($element::hasContent()) {
                Db::deleteIfExists(
                    $element->getContentTable(),
                    [
                        'and',
                        ['elementId' => $element->id],
                        ['not', ['siteId' => $supportedSiteIds]]
                    ]
                );
            }
        }

        // Delete any caches involving this element. (Even do this for new elements, since they
        // might pop up in a cached criteria.)
        Craft::$app->getTemplateCaches()->deleteCachesByElement($element);

        // Fire an 'afterSaveElement' event
        if ($this->hasEventHandlers(self::EVENT_AFTER_SAVE_ELEMENT)) {
            $this->trigger(self::EVENT_AFTER_SAVE_ELEMENT, new ElementEvent([
                'element' => $element,
                'isNew' => $isNewElement,
            ]));
        }

        return true;
    }

    /**
     * Duplicates an element.
     *
     * @param ElementInterface $element the element to duplicate
     * @param array $newAttributes any attributes to apply to the duplicate
     * @return ElementInterface the duplicated element
     * @throws InvalidElementException if saveElement() returns false for any of the sites
     * @throws \Throwable if reasons
     */
    public function duplicateElement(ElementInterface $element, array $newAttributes = []): ElementInterface
    {
        /** @var Element $element */
        $supportedSites = ElementHelper::supportedSitesForElement($element);

        // Make sure the element actually supports its own site ID
        $supportedSiteIds = ArrayHelper::getColumn($supportedSites, 'siteId');
        if (!in_array($element->siteId, $supportedSiteIds, false)) {
            throw new Exception('Attempting to duplicate an element in an unsupported site.');
        }

        $transaction = Craft::$app->getDb()->beginTransaction();
        try {
            // Start with $element's site
            /** @var Element $mainClone */
            $mainClone = clone $element;
            $mainClone->setAttributes($newAttributes);
            $mainClone->setScenario(Element::SCENARIO_ESSENTIALS);
            $mainClone->id = null;
            $mainClone->contentId = null;

            if (!$this->saveElement($mainClone, true, false)) {
                throw new InvalidElementException($mainClone, 'Element ' . $element->id . ' could not be duplicated for site ' . $element->siteId);
            }

            $mainClone->setScenario($element->getScenario());
            foreach ($supportedSites as $siteInfo) {
                if ($siteInfo['siteId'] != $element->siteId) {
                    $siteElement = $this->getElementById($element->id, get_class($element), $siteInfo['siteId']);

                    if ($siteElement === null) {
                        throw new Exception('Element ' . $element->id . ' doesn’t exist in the site ' . $siteInfo['siteId']);
                    }

                    /** @var Element $siteClone */
                    $siteClone = clone $siteElement;
                    $siteClone->setAttributes($newAttributes);
                    $siteClone->setScenario(Element::SCENARIO_ESSENTIALS);
                    $siteClone->id = $mainClone->id;
                    $siteClone->contentId = null;

                    if (!$this->saveElement($siteClone, true, false)) {
                        throw new InvalidElementException($siteClone, 'Element ' . $element->id . ' could not be duplicated for site ' . $siteInfo['siteId']);
                    }
                }
            }

            $transaction->commit();
        } catch (\Throwable $e) {
            $transaction->rollBack();
            throw $e;
        }

        return $mainClone;
    }

    /**
     * Updates an element’s slug and URI, along with any descendants.
     *
     * @param ElementInterface $element The element to update.
     * @param bool $updateOtherSites Whether the element’s other sites should also be updated.
     * @param bool $updateDescendants Whether the element’s descendants should also be updated.
     * @param bool $queue Whether the element’s slug and URI should be updated via a job in the queue.
     */
    public function updateElementSlugAndUri(ElementInterface $element, bool $updateOtherSites = true, bool $updateDescendants = true, bool $queue = false)
    {
        /** @var Element $element */
        if ($queue) {
            Craft::$app->getQueue()->push(new UpdateElementSlugsAndUris([
                'elementId' => $element->id,
                'elementType' => get_class($element),
                'siteId' => $element->siteId,
                'updateOtherSites' => $updateOtherSites,
                'updateDescendants' => $updateDescendants,
            ]));

            return;
        }

        if ($element::hasUris()) {
            ElementHelper::setUniqueUri($element);
        }

        // Fire a 'beforeUpdateSlugAndUri' event
        if ($this->hasEventHandlers(self::EVENT_BEFORE_UPDATE_SLUG_AND_URI)) {
            $this->trigger(self::EVENT_BEFORE_UPDATE_SLUG_AND_URI, new ElementEvent([
                'element' => $element
            ]));
        }

        Craft::$app->getDb()->createCommand()
            ->update(
                '{{%elements_sites}}',
                [
                    'slug' => $element->slug,
                    'uri' => $element->uri
                ],
                [
                    'elementId' => $element->id,
                    'siteId' => $element->siteId
                ])
            ->execute();

        // Fire a 'afterUpdateSlugAndUri' event
        if ($this->hasEventHandlers(self::EVENT_AFTER_UPDATE_SLUG_AND_URI)) {
            $this->trigger(self::EVENT_AFTER_UPDATE_SLUG_AND_URI, new ElementEvent([
                'element' => $element
            ]));
        }

        // Delete any caches involving this element
        Craft::$app->getTemplateCaches()->deleteCachesByElement($element);

        if ($updateOtherSites) {
            $this->updateElementSlugAndUriInOtherSites($element);
        }

        if ($updateDescendants) {
            $this->updateDescendantSlugsAndUris($element, $updateOtherSites);
        }
    }

    /**
     * Updates an element’s slug and URI, for any sites besides the given one.
     *
     * @param ElementInterface $element The element to update.
     */
    public function updateElementSlugAndUriInOtherSites(ElementInterface $element)
    {
        /** @var Element $element */
        foreach (Craft::$app->getSites()->getAllSiteIds() as $siteId) {
            if ($siteId == $element->siteId) {
                continue;
            }

            $elementInOtherSite = $element::find()
                ->id($element->id)
                ->siteId($siteId)
                ->one();

            if ($elementInOtherSite) {
                $this->updateElementSlugAndUri($elementInOtherSite, false, false);
            }
        }
    }

    /**
     * Updates an element’s descendants’ slugs and URIs.
     *
     * @param ElementInterface $element The element whose descendants should be updated.
     * @param bool $updateOtherSites Whether the element’s other sites should also be updated.
     * @param bool $queue Whether the descendants’ slugs and URIs should be updated via a job in the queue.
     */
    public function updateDescendantSlugsAndUris(ElementInterface $element, bool $updateOtherSites = true, bool $queue = false)
    {
        /** @var Element $element */
        /** @var ElementQuery $query */
        $query = $element::find()
            ->descendantOf($element)
            ->descendantDist(1)
            ->anyStatus()
            ->siteId($element->siteId);

        if ($queue) {
            $childIds = $query->ids();

            if (!empty($childIds)) {
                Craft::$app->getQueue()->push(new UpdateElementSlugsAndUris([
                    'elementId' => $childIds,
                    'elementType' => get_class($element),
                    'siteId' => $element->siteId,
                    'updateOtherSites' => $updateOtherSites,
                    'updateDescendants' => true,
                ]));
            }
        } else {
            $children = $query->all();

            foreach ($children as $child) {
                $this->updateElementSlugAndUri($child, $updateOtherSites, true, false);
            }
        }
    }

    /**
     * Merges two elements together.
     *
     * This method will update the following:
     * - Any relations involving the merged element
     * - Any structures that contain the merged element
     * - Any reference tags in textual custom fields referencing the merged element
     *
     * @param int $mergedElementId The ID of the element that is going away.
     * @param int $prevailingElementId The ID of the element that is sticking around.
     * @return bool Whether the elements were merged successfully.
     * @throws \Throwable if reasons
     */
    public function mergeElementsByIds(int $mergedElementId, int $prevailingElementId): bool
    {
        $transaction = Craft::$app->getDb()->beginTransaction();
        try {
            // Update any relations that point to the merged element
            $relations = (new Query())
                ->select(['id', 'fieldId', 'sourceId', 'sourceSiteId'])
                ->from(['{{%relations}}'])
                ->where(['targetId' => $mergedElementId])
                ->all();

            foreach ($relations as $relation) {
                // Make sure the persisting element isn't already selected in the same field
                $persistingElementIsRelatedToo = (new Query())
                    ->from(['{{%relations}}'])
                    ->where([
                        'fieldId' => $relation['fieldId'],
                        'sourceId' => $relation['sourceId'],
                        'sourceSiteId' => $relation['sourceSiteId'],
                        'targetId' => $prevailingElementId
                    ])
                    ->exists();

                if (!$persistingElementIsRelatedToo) {
                    Craft::$app->getDb()->createCommand()
                        ->update(
                            '{{%relations}}',
                            [
                                'targetId' => $prevailingElementId
                            ],
                            [
                                'id' => $relation['id']
                            ])
                        ->execute();
                }
            }

            // Update any structures that the merged element is in
            $structureElements = (new Query())
                ->select(['id', 'structureId'])
                ->from(['{{%structureelements}}'])
                ->where(['elementId' => $mergedElementId])
                ->all();

            foreach ($structureElements as $structureElement) {
                // Make sure the persisting element isn't already a part of that structure
                $persistingElementIsInStructureToo = (new Query())
                    ->from(['{{%structureElements}}'])
                    ->where([
                        'structureId' => $structureElement['structureId'],
                        'elementId' => $prevailingElementId
                    ])
                    ->exists();

                if (!$persistingElementIsInStructureToo) {
                    Craft::$app->getDb()->createCommand()
                        ->update('{{%relations}}',
                            [
                                'elementId' => $prevailingElementId
                            ],
                            [
                                'id' => $structureElement['id']
                            ])
                        ->execute();
                }
            }

            // Update any reference tags
            /** @var ElementInterface|null $elementType */
            $elementType = $this->getElementTypeById($prevailingElementId);

            if ($elementType !== null && ($refHandle = $elementType::refHandle()) !== null) {
                $refTagPrefix = "{{$refHandle}:";
                $queue = Craft::$app->getQueue();

                $queue->push(new FindAndReplace([
                    'description' => Craft::t('app', 'Updating element references'),
                    'find' => $refTagPrefix . $mergedElementId . ':',
                    'replace' => $refTagPrefix . $prevailingElementId . ':',
                ]));

                $queue->push(new FindAndReplace([
                    'description' => Craft::t('app', 'Updating element references'),
                    'find' => $refTagPrefix . $mergedElementId . '}',
                    'replace' => $refTagPrefix . $prevailingElementId . '}',
                ]));
            }

            // Fire an 'afterMergeElements' event
            if ($this->hasEventHandlers(self::EVENT_AFTER_MERGE_ELEMENTS)) {
                $this->trigger(self::EVENT_AFTER_MERGE_ELEMENTS, new MergeElementsEvent([
                    'mergedElementId' => $mergedElementId,
                    'prevailingElementId' => $prevailingElementId
                ]));
            }

            // Now delete the merged element
            $success = $this->deleteElementById($mergedElementId);

            $transaction->commit();

            return $success;
        } catch (\Throwable $e) {
            $transaction->rollBack();
            throw $e;
        }
    }

    /**
     * Deletes an element by its ID.
     *
     * @param int $elementId The element’s ID
     * @param string|null $elementType The element class.
     * @param int|null $siteId The site to fetch the element in.
     * Defaults to the current site.
     * @return bool Whether the element was deleted successfully
     * @throws \Throwable
     */
    public function deleteElementById(int $elementId, string $elementType = null, int $siteId = null): bool
    {
        if ($elementType === null) {
            /** @noinspection CallableParameterUseCaseInTypeContextInspection */
            $elementType = $this->getElementTypeById($elementId);

            if ($elementType === null) {
                return false;
            }
        }

        if ($siteId === null && $elementType::isLocalized() && Craft::$app->getIsMultiSite()) {
            // Get a site this element is enabled in
            $siteId = (int)(new Query())
                ->select('siteId')
                ->from('{{%elements_sites}}')
                ->where(['elementId' => $elementId])
                ->scalar();

            if ($siteId === 0) {
                return false;
            }
        }

        $element = $this->getElementById($elementId, $elementType, $siteId);

        if (!$element) {
            return false;
        }

        return $this->deleteElement($element);
    }

    /**
     * Deletes an element.
     *
     * @param ElementInterface $element The element to be deleted
     * @return bool Whether the element was deleted successfully
     * @throws \Throwable
     */
    public function deleteElement(ElementInterface $element): bool
    {
        /** @var Element $element */
        // Fire a 'beforeDeleteElement' event
        if ($this->hasEventHandlers(self::EVENT_BEFORE_DELETE_ELEMENT)) {
            $this->trigger(self::EVENT_BEFORE_DELETE_ELEMENT, new ElementEvent([
                'element' => $element,
            ]));
        }

        if (!$element->beforeDelete()) {
            return false;
        }

        $transaction = Craft::$app->getDb()->beginTransaction();
        try {
            // First delete any structure nodes with this element, so NestedSetBehavior can do its thing.
            /** @var StructureElementRecord[] $records */
            $records = StructureElementRecord::findAll([
                'elementId' => $element->id
            ]);

            foreach ($records as $record) {
                // If this element still has any children, move them up before the one getting deleted.
                /** @var StructureElementRecord[] $children */
                $children = $record->children()->all();

                foreach ($children as $child) {
                    $child->insertBefore($record);
                }

                // Delete this element's node
                $record->deleteWithChildren();
            }

            // Delete the caches before they drop their elementId relations (passing `false` because there's no chance
            // this element is suddenly going to show up in a new query)
            Craft::$app->getTemplateCaches()->deleteCachesByElementId($element->id, false);

            // Soft delete the elements table row
            Craft::$app->getDb()->createCommand()
                ->softDelete('{{%elements}}', ['id' => $element->id])
                ->execute();

            // Hard delete the search indexes
            Craft::$app->getDb()->createCommand()
                ->delete('{{%searchindex}}', ['elementId' => $element->id])
                ->execute();

            $element->afterDelete();

            $transaction->commit();
        } catch (\Throwable $e) {
            $transaction->rollBack();
            throw $e;
        }

        // Fire an 'afterDeleteElement' event
        if ($this->hasEventHandlers(self::EVENT_AFTER_DELETE_ELEMENT)) {
            $this->trigger(self::EVENT_AFTER_DELETE_ELEMENT, new ElementEvent([
                'element' => $element,
            ]));
        }

        return true;
    }

    /**
     * Restores an element.
     *
     * @param ElementInterface $element
     * @return bool Whether the element was restored successfully
     * @throws Exception if the $element doesn’t have any supported sites
     * @throws \Throwable if reasons
     */
    public function restoreElement(ElementInterface $element): bool
    {
        /** @var Element $element */
        // Fire a 'beforeRestoreElement' event
        if ($this->hasEventHandlers(self::EVENT_BEFORE_RESTORE_ELEMENT)) {
            $this->trigger(self::EVENT_BEFORE_RESTORE_ELEMENT, new ElementEvent([
                'element' => $element,
            ]));
        }

        if (!$element->beforeRestore()) {
            return false;
        }

        // Get the sites supported by this element
        if (empty($supportedSites = ElementHelper::supportedSitesForElement($element))) {
            throw new Exception("Element {$element->id} has no supported sites.");
        }

        // Make sure the element actually supports the site it's being saved in
        $supportedSiteIds = ArrayHelper::getColumn($supportedSites, 'siteId');
        if (!in_array($element->siteId, $supportedSiteIds, false)) {
            throw new Exception('Attempting to restore an element in an unsupported site.');
        }

        // Get the element in each supported site
        $siteElements = [];
        /** @var Element|string $class */
        $class = get_class($element);
        foreach ($supportedSites as $siteInfo) {
            $siteId = $siteInfo['siteId'];
            if ($siteId != $element->siteId) {
                $siteElement = $class::find()
                    ->id($element->id)
                    ->siteId($siteId)
                    ->anyStatus()
                    ->trashed(null)
                    ->one();
                if ($siteElement) {
                    $siteElements[] = $siteElement;
                }
            }
        }

        // Make sure it still passes essential validation
        $element->setScenario(Element::SCENARIO_ESSENTIALS);
        if (!$element->validate()) {
            Craft::warning("Unable to restore element {$element->id}: doesn't pass essential validation: " . print_r($element->errors, true), __METHOD__);
            return false;
        }

        foreach ($siteElements as $siteElement) {
            if ($siteElement !== $element) {
                $siteElement->setScenario(Element::SCENARIO_ESSENTIALS);
                if (!$siteElement->validate()) {
                    Craft::warning("Unable to restore element {$element->id}: doesn't pass essential validation for site {$element->siteId}: " . print_r($element->errors, true), __METHOD__);
                    throw new Exception("Element {$element->id} doesn't pass essential validation for site {$element->siteId}.");
                }
            }
        }

        $transaction = Craft::$app->getDb()->beginTransaction();
        try {
            // Restore it
            Craft::$app->getDb()->createCommand()
                ->restore('{{%elements}}', ['id' => $element->id])
                ->execute();

            // Restore its search indexes
            $searchService = Craft::$app->getSearch();
            $searchService->indexElementAttributes($element);
            foreach ($siteElements as $siteElement) {
                $searchService->indexElementAttributes($siteElement);
            }

            $element->afterRestore();

            $transaction->commit();
        } catch (\Throwable $e) {
            $transaction->rollBack();
            throw $e;
        }

        // Fire an 'afterRestoreElement' event
        if ($this->hasEventHandlers(self::EVENT_AFTER_RESTORE_ELEMENT)) {
            $this->trigger(self::EVENT_AFTER_RESTORE_ELEMENT, new ElementEvent([
                'element' => $element,
            ]));
        }

        return true;
    }

    // Element classes
    // -------------------------------------------------------------------------

    /**
     * Returns all available element classes.
     *
     * @return string[] The available element classes.
     */
    public function getAllElementTypes(): array
    {
        $elementTypes = [
            Asset::class,
            Category::class,
            Entry::class,
            GlobalSet::class,
            MatrixBlock::class,
            Tag::class,
            User::class,
        ];

        $event = new RegisterComponentTypesEvent([
            'types' => $elementTypes
        ]);
        $this->trigger(self::EVENT_REGISTER_ELEMENT_TYPES, $event);

        return $event->types;
    }

    // Element Actions
    // -------------------------------------------------------------------------

    /**
     * Creates an element action with a given config.
     *
     * @param mixed $config The element action’s class name, or its config, with a `type` value and optionally a `settings` value
     * @return ElementActionInterface The element action
     */
    public function createAction($config): ElementActionInterface
    {
        /** @var ElementAction $action */
        $action = ComponentHelper::createComponent($config, ElementActionInterface::class);

        return $action;
    }

    // Misc
    // -------------------------------------------------------------------------

    /**
     * Returns an element class by its handle.
     *
     * @param string $refHandle The element class handle
     * @return string|null The element class, or null if it could not be found
     */
    public function getElementTypeByRefHandle(string $refHandle)
    {
        if (array_key_exists($refHandle, $this->_elementTypesByRefHandle)) {
            return $this->_elementTypesByRefHandle[$refHandle];
        }

        foreach ($this->getAllElementTypes() as $class) {
            /** @var string|ElementInterface $class */
            if (
                ($elementRefHandle = $class::refHandle()) !== null &&
                strcasecmp($elementRefHandle, $refHandle) === 0
            ) {
                return $this->_elementTypesByRefHandle[$refHandle] = $class;
            }
        }

        return $this->_elementTypesByRefHandle[$refHandle] = null;
    }

    /**
     * Parses a string for element [reference tags](http://craftcms.com/docs/reference-tags).
     *
     * @param string $str The string to parse
     * @param int|null $siteId The site ID to query the elements in
     * @return string The parsed string
     */
    public function parseRefs(string $str, int $siteId = null): string
    {
        if (!StringHelper::contains($str, '{')) {
            return $str;
        }

        // First catalog all of the ref tags by element type, ref type ('id' or 'ref'), and ref name,
        // and replace them with placeholder tokens
        $allRefTagTokens = [];
        $str = preg_replace_callback('/\{([\w\\\\]+)\:([^\:\}]+)(?:\:([^\}]+))?\}/', function($matches) use (&$allRefTagTokens) {
            // Does it already have a full element type class name?
            if (is_subclass_of($matches[1], ElementInterface::class)) {
                $elementType = $matches[1];
            } else if (($elementType = $this->getElementTypeByRefHandle($matches[1])) === null) {
                // Leave the tag alone
                return $matches[0];
            }
            $refType = is_numeric($matches[2]) ? 'id' : 'ref';
            $token = '{' . StringHelper::randomString(9) . '}';
            $allRefTagTokens[$elementType][$refType][$matches[2]][] = [$token, $matches];

            return $token;
        }, $str, -1, $count);

        if ($count === 0) {
            // No ref tags
            return $str;
        }

        // Now swap them with the resolved values
        $search = [];
        $replace = [];

        foreach ($allRefTagTokens as $elementType => $tokensByType) {
            /** @var Element|string $elementType */
            foreach ($tokensByType as $refType => $tokensByName) {
                // Get the elements, indexed by their ref value
                $refNames = array_keys($tokensByName);
                $elementQuery = $elementType::find()
                    ->siteId($siteId)
                    ->anyStatus();

                if ($refType === 'id') {
                    $elementQuery->id($refNames);
                } else {
                    $elementQuery->ref($refNames);
                }

                $elements = ArrayHelper::index($elementQuery->all(), $refType);

                // Now append new token search/replace strings
                foreach ($tokensByName as $refName => $tokens) {
                    $element = $elements[$refName] ?? null;

                    foreach ($tokens as list($token, $matches)) {
                        $search[] = $token;
                        $replace[] = $this->_getRefTokenReplacement($element, $matches);
                    }
                }
            }
        }

        // Swap the tokens with the references
        $str = str_replace($search, $replace, $str);

        return $str;
    }

    /**
     * Stores a placeholder element that [[findElements()]] should use instead of populating a new element with a
     * matching ID and site ID.
     * This is used by Live Preview and Sharing features.
     *
     * @param ElementInterface $element The element currently being edited by Live Preview.
     * @see getPlaceholderElement()
     */
    public function setPlaceholderElement(ElementInterface $element)
    {
        /** @var Element $element */
        // Won't be able to do anything with this if it doesn't have an ID or site ID
        if (!$element->id || !$element->siteId) {
            return;
        }

        $this->_placeholderElements[$element->id][$element->siteId] = $element;
    }

    /**
     * Returns a placeholder element by its ID and site ID.
     *
     * @param int $id The element’s ID
     * @param int $siteId The element’s site ID
     * @return ElementInterface|null The placeholder element if one exists, or null.
     * @see setPlaceholderElement()
     */
    public function getPlaceholderElement(int $id, int $siteId)
    {
        return $this->_placeholderElements[$id][$siteId] ?? null;
    }

    /**
     * Eager-loads additional elements onto a given set of elements.
     *
     * @param string $elementType The root element type class
     * @param ElementInterface[] $elements The root element models that should be updated with the eager-loaded elements
     * @param string|array $with Dot-delimited paths of the elements that should be eager-loaded into the root elements
     */
    public function eagerLoadElements(string $elementType, array $elements, $with)
    {
        // Bail if there aren't even any elements
        if (empty($elements)) {
            return;
        }

        // Normalize the paths and find any custom path criterias
        if (is_string($with)) {
            $with = StringHelper::split($with);
        }

        $paths = [];
        $pathCriterias = [];

        foreach ($with as $path) {
            // Using the array syntax?
            // ['foo.bar'] or ['foo.bar', criteria]
            if (is_array($path)) {
                if (!empty($path[1])) {
                    $pathCriterias['__root__.' . $path[0]] = $path[1];
                }

                $paths[] = $path[0];
            } else {
                $paths[] = $path;
            }
        }

        // Load 'em up!
        $elementsByPath = ['__root__' => $elements];
        $elementTypesByPath = ['__root__' => $elementType];

        foreach ($paths as $path) {
            $pathSegments = explode('.', $path);
            $sourcePath = '__root__';

            foreach ($pathSegments as $segment) {
                $targetPath = $sourcePath . '.' . $segment;

                // Figure out the path mapping wants a custom order
                $useCustomOrder = (
                    !empty($pathCriterias[$targetPath]['orderBy']) ||
                    !empty($pathCriterias[$targetPath]['order'])
                );

                // Make sure we haven't already eager-loaded this target path
                if (!isset($elementsByPath[$targetPath])) {
                    // Guilty until proven innocent
                    $elementsByPath[$targetPath] = $targetElements = $targetElementsById = $targetElementIdsBySourceIds = false;

                    // Get the eager-loading map from the source element type
                    /** @var Element $sourceElementType */
                    $sourceElementType = $elementTypesByPath[$sourcePath];
                    $map = $sourceElementType::eagerLoadingMap($elementsByPath[$sourcePath], $segment);

                    if ($map && !empty($map['map'])) {
                        // Remember the element type in case there are more segments after this
                        $elementTypesByPath[$targetPath] = $map['elementType'];

                        // Loop through the map to find:
                        // - unique target element IDs
                        // - target element IDs indexed by source element IDs
                        $uniqueTargetElementIds = [];
                        $targetElementIdsBySourceIds = [];

                        foreach ($map['map'] as $mapping) {
                            if (!in_array($mapping['target'], $uniqueTargetElementIds, false)) {
                                $uniqueTargetElementIds[] = $mapping['target'];
                            }

                            $targetElementIdsBySourceIds[$mapping['source']][] = $mapping['target'];
                        }

                        // Get the target elements
                        /** @var Element $targetElementType */
                        $targetElementType = $map['elementType'];
                        /** @var ElementQuery $query */
                        $query = $targetElementType::find();
                        Craft::configure($query, array_merge(
                        // Default to no order and limit, but allow the element type/path criteria to override
                            ['orderBy' => null, 'limit' => null],
                            $map['criteria'] ?? [],
                            $pathCriterias[$targetPath] ?? []
                        ));
                        $query->andWhere(['elements.id' => $uniqueTargetElementIds]);
                        /** @var Element[] $targetElements */
                        $targetElements = $query->all();

                        if (!empty($targetElements)) {
                            // Success! Store those elements on $elementsByPath FFR
                            $elementsByPath[$targetPath] = $targetElements;

                            // Index the target elements by their IDs if we are using the map-defined order
                            if (!$useCustomOrder) {
                                $targetElementsById = [];

                                foreach ($targetElements as $targetElement) {
                                    $targetElementsById[$targetElement->id] = $targetElement;
                                }
                            }
                        }
                    }

                    // Tell the source elements about their eager-loaded elements (or lack thereof, as the case may be)
                    foreach ($elementsByPath[$sourcePath] as $sourceElement) {
                        /** @var Element $sourceElement */
                        $sourceElementId = $sourceElement->id;
                        $targetElementsForSource = [];

                        if (isset($targetElementIdsBySourceIds[$sourceElementId])) {
                            if ($useCustomOrder) {
                                // Assign the elements in the order they were returned from the query
                                foreach ($targetElements as $targetElement) {
                                    if (in_array($targetElement->id, $targetElementIdsBySourceIds[$sourceElementId], false)) {
                                        $targetElementsForSource[] = $targetElement;
                                    }
                                }
                            } else {
                                // Assign the elements in the order defined by the map
                                foreach ($targetElementIdsBySourceIds[$sourceElementId] as $targetElementId) {
                                    if (isset($targetElementsById[$targetElementId])) {
                                        $targetElementsForSource[] = $targetElementsById[$targetElementId];
                                    }
                                }
                            }
                        }

                        $sourceElement->setEagerLoadedElements($segment, $targetElementsForSource);
                    }
                }

                if (!$elementsByPath[$targetPath]) {
                    // Dead end - stop wasting time on this path
                    break;
                }

                // Update the source path
                $sourcePath = $targetPath;
            }
        }
    }

    /**
     * Propagates an element to a different site.
     *
     * @param ElementInterface $element The element to propagate
     * @param int $siteId The site ID that the element should be propagated to
     * @throws Exception if the element couldn't be propagated
     */
    public function propagateElement(ElementInterface $element, int $siteId)
    {
        /** @var Element $element */
        $isNewElement = !$element->id;

        // Get the sites supported by this element
        if (empty($supportedSites = ElementHelper::supportedSitesForElement($element))) {
            throw new Exception('All elements must have at least one site associated with them.');
        }

        // Make sure the element actually supports the site it's being saved in
        $supportedSites = ArrayHelper::index($supportedSites, 'siteId');
        $siteInfo = $supportedSites[(string)$siteId] ?? null;
        if ($siteInfo === null) {
            throw new Exception('Attempting to propagate an element to an unsupported site.');
        }

        $this->_propagateElement($element, $isNewElement, $siteInfo);
    }

    // Private Methods
    // =========================================================================

    /**
     * Propagates an element to a different site
     *
     * @param ElementInterface $element
     * @param bool $isNewElement
     * @param array $siteInfo
     * @throws Exception if the element couldn't be propagated
     */
    private function _propagateElement(ElementInterface $element, bool $isNewElement, array $siteInfo)
    {
        /** @var Element $element */
        // Try to fetch the element in this site
        $siteElement = null;
        if (!$isNewElement) {
            $siteElement = $this->getElementById($element->id, get_class($element), $siteInfo['siteId']);
        }

        // If it doesn't exist yet, just clone the master site
        if ($isNewSiteForElement = ($siteElement === null)) {
            /** @var Element $siteElement */
            $siteElement = clone $element;
            $siteElement->siteId = $siteInfo['siteId'];
            $siteElement->contentId = null;
            $siteElement->enabledForSite = $siteInfo['enabledByDefault'];
        } else {
            $siteElement->enabled = $element->enabled;
        }

        // Copy any non-translatable field values
        if ($element::hasContent()) {
            if ($isNewSiteForElement) {
                // Copy all the field values
                $siteElement->setFieldValues($element->getFieldValues());
            } else if (($fieldLayout = $element->getFieldLayout()) !== null) {
                // Only copy the non-translatable field values
                foreach ($fieldLayout->getFields() as $field) {
                    /** @var Field $field */
                    // Does this field produce the same translation key as it did for the master element?
                    if ($field->getTranslationKey($siteElement) === $field->getTranslationKey($element)) {
                        // Copy the master element's value over
                        $siteElement->setFieldValue($field->handle, $element->getFieldValue($field->handle));
                    }
                }
            }
        }

        // Save it
        $siteElement->setScenario(Element::SCENARIO_ESSENTIALS);
        $siteElement->propagating = true;

        if ($this->saveElement($siteElement, true, false) === false) {
            // Log the errors
            $error = 'Couldn’t propagate element to other site due to validation errors:';
            foreach ($siteElement->getFirstErrors() as $attributeError) {
                $error .= "\n- " . $attributeError;
            }
            Craft::error($error);
            throw new Exception('Couldn’t propagate element to other site.');
        }
    }

    /**
     * Returns the replacement for a given reference tag.
     *
     * @param ElementInterface|null $element
     * @param array $matches
     * @return string
     * @see parseRefs()
     */
    private function _getRefTokenReplacement(ElementInterface $element = null, array $matches): string
    {
        if ($element === null) {
            // Put the ref tag back
            return $matches[0];
        }

        if (empty($matches[3]) || !isset($element->{$matches[3]})) {
            // Default to the URL
            return (string)$element->getUrl();
        }

        try {
            $value = $element->{$matches[3]};

            if (is_object($value) && !method_exists($value, '__toString')) {
                throw new Exception('Object of class ' . get_class($value) . ' could not be converted to string');
            }

            return $this->parseRefs((string)$value);
        } catch (\Throwable $e) {
            // Log it
            Craft::error('An exception was thrown when parsing the ref tag "' . $matches[0] . "\":\n" . $e->getMessage(), __METHOD__);

            // Replace the token with the original ref tag
            return $matches[0];
        }
    }
}<|MERGE_RESOLUTION|>--- conflicted
+++ resolved
@@ -231,15 +231,12 @@
             ->from(['{{%elements}} elements'])
             ->innerJoin('{{%elements_sites}} elements_sites', '[[elements_sites.elementId]] = [[elements.id]]')
             ->where([
-<<<<<<< HEAD
                 'elements.dateDeleted' => null,
-=======
                 'elements_sites.siteId' => $siteId,
             ]);
 
         if (Craft::$app->getDb()->getIsMysql()) {
             $query->andWhere([
->>>>>>> db5dad62
                 'elements_sites.uri' => $uri,
             ]);
         } else {
