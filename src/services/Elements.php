<?php
/**
 * @link https://craftcms.com/
 * @copyright Copyright (c) Pixel & Tonic, Inc.
 * @license https://craftcms.github.io/license/
 */

namespace craft\services;

use Craft;
use craft\base\Element;
use craft\base\ElementActionInterface;
use craft\base\ElementExporterInterface;
use craft\base\ElementInterface;
use craft\behaviors\DraftBehavior;
use craft\behaviors\RevisionBehavior;
use craft\db\Query;
use craft\db\QueryAbortedException;
use craft\db\Table;
use craft\elements\Asset;
use craft\elements\Category;
use craft\elements\db\EagerLoadPlan;
use craft\elements\db\ElementQueryInterface;
use craft\elements\Entry;
use craft\elements\GlobalSet;
use craft\elements\MatrixBlock;
use craft\elements\Tag;
use craft\elements\User;
use craft\errors\ElementNotFoundException;
use craft\errors\InvalidElementException;
use craft\errors\OperationAbortedException;
use craft\errors\SiteNotFoundException;
use craft\errors\UnsupportedSiteException;
use craft\events\BatchElementActionEvent;
use craft\events\DeleteElementEvent;
use craft\events\EagerLoadElementsEvent;
use craft\events\ElementEvent;
use craft\events\ElementQueryEvent;
use craft\events\MergeElementsEvent;
use craft\events\RegisterComponentTypesEvent;
use craft\helpers\ArrayHelper;
use craft\helpers\Component as ComponentHelper;
use craft\helpers\DateTimeHelper;
use craft\helpers\Db;
use craft\helpers\ElementHelper;
use craft\helpers\Queue;
use craft\helpers\StringHelper;
use craft\queue\jobs\FindAndReplace;
use craft\queue\jobs\UpdateElementSlugsAndUris;
use craft\queue\jobs\UpdateSearchIndex;
use craft\records\Element as ElementRecord;
use craft\records\Element_SiteSettings as Element_SiteSettingsRecord;
use craft\records\StructureElement as StructureElementRecord;
use craft\validators\HandleValidator;
use craft\validators\SlugValidator;
use DateTime;
use yii\base\Behavior;
use yii\base\Component;
use yii\base\Exception;
use yii\base\InvalidArgumentException;
use yii\base\InvalidCallException;
use yii\caching\TagDependency;
use yii\db\Exception as DbException;

/**
 * The Elements service provides APIs for managing elements.
 * An instance of the Elements service is globally accessible in Craft via [[\craft\base\ApplicationTrait::getElements()|`Craft::$app->elements`]].
 *
 * @author Pixel & Tonic, Inc. <support@pixelandtonic.com>
 * @since 3.0.0
 */
class Elements extends Component
{
    /**
     * @event RegisterComponentTypesEvent The event that is triggered when registering element types.
     *
     * Element types must implement [[ElementInterface]]. [[Element]] provides a base implementation.
     *
     * See [Element Types](https://craftcms.com/docs/3.x/extend/element-types.html) for documentation on creating element types.
     * ---
     * ```php
     * use craft\events\RegisterComponentTypesEvent;
     * use craft\services\Elements;
     * use yii\base\Event;
     *
     * Event::on(Elements::class,
     *     Elements::EVENT_REGISTER_ELEMENT_TYPES,
     *     function(RegisterComponentTypesEvent $event) {
     *         $event->types[] = MyElementType::class;
     *     }
     * );
     * ```
     */
    const EVENT_REGISTER_ELEMENT_TYPES = 'registerElementTypes';

    /**
     * @event EagerLoadElementsEvent The event that is triggered before elements are eager-loaded.
     * @since 3.5.0
     */
    const EVENT_BEFORE_EAGER_LOAD_ELEMENTS = 'beforeEagerLoadElements';

    /**
     * @event MergeElementsEvent The event that is triggered after two elements are merged together.
     */
    const EVENT_AFTER_MERGE_ELEMENTS = 'afterMergeElements';

    /**
     * @event DeleteElementEvent The event that is triggered before an element is deleted.
     */
    const EVENT_BEFORE_DELETE_ELEMENT = 'beforeDeleteElement';

    /**
     * @event ElementEvent The event that is triggered after an element is deleted.
     */
    const EVENT_AFTER_DELETE_ELEMENT = 'afterDeleteElement';

    /**
     * @event ElementEvent The event that is triggered before an element is restored.
     * @since 3.1.0
     */
    const EVENT_BEFORE_RESTORE_ELEMENT = 'beforeRestoreElement';

    /**
     * @event ElementEvent The event that is triggered after an element is restored.
     * @since 3.1.0
     */
    const EVENT_AFTER_RESTORE_ELEMENT = 'afterRestoreElement';

    /**
     * @event ElementEvent The event that is triggered before an element is saved.
     *
     * If you want to ignore events for drafts or revisions, call [[\craft\helpers\ElementHelper::isDraftOrRevision()]]
     * from your event handler:
     *
     * ```php
     * use craft\events\ElementEvent;
     * use craft\helpers\ElementHelper;
     * use craft\services\Elements;
     *
     * Craft::$app->elements->on(Elements::EVENT_BEFORE_SAVE_ELEMENT, function(ElementEvent $e) {
     *     if (ElementHelper::isDraftOrRevision($e->element)) {
     *         return;
     *     }
     *
     *     // ...
     * });
     * ```
     */
    const EVENT_BEFORE_SAVE_ELEMENT = 'beforeSaveElement';

    /**
     * @event ElementEvent The event that is triggered after an element is saved.
     *
     * If you want to ignore events for drafts or revisions, call [[\craft\helpers\ElementHelper::isDraftOrRevision()]]
     * from your event handler:
     *
     * ```php
     * use craft\events\ElementEvent;
     * use craft\helpers\ElementHelper;
     * use craft\services\Elements;
     *
     * Craft::$app->elements->on(Elements::EVENT_AFTER_SAVE_ELEMENT, function(ElementEvent $e) {
     *     if (ElementHelper::isDraftOrRevision($e->element)) {
     *         return;
     *     }
     *
     *     // ...
     * });
     * ```
     */
    const EVENT_AFTER_SAVE_ELEMENT = 'afterSaveElement';

    /**
     * @event ElementQueryEvent The event that is triggered before resaving a batch of elements.
     */
    const EVENT_BEFORE_RESAVE_ELEMENTS = 'beforeResaveElements';

    /**
     * @event ElementQueryEvent The event that is triggered after resaving a batch of elements.
     */
    const EVENT_AFTER_RESAVE_ELEMENTS = 'afterResaveElements';

    /**
     * @event BatchElementActionEvent The event that is triggered before an element is resaved.
     */
    const EVENT_BEFORE_RESAVE_ELEMENT = 'beforeResaveElement';

    /**
     * @event BatchElementActionEvent The event that is triggered after an element is resaved.
     */
    const EVENT_AFTER_RESAVE_ELEMENT = 'afterResaveElement';

    /**
     * @event ElementQueryEvent The event that is triggered before propagating a batch of elements.
     */
    const EVENT_BEFORE_PROPAGATE_ELEMENTS = 'beforePropagateElements';

    /**
     * @event ElementQueryEvent The event that is triggered after propagating a batch of elements.
     */
    const EVENT_AFTER_PROPAGATE_ELEMENTS = 'afterPropagateElements';

    /**
     * @event BatchElementActionEvent The event that is triggered before an element is propagated.
     */
    const EVENT_BEFORE_PROPAGATE_ELEMENT = 'beforePropagateElement';

    /**
     * @event BatchElementActionEvent The event that is triggered after an element is propagated.
     */
    const EVENT_AFTER_PROPAGATE_ELEMENT = 'afterPropagateElement';

    /**
     * @event ElementEvent The event that is triggered before an element’s slug and URI are updated, usually following a Structure move.
     */
    const EVENT_BEFORE_UPDATE_SLUG_AND_URI = 'beforeUpdateSlugAndUri';

    /**
     * @event ElementEvent The event that is triggered after an element’s slug and URI are updated, usually following a Structure move.
     */
    const EVENT_AFTER_UPDATE_SLUG_AND_URI = 'afterUpdateSlugAndUri';

    /**
     * @event \craft\events\ElementActionEvent The event that is triggered before an element action is performed.
     *
     * You may set [[\craft\events\ElementActionEvent::isValid]] to `false` to prevent the action from being performed.
     */
    const EVENT_BEFORE_PERFORM_ACTION = 'beforePerformAction';

    /**
     * @event \craft\events\ElementActionEvent The event that is triggered after an element action is performed.
     */
    const EVENT_AFTER_PERFORM_ACTION = 'afterPerformAction';

    /**
     * @event ElementEvent The event that is triggered before canonical element changes are merged into a derivative.
     * @since 3.7.0
     */
    const EVENT_BEFORE_MERGE_CANONICAL_CHANGES = 'beforeMergeCanonical';

    /**
     * @event ElementEvent The event that is triggered after canonical element changes are merged into a derivative.
     * @since 3.7.0
     */
    const EVENT_AFTER_MERGE_CANONICAL_CHANGES = 'afterMergeCanonical';

    /**
     * @var int[] Stores a mapping of source element IDs to their duplicated element IDs.
     */
    public static $duplicatedElementIds = [];

    /**
     * @var int[] Stores a mapping of duplicated element IDs to their source element IDs.
     * @since 3.4.0
     */
    public static $duplicatedElementSourceIds = [];

    /**
     * @var array|null
     */
    private $_placeholderElements;

    /**
     * @var array
     * @see setPlaceholderElement()
     * @see getElementByUri()
     */
    private $_placeholderUris;

    /**
     * @var string[]
     */
    private $_elementTypesByRefHandle = [];

    /**
     * @var bool|null Whether we should be updating search indexes for elements if not told explicitly.
     * @since 3.1.2
     */
    private $_updateSearchIndex;

    /**
     * Creates an element with a given config.
     *
     * @param mixed $config The field’s class name, or its config, with a `type` value and optionally a `settings` value
     * @return ElementInterface The element
     */
    public function createElement($config): ElementInterface
    {
        if (is_string($config)) {
            $config = ['type' => $config];
        }

        /* @noinspection PhpIncompatibleReturnTypeInspection */
        return ComponentHelper::createComponent($config, ElementInterface::class);
    }

    /**
     * Creates an element query for a given element type.
     *
     * @param string $elementType The element class
     * @return ElementQueryInterface The element query
     * @throws InvalidArgumentException if $elementType is not a valid element
     * @since 3.5.0
     */
    public function createElementQuery(string $elementType): ElementQueryInterface
    {
        if (!is_subclass_of($elementType, ElementInterface::class)) {
            throw new InvalidArgumentException("$elementType is not a valid element.");
        }

        return $elementType::find();
    }

    // Element caches
    // -------------------------------------------------------------------------

    /**
     * @var array[]
     */
    private $_cacheTagBuffers = [];
    /**
     * @var string[]|null
     */
    private $_cacheTags;

    /**
     * Returns whether we are currently collecting element cache invalidation tags.
     *
     * @return bool
     * @since 3.5.0
     * @see startCollectingCacheTags()
     * @see stopCollectingCacheTags()
     */
    public function getIsCollectingCacheTags()
    {
        return $this->_cacheTags !== null;
    }

    /**
     * Starts collecting element cache invalidation tags.
     *
     * @since 3.5.0
     */
    public function startCollectingCacheTags()
    {
        // Save any currently-collected tags into a new buffer, and reset the array
        if ($this->_cacheTags !== null) {
            $this->_cacheTagBuffers[] = $this->_cacheTags;
        }
        $this->_cacheTags = [];
    }

    /**
     * Adds element cache invalidation tags to the current collection.
     *
     * @param string[] $tags
     * @since 3.5.0
     */
    public function collectCacheTags(array $tags)
    {
        // Ignore if we're not currently collecting tags
        if ($this->_cacheTags === null) {
            return;
        }

        // Element query tags
        foreach ($tags as $tag) {
            $this->_cacheTags[$tag] = true;
        }
    }

    /**
     * Stops collecting element cache invalidation tags, and returns a cache dependency object.
     *
     * @return TagDependency
     * @since 3.5.0
     */
    public function stopCollectingCacheTags(): TagDependency
    {
        if ($this->_cacheTags === null) {
            throw new InvalidCallException('Element cache invalidation tags are not currently being collected.');
        }

        $tags = $this->_cacheTags;

        // Was there another active collection?
        if (!empty($this->_cacheTagBuffers)) {
            $this->_cacheTags = array_merge(array_pop($this->_cacheTagBuffers), $tags);
        } else {
            $this->_cacheTags = null;
        }

        return new TagDependency([
            'tags' => array_keys($tags),
        ]);
    }

    /**
     * Invalidates all element caches.
     *
     * @since 3.5.0
     */
    public function invalidateAllCaches()
    {
        TagDependency::invalidate(Craft::$app->getCache(), 'element');
    }

    /**
     * Invalidates caches for the given element type.
     *
     * @param string $elementType
     * @since 3.5.0
     */
    public function invalidateCachesForElementType(string $elementType)
    {
        TagDependency::invalidate(Craft::$app->getCache(), "element::$elementType");
    }

    /**
     * Invalidates caches for the given element.
     *
     * @param ElementInterface $element
     * @since 3.5.0
     */
    public function invalidateCachesForElement(ElementInterface $element)
    {
        $elementType = get_class($element);
        $tags = [
            "element::$elementType::*",
            "element::$elementType::$element->id",
        ];

        try {
            $rootElement = ElementHelper::rootElement($element);
        } catch (\Throwable $e) {
            $rootElement = $element;
        }

        if ($rootElement->getIsDraft()) {
            $tags[] = "element::$elementType::drafts";
        } else if ($rootElement->getIsRevision()) {
            $tags[] = "element::$elementType::revisions";
        } else {
            foreach ($element->getCacheTags() as $tag) {
                $tags[] = "element::$elementType::$tag";
            }
        }

        TagDependency::invalidate(Craft::$app->getCache(), $tags);
    }

    // Finding Elements
    // -------------------------------------------------------------------------

    /**
     * Returns an element by its ID.
     *
     * If no element type is provided, the method will first have to run a DB query to determine what type of element
     * the $id is, so you should definitely pass it if it’s known.
     * The element’s status will not be a factor when using this method.
     *
     * @param int $elementId The element’s ID.
     * @param string|null $elementType The element class.
     * @param int|int[]|string|null $siteId The site(s) to fetch the element in.
     * Defaults to the current site.
     * @param array $criteria
     * @return ElementInterface|null The matching element, or `null`.
     */
    public function getElementById(int $elementId, string $elementType = null, $siteId = null, array $criteria = [])
    {
        return $this->_elementById('id', $elementId, $elementType, $siteId, $criteria);
    }

    /**
     * Returns an element by its UID.
     *
     * If no element type is provided, the method will first have to run a DB query to determine what type of element
     * the $uid is, so you should definitely pass it if it’s known.
     * The element’s status will not be a factor when using this method.
     *
     * @param string $uid The element’s UID.
     * @param string|null $elementType The element class.
     * @param int|int[]|string|null $siteId The site(s) to fetch the element in.
     * Defaults to the current site.
     * @param array $criteria
     * @return ElementInterface|null The matching element, or `null`.
     * @since 3.5.13
     */
    public function getElementByUid(string $uid, string $elementType = null, $siteId = null, array $criteria = [])
    {
        return $this->_elementById('uid', $uid, $elementType, $siteId, $criteria);
    }

    /**
     * Returns an element by its ID or UID.
     *
     * @param string $property Either `id` or `uid`
     * @param int|string $elementId The element’s ID/UID
     * @param string|null $elementType The element class.
     * @param int|int[]|string|null $siteId The site(s) to fetch the element in.
     * Defaults to the current site.
     * @param array $criteria
     * @return ElementInterface|null The matching element, or `null`.
     */
    private function _elementById(string $property, $elementId, string $elementType = null, $siteId = null, array $criteria = [])
    {
        if (!$elementId) {
            return null;
        }

        if ($elementType === null) {
            $elementType = $this->_elementTypeById($property, $elementId);

            if ($elementType === null) {
                return null;
            }
        }

        if (!class_exists($elementType)) {
            return null;
        }

        $query = $this->createElementQuery($elementType);
        $query->$property = $elementId;
        $query->siteId = $siteId;
        $query->anyStatus();

        // Is this a draft/revision?
        try {
            $data = (new Query())
                ->select(['draftId', 'revisionId'])
                ->from([Table::ELEMENTS])
                ->where([$property => $elementId])
                ->one();
        } catch (DbException $e) {
            // Not on schema 3.2.6+ yet
        }

        if (!empty($data['draftId'])) {
            $query->draftId($data['draftId']);
        } else if (!empty($data['revisionId'])) {
            $query->revisionId($data['revisionId']);
        }

        Craft::configure($query, $criteria);
        return $query->one();
    }

    /**
     * Returns an element by its URI.
     *
     * @param string $uri The element’s URI.
     * @param int|null $siteId The site to look for the URI in, and to return the element in.
     * Defaults to the current site.
     * @param bool $enabledOnly Whether to only look for an enabled element. Defaults to `false`.
     * @return ElementInterface|null The matching element, or `null`.
     */
    public function getElementByUri(string $uri, int $siteId = null, bool $enabledOnly = false)
    {
        if ($uri === '') {
            $uri = Element::HOMEPAGE_URI;
        }

        if ($siteId === null) {
            /* @noinspection PhpUnhandledExceptionInspection */
            $siteId = Craft::$app->getSites()->getCurrentSite()->id;
        }

        // See if we already have a placeholder for this element URI
        if (isset($this->_placeholderUris[$uri][$siteId])) {
            return $this->_placeholderUris[$uri][$siteId];
        }

        // First get the element ID and type
        $query = (new Query())
            ->select(['elements.id', 'elements.type'])
            ->from(['elements' => Table::ELEMENTS])
            ->innerJoin(['elements_sites' => Table::ELEMENTS_SITES], '[[elements_sites.elementId]] = [[elements.id]]')
            ->where([
                'elements_sites.siteId' => $siteId,
            ]);

        // todo: remove schema version conditions after next beakpoint
        $schemaVersion = Craft::$app->getInstalledSchemaVersion();
        if (version_compare($schemaVersion, '3.1.0', '>=')) {
            $query->andWhere(['elements.dateDeleted' => null]);
        }
        if (version_compare($schemaVersion, '3.2.6', '>=')) {
            $query->andWhere([
                'elements.draftId' => null,
                'elements.revisionId' => null,
            ]);
        }

        if (Craft::$app->getDb()->getIsMysql()) {
            $query->andWhere([
                'elements_sites.uri' => $uri,
            ]);
        } else {
            $query->andWhere([
                'lower([[elements_sites.uri]])' => mb_strtolower($uri),
            ]);
        }

        if ($enabledOnly) {
            $query->andWhere([
                'elements_sites.enabled' => true,
                'elements.enabled' => true,
                'elements.archived' => false,
            ]);
        }

        $result = $query->one();
        return $result ? $this->getElementById($result['id'], $result['type'], $siteId) : null;
    }

    /**
     * Returns the class of an element with a given ID.
     *
     * @param int $elementId The element’s ID
     * @return string|null The element’s class, or null if it could not be found
     */
    public function getElementTypeById(int $elementId)
    {
        return $this->_elementTypeById('id', $elementId);
    }

    /**
     * Returns the class of an element with a given UID.
     *
     * @param string $uid The element’s UID
     * @return string|null The element’s class, or null if it could not be found
     * @since 3.5.13
     */
    public function getElementTypeByUid(string $uid)
    {
        return $this->_elementTypeById('uid', $uid);
    }

    /**
     * Returns the class of an element with a given ID/UID.
     *
     * @param string $property Either `id` or `uid`
     * @param int|string $elementId The element’s ID/UID
     * @return string|null The element’s class, or null if it could not be found
     */
    private function _elementTypeById(string $property, $elementId)
    {
        $class = (new Query())
            ->select(['type'])
            ->from([Table::ELEMENTS])
            ->where([$property => $elementId])
            ->scalar();

        return $class !== false ? $class : null;
    }

    /**
     * Returns the classes of elements with the given IDs.
     *
     * @param int[] $elementIds The elements’ IDs
     * @return string[]
     */
    public function getElementTypesByIds(array $elementIds): array
    {
        return (new Query())
            ->select(['type'])
            ->distinct(true)
            ->from([Table::ELEMENTS])
            ->where(['id' => $elementIds])
            ->column();
    }

    /**
     * Returns an element’s URI for a given site.
     *
     * @param int $elementId The element’s ID.
     * @param int $siteId The site to search for the element’s URI in.
     * @return string|null|false The element’s URI or `null`, or `false` if the element doesn’t exist.
     */
    public function getElementUriForSite(int $elementId, int $siteId)
    {
        return (new Query())
            ->select(['uri'])
            ->from([Table::ELEMENTS_SITES])
            ->where(['elementId' => $elementId, 'siteId' => $siteId])
            ->scalar();
    }

    /**
     * Returns the site IDs that a given element is enabled in.
     *
     * @param int $elementId The element’s ID.
     * @return int[] The site IDs that the element is enabled in. If the element could not be found, an empty array
     * will be returned.
     */
    public function getEnabledSiteIdsForElement(int $elementId): array
    {
        return (new Query())
            ->select(['siteId'])
            ->from([Table::ELEMENTS_SITES])
            ->where(['elementId' => $elementId, 'enabled' => 1])
            ->column();
    }

    // Saving Elements
    // -------------------------------------------------------------------------

    /**
     * Handles all of the routine tasks that go along with saving elements.
     *
     * Those tasks include:
     *
     * - Validating its content (if $validateContent is `true`, or it’s left as `null` and the element is enabled)
     * - Ensuring the element has a title if its type [[Element::hasTitles()|has titles]], and giving it a
     *   default title in the event that $validateContent is set to `false`
     * - Saving a row in the `elements` table
     * - Assigning the element’s ID on the element model, if it’s a new element
     * - Assigning the element’s ID on the element’s content model, if there is one and it’s a new set of content
     * - Updating the search index with new keywords from the element’s content
     * - Setting a unique URI on the element, if it’s supposed to have one.
     * - Saving the element’s row(s) in the `elements_sites` and `content` tables
     * - Deleting any rows in the `elements_sites` and `content` tables that no longer need to be there
     * - Cleaning any template caches that the element was involved in
     *
     * The function will fire `beforeElementSave` and `afterElementSave` events, and will call `beforeSave()`
     *  and `afterSave()` methods on the passed-in element, giving the element opportunities to hook into the
     * save process.
     *
     * Example usage - creating a new entry:
     *
     * ```php
     * $entry = new Entry();
     * $entry->sectionId = 10;
     * $entry->typeId = 1;
     * $entry->authorId = 5;
     * $entry->enabled = true;
     * $entry->title = "Hello World!";
     * $entry->setFieldValues([
     *     'body' => "<p>I can’t believe I literally just called this “Hello World!”.</p>",
     * ]);
     * $success = Craft::$app->elements->saveElement($entry);
     * if (!$success) {
     *     Craft::error('Couldn’t save the entry "'.$entry->title.'"', __METHOD__);
     * }
     * ```
     *
     * @param ElementInterface $element The element that is being saved
     * @param bool $runValidation Whether the element should be validated
     * @param bool $propagate Whether the element should be saved across all of its supported sites
     * (this can only be disabled when updating an existing element)
     * @param bool|null $updateSearchIndex Whether to update the element search index for the element
     * (this will happen via a background job if this is a web request)
     * @return bool
     * @throws ElementNotFoundException if $element has an invalid $id
     * @throws Exception if the $element doesn’t have any supported sites
     * @throws \Throwable if reasons
     */
    public function saveElement(ElementInterface $element, bool $runValidation = true, bool $propagate = true, bool $updateSearchIndex = null): bool
    {
        // Force propagation for new elements
        $propagate = !$element->id || $propagate;

        // Not currently being duplicated
        $duplicateOf = $element->duplicateOf;
        $element->duplicateOf = null;

        $success = $this->_saveElementInternal($element, $runValidation, $propagate, $updateSearchIndex);
        $element->duplicateOf = $duplicateOf;
        return $success;
    }

    /**
     * Merges recent canonical element changes into a given derivative, such as a draft.
     *
     * @param ElementInterface $element The derivative element
     * @return void
     * @since 3.7.0
     */
    public function mergeCanonicalChanges(ElementInterface $element): void
    {
        if ($element->getIsCanonical()) {
            throw new InvalidArgumentException('Only a derivative element can be passed to ' . __METHOD__);
        }

        if (!$element::trackChanges()) {
            throw new InvalidArgumentException(get_class($element) . ' elements don’t track their changes');
        }

        // Make sure the derivative element actually supports its own site ID
        $supportedSites = ElementHelper::supportedSitesForElement($element);
        $supportedSiteIds = ArrayHelper::getColumn($supportedSites, 'siteId');
        if (!in_array($element->siteId, $supportedSiteIds, false)) {
            throw new Exception('Attempting to merge source changes for a draft in an unsupported site.');
        }

        // Fire a 'beforeMergeCanonical' event
        if ($this->hasEventHandlers(self::EVENT_BEFORE_MERGE_CANONICAL_CHANGES)) {
            $this->trigger(self::EVENT_BEFORE_MERGE_CANONICAL_CHANGES, new ElementEvent([
                'element' => $element,
            ]));
        }

        Craft::$app->getDb()->transaction(function() use ($element, $supportedSiteIds) {
            // Start with $element's site
            $element->mergeCanonicalChanges();
            $element->dateLastMerged = new DateTime();
            $element->mergingCanonicalChanges = true;
            $this->saveElement($element, false, false);

            // Now the other sites
            $siteElements = $element::find()
                ->drafts(null)
                ->id($element->id)
                ->siteId(ArrayHelper::withoutValue($supportedSiteIds, $element->id))
                ->anyStatus()
                ->all();

            foreach ($siteElements as $siteElement) {
                $siteElement->mergeCanonicalChanges();
                $siteElement->dateLastMerged = $element->dateLastMerged;
                $siteElement->mergingCanonicalChanges = true;
                $this->saveElement($siteElement, false, false);
            }

            // It's now fully merged and propagated
            $element->afterPropagate(false);
        });

        $element->mergingCanonicalChanges = false;

        // Fire an 'afterMergeCanonical' event
        if ($this->hasEventHandlers(self::EVENT_AFTER_MERGE_CANONICAL_CHANGES)) {
            $this->trigger(self::EVENT_AFTER_MERGE_CANONICAL_CHANGES, new ElementEvent([
                'element' => $element,
            ]));
        }
    }

    /**
     * Updates the canonical element from a given derivative, such as a draft or revision.
     *
     * @param ElementInterface $element The derivative element
     * @param array $newAttributes Any attributes to apply to the canonical element
     * @return ElementInterface The updated canonical element
     * @throws InvalidArgumentException if the element is already a canonical element
     * @since 3.7.0
     */
    public function updateCanonicalElement(ElementInterface $element, array $newAttributes = []): ElementInterface
    {
        if ($element->getIsCanonical()) {
            throw new InvalidArgumentException('Element was already canonical');
        }

        // "Duplicate" the revision with the source element's ID, UID, and content ID
        $canonical = $element->getCanonical();

        $newAttributes += [
            'id' => $canonical->id,
            'uid' => $canonical->uid,
            'root' => $canonical->root,
            'lft' => $canonical->lft,
            'rgt' => $canonical->rgt,
            'level' => $canonical->level,
            'dateCreated' => $canonical->dateCreated,
            'draftId' => null,
            'revisionId' => null,
            'updatingFromDerivative' => true,
        ];

        return $this->duplicateElement($element, $newAttributes);
    }

    /**
     * Resaves all elements that match a given element query.
     *
     * @param ElementQueryInterface $query The element query to fetch elements with
     * @param bool $continueOnError Whether to continue going if an error occurs
     * @param bool $skipRevisions Whether elements that are (or belong to) a revision should be skipped
     * @param bool|null $updateSearchIndex Whether to update the element search index for the element
     * (this will happen via a background job if this is a web request)
     * @throws \Throwable if reasons
     * @since 3.2.0
     */
    public function resaveElements(ElementQueryInterface $query, bool $continueOnError = false, $skipRevisions = true, bool $updateSearchIndex = null)
    {
        // Fire a 'beforeResaveElements' event
        if ($this->hasEventHandlers(self::EVENT_BEFORE_RESAVE_ELEMENTS)) {
            $this->trigger(self::EVENT_BEFORE_RESAVE_ELEMENTS, new ElementQueryEvent([
                'query' => $query,
            ]));
        }

        $position = 0;

        try {
            foreach (Db::each($query) as $element) {
                $position++;

                $element->setScenario(Element::SCENARIO_ESSENTIALS);
                $element->resaving = true;

                // Fire a 'beforeResaveElement' event
                if ($this->hasEventHandlers(self::EVENT_BEFORE_RESAVE_ELEMENT)) {
                    $this->trigger(self::EVENT_BEFORE_RESAVE_ELEMENT, new BatchElementActionEvent([
                        'query' => $query,
                        'element' => $element,
                        'position' => $position,
                    ]));
                }

                $e = null;
                try {
                    // Make sure the element was queried with its content
                    if ($element::hasContent() && $element->contentId === null) {
                        throw new InvalidElementException($element, "Skipped resaving {$element} ({$element->id}) because it wasn’t loaded with its content.");
                    }

                    // Make sure this isn't a revision
                    if ($skipRevisions) {
                        try {
                            if (ElementHelper::isRevision($element)) {
                                throw new InvalidElementException($element, "Skipped resaving {$element} ({$element->id}) because it's a revision.");
                            }
                        } catch (\Throwable $rootException) {
                            throw new InvalidElementException($element, "Skipped resaving {$element} ({$element->id}) due to an error obtaining its root element: " . $rootException->getMessage());
                        }
                    }
                } catch (InvalidElementException $e) {
                }

                if ($e === null) {
                    try {
                        $this->_saveElementInternal($element, true, true, $updateSearchIndex);
                    } catch (\Throwable $e) {
                        if (!$continueOnError) {
                            throw $e;
                        }
                        Craft::$app->getErrorHandler()->logException($e);
                    }
                }

                // Fire an 'afterResaveElement' event
                if ($this->hasEventHandlers(self::EVENT_AFTER_RESAVE_ELEMENT)) {
                    $this->trigger(self::EVENT_AFTER_RESAVE_ELEMENT, new BatchElementActionEvent([
                        'query' => $query,
                        'element' => $element,
                        'position' => $position,
                        'exception' => $e,
                    ]));
                }
            }
        } catch (QueryAbortedException $e) {
            // Fail silently
        }

        // Fire an 'afterResaveElements' event
        if ($this->hasEventHandlers(self::EVENT_AFTER_RESAVE_ELEMENTS)) {
            $this->trigger(self::EVENT_AFTER_RESAVE_ELEMENTS, new ElementQueryEvent([
                'query' => $query,
            ]));
        }
    }

    /**
     * Propagates all elements that match a given element query to another site(s).
     *
     * @param ElementQueryInterface $query The element query to fetch elements with
     * @param int|int[]|null $siteIds The site ID(s) that the elements should be propagated to. If null, elements will be
     * @param bool $continueOnError Whether to continue going if an error occurs
     * @throws \Throwable if reasons
     * propagated to all supported sites, except the one they were queried in.
     * @since 3.2.0
     */
    public function propagateElements(ElementQueryInterface $query, $siteIds = null, bool $continueOnError = false)
    {
        // Fire a 'beforePropagateElements' event
        if ($this->hasEventHandlers(self::EVENT_BEFORE_PROPAGATE_ELEMENTS)) {
            $this->trigger(self::EVENT_BEFORE_PROPAGATE_ELEMENTS, new ElementQueryEvent([
                'query' => $query,
            ]));
        }

        if ($siteIds !== null) {
            $siteIds = (array)$siteIds;
        }

        $position = 0;

        try {
            foreach (Db::each($query) as $element) {
                $position++;

                $element->setScenario(Element::SCENARIO_ESSENTIALS);
                $elementSiteIds = $siteIds ?? ArrayHelper::getColumn(ElementHelper::supportedSitesForElement($element), 'siteId');
                $elementType = get_class($element);

                // Fire a 'beforePropagateElement' event
                if ($this->hasEventHandlers(self::EVENT_BEFORE_PROPAGATE_ELEMENT)) {
                    $this->trigger(self::EVENT_BEFORE_PROPAGATE_ELEMENT, new BatchElementActionEvent([
                        'query' => $query,
                        'element' => $element,
                        'position' => $position,
                    ]));
                }

                $e = null;
                try {
                    $element->newSiteIds = [];

                    foreach ($elementSiteIds as $siteId) {
                        if ($siteId != $element->siteId) {
                            // Make sure the site element wasn't updated more recently than the main one
                            $siteElement = $this->getElementById($element->id, $elementType, $siteId);
                            if ($siteElement === null || $siteElement->dateUpdated < $element->dateUpdated) {
                                $this->propagateElement($element, $siteId, $siteElement ?? false);
                            }
                        }
                    }

                    // It's now fully duplicated and propagated
                    $element->markAsDirty();
                    $element->afterPropagate(false);
                } catch (\Throwable $e) {
                    if (!$continueOnError) {
                        throw $e;
                    }
                    Craft::$app->getErrorHandler()->logException($e);
                }

                // Fire an 'afterPropagateElement' event
                if ($this->hasEventHandlers(self::EVENT_AFTER_PROPAGATE_ELEMENT)) {
                    $this->trigger(self::EVENT_AFTER_PROPAGATE_ELEMENT, new BatchElementActionEvent([
                        'query' => $query,
                        'element' => $element,
                        'position' => $position,
                        'exception' => $e,
                    ]));
                }
            }
        } catch (QueryAbortedException $e) {
            // Fail silently
        }

        // Fire an 'afterPropagateElements' event
        if ($this->hasEventHandlers(self::EVENT_AFTER_PROPAGATE_ELEMENTS)) {
            $this->trigger(self::EVENT_AFTER_PROPAGATE_ELEMENTS, new ElementQueryEvent([
                'query' => $query,
            ]));
        }
    }

    /**
     * Duplicates an element.
     *
     * @param ElementInterface $element the element to duplicate
     * @param array $newAttributes any attributes to apply to the duplicate
     * @return ElementInterface the duplicated element
     * @throws UnsupportedSiteException if the element is being duplicated into a site it doesn’t support
     * @throws InvalidElementException if saveElement() returns false for any of the sites
     * @throws \Throwable if reasons
     */
    public function duplicateElement(ElementInterface $element, array $newAttributes = []): ElementInterface
    {
        // Make sure the element exists
        if (!$element->id) {
            throw new Exception('Attempting to duplicate an unsaved element.');
        }

        // Ensure all fields have been normalized
        $element->getFieldValues();

        // Create our first clone for the $element's site
        $mainClone = clone $element;
        $mainClone->id = null;
        $mainClone->uid = StringHelper::UUID();
        $mainClone->siteSettingsId = null;
        $mainClone->contentId = null;
        $mainClone->root = null;
        $mainClone->lft = null;
        $mainClone->rgt = null;
        $mainClone->level = null;
        $mainClone->dateCreated = null;
        $mainClone->dateUpdated = null;
        $mainClone->duplicateOf = $element;
        $mainClone->setCanonicalId(null);

        $behaviors = ArrayHelper::remove($newAttributes, 'behaviors', []);
        $mainClone->setRevisionNotes(ArrayHelper::remove($newAttributes, 'revisionNotes'));
        $mainClone->setAttributes($newAttributes, false);

        // Attach behaviors
        foreach ($behaviors as $name => $behavior) {
            if ($behavior instanceof Behavior) {
                $behavior = clone $behavior;
            }
            $mainClone->attachBehavior($name, $behavior);
        }

        // Make sure the element actually supports its own site ID
        $supportedSites = ElementHelper::supportedSitesForElement($mainClone);
        $supportedSiteIds = ArrayHelper::getColumn($supportedSites, 'siteId');
        if (!in_array($mainClone->siteId, $supportedSiteIds, false)) {
            throw new UnsupportedSiteException($element, $mainClone->siteId, 'Attempting to duplicate an element in an unsupported site.');
        }

        // Clone any field values that are objects
        foreach ($mainClone->getFieldValues() as $handle => $value) {
            if (is_object($value)) {
                $mainClone->setFieldValue($handle, clone $value);
            }
        }

        // If we are duplicating a draft as another draft, create a new draft row
        if ($mainClone->draftId && $mainClone->draftId === $element->draftId) {
            /* @var ElementInterface|DraftBehavior $element */
            /* @var DraftBehavior $draftBehavior */
            $draftBehavior = $mainClone->getBehavior('draft');
            $draftsService = Craft::$app->getDrafts();
            // Are we duplicating a draft of a published element?
            if ($element->getIsDerivative()) {
                $draftBehavior->draftName = $draftsService->generateDraftName($element->getCanonicalId());
            } else {
                $draftBehavior->draftName = Craft::t('app', 'First draft');
            }
            $draftBehavior->draftNotes = null;
            $mainClone->setCanonicalId($element->getCanonicalId());
            $mainClone->draftId = $draftsService->insertDraftRow(
                $draftBehavior->draftName,
                null,
                Craft::$app->getUser()->getId(),
                $element->getCanonicalId(),
                $draftBehavior->trackChanges
            );
        }

        // Validate
        $mainClone->setScenario(Element::SCENARIO_ESSENTIALS);
        $mainClone->validate();

        // If there are any errors on the URI, re-validate as disabled
        if ($mainClone->hasErrors('uri') && $mainClone->enabled) {
            $mainClone->enabled = false;
            $mainClone->validate();
        }

        if ($mainClone->hasErrors()) {
            throw new InvalidElementException($mainClone, 'Element ' . $element->id . ' could not be duplicated because it doesn\'t validate.');
        }

        $transaction = Craft::$app->getDb()->beginTransaction();
        try {
            // Start with $element's site
            if (!$this->_saveElementInternal($mainClone, false, false)) {
                throw new InvalidElementException($mainClone, 'Element ' . $element->id . ' could not be duplicated for site ' . $element->siteId);
            }

            // Should we add the clone to the source element's structure?
            if (
                $element->structureId &&
                $element->root &&
                !$mainClone->root &&
                $mainClone->structureId == $element->structureId
            ) {
                $mode = isset($newAttributes['id']) ? Structures::MODE_AUTO : Structures::MODE_INSERT;

                // If this is a root level element, insert the duplicate after the source
                if ($element->level == 1) {
                    Craft::$app->getStructures()->moveAfter($element->structureId, $mainClone, $element, $mode);
                } else {
                    // Append the clone to the source's parent
                    // (we can't use getParent() here because there's a chance that the parent doesn't exist in the same
                    // site as the source element anymore, if this is coming from an ApplyNewPropagationMethod job)
                    $parentId = $element
                        ->getAncestors(1)
                        ->select(['elements.id'])
                        ->siteId('*')
                        ->unique()
                        ->anyStatus()
                        ->scalar();

                    if ($parentId !== false) {
                        // If we've cloned the parent, use the clone's ID instead
                        if (isset(static::$duplicatedElementIds[$parentId])) {
                            $parentId = static::$duplicatedElementIds[$parentId];
                        }

                        Craft::$app->getStructures()->append($element->structureId, $mainClone, $parentId, $mode);
                    } else {
                        // Just append it to the root
                        Craft::$app->getStructures()->appendToRoot($element->structureId, $mainClone, $mode);
                    }
                }
            }

            // Map it
            static::$duplicatedElementIds[$element->id] = $mainClone->id;
            static::$duplicatedElementSourceIds[$mainClone->id] = $element->id;

            // Propagate it
            foreach ($supportedSites as $siteInfo) {
                if ($siteInfo['siteId'] != $mainClone->siteId) {
                    $siteQuery = $this->createElementQuery(get_class($element))
                        ->id($element->id ?: false)
                        ->siteId($siteInfo['siteId'])
                        ->anyStatus();

                    if ($element->getIsDraft()) {
                        $siteQuery->drafts();
                    } else if ($element->getIsRevision()) {
                        $siteQuery->revisions();
                    }

                    $siteElement = $siteQuery->one();

                    if ($siteElement === null) {
                        Craft::warning('Element ' . $element->id . ' doesn’t exist in the site ' . $siteInfo['siteId']);
                        continue;
                    }

                    // Ensure all fields have been normalized
                    $siteElement->getFieldValues();

                    $siteClone = clone $siteElement;
                    $siteClone->duplicateOf = $siteElement;
                    $siteClone->propagating = true;
                    $siteClone->id = $mainClone->id;
                    $siteClone->uid = $mainClone->uid;
                    $siteClone->enabled = $mainClone->enabled;
                    $siteClone->siteSettingsId = null;
                    $siteClone->contentId = null;
                    $siteClone->dateCreated = $mainClone->dateCreated;
                    $siteClone->dateUpdated = $mainClone->dateUpdated;
                    $siteClone->setCanonicalId(null);

                    // Attach behaviors
                    foreach ($behaviors as $name => $behavior) {
                        if ($behavior instanceof Behavior) {
                            $behavior = clone $behavior;
                        }
                        $siteClone->attachBehavior($name, $behavior);
                    }

                    $siteClone->setAttributes($newAttributes, false);
                    $siteClone->siteId = $siteInfo['siteId'];

                    // Clone any field values that are objects
                    foreach ($siteClone->getFieldValues() as $handle => $value) {
                        if (is_object($value)) {
                            $siteClone->setFieldValue($handle, clone $value);
                        }
                    }

                    if ($element::hasUris()) {
                        // Make sure it has a valid slug
                        (new SlugValidator())->validateAttribute($siteClone, 'slug');
                        if ($siteClone->hasErrors('slug')) {
                            throw new InvalidElementException($siteClone, "Element {$element->id} could not be duplicated for site {$siteInfo['siteId']}: " . $siteClone->getFirstError('slug'));
                        }

                        // Set a unique URI on the site clone
                        try {
                            ElementHelper::setUniqueUri($siteClone);
                        } catch (OperationAbortedException $e) {
                            // Oh well, not worth bailing over
                        }
                    }

                    if (!$this->_saveElementInternal($siteClone, false, false)) {
                        throw new InvalidElementException($siteClone, "Element {$element->id} could not be duplicated for site {$siteInfo['siteId']}: " . implode(', ', $siteClone->getFirstErrors()));
                    }
                }
            }

            // It's now fully duplicated and propagated
            $mainClone->afterPropagate(empty($newAttributes['id']));

            $transaction->commit();
        } catch (\Throwable $e) {
            $transaction->rollBack();
            throw $e;
        }

        // Clean up our tracks
        $mainClone->duplicateOf = null;

        return $mainClone;
    }

    /**
     * Updates an element’s slug and URI, along with any descendants.
     *
     * @param ElementInterface $element The element to update.
     * @param bool $updateOtherSites Whether the element’s other sites should also be updated.
     * @param bool $updateDescendants Whether the element’s descendants should also be updated.
     * @param bool $queue Whether the element’s slug and URI should be updated via a job in the queue.
     */
    public function updateElementSlugAndUri(ElementInterface $element, bool $updateOtherSites = true, bool $updateDescendants = true, bool $queue = false)
    {
        if ($queue) {
            Queue::push(new UpdateElementSlugsAndUris([
                'elementId' => $element->id,
                'elementType' => get_class($element),
                'siteId' => $element->siteId,
                'updateOtherSites' => $updateOtherSites,
                'updateDescendants' => $updateDescendants,
            ]));

            return;
        }

        if ($element::hasUris()) {
            ElementHelper::setUniqueUri($element);
        }

        // Fire a 'beforeUpdateSlugAndUri' event
        if ($this->hasEventHandlers(self::EVENT_BEFORE_UPDATE_SLUG_AND_URI)) {
            $this->trigger(self::EVENT_BEFORE_UPDATE_SLUG_AND_URI, new ElementEvent([
                'element' => $element,
            ]));
        }

        Db::update(Table::ELEMENTS_SITES, [
            'slug' => $element->slug,
            'uri' => $element->uri,
        ], [
            'elementId' => $element->id,
            'siteId' => $element->siteId,
        ]);

        // Fire a 'afterUpdateSlugAndUri' event
        if ($this->hasEventHandlers(self::EVENT_AFTER_UPDATE_SLUG_AND_URI)) {
            $this->trigger(self::EVENT_AFTER_UPDATE_SLUG_AND_URI, new ElementEvent([
                'element' => $element,
            ]));
        }

        // Invalidate any caches involving this element
        $this->invalidateCachesForElement($element);

        if ($updateOtherSites) {
            $this->updateElementSlugAndUriInOtherSites($element);
        }

        if ($updateDescendants) {
            $this->updateDescendantSlugsAndUris($element, $updateOtherSites);
        }
    }

    /**
     * Updates an element’s slug and URI, for any sites besides the given one.
     *
     * @param ElementInterface $element The element to update.
     */
    public function updateElementSlugAndUriInOtherSites(ElementInterface $element)
    {
        foreach (Craft::$app->getSites()->getAllSiteIds() as $siteId) {
            if ($siteId == $element->siteId) {
                continue;
            }

            $elementInOtherSite = $this->createElementQuery(get_class($element))
                ->id($element->id)
                ->siteId($siteId)
                ->one();

            if ($elementInOtherSite) {
                $this->updateElementSlugAndUri($elementInOtherSite, false, false);
            }
        }
    }

    /**
     * Updates an element’s descendants’ slugs and URIs.
     *
     * @param ElementInterface $element The element whose descendants should be updated.
     * @param bool $updateOtherSites Whether the element’s other sites should also be updated.
     * @param bool $queue Whether the descendants’ slugs and URIs should be updated via a job in the queue.
     */
    public function updateDescendantSlugsAndUris(ElementInterface $element, bool $updateOtherSites = true, bool $queue = false)
    {
        $query = $this->createElementQuery(get_class($element))
            ->descendantOf($element)
            ->descendantDist(1)
            ->anyStatus()
            ->siteId($element->siteId);

        if ($queue) {
            $childIds = $query->ids();

            if (!empty($childIds)) {
                Queue::push(new UpdateElementSlugsAndUris([
                    'elementId' => $childIds,
                    'elementType' => get_class($element),
                    'siteId' => $element->siteId,
                    'updateOtherSites' => $updateOtherSites,
                    'updateDescendants' => true,
                ]));
            }
        } else {
            $children = $query->all();

            foreach ($children as $child) {
                $this->updateElementSlugAndUri($child, $updateOtherSites, true, false);
            }
        }
    }

    /**
     * Merges two elements together by their IDs.
     *
     * This method will update the following:
     * - Any relations involving the merged element
     * - Any structures that contain the merged element
     * - Any reference tags in textual custom fields referencing the merged element
     *
     * @param int $mergedElementId The ID of the element that is going away.
     * @param int $prevailingElementId The ID of the element that is sticking around.
     * @return bool Whether the elements were merged successfully.
     * @throws ElementNotFoundException if one of the element IDs don’t exist.
     * @throws \Throwable if reasons
     */
    public function mergeElementsByIds(int $mergedElementId, int $prevailingElementId): bool
    {
        // Get the elements
        $mergedElement = $this->getElementById($mergedElementId);
        if (!$mergedElement) {
            throw new ElementNotFoundException("No element exists with the ID '{$mergedElementId}'");
        }
        $prevailingElement = $this->getElementById($prevailingElementId);
        if (!$prevailingElement) {
            throw new ElementNotFoundException("No element exists with the ID '{$prevailingElementId}'");
        }

        // Merge them
        return $this->mergeElements($mergedElement, $prevailingElement);
    }

    /**
     * Merges two elements together.
     *
     * This method will update the following:
     * - Any relations involving the merged element
     * - Any structures that contain the merged element
     * - Any reference tags in textual custom fields referencing the merged element
     *
     * @param ElementInterface $mergedElement The element that is going away.
     * @param ElementInterface $prevailingElement The element that is sticking around.
     * @return bool Whether the elements were merged successfully.
     * @throws \Throwable if reasons
     * @since 3.1.31
     */
    public function mergeElements(ElementInterface $mergedElement, ElementInterface $prevailingElement): bool
    {
        $transaction = Craft::$app->getDb()->beginTransaction();
        try {
            // Update any relations that point to the merged element
            $relations = (new Query())
                ->select(['id', 'fieldId', 'sourceId', 'sourceSiteId'])
                ->from([Table::RELATIONS])
                ->where(['targetId' => $mergedElement->id])
                ->all();

            foreach ($relations as $relation) {
                // Make sure the persisting element isn't already selected in the same field
                $persistingElementIsRelatedToo = (new Query())
                    ->from([Table::RELATIONS])
                    ->where([
                        'fieldId' => $relation['fieldId'],
                        'sourceId' => $relation['sourceId'],
                        'sourceSiteId' => $relation['sourceSiteId'],
                        'targetId' => $prevailingElement->id,
                    ])
                    ->exists();

                if (!$persistingElementIsRelatedToo) {
                    Db::update(Table::RELATIONS, [
                        'targetId' => $prevailingElement->id,
                    ], [
                        'id' => $relation['id'],
                    ]);
                }
            }

            // Update any structures that the merged element is in
            $structureElements = (new Query())
                ->select(['id', 'structureId'])
                ->from([Table::STRUCTUREELEMENTS])
                ->where(['elementId' => $mergedElement->id])
                ->all();

            foreach ($structureElements as $structureElement) {
                // Make sure the persisting element isn't already a part of that structure
                $persistingElementIsInStructureToo = (new Query())
                    ->from([Table::STRUCTUREELEMENTS])
                    ->where([
                        'structureId' => $structureElement['structureId'],
                        'elementId' => $prevailingElement->id,
                    ])
                    ->exists();

                if (!$persistingElementIsInStructureToo) {
                    Db::update(Table::STRUCTUREELEMENTS, [
                        'elementId' => $prevailingElement->id,
                    ], [
                        'id' => $structureElement['id'],
                    ]);
                }
            }

            // Update any reference tags
            /* @var ElementInterface|null $elementType */
            $elementType = $this->getElementTypeById($prevailingElement->id);

            if ($elementType !== null && ($refHandle = $elementType::refHandle()) !== null) {
                $refTagPrefix = "{{$refHandle}:";

                Queue::push(new FindAndReplace([
                    'description' => Craft::t('app', 'Updating element references'),
                    'find' => $refTagPrefix . $mergedElement->id . ':',
                    'replace' => $refTagPrefix . $prevailingElement->id . ':',
                ]));

                Queue::push(new FindAndReplace([
                    'description' => Craft::t('app', 'Updating element references'),
                    'find' => $refTagPrefix . $mergedElement->id . '}',
                    'replace' => $refTagPrefix . $prevailingElement->id . '}',
                ]));
            }

            // Fire an 'afterMergeElements' event
            if ($this->hasEventHandlers(self::EVENT_AFTER_MERGE_ELEMENTS)) {
                $this->trigger(self::EVENT_AFTER_MERGE_ELEMENTS, new MergeElementsEvent([
                    'mergedElementId' => $mergedElement->id,
                    'prevailingElementId' => $prevailingElement->id,
                ]));
            }

            // Now delete the merged element
            $success = $this->deleteElement($mergedElement);

            $transaction->commit();

            return $success;
        } catch (\Throwable $e) {
            $transaction->rollBack();
            throw $e;
        }
    }

    /**
     * Deletes an element by its ID.
     *
     * @param int $elementId The element’s ID
     * @param string|null $elementType The element class.
     * @param int|null $siteId The site to fetch the element in.
     * Defaults to the current site.
     * @param bool Whether the element should be hard-deleted immediately, instead of soft-deleted
     * @return bool Whether the element was deleted successfully
     * @throws \Throwable
     */
    public function deleteElementById(int $elementId, string $elementType = null, int $siteId = null, bool $hardDelete = false): bool
    {
        /* @var ElementInterface|string|null $elementType */
        if ($elementType === null) {
            /* @noinspection CallableParameterUseCaseInTypeContextInspection */
            $elementType = $this->getElementTypeById($elementId);

            if ($elementType === null) {
                return false;
            }
        }

        if ($siteId === null && $elementType::isLocalized() && Craft::$app->getIsMultiSite()) {
            // Get a site this element is enabled in
            $siteId = (int)(new Query())
                ->select('siteId')
                ->from(Table::ELEMENTS_SITES)
                ->where(['elementId' => $elementId])
                ->scalar();

            if ($siteId === 0) {
                return false;
            }
        }

        $element = $this->getElementById($elementId, $elementType, $siteId);

        if (!$element) {
            return false;
        }

        return $this->deleteElement($element, $hardDelete);
    }

    /**
     * Deletes an element.
     *
     * @param ElementInterface $element The element to be deleted
     * @param bool Whether the element should be hard-deleted immediately, instead of soft-deleted
     * @return bool Whether the element was deleted successfully
     * @throws \Throwable
     */
    public function deleteElement(ElementInterface $element, bool $hardDelete = false): bool
    {
        // Fire a 'beforeDeleteElement' event
        $event = new DeleteElementEvent([
            'element' => $element,
            'hardDelete' => $hardDelete,
        ]);
        $this->trigger(self::EVENT_BEFORE_DELETE_ELEMENT, $event);

        $element->hardDelete = $hardDelete || $event->hardDelete;

        if (!$element->beforeDelete()) {
            return false;
        }

        $db = Craft::$app->getDb();
        $transaction = $db->beginTransaction();
        try {
            // First delete any structure nodes with this element, so NestedSetBehavior can do its thing.
            while (($record = StructureElementRecord::findOne(['elementId' => $element->id])) !== null) {
                // If this element still has any children, move them up before the one getting deleted.
                while (($child = $record->children(1)->one()) !== null) {
                    $child->insertBefore($record);
                    // Re-fetch the record since its lft and rgt attributes just changed
                    $record = StructureElementRecord::findOne($record->id);
                }
                // Delete this element's node
                $record->deleteWithChildren();
            }

            // Invalidate any caches involving this element
            $this->invalidateCachesForElement($element);

            if ($element->hardDelete) {
                Db::delete(Table::ELEMENTS, [
                    'id' => $element->id,
                ]);
                Db::delete(Table::SEARCHINDEX, [
                    'elementId' => $element->id,
                ]);
            } else {
                // Soft delete the elements table row
                $db->createCommand()
                    ->softDelete(Table::ELEMENTS, ['id' => $element->id])
                    ->execute();

                // Also soft delete the element's drafts & revisions
                $this->_cascadeDeleteDraftsAndRevisions($element->id);
            }

            $element->afterDelete();

            $transaction->commit();
        } catch (\Throwable $e) {
            $transaction->rollBack();
            throw $e;
        }

        // Fire an 'afterDeleteElement' event
        if ($this->hasEventHandlers(self::EVENT_AFTER_DELETE_ELEMENT)) {
            $this->trigger(self::EVENT_AFTER_DELETE_ELEMENT, new ElementEvent([
                'element' => $element,
            ]));
        }

        return true;
    }

    /**
     * Restores an element.
     *
     * @param ElementInterface $element
     * @return bool Whether the element was restored successfully
     * @throws Exception if the $element doesn’t have any supported sites
     * @throws \Throwable if reasons
     * @since 3.1.0
     */
    public function restoreElement(ElementInterface $element): bool
    {
        return $this->restoreElements([$element]);
    }

    /**
     * Restores multiple elements.
     *
     * @param ElementInterface[] $elements
     * @return bool Whether at least one element was restored successfully
     * @throws UnsupportedSiteException if an element is being restored for a site it doesn’t support
     * @throws \Throwable if reasons
     */
    public function restoreElements(array $elements): bool
    {
        // Fire "before" events
        foreach ($elements as $element) {
            // Fire a 'beforeRestoreElement' event
            if ($this->hasEventHandlers(self::EVENT_BEFORE_RESTORE_ELEMENT)) {
                $this->trigger(self::EVENT_BEFORE_RESTORE_ELEMENT, new ElementEvent([
                    'element' => $element,
                ]));
            }

            if (!$element->beforeRestore()) {
                return false;
            }
        }

        $db = Craft::$app->getDb();
        $transaction = $db->beginTransaction();
        try {
            // Restore the elements
            foreach ($elements as $element) {
                // Get the sites supported by this element
                if (empty($supportedSites = ElementHelper::supportedSitesForElement($element))) {
                    throw new UnsupportedSiteException($element, $element->siteId, "Element {$element->id} has no supported sites.");
                }

                // Make sure the element actually supports the site it's being saved in
                $supportedSiteIds = ArrayHelper::getColumn($supportedSites, 'siteId');
                if (!in_array($element->siteId, $supportedSiteIds, false)) {
                    throw new UnsupportedSiteException($element, $element->siteId, 'Attempting to restore an element in an unsupported site.');
                }

                // Get the element in each supported site
                $siteElements = [];
                $class = get_class($element);
                foreach ($supportedSites as $siteInfo) {
                    $siteId = $siteInfo['siteId'];
                    if ($siteId != $element->siteId) {
                        $siteElement = $this->createElementQuery($class)
                            ->id($element->id)
                            ->siteId($siteId)
                            ->anyStatus()
                            ->trashed(null)
                            ->one();
                        if ($siteElement) {
                            $siteElements[] = $siteElement;
                        }
                    }
                }

                // Make sure it still passes essential validation
                $element->setScenario(Element::SCENARIO_ESSENTIALS);
                if (!$element->validate()) {
                    Craft::warning("Unable to restore element {$element->id}: doesn't pass essential validation: " . print_r($element->errors, true), __METHOD__);
                    $transaction->rollBack();
                    return false;
                }

                foreach ($siteElements as $siteElement) {
                    if ($siteElement !== $element) {
                        $siteElement->setScenario(Element::SCENARIO_ESSENTIALS);
                        if (!$siteElement->validate()) {
                            Craft::warning("Unable to restore element {$element->id}: doesn't pass essential validation for site {$element->siteId}: " . print_r($element->errors, true), __METHOD__);
                            throw new Exception("Element {$element->id} doesn't pass essential validation for site {$element->siteId}.");
                        }
                    }
                }

                // Restore it
                $db->createCommand()
                    ->restore(Table::ELEMENTS, ['id' => $element->id])
                    ->execute();

                // Also restore the element's drafts & revisions
                $this->_cascadeDeleteDraftsAndRevisions($element->id, false);

                // Restore its search indexes
                $searchService = Craft::$app->getSearch();
                $searchService->indexElementAttributes($element);
                foreach ($siteElements as $siteElement) {
                    $searchService->indexElementAttributes($siteElement);
                }
            }

            // Fire "after" events
            foreach ($elements as $element) {
                $element->afterRestore();
                $element->trashed = false;

                // Fire an 'afterRestoreElement' event
                if ($this->hasEventHandlers(self::EVENT_AFTER_RESTORE_ELEMENT)) {
                    $this->trigger(self::EVENT_AFTER_RESTORE_ELEMENT, new ElementEvent([
                        'element' => $element,
                    ]));
                }
            }

            $transaction->commit();
        } catch (\Throwable $e) {
            $transaction->rollBack();
            throw $e;
        }

        return true;
    }

    // Element classes
    // -------------------------------------------------------------------------

    /**
     * Returns all available element classes.
     *
     * @return string[] The available element classes.
     */
    public function getAllElementTypes(): array
    {
        $elementTypes = [
            Asset::class,
            Category::class,
            Entry::class,
            GlobalSet::class,
            MatrixBlock::class,
            Tag::class,
            User::class,
        ];

        $event = new RegisterComponentTypesEvent([
            'types' => $elementTypes,
        ]);
        $this->trigger(self::EVENT_REGISTER_ELEMENT_TYPES, $event);

        return $event->types;
    }

    // Element Actions & Exporters
    // -------------------------------------------------------------------------

    /**
     * Creates an element action with a given config.
     *
     * @param mixed $config The element action’s class name, or its config, with a `type` value and optionally a `settings` value
     * @return ElementActionInterface The element action
     */
    public function createAction($config): ElementActionInterface
    {
        return ComponentHelper::createComponent($config, ElementActionInterface::class);
    }

    /**
     * Creates an element exporter with a given config.
     *
     * @param mixed $config The element exporter’s class name, or its config, with a `type` value and optionally a `settings` value
     * @return ElementExporterInterface The element exporter
     */
    public function createExporter($config): ElementExporterInterface
    {
        return ComponentHelper::createComponent($config, ElementExporterInterface::class);
    }

    // Misc
    // -------------------------------------------------------------------------

    /**
     * Returns an element class by its handle.
     *
     * @param string $refHandle The element class handle
     * @return string|null The element class, or null if it could not be found
     */
    public function getElementTypeByRefHandle(string $refHandle)
    {
        if (array_key_exists($refHandle, $this->_elementTypesByRefHandle)) {
            return $this->_elementTypesByRefHandle[$refHandle];
        }

        foreach ($this->getAllElementTypes() as $class) {
            /* @var string|ElementInterface $class */
            if (
                ($elementRefHandle = $class::refHandle()) !== null &&
                strcasecmp($elementRefHandle, $refHandle) === 0
            ) {
                return $this->_elementTypesByRefHandle[$refHandle] = $class;
            }
        }

        return $this->_elementTypesByRefHandle[$refHandle] = null;
    }

    /**
     * Parses a string for element [reference tags](http://craftcms.com/docs/reference-tags).
     *
     * @param string $str The string to parse
     * @param int|null $defaultSiteId The default site ID to query the elements in
     * @return string The parsed string
     */
    public function parseRefs(string $str, int $defaultSiteId = null): string
    {
        if (!StringHelper::contains($str, '{')) {
            return $str;
        }

        // First catalog all of the ref tags by element type, ref type ('id' or 'ref'), and ref name,
        // and replace them with placeholder tokens
        $sitesService = Craft::$app->getSites();
        $allRefTagTokens = [];
        $str = preg_replace_callback(
            '/\{([\w\\\\]+)\:([^@\:\}]+)(?:@([^\:\}]+))?(?:\:([^\}\| ]+))?(?: *\|\| *([^\}]+))?\}/',
            function(array $matches) use (
                $defaultSiteId,
                $sitesService,
                &$allRefTagTokens
            ) {
                $matches = array_pad($matches, 6, null);
                [$fullMatch, $elementType, $ref, $siteId, $attribute, $fallback] = $matches;
                if ($fallback === null) {
                    $fallback = $fullMatch;
                }

                // Does it already have a full element type class name?
                if (
                    !is_subclass_of($elementType, ElementInterface::class) &&
                    ($elementType = $this->getElementTypeByRefHandle($elementType)) === null
                ) {
                    return $fallback;
                }

                // Get the site
                if (!empty($siteId)) {
                    if (is_numeric($siteId)) {
                        $siteId = (int)$siteId;
                    } else {
                        try {
                            if (StringHelper::isUUID($siteId)) {
                                $site = $sitesService->getSiteByUid($siteId);
                            } else {
                                $site = $sitesService->getSiteByHandle($siteId);
                            }
                        } catch (SiteNotFoundException $e) {
                            $site = null;
                        }
                        if (!$site) {
                            return $fallback;
                        }
                        $siteId = $site->id;
                    }
                } else {
                    $siteId = $defaultSiteId;
                }

                $refType = is_numeric($ref) ? 'id' : 'ref';
                $token = '{' . StringHelper::randomString(9) . '}';
                $allRefTagTokens[$siteId][$elementType][$refType][$ref][] = [$token, $attribute, $fallback, $fullMatch];

                return $token;
            }, $str, -1, $count);

        if ($count === 0) {
            // No ref tags
            return $str;
        }

        // Now swap them with the resolved values
        $search = [];
        $replace = [];

        foreach ($allRefTagTokens as $siteId => $siteTokens) {
            foreach ($siteTokens as $elementType => $tokensByType) {
                foreach ($tokensByType as $refType => $tokensByName) {
                    // Get the elements, indexed by their ref value
                    $refNames = array_keys($tokensByName);
                    $elementQuery = $this->createElementQuery($elementType)
                        ->siteId($siteId)
                        ->anyStatus();

                    if ($refType === 'id') {
                        $elementQuery->id($refNames);
                    } else {
                        $elementQuery->ref($refNames);
                    }

                    $elements = ArrayHelper::index($elementQuery->all(), $refType);

                    // Now append new token search/replace strings
                    foreach ($tokensByName as $refName => $tokens) {
                        $element = $elements[$refName] ?? null;

                        foreach ($tokens as [$token, $attribute, $fallback, $fullMatch]) {
                            $search[] = $token;
                            $replace[] = $this->_getRefTokenReplacement($element, $attribute, $fallback, $fullMatch);
                        }
                    }
                }
            }
        }

        // Swap the tokens with the references
        $str = str_replace($search, $replace, $str);

        return $str;
    }

    /**
     * Stores a placeholder element that element queries should use instead of populating a new element with a
     * matching ID and site ID.
     *
     * This is used by Live Preview and Sharing features.
     *
     * @param ElementInterface $element The element currently being edited by Live Preview.
     * @throws InvalidArgumentException if the element is missing an ID
     * @see getPlaceholderElement()
     */
    public function setPlaceholderElement(ElementInterface $element)
    {
        // Won't be able to do anything with this if it doesn't have an ID or site ID
        if (!$element->id || !$element->siteId) {
            throw new InvalidArgumentException('Placeholder element is missing an ID');
        }

        $this->_placeholderElements[$element->getCanonicalId()][$element->siteId] = $element;

        if ($element->uri) {
            $this->_placeholderUris[$element->uri][$element->siteId] = $element;
        }
    }

    /**
     * Returns all placeholder elements.
     *
     * @return ElementInterface[]
     * @since 3.2.5
     */
    public function getPlaceholderElements(): array
    {
        if ($this->_placeholderElements === null) {
            return [];
        }

        return call_user_func_array('array_merge', $this->_placeholderElements);
    }

    /**
     * Returns a placeholder element by its ID and site ID.
     *
     * @param int $sourceId The element’s ID
     * @param int $siteId The element’s site ID
     * @return ElementInterface|null The placeholder element if one exists, or null.
     * @see setPlaceholderElement()
     */
    public function getPlaceholderElement(int $sourceId, int $siteId)
    {
        return $this->_placeholderElements[$sourceId][$siteId] ?? null;
    }

    /**
     * Normalizes a `with` element query param into an array of eager-loading plans.
     *
     * @param string|EagerLoadPlan[]|array
     * @return EagerLoadPlan[]
     * @since 3.5.0
     */
    public function createEagerLoadingPlans($with): array
    {
        // Normalize the paths and group based on the top level eager loading handle
        if (is_string($with)) {
            $with = StringHelper::split($with);
        }

        $plans = [];
        $nestedWiths = [];

        foreach ($with as $path) {
            // Is this already an EagerLoadPlan object?
            if ($path instanceof EagerLoadPlan) {
                $plans[$path->alias] = $path;
                continue;
            }

            // Separate the path and the criteria
            if (is_array($path)) {
                $criteria = $path['criteria'] ?? $path[1] ?? null;
                $count = $path['count'] ?? ArrayHelper::remove($criteria, 'count', false);
                $when = $path['when'] ?? null;
                $path = $path['path'] ?? $path[0];
            } else {
                $criteria = null;
                $count = false;
                $when = null;
            }

            // Split the path into the top segment and subpath
            if (($dot = strpos($path, '.')) !== false) {
                $handle = substr($path, 0, $dot);
                $subpath = substr($path, $dot + 1);
            } else {
                $handle = $path;
                $subpath = null;
            }

            // Get the handle & alias
            if (preg_match('/^([a-zA-Z][a-zA-Z0-9_:]*)\s+as\s+(' . HandleValidator::$handlePattern . ')$/', $handle, $match)) {
                $handle = $match[1];
                $alias = $match[2];
            } else {
                $alias = $handle;
            }

            if (!isset($plans[$alias])) {
                $plan = $plans[$alias] = new EagerLoadPlan([
                    'handle' => $handle,
                    'alias' => $alias,
                ]);
            } else {
                $plan = $plans[$alias];
            }

            // Only set the criteria if there's no subpath
            if ($subpath === null) {
                if ($criteria !== null) {
                    $plan->criteria = $criteria;
                }

                if ($count) {
                    $plan->count = true;
                } else {
                    $plan->all = true;
                }

                if ($when !== null) {
                    $plan->when = $when;
                }
            } else {
                // We are for sure going to need to query the elements
                $plan->all = true;

                // Add this as a nested "with"
                $nestedWiths[$alias][] = [
                    'path' => $subpath,
                    'criteria' => $criteria,
                    'count' => $count,
                    'when' => $when,
                ];
            }
        }

        foreach ($nestedWiths as $alias => $withs) {
            $plans[$alias]->nested = $this->createEagerLoadingPlans($withs);
        }

        return array_values($plans);
    }

    /**
     * Eager-loads additional elements onto a given set of elements.
     *
     * @param string $elementType The root element type class
     * @param ElementInterface[] $elements The root element models that should be updated with the eager-loaded elements
     * @param string|EagerLoadPlan[]|array $with Dot-delimited paths of the elements that should be eager-loaded into the root elements
     */
    public function eagerLoadElements(string $elementType, array $elements, $with)
    {
        /* @var ElementInterface|string $elementType */
        // Bail if there aren't even any elements
        if (empty($elements)) {
            return;
        }

        $elementsBySite = ArrayHelper::index($elements, null, ['siteId']);
        $with = $this->createEagerLoadingPlans($with);
        $this->_eagerLoadElementsInternal($elementType, $elementsBySite, $with);
    }

    /**
     * @param string $elementType
     * @param array $elementsBySite
     * @param EagerLoadPlan[] $with
     */
    private function _eagerLoadElementsInternal(string $elementType, array $elementsBySite, array $with)
    {
        foreach ($elementsBySite as $siteId => $elements) {
            // In case the elements were
            $elements = array_values($elements);
            $event = new EagerLoadElementsEvent([
                'elementType' => $elementType,
                'elements' => $elements,
                'with' => $with,
            ]);
            $this->trigger(self::EVENT_BEFORE_EAGER_LOAD_ELEMENTS, $event);

            foreach ($event->with as $plan) {
                // Filter out any elements that the plan doesn't like
                if ($plan->when !== null) {
                    $filteredElements = array_values(array_filter($elements, $plan->when));
                    if (empty($filteredElements)) {
                        continue;
                    }
                } else {
                    $filteredElements = $elements;
                }

                // Get the eager-loading map from the source element type
                /* @var ElementInterface|string $elementType */
                $map = $elementType::eagerLoadingMap($filteredElements, $plan->handle);

                if ($map === null) {
                    // Null means to skip eager-loading this segment
                    continue;
                }

                $targetElementIdsBySourceIds = null;
                $query = null;
                $offset = 0;
                $limit = null;

                if (!empty($map['map'])) {
                    // Loop through the map to find:
                    // - unique target element IDs
                    // - target element IDs indexed by source element IDs
                    $uniqueTargetElementIds = [];
                    $targetElementIdsBySourceIds = [];

                    foreach ($map['map'] as $mapping) {
                        $uniqueTargetElementIds[$mapping['target']] = true;
                        $targetElementIdsBySourceIds[$mapping['source']][$mapping['target']] = true;
                    }

                    // Get the target elements
                    $query = $this->createElementQuery($map['elementType']);

                    // Default to no order, offset, or limit, but allow the element type/path criteria to override
                    $query->orderBy = null;
                    $query->offset = null;
                    $query->limit = null;

                    $criteria = array_merge(
                        $map['criteria'] ?? [],
                        $plan->criteria
                    );

                    // Save the offset & limit params for later
                    $offset = ArrayHelper::remove($criteria, 'offset', 0);
                    $limit = ArrayHelper::remove($criteria, 'limit');

                    Craft::configure($query, $criteria);

                    if (!$query->siteId) {
                        $query->siteId = $siteId;
                    }

                    if (!$query->id) {
                        $query->id = array_keys($uniqueTargetElementIds);
                    } else {
                        $query->andWhere([
                            'elements.id' => array_keys($uniqueTargetElementIds),
                        ]);
                    }
                }

                // Do we just need the count?
                if ($plan->count && !$plan->all) {
                    // Just fetch the target elements’ IDs
                    $targetElementIdCounts = [];
                    if ($query) {
                        foreach ($query->ids() as $id) {
                            if (!isset($targetElementIdCounts[$id])) {
                                $targetElementIdCounts[$id] = 1;
                            } else {
                                $targetElementIdCounts[$id]++;
                            }
                        }
                    }

                    // Loop through the source elements and count up their targets
                    foreach ($filteredElements as $sourceElement) {
                        $count = 0;
                        if (!empty($targetElementIdCounts) && isset($targetElementIdsBySourceIds[$sourceElement->id])) {
                            foreach (array_keys($targetElementIdsBySourceIds[$sourceElement->id]) as $targetElementId) {
                                if (isset($targetElementIdCounts[$targetElementId])) {
                                    $count += $targetElementIdCounts[$targetElementId];
                                }
                            }
                        }
                        $sourceElement->setEagerLoadedElementCount($plan->alias, $count);
                    }

                    continue;
                }

                $targetElementData = $query ? ArrayHelper::index($query->asArray()->all(), null, ['id']) : [];
                $targetElements = [];

                // Tell the source elements about their eager-loaded elements
                foreach ($filteredElements as $sourceElement) {
                    $targetElementIdsForSource = [];
                    $targetElementsForSource = [];

                    if (isset($targetElementIdsBySourceIds[$sourceElement->id])) {
                        // Does the path mapping want a custom order?
                        if (!empty($criteria['orderBy']) || !empty($criteria['order'])) {
                            // Assign the elements in the order they were returned from the query
                            foreach (array_keys($targetElementData) as $targetElementId) {
                                if (isset($targetElementIdsBySourceIds[$sourceElement->id][$targetElementId])) {
                                    $targetElementIdsForSource[] = $targetElementId;
                                }
                            }
                        } else {
                            // Assign the elements in the order defined by the map
                            foreach (array_keys($targetElementIdsBySourceIds[$sourceElement->id]) as $targetElementId) {
                                if (isset($targetElementData[$targetElementId])) {
                                    $targetElementIdsForSource[] = $targetElementId;
                                }
                            }
                        }

                        if (!empty($criteria['inReverse'])) {
                            $targetElementIdsForSource = array_reverse($targetElementIdsForSource);
                        }

                        // Create the elements
                        $currentOffset = 0;
                        $count = 0;
                        foreach ($targetElementIdsForSource as $elementId) {
                            foreach ($targetElementData[$elementId] as $result) {
                                if ($offset && $currentOffset < $offset) {
                                    $currentOffset++;
                                    continue;
                                }
                                $targetSiteId = $result['siteId'];
                                if (!isset($targetElements[$targetSiteId][$elementId])) {
                                    $targetElements[$targetSiteId][$elementId] = $query->createElement($result);
                                }
                                $targetElementsForSource[] = $targetElements[$targetSiteId][$elementId];
                                if ($limit && ++$count == $limit) {
                                    break 2;
                                }
                            }
                        }
                    }

                    $sourceElement->setEagerLoadedElements($plan->alias, $targetElementsForSource);

                    if ($plan->count) {
                        $sourceElement->setEagerLoadedElementCount($plan->alias, count($targetElementsForSource));
                    }
                }

                // Pass the instantiated elements to afterPopulate()
                if (!empty($targetElements)) {
                    $query->asArray = false;
                    $query->afterPopulate(array_merge(...$targetElements));
                }

                // Now eager-load any sub paths
                if (!empty($map['map']) && !empty($plan->nested)) {
                    $this->_eagerLoadElementsInternal($map['elementType'], array_map('array_values', $targetElements), $plan->nested);
                }
            }
        }
    }

    /**
     * Propagates an element to a different site.
     *
     * @param ElementInterface $element The element to propagate
     * @param int $siteId The site ID that the element should be propagated to
     * @param ElementInterface|false|null $siteElement The element loaded for the propagated site (only pass this if you
     * already had a reason to load it). Set to `false` if it is known to not exist yet.
     * @throws Exception if the element couldn't be propagated
     * @throws UnsupportedSiteException if the element doesn’t support `$siteId`
     * @since 3.0.13
     */
    public function propagateElement(ElementInterface $element, int $siteId, $siteElement = null)
    {
        // Get the sites supported by this element
        if (empty($supportedSites = ElementHelper::supportedSitesForElement($element))) {
            throw new Exception('All elements must have at least one site associated with them.');
        }

        // Make sure the element actually supports the site it's being saved in
        $supportedSites = ArrayHelper::index($supportedSites, 'siteId');
        $siteInfo = $supportedSites[(string)$siteId] ?? null;
        if ($siteInfo === null) {
            throw new UnsupportedSiteException($element, $siteId, 'Attempting to propagate an element to an unsupported site.');
        }

        $this->_propagateElement($element, $siteInfo, $siteElement);
    }

    /**
     * Saves an element.
     *
     * @param ElementInterface $element The element that is being saved
     * @param bool $runValidation Whether the element should be validated
     * @param bool $propagate Whether the element should be saved across all of its supported sites
     * @param bool|null $updateSearchIndex Whether to update the element search index for the element
     * (this will happen via a background job if this is a web request)
     * @return bool
     * @throws ElementNotFoundException if $element has an invalid $id
     * @throws UnsupportedSiteException if the element is being saved for a site it doesn’t support
     * @throws \Throwable if reasons
     */
    private function _saveElementInternal(ElementInterface $element, bool $runValidation = true, bool $propagate = true, bool $updateSearchIndex = null): bool
    {
        /* @var ElementInterface|DraftBehavior|RevisionBehavior $element */
        $isNewElement = !$element->id;

<<<<<<< HEAD
=======
        /* @var DraftBehavior|null $draftBehavior */
        $draftBehavior = $element->getIsDraft() ? $element->getBehavior('draft') : null;

>>>>>>> 3f22d51d
        // Are we tracking changes?
        // todo: remove the tableExists condition after the next breakpoint
        $trackChanges = (
            !$isNewElement &&
            $element->siteSettingsId &&
            $element->duplicateOf === null &&
            $element::trackChanges() &&
            !$element->mergingCanonicalChanges &&
            Craft::$app->getDb()->tableExists(Table::CHANGEDATTRIBUTES)
        );
        $dirtyAttributes = [];

        // Force propagation for new elements
        $propagate = $propagate && $element::isLocalized() && Craft::$app->getIsMultiSite();
        $originalPropagateAll = $element->propagateAll;

        if ($isNewElement) {
            // Give it a UID right away
            if (!$element->uid) {
                $element->uid = StringHelper::UUID();
            }

            if (!$element->getIsDraft() && !$element->getIsRevision()) {
                // Let Matrix fields, etc., know they should be duplicating their values across all sites.
                $element->propagateAll = true;
            }
        }

        // Fire a 'beforeSaveElement' event
        if ($this->hasEventHandlers(self::EVENT_BEFORE_SAVE_ELEMENT)) {
            $this->trigger(self::EVENT_BEFORE_SAVE_ELEMENT, new ElementEvent([
                'element' => $element,
                'isNew' => $isNewElement,
            ]));
        }

        if (!$element->beforeSave($isNewElement)) {
            $element->propagateAll = $originalPropagateAll;
            return false;
        }

        // Get the sites supported by this element
        if (empty($supportedSites = ElementHelper::supportedSitesForElement($element))) {
            $element->propagateAll = $originalPropagateAll;
            throw new UnsupportedSiteException($element, $element->siteId, 'All elements must have at least one site associated with them.');
        }

        // Make sure the element actually supports the site it's being saved in
        $supportedSiteIds = ArrayHelper::getColumn($supportedSites, 'siteId');
        if (!in_array($element->siteId, $supportedSiteIds, false)) {
            $element->propagateAll = $originalPropagateAll;
            throw new UnsupportedSiteException($element, $element->siteId, 'Attempting to save an element in an unsupported site.');
        }

        // If the element only supports a single site, ensure it's enabled for that site
        if (count($supportedSites) === 1 && !$element->getEnabledForSite()) {
            $element->enabled = false;
            $element->setEnabledForSite(true);
        }

        // Set a dummy title if there isn't one already and the element type has titles
        if (!$runValidation && $element::hasContent() && $element::hasTitles() && !$element->validate(['title'])) {
            if ($isNewElement) {
                $element->title = Craft::t('app', 'New {type}', ['type' => $element::displayName()]);
            } else {
                $element->title = $element::displayName() . ' ' . $element->id;
            }
        }

        // Validate
        if ($runValidation && !$element->validate()) {
            Craft::info('Element not saved due to validation error: ' . print_r($element->errors, true), __METHOD__);
            $element->propagateAll = $originalPropagateAll;
            return false;
        }

        // Figure out whether we will be updating the search index (and memoize that for nested element saves)
        $oldUpdateSearchIndex = $this->_updateSearchIndex;
        $updateSearchIndex = $this->_updateSearchIndex = $updateSearchIndex ?? $this->_updateSearchIndex ?? true;

        $transaction = Craft::$app->getDb()->beginTransaction();
        $e = null;

        try {
            // No need to save the element record multiple times
            if (!$element->propagating) {
                // Get the element record
                if (!$isNewElement) {
                    $elementRecord = ElementRecord::findOne($element->id);

                    if (!$elementRecord) {
                        $element->propagateAll = $originalPropagateAll;
                        throw new ElementNotFoundException("No element exists with the ID '{$element->id}'");
                    }
                } else {
                    $elementRecord = new ElementRecord();
                    $elementRecord->type = get_class($element);
                    $elementRecord->uid = $element->uid;
                }

                // Set the attributes
                $elementRecord->uid = $element->uid;
                $elementRecord->canonicalId = $element->getIsDerivative() ? $element->getCanonicalId() : null;
                $elementRecord->draftId = (int)$element->draftId ?: null;
                $elementRecord->revisionId = (int)$element->revisionId ?: null;
                $elementRecord->fieldLayoutId = $element->fieldLayoutId = (int)($element->fieldLayoutId ?? $element->getFieldLayout()->id ?? 0) ?: null;
                $elementRecord->enabled = (bool)$element->enabled;
                $elementRecord->archived = (bool)$element->archived;
                $elementRecord->dateLastMerged = Db::prepareDateForDb($element->dateLastMerged);

                if ($isNewElement) {
                    if (isset($element->dateCreated)) {
                        $elementRecord->dateCreated = Db::prepareValueForDb($element->dateCreated);
                    }
                    if (isset($element->dateUpdated)) {
                        $elementRecord->dateUpdated = Db::prepareValueForDb($element->dateUpdated);
                    }
                } else if ($element->propagating || $element->resaving) {
                    // Prevent ActiveRecord::prepareForDb() from changing the dateUpdated
                    $elementRecord->markAttributeDirty('dateUpdated');
                } else {
                    // Force a new dateUpdated value
                    $elementRecord->dateUpdated = Db::prepareValueForDb(new \DateTime());
                }

                // Update our list of dirty attributes
                if ($trackChanges) {
                    ArrayHelper::append($dirtyAttributes, ...array_keys($elementRecord->getDirtyAttributes([
                        'fieldLayoutId',
                        'enabled',
                        'archived',
                    ])));
                }

                // Save the element record
                $elementRecord->save(false);

                $dateCreated = DateTimeHelper::toDateTime($elementRecord->dateCreated);

                if ($dateCreated === false) {
                    $element->propagateAll = $originalPropagateAll;
                    throw new Exception('There was a problem calculating dateCreated.');
                }

                $dateUpdated = DateTimeHelper::toDateTime($elementRecord->dateUpdated);

                if ($dateUpdated === false) {
                    $element->propagateAll = $originalPropagateAll;
                    throw new Exception('There was a problem calculating dateUpdated.');
                }

                // Save the new dateCreated and dateUpdated dates on the model
                $element->dateCreated = $dateCreated;
                $element->dateUpdated = $dateUpdated;

                if ($isNewElement) {
                    // Save the element ID on the element model
                    $element->id = $elementRecord->id;

                    // If there's a temp ID, update the URI
                    if ($element->tempId && $element->uri) {
                        $element->uri = str_replace($element->tempId, $element->id, $element->uri);
                        $element->tempId = null;
                    }
                }
            }

            // Save the element's site settings record
            if (!$isNewElement) {
                $siteSettingsRecord = Element_SiteSettingsRecord::findOne([
                    'elementId' => $element->id,
                    'siteId' => $element->siteId,
                ]);
            }

            if ($isNewSiteElement = empty($siteSettingsRecord)) {
                // First time we've saved the element for this site
                $siteSettingsRecord = new Element_SiteSettingsRecord();
                $siteSettingsRecord->elementId = $element->id;
                $siteSettingsRecord->siteId = $element->siteId;
            }

            $siteSettingsRecord->slug = $element->slug;
            $siteSettingsRecord->uri = $element->uri;

            // Avoid `enabled` getting marked as dirty if it's not really changing
            $enabledForSite = $element->getEnabledForSite();
            if ($siteSettingsRecord->getIsNewRecord() || $siteSettingsRecord->enabled != $enabledForSite) {
                $siteSettingsRecord->enabled = $enabledForSite;
            }

            // Update our list of dirty attributes
            if ($trackChanges && !$isNewSiteElement) {
                ArrayHelper::append($dirtyAttributes, ...array_keys($siteSettingsRecord->getDirtyAttributes([
                    'slug',
                    'uri',
                ])));
                if ($siteSettingsRecord->isAttributeChanged('enabled')) {
                    $dirtyAttributes[] = 'enabledForSite';
                }
            }

            if (!$siteSettingsRecord->save(false)) {
                $element->propagateAll = $originalPropagateAll;
                throw new Exception('Couldn’t save elements’ site settings record.');
            }

            $element->siteSettingsId = $siteSettingsRecord->id;

            // Save the content
            if ($element::hasContent()) {
                Craft::$app->getContent()->saveContent($element);
            }

            // Set all of the dirty attributes on the element, in case an event listener wants to know
            if ($trackChanges) {
                ArrayHelper::append($dirtyAttributes, ...$element->getDirtyAttributes());
                $element->setDirtyAttributes($dirtyAttributes, false);
            }

            // It is now officially saved
            $element->afterSave($isNewElement);

            // Update the element across the other sites?
            if ($propagate) {
                $element->newSiteIds = [];

                foreach ($supportedSites as $siteInfo) {
                    // Skip the initial site
                    if ($siteInfo['siteId'] != $element->siteId) {
                        $this->_propagateElement($element, $siteInfo, $isNewElement ? false : null);
                    }
                }
            }

            // It's now fully saved and propagated
            if (
                !$element->propagating &&
                !$element->duplicateOf &&
                !$element->mergingCanonicalChanges
            ) {
                $element->afterPropagate($isNewElement);
            }

            $transaction->commit();
        } catch (\Throwable $e) {
            $transaction->rollBack();
        }

        $this->_updateSearchIndex = $oldUpdateSearchIndex;

        if ($e !== null) {
            $element->propagateAll = $originalPropagateAll;
            throw $e;
        }

        $isDraftOrRevision = ElementHelper::isDraftOrRevision($element);

        if (!$element->propagating) {
            // Delete the rows that don't need to be there anymore
            if (!$isNewElement) {
                Db::deleteIfExists(
                    Table::ELEMENTS_SITES,
                    [
                        'and',
                        ['elementId' => $element->id],
                        ['not', ['siteId' => $supportedSiteIds]],
                    ]
                );

                if ($element::hasContent()) {
                    Db::deleteIfExists(
                        $element->getContentTable(),
                        [
                            'and',
                            ['elementId' => $element->id],
                            ['not', ['siteId' => $supportedSiteIds]],
                        ]
                    );
                }
            }

            // Invalidate any caches involving this element
            $this->invalidateCachesForElement($element);
        }

        // Update search index
        if ($updateSearchIndex && !$element->getIsRevision()) {
            if (Craft::$app->getRequest()->getIsConsoleRequest()) {
                Craft::$app->getSearch()->indexElementAttributes($element);
            } else {
                Queue::push(new UpdateSearchIndex([
                    'elementType' => get_class($element),
                    'elementId' => $element->id,
                    'siteId' => $propagate ? '*' : $element->siteId,
                    'fieldHandles' => $element->getIsDraft() ? [] : $element->getDirtyFields(),
                ]), 2048);
            }
        }

        // Update the changed attributes & fields
        if ($trackChanges) {
            $userId = Craft::$app->getUser()->getId();
            $timestamp = Db::prepareDateForDb(new \DateTime());

            foreach ($element->getDirtyAttributes() as $attributeName) {
                Db::upsert(Table::CHANGEDATTRIBUTES, [
                    'elementId' => $element->id,
                    'siteId' => $element->siteId,
                    'attribute' => $attributeName,
                ], [
                    'dateUpdated' => $timestamp,
                    'propagated' => $element->propagating,
                    'userId' => $userId,
                ], [], false);
            }

            if (($fieldLayout = $element->getFieldLayout()) !== null) {
                foreach ($element->getDirtyFields() as $fieldHandle) {
                    if (($field = $fieldLayout->getFieldByHandle($fieldHandle)) !== null) {
                        Db::upsert(Table::CHANGEDFIELDS, [
                            'elementId' => $element->id,
                            'siteId' => $element->siteId,
                            'fieldId' => $field->id,
                        ], [
                            'dateUpdated' => $timestamp,
                            'propagated' => $element->propagating,
                            'userId' => $userId,
                        ], [], false);
                    }
                }
            }
        }

        // Fire an 'afterSaveElement' event
        if ($this->hasEventHandlers(self::EVENT_AFTER_SAVE_ELEMENT)) {
            $this->trigger(self::EVENT_AFTER_SAVE_ELEMENT, new ElementEvent([
                'element' => $element,
                'isNew' => $isNewElement,
            ]));
        }

        // Clear the element's record of dirty fields
        $element->markAsClean();
        $element->propagateAll = $originalPropagateAll;

        return true;
    }

    /**
     * Propagates an element to a different site
     *
     * @param ElementInterface $element
     * @param array $siteInfo
     * @param ElementInterface|false|null $siteElement The element loaded for the propagated site
     * @throws Exception if the element couldn't be propagated
     */
    private function _propagateElement(ElementInterface $element, array $siteInfo, $siteElement = null)
    {
        // Try to fetch the element in this site
        if ($siteElement === null && $element->id) {
            $siteElement = $this->getElementById($element->id, get_class($element), $siteInfo['siteId']);
        } else if (!$siteElement) {
            $siteElement = null;
        }

        // If it doesn't exist yet, just clone the initial site
        if ($isNewSiteForElement = ($siteElement === null)) {
            $siteElement = clone $element;
            $siteElement->siteId = $siteInfo['siteId'];
            $siteElement->siteSettingsId = null;
            $siteElement->contentId = null;
            $siteElement->setEnabledForSite($siteInfo['enabledByDefault']);

            // Keep track of this new site ID
            $element->newSiteIds[] = $siteInfo['siteId'];
        } else if ($element->propagateAll) {
            $oldSiteElement = $siteElement;
            $siteElement = clone $element;
            $siteElement->siteId = $oldSiteElement->siteId;
            $siteElement->contentId = $oldSiteElement->contentId;
            $siteElement->setEnabledForSite($oldSiteElement->enabledForSite);
        } else {
            $siteElement->enabled = $element->enabled;
            $siteElement->resaving = $element->resaving;
        }

        // Does the main site's element specify a status for this site?
        $enabledForSite = $element->getEnabledForSite($siteElement->siteId);
        if ($enabledForSite !== null) {
            $siteElement->setEnabledForSite($enabledForSite);
        }

        // Copy the timestamps
        $siteElement->dateCreated = $element->dateCreated;
        $siteElement->dateUpdated = $element->dateUpdated;

        // Copy the title value?
        if (
            $element::hasTitles() &&
            $siteElement->getTitleTranslationKey() === $element->getTitleTranslationKey()
        ) {
            $siteElement->title = $element->title;
        }

        // Copy any non-translatable field values
        if ($element::hasContent()) {
            if ($isNewSiteForElement) {
                // Copy all the field values
                $siteElement->setFieldValues($element->getFieldValues());
            } else if (($fieldLayout = $element->getFieldLayout()) !== null) {
                // Only copy the non-translatable field values
                foreach ($fieldLayout->getFields() as $field) {
                    // Has this field changed, and does it produce the same translation key as it did for the initial element?
                    if (
                        $element->isFieldDirty($field->handle) &&
                        $field->getTranslationKey($siteElement) === $field->getTranslationKey($element)
                    ) {
                        // Copy the initial element's value over
                        $siteElement->setFieldValue($field->handle, $element->getFieldValue($field->handle));
                    }
                }
            }
        }

        // Save it
        $siteElement->setScenario(Element::SCENARIO_ESSENTIALS);
        $siteElement->propagating = true;

        if ($this->_saveElementInternal($siteElement, true, false) === false) {
            // Log the errors
            $error = 'Couldn’t propagate element to other site due to validation errors:';
            foreach ($siteElement->getFirstErrors() as $attributeError) {
                $error .= "\n- " . $attributeError;
            }
            Craft::error($error);
            throw new Exception('Couldn’t propagate element to other site.');
        }
    }

    /**
     * Soft-deletes or restores the drafts and revisions of the given element.
     *
     * @param int $sourceId The source element ID
     * @param bool $delete `true` if the drafts/revisions should be soft-deleted; `false` if they should be restored
     */
    private function _cascadeDeleteDraftsAndRevisions(int $sourceId, bool $delete = true)
    {
        $params = [
            'dateDeleted' => $delete ? Db::prepareDateForDb(new \DateTime()) : null,
            'sourceId' => $sourceId,
        ];

        $db = Craft::$app->getDb();
        $elementsTable = Table::ELEMENTS;

        foreach (['draftId' => Table::DRAFTS, 'revisionId' => Table::REVISIONS] as $fk => $table) {
            if ($db->getIsMysql()) {
                $sql = <<<SQL
UPDATE $elementsTable [[e]]
INNER JOIN $table [[t]] ON [[t.id]] = [[e.$fk]]
SET [[e.dateDeleted]] = :dateDeleted
WHERE [[t.sourceId]] = :sourceId
SQL;
            } else {
                $sql = <<<SQL
UPDATE $elementsTable [[e]]
SET [[dateDeleted]] = :dateDeleted
FROM $table [[t]]
WHERE [[t.id]] = [[e.$fk]]
AND [[t.sourceId]] = :sourceId
SQL;
            }

            $db->createCommand($sql, $params)->execute();
        }
    }

    /**
     * Returns the replacement for a given reference tag.
     *
     * @param ElementInterface|null $element
     * @param string|null $attribute
     * @param string $fallback
     * @param string $fullMatch
     * @return string
     * @see parseRefs()
     */
    private function _getRefTokenReplacement(ElementInterface $element = null, string $attribute = null, string $fallback, string $fullMatch): string
    {
        if ($element === null) {
            // Put the ref tag back
            return $fallback;
        }

        if (empty($attribute) || !isset($element->$attribute)) {
            // Default to the URL
            return (string)$element->getUrl();
        }

        try {
            $value = $element->$attribute;

            if (is_object($value) && !method_exists($value, '__toString')) {
                throw new Exception('Object of class ' . get_class($value) . ' could not be converted to string');
            }

            return $this->parseRefs((string)$value);
        } catch (\Throwable $e) {
            // Log it
            Craft::error("An exception was thrown when parsing the ref tag \"$fullMatch\":\n" . $e->getMessage(), __METHOD__);

            // Replace the token with the default value
            return $fallback;
        }
    }
}<|MERGE_RESOLUTION|>--- conflicted
+++ resolved
@@ -2395,12 +2395,6 @@
         /* @var ElementInterface|DraftBehavior|RevisionBehavior $element */
         $isNewElement = !$element->id;
 
-<<<<<<< HEAD
-=======
-        /* @var DraftBehavior|null $draftBehavior */
-        $draftBehavior = $element->getIsDraft() ? $element->getBehavior('draft') : null;
-
->>>>>>> 3f22d51d
         // Are we tracking changes?
         // todo: remove the tableExists condition after the next breakpoint
         $trackChanges = (
