--- conflicted
+++ resolved
@@ -1052,11 +1052,8 @@
         bool $runValidation = true,
         bool $propagate = true,
         ?bool $updateSearchIndex = null,
-<<<<<<< HEAD
+        bool $forceTouch = false,
         ?bool $crossSiteValidate = false,
-=======
-        bool $forceTouch = false,
->>>>>>> bd601e32
     ): bool {
         // Force propagation for new elements
         $propagate = !$element->id || $propagate;
@@ -1065,17 +1062,14 @@
         $duplicateOf = $element->duplicateOf;
         $element->duplicateOf = null;
 
-<<<<<<< HEAD
-        $success = $this->_saveElementInternal($element, $runValidation, $propagate, $updateSearchIndex, crossSiteValidate: $crossSiteValidate);
-=======
         $success = $this->_saveElementInternal(
             $element,
             $runValidation,
             $propagate,
             $updateSearchIndex,
             forceTouch: $forceTouch,
+            crossSiteValidate: $crossSiteValidate,
         );
->>>>>>> bd601e32
         $element->duplicateOf = $duplicateOf;
         return $success;
     }
