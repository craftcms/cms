--- conflicted
+++ resolved
@@ -1840,9 +1840,9 @@
                     }
                 }
 
+                $propagatedTo = [$mainClone->siteId => true];
                 $mainClone->newSiteIds = [];
 
-<<<<<<< HEAD
                 // Propagate it
                 $otherSiteIds = ArrayHelper::withoutValue(array_keys($supportedSites), $mainClone->siteId);
                 if ($element->id && !empty($otherSiteIds)) {
@@ -1850,10 +1850,6 @@
                         ->siteId($otherSiteIds)
                         ->status(null)
                         ->all();
-=======
-            $propagatedTo = [$mainClone->siteId => true];
-            $mainClone->newSiteIds = [];
->>>>>>> 21894e56
 
                     foreach ($siteElements as $siteElement) {
                         // Ensure all fields have been normalized
@@ -1921,41 +1917,34 @@
                             throw new InvalidElementException($siteClone, "Element $element->id could not be duplicated for site $siteElement->siteId: " . implode(', ', $siteClone->getFirstErrors()));
                         }
 
+                        $propagatedTo[$siteClone->siteId] = true;
                         if ($siteClone->isNewForSite) {
                             $mainClone->newSiteIds[] = $siteClone->siteId;
                         }
                     }
+
+                    // Now propagate $mainClone to any sites the source element didn’t already exist in
+                    foreach ($supportedSites as $siteId => $siteInfo) {
+                        if (!isset($propagatedTo[$siteId]) && $siteInfo['propagate']) {
+                            $siteClone = false;
+                            if (!$this->_propagateElement($mainClone, $supportedSites, $siteId, $siteClone)) {
+                                throw $siteClone
+                                    ? new InvalidElementException($siteClone, "Element $siteClone->id could not be propagated to site $siteId: " . implode(', ', $siteClone->getFirstErrors()))
+                                    : new InvalidElementException($mainClone, "Element $mainClone->id could not be propagated to site $siteId.");
+                            }
+                            $propagatedTo[$siteId] = true;
+                            $mainClone->newSiteIds[] = $siteId;
+                        }
+                    }
                 }
 
                 // It's now fully duplicated and propagated
                 $mainClone->afterPropagate(empty($newAttributes['id']));
 
-<<<<<<< HEAD
                 $transaction->commit();
             } catch (Throwable $e) {
                 $transaction->rollBack();
                 throw $e;
-=======
-                    $propagatedTo[$siteClone->siteId] = true;
-                    if ($siteClone->isNewForSite) {
-                        $mainClone->newSiteIds[] = $siteClone->siteId;
-                    }
-                }
-
-                // Now propagate $mainClone to any sites the source element didn’t already exist in
-                foreach ($supportedSites as $siteId => $siteInfo) {
-                    if (!isset($propagatedTo[$siteId]) && $siteInfo['propagate']) {
-                        $siteClone = false;
-                        if (!$this->_propagateElement($mainClone, $supportedSites, $siteId, $siteClone)) {
-                            throw $siteClone
-                                ? new InvalidElementException($siteClone, "Element $siteClone->id could not be propagated to site $siteId: " . implode(', ', $siteClone->getFirstErrors()))
-                                : new InvalidElementException($mainClone, "Element $mainClone->id could not be propagated to site $siteId.");
-                        }
-                        $propagatedTo[$siteId] = true;
-                        $mainClone->newSiteIds[] = $siteId;
-                    }
-                }
->>>>>>> 21894e56
             }
 
             // Clean up our tracks
