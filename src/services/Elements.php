--- conflicted
+++ resolved
@@ -3562,7 +3562,6 @@
                 $element->firstSave = $originalFirstSave;
                 $element->isNewForSite = $originalIsNewForSite;
                 $element->propagateAll = $originalPropagateAll;
-
                 return false;
             }
         }
@@ -3571,6 +3570,7 @@
             $element,
             $isNewElement,
             $originalFirstSave,
+            $originalIsNewForSite,
             $originalPropagateAll,
             $forceTouch,
             $saveContent,
@@ -3602,22 +3602,15 @@
                     if (!$isNewElement) {
                         $elementRecord = ElementRecord::findOne($element->id);
 
-<<<<<<< HEAD
                         if (!$elementRecord) {
                             $element->firstSave = $originalFirstSave;
+                            $element->isNewForSite = $originalIsNewForSite;
                             $element->propagateAll = $originalPropagateAll;
                             throw new ElementNotFoundException("No element exists with the ID '$element->id'");
                         }
                     } else {
                         $elementRecord = new ElementRecord();
                         $elementRecord->type = get_class($element);
-=======
-                    if (!$elementRecord) {
-                        $element->firstSave = $originalFirstSave;
-                        $element->isNewForSite = $originalIsNewForSite;
-                        $element->propagateAll = $originalPropagateAll;
-                        throw new ElementNotFoundException("No element exists with the ID '$element->id'");
->>>>>>> 140f7156
                     }
 
                     // Set the attributes
@@ -3660,20 +3653,12 @@
 
                     $dateCreated = DateTimeHelper::toDateTime($elementRecord->dateCreated);
 
-<<<<<<< HEAD
                     if ($dateCreated === false) {
                         $element->firstSave = $originalFirstSave;
+                        $element->isNewForSite = $originalIsNewForSite;
                         $element->propagateAll = $originalPropagateAll;
                         throw new Exception('There was a problem calculating dateCreated.');
                     }
-=======
-                if ($dateCreated === false) {
-                    $element->firstSave = $originalFirstSave;
-                    $element->isNewForSite = $originalIsNewForSite;
-                    $element->propagateAll = $originalPropagateAll;
-                    throw new Exception('There was a problem calculating dateCreated.');
-                }
->>>>>>> 140f7156
 
                     $dateUpdated = DateTimeHelper::toDateTime($elementRecord->dateUpdated);
 
@@ -3727,7 +3712,6 @@
                     }
                 }
 
-<<<<<<< HEAD
                 if ($saveContent) {
                     // Set the field values
                     $content = [];
@@ -3743,18 +3727,11 @@
                     }
                     $siteSettingsRecord->content = $content ?: null;
                 }
-=======
-            if (!$siteSettingsRecord->save(false)) {
-                $element->firstSave = $originalFirstSave;
-                $element->isNewForSite = $originalIsNewForSite;
-                $element->propagateAll = $originalPropagateAll;
-                throw new Exception('Couldn’t save elements’ site settings record.');
-            }
->>>>>>> 140f7156
 
                 // Save the site settings record
                 if (!$siteSettingsRecord->save(false)) {
                     $element->firstSave = $originalFirstSave;
+                    $element->isNewForSite = $originalIsNewForSite;
                     $element->propagateAll = $originalPropagateAll;
                     throw new Exception('Couldn’t save elements’ site settings record.');
                 }
@@ -3815,7 +3792,6 @@
                 ) {
                     $element->afterPropagate($isNewElement);
 
-<<<<<<< HEAD
                     // Track this element in bulk operations
                     $this->trackElementInBulkOps($element);
                 }
@@ -3824,6 +3800,7 @@
             } catch (Throwable $e) {
                 $transaction->rollBack();
                 $element->firstSave = $originalFirstSave;
+                $element->isNewForSite = $originalIsNewForSite;
                 $element->propagateAll = $originalPropagateAll;
                 $element->dateUpdated = $originalDateUpdated;
                 if ($e instanceof InvalidConfigException) {
@@ -3833,17 +3810,6 @@
             } finally {
                 $this->_updateSearchIndex = $oldUpdateSearchIndex;
                 $element->newSiteIds = $newSiteIds;
-=======
-            $transaction->commit();
-        } catch (Throwable $e) {
-            $transaction->rollBack();
-            $element->firstSave = $originalFirstSave;
-            $element->isNewForSite = $originalIsNewForSite;
-            $element->propagateAll = $originalPropagateAll;
-            $element->dateUpdated = $originalDateUpdated;
-            if ($e instanceof InvalidConfigException) {
-                return false;
->>>>>>> 140f7156
             }
 
             if (!$element->propagating) {
