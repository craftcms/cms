<?php
/**
 * @link https://craftcms.com/
 * @copyright Copyright (c) Pixel & Tonic, Inc.
 * @license https://craftcms.github.io/license/
 */

namespace craft\services;

use Craft;
use craft\base\Element;
use craft\base\ElementActionInterface;
use craft\base\ElementExporterInterface;
use craft\base\ElementInterface;
use craft\behaviors\DraftBehavior;
use craft\behaviors\RevisionBehavior;
use craft\db\Query;
use craft\db\QueryAbortedException;
use craft\db\Table;
use craft\elements\Asset;
use craft\elements\Category;
use craft\elements\db\EagerLoadPlan;
use craft\elements\db\ElementQuery;
use craft\elements\db\ElementQueryInterface;
use craft\elements\Entry;
use craft\elements\GlobalSet;
use craft\elements\MatrixBlock;
use craft\elements\Tag;
use craft\elements\User;
use craft\errors\ElementNotFoundException;
use craft\errors\InvalidElementException;
use craft\errors\OperationAbortedException;
use craft\errors\SiteNotFoundException;
use craft\errors\UnsupportedSiteException;
use craft\events\BatchElementActionEvent;
use craft\events\DeleteElementEvent;
use craft\events\EagerLoadElementsEvent;
use craft\events\ElementEvent;
use craft\events\ElementQueryEvent;
use craft\events\MergeElementsEvent;
use craft\events\RegisterComponentTypesEvent;
use craft\helpers\ArrayHelper;
use craft\helpers\Component as ComponentHelper;
use craft\helpers\DateTimeHelper;
use craft\helpers\Db;
use craft\helpers\ElementHelper;
use craft\helpers\Queue;
use craft\helpers\StringHelper;
use craft\i18n\Translation;
use craft\queue\jobs\FindAndReplace;
use craft\queue\jobs\UpdateElementSlugsAndUris;
use craft\queue\jobs\UpdateSearchIndex;
use craft\records\Element as ElementRecord;
use craft\records\Element_SiteSettings as Element_SiteSettingsRecord;
use craft\records\StructureElement as StructureElementRecord;
use craft\validators\HandleValidator;
use craft\validators\SlugValidator;
use DateTime;
use yii\base\Behavior;
use yii\base\Component;
use yii\base\Exception;
use yii\base\InvalidArgumentException;
use yii\base\InvalidCallException;
use yii\caching\TagDependency;
use yii\db\Exception as DbException;

/**
 * The Elements service provides APIs for managing elements.
 * An instance of the Elements service is globally accessible in Craft via [[\craft\base\ApplicationTrait::getElements()|`Craft::$app->elements`]].
 *
 * @author Pixel & Tonic, Inc. <support@pixelandtonic.com>
 * @since 3.0.0
 */
class Elements extends Component
{
    /**
     * @event RegisterComponentTypesEvent The event that is triggered when registering element types.
     *
     * Element types must implement [[ElementInterface]]. [[Element]] provides a base implementation.
     *
     * See [Element Types](https://craftcms.com/docs/3.x/extend/element-types.html) for documentation on creating element types.
     * ---
     * ```php
     * use craft\events\RegisterComponentTypesEvent;
     * use craft\services\Elements;
     * use yii\base\Event;
     *
     * Event::on(Elements::class,
     *     Elements::EVENT_REGISTER_ELEMENT_TYPES,
     *     function(RegisterComponentTypesEvent $event) {
     *         $event->types[] = MyElementType::class;
     *     }
     * );
     * ```
     */
    const EVENT_REGISTER_ELEMENT_TYPES = 'registerElementTypes';

    /**
     * @event EagerLoadElementsEvent The event that is triggered before elements are eager-loaded.
     * @since 3.5.0
     */
    const EVENT_BEFORE_EAGER_LOAD_ELEMENTS = 'beforeEagerLoadElements';

    /**
     * @event MergeElementsEvent The event that is triggered after two elements are merged together.
     */
    const EVENT_AFTER_MERGE_ELEMENTS = 'afterMergeElements';

    /**
     * @event DeleteElementEvent The event that is triggered before an element is deleted.
     */
    const EVENT_BEFORE_DELETE_ELEMENT = 'beforeDeleteElement';

    /**
     * @event ElementEvent The event that is triggered after an element is deleted.
     */
    const EVENT_AFTER_DELETE_ELEMENT = 'afterDeleteElement';

    /**
     * @event ElementEvent The event that is triggered before an element is restored.
     * @since 3.1.0
     */
    const EVENT_BEFORE_RESTORE_ELEMENT = 'beforeRestoreElement';

    /**
     * @event ElementEvent The event that is triggered after an element is restored.
     * @since 3.1.0
     */
    const EVENT_AFTER_RESTORE_ELEMENT = 'afterRestoreElement';

    /**
     * @event ElementEvent The event that is triggered before an element is saved.
     *
     * If you want to ignore events for drafts or revisions, call [[\craft\helpers\ElementHelper::isDraftOrRevision()]]
     * from your event handler:
     *
     * ```php
     * use craft\events\ElementEvent;
     * use craft\helpers\ElementHelper;
     * use craft\services\Elements;
     *
     * Craft::$app->elements->on(Elements::EVENT_BEFORE_SAVE_ELEMENT, function(ElementEvent $e) {
     *     if (ElementHelper::isDraftOrRevision($e->element)) {
     *         return;
     *     }
     *
     *     // ...
     * });
     * ```
     */
    const EVENT_BEFORE_SAVE_ELEMENT = 'beforeSaveElement';

    /**
     * @event ElementEvent The event that is triggered after an element is saved.
     *
     * If you want to ignore events for drafts or revisions, call [[\craft\helpers\ElementHelper::isDraftOrRevision()]]
     * from your event handler:
     *
     * ```php
     * use craft\events\ElementEvent;
     * use craft\helpers\ElementHelper;
     * use craft\services\Elements;
     *
     * Craft::$app->elements->on(Elements::EVENT_AFTER_SAVE_ELEMENT, function(ElementEvent $e) {
     *     if (ElementHelper::isDraftOrRevision($e->element)) {
     *         return;
     *     }
     *
     *     // ...
     * });
     * ```
     */
    const EVENT_AFTER_SAVE_ELEMENT = 'afterSaveElement';

    /**
     * @event ElementEvent The event that is triggered before indexing an element’s search keywords,
     * or queuing the element’s search keywords to be updated.
     *
     * You may set [[\craft\events\CancelableEvent::$isValid]] to `false` to prevent the search index from being updated.
     *
     * @since 3.7.12
     */
    const EVENT_BEFORE_UPDATE_SEARCH_INDEX = 'beforeUpdateSearchIndex';

    /**
     * @event ElementQueryEvent The event that is triggered before resaving a batch of elements.
     */
    const EVENT_BEFORE_RESAVE_ELEMENTS = 'beforeResaveElements';

    /**
     * @event ElementQueryEvent The event that is triggered after resaving a batch of elements.
     */
    const EVENT_AFTER_RESAVE_ELEMENTS = 'afterResaveElements';

    /**
     * @event BatchElementActionEvent The event that is triggered before an element is resaved.
     */
    const EVENT_BEFORE_RESAVE_ELEMENT = 'beforeResaveElement';

    /**
     * @event BatchElementActionEvent The event that is triggered after an element is resaved.
     */
    const EVENT_AFTER_RESAVE_ELEMENT = 'afterResaveElement';

    /**
     * @event ElementQueryEvent The event that is triggered before propagating a batch of elements.
     */
    const EVENT_BEFORE_PROPAGATE_ELEMENTS = 'beforePropagateElements';

    /**
     * @event ElementQueryEvent The event that is triggered after propagating a batch of elements.
     */
    const EVENT_AFTER_PROPAGATE_ELEMENTS = 'afterPropagateElements';

    /**
     * @event BatchElementActionEvent The event that is triggered before an element is propagated.
     */
    const EVENT_BEFORE_PROPAGATE_ELEMENT = 'beforePropagateElement';

    /**
     * @event BatchElementActionEvent The event that is triggered after an element is propagated.
     */
    const EVENT_AFTER_PROPAGATE_ELEMENT = 'afterPropagateElement';

    /**
     * @event ElementEvent The event that is triggered before an element’s slug and URI are updated, usually following a Structure move.
     */
    const EVENT_BEFORE_UPDATE_SLUG_AND_URI = 'beforeUpdateSlugAndUri';

    /**
     * @event ElementEvent The event that is triggered after an element’s slug and URI are updated, usually following a Structure move.
     */
    const EVENT_AFTER_UPDATE_SLUG_AND_URI = 'afterUpdateSlugAndUri';

    /**
     * @event \craft\events\ElementActionEvent The event that is triggered before an element action is performed.
     *
     * You may set [[\craft\events\CancelableEvent::$isValid]] to `false` to prevent the action from being performed.
     */
    const EVENT_BEFORE_PERFORM_ACTION = 'beforePerformAction';

    /**
     * @event \craft\events\ElementActionEvent The event that is triggered after an element action is performed.
     */
    const EVENT_AFTER_PERFORM_ACTION = 'afterPerformAction';

    /**
     * @event ElementEvent The event that is triggered before canonical element changes are merged into a derivative.
     * @since 3.7.0
     */
    const EVENT_BEFORE_MERGE_CANONICAL_CHANGES = 'beforeMergeCanonical';

    /**
     * @event ElementEvent The event that is triggered after canonical element changes are merged into a derivative.
     * @since 3.7.0
     */
    const EVENT_AFTER_MERGE_CANONICAL_CHANGES = 'afterMergeCanonical';

    /**
     * @var int[] Stores a mapping of source element IDs to their duplicated element IDs.
     */
    public static array $duplicatedElementIds = [];

    /**
     * @var int[] Stores a mapping of duplicated element IDs to their source element IDs.
     * @since 3.4.0
     */
    public static array $duplicatedElementSourceIds = [];

    /**
     * @var array|null
     */
    private ?array $_placeholderElements = null;

    /**
     * @var array
     * @see setPlaceholderElement()
     * @see getElementByUri()
     */
    private array $_placeholderUris;

    /**
     * @var string[]
     */
    private array $_elementTypesByRefHandle = [];

    /**
     * @var bool|null Whether we should be updating search indexes for elements if not told explicitly.
     * @since 3.1.2
     */
    private ?bool $_updateSearchIndex = null;

    /**
     * Creates an element with a given config.
     *
     * @param mixed $config The field’s class name, or its config, with a `type` value and optionally a `settings` value
     * @return ElementInterface The element
     */
    public function createElement($config): ElementInterface
    {
        if (is_string($config)) {
            $config = ['type' => $config];
        }

        /** @noinspection PhpIncompatibleReturnTypeInspection */
        return ComponentHelper::createComponent($config, ElementInterface::class);
    }

    /**
     * Creates an element query for a given element type.
     *
     * @param string $elementType The element class
     * @return ElementQueryInterface The element query
     * @throws InvalidArgumentException if $elementType is not a valid element
     * @since 3.5.0
     */
    public function createElementQuery(string $elementType): ElementQueryInterface
    {
        if (!is_subclass_of($elementType, ElementInterface::class)) {
            throw new InvalidArgumentException("$elementType is not a valid element.");
        }

        return $elementType::find();
    }

    // Element caches
    // -------------------------------------------------------------------------

    /**
     * @var array[]
     */
    private array $_cacheTagBuffers = [];
    /**
     * @var string[]|null
     */
    private ?array $_cacheTags = null;

    /**
     * Returns whether we are currently collecting element cache invalidation tags.
     *
     * @return bool
     * @since 3.5.0
     * @see startCollectingCacheTags()
     * @see stopCollectingCacheTags()
     */
    public function getIsCollectingCacheTags(): bool
    {
        return isset($this->_cacheTags);
    }

    /**
     * Starts collecting element cache invalidation tags.
     *
     * @since 3.5.0
     */
    public function startCollectingCacheTags(): void
    {
        // Save any currently-collected tags into a new buffer, and reset the array
        if (isset($this->_cacheTags)) {
            $this->_cacheTagBuffers[] = $this->_cacheTags;
        }
        $this->_cacheTags = [];
    }

    /**
     * Adds element cache invalidation tags to the current collection.
     *
     * @param string[] $tags
     * @since 3.5.0
     */
    public function collectCacheTags(array $tags): void
    {
        // Ignore if we're not currently collecting tags
        if (!isset($this->_cacheTags)) {
            return;
        }

        // Element query tags
        foreach ($tags as $tag) {
            $this->_cacheTags[$tag] = true;
        }
    }

    /**
     * Stops collecting element cache invalidation tags, and returns a cache dependency object.
     *
     * @return TagDependency
     * @since 3.5.0
     */
    public function stopCollectingCacheTags(): TagDependency
    {
        if (!isset($this->_cacheTags)) {
            throw new InvalidCallException('Element cache invalidation tags are not currently being collected.');
        }

        $tags = $this->_cacheTags;

        // Was there another active collection?
        if (!empty($this->_cacheTagBuffers)) {
            $this->_cacheTags = array_merge(array_pop($this->_cacheTagBuffers), $tags);
        } else {
            $this->_cacheTags = null;
        }

        return new TagDependency([
            'tags' => array_keys($tags),
        ]);
    }

    /**
     * Invalidates all element caches.
     *
     * @since 3.5.0
     */
    public function invalidateAllCaches(): void
    {
        TagDependency::invalidate(Craft::$app->getCache(), 'element');
    }

    /**
     * Invalidates caches for the given element type.
     *
     * @param string $elementType
     * @since 3.5.0
     */
    public function invalidateCachesForElementType(string $elementType): void
    {
        TagDependency::invalidate(Craft::$app->getCache(), "element::$elementType");
    }

    /**
     * Invalidates caches for the given element.
     *
     * @param ElementInterface $element
     * @since 3.5.0
     */
    public function invalidateCachesForElement(ElementInterface $element): void
    {
        $elementType = get_class($element);
        $tags = [
            "element::$elementType::*",
            "element::$elementType::$element->id",
        ];

        try {
            $rootElement = ElementHelper::rootElement($element);
        } catch (\Throwable $e) {
            $rootElement = $element;
        }

        if ($rootElement->getIsDraft()) {
            $tags[] = "element::$elementType::drafts";
        } else if ($rootElement->getIsRevision()) {
            $tags[] = "element::$elementType::revisions";
        } else {
            foreach ($element->getCacheTags() as $tag) {
                $tags[] = "element::$elementType::$tag";
            }
        }

        TagDependency::invalidate(Craft::$app->getCache(), $tags);
    }

    // Finding Elements
    // -------------------------------------------------------------------------

    /**
     * Returns an element by its ID.
     *
     * If no element type is provided, the method will first have to run a DB query to determine what type of element
     * the $id is, so you should definitely pass it if it’s known.
     * The element’s status will not be a factor when using this method.
     *
     * @param int $elementId The element’s ID.
     * @param string|null $elementType The element class.
     * @param int|int[]|string|null $siteId The site(s) to fetch the element in.
     * Defaults to the current site.
     * @param array $criteria
     * @return ElementInterface|null The matching element, or `null`.
     */
    public function getElementById(int $elementId, ?string $elementType = null, $siteId = null, array $criteria = []): ?ElementInterface
    {
        return $this->_elementById('id', $elementId, $elementType, $siteId, $criteria);
    }

    /**
     * Returns an element by its UID.
     *
     * If no element type is provided, the method will first have to run a DB query to determine what type of element
     * the $uid is, so you should definitely pass it if it’s known.
     * The element’s status will not be a factor when using this method.
     *
     * @param string $uid The element’s UID.
     * @param string|null $elementType The element class.
     * @param int|int[]|string|null $siteId The site(s) to fetch the element in.
     * Defaults to the current site.
     * @param array $criteria
     * @return ElementInterface|null The matching element, or `null`.
     * @since 3.5.13
     */
    public function getElementByUid(string $uid, ?string $elementType = null, $siteId = null, array $criteria = []): ?ElementInterface
    {
        return $this->_elementById('uid', $uid, $elementType, $siteId, $criteria);
    }

    /**
     * Returns an element by its ID or UID.
     *
     * @param string $property Either `id` or `uid`
     * @param int|string $elementId The element’s ID/UID
     * @param string|null $elementType The element class.
     * @param int|int[]|string|null $siteId The site(s) to fetch the element in.
     * Defaults to the current site.
     * @param array $criteria
     * @return ElementInterface|null The matching element, or `null`.
     */
    private function _elementById(string $property, $elementId, ?string $elementType = null, $siteId = null, array $criteria = []): ?ElementInterface
    {
        if (!$elementId) {
            return null;
        }

        try {
            $data = (new Query())
                ->select(['draftId', 'revisionId', 'type'])
                ->from([Table::ELEMENTS])
                ->where([$property => $elementId])
                ->one();

            if (!$data) {
                return null;
            }

            if ($elementType === null) {
                $elementType = $data['type'];
            }
        } catch (DbException $e) {
            // Not on schema 3.2.6+ yet
            if ($elementType === null) {
                $elementType = $this->_elementTypeById($property, $elementId);
            }
        }

        if ($elementType === null || !class_exists($elementType)) {
            return null;
        }

        $query = $this->createElementQuery($elementType);
        $query->$property = $elementId;
        $query->siteId = $siteId;
        $query->status(null);

        // Is this a draft/revision?
        if (!empty($data['draftId'])) {
            $query
                ->draftId($data['draftId'])
                ->provisionalDrafts(null);
        } else if (!empty($data['revisionId'])) {
            $query->revisionId($data['revisionId']);
        }

        Craft::configure($query, $criteria);
        return $query->one();
    }

    /**
     * Returns an element by its URI.
     *
     * @param string $uri The element’s URI.
     * @param int|null $siteId The site to look for the URI in, and to return the element in.
     * Defaults to the current site.
     * @param bool $enabledOnly Whether to only look for an enabled element. Defaults to `false`.
     * @return ElementInterface|null The matching element, or `null`.
     */
    public function getElementByUri(string $uri, ?int $siteId = null, bool $enabledOnly = false): ?ElementInterface
    {
        if ($uri === '') {
            $uri = Element::HOMEPAGE_URI;
        }

        if ($siteId === null) {
            /** @noinspection PhpUnhandledExceptionInspection */
            $siteId = Craft::$app->getSites()->getCurrentSite()->id;
        }

        // See if we already have a placeholder for this element URI
        if (isset($this->_placeholderUris[$uri][$siteId])) {
            return $this->_placeholderUris[$uri][$siteId];
        }

        // First get the element ID and type
        $query = (new Query())
            ->select(['elements.id', 'elements.type'])
            ->from(['elements' => Table::ELEMENTS])
            ->innerJoin(['elements_sites' => Table::ELEMENTS_SITES], '[[elements_sites.elementId]] = [[elements.id]]')
            ->where([
                'elements.draftId' => null,
                'elements.revisionId' => null,
                'elements.dateDeleted' => null,
                'elements_sites.siteId' => $siteId,
            ]);

        if (Craft::$app->getDb()->getIsMysql()) {
            $query->andWhere([
                'elements_sites.uri' => $uri,
            ]);
        } else {
            $query->andWhere([
                'lower([[elements_sites.uri]])' => mb_strtolower($uri),
            ]);
        }

        if ($enabledOnly) {
            $query->andWhere([
                'elements_sites.enabled' => true,
                'elements.enabled' => true,
                'elements.archived' => false,
            ]);
        }

        $result = $query->one();
        return $result ? $this->getElementById($result['id'], $result['type'], $siteId) : null;
    }

    /**
     * Returns the class of an element with a given ID.
     *
     * @param int $elementId The element’s ID
     * @return string|null The element’s class, or null if it could not be found
     */
    public function getElementTypeById(int $elementId): ?string
    {
        return $this->_elementTypeById('id', $elementId);
    }

    /**
     * Returns the class of an element with a given UID.
     *
     * @param string $uid The element’s UID
     * @return string|null The element’s class, or null if it could not be found
     * @since 3.5.13
     */
    public function getElementTypeByUid(string $uid): ?string
    {
        return $this->_elementTypeById('uid', $uid);
    }

    /**
     * Returns the class of an element with a given ID/UID.
     *
     * @param string $property Either `id` or `uid`
     * @param int|string $elementId The element’s ID/UID
     * @return string|null The element’s class, or null if it could not be found
     */
    private function _elementTypeById(string $property, $elementId): ?string
    {
        $class = (new Query())
            ->select(['type'])
            ->from([Table::ELEMENTS])
            ->where([$property => $elementId])
            ->scalar();

        return $class !== false ? $class : null;
    }

    /**
     * Returns the classes of elements with the given IDs.
     *
     * @param int[] $elementIds The elements’ IDs
     * @return string[]
     */
    public function getElementTypesByIds(array $elementIds): array
    {
        return (new Query())
            ->select(['type'])
            ->distinct(true)
            ->from([Table::ELEMENTS])
            ->where(['id' => $elementIds])
            ->column();
    }

    /**
     * Returns an element’s URI for a given site.
     *
     * @param int $elementId The element’s ID.
     * @param int $siteId The site to search for the element’s URI in.
     * @return string|null|false The element’s URI or `null`, or `false` if the element doesn’t exist.
     */
    public function getElementUriForSite(int $elementId, int $siteId)
    {
        return (new Query())
            ->select(['uri'])
            ->from([Table::ELEMENTS_SITES])
            ->where(['elementId' => $elementId, 'siteId' => $siteId])
            ->scalar();
    }

    /**
     * Returns the site IDs that a given element is enabled in.
     *
     * @param int $elementId The element’s ID.
     * @return int[] The site IDs that the element is enabled in. If the element could not be found, an empty array
     * will be returned.
     */
    public function getEnabledSiteIdsForElement(int $elementId): array
    {
        return (new Query())
            ->select(['siteId'])
            ->from([Table::ELEMENTS_SITES])
            ->where(['elementId' => $elementId, 'enabled' => true])
            ->column();
    }

    // Saving Elements
    // -------------------------------------------------------------------------

    /**
     * Handles all of the routine tasks that go along with saving elements.
     *
     * Those tasks include:
     *
     * - Validating its content (if $validateContent is `true`, or it’s left as `null` and the element is enabled)
     * - Ensuring the element has a title if its type [[Element::hasTitles()|has titles]], and giving it a
     *   default title in the event that $validateContent is set to `false`
     * - Saving a row in the `elements` table
     * - Assigning the element’s ID on the element model, if it’s a new element
     * - Assigning the element’s ID on the element’s content model, if there is one and it’s a new set of content
     * - Updating the search index with new keywords from the element’s content
     * - Setting a unique URI on the element, if it’s supposed to have one.
     * - Saving the element’s row(s) in the `elements_sites` and `content` tables
     * - Deleting any rows in the `elements_sites` and `content` tables that no longer need to be there
     * - Cleaning any template caches that the element was involved in
     *
     * The function will fire `beforeElementSave` and `afterElementSave` events, and will call `beforeSave()`
     *  and `afterSave()` methods on the passed-in element, giving the element opportunities to hook into the
     * save process.
     *
     * Example usage - creating a new entry:
     *
     * ```php
     * $entry = new Entry();
     * $entry->sectionId = 10;
     * $entry->typeId = 1;
     * $entry->authorId = 5;
     * $entry->enabled = true;
     * $entry->title = "Hello World!";
     * $entry->setFieldValues([
     *     'body' => "<p>I can’t believe I literally just called this “Hello World!”.</p>",
     * ]);
     * $success = Craft::$app->elements->saveElement($entry);
     * if (!$success) {
     *     Craft::error('Couldn’t save the entry "'.$entry->title.'"', __METHOD__);
     * }
     * ```
     *
     * @param ElementInterface $element The element that is being saved
     * @param bool $runValidation Whether the element should be validated
     * @param bool $propagate Whether the element should be saved across all of its supported sites
     * (this can only be disabled when updating an existing element)
     * @param bool|null $updateSearchIndex Whether to update the element search index for the element
     * (this will happen via a background job if this is a web request)
     * @return bool
     * @throws ElementNotFoundException if $element has an invalid $id
     * @throws Exception if the $element doesn’t have any supported sites
     * @throws \Throwable if reasons
     */
    public function saveElement(ElementInterface $element, bool $runValidation = true, bool $propagate = true, ?bool $updateSearchIndex = null): bool
    {
        // Force propagation for new elements
        $propagate = !$element->id || $propagate;

        // Not currently being duplicated
        $duplicateOf = $element->duplicateOf;
        $element->duplicateOf = null;

        $success = $this->_saveElementInternal($element, $runValidation, $propagate, $updateSearchIndex);
        $element->duplicateOf = $duplicateOf;
        return $success;
    }

    /**
     * Merges recent canonical element changes into a given derivative, such as a draft.
     *
     * @param ElementInterface $element The derivative element
     * @since 3.7.0
     */
    public function mergeCanonicalChanges(ElementInterface $element): void
    {
        if ($element->getIsCanonical()) {
            throw new InvalidArgumentException('Only a derivative element can be passed to ' . __METHOD__);
        }

        if (!$element::trackChanges()) {
            throw new InvalidArgumentException(get_class($element) . ' elements don’t track their changes');
        }

        // Make sure the derivative element actually supports its own site ID
        $supportedSites = ElementHelper::supportedSitesForElement($element);
        $supportedSiteIds = ArrayHelper::getColumn($supportedSites, 'siteId');
        if (!in_array($element->siteId, $supportedSiteIds, false)) {
            throw new Exception('Attempting to merge source changes for a draft in an unsupported site.');
        }

        // Fire a 'beforeMergeCanonical' event
        if ($this->hasEventHandlers(self::EVENT_BEFORE_MERGE_CANONICAL_CHANGES)) {
            $this->trigger(self::EVENT_BEFORE_MERGE_CANONICAL_CHANGES, new ElementEvent([
                'element' => $element,
            ]));
        }

        Craft::$app->getDb()->transaction(function() use ($element, $supportedSiteIds) {
            // Start with the other sites (if any), so we don't update dateLastMerged until the end
            $siteElements = $element::find()
                ->drafts(null)
                ->provisionalDrafts(null)
                ->id($element->id)
<<<<<<< HEAD
                ->siteId(ArrayHelper::withoutValue($supportedSiteIds, $element->id))
                ->status(null)
=======
                ->siteId(ArrayHelper::withoutValue($supportedSiteIds, $element->siteId))
                ->anyStatus()
>>>>>>> e4fec03d
                ->all();

            foreach ($siteElements as $siteElement) {
                $siteElement->mergeCanonicalChanges();
                $siteElement->mergingCanonicalChanges = true;
                $this->saveElement($siteElement, false, false);
            }

            // Now the $element's site
            $element->mergeCanonicalChanges();
            $element->dateLastMerged = new DateTime();
            $element->mergingCanonicalChanges = true;
            $this->saveElement($element, false, false);

            // It's now fully merged and propagated
            $element->afterPropagate(false);
        });

        $element->mergingCanonicalChanges = false;

        // Fire an 'afterMergeCanonical' event
        if ($this->hasEventHandlers(self::EVENT_AFTER_MERGE_CANONICAL_CHANGES)) {
            $this->trigger(self::EVENT_AFTER_MERGE_CANONICAL_CHANGES, new ElementEvent([
                'element' => $element,
            ]));
        }
    }

    /**
     * Updates the canonical element from a given derivative, such as a draft or revision.
     *
     * @param ElementInterface $element The derivative element
     * @param array $newAttributes Any attributes to apply to the canonical element
     * @return ElementInterface The updated canonical element
     * @throws InvalidArgumentException if the element is already a canonical element
     * @since 3.7.0
     */
    public function updateCanonicalElement(ElementInterface $element, array $newAttributes = []): ElementInterface
    {
        if ($element->getIsCanonical()) {
            throw new InvalidArgumentException('Element was already canonical');
        }

        // "Duplicate" the derivative element with the canonical element's ID, UID, and content ID
        $canonical = $element->getCanonical();

        $newAttributes += [
            'id' => $canonical->id,
            'uid' => $canonical->uid,
            'root' => $canonical->root,
            'lft' => $canonical->lft,
            'rgt' => $canonical->rgt,
            'level' => $canonical->level,
            'dateCreated' => $canonical->dateCreated,
            'draftId' => null,
            'revisionId' => null,
            'isProvisionalDraft' => false,
            'updatingFromDerivative' => true,
        ];

        $updatedCanonical = $this->duplicateElement($element, $newAttributes);

        // Update change tracking for the canonical element
        $timestamp = Db::prepareDateForDb($updatedCanonical->dateUpdated);

        $attributes = (new Query())
            ->select(['siteId', 'attribute', 'propagated', 'userId'])
            ->from([Table::CHANGEDATTRIBUTES])
            ->where(['elementId' => $element->id])
            ->all();

        foreach ($attributes as $attribute) {
            Db::upsert(Table::CHANGEDATTRIBUTES, [
                'elementId' => $canonical->id,
                'siteId' => $attribute['siteId'],
                'attribute' => $attribute['attribute'],
                'dateUpdated' => $timestamp,
                'propagated' => $attribute['propagated'],
                'userId' => $attribute['userId'],
            ], true, [], false);
        }

        $fields = (new Query())
            ->select(['siteId', 'fieldId', 'propagated', 'userId'])
            ->from([Table::CHANGEDFIELDS])
            ->where(['elementId' => $element->id])
            ->all();

        foreach ($fields as $field) {
            Db::upsert(Table::CHANGEDFIELDS, [
                'elementId' => $canonical->id,
                'siteId' => $field['siteId'],
                'fieldId' => $field['fieldId'],
                'dateUpdated' => $timestamp,
                'propagated' => $field['propagated'],
                'userId' => $field['userId'],
            ], true, [], false);
        }

        return $updatedCanonical;
    }

    /**
     * Resaves all elements that match a given element query.
     *
     * @param ElementQueryInterface $query The element query to fetch elements with
     * @param bool $continueOnError Whether to continue going if an error occurs
     * @param bool $skipRevisions Whether elements that are (or belong to) a revision should be skipped
     * @param bool|null $updateSearchIndex Whether to update the element search index for the element
     * (this will happen via a background job if this is a web request)
     * @throws \Throwable if reasons
     * @since 3.2.0
     */
    public function resaveElements(ElementQueryInterface $query, bool $continueOnError = false, bool $skipRevisions = true, ?bool $updateSearchIndex = null): void
    {
        /** @var ElementQuery $query */
        // Fire a 'beforeResaveElements' event
        if ($this->hasEventHandlers(self::EVENT_BEFORE_RESAVE_ELEMENTS)) {
            $this->trigger(self::EVENT_BEFORE_RESAVE_ELEMENTS, new ElementQueryEvent([
                'query' => $query,
            ]));
        }

        $position = 0;

        try {
            foreach (Db::each($query) as $element) {
                $position++;

                $element->setScenario(Element::SCENARIO_ESSENTIALS);
                $element->resaving = true;

                // Fire a 'beforeResaveElement' event
                if ($this->hasEventHandlers(self::EVENT_BEFORE_RESAVE_ELEMENT)) {
                    $this->trigger(self::EVENT_BEFORE_RESAVE_ELEMENT, new BatchElementActionEvent([
                        'query' => $query,
                        'element' => $element,
                        'position' => $position,
                    ]));
                }

                $e = null;
                try {
                    // Make sure the element was queried with its content
                    if ($element::hasContent() && $element->contentId === null) {
                        throw new InvalidElementException($element, "Skipped resaving {$element} ({$element->id}) because it wasn’t loaded with its content.");
                    }

                    // Make sure this isn't a revision
                    if ($skipRevisions) {
                        try {
                            if (ElementHelper::isRevision($element)) {
                                throw new InvalidElementException($element, "Skipped resaving {$element} ({$element->id}) because it's a revision.");
                            }
                        } catch (\Throwable $rootException) {
                            throw new InvalidElementException($element, "Skipped resaving {$element} ({$element->id}) due to an error obtaining its root element: " . $rootException->getMessage());
                        }
                    }
                } catch (InvalidElementException $e) {
                }

                if ($e === null) {
                    try {
                        $this->_saveElementInternal($element, true, true, $updateSearchIndex);
                    } catch (\Throwable $e) {
                        if (!$continueOnError) {
                            throw $e;
                        }
                        Craft::$app->getErrorHandler()->logException($e);
                    }
                }

                // Fire an 'afterResaveElement' event
                if ($this->hasEventHandlers(self::EVENT_AFTER_RESAVE_ELEMENT)) {
                    $this->trigger(self::EVENT_AFTER_RESAVE_ELEMENT, new BatchElementActionEvent([
                        'query' => $query,
                        'element' => $element,
                        'position' => $position,
                        'exception' => $e,
                    ]));
                }
            }
        } catch (QueryAbortedException $e) {
            // Fail silently
        }

        // Fire an 'afterResaveElements' event
        if ($this->hasEventHandlers(self::EVENT_AFTER_RESAVE_ELEMENTS)) {
            $this->trigger(self::EVENT_AFTER_RESAVE_ELEMENTS, new ElementQueryEvent([
                'query' => $query,
            ]));
        }
    }

    /**
     * Propagates all elements that match a given element query to another site(s).
     *
     * @param ElementQueryInterface $query The element query to fetch elements with
     * @param int|int[]|null $siteIds The site ID(s) that the elements should be propagated to. If null, elements will be
     * @param bool $continueOnError Whether to continue going if an error occurs
     * @throws \Throwable if reasons
     * propagated to all supported sites, except the one they were queried in.
     * @since 3.2.0
     */
    public function propagateElements(ElementQueryInterface $query, $siteIds = null, bool $continueOnError = false): void
    {
        /** @var ElementQuery $query */
        // Fire a 'beforePropagateElements' event
        if ($this->hasEventHandlers(self::EVENT_BEFORE_PROPAGATE_ELEMENTS)) {
            $this->trigger(self::EVENT_BEFORE_PROPAGATE_ELEMENTS, new ElementQueryEvent([
                'query' => $query,
            ]));
        }

        if ($siteIds !== null) {
            $siteIds = (array)$siteIds;
        }

        $position = 0;

        try {
            foreach (Db::each($query) as $element) {
                $position++;

                $element->setScenario(Element::SCENARIO_ESSENTIALS);
                $elementSiteIds = $siteIds ?? ArrayHelper::getColumn(ElementHelper::supportedSitesForElement($element), 'siteId');
                $elementType = get_class($element);

                // Fire a 'beforePropagateElement' event
                if ($this->hasEventHandlers(self::EVENT_BEFORE_PROPAGATE_ELEMENT)) {
                    $this->trigger(self::EVENT_BEFORE_PROPAGATE_ELEMENT, new BatchElementActionEvent([
                        'query' => $query,
                        'element' => $element,
                        'position' => $position,
                    ]));
                }

                $e = null;
                try {
                    $element->newSiteIds = [];

                    foreach ($elementSiteIds as $siteId) {
                        if ($siteId != $element->siteId) {
                            // Make sure the site element wasn't updated more recently than the main one
                            $siteElement = $this->getElementById($element->id, $elementType, $siteId);
                            if ($siteElement === null || $siteElement->dateUpdated < $element->dateUpdated) {
                                $this->propagateElement($element, $siteId, $siteElement ?? false);
                            }
                        }
                    }

                    // It's now fully duplicated and propagated
                    $element->markAsDirty();
                    $element->afterPropagate(false);
                } catch (\Throwable $e) {
                    if (!$continueOnError) {
                        throw $e;
                    }
                    Craft::$app->getErrorHandler()->logException($e);
                }

                // Fire an 'afterPropagateElement' event
                if ($this->hasEventHandlers(self::EVENT_AFTER_PROPAGATE_ELEMENT)) {
                    $this->trigger(self::EVENT_AFTER_PROPAGATE_ELEMENT, new BatchElementActionEvent([
                        'query' => $query,
                        'element' => $element,
                        'position' => $position,
                        'exception' => $e,
                    ]));
                }
            }
        } catch (QueryAbortedException $e) {
            // Fail silently
        }

        // Fire an 'afterPropagateElements' event
        if ($this->hasEventHandlers(self::EVENT_AFTER_PROPAGATE_ELEMENTS)) {
            $this->trigger(self::EVENT_AFTER_PROPAGATE_ELEMENTS, new ElementQueryEvent([
                'query' => $query,
            ]));
        }
    }

    /**
     * Duplicates an element.
     *
     * @param ElementInterface $element the element to duplicate
     * @param array $newAttributes any attributes to apply to the duplicate
     * @param bool $placeInStructure whether to position the cloned element after the original one in its structure
     * @return ElementInterface the duplicated element
     * @throws UnsupportedSiteException if the element is being duplicated into a site it doesn’t support
     * @throws InvalidElementException if saveElement() returns false for any of the sites
     * @throws \Throwable if reasons
     */
    public function duplicateElement(ElementInterface $element, array $newAttributes = [], bool $placeInStructure = true): ElementInterface
    {
        // Make sure the element exists
        if (!$element->id) {
            throw new Exception('Attempting to duplicate an unsaved element.');
        }

        // Ensure all fields have been normalized
        $element->getFieldValues();

        // Create our first clone for the $element's site
        $mainClone = clone $element;
        $mainClone->id = null;
        $mainClone->uid = StringHelper::UUID();
        $mainClone->siteSettingsId = null;
        $mainClone->contentId = null;
        $mainClone->root = null;
        $mainClone->lft = null;
        $mainClone->rgt = null;
        $mainClone->level = null;
        $mainClone->dateCreated = null;
        $mainClone->dateUpdated = null;
        $mainClone->dateLastMerged = null;
        $mainClone->duplicateOf = $element;
        $mainClone->setCanonicalId(null);

        $behaviors = ArrayHelper::remove($newAttributes, 'behaviors', []);
        $mainClone->setRevisionNotes(ArrayHelper::remove($newAttributes, 'revisionNotes'));

        // Note: must use Craft::configure() rather than setAttributes() here,
        // so we're not limited to whatever attributes() returns
        Craft::configure($mainClone, $newAttributes);

        // Attach behaviors
        foreach ($behaviors as $name => $behavior) {
            if ($behavior instanceof Behavior) {
                $behavior = clone $behavior;
            }
            $mainClone->attachBehavior($name, $behavior);
        }

        // Make sure the element actually supports its own site ID
        $supportedSites = ElementHelper::supportedSitesForElement($mainClone);
        $supportedSiteIds = ArrayHelper::getColumn($supportedSites, 'siteId');
        if (!in_array($mainClone->siteId, $supportedSiteIds, false)) {
            throw new UnsupportedSiteException($element, $mainClone->siteId, 'Attempting to duplicate an element in an unsupported site.');
        }

        // Clone any field values that are objects
        foreach ($mainClone->getFieldValues() as $handle => $value) {
            if (is_object($value)) {
                $mainClone->setFieldValue($handle, clone $value);
            }
        }

        // If we are duplicating a draft as another draft, create a new draft row
        if ($mainClone->draftId && $mainClone->draftId === $element->draftId) {
            /** @var ElementInterface|DraftBehavior $element */
            /** @var DraftBehavior $draftBehavior */
            $draftBehavior = $mainClone->getBehavior('draft');
            $draftsService = Craft::$app->getDrafts();
            // Are we duplicating a draft of a published element?
            if ($element->getIsDerivative()) {
                $draftBehavior->draftName = $draftsService->generateDraftName($element->getCanonicalId());
            } else {
                $draftBehavior->draftName = Craft::t('app', 'First draft');
            }
            $draftBehavior->draftNotes = null;
            $mainClone->setCanonicalId($element->getCanonicalId());
            $mainClone->draftId = $draftsService->insertDraftRow(
                $draftBehavior->draftName,
                null,
                Craft::$app->getUser()->getId(),
                $element->getCanonicalId(),
                $draftBehavior->trackChanges
            );
        }

        // Validate
        $mainClone->setScenario(Element::SCENARIO_ESSENTIALS);
        $mainClone->validate();

        // If there are any errors on the URI, re-validate as disabled
        if ($mainClone->hasErrors('uri') && $mainClone->enabled) {
            $mainClone->enabled = false;
            $mainClone->validate();
        }

        if ($mainClone->hasErrors()) {
            throw new InvalidElementException($mainClone, 'Element ' . $element->id . ' could not be duplicated because it doesn\'t validate.');
        }

        $transaction = Craft::$app->getDb()->beginTransaction();
        try {
            // Start with $element's site
            if (!$this->_saveElementInternal($mainClone, false, false)) {
                throw new InvalidElementException($mainClone, 'Element ' . $element->id . ' could not be duplicated for site ' . $element->siteId);
            }

            // Should we add the clone to the source element's structure?
            if (
                $placeInStructure &&
                $element->structureId &&
                $element->root &&
                !$mainClone->root &&
                $mainClone->structureId == $element->structureId
            ) {
                $mode = isset($newAttributes['id']) ? Structures::MODE_AUTO : Structures::MODE_INSERT;
                Craft::$app->getStructures()->moveAfter($element->structureId, $mainClone, $element, $mode);
            }

            // Map it
            static::$duplicatedElementIds[$element->id] = $mainClone->id;
            static::$duplicatedElementSourceIds[$mainClone->id] = $element->id;

            // Propagate it
            foreach ($supportedSites as $siteInfo) {
                if ($siteInfo['siteId'] != $mainClone->siteId) {
                    $siteQuery = $this->createElementQuery(get_class($element))
                        ->id($element->id ?: false)
                        ->siteId($siteInfo['siteId'])
                        ->status(null);

                    if ($element->getIsDraft()) {
                        $siteQuery
                            ->drafts()
                            ->provisionalDrafts(null);
                    } else if ($element->getIsRevision()) {
                        $siteQuery->revisions();
                    }

                    /** @var Element $siteElement */
                    $siteElement = $siteQuery->one();

                    if ($siteElement === null) {
                        Craft::warning('Element ' . $element->id . ' doesn’t exist in the site ' . $siteInfo['siteId']);
                        continue;
                    }

                    // Ensure all fields have been normalized
                    $siteElement->getFieldValues();

                    $siteClone = clone $siteElement;
                    $siteClone->duplicateOf = $siteElement;
                    $siteClone->propagating = true;
                    $siteClone->id = $mainClone->id;
                    $siteClone->uid = $mainClone->uid;
                    $siteClone->enabled = $mainClone->enabled;
                    $siteClone->siteSettingsId = null;
                    $siteClone->contentId = null;
                    $siteClone->dateCreated = $mainClone->dateCreated;
                    $siteClone->dateUpdated = $mainClone->dateUpdated;
                    $siteClone->dateLastMerged = null;
                    $siteClone->setCanonicalId(null);

                    // Attach behaviors
                    foreach ($behaviors as $name => $behavior) {
                        if ($behavior instanceof Behavior) {
                            $behavior = clone $behavior;
                        }
                        $siteClone->attachBehavior($name, $behavior);
                    }

                    // Note: must use Craft::configure() rather than setAttributes() here,
                    // so we're not limited to whatever attributes() returns
                    Craft::configure($siteClone, $newAttributes);
                    $siteClone->siteId = $siteInfo['siteId'];

                    // Clone any field values that are objects
                    foreach ($siteClone->getFieldValues() as $handle => $value) {
                        if (is_object($value)) {
                            $siteClone->setFieldValue($handle, clone $value);
                        }
                    }

                    if ($element::hasUris()) {
                        // Make sure it has a valid slug
                        (new SlugValidator())->validateAttribute($siteClone, 'slug');
                        if ($siteClone->hasErrors('slug')) {
                            throw new InvalidElementException($siteClone, "Element {$element->id} could not be duplicated for site {$siteInfo['siteId']}: " . $siteClone->getFirstError('slug'));
                        }

                        // Set a unique URI on the site clone
                        try {
                            ElementHelper::setUniqueUri($siteClone);
                        } catch (OperationAbortedException $e) {
                            // Oh well, not worth bailing over
                        }
                    }

                    if (!$this->_saveElementInternal($siteClone, false, false)) {
                        throw new InvalidElementException($siteClone, "Element {$element->id} could not be duplicated for site {$siteInfo['siteId']}: " . implode(', ', $siteClone->getFirstErrors()));
                    }
                }
            }

            // It's now fully duplicated and propagated
            $mainClone->afterPropagate(empty($newAttributes['id']));

            $transaction->commit();
        } catch (\Throwable $e) {
            $transaction->rollBack();
            throw $e;
        }

        // Clean up our tracks
        $mainClone->duplicateOf = null;

        return $mainClone;
    }

    /**
     * Updates an element’s slug and URI, along with any descendants.
     *
     * @param ElementInterface $element The element to update.
     * @param bool $updateOtherSites Whether the element’s other sites should also be updated.
     * @param bool $updateDescendants Whether the element’s descendants should also be updated.
     * @param bool $queue Whether the element’s slug and URI should be updated via a job in the queue.
     * @throws OperationAbortedException if a unique URI can’t be generated based on the element’s URI format
     */
    public function updateElementSlugAndUri(ElementInterface $element, bool $updateOtherSites = true, bool $updateDescendants = true, bool $queue = false): void
    {
        if ($queue) {
            Queue::push(new UpdateElementSlugsAndUris([
                'elementId' => $element->id,
                'elementType' => get_class($element),
                'siteId' => $element->siteId,
                'updateOtherSites' => $updateOtherSites,
                'updateDescendants' => $updateDescendants,
            ]));

            return;
        }

        if ($element::hasUris()) {
            ElementHelper::setUniqueUri($element);
        }

        // Fire a 'beforeUpdateSlugAndUri' event
        if ($this->hasEventHandlers(self::EVENT_BEFORE_UPDATE_SLUG_AND_URI)) {
            $this->trigger(self::EVENT_BEFORE_UPDATE_SLUG_AND_URI, new ElementEvent([
                'element' => $element,
            ]));
        }

        Db::update(Table::ELEMENTS_SITES, [
            'slug' => $element->slug,
            'uri' => $element->uri,
        ], [
            'elementId' => $element->id,
            'siteId' => $element->siteId,
        ]);

        // Fire a 'afterUpdateSlugAndUri' event
        if ($this->hasEventHandlers(self::EVENT_AFTER_UPDATE_SLUG_AND_URI)) {
            $this->trigger(self::EVENT_AFTER_UPDATE_SLUG_AND_URI, new ElementEvent([
                'element' => $element,
            ]));
        }

        // Invalidate any caches involving this element
        $this->invalidateCachesForElement($element);

        if ($updateOtherSites) {
            $this->updateElementSlugAndUriInOtherSites($element);
        }

        if ($updateDescendants) {
            $this->updateDescendantSlugsAndUris($element, $updateOtherSites);
        }
    }

    /**
     * Updates an element’s slug and URI, for any sites besides the given one.
     *
     * @param ElementInterface $element The element to update.
     */
    public function updateElementSlugAndUriInOtherSites(ElementInterface $element): void
    {
        foreach (Craft::$app->getSites()->getAllSiteIds() as $siteId) {
            if ($siteId == $element->siteId) {
                continue;
            }

            $elementInOtherSite = $this->createElementQuery(get_class($element))
                ->id($element->id)
                ->siteId($siteId)
                ->one();

            if ($elementInOtherSite) {
                $this->updateElementSlugAndUri($elementInOtherSite, false, false);
            }
        }
    }

    /**
     * Updates an element’s descendants’ slugs and URIs.
     *
     * @param ElementInterface $element The element whose descendants should be updated.
     * @param bool $updateOtherSites Whether the element’s other sites should also be updated.
     * @param bool $queue Whether the descendants’ slugs and URIs should be updated via a job in the queue.
     */
    public function updateDescendantSlugsAndUris(ElementInterface $element, bool $updateOtherSites = true, bool $queue = false): void
    {
        $query = $this->createElementQuery(get_class($element))
            ->descendantOf($element)
            ->descendantDist(1)
            ->status(null)
            ->siteId($element->siteId);

        if ($queue) {
            $childIds = $query->ids();

            if (!empty($childIds)) {
                Queue::push(new UpdateElementSlugsAndUris([
                    'elementId' => $childIds,
                    'elementType' => get_class($element),
                    'siteId' => $element->siteId,
                    'updateOtherSites' => $updateOtherSites,
                    'updateDescendants' => true,
                ]));
            }
        } else {
            $children = $query->all();

            foreach ($children as $child) {
                $this->updateElementSlugAndUri($child, $updateOtherSites, true, false);
            }
        }
    }

    /**
     * Merges two elements together by their IDs.
     *
     * This method will update the following:
     * - Any relations involving the merged element
     * - Any structures that contain the merged element
     * - Any reference tags in textual custom fields referencing the merged element
     *
     * @param int $mergedElementId The ID of the element that is going away.
     * @param int $prevailingElementId The ID of the element that is sticking around.
     * @return bool Whether the elements were merged successfully.
     * @throws ElementNotFoundException if one of the element IDs don’t exist.
     * @throws \Throwable if reasons
     */
    public function mergeElementsByIds(int $mergedElementId, int $prevailingElementId): bool
    {
        // Get the elements
        $mergedElement = $this->getElementById($mergedElementId);
        if (!$mergedElement) {
            throw new ElementNotFoundException("No element exists with the ID '{$mergedElementId}'");
        }
        $prevailingElement = $this->getElementById($prevailingElementId);
        if (!$prevailingElement) {
            throw new ElementNotFoundException("No element exists with the ID '{$prevailingElementId}'");
        }

        // Merge them
        return $this->mergeElements($mergedElement, $prevailingElement);
    }

    /**
     * Merges two elements together.
     *
     * This method will update the following:
     * - Any relations involving the merged element
     * - Any structures that contain the merged element
     * - Any reference tags in textual custom fields referencing the merged element
     *
     * @param ElementInterface $mergedElement The element that is going away.
     * @param ElementInterface $prevailingElement The element that is sticking around.
     * @return bool Whether the elements were merged successfully.
     * @throws \Throwable if reasons
     * @since 3.1.31
     */
    public function mergeElements(ElementInterface $mergedElement, ElementInterface $prevailingElement): bool
    {
        $transaction = Craft::$app->getDb()->beginTransaction();
        try {
            // Update any relations that point to the merged element
            $relations = (new Query())
                ->select(['id', 'fieldId', 'sourceId', 'sourceSiteId'])
                ->from([Table::RELATIONS])
                ->where(['targetId' => $mergedElement->id])
                ->all();

            foreach ($relations as $relation) {
                // Make sure the persisting element isn't already selected in the same field
                $persistingElementIsRelatedToo = (new Query())
                    ->from([Table::RELATIONS])
                    ->where([
                        'fieldId' => $relation['fieldId'],
                        'sourceId' => $relation['sourceId'],
                        'sourceSiteId' => $relation['sourceSiteId'],
                        'targetId' => $prevailingElement->id,
                    ])
                    ->exists();

                if (!$persistingElementIsRelatedToo) {
                    Db::update(Table::RELATIONS, [
                        'targetId' => $prevailingElement->id,
                    ], [
                        'id' => $relation['id'],
                    ]);
                }
            }

            // Update any structures that the merged element is in
            $structureElements = (new Query())
                ->select(['id', 'structureId'])
                ->from([Table::STRUCTUREELEMENTS])
                ->where(['elementId' => $mergedElement->id])
                ->all();

            foreach ($structureElements as $structureElement) {
                // Make sure the persisting element isn't already a part of that structure
                $persistingElementIsInStructureToo = (new Query())
                    ->from([Table::STRUCTUREELEMENTS])
                    ->where([
                        'structureId' => $structureElement['structureId'],
                        'elementId' => $prevailingElement->id,
                    ])
                    ->exists();

                if (!$persistingElementIsInStructureToo) {
                    Db::update(Table::STRUCTUREELEMENTS, [
                        'elementId' => $prevailingElement->id,
                    ], [
                        'id' => $structureElement['id'],
                    ]);
                }
            }

            // Update any reference tags
            /** @var ElementInterface|null $elementType */
            $elementType = $this->getElementTypeById($prevailingElement->id);

            if ($elementType !== null && ($refHandle = $elementType::refHandle()) !== null) {
                $refTagPrefix = "{{$refHandle}:";

                Queue::push(new FindAndReplace([
                    'description' => Translation::prep('app', 'Updating element references'),
                    'find' => $refTagPrefix . $mergedElement->id . ':',
                    'replace' => $refTagPrefix . $prevailingElement->id . ':',
                ]));

                Queue::push(new FindAndReplace([
                    'description' => Translation::prep('app', 'Updating element references'),
                    'find' => $refTagPrefix . $mergedElement->id . '}',
                    'replace' => $refTagPrefix . $prevailingElement->id . '}',
                ]));
            }

            // Fire an 'afterMergeElements' event
            if ($this->hasEventHandlers(self::EVENT_AFTER_MERGE_ELEMENTS)) {
                $this->trigger(self::EVENT_AFTER_MERGE_ELEMENTS, new MergeElementsEvent([
                    'mergedElementId' => $mergedElement->id,
                    'prevailingElementId' => $prevailingElement->id,
                ]));
            }

            // Now delete the merged element
            $success = $this->deleteElement($mergedElement);

            $transaction->commit();

            return $success;
        } catch (\Throwable $e) {
            $transaction->rollBack();
            throw $e;
        }
    }

    /**
     * Deletes an element by its ID.
     *
     * @param int $elementId The element’s ID
     * @param string|null $elementType The element class.
     * @param int|null $siteId The site to fetch the element in.
     * Defaults to the current site.
     * @param bool Whether the element should be hard-deleted immediately, instead of soft-deleted
     * @return bool Whether the element was deleted successfully
     * @throws \Throwable
     */
    public function deleteElementById(int $elementId, ?string $elementType = null, ?int $siteId = null, bool $hardDelete = false): bool
    {
        /** @var ElementInterface|string|null $elementType */
        if ($elementType === null) {
            /** @noinspection CallableParameterUseCaseInTypeContextInspection */
            $elementType = $this->getElementTypeById($elementId);

            if ($elementType === null) {
                return false;
            }
        }

        if ($siteId === null && $elementType::isLocalized() && Craft::$app->getIsMultiSite()) {
            // Get a site this element is enabled in
            $siteId = (int)(new Query())
                ->select('siteId')
                ->from(Table::ELEMENTS_SITES)
                ->where(['elementId' => $elementId])
                ->scalar();

            if ($siteId === 0) {
                return false;
            }
        }

        $element = $this->getElementById($elementId, $elementType, $siteId);

        if (!$element) {
            return false;
        }

        return $this->deleteElement($element, $hardDelete);
    }

    /**
     * Deletes an element.
     *
     * @param ElementInterface $element The element to be deleted
     * @param bool Whether the element should be hard-deleted immediately, instead of soft-deleted
     * @return bool Whether the element was deleted successfully
     * @throws \Throwable
     */
    public function deleteElement(ElementInterface $element, bool $hardDelete = false): bool
    {
        // Fire a 'beforeDeleteElement' event
        $event = new DeleteElementEvent([
            'element' => $element,
            'hardDelete' => $hardDelete,
        ]);
        $this->trigger(self::EVENT_BEFORE_DELETE_ELEMENT, $event);

        $element->hardDelete = $hardDelete || $event->hardDelete;

        if (!$element->beforeDelete()) {
            return false;
        }

        $db = Craft::$app->getDb();
        $transaction = $db->beginTransaction();
        try {
            // First delete any structure nodes with this element, so NestedSetBehavior can do its thing.
            while (($record = StructureElementRecord::findOne(['elementId' => $element->id])) !== null) {
                // If this element still has any children, move them up before the one getting deleted.
                while (($child = $record->children(1)->one()) !== null) {
                    /** @var StructureElementRecord $child */
                    $child->insertBefore($record);
                    // Re-fetch the record since its lft and rgt attributes just changed
                    $record = StructureElementRecord::findOne($record->id);
                }
                // Delete this element's node
                $record->deleteWithChildren();
            }

            // Invalidate any caches involving this element
            $this->invalidateCachesForElement($element);

            if ($element->hardDelete) {
                Db::delete(Table::ELEMENTS, [
                    'id' => $element->id,
                ]);
                Db::delete(Table::SEARCHINDEX, [
                    'elementId' => $element->id,
                ]);
            } else {
                // Soft delete the elements table row
                $db->createCommand()
                    ->softDelete(Table::ELEMENTS, ['id' => $element->id])
                    ->execute();

                // Also soft delete the element's drafts & revisions
                $this->_cascadeDeleteDraftsAndRevisions($element->id);
            }

            $element->afterDelete();

            $transaction->commit();
        } catch (\Throwable $e) {
            $transaction->rollBack();
            throw $e;
        }

        // Fire an 'afterDeleteElement' event
        if ($this->hasEventHandlers(self::EVENT_AFTER_DELETE_ELEMENT)) {
            $this->trigger(self::EVENT_AFTER_DELETE_ELEMENT, new ElementEvent([
                'element' => $element,
            ]));
        }

        return true;
    }

    /**
     * Restores an element.
     *
     * @param ElementInterface $element
     * @return bool Whether the element was restored successfully
     * @throws Exception if the $element doesn’t have any supported sites
     * @throws \Throwable if reasons
     * @since 3.1.0
     */
    public function restoreElement(ElementInterface $element): bool
    {
        return $this->restoreElements([$element]);
    }

    /**
     * Restores multiple elements.
     *
     * @param ElementInterface[] $elements
     * @return bool Whether at least one element was restored successfully
     * @throws UnsupportedSiteException if an element is being restored for a site it doesn’t support
     * @throws \Throwable if reasons
     */
    public function restoreElements(array $elements): bool
    {
        // Fire "before" events
        foreach ($elements as $element) {
            // Fire a 'beforeRestoreElement' event
            if ($this->hasEventHandlers(self::EVENT_BEFORE_RESTORE_ELEMENT)) {
                $this->trigger(self::EVENT_BEFORE_RESTORE_ELEMENT, new ElementEvent([
                    'element' => $element,
                ]));
            }

            if (!$element->beforeRestore()) {
                return false;
            }
        }

        $db = Craft::$app->getDb();
        $transaction = $db->beginTransaction();
        try {
            // Restore the elements
            foreach ($elements as $element) {
                // Get the sites supported by this element
                if (empty($supportedSites = ElementHelper::supportedSitesForElement($element))) {
                    throw new UnsupportedSiteException($element, $element->siteId, "Element {$element->id} has no supported sites.");
                }

                // Make sure the element actually supports the site it's being saved in
                $supportedSiteIds = ArrayHelper::getColumn($supportedSites, 'siteId');
                if (!in_array($element->siteId, $supportedSiteIds, false)) {
                    throw new UnsupportedSiteException($element, $element->siteId, 'Attempting to restore an element in an unsupported site.');
                }

                // Get the element in each supported site
                $siteElements = [];
                $class = get_class($element);
                foreach ($supportedSites as $siteInfo) {
                    $siteId = $siteInfo['siteId'];
                    if ($siteId != $element->siteId) {
                        $siteElement = $this->createElementQuery($class)
                            ->id($element->id)
                            ->siteId($siteId)
                            ->status(null)
                            ->trashed(null)
                            ->one();
                        if ($siteElement) {
                            $siteElements[] = $siteElement;
                        }
                    }
                }

                // Make sure it still passes essential validation
                $element->setScenario(Element::SCENARIO_ESSENTIALS);
                if (!$element->validate()) {
                    Craft::warning("Unable to restore element {$element->id}: doesn't pass essential validation: " . print_r($element->errors, true), __METHOD__);
                    $transaction->rollBack();
                    return false;
                }

                foreach ($siteElements as $siteElement) {
                    if ($siteElement !== $element) {
                        $siteElement->setScenario(Element::SCENARIO_ESSENTIALS);
                        if (!$siteElement->validate()) {
                            Craft::warning("Unable to restore element {$element->id}: doesn't pass essential validation for site {$element->siteId}: " . print_r($element->errors, true), __METHOD__);
                            throw new Exception("Element {$element->id} doesn't pass essential validation for site {$element->siteId}.");
                        }
                    }
                }

                // Restore it
                $db->createCommand()
                    ->restore(Table::ELEMENTS, ['id' => $element->id])
                    ->execute();

                // Also restore the element's drafts & revisions
                $this->_cascadeDeleteDraftsAndRevisions($element->id, false);

                // Restore its search indexes
                $searchService = Craft::$app->getSearch();
                $searchService->indexElementAttributes($element);
                foreach ($siteElements as $siteElement) {
                    $searchService->indexElementAttributes($siteElement);
                }
            }

            // Fire "after" events
            foreach ($elements as $element) {
                $element->afterRestore();
                $element->trashed = false;

                // Fire an 'afterRestoreElement' event
                if ($this->hasEventHandlers(self::EVENT_AFTER_RESTORE_ELEMENT)) {
                    $this->trigger(self::EVENT_AFTER_RESTORE_ELEMENT, new ElementEvent([
                        'element' => $element,
                    ]));
                }
            }

            $transaction->commit();
        } catch (\Throwable $e) {
            $transaction->rollBack();
            throw $e;
        }

        return true;
    }

    // Element classes
    // -------------------------------------------------------------------------

    /**
     * Returns all available element classes.
     *
     * @return string[] The available element classes.
     */
    public function getAllElementTypes(): array
    {
        $elementTypes = [
            Asset::class,
            Category::class,
            Entry::class,
            GlobalSet::class,
            MatrixBlock::class,
            Tag::class,
            User::class,
        ];

        $event = new RegisterComponentTypesEvent([
            'types' => $elementTypes,
        ]);
        $this->trigger(self::EVENT_REGISTER_ELEMENT_TYPES, $event);

        return $event->types;
    }

    // Element Actions & Exporters
    // -------------------------------------------------------------------------

    /**
     * Creates an element action with a given config.
     *
     * @param mixed $config The element action’s class name, or its config, with a `type` value and optionally a `settings` value
     * @return ElementActionInterface The element action
     */
    public function createAction($config): ElementActionInterface
    {
        /** @noinspection PhpIncompatibleReturnTypeInspection */
        return ComponentHelper::createComponent($config, ElementActionInterface::class);
    }

    /**
     * Creates an element exporter with a given config.
     *
     * @param mixed $config The element exporter’s class name, or its config, with a `type` value and optionally a `settings` value
     * @return ElementExporterInterface The element exporter
     */
    public function createExporter($config): ElementExporterInterface
    {
        /** @noinspection PhpIncompatibleReturnTypeInspection */
        return ComponentHelper::createComponent($config, ElementExporterInterface::class);
    }

    // Misc
    // -------------------------------------------------------------------------

    /**
     * Returns an element class by its handle.
     *
     * @param string $refHandle The element class handle
     * @return string|null The element class, or null if it could not be found
     */
    public function getElementTypeByRefHandle(string $refHandle): ?string
    {
        if (array_key_exists($refHandle, $this->_elementTypesByRefHandle)) {
            return $this->_elementTypesByRefHandle[$refHandle];
        }

        foreach ($this->getAllElementTypes() as $class) {
            /** @var string|ElementInterface $class */
            if (
                ($elementRefHandle = $class::refHandle()) !== null &&
                strcasecmp($elementRefHandle, $refHandle) === 0
            ) {
                return $this->_elementTypesByRefHandle[$refHandle] = $class;
            }
        }

        return $this->_elementTypesByRefHandle[$refHandle] = null;
    }

    /**
     * Parses a string for element [reference tags](http://craftcms.com/docs/reference-tags).
     *
     * @param string $str The string to parse
     * @param int|null $defaultSiteId The default site ID to query the elements in
     * @return string The parsed string
     */
    public function parseRefs(string $str, ?int $defaultSiteId = null): string
    {
        if (!StringHelper::contains($str, '{')) {
            return $str;
        }

        // First catalog all of the ref tags by element type, ref type ('id' or 'ref'), and ref name,
        // and replace them with placeholder tokens
        $sitesService = Craft::$app->getSites();
        $allRefTagTokens = [];
        $str = preg_replace_callback(
            '/\{([\w\\\\]+)\:([^@\:\}]+)(?:@([^\:\}]+))?(?:\:([^\}\| ]+))?(?: *\|\| *([^\}]+))?\}/',
            function(array $matches) use (
                $defaultSiteId,
                $sitesService,
                &$allRefTagTokens
            ) {
                $matches = array_pad($matches, 6, null);
                [$fullMatch, $elementType, $ref, $siteId, $attribute, $fallback] = $matches;
                if ($fallback === null) {
                    $fallback = $fullMatch;
                }

                // Does it already have a full element type class name?
                if (
                    !is_subclass_of($elementType, ElementInterface::class) &&
                    ($elementType = $this->getElementTypeByRefHandle($elementType)) === null
                ) {
                    return $fallback;
                }

                // Get the site
                if (!empty($siteId)) {
                    if (is_numeric($siteId)) {
                        $siteId = (int)$siteId;
                    } else {
                        try {
                            if (StringHelper::isUUID($siteId)) {
                                $site = $sitesService->getSiteByUid($siteId);
                            } else {
                                $site = $sitesService->getSiteByHandle($siteId);
                            }
                        } catch (SiteNotFoundException $e) {
                            $site = null;
                        }
                        if (!$site) {
                            return $fallback;
                        }
                        $siteId = $site->id;
                    }
                } else {
                    $siteId = $defaultSiteId;
                }

                $refType = is_numeric($ref) ? 'id' : 'ref';
                $token = '{' . StringHelper::randomString(9) . '}';
                $allRefTagTokens[$siteId][$elementType][$refType][$ref][] = [$token, $attribute, $fallback, $fullMatch];

                return $token;
            }, $str, -1, $count);

        if ($count === 0) {
            // No ref tags
            return $str;
        }

        // Now swap them with the resolved values
        $search = [];
        $replace = [];

        foreach ($allRefTagTokens as $siteId => $siteTokens) {
            foreach ($siteTokens as $elementType => $tokensByType) {
                foreach ($tokensByType as $refType => $tokensByName) {
                    // Get the elements, indexed by their ref value
                    $refNames = array_keys($tokensByName);
                    $elementQuery = $this->createElementQuery($elementType)
                        ->siteId($siteId)
                        ->status(null);

                    if ($refType === 'id') {
                        $elementQuery->id($refNames);
                    } else {
                        $elementQuery->ref($refNames);
                    }

                    $elements = ArrayHelper::index($elementQuery->all(), $refType);

                    // Now append new token search/replace strings
                    foreach ($tokensByName as $refName => $tokens) {
                        $element = $elements[$refName] ?? null;

                        foreach ($tokens as [$token, $attribute, $fallback, $fullMatch]) {
                            $search[] = $token;
                            $replace[] = $this->_getRefTokenReplacement($element, $attribute, $fallback, $fullMatch);
                        }
                    }
                }
            }
        }

        // Swap the tokens with the references
        $str = str_replace($search, $replace, $str);

        return $str;
    }

    /**
     * Stores a placeholder element that element queries should use instead of populating a new element with a
     * matching ID and site ID.
     *
     * This is used by Live Preview and Sharing features.
     *
     * @param ElementInterface $element The element currently being edited by Live Preview.
     * @throws InvalidArgumentException if the element is missing an ID
     * @see getPlaceholderElement()
     */
    public function setPlaceholderElement(ElementInterface $element): void
    {
        // Won't be able to do anything with this if it doesn't have an ID or site ID
        if (!$element->id || !$element->siteId) {
            throw new InvalidArgumentException('Placeholder element is missing an ID');
        }

        $this->_placeholderElements[$element->getCanonicalId()][$element->siteId] = $element;

        if ($element->uri) {
            $this->_placeholderUris[$element->uri][$element->siteId] = $element;
        }
    }

    /**
     * Returns all placeholder elements.
     *
     * @return ElementInterface[]
     * @since 3.2.5
     */
    public function getPlaceholderElements(): array
    {
        if (!isset($this->_placeholderElements)) {
            return [];
        }

        return call_user_func_array('array_merge', $this->_placeholderElements);
    }

    /**
     * Returns a placeholder element by its ID and site ID.
     *
     * @param int $sourceId The element’s ID
     * @param int $siteId The element’s site ID
     * @return ElementInterface|null The placeholder element if one exists, or null.
     * @see setPlaceholderElement()
     */
    public function getPlaceholderElement(int $sourceId, int $siteId): ?ElementInterface
    {
        return $this->_placeholderElements[$sourceId][$siteId] ?? null;
    }

    /**
     * Normalizes a `with` element query param into an array of eager-loading plans.
     *
     * @param string|EagerLoadPlan[]|array
     * @return EagerLoadPlan[]
     * @since 3.5.0
     */
    public function createEagerLoadingPlans($with): array
    {
        // Normalize the paths and group based on the top level eager loading handle
        if (is_string($with)) {
            $with = StringHelper::split($with);
        }

        $plans = [];
        $nestedWiths = [];

        foreach ($with as $path) {
            // Is this already an EagerLoadPlan object?
            if ($path instanceof EagerLoadPlan) {
                $plans[$path->alias] = $path;
                continue;
            }

            // Separate the path and the criteria
            if (is_array($path)) {
                $criteria = $path['criteria'] ?? $path[1] ?? null;
                $count = $path['count'] ?? ArrayHelper::remove($criteria, 'count', false);
                $when = $path['when'] ?? null;
                $path = $path['path'] ?? $path[0];
            } else {
                $criteria = null;
                $count = false;
                $when = null;
            }

            // Split the path into the top segment and subpath
            if (($dot = strpos($path, '.')) !== false) {
                $handle = substr($path, 0, $dot);
                $subpath = substr($path, $dot + 1);
            } else {
                $handle = $path;
                $subpath = null;
            }

            // Get the handle & alias
            if (preg_match('/^([a-zA-Z][a-zA-Z0-9_:]*)\s+as\s+(' . HandleValidator::$handlePattern . ')$/', $handle, $match)) {
                $handle = $match[1];
                $alias = $match[2];
            } else {
                $alias = $handle;
            }

            if (!isset($plans[$alias])) {
                $plan = $plans[$alias] = new EagerLoadPlan([
                    'handle' => $handle,
                    'alias' => $alias,
                ]);
            } else {
                $plan = $plans[$alias];
            }

            // Only set the criteria if there's no subpath
            if ($subpath === null) {
                if ($criteria !== null) {
                    $plan->criteria = $criteria;
                }

                if ($count) {
                    $plan->count = true;
                } else {
                    $plan->all = true;
                }

                if ($when !== null) {
                    $plan->when = $when;
                }
            } else {
                // We are for sure going to need to query the elements
                $plan->all = true;

                // Add this as a nested "with"
                $nestedWiths[$alias][] = [
                    'path' => $subpath,
                    'criteria' => $criteria,
                    'count' => $count,
                    'when' => $when,
                ];
            }
        }

        foreach ($nestedWiths as $alias => $withs) {
            $plans[$alias]->nested = $this->createEagerLoadingPlans($withs);
        }

        return array_values($plans);
    }

    /**
     * Eager-loads additional elements onto a given set of elements.
     *
     * @param string $elementType The root element type class
     * @param ElementInterface[] $elements The root element models that should be updated with the eager-loaded elements
     * @param string|EagerLoadPlan[]|array $with Dot-delimited paths of the elements that should be eager-loaded into the root elements
     */
    public function eagerLoadElements(string $elementType, array $elements, $with): void
    {
        /** @var ElementInterface|string $elementType */
        // Bail if there aren't even any elements
        if (empty($elements)) {
            return;
        }

        $elementsBySite = ArrayHelper::index($elements, null, ['siteId']);
        $with = $this->createEagerLoadingPlans($with);
        $this->_eagerLoadElementsInternal($elementType, $elementsBySite, $with);
    }

    /**
     * @param string $elementType
     * @param array $elementsBySite
     * @param EagerLoadPlan[] $with
     */
    private function _eagerLoadElementsInternal(string $elementType, array $elementsBySite, array $with): void
    {
        foreach ($elementsBySite as $siteId => $elements) {
            // In case the elements were
            $elements = array_values($elements);
            $event = new EagerLoadElementsEvent([
                'elementType' => $elementType,
                'elements' => $elements,
                'with' => $with,
            ]);
            $this->trigger(self::EVENT_BEFORE_EAGER_LOAD_ELEMENTS, $event);

            foreach ($event->with as $plan) {
                // Filter out any elements that the plan doesn't like
                if ($plan->when !== null) {
                    $filteredElements = array_values(array_filter($elements, $plan->when));
                    if (empty($filteredElements)) {
                        continue;
                    }
                } else {
                    $filteredElements = $elements;
                }

                // Get the eager-loading map from the source element type
                /** @var ElementInterface|string $elementType */
                $map = $elementType::eagerLoadingMap($filteredElements, $plan->handle);

                if ($map === null) {
                    // Null means to skip eager-loading this segment
                    continue;
                }

                $targetElementIdsBySourceIds = null;
                $query = null;
                $offset = 0;
                $limit = null;

                if (!empty($map['map'])) {
                    // Loop through the map to find:
                    // - unique target element IDs
                    // - target element IDs indexed by source element IDs
                    $uniqueTargetElementIds = [];
                    $targetElementIdsBySourceIds = [];

                    foreach ($map['map'] as $mapping) {
                        $uniqueTargetElementIds[$mapping['target']] = true;
                        $targetElementIdsBySourceIds[$mapping['source']][$mapping['target']] = true;
                    }

                    // Get the target elements
                    $query = $this->createElementQuery($map['elementType']);

                    // Default to no order, offset, or limit, but allow the element type/path criteria to override
                    $query->orderBy = null;
                    $query->offset = null;
                    $query->limit = null;

                    $criteria = array_merge(
                        $map['criteria'] ?? [],
                        $plan->criteria
                    );

                    // Save the offset & limit params for later
                    $offset = ArrayHelper::remove($criteria, 'offset', 0);
                    $limit = ArrayHelper::remove($criteria, 'limit');

                    Craft::configure($query, $criteria);

                    if (!$query->siteId) {
                        $query->siteId = $siteId;
                    }

                    if (!$query->id) {
                        $query->id = array_keys($uniqueTargetElementIds);
                    } else {
                        $query->andWhere([
                            'elements.id' => array_keys($uniqueTargetElementIds),
                        ]);
                    }
                }

                // Do we just need the count?
                if ($plan->count && !$plan->all) {
                    // Just fetch the target elements’ IDs
                    $targetElementIdCounts = [];
                    if ($query) {
                        foreach ($query->ids() as $id) {
                            if (!isset($targetElementIdCounts[$id])) {
                                $targetElementIdCounts[$id] = 1;
                            } else {
                                $targetElementIdCounts[$id]++;
                            }
                        }
                    }

                    // Loop through the source elements and count up their targets
                    foreach ($filteredElements as $sourceElement) {
                        $count = 0;
                        if (!empty($targetElementIdCounts) && isset($targetElementIdsBySourceIds[$sourceElement->id])) {
                            foreach (array_keys($targetElementIdsBySourceIds[$sourceElement->id]) as $targetElementId) {
                                if (isset($targetElementIdCounts[$targetElementId])) {
                                    $count += $targetElementIdCounts[$targetElementId];
                                }
                            }
                        }
                        $sourceElement->setEagerLoadedElementCount($plan->alias, $count);
                    }

                    continue;
                }

                $targetElementData = $query ? ArrayHelper::index($query->asArray()->all(), null, ['id']) : [];
                $targetElements = [];

                // Tell the source elements about their eager-loaded elements
                foreach ($filteredElements as $sourceElement) {
                    $targetElementIdsForSource = [];
                    $targetElementsForSource = [];

                    if (isset($targetElementIdsBySourceIds[$sourceElement->id])) {
                        // Does the path mapping want a custom order?
                        if (!empty($criteria['orderBy']) || !empty($criteria['order'])) {
                            // Assign the elements in the order they were returned from the query
                            foreach (array_keys($targetElementData) as $targetElementId) {
                                if (isset($targetElementIdsBySourceIds[$sourceElement->id][$targetElementId])) {
                                    $targetElementIdsForSource[] = $targetElementId;
                                }
                            }
                        } else {
                            // Assign the elements in the order defined by the map
                            foreach (array_keys($targetElementIdsBySourceIds[$sourceElement->id]) as $targetElementId) {
                                if (isset($targetElementData[$targetElementId])) {
                                    $targetElementIdsForSource[] = $targetElementId;
                                }
                            }
                        }

                        if (!empty($criteria['inReverse'])) {
                            $targetElementIdsForSource = array_reverse($targetElementIdsForSource);
                        }

                        // Create the elements
                        $currentOffset = 0;
                        $count = 0;
                        foreach ($targetElementIdsForSource as $elementId) {
                            foreach ($targetElementData[$elementId] as $result) {
                                if ($offset && $currentOffset < $offset) {
                                    $currentOffset++;
                                    continue;
                                }
                                $targetSiteId = $result['siteId'];
                                if (!isset($targetElements[$targetSiteId][$elementId])) {
                                    $targetElements[$targetSiteId][$elementId] = $query->createElement($result);
                                }
                                $targetElementsForSource[] = $targetElements[$targetSiteId][$elementId];
                                if ($limit && ++$count == $limit) {
                                    break 2;
                                }
                            }
                        }
                    }

                    $sourceElement->setEagerLoadedElements($plan->alias, $targetElementsForSource);

                    if ($plan->count) {
                        $sourceElement->setEagerLoadedElementCount($plan->alias, count($targetElementsForSource));
                    }
                }

                // Pass the instantiated elements to afterPopulate()
                if (!empty($targetElements)) {
                    $query->asArray = false;
                    $query->afterPopulate(array_merge(...array_values($targetElements)));
                }

                // Now eager-load any sub paths
                if (!empty($map['map']) && !empty($plan->nested)) {
                    $this->_eagerLoadElementsInternal($map['elementType'], array_map('array_values', $targetElements), $plan->nested);
                }
            }
        }
    }

    /**
     * Propagates an element to a different site.
     *
     * @param ElementInterface $element The element to propagate
     * @param int $siteId The site ID that the element should be propagated to
     * @param ElementInterface|false|null $siteElement The element loaded for the propagated site (only pass this if you
     * already had a reason to load it). Set to `false` if it is known to not exist yet.
     * @throws Exception if the element couldn't be propagated
     * @throws UnsupportedSiteException if the element doesn’t support `$siteId`
     * @since 3.0.13
     */
    public function propagateElement(ElementInterface $element, int $siteId, $siteElement = null): void
    {
        // Get the sites supported by this element
        if (empty($supportedSites = ElementHelper::supportedSitesForElement($element))) {
            throw new Exception('All elements must have at least one site associated with them.');
        }

        // Make sure the element actually supports the site it's being saved in
        $supportedSites = ArrayHelper::index($supportedSites, 'siteId');
        $siteInfo = $supportedSites[(string)$siteId] ?? null;
        if ($siteInfo === null) {
            throw new UnsupportedSiteException($element, $siteId, 'Attempting to propagate an element to an unsupported site.');
        }

        $this->_propagateElement($element, $siteInfo, $siteElement);
    }

    /**
     * Saves an element.
     *
     * @param ElementInterface $element The element that is being saved
     * @param bool $runValidation Whether the element should be validated
     * @param bool $propagate Whether the element should be saved across all of its supported sites
     * @param bool|null $updateSearchIndex Whether to update the element search index for the element
     * (this will happen via a background job if this is a web request)
     * @return bool
     * @throws ElementNotFoundException if $element has an invalid $id
     * @throws UnsupportedSiteException if the element is being saved for a site it doesn’t support
     * @throws \Throwable if reasons
     */
    private function _saveElementInternal(ElementInterface $element, bool $runValidation = true, bool $propagate = true, ?bool $updateSearchIndex = null): bool
    {
        /** @var Element|DraftBehavior|RevisionBehavior $element */
        $isNewElement = !$element->id;

        // Are we tracking changes?
        $trackChanges = ElementHelper::shouldTrackChanges($element);
        $dirtyAttributes = [];

        // Force propagation for new elements
        $propagate = $propagate && $element::isLocalized() && Craft::$app->getIsMultiSite();
        $originalPropagateAll = $element->propagateAll;
        $originalFirstSave = $element->firstSave;

        $element->firstSave = (
            !$element->getIsDraft() &&
            !$element->getIsRevision() &&
            ($element->firstSave || $isNewElement)
        );

        if ($isNewElement) {
            // Give it a UID right away
            if (!$element->uid) {
                $element->uid = StringHelper::UUID();
            }

            if (!$element->getIsDraft() && !$element->getIsRevision()) {
                // Let Matrix fields, etc., know they should be duplicating their values across all sites.
                $element->propagateAll = true;
            }
        }

        // Fire a 'beforeSaveElement' event
        if ($this->hasEventHandlers(self::EVENT_BEFORE_SAVE_ELEMENT)) {
            $this->trigger(self::EVENT_BEFORE_SAVE_ELEMENT, new ElementEvent([
                'element' => $element,
                'isNew' => $isNewElement,
            ]));
        }

        if (!$element->beforeSave($isNewElement)) {
            $element->firstSave = $originalFirstSave;
            $element->propagateAll = $originalPropagateAll;
            return false;
        }

        // Get the sites supported by this element
        if (empty($supportedSites = ElementHelper::supportedSitesForElement($element))) {
            $element->firstSave = $originalFirstSave;
            $element->propagateAll = $originalPropagateAll;
            throw new UnsupportedSiteException($element, $element->siteId, 'All elements must have at least one site associated with them.');
        }

        // Make sure the element actually supports the site it's being saved in
        $supportedSiteIds = ArrayHelper::getColumn($supportedSites, 'siteId');
        if (!in_array($element->siteId, $supportedSiteIds, false)) {
            $element->firstSave = $originalFirstSave;
            $element->propagateAll = $originalPropagateAll;
            throw new UnsupportedSiteException($element, $element->siteId, 'Attempting to save an element in an unsupported site.');
        }

        // If the element only supports a single site, ensure it's enabled for that site
        if (count($supportedSites) === 1 && !$element->getEnabledForSite()) {
            $element->enabled = false;
            $element->setEnabledForSite(true);
        }

        // If we're skipping validation, at least make sure the title is valid
        if (!$runValidation && $element::hasContent() && $element::hasTitles()) {
            foreach ($element->getActiveValidators('title') as $validator) {
                $validator->validateAttributes($element, ['title']);
            }
            if ($element->hasErrors('title')) {
                // Set a default title
                if ($isNewElement) {
                    $element->title = Craft::t('app', 'New {type}', ['type' => $element::displayName()]);
                } else {
                    $element->title = $element::displayName() . ' ' . $element->id;
                }
            }
        }

        // Validate
        if ($runValidation && !$element->validate()) {
            Craft::info('Element not saved due to validation error: ' . print_r($element->errors, true), __METHOD__);
            $element->firstSave = $originalFirstSave;
            $element->propagateAll = $originalPropagateAll;
            return false;
        }

        // Figure out whether we will be updating the search index (and memoize that for nested element saves)
        $oldUpdateSearchIndex = $this->_updateSearchIndex;
        $updateSearchIndex = $this->_updateSearchIndex = $updateSearchIndex ?? $this->_updateSearchIndex ?? true;

        $transaction = Craft::$app->getDb()->beginTransaction();

        try {
            // No need to save the element record multiple times
            if (!$element->propagating) {
                // Get the element record
                if (!$isNewElement) {
                    $elementRecord = ElementRecord::findOne($element->id);

                    if (!$elementRecord) {
                        $element->firstSave = $originalFirstSave;
                        $element->propagateAll = $originalPropagateAll;
                        throw new ElementNotFoundException("No element exists with the ID '{$element->id}'");
                    }
                } else {
                    $elementRecord = new ElementRecord();
                    $elementRecord->type = get_class($element);
                    $elementRecord->uid = $element->uid;
                }

                // Set the attributes
                $elementRecord->uid = $element->uid;
                $elementRecord->canonicalId = $element->getIsDerivative() ? $element->getCanonicalId() : null;
                $elementRecord->draftId = (int)$element->draftId ?: null;
                $elementRecord->revisionId = (int)$element->revisionId ?: null;
                $elementRecord->fieldLayoutId = $element->fieldLayoutId = (int)($element->fieldLayoutId ?? $element->getFieldLayout()->id ?? 0) ?: null;
                $elementRecord->enabled = (bool)$element->enabled;
                $elementRecord->archived = (bool)$element->archived;
                $elementRecord->dateLastMerged = Db::prepareDateForDb($element->dateLastMerged);

                if ($isNewElement) {
                    if (isset($element->dateCreated)) {
                        $elementRecord->dateCreated = Db::prepareValueForDb($element->dateCreated);
                    }
                    if (isset($element->dateUpdated)) {
                        $elementRecord->dateUpdated = Db::prepareValueForDb($element->dateUpdated);
                    }
                } else if ($element->resaving) {
                    // Prevent ActiveRecord::prepareForDb() from changing the dateUpdated
                    $elementRecord->markAttributeDirty('dateUpdated');
                } else {
                    // Force a new dateUpdated value
                    $elementRecord->dateUpdated = Db::prepareValueForDb(new \DateTime());
                }

                // Update our list of dirty attributes
                if ($trackChanges) {
                    array_push($dirtyAttributes, ...array_keys($elementRecord->getDirtyAttributes([
                        'fieldLayoutId',
                        'enabled',
                        'archived',
                    ])));
                }

                // Save the element record
                $elementRecord->save(false);

                $dateCreated = DateTimeHelper::toDateTime($elementRecord->dateCreated);

                if ($dateCreated === false) {
                    $element->firstSave = $originalFirstSave;
                    $element->propagateAll = $originalPropagateAll;
                    throw new Exception('There was a problem calculating dateCreated.');
                }

                $dateUpdated = DateTimeHelper::toDateTime($elementRecord->dateUpdated);

                if ($dateUpdated === false) {
                    $element->firstSave = $originalFirstSave;
                    $element->propagateAll = $originalPropagateAll;
                    throw new Exception('There was a problem calculating dateUpdated.');
                }

                // Save the new dateCreated and dateUpdated dates on the model
                $element->dateCreated = $dateCreated;
                $element->dateUpdated = $dateUpdated;

                if ($isNewElement) {
                    // Save the element ID on the element model
                    $element->id = $elementRecord->id;

                    // If there's a temp ID, update the URI
                    if ($element->tempId && $element->uri) {
                        $element->uri = str_replace($element->tempId, $element->id, $element->uri);
                        $element->tempId = null;
                    }
                }
            }

            // Save the element's site settings record
            if (!$isNewElement) {
                $siteSettingsRecord = Element_SiteSettingsRecord::findOne([
                    'elementId' => $element->id,
                    'siteId' => $element->siteId,
                ]);
            }

            if ($isNewSiteElement = empty($siteSettingsRecord)) {
                // First time we've saved the element for this site
                $siteSettingsRecord = new Element_SiteSettingsRecord();
                $siteSettingsRecord->elementId = $element->id;
                $siteSettingsRecord->siteId = $element->siteId;
            }

            $siteSettingsRecord->slug = $element->slug;
            $siteSettingsRecord->uri = $element->uri;

            // Avoid `enabled` getting marked as dirty if it's not really changing
            $enabledForSite = $element->getEnabledForSite();
            if ($siteSettingsRecord->getIsNewRecord() || $siteSettingsRecord->enabled != $enabledForSite) {
                $siteSettingsRecord->enabled = $enabledForSite;
            }

            // Update our list of dirty attributes
            if ($trackChanges && !$isNewSiteElement) {
                array_push($dirtyAttributes, ...array_keys($siteSettingsRecord->getDirtyAttributes([
                    'slug',
                    'uri',
                ])));
                if ($siteSettingsRecord->isAttributeChanged('enabled')) {
                    $dirtyAttributes[] = 'enabledForSite';
                }
            }

            if (!$siteSettingsRecord->save(false)) {
                $element->firstSave = $originalFirstSave;
                $element->propagateAll = $originalPropagateAll;
                throw new Exception('Couldn’t save elements’ site settings record.');
            }

            $element->siteSettingsId = $siteSettingsRecord->id;

            // Save the content
            if ($element::hasContent()) {
                Craft::$app->getContent()->saveContent($element);
            }

            // Set all of the dirty attributes on the element, in case an event listener wants to know
            if ($trackChanges) {
                array_push($dirtyAttributes, ...$element->getDirtyAttributes());
                $element->setDirtyAttributes($dirtyAttributes, false);
            }

            // It is now officially saved
            $element->afterSave($isNewElement);

            // Update the element across the other sites?
            if ($propagate) {
                $element->newSiteIds = [];

                foreach ($supportedSites as $siteInfo) {
                    // Skip the initial site
                    if ($siteInfo['siteId'] != $element->siteId) {
                        $this->_propagateElement($element, $siteInfo, $isNewElement ? false : null);
                    }
                }
            }

            // It's now fully saved and propagated
            if (
                !$element->propagating &&
                !$element->duplicateOf &&
                !$element->mergingCanonicalChanges
            ) {
                $element->afterPropagate($isNewElement);
            }

            $transaction->commit();
        } catch (\Throwable $e) {
            $transaction->rollBack();
            $element->firstSave = $originalFirstSave;
            $element->propagateAll = $originalPropagateAll;
            throw $e;
        } finally {
            $this->_updateSearchIndex = $oldUpdateSearchIndex;
        }

        if (!$element->propagating) {
            // Delete the rows that don't need to be there anymore
            if (!$isNewElement) {
                Db::deleteIfExists(
                    Table::ELEMENTS_SITES,
                    [
                        'and',
                        ['elementId' => $element->id],
                        ['not', ['siteId' => $supportedSiteIds]],
                    ]
                );

                if ($element::hasContent()) {
                    Db::deleteIfExists(
                        $element->getContentTable(),
                        [
                            'and',
                            ['elementId' => $element->id],
                            ['not', ['siteId' => $supportedSiteIds]],
                        ]
                    );
                }
            }

            // Invalidate any caches involving this element
            $this->invalidateCachesForElement($element);
        }

        // Update search index
        if ($updateSearchIndex && !ElementHelper::isRevision($element)) {
            $event = new ElementEvent([
                'element' => $element,
            ]);
            $this->trigger(self::EVENT_BEFORE_UPDATE_SEARCH_INDEX, $event);
            if ($event->isValid) {
                if (Craft::$app->getRequest()->getIsConsoleRequest()) {
                    Craft::$app->getSearch()->indexElementAttributes($element);
                } else {
                    Queue::push(new UpdateSearchIndex([
                        'elementType' => get_class($element),
                        'elementId' => $element->id,
                        'siteId' => $propagate ? '*' : $element->siteId,
                        'fieldHandles' => $element->getDirtyFields(),
                    ]), 2048);
                }
            }
        }

        // Update the changed attributes & fields
        if ($trackChanges) {
            $userId = Craft::$app->getUser()->getId();
            $timestamp = Db::prepareDateForDb(new \DateTime());

            foreach ($element->getDirtyAttributes() as $attributeName) {
                Db::upsert(Table::CHANGEDATTRIBUTES, [
                    'elementId' => $element->id,
                    'siteId' => $element->siteId,
                    'attribute' => $attributeName,
                    'dateUpdated' => $timestamp,
                    'propagated' => $element->propagating,
                    'userId' => $userId,
                ], true, [], false);
            }

            if (($fieldLayout = $element->getFieldLayout()) !== null) {
                foreach ($element->getDirtyFields() as $fieldHandle) {
                    if (($field = $fieldLayout->getFieldByHandle($fieldHandle)) !== null) {
                        Db::upsert(Table::CHANGEDFIELDS, [
                            'elementId' => $element->id,
                            'siteId' => $element->siteId,
                            'fieldId' => $field->id,
                            'dateUpdated' => $timestamp,
                            'propagated' => $element->propagating,
                            'userId' => $userId,
                        ], true, [], false);
                    }
                }
            }
        }

        // Fire an 'afterSaveElement' event
        if ($this->hasEventHandlers(self::EVENT_AFTER_SAVE_ELEMENT)) {
            $this->trigger(self::EVENT_AFTER_SAVE_ELEMENT, new ElementEvent([
                'element' => $element,
                'isNew' => $isNewElement,
            ]));
        }

        // Clear the element's record of dirty fields
        $element->markAsClean();
        $element->firstSave = $originalFirstSave;
        $element->propagateAll = $originalPropagateAll;

        return true;
    }

    /**
     * Propagates an element to a different site
     *
     * @param ElementInterface $element
     * @param array $siteInfo
     * @param ElementInterface|false|null $siteElement The element loaded for the propagated site
     * @throws Exception if the element couldn't be propagated
     */
    private function _propagateElement(ElementInterface $element, array $siteInfo, $siteElement = null): void
    {
        // Try to fetch the element in this site
        if ($siteElement === null && $element->id) {
            $siteElement = $this->getElementById($element->id, get_class($element), $siteInfo['siteId']);
        } else if (!$siteElement) {
            $siteElement = null;
        }

        // If it doesn't exist yet, just clone the initial site
        if ($isNewSiteForElement = ($siteElement === null)) {
            $siteElement = clone $element;
            $siteElement->siteId = $siteInfo['siteId'];
            $siteElement->siteSettingsId = null;
            $siteElement->contentId = null;
            $siteElement->setEnabledForSite($siteInfo['enabledByDefault']);

            // Keep track of this new site ID
            $element->newSiteIds[] = $siteInfo['siteId'];
        } else if ($element->propagateAll) {
            $oldSiteElement = $siteElement;
            $siteElement = clone $element;
            $siteElement->siteId = $oldSiteElement->siteId;
            $siteElement->contentId = $oldSiteElement->contentId;
            $siteElement->setEnabledForSite($oldSiteElement->enabledForSite);
        } else {
            $siteElement->enabled = $element->enabled;
            $siteElement->resaving = $element->resaving;
        }

        // Does the main site's element specify a status for this site?
        $enabledForSite = $element->getEnabledForSite($siteElement->siteId);
        if ($enabledForSite !== null) {
            $siteElement->setEnabledForSite($enabledForSite);
        }

        // Copy the timestamps
        $siteElement->dateCreated = $element->dateCreated;
        $siteElement->dateUpdated = $element->dateUpdated;

        // Copy the title value?
        if (
            $element::hasTitles() &&
            $siteElement->getTitleTranslationKey() === $element->getTitleTranslationKey()
        ) {
            $siteElement->title = $element->title;
        }

        // Copy the dirty attributes
        $siteElement->setDirtyAttributes($element->getDirtyAttributes());

        // Copy any non-translatable field values
        if ($element::hasContent()) {
            if ($isNewSiteForElement) {
                // Copy all the field values
                $siteElement->setFieldValues($element->getFieldValues());
            } else if (($fieldLayout = $element->getFieldLayout()) !== null) {
                // Only copy the non-translatable field values
                foreach ($fieldLayout->getFields() as $field) {
                    // Has this field changed, and does it produce the same translation key as it did for the initial element?
                    if (
                        $element->isFieldDirty($field->handle) &&
                        $field->getTranslationKey($siteElement) === $field->getTranslationKey($element)
                    ) {
                        // Copy the initial element's value over
                        $siteElement->setFieldValue($field->handle, $element->getFieldValue($field->handle));
                    }
                }
            }
        }

        // Save it
        $siteElement->setScenario(Element::SCENARIO_ESSENTIALS);
        $siteElement->propagating = true;

        if ($this->_saveElementInternal($siteElement, true, false) === false) {
            // Log the errors
            $error = 'Couldn’t propagate element to other site due to validation errors:';
            foreach ($siteElement->getFirstErrors() as $attributeError) {
                $error .= "\n- " . $attributeError;
            }
            Craft::error($error);
            throw new Exception('Couldn’t propagate element to other site.');
        }
    }

    /**
     * Soft-deletes or restores the drafts and revisions of the given element.
     *
     * @param int $canonicalId The canonical element ID
     * @param bool $delete `true` if the drafts/revisions should be soft-deleted; `false` if they should be restored
     */
    private function _cascadeDeleteDraftsAndRevisions(int $canonicalId, bool $delete = true): void
    {
        $params = [
            'dateDeleted' => $delete ? Db::prepareDateForDb(new \DateTime()) : null,
            'canonicalId' => $canonicalId,
        ];

        $db = Craft::$app->getDb();
        $elementsTable = Table::ELEMENTS;

        foreach (['draftId' => Table::DRAFTS, 'revisionId' => Table::REVISIONS] as $fk => $table) {
            if ($db->getIsMysql()) {
                $sql = <<<SQL
UPDATE $elementsTable [[e]]
INNER JOIN $table [[t]] ON [[t.id]] = [[e.$fk]]
SET [[e.dateDeleted]] = :dateDeleted
WHERE [[t.canonicalId]] = :canonicalId
SQL;
            } else {
                $sql = <<<SQL
UPDATE $elementsTable [[e]]
SET [[dateDeleted]] = :dateDeleted
FROM $table [[t]]
WHERE [[t.id]] = [[e.$fk]]
AND [[t.canonicalId]] = :canonicalId
SQL;
            }

            $db->createCommand($sql, $params)->execute();
        }
    }

    /**
     * Returns the replacement for a given reference tag.
     *
     * @param ElementInterface|null $element
     * @param string|null $attribute
     * @param string $fallback
     * @param string $fullMatch
     * @return string
     * @see parseRefs()
     */
    private function _getRefTokenReplacement(?ElementInterface $element, ?string $attribute, string $fallback, string $fullMatch): string
    {
        if ($element === null) {
            // Put the ref tag back
            return $fallback;
        }

        if (empty($attribute) || !isset($element->$attribute)) {
            // Default to the URL
            return (string)$element->getUrl();
        }

        try {
            $value = $element->$attribute;

            if (is_object($value) && !method_exists($value, '__toString')) {
                throw new Exception('Object of class ' . get_class($value) . ' could not be converted to string');
            }

            return $this->parseRefs((string)$value);
        } catch (\Throwable $e) {
            // Log it
            Craft::error("An exception was thrown when parsing the ref tag \"$fullMatch\":\n" . $e->getMessage(), __METHOD__);

            // Replace the token with the default value
            return $fallback;
        }
    }
}<|MERGE_RESOLUTION|>--- conflicted
+++ resolved
@@ -814,13 +814,8 @@
                 ->drafts(null)
                 ->provisionalDrafts(null)
                 ->id($element->id)
-<<<<<<< HEAD
-                ->siteId(ArrayHelper::withoutValue($supportedSiteIds, $element->id))
+                ->siteId(ArrayHelper::withoutValue($supportedSiteIds, $element->siteId))
                 ->status(null)
-=======
-                ->siteId(ArrayHelper::withoutValue($supportedSiteIds, $element->siteId))
-                ->anyStatus()
->>>>>>> e4fec03d
                 ->all();
 
             foreach ($siteElements as $siteElement) {
