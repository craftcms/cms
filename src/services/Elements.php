--- conflicted
+++ resolved
@@ -2523,11 +2523,7 @@
      * @param ElementInterface[][] $elementsBySite
      * @param EagerLoadPlan[] $with
      */
-<<<<<<< HEAD
-    private function _eagerLoadElementsInternal(string $elementType, array $elementsBySite, array $with, bool $checkIfInLayout = true): void
-=======
-    private function _eagerLoadElementsInternal(string $elementType, array $elementsBySite, array $with)
->>>>>>> b75610cc
+    private function _eagerLoadElementsInternal(string $elementType, array $elementsBySite, array $with): void
     {
         $elementsService = Craft::$app->getElements();
 
@@ -2552,26 +2548,6 @@
                     $filteredElements = $elements;
                 }
 
-<<<<<<< HEAD
-                // filter out fields that are not part of this layout
-                // https://github.com/craftcms/cms/issues/12539
-                if ($checkIfInLayout) {
-                    $filteredElements = array_values(
-                        array_filter($filteredElements, function($filteredElement) use ($plan) {
-                            $fieldLayout = $filteredElement->getFieldLayout();
-                            $fieldHandle = preg_replace('/(\w+)([\.|:]\S+)/', '$1', $plan->handle, 1);
-                            return $fieldLayout?->getFieldByHandle($plan->handle) !== null;
-                        })
-                    );
-
-                    // if we have nothing left in the $filteredElements, move on to the next iteration
-                    if (empty($filteredElements)) {
-                        continue;
-                    }
-                }
-
-=======
->>>>>>> b75610cc
                 // Get the eager-loading map from the source element type
                 /** @var ElementInterface|string $elementType */
                 $map = $elementType::eagerLoadingMap($filteredElements, $plan->handle);
@@ -2739,7 +2715,7 @@
                     $this->_eagerLoadElementsInternal(
                         $map['elementType'],
                         array_map('array_values', $targetElements),
-                        $plan->nested
+                        $plan->nested,
                     );
                 }
             }
