--- conflicted
+++ resolved
@@ -3481,14 +3481,9 @@
         ElementInterface $element,
         array $supportedSites,
         int $siteId,
-<<<<<<< HEAD
-        ElementInterface|false|null $siteElement = null,
+        ElementInterface|false|null &$siteElement = null,
         bool $crossSiteValidate = false,
     ): bool {
-=======
-        ElementInterface|false|null &$siteElement = null,
-    ) {
->>>>>>> 24b67d2e
         // Make sure the element actually supports the site it's being saved in
         if (!isset($supportedSites[$siteId])) {
             throw new UnsupportedSiteException($element, $siteId, 'Attempting to propagate an element to an unsupported site.');
