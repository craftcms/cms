--- conflicted
+++ resolved
@@ -2799,48 +2799,18 @@
             $fieldLayout = $element->getFieldLayout();
             $dirtyFields = $fieldLayout ? $element->getDirtyFields() : null;
 
-<<<<<<< HEAD
-            Craft::$app->on(Application::EVENT_AFTER_REQUEST, function() use ($element, $fieldLayout, $dirtyAttributes, $dirtyFields) {
-                $userId = Craft::$app->getUser()->getId();
-                $timestamp = Db::prepareDateForDb(new DateTime());
-
-                foreach ($dirtyAttributes as $attributeName) {
-                    Db::upsert(Table::CHANGEDATTRIBUTES, [
-                        'elementId' => $element->id,
-                        'siteId' => $element->siteId,
-                        'attribute' => $attributeName,
-                        'dateUpdated' => $timestamp,
-                        'propagated' => $element->propagating,
-                        'userId' => $userId,
-                    ]);
-                }
-
-                if ($fieldLayout) {
-                    foreach ($dirtyFields as $fieldHandle) {
-                        if (($field = $fieldLayout->getFieldByHandle($fieldHandle)) !== null) {
-                            Db::upsert(Table::CHANGEDFIELDS, [
-                                'elementId' => $element->id,
-                                'siteId' => $element->siteId,
-                                'fieldId' => $field->id,
-                                'dateUpdated' => $timestamp,
-                                'propagated' => $element->propagating,
-                                'userId' => $userId,
-                            ]);
-                        }
-=======
             $userId = Craft::$app->getUser()->getId();
-            $timestamp = Db::prepareDateForDb(new \DateTime());
+            $timestamp = Db::prepareDateForDb(new DateTime());
 
             foreach ($dirtyAttributes as $attributeName) {
                 Db::upsert(Table::CHANGEDATTRIBUTES, [
                     'elementId' => $element->id,
                     'siteId' => $element->siteId,
                     'attribute' => $attributeName,
-                ], [
                     'dateUpdated' => $timestamp,
                     'propagated' => $element->propagating,
                     'userId' => $userId,
-                ], [], false);
+                ]);
             }
 
             if ($fieldLayout) {
@@ -2850,12 +2820,10 @@
                             'elementId' => $element->id,
                             'siteId' => $element->siteId,
                             'fieldId' => $field->id,
-                        ], [
                             'dateUpdated' => $timestamp,
                             'propagated' => $element->propagating,
                             'userId' => $userId,
-                        ], [], false);
->>>>>>> fee68cb4
+                        ]);
                     }
                 }
             }
