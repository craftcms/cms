--- conflicted
+++ resolved
@@ -1241,7 +1241,6 @@
             // Propagate it
             $otherSiteIds = ArrayHelper::withoutValue(array_keys($supportedSites), $mainClone->siteId);
             if ($element->id && !empty($otherSiteIds)) {
-<<<<<<< HEAD
                 $siteElements = $this->createElementQuery(get_class($element))
                     ->id($element->id)
                     ->siteId($otherSiteIds)
@@ -1250,22 +1249,6 @@
                     ->provisionalDrafts(null)
                     ->revisions(null)
                     ->all();
-=======
-                $siteElementQuery = $this->createElementQuery(get_class($element))
-                    ->id($element->id)
-                    ->siteId($otherSiteIds)
-                    ->anyStatus();
-
-                if ($element->getIsDraft()) {
-                    $siteElementQuery
-                        ->drafts()
-                        ->provisionalDrafts(null);
-                } elseif ($element->getIsRevision()) {
-                    $siteElementQuery->revisions();
-                }
-
-                $siteElements = $siteElementQuery->all();
->>>>>>> 908789f9
 
                 foreach ($siteElements as $siteElement) {
                     // Ensure all fields have been normalized
@@ -1795,13 +1778,9 @@
                     $siteElements = $this->createElementQuery(get_class($element))
                         ->id($element->id)
                         ->siteId($otherSiteIds)
-<<<<<<< HEAD
-                        ->status(null)
-=======
                         ->drafts(null)
                         ->provisionalDrafts(null)
-                        ->anyStatus()
->>>>>>> 908789f9
+                        ->status(null)
                         ->trashed(null)
                         ->all();
                 } else {
@@ -2711,7 +2690,7 @@
                         $siteElementQuery = $this->createElementQuery(get_class($element))
                             ->id($element->id)
                             ->siteId($otherSiteIds)
-                            ->anyStatus()
+                            ->status(null)
                             ->indexBy('siteId');
 
                         if ($element->getIsDraft()) {
