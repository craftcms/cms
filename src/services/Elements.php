<?php
/**
 * @link https://craftcms.com/
 * @copyright Copyright (c) Pixel & Tonic, Inc.
 * @license https://craftcms.github.io/license/
 */

namespace craft\services;

use Craft;
use craft\base\Element;
use craft\base\ElementActionInterface;
use craft\base\ElementExporterInterface;
use craft\base\ElementInterface;
use craft\base\ExpirableElementInterface;
use craft\behaviors\DraftBehavior;
use craft\behaviors\RevisionBehavior;
use craft\db\Query;
use craft\db\QueryAbortedException;
use craft\db\Table;
use craft\elements\Address;
use craft\elements\Asset;
use craft\elements\Category;
use craft\elements\db\EagerLoadInfo;
use craft\elements\db\EagerLoadPlan;
use craft\elements\db\ElementQuery;
use craft\elements\db\ElementQueryInterface;
use craft\elements\Entry;
use craft\elements\GlobalSet;
use craft\elements\Tag;
use craft\elements\User;
use craft\errors\ElementNotFoundException;
use craft\errors\InvalidElementException;
use craft\errors\OperationAbortedException;
use craft\errors\SiteNotFoundException;
use craft\errors\UnsupportedSiteException;
use craft\events\AuthorizationCheckEvent;
use craft\events\BatchElementActionEvent;
use craft\events\DeleteElementEvent;
use craft\events\EagerLoadElementsEvent;
use craft\events\ElementEvent;
use craft\events\ElementQueryEvent;
use craft\events\InvalidateElementCachesEvent;
use craft\events\MergeElementsEvent;
use craft\events\RegisterComponentTypesEvent;
use craft\helpers\ArrayHelper;
use craft\helpers\Component as ComponentHelper;
use craft\helpers\DateTimeHelper;
use craft\helpers\Db;
use craft\helpers\ElementHelper;
use craft\helpers\Queue;
use craft\helpers\StringHelper;
use craft\i18n\Translation;
use craft\queue\jobs\FindAndReplace;
use craft\queue\jobs\UpdateElementSlugsAndUris;
use craft\queue\jobs\UpdateSearchIndex;
use craft\records\Element as ElementRecord;
use craft\records\Element_SiteSettings as Element_SiteSettingsRecord;
use craft\records\StructureElement as StructureElementRecord;
use craft\validators\HandleValidator;
use craft\validators\SlugValidator;
use craft\web\Application;
use DateTime;
use Illuminate\Support\Collection;
use Throwable;
use UnitEnum;
use yii\base\Behavior;
use yii\base\Component;
use yii\base\Exception;
use yii\base\InvalidArgumentException;
use yii\base\InvalidCallException;
use yii\caching\TagDependency;

/**
 * The Elements service provides APIs for managing elements.
 *
 * An instance of the service is available via [[\craft\base\ApplicationTrait::getElements()|`Craft::$app->elements`]].
 *
 * @author Pixel & Tonic, Inc. <support@pixelandtonic.com>
 * @since 3.0.0
 */
class Elements extends Component
{
    /**
     * @event RegisterComponentTypesEvent The event that is triggered when registering element types.
     *
     * Element types must implement [[ElementInterface]]. [[Element]] provides a base implementation.
     *
     * See [Element Types](https://craftcms.com/docs/4.x/extend/element-types.html) for documentation on creating element types.
     * ---
     * ```php
     * use craft\events\RegisterComponentTypesEvent;
     * use craft\services\Elements;
     * use yii\base\Event;
     *
     * Event::on(Elements::class,
     *     Elements::EVENT_REGISTER_ELEMENT_TYPES,
     *     function(RegisterComponentTypesEvent $event) {
     *         $event->types[] = MyElementType::class;
     *     }
     * );
     * ```
     */
    public const EVENT_REGISTER_ELEMENT_TYPES = 'registerElementTypes';

    /**
     * @event EagerLoadElementsEvent The event that is triggered before elements are eager-loaded.
     * @since 3.5.0
     */
    public const EVENT_BEFORE_EAGER_LOAD_ELEMENTS = 'beforeEagerLoadElements';

    /**
     * @event MergeElementsEvent The event that is triggered after two elements are merged together.
     */
    public const EVENT_AFTER_MERGE_ELEMENTS = 'afterMergeElements';

    /**
     * @event DeleteElementEvent The event that is triggered before an element is deleted.
     */
    public const EVENT_BEFORE_DELETE_ELEMENT = 'beforeDeleteElement';

    /**
     * @event ElementEvent The event that is triggered after an element is deleted.
     */
    public const EVENT_AFTER_DELETE_ELEMENT = 'afterDeleteElement';

    /**
     * @event ElementEvent The event that is triggered before an element is restored.
     * @since 3.1.0
     */
    public const EVENT_BEFORE_RESTORE_ELEMENT = 'beforeRestoreElement';

    /**
     * @event ElementEvent The event that is triggered after an element is restored.
     * @since 3.1.0
     */
    public const EVENT_AFTER_RESTORE_ELEMENT = 'afterRestoreElement';

    /**
     * @event ElementEvent The event that is triggered before an element is saved.
     *
     * If you want to ignore events for drafts or revisions, call [[\craft\helpers\ElementHelper::isDraftOrRevision()]]
     * from your event handler:
     *
     * ```php
     * use craft\events\ElementEvent;
     * use craft\helpers\ElementHelper;
     * use craft\services\Elements;
     *
     * Craft::$app->elements->on(Elements::EVENT_BEFORE_SAVE_ELEMENT, function(ElementEvent $e) {
     *     if (ElementHelper::isDraftOrRevision($e->element)) {
     *         return;
     *     }
     *
     *     // ...
     * });
     * ```
     */
    public const EVENT_BEFORE_SAVE_ELEMENT = 'beforeSaveElement';

    /**
     * @event ElementEvent The event that is triggered after an element is saved.
     *
     * If you want to ignore events for drafts or revisions, call [[\craft\helpers\ElementHelper::isDraftOrRevision()]]
     * from your event handler:
     *
     * ```php
     * use craft\events\ElementEvent;
     * use craft\helpers\ElementHelper;
     * use craft\services\Elements;
     *
     * Craft::$app->elements->on(Elements::EVENT_AFTER_SAVE_ELEMENT, function(ElementEvent $e) {
     *     if (ElementHelper::isDraftOrRevision($e->element)) {
     *         return;
     *     }
     *
     *     // ...
     * });
     * ```
     */
    public const EVENT_AFTER_SAVE_ELEMENT = 'afterSaveElement';

    /**
     * @event ElementEvent The event that is triggered before indexing an element’s search keywords,
     * or queuing the element’s search keywords to be updated.
     *
     * You may set [[\craft\events\CancelableEvent::$isValid]] to `false` to prevent the search index from being updated.
     *
     * @since 3.7.12
     */
    public const EVENT_BEFORE_UPDATE_SEARCH_INDEX = 'beforeUpdateSearchIndex';

    /**
     * @event ElementQueryEvent The event that is triggered before resaving a batch of elements.
     */
    public const EVENT_BEFORE_RESAVE_ELEMENTS = 'beforeResaveElements';

    /**
     * @event ElementQueryEvent The event that is triggered after resaving a batch of elements.
     */
    public const EVENT_AFTER_RESAVE_ELEMENTS = 'afterResaveElements';

    /**
     * @event BatchElementActionEvent The event that is triggered before an element is resaved.
     */
    public const EVENT_BEFORE_RESAVE_ELEMENT = 'beforeResaveElement';

    /**
     * @event BatchElementActionEvent The event that is triggered after an element is resaved.
     */
    public const EVENT_AFTER_RESAVE_ELEMENT = 'afterResaveElement';

    /**
     * @event ElementQueryEvent The event that is triggered before propagating a batch of elements.
     */
    public const EVENT_BEFORE_PROPAGATE_ELEMENTS = 'beforePropagateElements';

    /**
     * @event ElementQueryEvent The event that is triggered after propagating a batch of elements.
     */
    public const EVENT_AFTER_PROPAGATE_ELEMENTS = 'afterPropagateElements';

    /**
     * @event BatchElementActionEvent The event that is triggered before an element is propagated.
     */
    public const EVENT_BEFORE_PROPAGATE_ELEMENT = 'beforePropagateElement';

    /**
     * @event BatchElementActionEvent The event that is triggered after an element is propagated.
     */
    public const EVENT_AFTER_PROPAGATE_ELEMENT = 'afterPropagateElement';

    /**
     * @event ElementEvent The event that is triggered before an element’s slug and URI are updated, usually following a Structure move.
     */
    public const EVENT_BEFORE_UPDATE_SLUG_AND_URI = 'beforeUpdateSlugAndUri';

    /**
     * @event ElementEvent The event that is triggered after an element’s slug and URI are updated, usually following a Structure move.
     */
    public const EVENT_AFTER_UPDATE_SLUG_AND_URI = 'afterUpdateSlugAndUri';

    /**
     * @event \craft\events\ElementActionEvent The event that is triggered before an element action is performed.
     *
     * You may set [[\craft\events\CancelableEvent::$isValid]] to `false` to prevent the action from being performed.
     */
    public const EVENT_BEFORE_PERFORM_ACTION = 'beforePerformAction';

    /**
     * @event \craft\events\ElementActionEvent The event that is triggered after an element action is performed.
     */
    public const EVENT_AFTER_PERFORM_ACTION = 'afterPerformAction';

    /**
     * @event ElementEvent The event that is triggered before canonical element changes are merged into a derivative.
     * @since 3.7.0
     */
    public const EVENT_BEFORE_MERGE_CANONICAL_CHANGES = 'beforeMergeCanonical';

    /**
     * @event ElementEvent The event that is triggered after canonical element changes are merged into a derivative.
     * @since 3.7.0
     */
    public const EVENT_AFTER_MERGE_CANONICAL_CHANGES = 'afterMergeCanonical';

    /**
     * @event InvalidateElementCachesEvent The event that is triggered when element caches are invalidated.
     * @since 4.2.0
     */
    public const EVENT_INVALIDATE_CACHES = 'invalidateCaches';

    /**
     * @event AuthorizationCheckEvent The event that is triggered when determining whether a user is authorized to view an element’s edit page.
     *
     * To authorize the user, set [[AuthorizationCheckEvent::$authorized]] to `true`.
     *
     * ```php
     * use craft\events\AuthorizationCheckEvent;
     * use craft\services\Elements;
     * use yii\base\Event;
     *
     * Event::on(
     *     Elements::class,
     *     Elements::EVENT_AUTHORIZE_VIEW,
     *     function(AuthorizationCheckEvent $event) {
     *         $event->authorized = true;
     *     }
     * );
     * ```
     *
     * @see canView()
     * @since 4.3.0
     */
    public const EVENT_AUTHORIZE_VIEW = 'authorizeView';

    /**
     * @event AuthorizationCheckEvent The event that is triggered when determining whether a user is authorized to save an element in its current state.
     *
     * To authorize the user, set [[AuthorizationCheckEvent::$authorized]] to `true`.
     *
     * ```php
     * use craft\events\AuthorizationCheckEvent;
     * use craft\services\Elements;
     * use yii\base\Event;
     *
     * Event::on(
     *     Elements::class,
     *     Elements::EVENT_AUTHORIZE_SAVE,
     *     function(AuthorizationCheckEvent $event) {
     *         $event->authorized = true;
     *     }
     * );
     * ```
     *
     * @see canSave()
     * @since 4.3.0
     */
    public const EVENT_AUTHORIZE_SAVE = 'authorizeSave';

    /**
     * @event AuthorizationCheckEvent The event that is triggered when determining whether a user is authorized to create drafts for an element.
     *
     * To authorize the user, set [[AuthorizationCheckEvent::$authorized]] to `true`.
     *
     * ```php
     * use craft\events\AuthorizationCheckEvent;
     * use craft\services\Elements;
     * use yii\base\Event;
     *
     * Event::on(
     *     Elements::class,
     *     Elements::EVENT_AUTHORIZE_CREATE_DRAFTS,
     *     function(AuthorizationCheckEvent $event) {
     *         $event->authorized = true;
     *     }
     * );
     * ```
     *
     * @see canCreateDrafts()
     * @since 4.3.0
     */
    public const EVENT_AUTHORIZE_CREATE_DRAFTS = 'authorizeCreateDrafts';

    /**
     * @event AuthorizationCheckEvent The event that is triggered when determining whether a user is authorized to duplicate an element.
     *
     * To authorize the user, set [[AuthorizationCheckEvent::$authorized]] to `true`.
     *
     * ```php
     * use craft\events\AuthorizationCheckEvent;
     * use craft\services\Elements;
     * use yii\base\Event;
     *
     * Event::on(
     *     Elements::class,
     *     Elements::EVENT_AUTHORIZE_DUPLICATE,
     *     function(AuthorizationCheckEvent $event) {
     *         $event->authorized = true;
     *     }
     * );
     * ```
     *
     * @see canDuplicate()
     * @since 4.3.0
     */
    public const EVENT_AUTHORIZE_DUPLICATE = 'authorizeDuplicate';

    /**
     * @event AuthorizationCheckEvent The event that is triggered when determining whether a user is authorized to delete an element.
     *
     * To authorize the user, set [[AuthorizationCheckEvent::$authorized]] to `true`.
     *
     * ```php
     * use craft\events\AuthorizationCheckEvent;
     * use craft\services\Elements;
     * use yii\base\Event;
     *
     * Event::on(
     *     Elements::class,
     *     Elements::EVENT_AUTHORIZE_DELETE,
     *     function(AuthorizationCheckEvent $event) {
     *         $event->authorized = true;
     *     }
     * );
     * ```
     *
     * @see canDelete()
     * @since 4.3.0
     */
    public const EVENT_AUTHORIZE_DELETE = 'authorizeDelete';

    /**
     * @event AuthorizationCheckEvent The event that is triggered when determining whether a user is authorized to delete an element for its current site.
     *
     * To authorize the user, set [[AuthorizationCheckEvent::$authorized]] to `true`.
     *
     * ```php
     * use craft\events\AuthorizationCheckEvent;
     * use craft\services\Elements;
     * use yii\base\Event;
     *
     * Event::on(
     *     Elements::class,
     *     Elements::EVENT_AUTHORIZE_DELETE_FOR_SITE,
     *     function(AuthorizationCheckEvent $event) {
     *         $event->authorized = true;
     *     }
     * );
     * ```
     *
     * @see canDeleteForSite()
     * @since 4.3.0
     */
    public const EVENT_AUTHORIZE_DELETE_FOR_SITE = 'authorizeDeleteForSite';

    /**
     * @event ElementEvent The event that is triggered before deleting an element for a single site.
     * @see deleteElementForSite()
     * @see deleteElementsForSite()
     * @since 4.4.0
     */
    public const EVENT_BEFORE_DELETE_FOR_SITE = 'beforeDeleteForSite';

    /**
     * @event ElementEvent The event that is triggered after deleting an element for a single site.
     * @see deleteElementForSite()
     * @see deleteElementsForSite()
     * @since 4.4.0
     */
    public const EVENT_AFTER_DELETE_FOR_SITE = 'afterDeleteForSite';

    /**
     * @var int[] Stores a mapping of source element IDs to their duplicated element IDs.
     */
    public static array $duplicatedElementIds = [];

    /**
     * @var int[] Stores a mapping of duplicated element IDs to their source element IDs.
     * @since 3.4.0
     */
    public static array $duplicatedElementSourceIds = [];

    /**
     * @var array|null
     */
    private ?array $_placeholderElements = null;

    /**
     * @var array
     * @see setPlaceholderElement()
     * @see getElementByUri()
     */
    private array $_placeholderUris;

    /**
     * @var string[]
     */
    private array $_elementTypesByRefHandle = [];

    /**
     * @var bool|null Whether we should be updating search indexes for elements if not told explicitly.
     * @since 3.1.2
     */
    private ?bool $_updateSearchIndex = null;

    /**
     * Creates an element with a given config.
     *
     * @template T of ElementInterface
     * @param string|array $config The element’s class name, or its config, with a `type` value
     * @phpstan-param class-string<T>|array{type:class-string<T>} $config
     * @return T The element
     */
    public function createElement(mixed $config): ElementInterface
    {
        if (is_string($config)) {
            $config = ['type' => $config];
        }

        return ComponentHelper::createComponent($config, ElementInterface::class);
    }

    /**
     * Creates an element query for a given element type.
     *
     * @param string $elementType The element class
     * @phpstan-param class-string<ElementInterface> $elementType
     * @return ElementQueryInterface The element query
     * @throws InvalidArgumentException if $elementType is not a valid element
     * @since 3.5.0
     */
    public function createElementQuery(string $elementType): ElementQueryInterface
    {
        if (!is_subclass_of($elementType, ElementInterface::class)) {
            throw new InvalidArgumentException("$elementType is not a valid element.");
        }

        return $elementType::find();
    }

    // Element caches
    // -------------------------------------------------------------------------

    /**
     * @var array[]
     */
    private array $_cacheTagBuffers = [];

    /**
     * @var string[]|null
     */
    private ?array $_cacheTags = null;

    /**
     * @var array
     * @phpstan-var array<int|null>
     */
    private array $_cacheDurationBuffers = [];

    private ?int $_cacheDuration = null;

    /**
     * Returns whether we are currently collecting element cache invalidation info.
     *
     * @return bool
     * @since 4.3.0
     * @see startCollectingCacheInfo()
     * @see stopCollectingCacheInfo()
     */
    public function getIsCollectingCacheInfo(): bool
    {
        return isset($this->_cacheTags);
    }

    /**
     * Returns whether we are currently collecting element cache invalidation tags.
     *
     * @return bool
     * @since 3.5.0
     * @deprecated in 4.3.0. [[getIsCollectingCacheInfo()]] should be used instead.
     */
    public function getIsCollectingCacheTags(): bool
    {
        return $this->getIsCollectingCacheInfo();
    }

    /**
     * Starts collecting element cache invalidation info.
     *
     * @since 4.3.0
     */
    public function startCollectingCacheInfo(): void
    {
        // Save any currently-collected info into new buffers
        if (isset($this->_cacheTags)) {
            $this->_cacheTagBuffers[] = $this->_cacheTags;
            $this->_cacheDurationBuffers[] = $this->_cacheDuration;
        }

        $this->_cacheTags = [];
        $this->_cacheDuration = null;
    }

    /**
     * Starts collecting element cache invalidation tags.
     *
     * @since 3.5.0
     * @deprecated in 4.3.0. [[startCollectingCacheInfo()]] should be used instead.
     */
    public function startCollectingCacheTags(): void
    {
        $this->startCollectingCacheInfo();
    }

    /**
     * Adds element cache invalidation tags to the current collection.
     *
     * @param string[] $tags
     * @since 3.5.0
     */
    public function collectCacheTags(array $tags): void
    {
        // Ignore if we're not currently collecting tags
        if (!isset($this->_cacheTags)) {
            return;
        }

        // Element query tags
        foreach ($tags as $tag) {
            $this->_cacheTags[$tag] = true;
        }
    }

    /**
     * Sets a possible cache expiration date that [[stopCollectingCacheInfo()]] should return.
     *
     * The value will only be used if it is less than the currently stored expiration date.
     *
     * @param DateTime $expiryDate
     * @since 4.3.0
     */
    public function setCacheExpiryDate(DateTime $expiryDate): void
    {
        if (!isset($this->_cacheTags)) {
            return;
        }

        $duration = $expiryDate->getTimestamp() - time();

        if ($duration > 0 && (!$this->_cacheDuration || $duration < $this->_cacheDuration)) {
            $this->_cacheDuration = $duration;
        }
    }

    /**
     * Stops collecting element invalidation info, and returns a [[TagDependency]] and recommended max cache duration
     * that should be used when saving the cache data.
     *
     * If no cache tags were registered, `[null, null]` will be returned.
     *
     * @return array
     * @phpstan-return array{TagDependency|null,int|null}
     */
    public function stopCollectingCacheInfo(): array
    {
        if (!isset($this->_cacheTags)) {
            throw new InvalidCallException('Element cache invalidation tags are not currently being collected.');
        }

        $tags = $this->_cacheTags;
        $duration = $this->_cacheDuration;

        // Was there another active collection?
        if (!empty($this->_cacheTagBuffers)) {
            $this->_cacheTags = array_merge(array_pop($this->_cacheTagBuffers), $tags);

            // Override the parent duration if ours is shorter
            $this->_cacheDuration = array_pop($this->_cacheDurationBuffers);
            if ($duration && $duration < $this->_cacheDuration) {
                $this->_cacheDuration = $duration;
            }
        } else {
            $this->_cacheTags = null;
            $this->_cacheDuration = null;
        }

        if (empty($tags)) {
            return [null, null];
        }

        // Only use the duration if it's less than the cacheDuration config setting
        $generalConfig = Craft::$app->getConfig()->getGeneral();
        if ($generalConfig->cacheDuration) {
            if ($duration) {
                $duration = min($duration, $generalConfig->cacheDuration);
            } else {
                $duration = $generalConfig->cacheDuration;
            }
        }

        $dep = new TagDependency([
            'tags' => array_keys($tags),
        ]);

        return [$dep, $duration];
    }

    /**
     * Stops collecting element cache invalidation tags, and returns a cache dependency object.
     *
     * @return TagDependency
     * @since 3.5.0
     * @deprecated in 4.3.0. [[stopCollectingCacheInfo()]] should be used instead.
     */
    public function stopCollectingCacheTags(): TagDependency
    {
        [$dep] = $this->stopCollectingCacheInfo();
        return $dep ?? new TagDependency();
    }

    /**
     * Invalidates all element caches.
     *
     * @since 3.5.0
     */
    public function invalidateAllCaches(): void
    {
        $tags = ['element'];
        TagDependency::invalidate(Craft::$app->getCache(), $tags);

        // Fire a 'invalidateCaches' event
        if ($this->hasEventHandlers(self::EVENT_INVALIDATE_CACHES)) {
            $this->trigger(self::EVENT_INVALIDATE_CACHES, new InvalidateElementCachesEvent([
                'tags' => $tags,
            ]));
        }
    }

    /**
     * Invalidates caches for the given element type.
     *
     * @param string $elementType
     * @phpstan-param class-string<ElementInterface> $elementType
     * @since 3.5.0
     */
    public function invalidateCachesForElementType(string $elementType): void
    {
        $tags = ["element::$elementType"];
        TagDependency::invalidate(Craft::$app->getCache(), $tags);

        // Fire a 'invalidateCaches' event
        if ($this->hasEventHandlers(self::EVENT_INVALIDATE_CACHES)) {
            $this->trigger(self::EVENT_INVALIDATE_CACHES, new InvalidateElementCachesEvent([
                'tags' => $tags,
            ]));
        }
    }

    /**
     * Invalidates caches for the given element.
     *
     * @param ElementInterface $element
     * @since 3.5.0
     */
    public function invalidateCachesForElement(ElementInterface $element): void
    {
        $elementType = get_class($element);
        $tags = [
            "element::$elementType::*",
            "element::$elementType::$element->id",
        ];

        try {
            $rootElement = ElementHelper::rootElement($element);
        } catch (Throwable) {
            $rootElement = $element;
        }

        if ($rootElement->getIsDraft()) {
            $tags[] = "element::$elementType::drafts";
        } elseif ($rootElement->getIsRevision()) {
            $tags[] = "element::$elementType::revisions";
        } else {
            foreach ($element->getCacheTags() as $tag) {
                $tags[] = "element::$elementType::$tag";
            }
        }

        TagDependency::invalidate(Craft::$app->getCache(), $tags);

        // Fire a 'invalidateCaches' event
        if ($this->hasEventHandlers(self::EVENT_INVALIDATE_CACHES)) {
            $this->trigger(self::EVENT_INVALIDATE_CACHES, new InvalidateElementCachesEvent([
                'tags' => $tags,
            ]));
        }
    }

    // Finding Elements
    // -------------------------------------------------------------------------

    /**
     * Returns an element by its ID.
     *
     * If no element type is provided, the method will first have to run a DB query to determine what type of element
     * the $id is, so you should definitely pass it if it’s known.
     * The element’s status will not be a factor when using this method.
     *
     * @template T of ElementInterface
     * @param int $elementId The element’s ID.
     * @param string|null $elementType The element class.
     * @phpstan-param class-string<T>|null $elementType
     * @param int|string|int[]|null $siteId The site(s) to fetch the element in.
     * Defaults to the current site.
     * @param array $criteria
     * @return T|null The matching element, or `null`.
     */
    public function getElementById(int $elementId, ?string $elementType = null, array|int|string $siteId = null, array $criteria = []): ?ElementInterface
    {
        return $this->_elementById('id', $elementId, $elementType, $siteId, $criteria);
    }

    /**
     * Returns an element by its UID.
     *
     * If no element type is provided, the method will first have to run a DB query to determine what type of element
     * the $uid is, so you should definitely pass it if it’s known.
     * The element’s status will not be a factor when using this method.
     *
     * @template T of ElementInterface
     * @param string $uid The element’s UID.
     * @param string|null $elementType The element class.
     * @phpstan-param class-string<T>|null $elementType
     * @param int|string|int[]|null $siteId The site(s) to fetch the element in.
     * Defaults to the current site.
     * @param array $criteria
     * @return T|null The matching element, or `null`.
     * @since 3.5.13
     */
    public function getElementByUid(string $uid, ?string $elementType = null, array|int|string $siteId = null, array $criteria = []): ?ElementInterface
    {
        return $this->_elementById('uid', $uid, $elementType, $siteId, $criteria);
    }

    /**
     * Returns an element by its ID or UID.
     *
     * @template T of ElementInterface
     * @param string $property Either `id` or `uid`
     * @param int|string $elementId The element’s ID/UID
     * @param string|null $elementType The element class.
     * @phpstan-param class-string<T>|null $elementType
     * @param int|string|int[]|null $siteId The site(s) to fetch the element in.
     * Defaults to the current site.
     * @param array $criteria
     * @return T|null The matching element, or `null`.
     */
    private function _elementById(string $property, int|string $elementId, ?string $elementType = null, array|int|string $siteId = null, array $criteria = []): ?ElementInterface
    {
        if (!$elementId) {
            return null;
        }

        if ($elementType === null) {
            $elementType = $this->_elementTypeById($property, $elementId);
        }

        if ($elementType === null || !class_exists($elementType)) {
            return null;
        }

        $query = $this->createElementQuery($elementType)
            ->siteId($siteId)
            ->status(null)
            ->drafts(null)
            ->provisionalDrafts(null)
            ->revisions(null);

        $query->$property = $elementId;
        Craft::configure($query, $criteria);

        return $query->one();
    }

    /**
     * Returns an element by its URI.
     *
     * @param string $uri The element’s URI.
     * @param int|null $siteId The site to look for the URI in, and to return the element in.
     * Defaults to the current site.
     * @param bool $enabledOnly Whether to only look for an enabled element. Defaults to `false`.
     * @return ElementInterface|null The matching element, or `null`.
     */
    public function getElementByUri(string $uri, ?int $siteId = null, bool $enabledOnly = false): ?ElementInterface
    {
        if ($uri === '') {
            $uri = Element::HOMEPAGE_URI;
        }

        if ($siteId === null) {
            /** @noinspection PhpUnhandledExceptionInspection */
            $siteId = Craft::$app->getSites()->getCurrentSite()->id;
        }

        // See if we already have a placeholder for this element URI
        if (isset($this->_placeholderUris[$uri][$siteId])) {
            return $this->_placeholderUris[$uri][$siteId];
        }

        // First get the element ID and type
        $query = (new Query())
            ->select(['elements.id', 'elements.type'])
            ->from(['elements' => Table::ELEMENTS])
            ->innerJoin(['elements_sites' => Table::ELEMENTS_SITES], '[[elements_sites.elementId]] = [[elements.id]]')
            ->where([
                'elements.draftId' => null,
                'elements.revisionId' => null,
                'elements.dateDeleted' => null,
                'elements_sites.siteId' => $siteId,
            ]);

        if (Craft::$app->getDb()->getIsMysql()) {
            $query->andWhere([
                'elements_sites.uri' => $uri,
            ]);
        } else {
            $query->andWhere([
                'lower([[elements_sites.uri]])' => mb_strtolower($uri),
            ]);
        }

        if ($enabledOnly) {
            $query->andWhere([
                'elements_sites.enabled' => true,
                'elements.enabled' => true,
                'elements.archived' => false,
            ]);
        }

        $result = $query->one();
        return $result ? $this->getElementById($result['id'], $result['type'], $siteId) : null;
    }

    /**
     * Returns the class of an element with a given ID.
     *
     * @param int $elementId The element’s ID
     * @return string|null The element’s class, or null if it could not be found
     */
    public function getElementTypeById(int $elementId): ?string
    {
        return $this->_elementTypeById('id', $elementId);
    }

    /**
     * Returns the class of an element with a given UID.
     *
     * @param string $uid The element’s UID
     * @return string|null The element’s class, or null if it could not be found
     * @since 3.5.13
     */
    public function getElementTypeByUid(string $uid): ?string
    {
        return $this->_elementTypeById('uid', $uid);
    }

    /**
     * Returns the class of an element with a given ID/UID.
     *
     * @param string $property Either `id` or `uid`
     * @param int|string $elementId The element’s ID/UID
     * @return string|null The element’s class, or null if it could not be found
     */
    private function _elementTypeById(string $property, int|string $elementId): ?string
    {
        $class = (new Query())
            ->select(['type'])
            ->from([Table::ELEMENTS])
            ->where([$property => $elementId])
            ->scalar();

        return $class !== false ? $class : null;
    }

    /**
     * Returns the classes of elements with the given IDs.
     *
     * @param int[] $elementIds The elements’ IDs
     * @return string[]
     */
    public function getElementTypesByIds(array $elementIds): array
    {
        return (new Query())
            ->select(['type'])
            ->distinct(true)
            ->from([Table::ELEMENTS])
            ->where(['id' => $elementIds])
            ->column();
    }

    /**
     * Returns an element’s URI for a given site.
     *
     * @param int $elementId The element’s ID.
     * @param int $siteId The site to search for the element’s URI in.
     * @return string|null|false The element’s URI or `null`, or `false` if the element doesn’t exist.
     */
    public function getElementUriForSite(int $elementId, int $siteId): string|null|false
    {
        return (new Query())
            ->select(['uri'])
            ->from([Table::ELEMENTS_SITES])
            ->where(['elementId' => $elementId, 'siteId' => $siteId])
            ->scalar();
    }

    /**
     * Returns the site IDs that a given element is enabled in.
     *
     * @param int $elementId The element’s ID.
     * @return int[] The site IDs that the element is enabled in. If the element could not be found, an empty array
     * will be returned.
     */
    public function getEnabledSiteIdsForElement(int $elementId): array
    {
        return (new Query())
            ->select(['siteId'])
            ->from([Table::ELEMENTS_SITES])
            ->where(['elementId' => $elementId, 'enabled' => true])
            ->column();
    }

    // Saving Elements
    // -------------------------------------------------------------------------

    /**
     * Handles all of the routine tasks that go along with saving elements.
     *
     * Those tasks include:
     *
     * - Validating its content (if $validateContent is `true`, or it’s left as `null` and the element is enabled)
     * - Ensuring the element has a title if its type [[Element::hasTitles()|has titles]], and giving it a
     *   default title in the event that $validateContent is set to `false`
     * - Saving a row in the `elements` table
     * - Assigning the element’s ID on the element model, if it’s a new element
     * - Assigning the element’s ID on the element’s content model, if there is one and it’s a new set of content
     * - Updating the search index with new keywords from the element’s content
     * - Setting a unique URI on the element, if it’s supposed to have one.
     * - Saving the element’s row(s) in the `elements_sites` and `content` tables
     * - Deleting any rows in the `elements_sites` and `content` tables that no longer need to be there
     * - Cleaning any template caches that the element was involved in
     *
     * The function will fire `beforeElementSave` and `afterElementSave` events, and will call `beforeSave()`
     *  and `afterSave()` methods on the passed-in element, giving the element opportunities to hook into the
     * save process.
     *
     * Example usage - creating a new entry:
     *
     * ```php
     * $entry = new Entry();
     * $entry->sectionId = 10;
     * $entry->typeId = 1;
     * $entry->authorId = 5;
     * $entry->enabled = true;
     * $entry->title = "Hello World!";
     * $entry->setFieldValues([
     *     'body' => "<p>I can’t believe I literally just called this “Hello World!”.</p>",
     * ]);
     * $success = Craft::$app->elements->saveElement($entry);
     * if (!$success) {
     *     Craft::error('Couldn’t save the entry "'.$entry->title.'"', __METHOD__);
     * }
     * ```
     *
     * @param ElementInterface $element The element that is being saved
     * @param bool $runValidation Whether the element should be validated
     * @param bool $propagate Whether the element should be saved across all of its supported sites
     * (this can only be disabled when updating an existing element)
     * @param bool|null $updateSearchIndex Whether to update the element search index for the element
     * (this will happen via a background job if this is a web request)
     * @param bool $forceTouch Whether to force the `dateUpdated` timestamp to be updated for the element,
     * regardless of whether it’s being resaved
     * @return bool
     * @throws ElementNotFoundException if $element has an invalid $id
     * @throws Exception if the $element doesn’t have any supported sites
     * @throws Throwable if reasons
     */
    public function saveElement(
        ElementInterface $element,
        bool $runValidation = true,
        bool $propagate = true,
        ?bool $updateSearchIndex = null,
        bool $forceTouch = false,
    ): bool {
        // Force propagation for new elements
        $propagate = !$element->id || $propagate;

        // Not currently being duplicated
        $duplicateOf = $element->duplicateOf;
        $element->duplicateOf = null;

        $success = $this->_saveElementInternal(
            $element,
            $runValidation,
            $propagate,
            $updateSearchIndex,
            forceTouch: $forceTouch,
        );
        $element->duplicateOf = $duplicateOf;
        return $success;
    }

    /**
     * Merges recent canonical element changes into a given derivative, such as a draft.
     *
     * @param ElementInterface $element The derivative element
     * @since 3.7.0
     */
    public function mergeCanonicalChanges(ElementInterface $element): void
    {
        if ($element->getIsCanonical()) {
            throw new InvalidArgumentException('Only a derivative element can be passed to ' . __METHOD__);
        }

        if (!$element::trackChanges()) {
            throw new InvalidArgumentException(get_class($element) . ' elements don’t track their changes');
        }

        // Make sure the derivative element actually supports its own site ID
        $supportedSites = ArrayHelper::index(ElementHelper::supportedSitesForElement($element), 'siteId');
        if (!isset($supportedSites[$element->siteId])) {
            throw new Exception('Attempting to merge source changes for a draft in an unsupported site.');
        }

        // Fire a 'beforeMergeCanonical' event
        if ($this->hasEventHandlers(self::EVENT_BEFORE_MERGE_CANONICAL_CHANGES)) {
            $this->trigger(self::EVENT_BEFORE_MERGE_CANONICAL_CHANGES, new ElementEvent([
                'element' => $element,
            ]));
        }

        Craft::$app->getDb()->transaction(function() use ($element, $supportedSites) {
            // Start with the other sites (if any), so we don't update dateLastMerged until the end
            $otherSiteIds = ArrayHelper::withoutValue(array_keys($supportedSites), $element->siteId);
            if (!empty($otherSiteIds)) {
                $siteElements = $this->_localizedElementQuery($element)
                    ->siteId($otherSiteIds)
                    ->status(null)
                    ->all();
            } else {
                $siteElements = [];
            }

            foreach ($siteElements as $siteElement) {
                $siteElement->mergeCanonicalChanges();
                $siteElement->mergingCanonicalChanges = true;
                $this->_saveElementInternal($siteElement, false, false, null, $supportedSites);
            }

            // Now the $element’s site
            $element->mergeCanonicalChanges();
            $duplicateOf = $element->duplicateOf;
            $element->duplicateOf = null;
            $element->dateLastMerged = DateTimeHelper::now();
            $element->mergingCanonicalChanges = true;
            $this->_saveElementInternal($element, false, false, null, $supportedSites);
            $element->duplicateOf = $duplicateOf;

            // It's now fully merged and propagated
            $element->afterPropagate(false);
        });

        $element->mergingCanonicalChanges = false;

        // Fire an 'afterMergeCanonical' event
        if ($this->hasEventHandlers(self::EVENT_AFTER_MERGE_CANONICAL_CHANGES)) {
            $this->trigger(self::EVENT_AFTER_MERGE_CANONICAL_CHANGES, new ElementEvent([
                'element' => $element,
            ]));
        }
    }

    private function _localizedElementQuery(ElementInterface $element): ElementQueryInterface
    {
        // use getLocalized() unless it’s eager-loaded
        $query = $element->getLocalized();
        if ($query instanceof ElementQueryInterface) {
            return $query;
        }

        return $element::find()
            ->id($element->id ?: false)
            ->structureId($element->structureId)
            ->siteId(['not', $element->siteId])
            ->drafts($element->getIsDraft())
            ->provisionalDrafts($element->isProvisionalDraft)
            ->revisions($element->getIsRevision());
    }

    /**
     * Updates the canonical element from a given derivative, such as a draft or revision.
     *
     * @template T of ElementInterface
     * @param T $element The derivative element
     * @param array $newAttributes Any attributes to apply to the canonical element
     * @return T The updated canonical element
     * @throws InvalidArgumentException if the element is already a canonical element
     * @since 3.7.0
     */
    public function updateCanonicalElement(ElementInterface $element, array $newAttributes = []): ElementInterface
    {
        if ($element->getIsCanonical()) {
            throw new InvalidArgumentException('Element was already canonical');
        }

        // "Duplicate" the derivative element with the canonical element’s ID and UID
        $canonical = $element->getCanonical();

        $changedAttributes = (new Query())
            ->select(['siteId', 'attribute', 'propagated', 'userId'])
            ->from([Table::CHANGEDATTRIBUTES])
            ->where(['elementId' => $element->id])
            ->all();

        $changedFields = (new Query())
            ->select(['siteId', 'fieldId', 'layoutElementUid', 'propagated', 'userId'])
            ->from([Table::CHANGEDFIELDS])
            ->where(['elementId' => $element->id])
            ->all();

        $fieldsService = Craft::$app->getFields();

        $newAttributes += [
            'id' => $canonical->id,
            'uid' => $canonical->uid,
            'root' => $canonical->root,
            'lft' => $canonical->lft,
            'rgt' => $canonical->rgt,
            'level' => $canonical->level,
            'dateCreated' => $canonical->dateCreated,
            'dateDeleted' => null,
            'draftId' => null,
            'revisionId' => null,
            'isProvisionalDraft' => false,
            'updatingFromDerivative' => true,
            'dirtyAttributes' => Collection::make($changedAttributes)
                ->where('siteId', $element->siteId)
                ->pluck('attribute')
                ->all(),
            'dirtyFields' => Collection::make($changedFields)
                ->where('siteId', $element->siteId)
                ->map(fn(array $field) => $fieldsService->getFieldById($field['fieldId'])?->handle)
                ->filter()
                ->all(),
        ];

        $updatedCanonical = $this->duplicateElement($element, $newAttributes);

        Craft::$app->on(Application::EVENT_AFTER_REQUEST, function() use ($canonical, $updatedCanonical, $changedAttributes, $changedFields) {
            // Update change tracking for the canonical element
            $timestamp = Db::prepareDateForDb($updatedCanonical->dateUpdated);

            foreach ($changedAttributes as $attribute) {
                Db::upsert(Table::CHANGEDATTRIBUTES, [
                    'elementId' => $canonical->id,
                    'siteId' => $attribute['siteId'],
                    'attribute' => $attribute['attribute'],
                    'dateUpdated' => $timestamp,
                    'propagated' => $attribute['propagated'],
                    'userId' => $attribute['userId'],
                ]);
            }

            foreach ($changedFields as $field) {
                Db::upsert(Table::CHANGEDFIELDS, [
                    'elementId' => $canonical->id,
                    'siteId' => $field['siteId'],
                    'fieldId' => $field['fieldId'],
                    'layoutElementUid' => $field['layoutElementUid'],
                    'dateUpdated' => $timestamp,
                    'propagated' => $field['propagated'],
                    'userId' => $field['userId'],
                ]);
            }
        });

        return $updatedCanonical;
    }

    /**
     * Resaves all elements that match a given element query.
     *
     * @param ElementQueryInterface $query The element query to fetch elements with
     * @param bool $continueOnError Whether to continue going if an error occurs
     * @param bool $skipRevisions Whether elements that are (or belong to) a revision should be skipped
     * @param bool|null $updateSearchIndex Whether to update the element search index for the element
     * (this will happen via a background job if this is a web request)
     * @param bool $touch Whether to update the `dateUpdated` timestamps for the elements
     * @throws Throwable if reasons
     * @since 3.2.0
     */
    public function resaveElements(
        ElementQueryInterface $query,
        bool $continueOnError = false,
        bool $skipRevisions = true,
        ?bool $updateSearchIndex = null,
        bool $touch = false,
    ): void {
        /** @var ElementQuery $query */
        // Fire a 'beforeResaveElements' event
        if ($this->hasEventHandlers(self::EVENT_BEFORE_RESAVE_ELEMENTS)) {
            $this->trigger(self::EVENT_BEFORE_RESAVE_ELEMENTS, new ElementQueryEvent([
                'query' => $query,
            ]));
        }

        $position = 0;

        try {
            foreach (Db::each($query) as $element) {
                /** @var ElementInterface $element */
                $position++;

                $element->setScenario(Element::SCENARIO_ESSENTIALS);
                $element->resaving = true;

                $e = null;
                try {
                    // Fire a 'beforeResaveElement' event
                    if ($this->hasEventHandlers(self::EVENT_BEFORE_RESAVE_ELEMENT)) {
                        $this->trigger(self::EVENT_BEFORE_RESAVE_ELEMENT, new BatchElementActionEvent([
                            'query' => $query,
                            'element' => $element,
                            'position' => $position,
                        ]));
                    }

                    // Make sure this isn't a revision
                    if ($skipRevisions) {
                        try {
                            if (ElementHelper::isRevision($element)) {
                                throw new InvalidElementException($element, "Skipped resaving {$element->getUiLabel()} ($element->id) because it's a revision.");
                            }
                        } catch (Throwable $rootException) {
                            throw new InvalidElementException($element, "Skipped resaving {$element->getUiLabel()} ($element->id) due to an error obtaining its root element: " . $rootException->getMessage());
                        }
                    }
                } catch (InvalidElementException $e) {
                }

                if ($e === null) {
                    try {
                        $this->_saveElementInternal($element, true, true, $updateSearchIndex, forceTouch: $touch);
                    } catch (Throwable $e) {
                        if (!$continueOnError) {
                            throw $e;
                        }
                        Craft::$app->getErrorHandler()->logException($e);
                    }
                }

                // Fire an 'afterResaveElement' event
                if ($this->hasEventHandlers(self::EVENT_AFTER_RESAVE_ELEMENT)) {
                    $this->trigger(self::EVENT_AFTER_RESAVE_ELEMENT, new BatchElementActionEvent([
                        'query' => $query,
                        'element' => $element,
                        'position' => $position,
                        'exception' => $e,
                    ]));
                }
            }
        } catch (QueryAbortedException) {
            // Fail silently
        }

        // Fire an 'afterResaveElements' event
        if ($this->hasEventHandlers(self::EVENT_AFTER_RESAVE_ELEMENTS)) {
            $this->trigger(self::EVENT_AFTER_RESAVE_ELEMENTS, new ElementQueryEvent([
                'query' => $query,
            ]));
        }
    }

    /**
     * Propagates all elements that match a given element query to another site(s).
     *
     * @param ElementQueryInterface $query The element query to fetch elements with
     * @param int|int[]|null $siteIds The site ID(s) that the elements should be propagated to. If null, elements will be
     * @param bool $continueOnError Whether to continue going if an error occurs
     * @throws Throwable if reasons
     * propagated to all supported sites, except the one they were queried in.
     * @since 3.2.0
     */
    public function propagateElements(ElementQueryInterface $query, array|int $siteIds = null, bool $continueOnError = false): void
    {
        /** @var ElementQuery $query */
        // Fire a 'beforePropagateElements' event
        if ($this->hasEventHandlers(self::EVENT_BEFORE_PROPAGATE_ELEMENTS)) {
            $this->trigger(self::EVENT_BEFORE_PROPAGATE_ELEMENTS, new ElementQueryEvent([
                'query' => $query,
            ]));
        }

        if ($siteIds !== null) {
            // Typecast to integers
            $siteIds = array_map(function($siteId) {
                return (int)$siteId;
            }, (array)$siteIds);
        }

        $position = 0;

        try {
            foreach (Db::each($query) as $element) {
                /** @var ElementInterface $element */
                $position++;

                // Fire a 'beforePropagateElement' event
                if ($this->hasEventHandlers(self::EVENT_BEFORE_PROPAGATE_ELEMENT)) {
                    $this->trigger(self::EVENT_BEFORE_PROPAGATE_ELEMENT, new BatchElementActionEvent([
                        'query' => $query,
                        'element' => $element,
                        'position' => $position,
                    ]));
                }

                $element->setScenario(Element::SCENARIO_ESSENTIALS);
                $supportedSites = ArrayHelper::index(ElementHelper::supportedSitesForElement($element), 'siteId');
                $supportedSiteIds = array_keys($supportedSites);
                $elementSiteIds = $siteIds !== null ? array_intersect($siteIds, $supportedSiteIds) : $supportedSiteIds;
                /** @var string|ElementInterface $elementType */
                $elementType = get_class($element);

                $e = null;
                try {
                    $element->newSiteIds = [];

                    foreach ($elementSiteIds as $siteId) {
                        if ($siteId != $element->siteId) {
                            // Make sure the site element wasn't updated more recently than the main one
                            $siteElement = $this->getElementById($element->id, $elementType, $siteId);
                            if ($siteElement === null || $siteElement->dateUpdated < $element->dateUpdated) {
                                $this->_propagateElement($element, $supportedSites, $siteId, $siteElement ?? false);
                            }
                        }
                    }

                    // It's now fully duplicated and propagated
                    $element->markAsDirty();
                    $element->afterPropagate(false);
                } catch (Throwable $e) {
                    if (!$continueOnError) {
                        throw $e;
                    }
                    Craft::$app->getErrorHandler()->logException($e);
                }

                // Fire an 'afterPropagateElement' event
                if ($this->hasEventHandlers(self::EVENT_AFTER_PROPAGATE_ELEMENT)) {
                    $this->trigger(self::EVENT_AFTER_PROPAGATE_ELEMENT, new BatchElementActionEvent([
                        'query' => $query,
                        'element' => $element,
                        'position' => $position,
                        'exception' => $e,
                    ]));
                }

                // Clear caches
                $this->invalidateCachesForElement($element);
            }
        } catch (QueryAbortedException) {
            // Fail silently
        }

        // Fire an 'afterPropagateElements' event
        if ($this->hasEventHandlers(self::EVENT_AFTER_PROPAGATE_ELEMENTS)) {
            $this->trigger(self::EVENT_AFTER_PROPAGATE_ELEMENTS, new ElementQueryEvent([
                'query' => $query,
            ]));
        }
    }

    /**
     * Duplicates an element.
     *
     * @template T of ElementInterface
     * @param T $element the element to duplicate
     * @param array $newAttributes any attributes to apply to the duplicate
     * @param bool $placeInStructure whether to position the cloned element after the original one in its structure.
     * (This will only happen if the duplicated element is canonical.)
     * @param bool $trackDuplication whether to keep track of the duplication from [[Elements::$duplicatedElementIds]]
     * and [[Elements::$duplicatedElementSourceIds]]
     * @return T the duplicated element
     * @throws UnsupportedSiteException if the element is being duplicated into a site it doesn’t support
     * @throws InvalidElementException if saveElement() returns false for any of the sites
     * @throws Throwable if reasons
     */
    public function duplicateElement(
        ElementInterface $element,
        array $newAttributes = [],
        bool $placeInStructure = true,
        bool $trackDuplication = true,
    ): ElementInterface {
        // Make sure the element exists
        if (!$element->id) {
            throw new Exception('Attempting to duplicate an unsaved element.');
        }

        // Ensure all fields have been normalized
        $element->getFieldValues();

        // Create our first clone for the $element’s site
        $mainClone = clone $element;
        $mainClone->id = null;
        $mainClone->uid = StringHelper::UUID();
        $mainClone->siteSettingsId = null;
        $mainClone->root = null;
        $mainClone->lft = null;
        $mainClone->rgt = null;
        $mainClone->level = null;
        $mainClone->dateCreated = null;
        $mainClone->dateUpdated = null;
        $mainClone->dateLastMerged = null;
        $mainClone->duplicateOf = $element;
        $mainClone->setCanonicalId(null);

        $behaviors = ArrayHelper::remove($newAttributes, 'behaviors', []);
        $mainClone->setRevisionNotes(ArrayHelper::remove($newAttributes, 'revisionNotes'));

        // Note: must use Craft::configure() rather than setAttributes() here,
        // so we're not limited to whatever attributes() returns
        Craft::configure($mainClone, $newAttributes);

        // Attach behaviors
        foreach ($behaviors as $name => $behavior) {
            if ($behavior instanceof Behavior) {
                $behavior = clone $behavior;
            }
            $mainClone->attachBehavior($name, $behavior);
        }

        // Make sure the element actually supports its own site ID
        $supportedSites = ArrayHelper::index(ElementHelper::supportedSitesForElement($mainClone), 'siteId');
        if (!isset($supportedSites[$mainClone->siteId])) {
            throw new UnsupportedSiteException($element, $mainClone->siteId, 'Attempting to duplicate an element in an unsupported site.');
        }

        // Clone any field values that are objects (without affecting the dirty fields)
        $dirtyFields = $mainClone->getDirtyFields();
        foreach ($mainClone->getFieldValues() as $handle => $value) {
            if (is_object($value) && (!interface_exists(UnitEnum::class) || !$value instanceof UnitEnum)) {
                $mainClone->setFieldValue($handle, clone $value);
            }
        }
        $mainClone->setDirtyFields($dirtyFields, false);

        // If we are duplicating a draft as another draft, create a new draft row
        if ($mainClone->draftId && $mainClone->draftId === $element->draftId) {
            /** @var ElementInterface|DraftBehavior $element */
            /** @var DraftBehavior $draftBehavior */
            $draftBehavior = $mainClone->getBehavior('draft');
            $draftsService = Craft::$app->getDrafts();
            // Are we duplicating a draft of a published element?
            if ($element->getIsDerivative()) {
                $draftBehavior->draftName = $draftsService->generateDraftName($element->getCanonicalId());
            } else {
                $draftBehavior->draftName = Craft::t('app', 'First draft');
            }
            $draftBehavior->draftNotes = null;
            $mainClone->setCanonicalId($element->getCanonicalId());
            $mainClone->draftId = $draftsService->insertDraftRow(
                $draftBehavior->draftName,
                null,
                Craft::$app->getUser()->getId(),
                $element->getCanonicalId(),
                $draftBehavior->trackChanges
            );
        }

        // Validate
        $mainClone->setScenario(Element::SCENARIO_ESSENTIALS);
        $mainClone->validate();

        // If there are any errors on the URI, re-validate as disabled
        if ($mainClone->hasErrors('uri') && $mainClone->enabled) {
            $mainClone->enabled = false;
            $mainClone->validate();
        }

        if ($mainClone->hasErrors()) {
            throw new InvalidElementException($mainClone, 'Element ' . $element->id . ' could not be duplicated because it doesn\'t validate.');
        }

        $transaction = Craft::$app->getDb()->beginTransaction();
        try {
            // Start with $element’s site
            if (!$this->_saveElementInternal($mainClone, false, false, null, $supportedSites)) {
                throw new InvalidElementException($mainClone, 'Element ' . $element->id . ' could not be duplicated for site ' . $element->siteId);
            }

            // Should we add the clone to the source element’s structure?
            if (
                $placeInStructure &&
                $mainClone->getIsCanonical() &&
                !$mainClone->root &&
                (!$mainClone->structureId || !$element->structureId || $mainClone->structureId == $element->structureId)
            ) {
                $canonical = $element->getCanonical(true);
                if ($canonical->structureId && $canonical->root) {
                    $mode = isset($newAttributes['id']) ? Structures::MODE_AUTO : Structures::MODE_INSERT;
                    Craft::$app->getStructures()->moveAfter($canonical->structureId, $mainClone, $canonical, $mode);
                }
            }

            // Map it
            if ($trackDuplication) {
                static::$duplicatedElementIds[$element->id] = $mainClone->id;
                static::$duplicatedElementSourceIds[$mainClone->id] = $element->id;
            }

            $mainClone->newSiteIds = [];

            // Propagate it
            $otherSiteIds = ArrayHelper::withoutValue(array_keys($supportedSites), $mainClone->siteId);
            if ($element->id && !empty($otherSiteIds)) {
                $siteElements = $this->_localizedElementQuery($element)
                    ->siteId($otherSiteIds)
                    ->status(null)
                    ->all();

                foreach ($siteElements as $siteElement) {
                    // Ensure all fields have been normalized
                    $siteElement->getFieldValues();

                    $siteClone = clone $siteElement;
                    $siteClone->duplicateOf = $siteElement;
                    $siteClone->propagating = true;
                    $siteClone->id = $mainClone->id;
                    $siteClone->uid = $mainClone->uid;
                    $siteClone->structureId = $mainClone->structureId;
                    $siteClone->root = $mainClone->root;
                    $siteClone->lft = $mainClone->lft;
                    $siteClone->rgt = $mainClone->rgt;
                    $siteClone->level = $mainClone->level;
                    $siteClone->enabled = $mainClone->enabled;
                    $siteClone->siteSettingsId = null;
                    $siteClone->dateCreated = $mainClone->dateCreated;
                    $siteClone->dateUpdated = $mainClone->dateUpdated;
                    $siteClone->dateLastMerged = null;
                    $siteClone->setCanonicalId(null);

                    // Attach behaviors
                    foreach ($behaviors as $name => $behavior) {
                        if ($behavior instanceof Behavior) {
                            $behavior = clone $behavior;
                        }
                        $siteClone->attachBehavior($name, $behavior);
                    }

                    // Note: must use Craft::configure() rather than setAttributes() here,
                    // so we're not limited to whatever attributes() returns
                    Craft::configure($siteClone, $newAttributes);
                    $siteClone->siteId = $siteElement->siteId;

                    // Clone any field values that are objects
                    foreach ($siteClone->getFieldValues() as $handle => $value) {
                        if (is_object($value) && (!interface_exists(UnitEnum::class) || !$value instanceof UnitEnum)) {
                            $siteClone->setFieldValue($handle, clone $value);
                        }
                    }

                    if ($element::hasUris()) {
                        // Make sure it has a valid slug
                        (new SlugValidator())->validateAttribute($siteClone, 'slug');
                        if ($siteClone->hasErrors('slug')) {
                            throw new InvalidElementException($siteClone, "Element $element->id could not be duplicated for site $siteElement->siteId: " . $siteClone->getFirstError('slug'));
                        }

                        // Set a unique URI on the site clone
                        try {
                            ElementHelper::setUniqueUri($siteClone);
                        } catch (OperationAbortedException) {
                            // Oh well, not worth bailing over
                        }
                    }

                    if (!$this->_saveElementInternal($siteClone, false, false)) {
                        throw new InvalidElementException($siteClone, "Element $element->id could not be duplicated for site $siteElement->siteId: " . implode(', ', $siteClone->getFirstErrors()));
                    }

                    if ($siteClone->isNewForSite) {
                        $mainClone->newSiteIds[] = $siteClone->siteId;
                    }
                }
            }

            // It's now fully duplicated and propagated
            $mainClone->afterPropagate(empty($newAttributes['id']));

            $transaction->commit();
        } catch (Throwable $e) {
            $transaction->rollBack();
            throw $e;
        }

        // Clean up our tracks
        $mainClone->duplicateOf = null;

        return $mainClone;
    }

    /**
     * Updates an element’s slug and URI, along with any descendants.
     *
     * @param ElementInterface $element The element to update.
     * @param bool $updateOtherSites Whether the element’s other sites should also be updated.
     * @param bool $updateDescendants Whether the element’s descendants should also be updated.
     * @param bool $queue Whether the element’s slug and URI should be updated via a job in the queue.
     * @throws OperationAbortedException if a unique URI can’t be generated based on the element’s URI format
     */
    public function updateElementSlugAndUri(ElementInterface $element, bool $updateOtherSites = true, bool $updateDescendants = true, bool $queue = false): void
    {
        if ($queue) {
            Queue::push(new UpdateElementSlugsAndUris([
                'elementId' => $element->id,
                'elementType' => get_class($element),
                'siteId' => $element->siteId,
                'updateOtherSites' => $updateOtherSites,
                'updateDescendants' => $updateDescendants,
            ]));

            return;
        }

        if ($element::hasUris()) {
            ElementHelper::setUniqueUri($element);
        }

        // Fire a 'beforeUpdateSlugAndUri' event
        if ($this->hasEventHandlers(self::EVENT_BEFORE_UPDATE_SLUG_AND_URI)) {
            $this->trigger(self::EVENT_BEFORE_UPDATE_SLUG_AND_URI, new ElementEvent([
                'element' => $element,
            ]));
        }

        Db::update(Table::ELEMENTS_SITES, [
            'slug' => $element->slug,
            'uri' => $element->uri,
        ], [
            'elementId' => $element->id,
            'siteId' => $element->siteId,
        ]);

        // Fire a 'afterUpdateSlugAndUri' event
        if ($this->hasEventHandlers(self::EVENT_AFTER_UPDATE_SLUG_AND_URI)) {
            $this->trigger(self::EVENT_AFTER_UPDATE_SLUG_AND_URI, new ElementEvent([
                'element' => $element,
            ]));
        }

        // Invalidate any caches involving this element
        $this->invalidateCachesForElement($element);

        if ($updateOtherSites) {
            $this->updateElementSlugAndUriInOtherSites($element);
        }

        if ($updateDescendants) {
            $this->updateDescendantSlugsAndUris($element, $updateOtherSites);
        }
    }

    /**
     * Updates an element’s slug and URI, for any sites besides the given one.
     *
     * @param ElementInterface $element The element to update.
     */
    public function updateElementSlugAndUriInOtherSites(ElementInterface $element): void
    {
        foreach (Craft::$app->getSites()->getAllSiteIds() as $siteId) {
            if ($siteId == $element->siteId) {
                continue;
            }

            $elementInOtherSite = $this->_localizedElementQuery($element)
                ->siteId($siteId)
                ->one();

            if ($elementInOtherSite) {
                $this->updateElementSlugAndUri($elementInOtherSite, false, false);
            }
        }
    }

    /**
     * Updates an element’s descendants’ slugs and URIs.
     *
     * @param ElementInterface $element The element whose descendants should be updated.
     * @param bool $updateOtherSites Whether the element’s other sites should also be updated.
     * @param bool $queue Whether the descendants’ slugs and URIs should be updated via a job in the queue.
     */
    public function updateDescendantSlugsAndUris(ElementInterface $element, bool $updateOtherSites = true, bool $queue = false): void
    {
        $query = $this->createElementQuery(get_class($element))
            ->descendantOf($element)
            ->descendantDist(1)
            ->status(null)
            ->siteId($element->siteId);

        if ($queue) {
            $childIds = $query->ids();

            if (!empty($childIds)) {
                Queue::push(new UpdateElementSlugsAndUris([
                    'elementId' => $childIds,
                    'elementType' => get_class($element),
                    'siteId' => $element->siteId,
                    'updateOtherSites' => $updateOtherSites,
                    'updateDescendants' => true,
                ]));
            }
        } else {
            $children = $query->all();

            foreach ($children as $child) {
                $this->updateElementSlugAndUri($child, $updateOtherSites, true, false);
            }
        }
    }

    /**
     * Merges two elements together by their IDs.
     *
     * This method will update the following:
     * - Any relations involving the merged element
     * - Any structures that contain the merged element
     * - Any reference tags in textual custom fields referencing the merged element
     *
     * @param int $mergedElementId The ID of the element that is going away.
     * @param int $prevailingElementId The ID of the element that is sticking around.
     * @return bool Whether the elements were merged successfully.
     * @throws ElementNotFoundException if one of the element IDs don’t exist.
     * @throws Throwable if reasons
     */
    public function mergeElementsByIds(int $mergedElementId, int $prevailingElementId): bool
    {
        // Get the elements
        $mergedElement = $this->getElementById($mergedElementId);
        if (!$mergedElement) {
            throw new ElementNotFoundException("No element exists with the ID '$mergedElementId'");
        }
        $prevailingElement = $this->getElementById($prevailingElementId);
        if (!$prevailingElement) {
            throw new ElementNotFoundException("No element exists with the ID '$prevailingElementId'");
        }

        // Merge them
        return $this->mergeElements($mergedElement, $prevailingElement);
    }

    /**
     * Merges two elements together.
     *
     * This method will update the following:
     * - Any relations involving the merged element
     * - Any structures that contain the merged element
     * - Any reference tags in textual custom fields referencing the merged element
     *
     * @param ElementInterface $mergedElement The element that is going away.
     * @param ElementInterface $prevailingElement The element that is sticking around.
     * @return bool Whether the elements were merged successfully.
     * @throws Throwable if reasons
     * @since 3.1.31
     */
    public function mergeElements(ElementInterface $mergedElement, ElementInterface $prevailingElement): bool
    {
        $transaction = Craft::$app->getDb()->beginTransaction();
        try {
            // Update any relations that point to the merged element
            $relations = (new Query())
                ->select(['id', 'fieldId', 'sourceId', 'sourceSiteId'])
                ->from([Table::RELATIONS])
                ->where(['targetId' => $mergedElement->id])
                ->all();

            foreach ($relations as $relation) {
                // Make sure the persisting element isn't already selected in the same field
                $persistingElementIsRelatedToo = (new Query())
                    ->from([Table::RELATIONS])
                    ->where([
                        'fieldId' => $relation['fieldId'],
                        'sourceId' => $relation['sourceId'],
                        'sourceSiteId' => $relation['sourceSiteId'],
                        'targetId' => $prevailingElement->id,
                    ])
                    ->exists();

                if (!$persistingElementIsRelatedToo) {
                    Db::update(Table::RELATIONS, [
                        'targetId' => $prevailingElement->id,
                    ], [
                        'id' => $relation['id'],
                    ]);
                }
            }

            // Update any structures that the merged element is in
            $structureElements = (new Query())
                ->select(['id', 'structureId'])
                ->from([Table::STRUCTUREELEMENTS])
                ->where(['elementId' => $mergedElement->id])
                ->all();

            foreach ($structureElements as $structureElement) {
                // Make sure the persisting element isn't already a part of that structure
                $persistingElementIsInStructureToo = (new Query())
                    ->from([Table::STRUCTUREELEMENTS])
                    ->where([
                        'structureId' => $structureElement['structureId'],
                        'elementId' => $prevailingElement->id,
                    ])
                    ->exists();

                if (!$persistingElementIsInStructureToo) {
                    Db::update(Table::STRUCTUREELEMENTS, [
                        'elementId' => $prevailingElement->id,
                    ], [
                        'id' => $structureElement['id'],
                    ]);
                }
            }

            // Update any reference tags
            /** @var ElementInterface|null $elementType */
            $elementType = $this->getElementTypeById($prevailingElement->id);

            if ($elementType !== null && ($refHandle = $elementType::refHandle()) !== null) {
                $refTagPrefix = "\{$refHandle:";

                Queue::push(new FindAndReplace([
                    'description' => Translation::prep('app', 'Updating element references'),
                    'find' => $refTagPrefix . $mergedElement->id . ':',
                    'replace' => $refTagPrefix . $prevailingElement->id . ':',
                ]));

                Queue::push(new FindAndReplace([
                    'description' => Translation::prep('app', 'Updating element references'),
                    'find' => $refTagPrefix . $mergedElement->id . '}',
                    'replace' => $refTagPrefix . $prevailingElement->id . '}',
                ]));
            }

            // Fire an 'afterMergeElements' event
            if ($this->hasEventHandlers(self::EVENT_AFTER_MERGE_ELEMENTS)) {
                $this->trigger(self::EVENT_AFTER_MERGE_ELEMENTS, new MergeElementsEvent([
                    'mergedElementId' => $mergedElement->id,
                    'prevailingElementId' => $prevailingElement->id,
                ]));
            }

            // Now delete the merged element
            $success = $this->deleteElement($mergedElement);

            $transaction->commit();

            return $success;
        } catch (Throwable $e) {
            $transaction->rollBack();
            throw $e;
        }
    }

    /**
     * Deletes an element by its ID.
     *
     * @param int $elementId The element’s ID
     * @param string|null $elementType The element class.
     * @phpstan-param class-string<ElementInterface>|null $elementType
     * @param int|null $siteId The site to fetch the element in.
     * Defaults to the current site.
     * @param bool $hardDelete Whether the element should be hard-deleted immediately, instead of soft-deleted
     * @return bool Whether the element was deleted successfully
     * @throws Throwable
     */
    public function deleteElementById(int $elementId, ?string $elementType = null, ?int $siteId = null, bool $hardDelete = false): bool
    {
        /** @var ElementInterface|string|null $elementType */
        if ($elementType === null) {
            /** @noinspection CallableParameterUseCaseInTypeContextInspection */
            $elementType = $this->getElementTypeById($elementId);

            if ($elementType === null) {
                return false;
            }
        }

        if ($siteId === null && $elementType::isLocalized() && Craft::$app->getIsMultiSite()) {
            // Get a site this element is enabled in
            $siteId = (int)(new Query())
                ->select('siteId')
                ->from(Table::ELEMENTS_SITES)
                ->where(['elementId' => $elementId])
                ->scalar();

            if ($siteId === 0) {
                return false;
            }
        }

        $element = $this->getElementById($elementId, $elementType, $siteId);

        if (!$element) {
            return false;
        }

        return $this->deleteElement($element, $hardDelete);
    }

    /**
     * Deletes an element.
     *
     * @param ElementInterface $element The element to be deleted
     * @param bool $hardDelete Whether the element should be hard-deleted immediately, instead of soft-deleted
     * @return bool Whether the element was deleted successfully
     * @throws Throwable
     */
    public function deleteElement(ElementInterface $element, bool $hardDelete = false): bool
    {
        // Fire a 'beforeDeleteElement' event
        $event = new DeleteElementEvent([
            'element' => $element,
            'hardDelete' => $hardDelete,
        ]);
        $this->trigger(self::EVENT_BEFORE_DELETE_ELEMENT, $event);

        $element->hardDelete = $hardDelete || $event->hardDelete;

        if (!$element->beforeDelete()) {
            return false;
        }

        $db = Craft::$app->getDb();
        $transaction = $db->beginTransaction();
        try {
            // First delete any structure nodes with this element, so NestedSetBehavior can do its thing.
            while (($record = StructureElementRecord::findOne(['elementId' => $element->id])) !== null) {
                // If this element still has any children, move them up before the one getting deleted.
                while (($child = $record->children(1)->one()) !== null) {
                    /** @var StructureElementRecord $child */
                    $child->insertBefore($record);
                    // Re-fetch the record since its lft and rgt attributes just changed
                    $record = StructureElementRecord::findOne($record->id);
                }
                // Delete this element’s node
                $record->deleteWithChildren();
            }

            // Invalidate any caches involving this element
            $this->invalidateCachesForElement($element);

            DateTimeHelper::pause();

            if ($element->hardDelete) {
                Db::delete(Table::ELEMENTS, [
                    'id' => $element->id,
                ]);
                Db::delete(Table::SEARCHINDEX, [
                    'elementId' => $element->id,
                ]);
            } else {
                // Soft delete the elements table row
                $db->createCommand()
                    ->softDelete(Table::ELEMENTS, ['id' => $element->id])
                    ->execute();

                // Also soft delete the element’s drafts & revisions
                $this->_cascadeDeleteDraftsAndRevisions($element->id);
            }

            $element->dateDeleted = DateTimeHelper::now();
            $element->afterDelete();

            $transaction->commit();
        } catch (Throwable $e) {
            $transaction->rollBack();
            throw $e;
        } finally {
            DateTimeHelper::resume();
        }

        // Fire an 'afterDeleteElement' event
        if ($this->hasEventHandlers(self::EVENT_AFTER_DELETE_ELEMENT)) {
            $this->trigger(self::EVENT_AFTER_DELETE_ELEMENT, new ElementEvent([
                'element' => $element,
            ]));
        }

        return true;
    }

    /**
     * Deletes an element in the site it’s loaded in.
     *
     * @param ElementInterface $element
     * @since 4.4.0
     */
    public function deleteElementForSite(ElementInterface $element): void
    {
        $this->deleteElementsForSite([$element]);
    }

    /**
     * Deletes elements in the site they are currently loaded in.
     *
     * @param ElementInterface[] $elements
     * @throws InvalidArgumentException if all elements don’t have the same type and site ID.
     * @since 4.4.0
     */
    public function deleteElementsForSite(array $elements): void
    {
        if (empty($elements)) {
            return;
        }

        // Make sure each element has the same type and site ID
        $firstElement = reset($elements);
        $elementType = get_class($firstElement);

        foreach ($elements as $element) {
            if (get_class($element) !== $elementType || $element->siteId !== $firstElement->siteId) {
                throw new InvalidArgumentException('All elements must have the same type and site ID.');
            }
        }

        // Separate the multi-site elements from the single-site elements
        $multiSiteElementIds = $firstElement::find()
            ->id(array_map(fn(ElementInterface $element) => $element->id, $elements))
            ->status(null)
            ->drafts(null)
            ->siteId(['not', $firstElement->siteId])
            ->unique()
            ->select(['elements.id'])
            ->column();

        $multiSiteElementIdsIdx = array_flip($multiSiteElementIds);
        $multiSiteElements = [];
        $singleSiteElements = [];

        foreach ($elements as $element) {
            if (isset($multiSiteElementIdsIdx[$element->id])) {
                $multiSiteElements[] = $element;
            } else {
                $singleSiteElements[] = $element;
            }
        }

        if (!empty($multiSiteElements)) {
            // Fire 'beforeDeleteForSite' events
            if ($this->hasEventHandlers(self::EVENT_BEFORE_DELETE_FOR_SITE)) {
                foreach ($multiSiteElements as $element) {
                    $this->trigger(self::EVENT_BEFORE_DELETE_FOR_SITE, new ElementEvent([
                        'element' => $element,
                    ]));
                }
            }

            // Delete the rows in elements_sites
            Db::delete(Table::ELEMENTS_SITES, [
                'elementId' => $multiSiteElementIds,
                'siteId' => $firstElement->siteId,
            ]);

            // Resave them
            $this->resaveElements(
                $firstElement::find()
                    ->id($multiSiteElementIds)
                    ->status(null)
                    ->drafts(null)
                    ->site('*')
                    ->unique(),
                true,
                updateSearchIndex: false
            );

            // Fire 'afterDeleteForSite' events
            if ($this->hasEventHandlers(self::EVENT_AFTER_DELETE_FOR_SITE)) {
                foreach ($multiSiteElements as $element) {
                    $this->trigger(self::EVENT_AFTER_DELETE_FOR_SITE, new ElementEvent([
                        'element' => $element,
                    ]));
                }
            }
        }

        // Fully delete any single-site elements
        if (!empty($singleSiteElements)) {
            foreach ($singleSiteElements as $element) {
                $this->deleteElement($element);
            }
        }
    }

    /**
     * Restores an element.
     *
     * @param ElementInterface $element
     * @return bool Whether the element was restored successfully
     * @throws Exception if the $element doesn’t have any supported sites
     * @throws Throwable if reasons
     * @since 3.1.0
     */
    public function restoreElement(ElementInterface $element): bool
    {
        return $this->restoreElements([$element]);
    }

    /**
     * Restores multiple elements.
     *
     * @param ElementInterface[] $elements
     * @return bool Whether at least one element was restored successfully
     * @throws UnsupportedSiteException if an element is being restored for a site it doesn’t support
     * @throws Throwable if reasons
     */
    public function restoreElements(array $elements): bool
    {
        // Fire "before" events
        foreach ($elements as $element) {
            // Fire a 'beforeRestoreElement' event
            if ($this->hasEventHandlers(self::EVENT_BEFORE_RESTORE_ELEMENT)) {
                $this->trigger(self::EVENT_BEFORE_RESTORE_ELEMENT, new ElementEvent([
                    'element' => $element,
                ]));
            }

            if (!$element->beforeRestore()) {
                return false;
            }
        }

        $db = Craft::$app->getDb();
        $transaction = $db->beginTransaction();
        try {
            // Restore the elements
            foreach ($elements as $element) {
                // Get the sites supported by this element
                $supportedSites = ArrayHelper::index(ElementHelper::supportedSitesForElement($element), 'siteId');
                if (empty($supportedSites)) {
                    throw new UnsupportedSiteException($element, $element->siteId, "Element $element->id has no supported sites.");
                }

                // Make sure the element actually supports the site it's being saved in
                if (!isset($supportedSites[$element->siteId])) {
                    throw new UnsupportedSiteException($element, $element->siteId, 'Attempting to restore an element in an unsupported site.');
                }

                // Get the element in each supported site
                $otherSiteIds = ArrayHelper::withoutValue(array_keys($supportedSites), $element->siteId);

                if (!empty($otherSiteIds)) {
                    $siteElements = $this->_localizedElementQuery($element)
                        ->siteId($otherSiteIds)
                        ->status(null)
                        ->trashed(null)
                        ->all();
                } else {
                    $siteElements = [];
                }

                // Make sure it still passes essential validation
                $element->setScenario(Element::SCENARIO_ESSENTIALS);
                if (!$element->validate()) {
                    Craft::warning("Unable to restore element $element->id: doesn't pass essential validation: " . print_r($element->errors, true), __METHOD__);
                    $transaction->rollBack();
                    return false;
                }

                foreach ($siteElements as $siteElement) {
                    if ($siteElement !== $element) {
                        $siteElement->setScenario(Element::SCENARIO_ESSENTIALS);
                        if (!$siteElement->validate()) {
                            Craft::warning("Unable to restore element $element->id: doesn't pass essential validation for site $element->siteId: " . print_r($element->errors, true), __METHOD__);
                            throw new Exception("Element $element->id doesn't pass essential validation for site $element->siteId.");
                        }
                    }
                }

                // Restore it
                $db->createCommand()
                    ->restore(Table::ELEMENTS, ['id' => $element->id])
                    ->execute();

                // Also restore the element’s drafts & revisions
                $this->_cascadeDeleteDraftsAndRevisions($element->id, false);

                // Restore its search indexes
                $searchService = Craft::$app->getSearch();
                $searchService->indexElementAttributes($element);
                foreach ($siteElements as $siteElement) {
                    $searchService->indexElementAttributes($siteElement);
                }

                // Invalidate caches
                $this->invalidateCachesForElement($element);
            }

            // Fire "after" events
            foreach ($elements as $element) {
                $element->afterRestore();
                $element->trashed = false;
                $element->dateDeleted = null;

                // Fire an 'afterRestoreElement' event
                if ($this->hasEventHandlers(self::EVENT_AFTER_RESTORE_ELEMENT)) {
                    $this->trigger(self::EVENT_AFTER_RESTORE_ELEMENT, new ElementEvent([
                        'element' => $element,
                    ]));
                }
            }

            $transaction->commit();
        } catch (Throwable $e) {
            $transaction->rollBack();
            throw $e;
        }

        return true;
    }

    // Element classes
    // -------------------------------------------------------------------------

    /**
     * Returns all available element classes.
     *
     * @return string[] The available element classes.
     * @phpstan-return class-string<ElementInterface>[]
     */
    public function getAllElementTypes(): array
    {
        $elementTypes = [
            Address::class,
            Asset::class,
            Category::class,
            Entry::class,
            GlobalSet::class,
            Tag::class,
            User::class,
        ];

        $event = new RegisterComponentTypesEvent([
            'types' => $elementTypes,
        ]);
        $this->trigger(self::EVENT_REGISTER_ELEMENT_TYPES, $event);

        return $event->types;
    }

    // Element Actions & Exporters
    // -------------------------------------------------------------------------

    /**
     * Creates an element action with a given config.
     *
     * @template T of ElementActionInterface
     * @param string|array $config The element action’s class name, or its config, with a `type` value and optionally a `settings` value
     * @phpstan-param class-string<T>|array{type:class-string<T>} $config
     * @return T The element action
     */
    public function createAction(mixed $config): ElementActionInterface
    {
        return ComponentHelper::createComponent($config, ElementActionInterface::class);
    }

    /**
     * Creates an element exporter with a given config.
     *
     * @template T of ElementExporterInterface
     * @param string|array $config The element exporter’s class name, or its config, with a `type` value and optionally a `settings` value
     * @phpstan-param class-string<T>|array{type:class-string<T>} $config
     * @return T The element exporter
     */
    public function createExporter(mixed $config): ElementExporterInterface
    {
        return ComponentHelper::createComponent($config, ElementExporterInterface::class);
    }

    // Misc
    // -------------------------------------------------------------------------

    /**
     * Returns an element class by its handle.
     *
     * @param string $refHandle The element class handle
     * @return string|null The element class, or null if it could not be found
     */
    public function getElementTypeByRefHandle(string $refHandle): ?string
    {
        if (!isset($this->_elementTypesByRefHandle[$refHandle])) {
            $class = $this->elementTypeByRefHandle($refHandle);

            // Special cases for categories/tags/globals, if they’ve been entrified
            if (
                ($class === Category::class && empty(Craft::$app->getCategories()->getAllGroups())) ||
                ($class === Tag::class && empty(Craft::$app->getTags()->getAllTagGroups())) ||
                ($class === GlobalSet::class && empty(Craft::$app->getGlobals()->getAllSets()))
            ) {
                $class = Entry::class;
            }

            $this->_elementTypesByRefHandle[$refHandle] = $class;
        }

        return $this->_elementTypesByRefHandle[$refHandle] ?: null;
    }

    private function elementTypeByRefHandle(string $refHandle): string|false
    {
        if (is_subclass_of($refHandle, ElementInterface::class)) {
            return $refHandle;
        }

        foreach ($this->getAllElementTypes() as $class) {
            /** @var string|ElementInterface $class */
            /** @phpstan-var class-string<ElementInterface>|ElementInterface $class */
            if (
                ($elementRefHandle = $class::refHandle()) !== null &&
                strcasecmp($elementRefHandle, $refHandle) === 0
            ) {
                return $class;
            }
        }

        return false;
    }

    /**
     * Parses a string for element [reference tags](http://craftcms.com/docs/reference-tags).
     *
     * @param string $str The string to parse
     * @param int|null $defaultSiteId The default site ID to query the elements in
     * @return string The parsed string
     */
    public function parseRefs(string $str, ?int $defaultSiteId = null): string
    {
        if (!StringHelper::contains($str, '{')) {
            return $str;
        }

        // First catalog all of the ref tags by element type, ref type ('id' or 'ref'), and ref name,
        // and replace them with placeholder tokens
        $sitesService = Craft::$app->getSites();
        $allRefTagTokens = [];
        $str = preg_replace_callback(
            '/\{([\w\\\\]+)\:([^@\:\}]+)(?:@([^\:\}]+))?(?:\:([^\}\| ]+))?(?: *\|\| *([^\}]+))?\}/',
            function(array $matches) use (
                $defaultSiteId,
                $sitesService,
                &$allRefTagTokens
            ) {
                $matches = array_pad($matches, 6, null);
                [$fullMatch, $elementType, $ref, $siteId, $attribute, $fallback] = $matches;
                if ($fallback === null) {
                    $fallback = $fullMatch;
                }

                // Swap out the ref handle for the element type
                $elementType = $this->getElementTypeByRefHandle($elementType);

                // Use the fallback if we couldn't find an element type
                if ($elementType === null) {
                    return $fallback;
                }

                // Get the site
                if (!empty($siteId)) {
                    if (is_numeric($siteId)) {
                        $siteId = (int)$siteId;
                    } else {
                        try {
                            if (StringHelper::isUUID($siteId)) {
                                $site = $sitesService->getSiteByUid($siteId);
                            } else {
                                $site = $sitesService->getSiteByHandle($siteId);
                            }
                        } catch (SiteNotFoundException) {
                            $site = null;
                        }
                        if (!$site) {
                            return $fallback;
                        }
                        $siteId = $site->id;
                    }
                } else {
                    $siteId = $defaultSiteId;
                }

                $refType = is_numeric($ref) ? 'id' : 'ref';
                $token = '{' . StringHelper::randomString(9) . '}';
                $allRefTagTokens[$siteId][$elementType][$refType][$ref][] = [$token, $attribute, $fallback, $fullMatch];

                return $token;
            }, $str, -1, $count);

        if ($count === 0) {
            // No ref tags
            return $str;
        }

        // Now swap them with the resolved values
        $search = [];
        $replace = [];

        foreach ($allRefTagTokens as $siteId => $siteTokens) {
            foreach ($siteTokens as $elementType => $tokensByType) {
                foreach ($tokensByType as $refType => $tokensByName) {
                    // Get the elements, indexed by their ref value
                    $refNames = array_keys($tokensByName);
                    $elementQuery = $this->createElementQuery($elementType)
                        ->siteId($siteId)
                        ->status(null);

                    if ($refType === 'id') {
                        $elementQuery->id($refNames);
                    } else {
                        $elementQuery->ref($refNames);
                    }

                    $elements = ArrayHelper::index($elementQuery->all(), $refType);

                    // Now append new token search/replace strings
                    foreach ($tokensByName as $refName => $tokens) {
                        $element = $elements[$refName] ?? null;

                        foreach ($tokens as [$token, $attribute, $fallback, $fullMatch]) {
                            $search[] = $token;
                            $replace[] = $this->_getRefTokenReplacement($element, $attribute, $fallback, $fullMatch);
                        }
                    }
                }
            }
        }

        // Swap the tokens with the references
        return str_replace($search, $replace, $str);
    }

    /**
     * Stores a placeholder element that element queries should use instead of populating a new element with a
     * matching ID and site ID.
     *
     * This is used by Live Preview and Sharing features.
     *
     * @param ElementInterface $element The element currently being edited by Live Preview.
     * @throws InvalidArgumentException if the element is missing an ID
     * @see getPlaceholderElement()
     */
    public function setPlaceholderElement(ElementInterface $element): void
    {
        // Won't be able to do anything with this if it doesn't have an ID or site ID
        if (!$element->id || !$element->siteId) {
            throw new InvalidArgumentException('Placeholder element is missing an ID');
        }

        $this->_placeholderElements[$element->getCanonicalId()][$element->siteId] = $element;

        if ($element->uri) {
            $this->_placeholderUris[$element->uri][$element->siteId] = $element;
        }
    }

    /**
     * Returns all placeholder elements.
     *
     * @return ElementInterface[]
     * @since 3.2.5
     */
    public function getPlaceholderElements(): array
    {
        if (!isset($this->_placeholderElements)) {
            return [];
        }

        return call_user_func_array('array_merge', $this->_placeholderElements);
    }

    /**
     * Returns a placeholder element by its ID and site ID.
     *
     * @param int $sourceId The element’s ID
     * @param int $siteId The element’s site ID
     * @return ElementInterface|null The placeholder element if one exists, or null.
     * @see setPlaceholderElement()
     */
    public function getPlaceholderElement(int $sourceId, int $siteId): ?ElementInterface
    {
        return $this->_placeholderElements[$sourceId][$siteId] ?? null;
    }

    /**
     * Normalizes a `with` element query param into an array of eager-loading plans.
     *
     * @param string|array $with
     * @phpstan-param string|array<EagerLoadPlan|array|string> $with
     * @return EagerLoadPlan[]
     * @since 3.5.0
     */
    public function createEagerLoadingPlans(string|array $with): array
    {
        // Normalize the paths and group based on the top level eager loading handle
        if (is_string($with)) {
            $with = StringHelper::split($with);
        }

        $plans = [];
        $nestedWiths = [];

        foreach ($with as $path) {
            // Is this already an EagerLoadPlan object?
            if ($path instanceof EagerLoadPlan) {
                // Don't index the plan by its alias, as two plans w/ different `when` filters could be using the same alias.
                // Side effect: mixing EagerLoadPlan objects and arrays could result in redundant element queries,
                // but that would be a weird thing to do.
                $plans[] = $path;
                continue;
            }

            // Separate the path and the criteria
            if (is_array($path)) {
                $criteria = $path['criteria'] ?? $path[1] ?? null;
                $count = $path['count'] ?? ArrayHelper::remove($criteria, 'count', false);
                $when = $path['when'] ?? null;
                $path = $path['path'] ?? $path[0];
            } else {
                $criteria = null;
                $count = false;
                $when = null;
            }

            // Split the path into the top segment and subpath
            if (($dot = strpos($path, '.')) !== false) {
                $handle = substr($path, 0, $dot);
                $subpath = substr($path, $dot + 1);
            } else {
                $handle = $path;
                $subpath = null;
            }

            // Get the handle & alias
            if (preg_match('/^([a-zA-Z][a-zA-Z0-9_:]*)\s+as\s+(' . HandleValidator::$handlePattern . ')$/', $handle, $match)) {
                $handle = $match[1];
                $alias = $match[2];
            } else {
                $alias = $handle;
            }

            if (!isset($plans[$alias])) {
                $plan = $plans[$alias] = new EagerLoadPlan([
                    'handle' => $handle,
                    'alias' => $alias,
                ]);
            } else {
                $plan = $plans[$alias];
            }

            // Only set the criteria if there's no subpath
            if ($subpath === null) {
                if ($criteria !== null) {
                    $plan->criteria = $criteria;
                }

                if ($count) {
                    $plan->count = true;
                } else {
                    $plan->all = true;
                }

                if ($when !== null) {
                    $plan->when = $when;
                }
            } else {
                // We are for sure going to need to query the elements
                $plan->all = true;

                // Add this as a nested "with"
                $nestedWiths[$alias][] = [
                    'path' => $subpath,
                    'criteria' => $criteria,
                    'count' => $count,
                    'when' => $when,
                ];
            }
        }

        foreach ($nestedWiths as $alias => $withs) {
            $plans[$alias]->nested = $this->createEagerLoadingPlans($withs);
        }

        return array_values($plans);
    }

    /**
     * Eager-loads additional elements onto a given set of elements.
     *
     * @param string $elementType The root element type class
     * @phpstan-param class-string<ElementInterface> $elementType
     * @param ElementInterface[] $elements The root element models that should be updated with the eager-loaded elements
     * @param array|string|EagerLoadPlan[] $with Dot-delimited paths of the elements that should be eager-loaded into the root elements
     */
    public function eagerLoadElements(string $elementType, array $elements, array|string $with): void
    {
        /** @var ElementInterface|string $elementType */
        // Bail if there aren't even any elements
        if (empty($elements)) {
            return;
        }

        $elementsBySite = ArrayHelper::index($elements, null, ['siteId']);
        $with = $this->createEagerLoadingPlans($with);
        $this->_eagerLoadElementsInternal($elementType, $elementsBySite, $with);
    }

    /**
     * @param string $elementType
     * @phpstan-param class-string<ElementInterface> $elementType
     * @param ElementInterface[][] $elementsBySite
     * @param EagerLoadPlan[] $with
     */
    private function _eagerLoadElementsInternal(string $elementType, array $elementsBySite, array $with): void
    {
        $elementsService = Craft::$app->getElements();

        foreach ($elementsBySite as $siteId => $elements) {
            // In case the elements were
            $elements = array_values($elements);
            $event = new EagerLoadElementsEvent([
                'elementType' => $elementType,
                'elements' => $elements,
                'with' => $with,
            ]);
            $this->trigger(self::EVENT_BEFORE_EAGER_LOAD_ELEMENTS, $event);

            foreach ($event->with as $plan) {
                // Get the plan handle, without a provider prefix
                $planHandle = $plan->alias;
                if (str_contains($planHandle, ':')) {
                    $planHandle = explode(':', $planHandle, 2)[1];
                }

                // Filter out any elements that the plan doesn't like
                if ($plan->when !== null) {
                    $filteredElements = array_values(array_filter($elements, $plan->when));
                    if (empty($filteredElements)) {
                        continue;
                    }
                } else {
                    $filteredElements = $elements;
                }

                // Get the eager-loading map from the source element type
                /** @var ElementInterface|string $elementType */
                $map = $elementType::eagerLoadingMap($filteredElements, $plan->handle);

                if ($map === null) {
                    // Null means to skip eager-loading this segment
                    continue;
                }

                $targetElementIdsBySourceIds = null;
                $query = null;
                $offset = 0;
                $limit = null;

                if (!empty($map['map'])) {
                    // Loop through the map to find:
                    // - unique target element IDs
                    // - target element IDs indexed by source element IDs
                    $uniqueTargetElementIds = [];
                    $targetElementIdsBySourceIds = [];

                    foreach ($map['map'] as $mapping) {
                        $uniqueTargetElementIds[$mapping['target']] = true;
                        $targetElementIdsBySourceIds[$mapping['source']][$mapping['target']] = true;
                    }

                    // Get the target elements
                    $query = $this->createElementQuery($map['elementType']);

                    // Default to no order, offset, or limit, but allow the element type/path criteria to override
                    $query->orderBy = null;
                    $query->offset = null;
                    $query->limit = null;

                    $criteria = array_merge(
                        $map['criteria'] ?? [],
                        $plan->criteria
                    );

                    // Save the offset & limit params for later
                    $offset = ArrayHelper::remove($criteria, 'offset', 0);
                    $limit = ArrayHelper::remove($criteria, 'limit');

                    Craft::configure($query, $criteria);

                    if (!$query->siteId) {
                        $query->siteId = $siteId;
                    }

                    if (!$query->id) {
                        $query->id = array_keys($uniqueTargetElementIds);
                    } else {
                        $query->andWhere([
                            'elements.id' => array_keys($uniqueTargetElementIds),
                        ]);
                    }
                }

                // Do we just need the count?
                if ($plan->count && !$plan->all) {
                    // Just fetch the target elements’ IDs
                    $targetElementIdCounts = [];
                    if ($query) {
                        foreach ($query->ids() as $id) {
                            if (!isset($targetElementIdCounts[$id])) {
                                $targetElementIdCounts[$id] = 1;
                            } else {
                                $targetElementIdCounts[$id]++;
                            }
                        }
                    }

                    // Loop through the source elements and count up their targets
                    foreach ($filteredElements as $sourceElement) {
                        $count = 0;
                        if (!empty($targetElementIdCounts) && isset($targetElementIdsBySourceIds[$sourceElement->id])) {
                            foreach (array_keys($targetElementIdsBySourceIds[$sourceElement->id]) as $targetElementId) {
                                if (isset($targetElementIdCounts[$targetElementId])) {
                                    $count += $targetElementIdCounts[$targetElementId];
                                }
                            }
                        }
                        $sourceElement->setEagerLoadedElementCount($planHandle, $count);
                    }

                    continue;
                }

                $targetElementData = $query ? ArrayHelper::index($query->asArray()->all(), null, ['id']) : [];
                $targetElements = [];

                // Tell the source elements about their eager-loaded elements
                foreach ($filteredElements as $sourceElement) {
                    $targetElementIdsForSource = [];
                    $targetElementsForSource = [];

                    if (isset($targetElementIdsBySourceIds[$sourceElement->id])) {
                        // Does the path mapping want a custom order?
                        if (!empty($criteria['orderBy']) || !empty($criteria['order'])) {
                            // Assign the elements in the order they were returned from the query
                            foreach (array_keys($targetElementData) as $targetElementId) {
                                if (isset($targetElementIdsBySourceIds[$sourceElement->id][$targetElementId])) {
                                    $targetElementIdsForSource[] = $targetElementId;
                                }
                            }
                        } else {
                            // Assign the elements in the order defined by the map
                            foreach (array_keys($targetElementIdsBySourceIds[$sourceElement->id]) as $targetElementId) {
                                if (isset($targetElementData[$targetElementId])) {
                                    $targetElementIdsForSource[] = $targetElementId;
                                }
                            }
                        }

                        if (!empty($criteria['inReverse'])) {
                            $targetElementIdsForSource = array_reverse($targetElementIdsForSource);
                        }

                        // Create the elements
                        $currentOffset = 0;
                        $count = 0;
                        foreach ($targetElementIdsForSource as $elementId) {
                            foreach ($targetElementData[$elementId] as $result) {
                                if ($offset && $currentOffset < $offset) {
                                    $currentOffset++;
                                    continue;
                                }
                                $targetSiteId = $result['siteId'];
                                if (!isset($targetElements[$targetSiteId][$elementId])) {
                                    $targetElements[$targetSiteId][$elementId] = $query->createElement($result);
                                }
                                $targetElementsForSource[] = $element = $targetElements[$targetSiteId][$elementId];

                                // If we're collecting cache info and the element is expirable, register its expiry date
                                if (
                                    $element instanceof ExpirableElementInterface &&
                                    $elementsService->getIsCollectingCacheInfo() &&
                                    ($expiryDate = $element->getExpiryDate()) !== null
                                ) {
                                    $elementsService->setCacheExpiryDate($expiryDate);
                                }

                                if ($limit && ++$count == $limit) {
                                    break 2;
                                }
                            }
                        }
                    }

<<<<<<< HEAD
                    $sourceElement->setEagerLoadedElements($plan->alias, $targetElementsForSource);
                    $sourceElement->setLazyEagerLoadedElements($plan->alias, $plan->lazy);
=======
                    $sourceElement->setEagerLoadedElements($planHandle, $targetElementsForSource);
>>>>>>> 253d5d75

                    if ($plan->count) {
                        $sourceElement->setEagerLoadedElementCount($planHandle, count($targetElementsForSource));
                    }
                }

                if (!empty($targetElements)) {
                    /** @var ElementInterface[] $flatTargetElements */
                    $flatTargetElements = array_merge(...array_values($targetElements));

                    // Set the eager loading info on each of the target elements,
                    // in case it's needed for lazy eager loading
                    $eagerLoadResult = new EagerLoadInfo($plan, $filteredElements);
                    foreach ($flatTargetElements as $element) {
                        $element->eagerLoadInfo = $eagerLoadResult;
                    }

                    // Pass the instantiated elements to afterPopulate()
                    $query->asArray = false;
                    $query->afterPopulate($flatTargetElements);
                }

                // Now eager-load any sub paths
                if (!empty($map['map']) && !empty($plan->nested)) {
                    $this->_eagerLoadElementsInternal(
                        $map['elementType'],
                        array_map('array_values', $targetElements),
                        $plan->nested,
                    );
                }
            }
        }
    }

    /**
     * Propagates an element to a different site.
     *
     * @param ElementInterface $element The element to propagate
     * @param int $siteId The site ID that the element should be propagated to
     * @param ElementInterface|false|null $siteElement The element loaded for the propagated site (only pass this if you
     * already had a reason to load it). Set to `false` if it is known to not exist yet.
     * @return ElementInterface The element in the target site
     * @throws Exception if the element couldn't be propagated
     * @throws UnsupportedSiteException if the element doesn’t support `$siteId`
     * @since 3.0.13
     */
    public function propagateElement(
        ElementInterface $element,
        int $siteId,
        ElementInterface|false|null $siteElement = null,
    ): ElementInterface {
        $supportedSites = ArrayHelper::index(ElementHelper::supportedSitesForElement($element), 'siteId');
        $siteElement = $this->_propagateElement($element, $supportedSites, $siteId, $siteElement);

        // Clear caches
        $this->invalidateCachesForElement($element);

        return $siteElement;
    }

    /**
     * Saves an element.
     *
     * @param ElementInterface $element The element that is being saved
     * @param bool $runValidation Whether the element should be validated
     * @param bool $propagate Whether the element should be saved across all of its supported sites
     * @param bool|null $updateSearchIndex Whether to update the element search index for the element
     * (this will happen via a background job if this is a web request)
     * @param array|null $supportedSites The element’s supported site info, indexed by site ID
     * @param bool $forceTouch Whether to force the `dateUpdated` timestamp to be updated for the element,
     * regardless of whether it’s being resaved
     * @return bool
     * @throws ElementNotFoundException if $element has an invalid $id
     * @throws UnsupportedSiteException if the element is being saved for a site it doesn’t support
     * @throws Throwable if reasons
     */
    private function _saveElementInternal(
        ElementInterface $element,
        bool $runValidation = true,
        bool $propagate = true,
        ?bool $updateSearchIndex = null,
        ?array $supportedSites = null,
        bool $forceTouch = false,
    ): bool {
        /** @var ElementInterface|DraftBehavior|RevisionBehavior $element */
        $isNewElement = !$element->id;

        // Are we tracking changes?
        $trackChanges = ElementHelper::shouldTrackChanges($element);
        $dirtyAttributes = [];

        // Force propagation for new elements
        $propagate = $propagate && $element::isLocalized() && Craft::$app->getIsMultiSite();
        $originalPropagateAll = $element->propagateAll;
        $originalFirstSave = $element->firstSave;

        $element->firstSave = (
            !$element->getIsDraft() &&
            !$element->getIsRevision() &&
            ($element->firstSave || $isNewElement)
        );

        if ($isNewElement) {
            // Give it a UID right away
            if (!$element->uid) {
                $element->uid = StringHelper::UUID();
            }

            if (!$element->getIsDraft() && !$element->getIsRevision()) {
                // Let Matrix fields, etc., know they should be duplicating their values across all sites.
                $element->propagateAll = true;
            }
        }

        // Fire a 'beforeSaveElement' event
        if ($this->hasEventHandlers(self::EVENT_BEFORE_SAVE_ELEMENT)) {
            $this->trigger(self::EVENT_BEFORE_SAVE_ELEMENT, new ElementEvent([
                'element' => $element,
                'isNew' => $isNewElement,
            ]));
        }

        if (!$element->beforeSave($isNewElement)) {
            $element->firstSave = $originalFirstSave;
            $element->propagateAll = $originalPropagateAll;
            return false;
        }

        // Get the field layout
        $fieldLayout = $element->getFieldLayout();

        // Get the sites supported by this element
        $supportedSites = $supportedSites ?? ArrayHelper::index(ElementHelper::supportedSitesForElement($element), 'siteId');

        // Make sure the element actually supports the site it's being saved in
        if (!isset($supportedSites[$element->siteId])) {
            $element->firstSave = $originalFirstSave;
            $element->propagateAll = $originalPropagateAll;
            throw new UnsupportedSiteException($element, $element->siteId, 'Attempting to save an element in an unsupported site.');
        }

        // If the element only supports a single site, ensure it's enabled for that site
        if (count($supportedSites) === 1 && !$element->getEnabledForSite()) {
            $element->enabled = false;
            $element->setEnabledForSite(true);
        }

        // If we're skipping validation, at least make sure the title is valid
        if (!$runValidation && $element::hasTitles()) {
            foreach ($element->getActiveValidators('title') as $validator) {
                $validator->validateAttributes($element, ['title']);
            }
            if ($element->hasErrors('title')) {
                // Set a default title
                if ($isNewElement) {
                    $element->title = Craft::t('app', 'New {type}', ['type' => $element::displayName()]);
                } else {
                    $element->title = $element::displayName() . ' ' . $element->id;
                }
            }
        }

        // Validate
        if ($runValidation && !$element->validate()) {
            Craft::info('Element not saved due to validation error: ' . print_r($element->errors, true), __METHOD__);
            $element->firstSave = $originalFirstSave;
            $element->propagateAll = $originalPropagateAll;
            return false;
        }

        // Figure out whether we will be updating the search index (and memoize that for nested element saves)
        $oldUpdateSearchIndex = $this->_updateSearchIndex;
        $updateSearchIndex = $this->_updateSearchIndex = $updateSearchIndex ?? $this->_updateSearchIndex ?? true;

        $newSiteIds = $element->newSiteIds;
        $element->newSiteIds = [];

        $transaction = Craft::$app->getDb()->beginTransaction();

        try {
            // No need to save the element record multiple times
            if (!$element->propagating) {
                // Get the element record
                if (!$isNewElement) {
                    $elementRecord = ElementRecord::findOne($element->id);

                    if (!$elementRecord) {
                        $element->firstSave = $originalFirstSave;
                        $element->propagateAll = $originalPropagateAll;
                        throw new ElementNotFoundException("No element exists with the ID '$element->id'");
                    }
                } else {
                    $elementRecord = new ElementRecord();
                    $elementRecord->type = get_class($element);
                }

                // Set the attributes
                $elementRecord->uid = $element->uid;
                $elementRecord->canonicalId = $element->getIsDerivative() ? $element->getCanonicalId() : null;
                $elementRecord->draftId = (int)$element->draftId ?: null;
                $elementRecord->revisionId = (int)$element->revisionId ?: null;
                $elementRecord->fieldLayoutId = $element->fieldLayoutId = (int)($element->fieldLayoutId ?? $fieldLayout->id ?? 0) ?: null;
                $elementRecord->enabled = (bool)$element->enabled;
                $elementRecord->archived = (bool)$element->archived;
                $elementRecord->dateLastMerged = Db::prepareDateForDb($element->dateLastMerged);
                $elementRecord->dateDeleted = Db::prepareDateForDb($element->dateDeleted);

                if ($isNewElement) {
                    if (isset($element->dateCreated)) {
                        $elementRecord->dateCreated = Db::prepareValueForDb($element->dateCreated);
                    }
                    if (isset($element->dateUpdated)) {
                        $elementRecord->dateUpdated = Db::prepareValueForDb($element->dateUpdated);
                    }
                } elseif ($element->resaving && !$forceTouch) {
                    // Prevent ActiveRecord::prepareForDb() from changing the dateUpdated
                    $elementRecord->markAttributeDirty('dateUpdated');
                } else {
                    // Force a new dateUpdated value
                    $elementRecord->dateUpdated = Db::prepareValueForDb(DateTimeHelper::now());
                }

                // Update our list of dirty attributes
                if ($trackChanges) {
                    array_push($dirtyAttributes, ...array_keys($elementRecord->getDirtyAttributes([
                        'fieldLayoutId',
                        'enabled',
                        'archived',
                    ])));
                }

                // Save the element record
                $elementRecord->save(false);

                $dateCreated = DateTimeHelper::toDateTime($elementRecord->dateCreated);

                if ($dateCreated === false) {
                    $element->firstSave = $originalFirstSave;
                    $element->propagateAll = $originalPropagateAll;
                    throw new Exception('There was a problem calculating dateCreated.');
                }

                $dateUpdated = DateTimeHelper::toDateTime($elementRecord->dateUpdated);

                if ($dateUpdated === false) {
                    $element->firstSave = $originalFirstSave;
                    $element->propagateAll = $originalPropagateAll;
                    throw new Exception('There was a problem calculating dateUpdated.');
                }

                // Save the new dateCreated and dateUpdated dates on the model
                $element->dateCreated = $dateCreated;
                $element->dateUpdated = $dateUpdated;

                if ($isNewElement) {
                    // Save the element ID on the element model
                    $element->id = $elementRecord->id;

                    // If there's a temp ID, update the URI
                    if ($element->tempId && $element->uri) {
                        $element->uri = str_replace($element->tempId, (string)$element->id, $element->uri);
                        $element->tempId = null;
                    }
                }
            }

            // Save the element’s site settings record
            if (!$isNewElement) {
                $siteSettingsRecord = Element_SiteSettingsRecord::findOne([
                    'elementId' => $element->id,
                    'siteId' => $element->siteId,
                ]);
            }

            if ($element->isNewForSite = empty($siteSettingsRecord)) {
                // First time we've saved the element for this site
                $siteSettingsRecord = new Element_SiteSettingsRecord();
                $siteSettingsRecord->elementId = $element->id;
                $siteSettingsRecord->siteId = $element->siteId;
            }

            $title = $element::hasTitles() ? $element->title : null;
            $siteSettingsRecord->title = $title !== null && $title !== '' ? $title : null;
            $siteSettingsRecord->slug = $element->slug;
            $siteSettingsRecord->uri = $element->uri;

            // Avoid `enabled` getting marked as dirty if it’s not really changing
            $enabledForSite = $element->getEnabledForSite();
            if ($siteSettingsRecord->getIsNewRecord() || $siteSettingsRecord->enabled != $enabledForSite) {
                $siteSettingsRecord->enabled = $enabledForSite;
            }

            // Update our list of dirty attributes
            if ($trackChanges && !$element->isNewForSite) {
                array_push($dirtyAttributes, ...array_keys($siteSettingsRecord->getDirtyAttributes([
                    'slug',
                    'uri',
                ])));
                if ($siteSettingsRecord->isAttributeChanged('enabled')) {
                    $dirtyAttributes[] = 'enabledForSite';
                }
            }

            // Set the field values
            $content = [];
            if ($fieldLayout) {
                foreach ($fieldLayout->getCustomFields() as $field) {
                    if ($field::dbType() !== null) {
                        $serializedValue = $field->serializeValue($element->getFieldValue($field->handle), $element);
                        if ($serializedValue !== null) {
                            $content[$field->layoutElement->uid] = $serializedValue;
                        }
                    }
                }
            }
            $siteSettingsRecord->content = $content ?: null;

            // Save the site settings record
            if (!$siteSettingsRecord->save(false)) {
                $element->firstSave = $originalFirstSave;
                $element->propagateAll = $originalPropagateAll;
                throw new Exception('Couldn’t save elements’ site settings record.');
            }

            $element->siteSettingsId = $siteSettingsRecord->id;

            // Set all of the dirty attributes on the element, in case an event listener wants to know
            if ($trackChanges) {
                array_push($dirtyAttributes, ...$element->getDirtyAttributes());
                $element->setDirtyAttributes($dirtyAttributes, false);
            }

            // It is now officially saved
            $element->afterSave($isNewElement);

            // Update the element across the other sites?
            if ($propagate) {
                $otherSiteIds = ArrayHelper::withoutValue(array_keys($supportedSites), $element->siteId);

                if (!empty($otherSiteIds)) {
                    if (!$isNewElement) {
                        $siteElements = $this->_localizedElementQuery($element)
                            ->siteId($otherSiteIds)
                            ->status(null)
                            ->indexBy('siteId')
                            ->all();
                    } else {
                        $siteElements = [];
                    }

                    foreach (array_keys($supportedSites) as $siteId) {
                        // Skip the initial site
                        if ($siteId != $element->siteId) {
                            $siteElement = $siteElements[$siteId] ?? false;
                            $this->_propagateElement($element, $supportedSites, $siteId, $siteElement);
                        }
                    }
                }
            }

            // It's now fully saved and propagated
            if (
                !$element->propagating &&
                !$element->duplicateOf &&
                !$element->mergingCanonicalChanges
            ) {
                $element->afterPropagate($isNewElement);
            }

            $transaction->commit();
        } catch (Throwable $e) {
            $transaction->rollBack();
            $element->firstSave = $originalFirstSave;
            $element->propagateAll = $originalPropagateAll;
            throw $e;
        } finally {
            $this->_updateSearchIndex = $oldUpdateSearchIndex;
            $element->newSiteIds = $newSiteIds;
        }

        if (!$element->propagating) {
            // Delete the rows that don't need to be there anymore
            if (!$isNewElement) {
                Db::deleteIfExists(
                    Table::ELEMENTS_SITES,
                    [
                        'and',
                        ['elementId' => $element->id],
                        ['not', ['siteId' => array_keys($supportedSites)]],
                    ]
                );
            }

            // Invalidate any caches involving this element
            $this->invalidateCachesForElement($element);
        }

        // Update search index
        if ($updateSearchIndex && !ElementHelper::isRevision($element)) {
            $event = new ElementEvent([
                'element' => $element,
            ]);
            $this->trigger(self::EVENT_BEFORE_UPDATE_SEARCH_INDEX, $event);
            if ($event->isValid) {
                if (Craft::$app->getRequest()->getIsConsoleRequest()) {
                    Craft::$app->getSearch()->indexElementAttributes($element);
                } else {
                    Queue::push(new UpdateSearchIndex([
                        'elementType' => get_class($element),
                        'elementId' => $element->id,
                        'siteId' => $propagate ? '*' : $element->siteId,
                        'fieldHandles' => $element->getDirtyFields(),
                    ]), 2048);
                }
            }
        }

        // Update the changed attributes & fields
        if ($trackChanges) {
            $dirtyAttributes = $element->getDirtyAttributes();
            $dirtyFields = $fieldLayout ? $element->getDirtyFields() : null;

            $userId = Craft::$app->getUser()->getId();
            $timestamp = Db::prepareDateForDb(DateTimeHelper::now());

            foreach ($dirtyAttributes as $attributeName) {
                Db::upsert(Table::CHANGEDATTRIBUTES, [
                    'elementId' => $element->id,
                    'siteId' => $element->siteId,
                    'attribute' => $attributeName,
                    'dateUpdated' => $timestamp,
                    'propagated' => $element->propagating,
                    'userId' => $userId,
                ]);
            }

            if ($fieldLayout) {
                foreach ($dirtyFields as $fieldHandle) {
                    if (($field = $fieldLayout->getFieldByHandle($fieldHandle)) !== null) {
                        Db::upsert(Table::CHANGEDFIELDS, [
                            'elementId' => $element->id,
                            'siteId' => $element->siteId,
                            'fieldId' => $field->id,
                            'layoutElementUid' => $field->layoutElement->uid,
                            'dateUpdated' => $timestamp,
                            'propagated' => $element->propagating,
                            'userId' => $userId,
                        ]);
                    }
                }
            }
        }

        // Fire an 'afterSaveElement' event
        if ($this->hasEventHandlers(self::EVENT_AFTER_SAVE_ELEMENT)) {
            $this->trigger(self::EVENT_AFTER_SAVE_ELEMENT, new ElementEvent([
                'element' => $element,
                'isNew' => $isNewElement,
            ]));
        }

        // Clear the element’s record of dirty fields
        $element->markAsClean();
        $element->firstSave = $originalFirstSave;
        $element->propagateAll = $originalPropagateAll;

        return true;
    }

    /**
     * Propagates an element to a different site
     *
     * @param ElementInterface $element
     * @param array $supportedSites The element’s supported site info, indexed by site ID
     * @param int $siteId The site ID being propagated to
     * @param ElementInterface|false|null $siteElement The element loaded for the propagated site
     * @return ElementInterface The element in the target site
     * @throws Exception if the element couldn't be propagated
     */
    private function _propagateElement(
        ElementInterface $element,
        array $supportedSites,
        int $siteId,
        ElementInterface|false|null $siteElement = null,
    ): ElementInterface {
        // Make sure the element actually supports the site it's being saved in
        if (!isset($supportedSites[$siteId])) {
            throw new UnsupportedSiteException($element, $siteId, 'Attempting to propagate an element to an unsupported site.');
        }

        $siteInfo = $supportedSites[$siteId];

        // Try to fetch the element in this site
        if ($siteElement === null && $element->id) {
            $siteElement = $this->getElementById($element->id, get_class($element), $siteInfo['siteId']);
        } elseif (!$siteElement) {
            $siteElement = null;
        }

        // If it doesn't exist yet, just clone the initial site
        if ($isNewSiteForElement = ($siteElement === null)) {
            $siteElement = clone $element;
            $siteElement->siteId = $siteInfo['siteId'];
            $siteElement->siteSettingsId = null;
            $siteElement->setEnabledForSite($siteInfo['enabledByDefault']);

            // Keep track of this new site ID
            $element->newSiteIds[] = $siteInfo['siteId'];
        } elseif ($element->propagateAll) {
            $oldSiteElement = $siteElement;
            $siteElement = clone $element;
            $siteElement->siteId = $oldSiteElement->siteId;
            $siteElement->setEnabledForSite($oldSiteElement->getEnabledForSite());
        } else {
            $siteElement->enabled = $element->enabled;
            $siteElement->resaving = $element->resaving;
        }

        // Does the main site's element specify a status for this site?
        $enabledForSite = $element->getEnabledForSite($siteElement->siteId);
        if ($enabledForSite !== null) {
            $siteElement->setEnabledForSite($enabledForSite);
        }

        // Copy the timestamps
        $siteElement->dateCreated = $element->dateCreated;
        $siteElement->dateUpdated = $element->dateUpdated;

        // Copy the title value?
        if (
            $element::hasTitles() &&
            $siteElement->getTitleTranslationKey() === $element->getTitleTranslationKey()
        ) {
            $siteElement->title = $element->title;
        }

        // Copy the dirty attributes (except title, which may be translatable)
        $siteElement->setDirtyAttributes(array_filter($element->getDirtyAttributes(), function(string $attribute): bool {
            return $attribute !== 'title';
        }));

        // Copy any non-translatable field values
        if ($isNewSiteForElement) {
            // Copy all the field values
            $siteElement->setFieldValues($element->getFieldValues());
        } else {
            $fieldLayout = $element->getFieldLayout();

            if ($fieldLayout !== null) {
                // Only copy the non-translatable field values
                foreach ($fieldLayout->getCustomFields() as $field) {
                    // Has this field changed, and does it produce the same translation key as it did for the initial element?
                    if (
                        $element->isFieldDirty($field->handle) &&
                        $field->getTranslationKey($siteElement) === $field->getTranslationKey($element)
                    ) {
                        // Copy the initial element’s value over
                        $siteElement->setFieldValue($field->handle, $element->getFieldValue($field->handle));
                    }
                }
            }
        }

        // Save it
        $siteElement->setScenario(Element::SCENARIO_ESSENTIALS);
        $siteElement->propagating = true;

        if ($this->_saveElementInternal($siteElement, true, false, null, $supportedSites) === false) {
            // Log the errors
            $error = 'Couldn’t propagate element to other site due to validation errors:';
            foreach ($siteElement->getFirstErrors() as $attributeError) {
                $error .= "\n- " . $attributeError;
            }
            Craft::error($error);
            throw new Exception('Couldn’t propagate element to other site.');
        }

        return $siteElement;
    }

    /**
     * Soft-deletes or restores the drafts and revisions of the given element.
     *
     * @param int $canonicalId The canonical element ID
     * @param bool $delete `true` if the drafts/revisions should be soft-deleted; `false` if they should be restored
     */
    private function _cascadeDeleteDraftsAndRevisions(int $canonicalId, bool $delete = true): void
    {
        $params = [
            'dateDeleted' => $delete ? Db::prepareDateForDb(DateTimeHelper::now()) : null,
            'canonicalId' => $canonicalId,
        ];

        $db = Craft::$app->getDb();
        $elementsTable = Table::ELEMENTS;

        foreach (['draftId' => Table::DRAFTS, 'revisionId' => Table::REVISIONS] as $fk => $table) {
            if ($db->getIsMysql()) {
                $sql = <<<SQL
UPDATE $elementsTable [[e]]
INNER JOIN $table [[t]] ON [[t.id]] = [[e.$fk]]
SET [[e.dateDeleted]] = :dateDeleted
WHERE [[t.canonicalId]] = :canonicalId
SQL;
            } else {
                $sql = <<<SQL
UPDATE $elementsTable [[e]]
SET [[dateDeleted]] = :dateDeleted
FROM $table [[t]]
WHERE [[t.id]] = [[e.$fk]]
AND [[t.canonicalId]] = :canonicalId
SQL;
            }

            $db->createCommand($sql, $params)->execute();
        }
    }

    /**
     * Returns the replacement for a given reference tag.
     *
     * @param ElementInterface|null $element
     * @param string|null $attribute
     * @param string $fallback
     * @param string $fullMatch
     * @return string
     * @see parseRefs()
     */
    private function _getRefTokenReplacement(?ElementInterface $element, ?string $attribute, string $fallback, string $fullMatch): string
    {
        if ($element === null) {
            // Put the ref tag back
            return $fallback;
        }

        if (empty($attribute) || !isset($element->$attribute)) {
            // Default to the URL
            return (string)$element->getUrl();
        }

        try {
            $value = $element->$attribute;

            if (is_object($value) && !method_exists($value, '__toString')) {
                throw new Exception('Object of class ' . get_class($value) . ' could not be converted to string');
            }

            return $this->parseRefs((string)$value);
        } catch (Throwable $e) {
            // Log it
            Craft::error("An exception was thrown when parsing the ref tag \"$fullMatch\":\n" . $e->getMessage(), __METHOD__);

            // Replace the token with the default value
            return $fallback;
        }
    }

    /**
     * Returns whether a user is authorized to view the given element’s edit page.
     *
     * @param ElementInterface $element
     * @param User|null $user
     * @return bool
     * @since 4.3.0
     */
    public function canView(ElementInterface $element, ?User $user = null): bool
    {
        if (!$user) {
            $user = Craft::$app->getUser()->getIdentity();
            if (!$user) {
                return false;
            }
        }

        return $this->_authCheck($element, $user, self::EVENT_AUTHORIZE_VIEW) ?? $element->canView($user);
    }

    /**
     * Returns whether a user is authorized to save the given element in its current form.
     *
     * @param ElementInterface $element
     * @param User|null $user
     * @return bool
     * @since 4.3.0
     */
    public function canSave(ElementInterface $element, ?User $user = null): bool
    {
        if (!$user) {
            $user = Craft::$app->getUser()->getIdentity();
            if (!$user) {
                return false;
            }
        }

        return $this->_authCheck($element, $user, self::EVENT_AUTHORIZE_SAVE) ?? $element->canSave($user);
    }

    /**
     * Returns whether a user is authorized to duplicate the given element.
     *
     * This should always be called in conjunction with [[canView()]] or [[canSave()]].
     *
     * @param ElementInterface $element
     * @param User|null $user
     * @return bool
     * @since 4.3.0
     */
    public function canDuplicate(ElementInterface $element, ?User $user = null): bool
    {
        if (!$user) {
            $user = Craft::$app->getUser()->getIdentity();
            if (!$user) {
                return false;
            }
        }

        return $this->_authCheck($element, $user, self::EVENT_AUTHORIZE_DUPLICATE) ?? $element->canDuplicate($user);
    }

    /**
     * Returns whether a user is authorized to delete the given element.
     *
     * This should always be called in conjunction with [[canView()]] or [[canSave()]].
     *
     * @param ElementInterface $element
     * @param User|null $user
     * @return bool
     * @since 4.3.0
     */
    public function canDelete(ElementInterface $element, ?User $user = null): bool
    {
        if (!$user) {
            $user = Craft::$app->getUser()->getIdentity();
            if (!$user) {
                return false;
            }
        }

        return $this->_authCheck($element, $user, self::EVENT_AUTHORIZE_DELETE) ?? $element->canDelete($user);
    }

    /**
     * Returns whether a user is authorized to delete the given element for its current site.
     *
     * This should always be called in conjunction with [[canView()]] or [[canSave()]].
     *
     * @param ElementInterface $element
     * @param User|null $user
     * @return bool
     * @since 4.3.0
     */
    public function canDeleteForSite(ElementInterface $element, ?User $user = null): bool
    {
        if (!$user) {
            $user = Craft::$app->getUser()->getIdentity();
            if (!$user) {
                return false;
            }
        }

        return $this->_authCheck($element, $user, self::EVENT_AUTHORIZE_DELETE_FOR_SITE) ?? (
            $element->canDelete($user) &&
            $element->canDeleteForSite($user)
        );
    }

    /**
     * Returns whether a user is authorized to create drafts for the given element.
     *
     * This should always be called in conjunction with [[canView()]] or [[canSave()]].
     *
     * @param ElementInterface $element
     * @param User|null $user
     * @return bool
     * @since 4.3.0
     */
    public function canCreateDrafts(ElementInterface $element, ?User $user = null): bool
    {
        if (!$user) {
            $user = Craft::$app->getUser()->getIdentity();
            if (!$user) {
                return false;
            }
        }

        return $this->_authCheck($element, $user, self::EVENT_AUTHORIZE_CREATE_DRAFTS) ?? $element->canCreateDrafts($user);
    }

    private function _authCheck(ElementInterface $element, User $user, string $eventName): ?bool
    {
        if (!$this->hasEventHandlers($eventName)) {
            return null;
        }

        $event = new AuthorizationCheckEvent($user, [
            'element' => $element,
            'authorized' => null,
        ]);

        $this->trigger($eventName, $event);
        return $event->authorized;
    }
}<|MERGE_RESOLUTION|>--- conflicted
+++ resolved
@@ -2867,12 +2867,8 @@
                         }
                     }
 
-<<<<<<< HEAD
-                    $sourceElement->setEagerLoadedElements($plan->alias, $targetElementsForSource);
-                    $sourceElement->setLazyEagerLoadedElements($plan->alias, $plan->lazy);
-=======
                     $sourceElement->setEagerLoadedElements($planHandle, $targetElementsForSource);
->>>>>>> 253d5d75
+                    $sourceElement->setLazyEagerLoadedElements($planHandle, $plan->lazy);
 
                     if ($plan->count) {
                         $sourceElement->setEagerLoadedElementCount($planHandle, count($targetElementsForSource));
