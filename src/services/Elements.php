--- conflicted
+++ resolved
@@ -956,26 +956,18 @@
      * @param bool $skipRevisions Whether elements that are (or belong to) a revision should be skipped
      * @param bool|null $updateSearchIndex Whether to update the element search index for the element
      * (this will happen via a background job if this is a web request)
-<<<<<<< HEAD
+     * @param bool $touch Whether to update the `dateUpdated` timestamps for the elements
      * @throws Throwable if reasons
-     * @since 3.2.0
-     */
-    public function resaveElements(ElementQueryInterface $query, bool $continueOnError = false, bool $skipRevisions = true, ?bool $updateSearchIndex = null): void
-    {
-        /** @var ElementQuery $query */
-=======
-     * @param bool $touch Whether to update the `dateUpdated` timestamps for the elements
-     * @throws \Throwable if reasons
      * @since 3.2.0
      */
     public function resaveElements(
         ElementQueryInterface $query,
         bool $continueOnError = false,
-        $skipRevisions = true,
-        bool $updateSearchIndex = null,
-        bool $touch = false
-    ) {
->>>>>>> 48f79504
+        bool $skipRevisions = true,
+        ?bool $updateSearchIndex = null,
+        bool $touch = false,
+    ): void {
+        /** @var ElementQuery $query */
         // Fire a 'beforeResaveElements' event
         if ($this->hasEventHandlers(self::EVENT_BEFORE_RESAVE_ELEMENTS)) {
             $this->trigger(self::EVENT_BEFORE_RESAVE_ELEMENTS, new ElementQueryEvent([
@@ -1024,13 +1016,8 @@
 
                 if ($e === null) {
                     try {
-<<<<<<< HEAD
-                        $this->_saveElementInternal($element, true, true, $updateSearchIndex);
+                        $this->_saveElementInternal($element, true, true, $updateSearchIndex, forceTouch: $touch);
                     } catch (Throwable $e) {
-=======
-                        $this->_saveElementInternal($element, true, true, $updateSearchIndex, null, $touch);
-                    } catch (\Throwable $e) {
->>>>>>> 48f79504
                         if (!$continueOnError) {
                             throw $e;
                         }
@@ -2511,14 +2498,9 @@
         ElementInterface $element,
         bool $runValidation = true,
         bool $propagate = true,
-<<<<<<< HEAD
         ?bool $updateSearchIndex = null,
         ?array $supportedSites = null,
-=======
-        bool $updateSearchIndex = null,
-        ?array $supportedSites = null,
-        bool $forceTouch = false
->>>>>>> 48f79504
+        bool $forceTouch = false,
     ): bool {
         /** @var ElementInterface|DraftBehavior|RevisionBehavior $element */
         $isNewElement = !$element->id;
