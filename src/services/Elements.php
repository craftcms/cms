--- conflicted
+++ resolved
@@ -1119,13 +1119,9 @@
      * @param array $newAttributes any attributes to apply to the duplicate
      * @param bool $placeInStructure whether to position the cloned element after the original one in its structure.
      * (This will only happen if the duplicated element is canonical.)
-<<<<<<< HEAD
-     * @return T the duplicated element
-=======
      * @param bool $trackDuplication whether to keep track of the duplication from [[Elements::$duplicatedElementIds]]
      * and [[Elements::$duplicatedElementSourceIds]]
-     * @return ElementInterface the duplicated element
->>>>>>> 7c58e977
+     * @return T the duplicated element
      * @throws UnsupportedSiteException if the element is being duplicated into a site it doesn’t support
      * @throws InvalidElementException if saveElement() returns false for any of the sites
      * @throws Throwable if reasons
@@ -1134,7 +1130,7 @@
         ElementInterface $element,
         array $newAttributes = [],
         bool $placeInStructure = true,
-        bool $trackDuplication = true
+        bool $trackDuplication = true,
     ): ElementInterface {
         // Make sure the element exists
         if (!$element->id) {
