<?php
/**
 * @link https://craftcms.com/
 * @copyright Copyright (c) Pixel & Tonic, Inc.
 * @license https://craftcms.github.io/license/
 */

namespace craft\services;

use Craft;
use craft\base\Element;
use craft\base\ElementActionInterface;
use craft\base\ElementExporterInterface;
use craft\base\ElementInterface;
use craft\behaviors\DraftBehavior;
use craft\behaviors\RevisionBehavior;
use craft\db\Query;
use craft\db\QueryAbortedException;
use craft\db\Table;
use craft\elements\Asset;
use craft\elements\Category;
use craft\elements\db\EagerLoadPlan;
use craft\elements\db\ElementQueryInterface;
use craft\elements\Entry;
use craft\elements\GlobalSet;
use craft\elements\MatrixBlock;
use craft\elements\Tag;
use craft\elements\User;
use craft\errors\ElementNotFoundException;
use craft\errors\InvalidElementException;
use craft\errors\OperationAbortedException;
use craft\errors\SiteNotFoundException;
use craft\errors\UnsupportedSiteException;
use craft\events\BatchElementActionEvent;
use craft\events\DeleteElementEvent;
use craft\events\EagerLoadElementsEvent;
use craft\events\ElementEvent;
use craft\events\ElementQueryEvent;
use craft\events\MergeElementsEvent;
use craft\events\RegisterComponentTypesEvent;
use craft\helpers\ArrayHelper;
use craft\helpers\Component as ComponentHelper;
use craft\helpers\DateTimeHelper;
use craft\helpers\Db;
use craft\helpers\ElementHelper;
use craft\helpers\Queue;
use craft\helpers\StringHelper;
use craft\queue\jobs\FindAndReplace;
use craft\queue\jobs\UpdateElementSlugsAndUris;
use craft\queue\jobs\UpdateSearchIndex;
use craft\records\Element as ElementRecord;
use craft\records\Element_SiteSettings as Element_SiteSettingsRecord;
use craft\records\StructureElement as StructureElementRecord;
use craft\validators\HandleValidator;
use craft\validators\SlugValidator;
use DateTime;
use yii\base\Behavior;
use yii\base\Component;
use yii\base\Exception;
use yii\base\InvalidArgumentException;
use yii\base\InvalidCallException;
use yii\caching\TagDependency;
use yii\db\Exception as DbException;

/**
 * The Elements service provides APIs for managing elements.
 * An instance of the Elements service is globally accessible in Craft via [[\craft\base\ApplicationTrait::getElements()|`Craft::$app->elements`]].
 *
 * @author Pixel & Tonic, Inc. <support@pixelandtonic.com>
 * @since 3.0.0
 */
class Elements extends Component
{
    /**
     * @event RegisterComponentTypesEvent The event that is triggered when registering element types.
     *
     * Element types must implement [[ElementInterface]]. [[Element]] provides a base implementation.
     *
     * See [Element Types](https://craftcms.com/docs/3.x/extend/element-types.html) for documentation on creating element types.
     * ---
     * ```php
     * use craft\events\RegisterComponentTypesEvent;
     * use craft\services\Elements;
     * use yii\base\Event;
     *
     * Event::on(Elements::class,
     *     Elements::EVENT_REGISTER_ELEMENT_TYPES,
     *     function(RegisterComponentTypesEvent $event) {
     *         $event->types[] = MyElementType::class;
     *     }
     * );
     * ```
     */
    const EVENT_REGISTER_ELEMENT_TYPES = 'registerElementTypes';

    /**
     * @event EagerLoadElementsEvent The event that is triggered before elements are eager-loaded.
     * @since 3.5.0
     */
    const EVENT_BEFORE_EAGER_LOAD_ELEMENTS = 'beforeEagerLoadElements';

    /**
     * @event MergeElementsEvent The event that is triggered after two elements are merged together.
     */
    const EVENT_AFTER_MERGE_ELEMENTS = 'afterMergeElements';

    /**
     * @event DeleteElementEvent The event that is triggered before an element is deleted.
     */
    const EVENT_BEFORE_DELETE_ELEMENT = 'beforeDeleteElement';

    /**
     * @event ElementEvent The event that is triggered after an element is deleted.
     */
    const EVENT_AFTER_DELETE_ELEMENT = 'afterDeleteElement';

    /**
     * @event ElementEvent The event that is triggered before an element is restored.
     * @since 3.1.0
     */
    const EVENT_BEFORE_RESTORE_ELEMENT = 'beforeRestoreElement';

    /**
     * @event ElementEvent The event that is triggered after an element is restored.
     * @since 3.1.0
     */
    const EVENT_AFTER_RESTORE_ELEMENT = 'afterRestoreElement';

    /**
     * @event ElementEvent The event that is triggered before an element is saved.
     *
     * If you want to ignore events for drafts or revisions, call [[\craft\helpers\ElementHelper::isDraftOrRevision()]]
     * from your event handler:
     *
     * ```php
     * use craft\events\ElementEvent;
     * use craft\helpers\ElementHelper;
     * use craft\services\Elements;
     *
     * Craft::$app->elements->on(Elements::EVENT_BEFORE_SAVE_ELEMENT, function(ElementEvent $e) {
     *     if (ElementHelper::isDraftOrRevision($e->element)) {
     *         return;
     *     }
     *
     *     // ...
     * });
     * ```
     */
    const EVENT_BEFORE_SAVE_ELEMENT = 'beforeSaveElement';

    /**
     * @event ElementEvent The event that is triggered after an element is saved.
     *
     * If you want to ignore events for drafts or revisions, call [[\craft\helpers\ElementHelper::isDraftOrRevision()]]
     * from your event handler:
     *
     * ```php
     * use craft\events\ElementEvent;
     * use craft\helpers\ElementHelper;
     * use craft\services\Elements;
     *
     * Craft::$app->elements->on(Elements::EVENT_AFTER_SAVE_ELEMENT, function(ElementEvent $e) {
     *     if (ElementHelper::isDraftOrRevision($e->element)) {
     *         return;
     *     }
     *
     *     // ...
     * });
     * ```
     */
    const EVENT_AFTER_SAVE_ELEMENT = 'afterSaveElement';

    /**
     * @event ElementQueryEvent The event that is triggered before resaving a batch of elements.
     */
    const EVENT_BEFORE_RESAVE_ELEMENTS = 'beforeResaveElements';

    /**
     * @event ElementQueryEvent The event that is triggered after resaving a batch of elements.
     */
    const EVENT_AFTER_RESAVE_ELEMENTS = 'afterResaveElements';

    /**
     * @event BatchElementActionEvent The event that is triggered before an element is resaved.
     */
    const EVENT_BEFORE_RESAVE_ELEMENT = 'beforeResaveElement';

    /**
     * @event BatchElementActionEvent The event that is triggered after an element is resaved.
     */
    const EVENT_AFTER_RESAVE_ELEMENT = 'afterResaveElement';

    /**
     * @event ElementQueryEvent The event that is triggered before propagating a batch of elements.
     */
    const EVENT_BEFORE_PROPAGATE_ELEMENTS = 'beforePropagateElements';

    /**
     * @event ElementQueryEvent The event that is triggered after propagating a batch of elements.
     */
    const EVENT_AFTER_PROPAGATE_ELEMENTS = 'afterPropagateElements';

    /**
     * @event BatchElementActionEvent The event that is triggered before an element is propagated.
     */
    const EVENT_BEFORE_PROPAGATE_ELEMENT = 'beforePropagateElement';

    /**
     * @event BatchElementActionEvent The event that is triggered after an element is propagated.
     */
    const EVENT_AFTER_PROPAGATE_ELEMENT = 'afterPropagateElement';

    /**
     * @event ElementEvent The event that is triggered before an element’s slug and URI are updated, usually following a Structure move.
     */
    const EVENT_BEFORE_UPDATE_SLUG_AND_URI = 'beforeUpdateSlugAndUri';

    /**
     * @event ElementEvent The event that is triggered after an element’s slug and URI are updated, usually following a Structure move.
     */
    const EVENT_AFTER_UPDATE_SLUG_AND_URI = 'afterUpdateSlugAndUri';

    /**
     * @event \craft\events\ElementActionEvent The event that is triggered before an element action is performed.
     *
     * You may set [[\craft\events\ElementActionEvent::isValid]] to `false` to prevent the action from being performed.
     */
    const EVENT_BEFORE_PERFORM_ACTION = 'beforePerformAction';

    /**
     * @event \craft\events\ElementActionEvent The event that is triggered after an element action is performed.
     */
    const EVENT_AFTER_PERFORM_ACTION = 'afterPerformAction';

    /**
     * @event ElementEvent The event that is triggered before canonical element changes are merged into a derivative.
     * @since 3.7.0
     */
    const EVENT_BEFORE_MERGE_CANONICAL_CHANGES = 'beforeMergeCanonical';

    /**
     * @event ElementEvent The event that is triggered after canonical element changes are merged into a derivative.
     * @since 3.7.0
     */
    const EVENT_AFTER_MERGE_CANONICAL_CHANGES = 'afterMergeCanonical';

    /**
     * @var int[] Stores a mapping of source element IDs to their duplicated element IDs.
     */
    public static $duplicatedElementIds = [];

    /**
     * @var int[] Stores a mapping of duplicated element IDs to their source element IDs.
     * @since 3.4.0
     */
    public static $duplicatedElementSourceIds = [];

    /**
     * @var array|null
     */
    private $_placeholderElements;

    /**
     * @var array
     * @see setPlaceholderElement()
     * @see getElementByUri()
     */
    private $_placeholderUris;

    /**
     * @var string[]
     */
    private $_elementTypesByRefHandle = [];

    /**
     * @var bool|null Whether we should be updating search indexes for elements if not told explicitly.
     * @since 3.1.2
     */
    private $_updateSearchIndex;

    /**
     * Creates an element with a given config.
     *
     * @param mixed $config The field’s class name, or its config, with a `type` value and optionally a `settings` value
     * @return ElementInterface The element
     */
    public function createElement($config): ElementInterface
    {
        if (is_string($config)) {
            $config = ['type' => $config];
        }

        /** @noinspection PhpIncompatibleReturnTypeInspection */
        return ComponentHelper::createComponent($config, ElementInterface::class);
    }

    /**
     * Creates an element query for a given element type.
     *
     * @param string $elementType The element class
     * @return ElementQueryInterface The element query
     * @throws InvalidArgumentException if $elementType is not a valid element
     * @since 3.5.0
     */
    public function createElementQuery(string $elementType): ElementQueryInterface
    {
        if (!is_subclass_of($elementType, ElementInterface::class)) {
            throw new InvalidArgumentException("$elementType is not a valid element.");
        }

        return $elementType::find();
    }

    // Element caches
    // -------------------------------------------------------------------------

    /**
     * @var array[]
     */
    private $_cacheTagBuffers = [];
    /**
     * @var string[]|null
     */
    private $_cacheTags;

    /**
     * Returns whether we are currently collecting element cache invalidation tags.
     *
     * @return bool
     * @since 3.5.0
     * @see startCollectingCacheTags()
     * @see stopCollectingCacheTags()
     */
    public function getIsCollectingCacheTags()
    {
        return $this->_cacheTags !== null;
    }

    /**
     * Starts collecting element cache invalidation tags.
     *
     * @since 3.5.0
     */
    public function startCollectingCacheTags()
    {
        // Save any currently-collected tags into a new buffer, and reset the array
        if ($this->_cacheTags !== null) {
            $this->_cacheTagBuffers[] = $this->_cacheTags;
        }
        $this->_cacheTags = [];
    }

    /**
     * Adds element cache invalidation tags to the current collection.
     *
     * @param string[] $tags
     * @since 3.5.0
     */
    public function collectCacheTags(array $tags)
    {
        // Ignore if we're not currently collecting tags
        if ($this->_cacheTags === null) {
            return;
        }

        // Element query tags
        foreach ($tags as $tag) {
            $this->_cacheTags[$tag] = true;
        }
    }

    /**
     * Stops collecting element cache invalidation tags, and returns a cache dependency object.
     *
     * @return TagDependency
     * @since 3.5.0
     */
    public function stopCollectingCacheTags(): TagDependency
    {
        if ($this->_cacheTags === null) {
            throw new InvalidCallException('Element cache invalidation tags are not currently being collected.');
        }

        $tags = $this->_cacheTags;

        // Was there another active collection?
        if (!empty($this->_cacheTagBuffers)) {
            $this->_cacheTags = array_merge(array_pop($this->_cacheTagBuffers), $tags);
        } else {
            $this->_cacheTags = null;
        }

        return new TagDependency([
            'tags' => array_keys($tags),
        ]);
    }

    /**
     * Invalidates all element caches.
     *
     * @since 3.5.0
     */
    public function invalidateAllCaches()
    {
        TagDependency::invalidate(Craft::$app->getCache(), 'element');
    }

    /**
     * Invalidates caches for the given element type.
     *
     * @param string $elementType
     * @since 3.5.0
     */
    public function invalidateCachesForElementType(string $elementType)
    {
        TagDependency::invalidate(Craft::$app->getCache(), "element::$elementType");
    }

    /**
     * Invalidates caches for the given element.
     *
     * @param ElementInterface $element
     * @since 3.5.0
     */
    public function invalidateCachesForElement(ElementInterface $element)
    {
        $elementType = get_class($element);
        $tags = [
            "element::$elementType::*",
            "element::$elementType::$element->id",
        ];

        try {
            $rootElement = ElementHelper::rootElement($element);
        } catch (\Throwable $e) {
            $rootElement = $element;
        }

        if ($rootElement->getIsDraft()) {
            $tags[] = "element::$elementType::drafts";
        } else if ($rootElement->getIsRevision()) {
            $tags[] = "element::$elementType::revisions";
        } else {
            foreach ($element->getCacheTags() as $tag) {
                $tags[] = "element::$elementType::$tag";
            }
        }

        TagDependency::invalidate(Craft::$app->getCache(), $tags);
    }

    // Finding Elements
    // -------------------------------------------------------------------------

    /**
     * Returns an element by its ID.
     *
     * If no element type is provided, the method will first have to run a DB query to determine what type of element
     * the $id is, so you should definitely pass it if it’s known.
     * The element’s status will not be a factor when using this method.
     *
     * @param int $elementId The element’s ID.
     * @param string|null $elementType The element class.
     * @param int|int[]|string|null $siteId The site(s) to fetch the element in.
     * Defaults to the current site.
     * @param array $criteria
     * @return ElementInterface|null The matching element, or `null`.
     */
    public function getElementById(int $elementId, string $elementType = null, $siteId = null, array $criteria = [])
    {
        return $this->_elementById('id', $elementId, $elementType, $siteId, $criteria);
    }

    /**
     * Returns an element by its UID.
     *
     * If no element type is provided, the method will first have to run a DB query to determine what type of element
     * the $uid is, so you should definitely pass it if it’s known.
     * The element’s status will not be a factor when using this method.
     *
     * @param string $uid The element’s UID.
     * @param string|null $elementType The element class.
     * @param int|int[]|string|null $siteId The site(s) to fetch the element in.
     * Defaults to the current site.
     * @param array $criteria
     * @return ElementInterface|null The matching element, or `null`.
     * @since 3.5.13
     */
    public function getElementByUid(string $uid, string $elementType = null, $siteId = null, array $criteria = [])
    {
        return $this->_elementById('uid', $uid, $elementType, $siteId, $criteria);
    }

    /**
     * Returns an element by its ID or UID.
     *
     * @param string $property Either `id` or `uid`
     * @param int|string $elementId The element’s ID/UID
     * @param string|null $elementType The element class.
     * @param int|int[]|string|null $siteId The site(s) to fetch the element in.
     * Defaults to the current site.
     * @param array $criteria
     * @return ElementInterface|null The matching element, or `null`.
     */
    private function _elementById(string $property, $elementId, string $elementType = null, $siteId = null, array $criteria = [])
    {
        if (!$elementId) {
            return null;
        }

        try {
            $data = (new Query())
                ->select(['draftId', 'revisionId', 'type'])
                ->from([Table::ELEMENTS])
                ->where([$property => $elementId])
                ->one();

            if (!$data) {
                return null;
            }

            if ($elementType === null) {
                $elementType = $data['type'];
            }
        } catch (DbException $e) {
            // Not on schema 3.2.6+ yet
            if ($elementType === null) {
                $elementType = $this->_elementTypeById($property, $elementId);
            }
        }

        if ($elementType === null || !class_exists($elementType)) {
            return null;
        }

        $query = $this->createElementQuery($elementType);
        $query->$property = $elementId;
        $query->siteId = $siteId;
        $query->status(null);

        // Is this a draft/revision?
        if (!empty($data['draftId'])) {
            $query
                ->draftId($data['draftId'])
                ->provisionalDrafts(null);
        } else if (!empty($data['revisionId'])) {
            $query->revisionId($data['revisionId']);
        }

        Craft::configure($query, $criteria);
        return $query->one();
    }

    /**
     * Returns an element by its URI.
     *
     * @param string $uri The element’s URI.
     * @param int|null $siteId The site to look for the URI in, and to return the element in.
     * Defaults to the current site.
     * @param bool $enabledOnly Whether to only look for an enabled element. Defaults to `false`.
     * @return ElementInterface|null The matching element, or `null`.
     */
    public function getElementByUri(string $uri, int $siteId = null, bool $enabledOnly = false)
    {
        if ($uri === '') {
            $uri = Element::HOMEPAGE_URI;
        }

        if ($siteId === null) {
            /** @noinspection PhpUnhandledExceptionInspection */
            $siteId = Craft::$app->getSites()->getCurrentSite()->id;
        }

        // See if we already have a placeholder for this element URI
        if (isset($this->_placeholderUris[$uri][$siteId])) {
            return $this->_placeholderUris[$uri][$siteId];
        }

        // First get the element ID and type
        $query = (new Query())
            ->select(['elements.id', 'elements.type'])
            ->from(['elements' => Table::ELEMENTS])
            ->innerJoin(['elements_sites' => Table::ELEMENTS_SITES], '[[elements_sites.elementId]] = [[elements.id]]')
            ->where([
                'elements.draftId' => null,
                'elements.revisionId' => null,
                'elements.dateDeleted' => null,
                'elements_sites.siteId' => $siteId,
            ]);

        if (Craft::$app->getDb()->getIsMysql()) {
            $query->andWhere([
                'elements_sites.uri' => $uri,
            ]);
        } else {
            $query->andWhere([
                'lower([[elements_sites.uri]])' => mb_strtolower($uri),
            ]);
        }

        if ($enabledOnly) {
            $query->andWhere([
                'elements_sites.enabled' => true,
                'elements.enabled' => true,
                'elements.archived' => false,
            ]);
        }

        $result = $query->one();
        return $result ? $this->getElementById($result['id'], $result['type'], $siteId) : null;
    }

    /**
     * Returns the class of an element with a given ID.
     *
     * @param int $elementId The element’s ID
     * @return string|null The element’s class, or null if it could not be found
     */
    public function getElementTypeById(int $elementId)
    {
        return $this->_elementTypeById('id', $elementId);
    }

    /**
     * Returns the class of an element with a given UID.
     *
     * @param string $uid The element’s UID
     * @return string|null The element’s class, or null if it could not be found
     * @since 3.5.13
     */
    public function getElementTypeByUid(string $uid)
    {
        return $this->_elementTypeById('uid', $uid);
    }

    /**
     * Returns the class of an element with a given ID/UID.
     *
     * @param string $property Either `id` or `uid`
     * @param int|string $elementId The element’s ID/UID
     * @return string|null The element’s class, or null if it could not be found
     */
    private function _elementTypeById(string $property, $elementId)
    {
        $class = (new Query())
            ->select(['type'])
            ->from([Table::ELEMENTS])
            ->where([$property => $elementId])
            ->scalar();

        return $class !== false ? $class : null;
    }

    /**
     * Returns the classes of elements with the given IDs.
     *
     * @param int[] $elementIds The elements’ IDs
     * @return string[]
     */
    public function getElementTypesByIds(array $elementIds): array
    {
        return (new Query())
            ->select(['type'])
            ->distinct(true)
            ->from([Table::ELEMENTS])
            ->where(['id' => $elementIds])
            ->column();
    }

    /**
     * Returns an element’s URI for a given site.
     *
     * @param int $elementId The element’s ID.
     * @param int $siteId The site to search for the element’s URI in.
     * @return string|null|false The element’s URI or `null`, or `false` if the element doesn’t exist.
     */
    public function getElementUriForSite(int $elementId, int $siteId)
    {
        return (new Query())
            ->select(['uri'])
            ->from([Table::ELEMENTS_SITES])
            ->where(['elementId' => $elementId, 'siteId' => $siteId])
            ->scalar();
    }

    /**
     * Returns the site IDs that a given element is enabled in.
     *
     * @param int $elementId The element’s ID.
     * @return int[] The site IDs that the element is enabled in. If the element could not be found, an empty array
     * will be returned.
     */
    public function getEnabledSiteIdsForElement(int $elementId): array
    {
        return (new Query())
            ->select(['siteId'])
            ->from([Table::ELEMENTS_SITES])
            ->where(['elementId' => $elementId, 'enabled' => true])
            ->column();
    }

    // Saving Elements
    // -------------------------------------------------------------------------

    /**
     * Handles all of the routine tasks that go along with saving elements.
     *
     * Those tasks include:
     *
     * - Validating its content (if $validateContent is `true`, or it’s left as `null` and the element is enabled)
     * - Ensuring the element has a title if its type [[Element::hasTitles()|has titles]], and giving it a
     *   default title in the event that $validateContent is set to `false`
     * - Saving a row in the `elements` table
     * - Assigning the element’s ID on the element model, if it’s a new element
     * - Assigning the element’s ID on the element’s content model, if there is one and it’s a new set of content
     * - Updating the search index with new keywords from the element’s content
     * - Setting a unique URI on the element, if it’s supposed to have one.
     * - Saving the element’s row(s) in the `elements_sites` and `content` tables
     * - Deleting any rows in the `elements_sites` and `content` tables that no longer need to be there
     * - Cleaning any template caches that the element was involved in
     *
     * The function will fire `beforeElementSave` and `afterElementSave` events, and will call `beforeSave()`
     *  and `afterSave()` methods on the passed-in element, giving the element opportunities to hook into the
     * save process.
     *
     * Example usage - creating a new entry:
     *
     * ```php
     * $entry = new Entry();
     * $entry->sectionId = 10;
     * $entry->typeId = 1;
     * $entry->authorId = 5;
     * $entry->enabled = true;
     * $entry->title = "Hello World!";
     * $entry->setFieldValues([
     *     'body' => "<p>I can’t believe I literally just called this “Hello World!”.</p>",
     * ]);
     * $success = Craft::$app->elements->saveElement($entry);
     * if (!$success) {
     *     Craft::error('Couldn’t save the entry "'.$entry->title.'"', __METHOD__);
     * }
     * ```
     *
     * @param ElementInterface $element The element that is being saved
     * @param bool $runValidation Whether the element should be validated
     * @param bool $propagate Whether the element should be saved across all of its supported sites
     * (this can only be disabled when updating an existing element)
     * @param bool|null $updateSearchIndex Whether to update the element search index for the element
     * (this will happen via a background job if this is a web request)
     * @return bool
     * @throws ElementNotFoundException if $element has an invalid $id
     * @throws Exception if the $element doesn’t have any supported sites
     * @throws \Throwable if reasons
     */
    public function saveElement(ElementInterface $element, bool $runValidation = true, bool $propagate = true, bool $updateSearchIndex = null): bool
    {
        // Force propagation for new elements
        $propagate = !$element->id || $propagate;

        // Not currently being duplicated
        $duplicateOf = $element->duplicateOf;
        $element->duplicateOf = null;

        $success = $this->_saveElementInternal($element, $runValidation, $propagate, $updateSearchIndex);
        $element->duplicateOf = $duplicateOf;
        return $success;
    }

    /**
     * Merges recent canonical element changes into a given derivative, such as a draft.
     *
     * @param ElementInterface $element The derivative element
     * @return void
     * @since 3.7.0
     */
    public function mergeCanonicalChanges(ElementInterface $element): void
    {
        if ($element->getIsCanonical()) {
            throw new InvalidArgumentException('Only a derivative element can be passed to ' . __METHOD__);
        }

        if (!$element::trackChanges()) {
            throw new InvalidArgumentException(get_class($element) . ' elements don’t track their changes');
        }

        // Make sure the derivative element actually supports its own site ID
        $supportedSites = ElementHelper::supportedSitesForElement($element);
        $supportedSiteIds = ArrayHelper::getColumn($supportedSites, 'siteId');
        if (!in_array($element->siteId, $supportedSiteIds, false)) {
            throw new Exception('Attempting to merge source changes for a draft in an unsupported site.');
        }

        // Fire a 'beforeMergeCanonical' event
        if ($this->hasEventHandlers(self::EVENT_BEFORE_MERGE_CANONICAL_CHANGES)) {
            $this->trigger(self::EVENT_BEFORE_MERGE_CANONICAL_CHANGES, new ElementEvent([
                'element' => $element,
            ]));
        }

        Craft::$app->getDb()->transaction(function() use ($element, $supportedSiteIds) {
            // Start with $element's site
            $element->mergeCanonicalChanges();
            $element->dateLastMerged = new DateTime();
            $element->mergingCanonicalChanges = true;
            $this->saveElement($element, false, false);

            // Now the other sites
            $siteElements = $element::find()
                ->drafts(null)
                ->provisionalDrafts(null)
                ->id($element->id)
                ->siteId(ArrayHelper::withoutValue($supportedSiteIds, $element->id))
                ->status(null)
                ->all();

            foreach ($siteElements as $siteElement) {
                $siteElement->mergeCanonicalChanges();
                $siteElement->dateLastMerged = $element->dateLastMerged;
                $siteElement->mergingCanonicalChanges = true;
                $this->saveElement($siteElement, false, false);
            }

            // It's now fully merged and propagated
            $element->afterPropagate(false);
        });

        $element->mergingCanonicalChanges = false;

        // Fire an 'afterMergeCanonical' event
        if ($this->hasEventHandlers(self::EVENT_AFTER_MERGE_CANONICAL_CHANGES)) {
            $this->trigger(self::EVENT_AFTER_MERGE_CANONICAL_CHANGES, new ElementEvent([
                'element' => $element,
            ]));
        }
    }

    /**
     * Updates the canonical element from a given derivative, such as a draft or revision.
     *
     * @param ElementInterface $element The derivative element
     * @param array $newAttributes Any attributes to apply to the canonical element
     * @return ElementInterface The updated canonical element
     * @throws InvalidArgumentException if the element is already a canonical element
     * @since 3.7.0
     */
    public function updateCanonicalElement(ElementInterface $element, array $newAttributes = []): ElementInterface
    {
        if ($element->getIsCanonical()) {
            throw new InvalidArgumentException('Element was already canonical');
        }

        // "Duplicate" the revision with the source element's ID, UID, and content ID
        $canonical = $element->getCanonical();

        $newAttributes += [
            'id' => $canonical->id,
            'uid' => $canonical->uid,
            'root' => $canonical->root,
            'lft' => $canonical->lft,
            'rgt' => $canonical->rgt,
            'level' => $canonical->level,
            'dateCreated' => $canonical->dateCreated,
            'draftId' => null,
            'revisionId' => null,
            'isProvisionalDraft' => false,
            'updatingFromDerivative' => true,
        ];

        $updatedCanonical = $this->duplicateElement($element, $newAttributes);

        // Update change tracking for the canonical element
        $timestamp = Db::prepareDateForDb($updatedCanonical->dateUpdated);

        $attributes = (new Query())
            ->select(['siteId', 'attribute', 'propagated', 'userId'])
            ->from([Table::CHANGEDATTRIBUTES])
            ->where(['elementId' => $element->id])
            ->all();

        foreach ($attributes as $attribute) {
            Db::upsert(Table::CHANGEDATTRIBUTES, [
                'elementId' => $canonical->id,
                'siteId' => $attribute['siteId'],
                'attribute' => $attribute['attribute'],
            ], [
                'dateUpdated' => $timestamp,
                'propagated' => $attribute['propagated'],
                'userId' => $attribute['userId'],
            ], [], false);
        }

        $fields = (new Query())
            ->select(['siteId', 'fieldId', 'propagated', 'userId'])
            ->from([Table::CHANGEDFIELDS])
            ->where(['elementId' => $element->id])
            ->all();

        foreach ($fields as $field) {
            Db::upsert(Table::CHANGEDFIELDS, [
                'elementId' => $canonical->id,
                'siteId' => $field['siteId'],
                'fieldId' => $field['fieldId'],
            ], [
                'dateUpdated' => $timestamp,
                'propagated' => $field['propagated'],
                'userId' => $field['userId'],
            ], [], false);
        }

        return $updatedCanonical;
    }

    /**
     * Resaves all elements that match a given element query.
     *
     * @param ElementQueryInterface $query The element query to fetch elements with
     * @param bool $continueOnError Whether to continue going if an error occurs
     * @param bool $skipRevisions Whether elements that are (or belong to) a revision should be skipped
     * @param bool|null $updateSearchIndex Whether to update the element search index for the element
     * (this will happen via a background job if this is a web request)
     * @throws \Throwable if reasons
     * @since 3.2.0
     */
    public function resaveElements(ElementQueryInterface $query, bool $continueOnError = false, $skipRevisions = true, bool $updateSearchIndex = null)
    {
        // Fire a 'beforeResaveElements' event
        if ($this->hasEventHandlers(self::EVENT_BEFORE_RESAVE_ELEMENTS)) {
            $this->trigger(self::EVENT_BEFORE_RESAVE_ELEMENTS, new ElementQueryEvent([
                'query' => $query,
            ]));
        }

        $position = 0;

        try {
            foreach (Db::each($query) as $element) {
                $position++;

                $element->setScenario(Element::SCENARIO_ESSENTIALS);
                $element->resaving = true;

                // Fire a 'beforeResaveElement' event
                if ($this->hasEventHandlers(self::EVENT_BEFORE_RESAVE_ELEMENT)) {
                    $this->trigger(self::EVENT_BEFORE_RESAVE_ELEMENT, new BatchElementActionEvent([
                        'query' => $query,
                        'element' => $element,
                        'position' => $position,
                    ]));
                }

                $e = null;
                try {
                    // Make sure the element was queried with its content
                    if ($element::hasContent() && $element->contentId === null) {
                        throw new InvalidElementException($element, "Skipped resaving {$element} ({$element->id}) because it wasn’t loaded with its content.");
                    }

                    // Make sure this isn't a revision
                    if ($skipRevisions) {
                        try {
                            if (ElementHelper::isRevision($element)) {
                                throw new InvalidElementException($element, "Skipped resaving {$element} ({$element->id}) because it's a revision.");
                            }
                        } catch (\Throwable $rootException) {
                            throw new InvalidElementException($element, "Skipped resaving {$element} ({$element->id}) due to an error obtaining its root element: " . $rootException->getMessage());
                        }
                    }
                } catch (InvalidElementException $e) {
                }

                if ($e === null) {
                    try {
                        $this->_saveElementInternal($element, true, true, $updateSearchIndex);
                    } catch (\Throwable $e) {
                        if (!$continueOnError) {
                            throw $e;
                        }
                        Craft::$app->getErrorHandler()->logException($e);
                    }
                }

                // Fire an 'afterResaveElement' event
                if ($this->hasEventHandlers(self::EVENT_AFTER_RESAVE_ELEMENT)) {
                    $this->trigger(self::EVENT_AFTER_RESAVE_ELEMENT, new BatchElementActionEvent([
                        'query' => $query,
                        'element' => $element,
                        'position' => $position,
                        'exception' => $e,
                    ]));
                }
            }
        } catch (QueryAbortedException $e) {
            // Fail silently
        }

        // Fire an 'afterResaveElements' event
        if ($this->hasEventHandlers(self::EVENT_AFTER_RESAVE_ELEMENTS)) {
            $this->trigger(self::EVENT_AFTER_RESAVE_ELEMENTS, new ElementQueryEvent([
                'query' => $query,
            ]));
        }
    }

    /**
     * Propagates all elements that match a given element query to another site(s).
     *
     * @param ElementQueryInterface $query The element query to fetch elements with
     * @param int|int[]|null $siteIds The site ID(s) that the elements should be propagated to. If null, elements will be
     * @param bool $continueOnError Whether to continue going if an error occurs
     * @throws \Throwable if reasons
     * propagated to all supported sites, except the one they were queried in.
     * @since 3.2.0
     */
    public function propagateElements(ElementQueryInterface $query, $siteIds = null, bool $continueOnError = false)
    {
        // Fire a 'beforePropagateElements' event
        if ($this->hasEventHandlers(self::EVENT_BEFORE_PROPAGATE_ELEMENTS)) {
            $this->trigger(self::EVENT_BEFORE_PROPAGATE_ELEMENTS, new ElementQueryEvent([
                'query' => $query,
            ]));
        }

        if ($siteIds !== null) {
            $siteIds = (array)$siteIds;
        }

        $position = 0;

        try {
            foreach (Db::each($query) as $element) {
                $position++;

                $element->setScenario(Element::SCENARIO_ESSENTIALS);
                $elementSiteIds = $siteIds ?? ArrayHelper::getColumn(ElementHelper::supportedSitesForElement($element), 'siteId');
                $elementType = get_class($element);

                // Fire a 'beforePropagateElement' event
                if ($this->hasEventHandlers(self::EVENT_BEFORE_PROPAGATE_ELEMENT)) {
                    $this->trigger(self::EVENT_BEFORE_PROPAGATE_ELEMENT, new BatchElementActionEvent([
                        'query' => $query,
                        'element' => $element,
                        'position' => $position,
                    ]));
                }

                $e = null;
                try {
                    $element->newSiteIds = [];

                    foreach ($elementSiteIds as $siteId) {
                        if ($siteId != $element->siteId) {
                            // Make sure the site element wasn't updated more recently than the main one
                            $siteElement = $this->getElementById($element->id, $elementType, $siteId);
                            if ($siteElement === null || $siteElement->dateUpdated < $element->dateUpdated) {
                                $this->propagateElement($element, $siteId, $siteElement ?? false);
                            }
                        }
                    }

                    // It's now fully duplicated and propagated
                    $element->markAsDirty();
                    $element->afterPropagate(false);
                } catch (\Throwable $e) {
                    if (!$continueOnError) {
                        throw $e;
                    }
                    Craft::$app->getErrorHandler()->logException($e);
                }

                // Fire an 'afterPropagateElement' event
                if ($this->hasEventHandlers(self::EVENT_AFTER_PROPAGATE_ELEMENT)) {
                    $this->trigger(self::EVENT_AFTER_PROPAGATE_ELEMENT, new BatchElementActionEvent([
                        'query' => $query,
                        'element' => $element,
                        'position' => $position,
                        'exception' => $e,
                    ]));
                }
            }
        } catch (QueryAbortedException $e) {
            // Fail silently
        }

        // Fire an 'afterPropagateElements' event
        if ($this->hasEventHandlers(self::EVENT_AFTER_PROPAGATE_ELEMENTS)) {
            $this->trigger(self::EVENT_AFTER_PROPAGATE_ELEMENTS, new ElementQueryEvent([
                'query' => $query,
            ]));
        }
    }

    /**
     * Duplicates an element.
     *
     * @param ElementInterface $element the element to duplicate
     * @param array $newAttributes any attributes to apply to the duplicate
     * @return ElementInterface the duplicated element
     * @throws UnsupportedSiteException if the element is being duplicated into a site it doesn’t support
     * @throws InvalidElementException if saveElement() returns false for any of the sites
     * @throws \Throwable if reasons
     */
    public function duplicateElement(ElementInterface $element, array $newAttributes = []): ElementInterface
    {
        // Make sure the element exists
        if (!$element->id) {
            throw new Exception('Attempting to duplicate an unsaved element.');
        }

        // Ensure all fields have been normalized
        $element->getFieldValues();

        // Create our first clone for the $element's site
        $mainClone = clone $element;
        $mainClone->id = null;
        $mainClone->uid = StringHelper::UUID();
        $mainClone->siteSettingsId = null;
        $mainClone->contentId = null;
        $mainClone->root = null;
        $mainClone->lft = null;
        $mainClone->rgt = null;
        $mainClone->level = null;
        $mainClone->dateCreated = null;
        $mainClone->dateUpdated = null;
        $mainClone->dateLastMerged = null;
        $mainClone->duplicateOf = $element;
        $mainClone->setCanonicalId(null);

        $behaviors = ArrayHelper::remove($newAttributes, 'behaviors', []);
        $mainClone->setRevisionNotes(ArrayHelper::remove($newAttributes, 'revisionNotes'));

        // Note: must use Craft::configure() rather than setAttributes() here,
        // so we're not limited to whatever attributes() returns
        Craft::configure($mainClone, $newAttributes);

        // Attach behaviors
        foreach ($behaviors as $name => $behavior) {
            if ($behavior instanceof Behavior) {
                $behavior = clone $behavior;
            }
            $mainClone->attachBehavior($name, $behavior);
        }

        // Make sure the element actually supports its own site ID
        $supportedSites = ElementHelper::supportedSitesForElement($mainClone);
        $supportedSiteIds = ArrayHelper::getColumn($supportedSites, 'siteId');
        if (!in_array($mainClone->siteId, $supportedSiteIds, false)) {
            throw new UnsupportedSiteException($element, $mainClone->siteId, 'Attempting to duplicate an element in an unsupported site.');
        }

        // Clone any field values that are objects
        foreach ($mainClone->getFieldValues() as $handle => $value) {
            if (is_object($value)) {
                $mainClone->setFieldValue($handle, clone $value);
            }
        }

        // If we are duplicating a draft as another draft, create a new draft row
        if ($mainClone->draftId && $mainClone->draftId === $element->draftId) {
            /** @var ElementInterface|DraftBehavior $element */
            /** @var DraftBehavior $draftBehavior */
            $draftBehavior = $mainClone->getBehavior('draft');
            $draftsService = Craft::$app->getDrafts();
            // Are we duplicating a draft of a published element?
            if ($element->getIsDerivative()) {
                $draftBehavior->draftName = $draftsService->generateDraftName($element->getCanonicalId());
            } else {
                $draftBehavior->draftName = Craft::t('app', 'First draft');
            }
            $draftBehavior->draftNotes = null;
            $mainClone->setCanonicalId($element->getCanonicalId());
            $mainClone->draftId = $draftsService->insertDraftRow(
                $draftBehavior->draftName,
                null,
                Craft::$app->getUser()->getId(),
                $element->getCanonicalId(),
                $draftBehavior->trackChanges
            );
        }

        // Validate
        $mainClone->setScenario(Element::SCENARIO_ESSENTIALS);
        $mainClone->validate();

        // If there are any errors on the URI, re-validate as disabled
        if ($mainClone->hasErrors('uri') && $mainClone->enabled) {
            $mainClone->enabled = false;
            $mainClone->validate();
        }

        if ($mainClone->hasErrors()) {
            throw new InvalidElementException($mainClone, 'Element ' . $element->id . ' could not be duplicated because it doesn\'t validate.');
        }

        $transaction = Craft::$app->getDb()->beginTransaction();
        try {
            // Start with $element's site
            if (!$this->_saveElementInternal($mainClone, false, false)) {
                throw new InvalidElementException($mainClone, 'Element ' . $element->id . ' could not be duplicated for site ' . $element->siteId);
            }

            // Should we add the clone to the source element's structure?
            if (
                $element->structureId &&
                $element->root &&
                !$mainClone->root &&
                $mainClone->structureId == $element->structureId
            ) {
                $mode = isset($newAttributes['id']) ? Structures::MODE_AUTO : Structures::MODE_INSERT;
                Craft::$app->getStructures()->moveAfter($element->structureId, $mainClone, $element, $mode);
            }

            // Map it
            static::$duplicatedElementIds[$element->id] = $mainClone->id;
            static::$duplicatedElementSourceIds[$mainClone->id] = $element->id;

            // Propagate it
            foreach ($supportedSites as $siteInfo) {
                if ($siteInfo['siteId'] != $mainClone->siteId) {
                    $siteQuery = $this->createElementQuery(get_class($element))
                        ->id($element->id ?: false)
                        ->siteId($siteInfo['siteId'])
                        ->status(null);

                    if ($element->getIsDraft()) {
                        $siteQuery
                            ->drafts()
                            ->provisionalDrafts(null);
                    } else if ($element->getIsRevision()) {
                        $siteQuery->revisions();
                    }

                    $siteElement = $siteQuery->one();

                    if ($siteElement === null) {
                        Craft::warning('Element ' . $element->id . ' doesn’t exist in the site ' . $siteInfo['siteId']);
                        continue;
                    }

                    // Ensure all fields have been normalized
                    $siteElement->getFieldValues();

                    $siteClone = clone $siteElement;
                    $siteClone->duplicateOf = $siteElement;
                    $siteClone->propagating = true;
                    $siteClone->id = $mainClone->id;
                    $siteClone->uid = $mainClone->uid;
                    $siteClone->enabled = $mainClone->enabled;
                    $siteClone->siteSettingsId = null;
                    $siteClone->contentId = null;
                    $siteClone->dateCreated = $mainClone->dateCreated;
                    $siteClone->dateUpdated = $mainClone->dateUpdated;
                    $siteClone->dateLastMerged = null;
                    $siteClone->setCanonicalId(null);

                    // Attach behaviors
                    foreach ($behaviors as $name => $behavior) {
                        if ($behavior instanceof Behavior) {
                            $behavior = clone $behavior;
                        }
                        $siteClone->attachBehavior($name, $behavior);
                    }

                    // Note: must use Craft::configure() rather than setAttributes() here,
                    // so we're not limited to whatever attributes() returns
                    Craft::configure($siteClone, $newAttributes);
                    $siteClone->siteId = $siteInfo['siteId'];

                    // Clone any field values that are objects
                    foreach ($siteClone->getFieldValues() as $handle => $value) {
                        if (is_object($value)) {
                            $siteClone->setFieldValue($handle, clone $value);
                        }
                    }

                    if ($element::hasUris()) {
                        // Make sure it has a valid slug
                        (new SlugValidator())->validateAttribute($siteClone, 'slug');
                        if ($siteClone->hasErrors('slug')) {
                            throw new InvalidElementException($siteClone, "Element {$element->id} could not be duplicated for site {$siteInfo['siteId']}: " . $siteClone->getFirstError('slug'));
                        }

                        // Set a unique URI on the site clone
                        try {
                            ElementHelper::setUniqueUri($siteClone);
                        } catch (OperationAbortedException $e) {
                            // Oh well, not worth bailing over
                        }
                    }

                    if (!$this->_saveElementInternal($siteClone, false, false)) {
                        throw new InvalidElementException($siteClone, "Element {$element->id} could not be duplicated for site {$siteInfo['siteId']}: " . implode(', ', $siteClone->getFirstErrors()));
                    }
                }
            }

            // It's now fully duplicated and propagated
            $mainClone->afterPropagate(empty($newAttributes['id']));

            $transaction->commit();
        } catch (\Throwable $e) {
            $transaction->rollBack();
            throw $e;
        }

        // Clean up our tracks
        $mainClone->duplicateOf = null;

        return $mainClone;
    }

    /**
     * Updates an element’s slug and URI, along with any descendants.
     *
     * @param ElementInterface $element The element to update.
     * @param bool $updateOtherSites Whether the element’s other sites should also be updated.
     * @param bool $updateDescendants Whether the element’s descendants should also be updated.
     * @param bool $queue Whether the element’s slug and URI should be updated via a job in the queue.
     * @throws OperationAbortedException if a unique URI can’t be generated based on the element’s URI format
     */
    public function updateElementSlugAndUri(ElementInterface $element, bool $updateOtherSites = true, bool $updateDescendants = true, bool $queue = false)
    {
        if ($queue) {
            Queue::push(new UpdateElementSlugsAndUris([
                'elementId' => $element->id,
                'elementType' => get_class($element),
                'siteId' => $element->siteId,
                'updateOtherSites' => $updateOtherSites,
                'updateDescendants' => $updateDescendants,
            ]));

            return;
        }

        if ($element::hasUris()) {
            ElementHelper::setUniqueUri($element);
        }

        // Fire a 'beforeUpdateSlugAndUri' event
        if ($this->hasEventHandlers(self::EVENT_BEFORE_UPDATE_SLUG_AND_URI)) {
            $this->trigger(self::EVENT_BEFORE_UPDATE_SLUG_AND_URI, new ElementEvent([
                'element' => $element,
            ]));
        }

        Db::update(Table::ELEMENTS_SITES, [
            'slug' => $element->slug,
            'uri' => $element->uri,
        ], [
            'elementId' => $element->id,
            'siteId' => $element->siteId,
        ]);

        // Fire a 'afterUpdateSlugAndUri' event
        if ($this->hasEventHandlers(self::EVENT_AFTER_UPDATE_SLUG_AND_URI)) {
            $this->trigger(self::EVENT_AFTER_UPDATE_SLUG_AND_URI, new ElementEvent([
                'element' => $element,
            ]));
        }

        // Invalidate any caches involving this element
        $this->invalidateCachesForElement($element);

        if ($updateOtherSites) {
            $this->updateElementSlugAndUriInOtherSites($element);
        }

        if ($updateDescendants) {
            $this->updateDescendantSlugsAndUris($element, $updateOtherSites);
        }
    }

    /**
     * Updates an element’s slug and URI, for any sites besides the given one.
     *
     * @param ElementInterface $element The element to update.
     */
    public function updateElementSlugAndUriInOtherSites(ElementInterface $element)
    {
        foreach (Craft::$app->getSites()->getAllSiteIds() as $siteId) {
            if ($siteId == $element->siteId) {
                continue;
            }

            $elementInOtherSite = $this->createElementQuery(get_class($element))
                ->id($element->id)
                ->siteId($siteId)
                ->one();

            if ($elementInOtherSite) {
                $this->updateElementSlugAndUri($elementInOtherSite, false, false);
            }
        }
    }

    /**
     * Updates an element’s descendants’ slugs and URIs.
     *
     * @param ElementInterface $element The element whose descendants should be updated.
     * @param bool $updateOtherSites Whether the element’s other sites should also be updated.
     * @param bool $queue Whether the descendants’ slugs and URIs should be updated via a job in the queue.
     */
    public function updateDescendantSlugsAndUris(ElementInterface $element, bool $updateOtherSites = true, bool $queue = false)
    {
        $query = $this->createElementQuery(get_class($element))
            ->descendantOf($element)
            ->descendantDist(1)
            ->status(null)
            ->siteId($element->siteId);

        if ($queue) {
            $childIds = $query->ids();

            if (!empty($childIds)) {
                Queue::push(new UpdateElementSlugsAndUris([
                    'elementId' => $childIds,
                    'elementType' => get_class($element),
                    'siteId' => $element->siteId,
                    'updateOtherSites' => $updateOtherSites,
                    'updateDescendants' => true,
                ]));
            }
        } else {
            $children = $query->all();

            foreach ($children as $child) {
                $this->updateElementSlugAndUri($child, $updateOtherSites, true, false);
            }
        }
    }

    /**
     * Merges two elements together by their IDs.
     *
     * This method will update the following:
     * - Any relations involving the merged element
     * - Any structures that contain the merged element
     * - Any reference tags in textual custom fields referencing the merged element
     *
     * @param int $mergedElementId The ID of the element that is going away.
     * @param int $prevailingElementId The ID of the element that is sticking around.
     * @return bool Whether the elements were merged successfully.
     * @throws ElementNotFoundException if one of the element IDs don’t exist.
     * @throws \Throwable if reasons
     */
    public function mergeElementsByIds(int $mergedElementId, int $prevailingElementId): bool
    {
        // Get the elements
        $mergedElement = $this->getElementById($mergedElementId);
        if (!$mergedElement) {
            throw new ElementNotFoundException("No element exists with the ID '{$mergedElementId}'");
        }
        $prevailingElement = $this->getElementById($prevailingElementId);
        if (!$prevailingElement) {
            throw new ElementNotFoundException("No element exists with the ID '{$prevailingElementId}'");
        }

        // Merge them
        return $this->mergeElements($mergedElement, $prevailingElement);
    }

    /**
     * Merges two elements together.
     *
     * This method will update the following:
     * - Any relations involving the merged element
     * - Any structures that contain the merged element
     * - Any reference tags in textual custom fields referencing the merged element
     *
     * @param ElementInterface $mergedElement The element that is going away.
     * @param ElementInterface $prevailingElement The element that is sticking around.
     * @return bool Whether the elements were merged successfully.
     * @throws \Throwable if reasons
     * @since 3.1.31
     */
    public function mergeElements(ElementInterface $mergedElement, ElementInterface $prevailingElement): bool
    {
        $transaction = Craft::$app->getDb()->beginTransaction();
        try {
            // Update any relations that point to the merged element
            $relations = (new Query())
                ->select(['id', 'fieldId', 'sourceId', 'sourceSiteId'])
                ->from([Table::RELATIONS])
                ->where(['targetId' => $mergedElement->id])
                ->all();

            foreach ($relations as $relation) {
                // Make sure the persisting element isn't already selected in the same field
                $persistingElementIsRelatedToo = (new Query())
                    ->from([Table::RELATIONS])
                    ->where([
                        'fieldId' => $relation['fieldId'],
                        'sourceId' => $relation['sourceId'],
                        'sourceSiteId' => $relation['sourceSiteId'],
                        'targetId' => $prevailingElement->id,
                    ])
                    ->exists();

                if (!$persistingElementIsRelatedToo) {
                    Db::update(Table::RELATIONS, [
                        'targetId' => $prevailingElement->id,
                    ], [
                        'id' => $relation['id'],
                    ]);
                }
            }

            // Update any structures that the merged element is in
            $structureElements = (new Query())
                ->select(['id', 'structureId'])
                ->from([Table::STRUCTUREELEMENTS])
                ->where(['elementId' => $mergedElement->id])
                ->all();

            foreach ($structureElements as $structureElement) {
                // Make sure the persisting element isn't already a part of that structure
                $persistingElementIsInStructureToo = (new Query())
                    ->from([Table::STRUCTUREELEMENTS])
                    ->where([
                        'structureId' => $structureElement['structureId'],
                        'elementId' => $prevailingElement->id,
                    ])
                    ->exists();

                if (!$persistingElementIsInStructureToo) {
                    Db::update(Table::STRUCTUREELEMENTS, [
                        'elementId' => $prevailingElement->id,
                    ], [
                        'id' => $structureElement['id'],
                    ]);
                }
            }

            // Update any reference tags
            /** @var ElementInterface|null $elementType */
            $elementType = $this->getElementTypeById($prevailingElement->id);

            if ($elementType !== null && ($refHandle = $elementType::refHandle()) !== null) {
                $refTagPrefix = "{{$refHandle}:";

                Queue::push(new FindAndReplace([
                    'description' => Craft::t('app', 'Updating element references'),
                    'find' => $refTagPrefix . $mergedElement->id . ':',
                    'replace' => $refTagPrefix . $prevailingElement->id . ':',
                ]));

                Queue::push(new FindAndReplace([
                    'description' => Craft::t('app', 'Updating element references'),
                    'find' => $refTagPrefix . $mergedElement->id . '}',
                    'replace' => $refTagPrefix . $prevailingElement->id . '}',
                ]));
            }

            // Fire an 'afterMergeElements' event
            if ($this->hasEventHandlers(self::EVENT_AFTER_MERGE_ELEMENTS)) {
                $this->trigger(self::EVENT_AFTER_MERGE_ELEMENTS, new MergeElementsEvent([
                    'mergedElementId' => $mergedElement->id,
                    'prevailingElementId' => $prevailingElement->id,
                ]));
            }

            // Now delete the merged element
            $success = $this->deleteElement($mergedElement);

            $transaction->commit();

            return $success;
        } catch (\Throwable $e) {
            $transaction->rollBack();
            throw $e;
        }
    }

    /**
     * Deletes an element by its ID.
     *
     * @param int $elementId The element’s ID
     * @param string|null $elementType The element class.
     * @param int|null $siteId The site to fetch the element in.
     * Defaults to the current site.
     * @param bool Whether the element should be hard-deleted immediately, instead of soft-deleted
     * @return bool Whether the element was deleted successfully
     * @throws \Throwable
     */
    public function deleteElementById(int $elementId, string $elementType = null, int $siteId = null, bool $hardDelete = false): bool
    {
        /** @var ElementInterface|string|null $elementType */
        if ($elementType === null) {
            /** @noinspection CallableParameterUseCaseInTypeContextInspection */
            $elementType = $this->getElementTypeById($elementId);

            if ($elementType === null) {
                return false;
            }
        }

        if ($siteId === null && $elementType::isLocalized() && Craft::$app->getIsMultiSite()) {
            // Get a site this element is enabled in
            $siteId = (int)(new Query())
                ->select('siteId')
                ->from(Table::ELEMENTS_SITES)
                ->where(['elementId' => $elementId])
                ->scalar();

            if ($siteId === 0) {
                return false;
            }
        }

        $element = $this->getElementById($elementId, $elementType, $siteId);

        if (!$element) {
            return false;
        }

        return $this->deleteElement($element, $hardDelete);
    }

    /**
     * Deletes an element.
     *
     * @param ElementInterface $element The element to be deleted
     * @param bool Whether the element should be hard-deleted immediately, instead of soft-deleted
     * @return bool Whether the element was deleted successfully
     * @throws \Throwable
     */
    public function deleteElement(ElementInterface $element, bool $hardDelete = false): bool
    {
        // Fire a 'beforeDeleteElement' event
        $event = new DeleteElementEvent([
            'element' => $element,
            'hardDelete' => $hardDelete,
        ]);
        $this->trigger(self::EVENT_BEFORE_DELETE_ELEMENT, $event);

        $element->hardDelete = $hardDelete || $event->hardDelete;

        if (!$element->beforeDelete()) {
            return false;
        }

        $db = Craft::$app->getDb();
        $transaction = $db->beginTransaction();
        try {
            // First delete any structure nodes with this element, so NestedSetBehavior can do its thing.
            while (($record = StructureElementRecord::findOne(['elementId' => $element->id])) !== null) {
                // If this element still has any children, move them up before the one getting deleted.
                while (($child = $record->children(1)->one()) !== null) {
                    $child->insertBefore($record);
                    // Re-fetch the record since its lft and rgt attributes just changed
                    $record = StructureElementRecord::findOne($record->id);
                }
                // Delete this element's node
                $record->deleteWithChildren();
            }

            // Invalidate any caches involving this element
            $this->invalidateCachesForElement($element);

            if ($element->hardDelete) {
                Db::delete(Table::ELEMENTS, [
                    'id' => $element->id,
                ]);
                Db::delete(Table::SEARCHINDEX, [
                    'elementId' => $element->id,
                ]);
            } else {
                // Soft delete the elements table row
                $db->createCommand()
                    ->softDelete(Table::ELEMENTS, ['id' => $element->id])
                    ->execute();

                // Also soft delete the element's drafts & revisions
                $this->_cascadeDeleteDraftsAndRevisions($element->id);
            }

            $element->afterDelete();

            $transaction->commit();
        } catch (\Throwable $e) {
            $transaction->rollBack();
            throw $e;
        }

        // Fire an 'afterDeleteElement' event
        if ($this->hasEventHandlers(self::EVENT_AFTER_DELETE_ELEMENT)) {
            $this->trigger(self::EVENT_AFTER_DELETE_ELEMENT, new ElementEvent([
                'element' => $element,
            ]));
        }

        return true;
    }

    /**
     * Restores an element.
     *
     * @param ElementInterface $element
     * @return bool Whether the element was restored successfully
     * @throws Exception if the $element doesn’t have any supported sites
     * @throws \Throwable if reasons
     * @since 3.1.0
     */
    public function restoreElement(ElementInterface $element): bool
    {
        return $this->restoreElements([$element]);
    }

    /**
     * Restores multiple elements.
     *
     * @param ElementInterface[] $elements
     * @return bool Whether at least one element was restored successfully
     * @throws UnsupportedSiteException if an element is being restored for a site it doesn’t support
     * @throws \Throwable if reasons
     */
    public function restoreElements(array $elements): bool
    {
        // Fire "before" events
        foreach ($elements as $element) {
            // Fire a 'beforeRestoreElement' event
            if ($this->hasEventHandlers(self::EVENT_BEFORE_RESTORE_ELEMENT)) {
                $this->trigger(self::EVENT_BEFORE_RESTORE_ELEMENT, new ElementEvent([
                    'element' => $element,
                ]));
            }

            if (!$element->beforeRestore()) {
                return false;
            }
        }

        $db = Craft::$app->getDb();
        $transaction = $db->beginTransaction();
        try {
            // Restore the elements
            foreach ($elements as $element) {
                // Get the sites supported by this element
                if (empty($supportedSites = ElementHelper::supportedSitesForElement($element))) {
                    throw new UnsupportedSiteException($element, $element->siteId, "Element {$element->id} has no supported sites.");
                }

                // Make sure the element actually supports the site it's being saved in
                $supportedSiteIds = ArrayHelper::getColumn($supportedSites, 'siteId');
                if (!in_array($element->siteId, $supportedSiteIds, false)) {
                    throw new UnsupportedSiteException($element, $element->siteId, 'Attempting to restore an element in an unsupported site.');
                }

                // Get the element in each supported site
                $siteElements = [];
                $class = get_class($element);
                foreach ($supportedSites as $siteInfo) {
                    $siteId = $siteInfo['siteId'];
                    if ($siteId != $element->siteId) {
                        $siteElement = $this->createElementQuery($class)
                            ->id($element->id)
                            ->siteId($siteId)
                            ->status(null)
                            ->trashed(null)
                            ->one();
                        if ($siteElement) {
                            $siteElements[] = $siteElement;
                        }
                    }
                }

                // Make sure it still passes essential validation
                $element->setScenario(Element::SCENARIO_ESSENTIALS);
                if (!$element->validate()) {
                    Craft::warning("Unable to restore element {$element->id}: doesn't pass essential validation: " . print_r($element->errors, true), __METHOD__);
                    $transaction->rollBack();
                    return false;
                }

                foreach ($siteElements as $siteElement) {
                    if ($siteElement !== $element) {
                        $siteElement->setScenario(Element::SCENARIO_ESSENTIALS);
                        if (!$siteElement->validate()) {
                            Craft::warning("Unable to restore element {$element->id}: doesn't pass essential validation for site {$element->siteId}: " . print_r($element->errors, true), __METHOD__);
                            throw new Exception("Element {$element->id} doesn't pass essential validation for site {$element->siteId}.");
                        }
                    }
                }

                // Restore it
                $db->createCommand()
                    ->restore(Table::ELEMENTS, ['id' => $element->id])
                    ->execute();

                // Also restore the element's drafts & revisions
                $this->_cascadeDeleteDraftsAndRevisions($element->id, false);

                // Restore its search indexes
                $searchService = Craft::$app->getSearch();
                $searchService->indexElementAttributes($element);
                foreach ($siteElements as $siteElement) {
                    $searchService->indexElementAttributes($siteElement);
                }
            }

            // Fire "after" events
            foreach ($elements as $element) {
                $element->afterRestore();
                $element->trashed = false;

                // Fire an 'afterRestoreElement' event
                if ($this->hasEventHandlers(self::EVENT_AFTER_RESTORE_ELEMENT)) {
                    $this->trigger(self::EVENT_AFTER_RESTORE_ELEMENT, new ElementEvent([
                        'element' => $element,
                    ]));
                }
            }

            $transaction->commit();
        } catch (\Throwable $e) {
            $transaction->rollBack();
            throw $e;
        }

        return true;
    }

    // Element classes
    // -------------------------------------------------------------------------

    /**
     * Returns all available element classes.
     *
     * @return string[] The available element classes.
     */
    public function getAllElementTypes(): array
    {
        $elementTypes = [
            Asset::class,
            Category::class,
            Entry::class,
            GlobalSet::class,
            MatrixBlock::class,
            Tag::class,
            User::class,
        ];

        $event = new RegisterComponentTypesEvent([
            'types' => $elementTypes,
        ]);
        $this->trigger(self::EVENT_REGISTER_ELEMENT_TYPES, $event);

        return $event->types;
    }

    // Element Actions & Exporters
    // -------------------------------------------------------------------------

    /**
     * Creates an element action with a given config.
     *
     * @param mixed $config The element action’s class name, or its config, with a `type` value and optionally a `settings` value
     * @return ElementActionInterface The element action
     */
    public function createAction($config): ElementActionInterface
    {
        return ComponentHelper::createComponent($config, ElementActionInterface::class);
    }

    /**
     * Creates an element exporter with a given config.
     *
     * @param mixed $config The element exporter’s class name, or its config, with a `type` value and optionally a `settings` value
     * @return ElementExporterInterface The element exporter
     */
    public function createExporter($config): ElementExporterInterface
    {
        return ComponentHelper::createComponent($config, ElementExporterInterface::class);
    }

    // Misc
    // -------------------------------------------------------------------------

    /**
     * Returns an element class by its handle.
     *
     * @param string $refHandle The element class handle
     * @return string|null The element class, or null if it could not be found
     */
    public function getElementTypeByRefHandle(string $refHandle)
    {
        if (array_key_exists($refHandle, $this->_elementTypesByRefHandle)) {
            return $this->_elementTypesByRefHandle[$refHandle];
        }

        foreach ($this->getAllElementTypes() as $class) {
            /** @var string|ElementInterface $class */
            if (
                ($elementRefHandle = $class::refHandle()) !== null &&
                strcasecmp($elementRefHandle, $refHandle) === 0
            ) {
                return $this->_elementTypesByRefHandle[$refHandle] = $class;
            }
        }

        return $this->_elementTypesByRefHandle[$refHandle] = null;
    }

    /**
     * Parses a string for element [reference tags](http://craftcms.com/docs/reference-tags).
     *
     * @param string $str The string to parse
     * @param int|null $defaultSiteId The default site ID to query the elements in
     * @return string The parsed string
     */
    public function parseRefs(string $str, int $defaultSiteId = null): string
    {
        if (!StringHelper::contains($str, '{')) {
            return $str;
        }

        // First catalog all of the ref tags by element type, ref type ('id' or 'ref'), and ref name,
        // and replace them with placeholder tokens
        $sitesService = Craft::$app->getSites();
        $allRefTagTokens = [];
        $str = preg_replace_callback(
            '/\{([\w\\\\]+)\:([^@\:\}]+)(?:@([^\:\}]+))?(?:\:([^\}\| ]+))?(?: *\|\| *([^\}]+))?\}/',
            function(array $matches) use (
                $defaultSiteId,
                $sitesService,
                &$allRefTagTokens
            ) {
                $matches = array_pad($matches, 6, null);
                [$fullMatch, $elementType, $ref, $siteId, $attribute, $fallback] = $matches;
                if ($fallback === null) {
                    $fallback = $fullMatch;
                }

                // Does it already have a full element type class name?
                if (
                    !is_subclass_of($elementType, ElementInterface::class) &&
                    ($elementType = $this->getElementTypeByRefHandle($elementType)) === null
                ) {
                    return $fallback;
                }

                // Get the site
                if (!empty($siteId)) {
                    if (is_numeric($siteId)) {
                        $siteId = (int)$siteId;
                    } else {
                        try {
                            if (StringHelper::isUUID($siteId)) {
                                $site = $sitesService->getSiteByUid($siteId);
                            } else {
                                $site = $sitesService->getSiteByHandle($siteId);
                            }
                        } catch (SiteNotFoundException $e) {
                            $site = null;
                        }
                        if (!$site) {
                            return $fallback;
                        }
                        $siteId = $site->id;
                    }
                } else {
                    $siteId = $defaultSiteId;
                }

                $refType = is_numeric($ref) ? 'id' : 'ref';
                $token = '{' . StringHelper::randomString(9) . '}';
                $allRefTagTokens[$siteId][$elementType][$refType][$ref][] = [$token, $attribute, $fallback, $fullMatch];

                return $token;
            }, $str, -1, $count);

        if ($count === 0) {
            // No ref tags
            return $str;
        }

        // Now swap them with the resolved values
        $search = [];
        $replace = [];

        foreach ($allRefTagTokens as $siteId => $siteTokens) {
            foreach ($siteTokens as $elementType => $tokensByType) {
                foreach ($tokensByType as $refType => $tokensByName) {
                    // Get the elements, indexed by their ref value
                    $refNames = array_keys($tokensByName);
                    $elementQuery = $this->createElementQuery($elementType)
                        ->siteId($siteId)
                        ->status(null);

                    if ($refType === 'id') {
                        $elementQuery->id($refNames);
                    } else {
                        $elementQuery->ref($refNames);
                    }

                    $elements = ArrayHelper::index($elementQuery->all(), $refType);

                    // Now append new token search/replace strings
                    foreach ($tokensByName as $refName => $tokens) {
                        $element = $elements[$refName] ?? null;

                        foreach ($tokens as [$token, $attribute, $fallback, $fullMatch]) {
                            $search[] = $token;
                            $replace[] = $this->_getRefTokenReplacement($element, $attribute, $fallback, $fullMatch);
                        }
                    }
                }
            }
        }

        // Swap the tokens with the references
        $str = str_replace($search, $replace, $str);

        return $str;
    }

    /**
     * Stores a placeholder element that element queries should use instead of populating a new element with a
     * matching ID and site ID.
     *
     * This is used by Live Preview and Sharing features.
     *
     * @param ElementInterface $element The element currently being edited by Live Preview.
     * @throws InvalidArgumentException if the element is missing an ID
     * @see getPlaceholderElement()
     */
    public function setPlaceholderElement(ElementInterface $element)
    {
        // Won't be able to do anything with this if it doesn't have an ID or site ID
        if (!$element->id || !$element->siteId) {
            throw new InvalidArgumentException('Placeholder element is missing an ID');
        }

        $this->_placeholderElements[$element->getCanonicalId()][$element->siteId] = $element;

        if ($element->uri) {
            $this->_placeholderUris[$element->uri][$element->siteId] = $element;
        }
    }

    /**
     * Returns all placeholder elements.
     *
     * @return ElementInterface[]
     * @since 3.2.5
     */
    public function getPlaceholderElements(): array
    {
        if ($this->_placeholderElements === null) {
            return [];
        }

        return call_user_func_array('array_merge', $this->_placeholderElements);
    }

    /**
     * Returns a placeholder element by its ID and site ID.
     *
     * @param int $sourceId The element’s ID
     * @param int $siteId The element’s site ID
     * @return ElementInterface|null The placeholder element if one exists, or null.
     * @see setPlaceholderElement()
     */
    public function getPlaceholderElement(int $sourceId, int $siteId)
    {
        return $this->_placeholderElements[$sourceId][$siteId] ?? null;
    }

    /**
     * Normalizes a `with` element query param into an array of eager-loading plans.
     *
     * @param string|EagerLoadPlan[]|array
     * @return EagerLoadPlan[]
     * @since 3.5.0
     */
    public function createEagerLoadingPlans($with): array
    {
        // Normalize the paths and group based on the top level eager loading handle
        if (is_string($with)) {
            $with = StringHelper::split($with);
        }

        $plans = [];
        $nestedWiths = [];

        foreach ($with as $path) {
            // Is this already an EagerLoadPlan object?
            if ($path instanceof EagerLoadPlan) {
                $plans[$path->alias] = $path;
                continue;
            }

            // Separate the path and the criteria
            if (is_array($path)) {
                $criteria = $path['criteria'] ?? $path[1] ?? null;
                $count = $path['count'] ?? ArrayHelper::remove($criteria, 'count', false);
                $when = $path['when'] ?? null;
                $path = $path['path'] ?? $path[0];
            } else {
                $criteria = null;
                $count = false;
                $when = null;
            }

            // Split the path into the top segment and subpath
            if (($dot = strpos($path, '.')) !== false) {
                $handle = substr($path, 0, $dot);
                $subpath = substr($path, $dot + 1);
            } else {
                $handle = $path;
                $subpath = null;
            }

            // Get the handle & alias
            if (preg_match('/^([a-zA-Z][a-zA-Z0-9_:]*)\s+as\s+(' . HandleValidator::$handlePattern . ')$/', $handle, $match)) {
                $handle = $match[1];
                $alias = $match[2];
            } else {
                $alias = $handle;
            }

            if (!isset($plans[$alias])) {
                $plan = $plans[$alias] = new EagerLoadPlan([
                    'handle' => $handle,
                    'alias' => $alias,
                ]);
            } else {
                $plan = $plans[$alias];
            }

            // Only set the criteria if there's no subpath
            if ($subpath === null) {
                if ($criteria !== null) {
                    $plan->criteria = $criteria;
                }

                if ($count) {
                    $plan->count = true;
                } else {
                    $plan->all = true;
                }

                if ($when !== null) {
                    $plan->when = $when;
                }
            } else {
                // We are for sure going to need to query the elements
                $plan->all = true;

                // Add this as a nested "with"
                $nestedWiths[$alias][] = [
                    'path' => $subpath,
                    'criteria' => $criteria,
                    'count' => $count,
                    'when' => $when,
                ];
            }
        }

        foreach ($nestedWiths as $alias => $withs) {
            $plans[$alias]->nested = $this->createEagerLoadingPlans($withs);
        }

        return array_values($plans);
    }

    /**
     * Eager-loads additional elements onto a given set of elements.
     *
     * @param string $elementType The root element type class
     * @param ElementInterface[] $elements The root element models that should be updated with the eager-loaded elements
     * @param string|EagerLoadPlan[]|array $with Dot-delimited paths of the elements that should be eager-loaded into the root elements
     */
    public function eagerLoadElements(string $elementType, array $elements, $with)
    {
        /** @var ElementInterface|string $elementType */
        // Bail if there aren't even any elements
        if (empty($elements)) {
            return;
        }

        $elementsBySite = ArrayHelper::index($elements, null, ['siteId']);
        $with = $this->createEagerLoadingPlans($with);
        $this->_eagerLoadElementsInternal($elementType, $elementsBySite, $with);
    }

    /**
     * @param string $elementType
     * @param array $elementsBySite
     * @param EagerLoadPlan[] $with
     */
    private function _eagerLoadElementsInternal(string $elementType, array $elementsBySite, array $with)
    {
        foreach ($elementsBySite as $siteId => $elements) {
            // In case the elements were
            $elements = array_values($elements);
            $event = new EagerLoadElementsEvent([
                'elementType' => $elementType,
                'elements' => $elements,
                'with' => $with,
            ]);
            $this->trigger(self::EVENT_BEFORE_EAGER_LOAD_ELEMENTS, $event);

            foreach ($event->with as $plan) {
                // Filter out any elements that the plan doesn't like
                if ($plan->when !== null) {
                    $filteredElements = array_values(array_filter($elements, $plan->when));
                    if (empty($filteredElements)) {
                        continue;
                    }
                } else {
                    $filteredElements = $elements;
                }

                // Get the eager-loading map from the source element type
                /** @var ElementInterface|string $elementType */
                $map = $elementType::eagerLoadingMap($filteredElements, $plan->handle);

                if ($map === null) {
                    // Null means to skip eager-loading this segment
                    continue;
                }

                $targetElementIdsBySourceIds = null;
                $query = null;
                $offset = 0;
                $limit = null;

                if (!empty($map['map'])) {
                    // Loop through the map to find:
                    // - unique target element IDs
                    // - target element IDs indexed by source element IDs
                    $uniqueTargetElementIds = [];
                    $targetElementIdsBySourceIds = [];

                    foreach ($map['map'] as $mapping) {
                        $uniqueTargetElementIds[$mapping['target']] = true;
                        $targetElementIdsBySourceIds[$mapping['source']][$mapping['target']] = true;
                    }

                    // Get the target elements
                    $query = $this->createElementQuery($map['elementType']);

                    // Default to no order, offset, or limit, but allow the element type/path criteria to override
                    $query->orderBy = null;
                    $query->offset = null;
                    $query->limit = null;

                    $criteria = array_merge(
                        $map['criteria'] ?? [],
                        $plan->criteria
                    );

                    // Save the offset & limit params for later
                    $offset = ArrayHelper::remove($criteria, 'offset', 0);
                    $limit = ArrayHelper::remove($criteria, 'limit');

                    Craft::configure($query, $criteria);

                    if (!$query->siteId) {
                        $query->siteId = $siteId;
                    }

                    if (!$query->id) {
                        $query->id = array_keys($uniqueTargetElementIds);
                    } else {
                        $query->andWhere([
                            'elements.id' => array_keys($uniqueTargetElementIds),
                        ]);
                    }
                }

                // Do we just need the count?
                if ($plan->count && !$plan->all) {
                    // Just fetch the target elements’ IDs
                    $targetElementIdCounts = [];
                    if ($query) {
                        foreach ($query->ids() as $id) {
                            if (!isset($targetElementIdCounts[$id])) {
                                $targetElementIdCounts[$id] = 1;
                            } else {
                                $targetElementIdCounts[$id]++;
                            }
                        }
                    }

                    // Loop through the source elements and count up their targets
                    foreach ($filteredElements as $sourceElement) {
                        $count = 0;
                        if (!empty($targetElementIdCounts) && isset($targetElementIdsBySourceIds[$sourceElement->id])) {
                            foreach (array_keys($targetElementIdsBySourceIds[$sourceElement->id]) as $targetElementId) {
                                if (isset($targetElementIdCounts[$targetElementId])) {
                                    $count += $targetElementIdCounts[$targetElementId];
                                }
                            }
                        }
                        $sourceElement->setEagerLoadedElementCount($plan->alias, $count);
                    }

                    continue;
                }

                $targetElementData = $query ? ArrayHelper::index($query->asArray()->all(), null, ['id']) : [];
                $targetElements = [];

                // Tell the source elements about their eager-loaded elements
                foreach ($filteredElements as $sourceElement) {
                    $targetElementIdsForSource = [];
                    $targetElementsForSource = [];

                    if (isset($targetElementIdsBySourceIds[$sourceElement->id])) {
                        // Does the path mapping want a custom order?
                        if (!empty($criteria['orderBy']) || !empty($criteria['order'])) {
                            // Assign the elements in the order they were returned from the query
                            foreach (array_keys($targetElementData) as $targetElementId) {
                                if (isset($targetElementIdsBySourceIds[$sourceElement->id][$targetElementId])) {
                                    $targetElementIdsForSource[] = $targetElementId;
                                }
                            }
                        } else {
                            // Assign the elements in the order defined by the map
                            foreach (array_keys($targetElementIdsBySourceIds[$sourceElement->id]) as $targetElementId) {
                                if (isset($targetElementData[$targetElementId])) {
                                    $targetElementIdsForSource[] = $targetElementId;
                                }
                            }
                        }

                        if (!empty($criteria['inReverse'])) {
                            $targetElementIdsForSource = array_reverse($targetElementIdsForSource);
                        }

                        // Create the elements
                        $currentOffset = 0;
                        $count = 0;
                        foreach ($targetElementIdsForSource as $elementId) {
                            foreach ($targetElementData[$elementId] as $result) {
                                if ($offset && $currentOffset < $offset) {
                                    $currentOffset++;
                                    continue;
                                }
                                $targetSiteId = $result['siteId'];
                                if (!isset($targetElements[$targetSiteId][$elementId])) {
                                    $targetElements[$targetSiteId][$elementId] = $query->createElement($result);
                                }
                                $targetElementsForSource[] = $targetElements[$targetSiteId][$elementId];
                                if ($limit && ++$count == $limit) {
                                    break 2;
                                }
                            }
                        }
                    }

                    $sourceElement->setEagerLoadedElements($plan->alias, $targetElementsForSource);

                    if ($plan->count) {
                        $sourceElement->setEagerLoadedElementCount($plan->alias, count($targetElementsForSource));
                    }
                }

                // Pass the instantiated elements to afterPopulate()
                if (!empty($targetElements)) {
                    $query->asArray = false;
                    $query->afterPopulate(array_merge(...array_values($targetElements)));
                }

                // Now eager-load any sub paths
                if (!empty($map['map']) && !empty($plan->nested)) {
                    $this->_eagerLoadElementsInternal($map['elementType'], array_map('array_values', $targetElements), $plan->nested);
                }
            }
        }
    }

    /**
     * Propagates an element to a different site.
     *
     * @param ElementInterface $element The element to propagate
     * @param int $siteId The site ID that the element should be propagated to
     * @param ElementInterface|false|null $siteElement The element loaded for the propagated site (only pass this if you
     * already had a reason to load it). Set to `false` if it is known to not exist yet.
     * @throws Exception if the element couldn't be propagated
     * @throws UnsupportedSiteException if the element doesn’t support `$siteId`
     * @since 3.0.13
     */
    public function propagateElement(ElementInterface $element, int $siteId, $siteElement = null)
    {
        // Get the sites supported by this element
        if (empty($supportedSites = ElementHelper::supportedSitesForElement($element))) {
            throw new Exception('All elements must have at least one site associated with them.');
        }

        // Make sure the element actually supports the site it's being saved in
        $supportedSites = ArrayHelper::index($supportedSites, 'siteId');
        $siteInfo = $supportedSites[(string)$siteId] ?? null;
        if ($siteInfo === null) {
            throw new UnsupportedSiteException($element, $siteId, 'Attempting to propagate an element to an unsupported site.');
        }

        $this->_propagateElement($element, $siteInfo, $siteElement);
    }

    /**
     * Saves an element.
     *
     * @param ElementInterface $element The element that is being saved
     * @param bool $runValidation Whether the element should be validated
     * @param bool $propagate Whether the element should be saved across all of its supported sites
     * @param bool|null $updateSearchIndex Whether to update the element search index for the element
     * (this will happen via a background job if this is a web request)
     * @return bool
     * @throws ElementNotFoundException if $element has an invalid $id
     * @throws UnsupportedSiteException if the element is being saved for a site it doesn’t support
     * @throws \Throwable if reasons
     */
    private function _saveElementInternal(ElementInterface $element, bool $runValidation = true, bool $propagate = true, bool $updateSearchIndex = null): bool
    {
        /** @var ElementInterface|DraftBehavior|RevisionBehavior $element */
        $isNewElement = !$element->id;

        // Are we tracking changes?
<<<<<<< HEAD
        $trackChanges = (
            !$isNewElement &&
            $element->siteSettingsId &&
            $element->duplicateOf === null &&
            $element::trackChanges() &&
            !$element->mergingCanonicalChanges
        );
=======
        $trackChanges = ElementHelper::shouldTrackChanges($element);
>>>>>>> aa6b6031
        $dirtyAttributes = [];

        // Force propagation for new elements
        $propagate = $propagate && $element::isLocalized() && Craft::$app->getIsMultiSite();
        $originalPropagateAll = $element->propagateAll;

        if ($isNewElement) {
            // Give it a UID right away
            if (!$element->uid) {
                $element->uid = StringHelper::UUID();
            }

            if (!$element->getIsDraft() && !$element->getIsRevision()) {
                // Let Matrix fields, etc., know they should be duplicating their values across all sites.
                $element->propagateAll = true;
            }
        }

        // Fire a 'beforeSaveElement' event
        if ($this->hasEventHandlers(self::EVENT_BEFORE_SAVE_ELEMENT)) {
            $this->trigger(self::EVENT_BEFORE_SAVE_ELEMENT, new ElementEvent([
                'element' => $element,
                'isNew' => $isNewElement,
            ]));
        }

        if (!$element->beforeSave($isNewElement)) {
            $element->propagateAll = $originalPropagateAll;
            return false;
        }

        // Get the sites supported by this element
        if (empty($supportedSites = ElementHelper::supportedSitesForElement($element))) {
            $element->propagateAll = $originalPropagateAll;
            throw new UnsupportedSiteException($element, $element->siteId, 'All elements must have at least one site associated with them.');
        }

        // Make sure the element actually supports the site it's being saved in
        $supportedSiteIds = ArrayHelper::getColumn($supportedSites, 'siteId');
        if (!in_array($element->siteId, $supportedSiteIds, false)) {
            $element->propagateAll = $originalPropagateAll;
            throw new UnsupportedSiteException($element, $element->siteId, 'Attempting to save an element in an unsupported site.');
        }

        // If the element only supports a single site, ensure it's enabled for that site
        if (count($supportedSites) === 1 && !$element->getEnabledForSite()) {
            $element->enabled = false;
            $element->setEnabledForSite(true);
        }

        // If we're skipping validation, at least make sure the title is valid
        if (!$runValidation && $element::hasContent() && $element::hasTitles()) {
            foreach ($element->getActiveValidators('title') as $validator) {
                $validator->validateAttributes($element, ['title']);
            }
            if ($element->hasErrors('title')) {
                // Set a default title
                if ($isNewElement) {
                    $element->title = Craft::t('app', 'New {type}', ['type' => $element::displayName()]);
                } else {
                    $element->title = $element::displayName() . ' ' . $element->id;
                }
            }
        }

        // Validate
        if ($runValidation && !$element->validate()) {
            Craft::info('Element not saved due to validation error: ' . print_r($element->errors, true), __METHOD__);
            $element->propagateAll = $originalPropagateAll;
            return false;
        }

        // Figure out whether we will be updating the search index (and memoize that for nested element saves)
        $oldUpdateSearchIndex = $this->_updateSearchIndex;
        $updateSearchIndex = $this->_updateSearchIndex = $updateSearchIndex ?? $this->_updateSearchIndex ?? true;

        $transaction = Craft::$app->getDb()->beginTransaction();
        $e = null;

        try {
            // No need to save the element record multiple times
            if (!$element->propagating) {
                // Get the element record
                if (!$isNewElement) {
                    $elementRecord = ElementRecord::findOne($element->id);

                    if (!$elementRecord) {
                        $element->propagateAll = $originalPropagateAll;
                        throw new ElementNotFoundException("No element exists with the ID '{$element->id}'");
                    }
                } else {
                    $elementRecord = new ElementRecord();
                    $elementRecord->type = get_class($element);
                    $elementRecord->uid = $element->uid;
                }

                // Set the attributes
                $elementRecord->uid = $element->uid;
                $elementRecord->canonicalId = $element->getIsDerivative() ? $element->getCanonicalId() : null;
                $elementRecord->draftId = (int)$element->draftId ?: null;
                $elementRecord->revisionId = (int)$element->revisionId ?: null;
                $elementRecord->fieldLayoutId = $element->fieldLayoutId = (int)($element->fieldLayoutId ?? $element->getFieldLayout()->id ?? 0) ?: null;
                $elementRecord->enabled = (bool)$element->enabled;
                $elementRecord->archived = (bool)$element->archived;
                $elementRecord->dateLastMerged = Db::prepareDateForDb($element->dateLastMerged);

                if ($isNewElement) {
                    if (isset($element->dateCreated)) {
                        $elementRecord->dateCreated = Db::prepareValueForDb($element->dateCreated);
                    }
                    if (isset($element->dateUpdated)) {
                        $elementRecord->dateUpdated = Db::prepareValueForDb($element->dateUpdated);
                    }
                } else if ($element->propagating || $element->resaving) {
                    // Prevent ActiveRecord::prepareForDb() from changing the dateUpdated
                    $elementRecord->markAttributeDirty('dateUpdated');
                } else {
                    // Force a new dateUpdated value
                    $elementRecord->dateUpdated = Db::prepareValueForDb(new \DateTime());
                }

                // Update our list of dirty attributes
                if ($trackChanges) {
                    array_push($dirtyAttributes, ...array_keys($elementRecord->getDirtyAttributes([
                        'fieldLayoutId',
                        'enabled',
                        'archived',
                    ])));
                }

                // Save the element record
                $elementRecord->save(false);

                $dateCreated = DateTimeHelper::toDateTime($elementRecord->dateCreated);

                if ($dateCreated === false) {
                    $element->propagateAll = $originalPropagateAll;
                    throw new Exception('There was a problem calculating dateCreated.');
                }

                $dateUpdated = DateTimeHelper::toDateTime($elementRecord->dateUpdated);

                if ($dateUpdated === false) {
                    $element->propagateAll = $originalPropagateAll;
                    throw new Exception('There was a problem calculating dateUpdated.');
                }

                // Save the new dateCreated and dateUpdated dates on the model
                $element->dateCreated = $dateCreated;
                $element->dateUpdated = $dateUpdated;

                if ($isNewElement) {
                    // Save the element ID on the element model
                    $element->id = $elementRecord->id;

                    // If there's a temp ID, update the URI
                    if ($element->tempId && $element->uri) {
                        $element->uri = str_replace($element->tempId, $element->id, $element->uri);
                        $element->tempId = null;
                    }
                }
            }

            // Save the element's site settings record
            if (!$isNewElement) {
                $siteSettingsRecord = Element_SiteSettingsRecord::findOne([
                    'elementId' => $element->id,
                    'siteId' => $element->siteId,
                ]);
            }

            if ($isNewSiteElement = empty($siteSettingsRecord)) {
                // First time we've saved the element for this site
                $siteSettingsRecord = new Element_SiteSettingsRecord();
                $siteSettingsRecord->elementId = $element->id;
                $siteSettingsRecord->siteId = $element->siteId;
            }

            $siteSettingsRecord->slug = $element->slug;
            $siteSettingsRecord->uri = $element->uri;

            // Avoid `enabled` getting marked as dirty if it's not really changing
            $enabledForSite = $element->getEnabledForSite();
            if ($siteSettingsRecord->getIsNewRecord() || $siteSettingsRecord->enabled != $enabledForSite) {
                $siteSettingsRecord->enabled = $enabledForSite;
            }

            // Update our list of dirty attributes
            if ($trackChanges && !$isNewSiteElement) {
                array_push($dirtyAttributes, ...array_keys($siteSettingsRecord->getDirtyAttributes([
                    'slug',
                    'uri',
                ])));
                if ($siteSettingsRecord->isAttributeChanged('enabled')) {
                    $dirtyAttributes[] = 'enabledForSite';
                }
            }

            if (!$siteSettingsRecord->save(false)) {
                $element->propagateAll = $originalPropagateAll;
                throw new Exception('Couldn’t save elements’ site settings record.');
            }

            $element->siteSettingsId = $siteSettingsRecord->id;

            // Save the content
            if ($element::hasContent()) {
                Craft::$app->getContent()->saveContent($element);
            }

            // Set all of the dirty attributes on the element, in case an event listener wants to know
            if ($trackChanges) {
                array_push($dirtyAttributes, ...$element->getDirtyAttributes());
                $element->setDirtyAttributes($dirtyAttributes, false);
            }

            // It is now officially saved
            $element->afterSave($isNewElement);

            // Update the element across the other sites?
            if ($propagate) {
                $element->newSiteIds = [];

                foreach ($supportedSites as $siteInfo) {
                    // Skip the initial site
                    if ($siteInfo['siteId'] != $element->siteId) {
                        $this->_propagateElement($element, $siteInfo, $isNewElement ? false : null);
                    }
                }
            }

            // It's now fully saved and propagated
            if (
                !$element->propagating &&
                !$element->duplicateOf &&
                !$element->mergingCanonicalChanges
            ) {
                $element->afterPropagate($isNewElement);
            }

            $transaction->commit();
        } catch (\Throwable $e) {
            $transaction->rollBack();
        }

        $this->_updateSearchIndex = $oldUpdateSearchIndex;

        if ($e !== null) {
            $element->propagateAll = $originalPropagateAll;
            throw $e;
        }

        if (!$element->propagating) {
            // Delete the rows that don't need to be there anymore
            if (!$isNewElement) {
                Db::deleteIfExists(
                    Table::ELEMENTS_SITES,
                    [
                        'and',
                        ['elementId' => $element->id],
                        ['not', ['siteId' => $supportedSiteIds]],
                    ]
                );

                if ($element::hasContent()) {
                    Db::deleteIfExists(
                        $element->getContentTable(),
                        [
                            'and',
                            ['elementId' => $element->id],
                            ['not', ['siteId' => $supportedSiteIds]],
                        ]
                    );
                }
            }

            // Invalidate any caches involving this element
            $this->invalidateCachesForElement($element);
        }

        // Update search index
        if ($updateSearchIndex && !$element->getIsRevision()) {
            if (Craft::$app->getRequest()->getIsConsoleRequest()) {
                Craft::$app->getSearch()->indexElementAttributes($element);
            } else {
                Queue::push(new UpdateSearchIndex([
                    'elementType' => get_class($element),
                    'elementId' => $element->id,
                    'siteId' => $propagate ? '*' : $element->siteId,
                    'fieldHandles' => $element->getIsDraft() ? [] : $element->getDirtyFields(),
                ]), 2048);
            }
        }

        // Update the changed attributes & fields
        if ($trackChanges) {
            $userId = Craft::$app->getUser()->getId();
            $timestamp = Db::prepareDateForDb(new \DateTime());

            foreach ($element->getDirtyAttributes() as $attributeName) {
                Db::upsert(Table::CHANGEDATTRIBUTES, [
                    'elementId' => $element->id,
                    'siteId' => $element->siteId,
                    'attribute' => $attributeName,
                ], [
                    'dateUpdated' => $timestamp,
                    'propagated' => $element->propagating,
                    'userId' => $userId,
                ], [], false);
            }

            if (($fieldLayout = $element->getFieldLayout()) !== null) {
                foreach ($element->getDirtyFields() as $fieldHandle) {
                    if (($field = $fieldLayout->getFieldByHandle($fieldHandle)) !== null) {
                        Db::upsert(Table::CHANGEDFIELDS, [
                            'elementId' => $element->id,
                            'siteId' => $element->siteId,
                            'fieldId' => $field->id,
                        ], [
                            'dateUpdated' => $timestamp,
                            'propagated' => $element->propagating,
                            'userId' => $userId,
                        ], [], false);
                    }
                }
            }
        }

        // Fire an 'afterSaveElement' event
        if ($this->hasEventHandlers(self::EVENT_AFTER_SAVE_ELEMENT)) {
            $this->trigger(self::EVENT_AFTER_SAVE_ELEMENT, new ElementEvent([
                'element' => $element,
                'isNew' => $isNewElement,
            ]));
        }

        // Clear the element's record of dirty fields
        $element->markAsClean();
        $element->propagateAll = $originalPropagateAll;

        return true;
    }

    /**
     * Propagates an element to a different site
     *
     * @param ElementInterface $element
     * @param array $siteInfo
     * @param ElementInterface|false|null $siteElement The element loaded for the propagated site
     * @throws Exception if the element couldn't be propagated
     */
    private function _propagateElement(ElementInterface $element, array $siteInfo, $siteElement = null)
    {
        // Try to fetch the element in this site
        if ($siteElement === null && $element->id) {
            $siteElement = $this->getElementById($element->id, get_class($element), $siteInfo['siteId']);
        } else if (!$siteElement) {
            $siteElement = null;
        }

        // If it doesn't exist yet, just clone the initial site
        if ($isNewSiteForElement = ($siteElement === null)) {
            $siteElement = clone $element;
            $siteElement->siteId = $siteInfo['siteId'];
            $siteElement->siteSettingsId = null;
            $siteElement->contentId = null;
            $siteElement->setEnabledForSite($siteInfo['enabledByDefault']);

            // Keep track of this new site ID
            $element->newSiteIds[] = $siteInfo['siteId'];
        } else if ($element->propagateAll) {
            $oldSiteElement = $siteElement;
            $siteElement = clone $element;
            $siteElement->siteId = $oldSiteElement->siteId;
            $siteElement->contentId = $oldSiteElement->contentId;
            $siteElement->setEnabledForSite($oldSiteElement->enabledForSite);
        } else {
            $siteElement->enabled = $element->enabled;
            $siteElement->resaving = $element->resaving;
        }

        // Does the main site's element specify a status for this site?
        $enabledForSite = $element->getEnabledForSite($siteElement->siteId);
        if ($enabledForSite !== null) {
            $siteElement->setEnabledForSite($enabledForSite);
        }

        // Copy the timestamps
        $siteElement->dateCreated = $element->dateCreated;
        $siteElement->dateUpdated = $element->dateUpdated;

        // Copy the title value?
        if (
            $element::hasTitles() &&
            $siteElement->getTitleTranslationKey() === $element->getTitleTranslationKey()
        ) {
            $siteElement->title = $element->title;
        }

        // Copy the dirty attributes
        $siteElement->setDirtyAttributes($element->getDirtyAttributes());

        // Copy any non-translatable field values
        if ($element::hasContent()) {
            if ($isNewSiteForElement) {
                // Copy all the field values
                $siteElement->setFieldValues($element->getFieldValues());
            } else if (($fieldLayout = $element->getFieldLayout()) !== null) {
                // Only copy the non-translatable field values
                foreach ($fieldLayout->getFields() as $field) {
                    // Has this field changed, and does it produce the same translation key as it did for the initial element?
                    if (
                        $element->isFieldDirty($field->handle) &&
                        $field->getTranslationKey($siteElement) === $field->getTranslationKey($element)
                    ) {
                        // Copy the initial element's value over
                        $siteElement->setFieldValue($field->handle, $element->getFieldValue($field->handle));
                    }
                }
            }
        }

        // Save it
        $siteElement->setScenario(Element::SCENARIO_ESSENTIALS);
        $siteElement->propagating = true;

        if ($this->_saveElementInternal($siteElement, true, false) === false) {
            // Log the errors
            $error = 'Couldn’t propagate element to other site due to validation errors:';
            foreach ($siteElement->getFirstErrors() as $attributeError) {
                $error .= "\n- " . $attributeError;
            }
            Craft::error($error);
            throw new Exception('Couldn’t propagate element to other site.');
        }
    }

    /**
     * Soft-deletes or restores the drafts and revisions of the given element.
     *
     * @param int $sourceId The source element ID
     * @param bool $delete `true` if the drafts/revisions should be soft-deleted; `false` if they should be restored
     */
    private function _cascadeDeleteDraftsAndRevisions(int $sourceId, bool $delete = true)
    {
        $params = [
            'dateDeleted' => $delete ? Db::prepareDateForDb(new \DateTime()) : null,
            'sourceId' => $sourceId,
        ];

        $db = Craft::$app->getDb();
        $elementsTable = Table::ELEMENTS;

        foreach (['draftId' => Table::DRAFTS, 'revisionId' => Table::REVISIONS] as $fk => $table) {
            if ($db->getIsMysql()) {
                $sql = <<<SQL
UPDATE $elementsTable [[e]]
INNER JOIN $table [[t]] ON [[t.id]] = [[e.$fk]]
SET [[e.dateDeleted]] = :dateDeleted
WHERE [[t.sourceId]] = :sourceId
SQL;
            } else {
                $sql = <<<SQL
UPDATE $elementsTable [[e]]
SET [[dateDeleted]] = :dateDeleted
FROM $table [[t]]
WHERE [[t.id]] = [[e.$fk]]
AND [[t.sourceId]] = :sourceId
SQL;
            }

            $db->createCommand($sql, $params)->execute();
        }
    }

    /**
     * Returns the replacement for a given reference tag.
     *
     * @param ElementInterface|null $element
     * @param string|null $attribute
     * @param string $fallback
     * @param string $fullMatch
     * @return string
     * @see parseRefs()
     */
    private function _getRefTokenReplacement(ElementInterface $element = null, string $attribute = null, string $fallback, string $fullMatch): string
    {
        if ($element === null) {
            // Put the ref tag back
            return $fallback;
        }

        if (empty($attribute) || !isset($element->$attribute)) {
            // Default to the URL
            return (string)$element->getUrl();
        }

        try {
            $value = $element->$attribute;

            if (is_object($value) && !method_exists($value, '__toString')) {
                throw new Exception('Object of class ' . get_class($value) . ' could not be converted to string');
            }

            return $this->parseRefs((string)$value);
        } catch (\Throwable $e) {
            // Log it
            Craft::error("An exception was thrown when parsing the ref tag \"$fullMatch\":\n" . $e->getMessage(), __METHOD__);

            // Replace the token with the default value
            return $fallback;
        }
    }
}<|MERGE_RESOLUTION|>--- conflicted
+++ resolved
@@ -2418,17 +2418,7 @@
         $isNewElement = !$element->id;
 
         // Are we tracking changes?
-<<<<<<< HEAD
-        $trackChanges = (
-            !$isNewElement &&
-            $element->siteSettingsId &&
-            $element->duplicateOf === null &&
-            $element::trackChanges() &&
-            !$element->mergingCanonicalChanges
-        );
-=======
         $trackChanges = ElementHelper::shouldTrackChanges($element);
->>>>>>> aa6b6031
         $dirtyAttributes = [];
 
         // Force propagation for new elements
