<?php
/**
 * @link https://craftcms.com/
 * @copyright Copyright (c) Pixel & Tonic, Inc.
 * @license https://craftcms.github.io/license/
 */

namespace craft\services;

use Craft;
use craft\base\Element;
use craft\base\ElementActionInterface;
use craft\base\ElementExporterInterface;
use craft\base\ElementInterface;
use craft\behaviors\DraftBehavior;
use craft\behaviors\RevisionBehavior;
use craft\db\Query;
use craft\db\QueryAbortedException;
use craft\db\Table;
use craft\elements\Asset;
use craft\elements\Category;
use craft\elements\db\EagerLoadPlan;
use craft\elements\db\ElementQueryInterface;
use craft\elements\Entry;
use craft\elements\GlobalSet;
use craft\elements\MatrixBlock;
use craft\elements\Tag;
use craft\elements\User;
use craft\errors\ElementNotFoundException;
use craft\errors\InvalidElementException;
use craft\errors\OperationAbortedException;
use craft\errors\SiteNotFoundException;
use craft\errors\UnsupportedSiteException;
use craft\events\BatchElementActionEvent;
use craft\events\DeleteElementEvent;
use craft\events\EagerLoadElementsEvent;
use craft\events\ElementEvent;
use craft\events\ElementQueryEvent;
use craft\events\MergeElementsEvent;
use craft\events\RegisterComponentTypesEvent;
use craft\helpers\ArrayHelper;
use craft\helpers\Component as ComponentHelper;
use craft\helpers\DateTimeHelper;
use craft\helpers\Db;
use craft\helpers\ElementHelper;
use craft\helpers\Queue;
use craft\helpers\StringHelper;
use craft\queue\jobs\FindAndReplace;
use craft\queue\jobs\UpdateElementSlugsAndUris;
use craft\queue\jobs\UpdateSearchIndex;
use craft\records\Element as ElementRecord;
use craft\records\Element_SiteSettings as Element_SiteSettingsRecord;
use craft\records\StructureElement as StructureElementRecord;
use craft\validators\HandleValidator;
use craft\validators\SlugValidator;
use yii\base\Behavior;
use yii\base\Component;
use yii\base\Exception;
use yii\base\InvalidArgumentException;
use yii\base\InvalidCallException;
use yii\caching\TagDependency;
use yii\db\Exception as DbException;

/**
 * The Elements service provides APIs for managing elements.
 * An instance of the Elements service is globally accessible in Craft via [[\craft\base\ApplicationTrait::getElements()|`Craft::$app->elements`]].
 *
 * @author Pixel & Tonic, Inc. <support@pixelandtonic.com>
 * @since 3.0.0
 */
class Elements extends Component
{
    /**
     * @event RegisterComponentTypesEvent The event that is triggered when registering element types.
     *
     * Element types must implement [[ElementInterface]]. [[Element]] provides a base implementation.
     *
     * See [Element Types](https://docs.craftcms.com/v3/element-types.html) for documentation on creating element types.
     * ---
     * ```php
     * use craft\events\RegisterComponentTypesEvent;
     * use craft\services\Elements;
     * use yii\base\Event;
     *
     * Event::on(Elements::class,
     *     Elements::EVENT_REGISTER_ELEMENT_TYPES,
     *     function(RegisterComponentTypesEvent $event) {
     *         $event->types[] = MyElementType::class;
     *     }
     * );
     * ```
     */
    const EVENT_REGISTER_ELEMENT_TYPES = 'registerElementTypes';

    /**
     * @event EagerLoadElementsEvent The event that is triggered before elements are eager-loaded.
     * @since 3.5.0
     */
    const EVENT_BEFORE_EAGER_LOAD_ELEMENTS = 'beforeEagerLoadElements';

    /**
     * @event MergeElementsEvent The event that is triggered after two elements are merged together.
     */
    const EVENT_AFTER_MERGE_ELEMENTS = 'afterMergeElements';

    /**
     * @event DeleteElementEvent The event that is triggered before an element is deleted.
     */
    const EVENT_BEFORE_DELETE_ELEMENT = 'beforeDeleteElement';

    /**
     * @event ElementEvent The event that is triggered after an element is deleted.
     */
    const EVENT_AFTER_DELETE_ELEMENT = 'afterDeleteElement';

    /**
     * @event ElementEvent The event that is triggered before an element is restored.
     * @since 3.1.0
     */
    const EVENT_BEFORE_RESTORE_ELEMENT = 'beforeRestoreElement';

    /**
     * @event ElementEvent The event that is triggered after an element is restored.
     * @since 3.1.0
     */
    const EVENT_AFTER_RESTORE_ELEMENT = 'afterRestoreElement';

    /**
     * @event ElementEvent The event that is triggered before an element is saved.
     *
     * If you want to ignore events for drafts or revisions, call [[\craft\helpers\ElementHelper::isDraftOrRevision()]]
     * from your event handler:
     *
     * ```php
     * use craft\events\ElementEvent;
     * use craft\helpers\ElementHelper;
     * use craft\services\Elements;
     *
     * Craft::$app->elements->on(Elements::EVENT_BEFORE_SAVE_ELEMENT, function(ElementEvent $e) {
     *     if (ElementHelper::isDraftOrRevision($e->element)) {
     *         return;
     *     }
     *
     *     // ...
     * });
     * ```
     */
    const EVENT_BEFORE_SAVE_ELEMENT = 'beforeSaveElement';

    /**
     * @event ElementEvent The event that is triggered after an element is saved.
     *
     * If you want to ignore events for drafts or revisions, call [[\craft\helpers\ElementHelper::isDraftOrRevision()]]
     * from your event handler:
     *
     * ```php
     * use craft\events\ElementEvent;
     * use craft\helpers\ElementHelper;
     * use craft\services\Elements;
     *
     * Craft::$app->elements->on(Elements::EVENT_AFTER_SAVE_ELEMENT, function(ElementEvent $e) {
     *     if (ElementHelper::isDraftOrRevision($e->element)) {
     *         return;
     *     }
     *
     *     // ...
     * });
     * ```
     */
    const EVENT_AFTER_SAVE_ELEMENT = 'afterSaveElement';

    /**
     * @event ElementQueryEvent The event that is triggered before resaving a batch of elements.
     */
    const EVENT_BEFORE_RESAVE_ELEMENTS = 'beforeResaveElements';

    /**
     * @event ElementQueryEvent The event that is triggered after resaving a batch of elements.
     */
    const EVENT_AFTER_RESAVE_ELEMENTS = 'afterResaveElements';

    /**
     * @event BatchElementActionEvent The event that is triggered before an element is resaved.
     */
    const EVENT_BEFORE_RESAVE_ELEMENT = 'beforeResaveElement';

    /**
     * @event BatchElementActionEvent The event that is triggered after an element is resaved.
     */
    const EVENT_AFTER_RESAVE_ELEMENT = 'afterResaveElement';

    /**
     * @event ElementQueryEvent The event that is triggered before propagating a batch of elements.
     */
    const EVENT_BEFORE_PROPAGATE_ELEMENTS = 'beforePropagateElements';

    /**
     * @event ElementQueryEvent The event that is triggered after propagating a batch of elements.
     */
    const EVENT_AFTER_PROPAGATE_ELEMENTS = 'afterPropagateElements';

    /**
     * @event BatchElementActionEvent The event that is triggered before an element is propagated.
     */
    const EVENT_BEFORE_PROPAGATE_ELEMENT = 'beforePropagateElement';

    /**
     * @event BatchElementActionEvent The event that is triggered after an element is propagated.
     */
    const EVENT_AFTER_PROPAGATE_ELEMENT = 'afterPropagateElement';

    /**
     * @event ElementEvent The event that is triggered before an element’s slug and URI are updated, usually following a Structure move.
     */
    const EVENT_BEFORE_UPDATE_SLUG_AND_URI = 'beforeUpdateSlugAndUri';

    /**
     * @event ElementEvent The event that is triggered after an element’s slug and URI are updated, usually following a Structure move.
     */
    const EVENT_AFTER_UPDATE_SLUG_AND_URI = 'afterUpdateSlugAndUri';

    /**
     * @event \craft\events\ElementActionEvent The event that is triggered before an element action is performed.
     *
     * You may set [[\craft\events\ElementActionEvent::isValid]] to `false` to prevent the action from being performed.
     */
    const EVENT_BEFORE_PERFORM_ACTION = 'beforePerformAction';

    /**
     * @event \craft\events\ElementActionEvent The event that is triggered after an element action is performed.
     */
    const EVENT_AFTER_PERFORM_ACTION = 'afterPerformAction';

    /**
     * @var int[] Stores a mapping of source element IDs to their duplicated element IDs.
     */
    public static $duplicatedElementIds = [];

    /**
     * @var int[] Stores a mapping of duplicated element IDs to their source element IDs.
     * @since 3.4.0
     */
    public static $duplicatedElementSourceIds = [];

    /**
     * @var array|null
     */
    private $_placeholderElements;

    /**
     * @var array
     * @see setPlaceholderElement()
     * @see getElementByUri()
     */
    private $_placeholderUris;

    /**
     * @var string[]
     */
    private $_elementTypesByRefHandle = [];

    /**
     * @var bool|null Whether we should be updating search indexes for elements if not told explicitly.
     * @since 3.1.2
     */
    private $_updateSearchIndex;

    /**
     * Creates an element with a given config.
     *
     * @param mixed $config The field’s class name, or its config, with a `type` value and optionally a `settings` value
     * @return ElementInterface The element
     */
    public function createElement($config): ElementInterface
    {
        if (is_string($config)) {
            $config = ['type' => $config];
        }

        /** @noinspection PhpIncompatibleReturnTypeInspection */
        return ComponentHelper::createComponent($config, ElementInterface::class);
    }

    /**
     * Creates an element query for a given element type.
     *
     * @param string $elementType The element class
     * @return ElementQueryInterface The element query
     * @throws InvalidArgumentException if $elementType is not a valid element
     * @since 3.5.0
     */
    public function createElementQuery(string $elementType): ElementQueryInterface
    {
        if (!is_subclass_of($elementType, ElementInterface::class)) {
            throw new InvalidArgumentException("$elementType is not a valid element.");
        }

        return $elementType::find();
    }

    // Element caches
    // -------------------------------------------------------------------------

    /**
     * @var array[]
     */
    private $_cacheTagBuffers = [];
    /**
     * @var string[]|null
     */
    private $_cacheTags;

    /**
     * Returns whether we are currently collecting element cache invalidation tags.
     *
     * @return bool
     * @since 3.5.0
     * @see startCollectingCacheTags()
     * @see stopCollectingCacheTags()
     */
    public function getIsCollectingCacheTags()
    {
        return $this->_cacheTags !== null;
    }

    /**
     * Starts collecting element cache invalidation tags.
     *
     * @since 3.5.0
     */
    public function startCollectingCacheTags()
    {
        // Save any currently-collected tags into a new buffer, and reset the array
        if ($this->_cacheTags !== null) {
            $this->_cacheTagBuffers[] = $this->_cacheTags;
        }
        $this->_cacheTags = [];

        // If there was a requested element, tag it right away
        if (
            !Craft::$app->getRequest()->getIsConsoleRequest() &&
            ($element = Craft::$app->getUrlManager()->getMatchedElement())
        ) {
            $elementType = get_class($element);
            $this->collectCacheTags([
                'element',
                "element::$elementType",
                "element::$elementType::$element->id",
            ]);
        }
    }

    /**
     * Adds element cache invalidation tags to the current collection.
     *
     * @param string[] $tags
     * @since 3.5.0
     */
    public function collectCacheTags(array $tags)
    {
        // Ignore if we're not currently collecting tags
        if ($this->_cacheTags === null) {
            return;
        }

        // Element query tags
        foreach ($tags as $tag) {
            $this->_cacheTags[$tag] = true;
        }
    }

    /**
     * Stops collecting element cache invalidation tags, and returns a cache dependency object.
     *
     * @return TagDependency
     * @since 3.5.0
     */
    public function stopCollectingCacheTags(): TagDependency
    {
        if ($this->_cacheTags === null) {
            throw new InvalidCallException('Element cache invalidation tags are not currently being collected.');
        }

        $tags = $this->_cacheTags;

        // Was there another active collection?
        if (!empty($this->_cacheTagBuffers)) {
            $this->_cacheTags = array_merge(array_pop($this->_cacheTagBuffers), $tags);
        } else {
            $this->_cacheTags = null;
        }

        return new TagDependency([
            'tags' => array_keys($tags),
        ]);
    }

    /**
     * Invalidates all element caches.
     *
     * @since 3.5.0
     */
    public function invalidateAllCaches()
    {
        TagDependency::invalidate(Craft::$app->getCache(), 'element');
    }

    /**
     * Invalidates caches for the given element type.
     *
     * @param string $elementType
     * @since 3.5.0
     */
    public function invalidateCachesForElementType(string $elementType)
    {
        TagDependency::invalidate(Craft::$app->getCache(), "element::$elementType");
    }

    /**
     * Invalidates caches for the given element.
     *
     * @param ElementInterface $element
     * @since 3.5.0
     */
    public function invalidateCachesForElement(ElementInterface $element)
    {
        $elementType = get_class($element);
        $tags = [
            "element::$elementType::*",
            "element::$elementType::$element->id",
        ];
        foreach ($element->getCacheTags() as $tag) {
            $tags[] = "element::$elementType::$tag";
        }
        TagDependency::invalidate(Craft::$app->getCache(), $tags);
    }

    // Finding Elements
    // -------------------------------------------------------------------------

    /**
     * Returns an element by its ID.
     *
     * If no element type is provided, the method will first have to run a DB query to determine what type of element
     * the $id is, so you should definitely pass it if it’s known.
     * The element’s status will not be a factor when using this method.
     *
     * @param int $elementId The element’s ID.
     * @param string|null $elementType The element class.
     * @param int|int[]|string|null $siteId The site(s) to fetch the element in.
     * Defaults to the current site.
     * @param array $criteria
     * @return ElementInterface|null The matching element, or `null`.
     */
    public function getElementById(int $elementId, string $elementType = null, $siteId = null, array $criteria = [])
    {
        if (!$elementId) {
            return null;
        }

        if ($elementType === null) {
            /** @noinspection CallableParameterUseCaseInTypeContextInspection */
            $elementType = $this->getElementTypeById($elementId);

            if ($elementType === null) {
                return null;
            }
        }

        if (!class_exists($elementType)) {
            return null;
        }

        $query = $this->createElementQuery($elementType);
        $query->id = $elementId;
        $query->siteId = $siteId;
        $query->anyStatus();

        // Is this a draft/revision?
        try {
            $data = (new Query())
                ->select(['draftId', 'revisionId'])
                ->from([Table::ELEMENTS])
                ->where(['id' => $elementId])
                ->one();
        } catch (DbException $e) {
            // Not on schema 3.2.6+ yet
        }

        if (!empty($data['draftId'])) {
            $query->draftId($data['draftId']);
        } else if (!empty($data['revisionId'])) {
            $query->revisionId($data['revisionId']);
        }

        Craft::configure($query, $criteria);
        return $query->one();
    }

    /**
     * Returns an element by its URI.
     *
     * @param string $uri The element’s URI.
     * @param int|null $siteId The site to look for the URI in, and to return the element in.
     * Defaults to the current site.
     * @param bool $enabledOnly Whether to only look for an enabled element. Defaults to `false`.
     * @return ElementInterface|null The matching element, or `null`.
     */
    public function getElementByUri(string $uri, int $siteId = null, bool $enabledOnly = false)
    {
        if ($uri === '') {
            $uri = Element::HOMEPAGE_URI;
        }

        if ($siteId === null) {
            /** @noinspection PhpUnhandledExceptionInspection */
            $siteId = Craft::$app->getSites()->getCurrentSite()->id;
        }

        // See if we already have a placeholder for this element URI
        if (isset($this->_placeholderUris[$uri][$siteId])) {
            return $this->_placeholderUris[$uri][$siteId];
        }

        // First get the element ID and type
        $query = (new Query())
            ->select(['elements.id', 'elements.type'])
            ->from(['elements' => Table::ELEMENTS])
            ->innerJoin(['elements_sites' => Table::ELEMENTS_SITES], '[[elements_sites.elementId]] = [[elements.id]]')
            ->where([
                'elements_sites.siteId' => $siteId,
            ]);

        // todo: remove schema version conditions after next beakpoint
        $schemaVersion = Craft::$app->getInstalledSchemaVersion();
        if (version_compare($schemaVersion, '3.1.0', '>=')) {
            $query->andWhere(['elements.dateDeleted' => null]);
        }
        if (version_compare($schemaVersion, '3.2.6', '>=')) {
            $query->andWhere([
                'elements.draftId' => null,
                'elements.revisionId' => null,
            ]);
        }

        if (Craft::$app->getDb()->getIsMysql()) {
            $query->andWhere([
                'elements_sites.uri' => $uri,
            ]);
        } else {
            $query->andWhere([
                'lower([[elements_sites.uri]])' => mb_strtolower($uri),
            ]);
        }

        if ($enabledOnly) {
            $query->andWhere([
                'elements_sites.enabled' => true,
                'elements.enabled' => true,
                'elements.archived' => false,
            ]);
        }

        $result = $query->one();
        return $result ? $this->getElementById($result['id'], $result['type'], $siteId) : null;
    }

    /**
     * Returns the class of an element with a given ID.
     *
     * @param int $elementId The element’s ID
     * @return string|null The element’s class, or null if it could not be found
     */
    public function getElementTypeById(int $elementId)
    {
        $class = (new Query())
            ->select(['type'])
            ->from([Table::ELEMENTS])
            ->where(['id' => $elementId])
            ->scalar();

        return $class !== false ? $class : null;
    }

    /**
     * Returns the classes of elements with the given IDs.
     *
     * @param int[] $elementIds The elements’ IDs
     * @return string[]
     */
    public function getElementTypesByIds(array $elementIds): array
    {
        return (new Query())
            ->select(['type'])
            ->distinct(true)
            ->from([Table::ELEMENTS])
            ->where(['id' => $elementIds])
            ->column();
    }

    /**
     * Returns an element’s URI for a given site.
     *
     * @param int $elementId The element’s ID.
     * @param int $siteId The site to search for the element’s URI in.
     * @return string|null|false The element’s URI or `null`, or `false` if the element doesn’t exist.
     */
    public function getElementUriForSite(int $elementId, int $siteId)
    {
        return (new Query())
            ->select(['uri'])
            ->from([Table::ELEMENTS_SITES])
            ->where(['elementId' => $elementId, 'siteId' => $siteId])
            ->scalar();
    }

    /**
     * Returns the site IDs that a given element is enabled in.
     *
     * @param int $elementId The element’s ID.
     * @return int[] The site IDs that the element is enabled in. If the element could not be found, an empty array
     * will be returned.
     */
    public function getEnabledSiteIdsForElement(int $elementId): array
    {
        return (new Query())
            ->select(['siteId'])
            ->from([Table::ELEMENTS_SITES])
            ->where(['elementId' => $elementId, 'enabled' => 1])
            ->column();
    }

    // Saving Elements
    // -------------------------------------------------------------------------

    /**
     * Handles all of the routine tasks that go along with saving elements.
     *
     * Those tasks include:
     *
     * - Validating its content (if $validateContent is `true`, or it’s left as `null` and the element is enabled)
     * - Ensuring the element has a title if its type [[Element::hasTitles()|has titles]], and giving it a
     *   default title in the event that $validateContent is set to `false`
     * - Saving a row in the `elements` table
     * - Assigning the element’s ID on the element model, if it’s a new element
     * - Assigning the element’s ID on the element’s content model, if there is one and it’s a new set of content
     * - Updating the search index with new keywords from the element’s content
     * - Setting a unique URI on the element, if it’s supposed to have one.
     * - Saving the element’s row(s) in the `elements_sites` and `content` tables
     * - Deleting any rows in the `elements_sites` and `content` tables that no longer need to be there
     * - Cleaning any template caches that the element was involved in
     *
     * The function will fire `beforeElementSave` and `afterElementSave` events, and will call `beforeSave()`
     *  and `afterSave()` methods on the passed-in element, giving the element opportunities to hook into the
     * save process.
     *
     * Example usage - creating a new entry:
     *
     * ```php
     * $entry = new Entry();
     * $entry->sectionId = 10;
     * $entry->typeId = 1;
     * $entry->authorId = 5;
     * $entry->enabled = true;
     * $entry->title = "Hello World!";
     * $entry->setFieldValues([
     *     'body' => "<p>I can’t believe I literally just called this “Hello World!”.</p>",
     * ]);
     * $success = Craft::$app->elements->saveElement($entry);
     * if (!$success) {
     *     Craft::error('Couldn’t save the entry "'.$entry->title.'"', __METHOD__);
     * }
     * ```
     *
     * @param ElementInterface $element The element that is being saved
     * @param bool $runValidation Whether the element should be validated
     * @param bool $propagate Whether the element should be saved across all of its supported sites
     * (this can only be disabled when updating an existing element)
     * @param bool|null $updateSearchIndex Whether to update the element search index for the element
     * (this will happen via a background job if this is a web request)
     * @return bool
     * @throws ElementNotFoundException if $element has an invalid $id
     * @throws Exception if the $element doesn’t have any supported sites
     * @throws \Throwable if reasons
     */
    public function saveElement(ElementInterface $element, bool $runValidation = true, bool $propagate = true, bool $updateSearchIndex = null): bool
    {
        // Force propagation for new elements
        $propagate = !$element->id || $propagate;

        return $this->_saveElementInternal($element, $runValidation, $propagate, $updateSearchIndex);
    }

    /**
     * Resaves all elements that match a given element query.
     *
     * @param ElementQueryInterface $query The element query to fetch elements with
     * @param bool $continueOnError Whether to continue going if an error occurs
     * @param bool $skipRevisions Whether elements that are (or belong to) a revision should be skipped
     * @param bool|null $updateSearchIndex Whether to update the element search index for the element
     * (this will happen via a background job if this is a web request)
     * @throws \Throwable if reasons
     * @since 3.2.0
     */
    public function resaveElements(ElementQueryInterface $query, bool $continueOnError = false, $skipRevisions = true, bool $updateSearchIndex = null)
    {
        // Fire a 'beforeResaveElements' event
        if ($this->hasEventHandlers(self::EVENT_BEFORE_RESAVE_ELEMENTS)) {
            $this->trigger(self::EVENT_BEFORE_RESAVE_ELEMENTS, new ElementQueryEvent([
                'query' => $query,
            ]));
        }

        $position = 0;

        try {
            foreach ($query->each() as $element) {
                $position++;

                $element->setScenario(Element::SCENARIO_ESSENTIALS);
                $element->resaving = true;

                // Fire a 'beforeResaveElement' event
                if ($this->hasEventHandlers(self::EVENT_BEFORE_RESAVE_ELEMENT)) {
                    $this->trigger(self::EVENT_BEFORE_RESAVE_ELEMENT, new BatchElementActionEvent([
                        'query' => $query,
                        'element' => $element,
                        'position' => $position,
                    ]));
                }

                $e = null;
                try {
                    // Make sure the element was queried with its content
                    if ($element::hasContent() && $element->contentId === null) {
                        throw new InvalidElementException($element, "Skipped resaving {$element} ({$element->id}) because it wasn’t loaded with its content.");
                    }

                    // Make sure this isn't a revision
                    if ($skipRevisions) {
                        try {
                            $root = ElementHelper::rootElement($element);
                        } catch (\Throwable $rootException) {
                            throw new InvalidElementException($element, "Skipped resaving {$element} ({$element->id}) due to an error obtaining its root element: " . $rootException->getMessage());
                        }
                        if ($root->getIsRevision()) {
                            throw new InvalidElementException($element, "Skipped resaving {$element} ({$element->id}) because it's a revision.");
                        }
                    }
                } catch (InvalidElementException $e) {
                }

                if ($e === null) {
                    try {
                        $this->_saveElementInternal($element, true, true, $updateSearchIndex);
                    } catch (\Throwable $e) {
                        if (!$continueOnError) {
                            throw $e;
                        }
                        Craft::$app->getErrorHandler()->logException($e);
                    }
                }

                // Fire an 'afterResaveElement' event
                if ($this->hasEventHandlers(self::EVENT_AFTER_RESAVE_ELEMENT)) {
                    $this->trigger(self::EVENT_AFTER_RESAVE_ELEMENT, new BatchElementActionEvent([
                        'query' => $query,
                        'element' => $element,
                        'position' => $position,
                        'exception' => $e,
                    ]));
                }
            }
        } catch (QueryAbortedException $e) {
            // Fail silently
        }

        // Fire an 'afterResaveElements' event
        if ($this->hasEventHandlers(self::EVENT_AFTER_RESAVE_ELEMENTS)) {
            $this->trigger(self::EVENT_AFTER_RESAVE_ELEMENTS, new ElementQueryEvent([
                'query' => $query,
            ]));
        }
    }

    /**
     * Propagates all elements that match a given element query to another site(s).
     *
     * @param ElementQueryInterface $query The element query to fetch elements with
     * @param int|int[]|null $siteIds The site ID(s) that the elements should be propagated to. If null, elements will be
     * @param bool $continueOnError Whether to continue going if an error occurs
     * @throws \Throwable if reasons
     * propagated to all supported sites, except the one they were queried in.
     * @since 3.2.0
     */
    public function propagateElements(ElementQueryInterface $query, $siteIds = null, bool $continueOnError = false)
    {
        // Fire a 'beforePropagateElements' event
        if ($this->hasEventHandlers(self::EVENT_BEFORE_PROPAGATE_ELEMENTS)) {
            $this->trigger(self::EVENT_BEFORE_PROPAGATE_ELEMENTS, new ElementQueryEvent([
                'query' => $query,
            ]));
        }

        if ($siteIds !== null) {
            $siteIds = (array)$siteIds;
        }

        $position = 0;

        try {
            foreach ($query->each() as $element) {
                $position++;

                $element->setScenario(Element::SCENARIO_ESSENTIALS);
                $elementSiteIds = $siteIds ?? ArrayHelper::getColumn(ElementHelper::supportedSitesForElement($element), 'siteId');
                $elementType = get_class($element);

                // Fire a 'beforePropagateElement' event
                if ($this->hasEventHandlers(self::EVENT_BEFORE_PROPAGATE_ELEMENT)) {
                    $this->trigger(self::EVENT_BEFORE_PROPAGATE_ELEMENT, new BatchElementActionEvent([
                        'query' => $query,
                        'element' => $element,
                        'position' => $position,
                    ]));
                }

                $e = null;
                try {
                    $element->newSiteIds = [];

                    foreach ($elementSiteIds as $siteId) {
                        if ($siteId != $element->siteId) {
                            // Make sure the site element wasn't updated more recently than the main one
                            $siteElement = $this->getElementById($element->id, $elementType, $siteId);
                            if ($siteElement === null || $siteElement->dateUpdated < $element->dateUpdated) {
                                $this->propagateElement($element, $siteId, $siteElement ?? false);
                            }
                        }
                    }

                    // It's now fully duplicated and propagated
                    $element->markAsDirty();
                    $element->afterPropagate(false);
                } catch (\Throwable $e) {
                    if (!$continueOnError) {
                        throw $e;
                    }
                    Craft::$app->getErrorHandler()->logException($e);
                }

                // Fire an 'afterPropagateElement' event
                if ($this->hasEventHandlers(self::EVENT_AFTER_PROPAGATE_ELEMENT)) {
                    $this->trigger(self::EVENT_AFTER_PROPAGATE_ELEMENT, new BatchElementActionEvent([
                        'query' => $query,
                        'element' => $element,
                        'position' => $position,
                        'exception' => $e,
                    ]));
                }
            }
        } catch (QueryAbortedException $e) {
            // Fail silently
        }

        // Fire an 'afterPropagateElements' event
        if ($this->hasEventHandlers(self::EVENT_AFTER_PROPAGATE_ELEMENTS)) {
            $this->trigger(self::EVENT_AFTER_PROPAGATE_ELEMENTS, new ElementQueryEvent([
                'query' => $query,
            ]));
        }
    }

    /**
     * Duplicates an element.
     *
     * @param ElementInterface $element the element to duplicate
     * @param array $newAttributes any attributes to apply to the duplicate
     * @return ElementInterface the duplicated element
     * @throws UnsupportedSiteException if the element is being duplicated into a site it doesn’t support
     * @throws InvalidElementException if saveElement() returns false for any of the sites
     * @throws \Throwable if reasons
     */
    public function duplicateElement(ElementInterface $element, array $newAttributes = []): ElementInterface
    {
        // Make sure the element exists
        if (!$element->id) {
            throw new Exception('Attempting to duplicate an unsaved element.');
        }

        // Create our first clone for the $element's site
        $element->getFieldValues();
        $mainClone = clone $element;
        $mainClone->id = null;
        $mainClone->uid = null;
        $mainClone->elementSiteId = null;
        $mainClone->contentId = null;
        $mainClone->root = null;
        $mainClone->lft = null;
        $mainClone->rgt = null;
        $mainClone->level = null;
        $mainClone->dateCreated = null;
        $mainClone->duplicateOf = $element;

        $behaviors = ArrayHelper::remove($newAttributes, 'behaviors', []);
        $mainClone->setRevisionNotes(ArrayHelper::remove($newAttributes, 'revisionNotes'));
        $mainClone->setAttributes($newAttributes, false);

        // Attach behaviors
        foreach ($behaviors as $name => $behavior) {
            if ($behavior instanceof Behavior) {
                $behavior = clone $behavior;
            }
            $mainClone->attachBehavior($name, $behavior);
        }

        // Make sure the element actually supports its own site ID
        $supportedSites = ElementHelper::supportedSitesForElement($mainClone);
        $supportedSiteIds = ArrayHelper::getColumn($supportedSites, 'siteId');
        if (!in_array($mainClone->siteId, $supportedSiteIds, false)) {
            throw new UnsupportedSiteException($element, $mainClone->siteId, 'Attempting to duplicate an element in an unsupported site.');
        }

        // Validate
        $mainClone->setScenario(Element::SCENARIO_ESSENTIALS);
        $mainClone->validate();

        // If there are any errors on the URI, re-validate as disabled
        if ($mainClone->hasErrors('uri') && $mainClone->enabled) {
            $mainClone->enabled = false;
            $mainClone->validate();
        }

        if ($mainClone->hasErrors()) {
            throw new InvalidElementException($mainClone, 'Element ' . $element->id . ' could not be duplicated because it doesn\'t validate.');
        }

        $transaction = Craft::$app->getDb()->beginTransaction();
        try {
            // Start with $element's site
            if (!$this->_saveElementInternal($mainClone, false, false)) {
                throw new InvalidElementException($mainClone, 'Element ' . $element->id . ' could not be duplicated for site ' . $element->siteId);
            }

            // Should we add the clone to the source element's structure?
            if (
                $element->structureId &&
                $element->root &&
                !$mainClone->root &&
                $mainClone->structureId == $element->structureId
            ) {
                $mode = isset($newAttributes['id']) ? Structures::MODE_AUTO : Structures::MODE_INSERT;

                // If this is a root level element, insert the duplicate after the source
                if ($element->level == 1) {
                    Craft::$app->getStructures()->moveAfter($element->structureId, $mainClone, $element, $mode);
                } else {
                    // Append the clone to the source's parent
                    // (we can't use getParent() here because there's a chance that the parent doesn't exist in the same
                    // site as the source element anymore, if this is coming from an ApplyNewPropagationMethod job)
                    $parentId = $element
                        ->getAncestors(1)
                        ->select(['elements.id'])
                        ->siteId('*')
                        ->unique()
                        ->anyStatus()
                        ->scalar();

                    if ($parentId !== false) {
                        // If we've cloned the parent, use the clone's ID instead
                        if (isset(static::$duplicatedElementIds[$parentId])) {
                            $parentId = static::$duplicatedElementIds[$parentId];
                        }

                        Craft::$app->getStructures()->append($element->structureId, $mainClone, $parentId, $mode);
                    } else {
                        // Just append it to the root
                        Craft::$app->getStructures()->appendToRoot($element->structureId, $mainClone, $mode);
                    }
                }
            }

            // Map it
            static::$duplicatedElementIds[$element->id] = $mainClone->id;
            static::$duplicatedElementSourceIds[$mainClone->id] = $element->id;

            // Propagate it
            foreach ($supportedSites as $siteInfo) {
                if ($siteInfo['siteId'] != $mainClone->siteId) {
                    $siteQuery = $this->createElementQuery(get_class($element))
                        ->id($element->id ?: false)
                        ->siteId($siteInfo['siteId'])
                        ->anyStatus();

                    if ($element->getIsDraft()) {
                        $siteQuery->drafts();
                    } else if ($element->getIsRevision()) {
                        $siteQuery->revisions();
                    }

                    $siteElement = $siteQuery->one();

                    if ($siteElement === null) {
                        Craft::warning('Element ' . $element->id . ' doesn’t exist in the site ' . $siteInfo['siteId']);
                        continue;
                    }

                    $siteElement->getFieldValues();
                    $siteClone = clone $siteElement;
                    $siteClone->duplicateOf = $siteElement;
                    $siteClone->propagating = true;
                    $siteClone->id = $mainClone->id;
                    $siteClone->uid = $mainClone->uid;
                    $siteClone->enabled = $mainClone->enabled;
                    $siteClone->elementSiteId = null;
                    $siteClone->contentId = null;
                    $siteClone->dateCreated = $mainClone->dateCreated;
                    $siteClone->dateUpdated = $mainClone->dateUpdated;

                    // Attach behaviors
                    foreach ($behaviors as $name => $behavior) {
                        if ($behavior instanceof Behavior) {
                            $behavior = clone $behavior;
                        }
                        $siteClone->attachBehavior($name, $behavior);
                    }

                    $siteClone->setAttributes($newAttributes, false);
                    $siteClone->siteId = $siteInfo['siteId'];

                    if ($element::hasUris()) {
                        // Make sure it has a valid slug
                        (new SlugValidator())->validateAttribute($siteClone, 'slug');
                        if ($siteClone->hasErrors('slug')) {
                            throw new InvalidElementException($siteClone, "Element {$element->id} could not be duplicated for site {$siteInfo['siteId']}: " . $siteClone->getFirstError('slug'));
                        }

                        // Set a unique URI on the site clone
                        try {
                            ElementHelper::setUniqueUri($siteClone);
                        } catch (OperationAbortedException $e) {
                            // Oh well, not worth bailing over
                        }
                    }

                    if (!$this->_saveElementInternal($siteClone, false, false)) {
                        throw new InvalidElementException($siteClone, "Element {$element->id} could not be duplicated for site {$siteInfo['siteId']}: " . implode(', ', $siteClone->getFirstErrors()));
                    }
                }
            }

            // It's now fully duplicated and propagated
            $mainClone->afterPropagate(empty($newAttributes['id']));

            $transaction->commit();
        } catch (\Throwable $e) {
            $transaction->rollBack();
            throw $e;
        }

        // Clean up our tracks
        $mainClone->duplicateOf = null;

        return $mainClone;
    }

    /**
     * Updates an element’s slug and URI, along with any descendants.
     *
     * @param ElementInterface $element The element to update.
     * @param bool $updateOtherSites Whether the element’s other sites should also be updated.
     * @param bool $updateDescendants Whether the element’s descendants should also be updated.
     * @param bool $queue Whether the element’s slug and URI should be updated via a job in the queue.
     */
    public function updateElementSlugAndUri(ElementInterface $element, bool $updateOtherSites = true, bool $updateDescendants = true, bool $queue = false)
    {
        if ($queue) {
            Queue::push(new UpdateElementSlugsAndUris([
                'elementId' => $element->id,
                'elementType' => get_class($element),
                'siteId' => $element->siteId,
                'updateOtherSites' => $updateOtherSites,
                'updateDescendants' => $updateDescendants,
            ]));

            return;
        }

        if ($element::hasUris()) {
            ElementHelper::setUniqueUri($element);
        }

        // Fire a 'beforeUpdateSlugAndUri' event
        if ($this->hasEventHandlers(self::EVENT_BEFORE_UPDATE_SLUG_AND_URI)) {
            $this->trigger(self::EVENT_BEFORE_UPDATE_SLUG_AND_URI, new ElementEvent([
                'element' => $element
            ]));
        }

        Db::update(Table::ELEMENTS_SITES, [
            'slug' => $element->slug,
            'uri' => $element->uri,
        ], [
            'elementId' => $element->id,
            'siteId' => $element->siteId,
        ]);

        // Fire a 'afterUpdateSlugAndUri' event
        if ($this->hasEventHandlers(self::EVENT_AFTER_UPDATE_SLUG_AND_URI)) {
            $this->trigger(self::EVENT_AFTER_UPDATE_SLUG_AND_URI, new ElementEvent([
                'element' => $element
            ]));
        }

        // Invalidate any caches involving this element
        $this->invalidateCachesForElement($element);

        if ($updateOtherSites) {
            $this->updateElementSlugAndUriInOtherSites($element);
        }

        if ($updateDescendants) {
            $this->updateDescendantSlugsAndUris($element, $updateOtherSites);
        }
    }

    /**
     * Updates an element’s slug and URI, for any sites besides the given one.
     *
     * @param ElementInterface $element The element to update.
     */
    public function updateElementSlugAndUriInOtherSites(ElementInterface $element)
    {
        foreach (Craft::$app->getSites()->getAllSiteIds() as $siteId) {
            if ($siteId == $element->siteId) {
                continue;
            }

            $elementInOtherSite = $this->createElementQuery(get_class($element))
                ->id($element->id)
                ->siteId($siteId)
                ->one();

            if ($elementInOtherSite) {
                $this->updateElementSlugAndUri($elementInOtherSite, false, false);
            }
        }
    }

    /**
     * Updates an element’s descendants’ slugs and URIs.
     *
     * @param ElementInterface $element The element whose descendants should be updated.
     * @param bool $updateOtherSites Whether the element’s other sites should also be updated.
     * @param bool $queue Whether the descendants’ slugs and URIs should be updated via a job in the queue.
     */
    public function updateDescendantSlugsAndUris(ElementInterface $element, bool $updateOtherSites = true, bool $queue = false)
    {
        $query = $this->createElementQuery(get_class($element))
            ->descendantOf($element)
            ->descendantDist(1)
            ->anyStatus()
            ->siteId($element->siteId);

        if ($queue) {
            $childIds = $query->ids();

            if (!empty($childIds)) {
                Queue::push(new UpdateElementSlugsAndUris([
                    'elementId' => $childIds,
                    'elementType' => get_class($element),
                    'siteId' => $element->siteId,
                    'updateOtherSites' => $updateOtherSites,
                    'updateDescendants' => true,
                ]));
            }
        } else {
            $children = $query->all();

            foreach ($children as $child) {
                $this->updateElementSlugAndUri($child, $updateOtherSites, true, false);
            }
        }
    }

    /**
     * Merges two elements together by their IDs.
     *
     * This method will update the following:
     * - Any relations involving the merged element
     * - Any structures that contain the merged element
     * - Any reference tags in textual custom fields referencing the merged element
     *
     * @param int $mergedElementId The ID of the element that is going away.
     * @param int $prevailingElementId The ID of the element that is sticking around.
     * @return bool Whether the elements were merged successfully.
     * @throws ElementNotFoundException if one of the element IDs don’t exist.
     * @throws \Throwable if reasons
     */
    public function mergeElementsByIds(int $mergedElementId, int $prevailingElementId): bool
    {
        // Get the elements
        $mergedElement = $this->getElementById($mergedElementId);
        if (!$mergedElement) {
            throw new ElementNotFoundException("No element exists with the ID '{$mergedElementId}'");
        }
        $prevailingElement = $this->getElementById($prevailingElementId);
        if (!$prevailingElement) {
            throw new ElementNotFoundException("No element exists with the ID '{$prevailingElementId}'");
        }

        // Merge them
        return $this->mergeElements($mergedElement, $prevailingElement);
    }

    /**
     * Merges two elements together.
     *
     * This method will update the following:
     * - Any relations involving the merged element
     * - Any structures that contain the merged element
     * - Any reference tags in textual custom fields referencing the merged element
     *
     * @param ElementInterface $mergedElement The element that is going away.
     * @param ElementInterface $prevailingElement The element that is sticking around.
     * @return bool Whether the elements were merged successfully.
     * @throws \Throwable if reasons
     * @since 3.1.31
     */
    public function mergeElements(ElementInterface $mergedElement, ElementInterface $prevailingElement): bool
    {
        $transaction = Craft::$app->getDb()->beginTransaction();
        try {
            // Update any relations that point to the merged element
            $relations = (new Query())
                ->select(['id', 'fieldId', 'sourceId', 'sourceSiteId'])
                ->from([Table::RELATIONS])
                ->where(['targetId' => $mergedElement->id])
                ->all();

            foreach ($relations as $relation) {
                // Make sure the persisting element isn't already selected in the same field
                $persistingElementIsRelatedToo = (new Query())
                    ->from([Table::RELATIONS])
                    ->where([
                        'fieldId' => $relation['fieldId'],
                        'sourceId' => $relation['sourceId'],
                        'sourceSiteId' => $relation['sourceSiteId'],
                        'targetId' => $prevailingElement->id
                    ])
                    ->exists();

                if (!$persistingElementIsRelatedToo) {
                    Db::update(Table::RELATIONS, [
                        'targetId' => $prevailingElement->id,
                    ], [
                        'id' => $relation['id'],
                    ]);
                }
            }

            // Update any structures that the merged element is in
            $structureElements = (new Query())
                ->select(['id', 'structureId'])
                ->from([Table::STRUCTUREELEMENTS])
                ->where(['elementId' => $mergedElement->id])
                ->all();

            foreach ($structureElements as $structureElement) {
                // Make sure the persisting element isn't already a part of that structure
                $persistingElementIsInStructureToo = (new Query())
                    ->from([Table::STRUCTUREELEMENTS])
                    ->where([
                        'structureId' => $structureElement['structureId'],
                        'elementId' => $prevailingElement->id
                    ])
                    ->exists();

                if (!$persistingElementIsInStructureToo) {
                    Db::update(Table::STRUCTUREELEMENTS, [
                        'elementId' => $prevailingElement->id,
                    ], [
                        'id' => $structureElement['id'],
                    ]);
                }
            }

            // Update any reference tags
            /** @var ElementInterface|null $elementType */
            $elementType = $this->getElementTypeById($prevailingElement->id);

            if ($elementType !== null && ($refHandle = $elementType::refHandle()) !== null) {
                $refTagPrefix = "{{$refHandle}:";

                Queue::push(new FindAndReplace([
                    'description' => Craft::t('app', 'Updating element references'),
                    'find' => $refTagPrefix . $mergedElement->id . ':',
                    'replace' => $refTagPrefix . $prevailingElement->id . ':',
                ]));

                Queue::push(new FindAndReplace([
                    'description' => Craft::t('app', 'Updating element references'),
                    'find' => $refTagPrefix . $mergedElement->id . '}',
                    'replace' => $refTagPrefix . $prevailingElement->id . '}',
                ]));
            }

            // Fire an 'afterMergeElements' event
            if ($this->hasEventHandlers(self::EVENT_AFTER_MERGE_ELEMENTS)) {
                $this->trigger(self::EVENT_AFTER_MERGE_ELEMENTS, new MergeElementsEvent([
                    'mergedElementId' => $mergedElement->id,
                    'prevailingElementId' => $prevailingElement->id
                ]));
            }

            // Now delete the merged element
            $success = $this->deleteElement($mergedElement);

            $transaction->commit();

            return $success;
        } catch (\Throwable $e) {
            $transaction->rollBack();
            throw $e;
        }
    }

    /**
     * Deletes an element by its ID.
     *
     * @param int $elementId The element’s ID
     * @param string|null $elementType The element class.
     * @param int|null $siteId The site to fetch the element in.
     * Defaults to the current site.
     * @param bool Whether the element should be hard-deleted immediately, instead of soft-deleted
     * @return bool Whether the element was deleted successfully
     * @throws \Throwable
     */
    public function deleteElementById(int $elementId, string $elementType = null, int $siteId = null, bool $hardDelete = false): bool
    {
        /** @var ElementInterface|string|null $elementType */
        if ($elementType === null) {
            /** @noinspection CallableParameterUseCaseInTypeContextInspection */
            $elementType = $this->getElementTypeById($elementId);

            if ($elementType === null) {
                return false;
            }
        }

        if ($siteId === null && $elementType::isLocalized() && Craft::$app->getIsMultiSite()) {
            // Get a site this element is enabled in
            $siteId = (int)(new Query())
                ->select('siteId')
                ->from(Table::ELEMENTS_SITES)
                ->where(['elementId' => $elementId])
                ->scalar();

            if ($siteId === 0) {
                return false;
            }
        }

        $element = $this->getElementById($elementId, $elementType, $siteId);

        if (!$element) {
            return false;
        }

        return $this->deleteElement($element, $hardDelete);
    }

    /**
     * Deletes an element.
     *
     * @param ElementInterface $element The element to be deleted
     * @param bool Whether the element should be hard-deleted immediately, instead of soft-deleted
     * @return bool Whether the element was deleted successfully
     * @throws \Throwable
     */
    public function deleteElement(ElementInterface $element, bool $hardDelete = false): bool
    {
        // Fire a 'beforeDeleteElement' event
        $event = new DeleteElementEvent([
            'element' => $element,
            'hardDelete' => $hardDelete,
        ]);
        $this->trigger(self::EVENT_BEFORE_DELETE_ELEMENT, $event);

        $element->hardDelete = $hardDelete || $event->hardDelete;

        if (!$element->beforeDelete()) {
            return false;
        }

        $db = Craft::$app->getDb();
        $transaction = $db->beginTransaction();
        try {
            // First delete any structure nodes with this element, so NestedSetBehavior can do its thing.
            while (($record = StructureElementRecord::findOne(['elementId' => $element->id])) !== null) {
                // If this element still has any children, move them up before the one getting deleted.
                while (($child = $record->children(1)->one()) !== null) {
                    $child->insertBefore($record);
                    // Re-fetch the record since its lft and rgt attributes just changed
                    $record = StructureElementRecord::findOne($record->id);
                }
                // Delete this element's node
                $record->deleteWithChildren();
            }

            if (!ElementHelper::isDraftOrRevision($element)) {
                // Invalidate any caches involving this element
                $this->invalidateCachesForElement($element);
            }

            if ($element->hardDelete) {
                Db::delete(Table::ELEMENTS, [
                    'id' => $element->id,
                ]);
                Db::delete(Table::SEARCHINDEX, [
                    'elementId' => $element->id,
                ]);
            } else {
                // Soft delete the elements table row
                $db->createCommand()
                    ->softDelete(Table::ELEMENTS, ['id' => $element->id])
                    ->execute();

                // Also soft delete the element's drafts & revisions
                $this->_cascadeDeleteDraftsAndRevisions($element->id);
            }

            $element->afterDelete();

            $transaction->commit();
        } catch (\Throwable $e) {
            $transaction->rollBack();
            throw $e;
        }

        // Fire an 'afterDeleteElement' event
        if ($this->hasEventHandlers(self::EVENT_AFTER_DELETE_ELEMENT)) {
            $this->trigger(self::EVENT_AFTER_DELETE_ELEMENT, new ElementEvent([
                'element' => $element,
            ]));
        }

        return true;
    }

    /**
     * Restores an element.
     *
     * @param ElementInterface $element
     * @return bool Whether the element was restored successfully
     * @throws Exception if the $element doesn’t have any supported sites
     * @throws \Throwable if reasons
     * @since 3.1.0
     */
    public function restoreElement(ElementInterface $element): bool
    {
        return $this->restoreElements([$element]);
    }

    /**
     * Restores multiple elements.
     *
     * @param ElementInterface[] $elements
     * @return bool Whether at least one element was restored successfully
     * @throws UnsupportedSiteException if an element is being restored for a site it doesn’t support
     * @throws \Throwable if reasons
     */
    public function restoreElements(array $elements): bool
    {
        // Fire "before" events
        foreach ($elements as $element) {
            // Fire a 'beforeRestoreElement' event
            if ($this->hasEventHandlers(self::EVENT_BEFORE_RESTORE_ELEMENT)) {
                $this->trigger(self::EVENT_BEFORE_RESTORE_ELEMENT, new ElementEvent([
                    'element' => $element,
                ]));
            }

            if (!$element->beforeRestore()) {
                return false;
            }
        }

        $db = Craft::$app->getDb();
        $transaction = $db->beginTransaction();
        try {
            // Restore the elements
            foreach ($elements as $element) {
                // Get the sites supported by this element
                if (empty($supportedSites = ElementHelper::supportedSitesForElement($element))) {
                    throw new UnsupportedSiteException($element, $element->siteId, "Element {$element->id} has no supported sites.");
                }

                // Make sure the element actually supports the site it's being saved in
                $supportedSiteIds = ArrayHelper::getColumn($supportedSites, 'siteId');
                if (!in_array($element->siteId, $supportedSiteIds, false)) {
                    throw new UnsupportedSiteException($element, $element->siteId, 'Attempting to restore an element in an unsupported site.');
                }

                // Get the element in each supported site
                $siteElements = [];
                $class = get_class($element);
                foreach ($supportedSites as $siteInfo) {
                    $siteId = $siteInfo['siteId'];
                    if ($siteId != $element->siteId) {
                        $siteElement = $this->createElementQuery($class)
                            ->id($element->id)
                            ->siteId($siteId)
                            ->anyStatus()
                            ->trashed(null)
                            ->one();
                        if ($siteElement) {
                            $siteElements[] = $siteElement;
                        }
                    }
                }

                // Make sure it still passes essential validation
                $element->setScenario(Element::SCENARIO_ESSENTIALS);
                if (!$element->validate()) {
                    Craft::warning("Unable to restore element {$element->id}: doesn't pass essential validation: " . print_r($element->errors, true), __METHOD__);
                    $transaction->rollBack();
                    return false;
                }

                foreach ($siteElements as $siteElement) {
                    if ($siteElement !== $element) {
                        $siteElement->setScenario(Element::SCENARIO_ESSENTIALS);
                        if (!$siteElement->validate()) {
                            Craft::warning("Unable to restore element {$element->id}: doesn't pass essential validation for site {$element->siteId}: " . print_r($element->errors, true), __METHOD__);
                            throw new Exception("Element {$element->id} doesn't pass essential validation for site {$element->siteId}.");
                        }
                    }
                }

                // Restore it
                $db->createCommand()
                    ->restore(Table::ELEMENTS, ['id' => $element->id])
                    ->execute();

                // Also restore the element's drafts & revisions
                $this->_cascadeDeleteDraftsAndRevisions($element->id, false);

                // Restore its search indexes
                $searchService = Craft::$app->getSearch();
                $searchService->indexElementAttributes($element);
                foreach ($siteElements as $siteElement) {
                    $searchService->indexElementAttributes($siteElement);
                }
            }

            // Fire "after" events
            foreach ($elements as $element) {
                $element->afterRestore();
                $element->trashed = false;

                // Fire an 'afterRestoreElement' event
                if ($this->hasEventHandlers(self::EVENT_AFTER_RESTORE_ELEMENT)) {
                    $this->trigger(self::EVENT_AFTER_RESTORE_ELEMENT, new ElementEvent([
                        'element' => $element,
                    ]));
                }
            }

            $transaction->commit();
        } catch (\Throwable $e) {
            $transaction->rollBack();
            throw $e;
        }

        return true;
    }

    // Element classes
    // -------------------------------------------------------------------------

    /**
     * Returns all available element classes.
     *
     * @return string[] The available element classes.
     */
    public function getAllElementTypes(): array
    {
        $elementTypes = [
            Asset::class,
            Category::class,
            Entry::class,
            GlobalSet::class,
            MatrixBlock::class,
            Tag::class,
            User::class,
        ];

        $event = new RegisterComponentTypesEvent([
            'types' => $elementTypes
        ]);
        $this->trigger(self::EVENT_REGISTER_ELEMENT_TYPES, $event);

        return $event->types;
    }

    // Element Actions & Exporters
    // -------------------------------------------------------------------------

    /**
     * Creates an element action with a given config.
     *
     * @param mixed $config The element action’s class name, or its config, with a `type` value and optionally a `settings` value
     * @return ElementActionInterface The element action
     */
    public function createAction($config): ElementActionInterface
    {
        return ComponentHelper::createComponent($config, ElementActionInterface::class);
    }

    /**
     * Creates an element exporter with a given config.
     *
     * @param mixed $config The element exporter’s class name, or its config, with a `type` value and optionally a `settings` value
     * @return ElementExporterInterface The element exporter
     */
    public function createExporter($config): ElementExporterInterface
    {
        return ComponentHelper::createComponent($config, ElementExporterInterface::class);
    }

    // Misc
    // -------------------------------------------------------------------------

    /**
     * Returns an element class by its handle.
     *
     * @param string $refHandle The element class handle
     * @return string|null The element class, or null if it could not be found
     */
    public function getElementTypeByRefHandle(string $refHandle)
    {
        if (array_key_exists($refHandle, $this->_elementTypesByRefHandle)) {
            return $this->_elementTypesByRefHandle[$refHandle];
        }

        foreach ($this->getAllElementTypes() as $class) {
            /** @var string|ElementInterface $class */
            if (
                ($elementRefHandle = $class::refHandle()) !== null &&
                strcasecmp($elementRefHandle, $refHandle) === 0
            ) {
                return $this->_elementTypesByRefHandle[$refHandle] = $class;
            }
        }

        return $this->_elementTypesByRefHandle[$refHandle] = null;
    }

    /**
     * Parses a string for element [reference tags](http://craftcms.com/docs/reference-tags).
     *
     * @param string $str The string to parse
     * @param int|null $defaultSiteId The default site ID to query the elements in
     * @return string The parsed string
     */
    public function parseRefs(string $str, int $defaultSiteId = null): string
    {
        if (!StringHelper::contains($str, '{')) {
            return $str;
        }

        // First catalog all of the ref tags by element type, ref type ('id' or 'ref'), and ref name,
        // and replace them with placeholder tokens
        $sitesService = Craft::$app->getSites();
        $allRefTagTokens = [];
        $str = preg_replace_callback(
            '/\{([\w\\\\]+)\:([^@\:\}]+)(?:@([^\:\}]+))?(?:\:([^\}\| ]+))?(?: *\|\| *([^\}]+))?\}/',
            function(array $matches) use (
                $defaultSiteId,
                $sitesService,
                &$allRefTagTokens
            ) {
                $matches = array_pad($matches, 6, null);
                list($fullMatch, $elementType, $ref, $siteId, $attribute, $fallback) = $matches;
                if ($fallback === null) {
                    $fallback = $fullMatch;
                }

                // Does it already have a full element type class name?
                if (
                    !is_subclass_of($elementType, ElementInterface::class) &&
                    ($elementType = $this->getElementTypeByRefHandle($elementType)) === null
                ) {
                    return $fallback;
                }

                // Get the site
                if (!empty($siteId)) {
                    if (is_numeric($siteId)) {
                        $siteId = (int)$siteId;
                    } else {
                        try {
                            if (StringHelper::isUUID($siteId)) {
                                $site = $sitesService->getSiteByUid($siteId);
                            } else {
                                $site = $sitesService->getSiteByHandle($siteId);
                            }
                        } catch (SiteNotFoundException $e) {
                            $site = null;
                        }
                        if (!$site) {
                            return $fallback;
                        }
                        $siteId = $site->id;
                    }
                } else {
                    $siteId = $defaultSiteId;
                }

                $refType = is_numeric($ref) ? 'id' : 'ref';
                $token = '{' . StringHelper::randomString(9) . '}';
                $allRefTagTokens[$siteId][$elementType][$refType][$ref][] = [$token, $attribute, $fallback, $fullMatch];

                return $token;
            }, $str, -1, $count);

        if ($count === 0) {
            // No ref tags
            return $str;
        }

        // Now swap them with the resolved values
        $search = [];
        $replace = [];

        foreach ($allRefTagTokens as $siteId => $siteTokens) {
            foreach ($siteTokens as $elementType => $tokensByType) {
                foreach ($tokensByType as $refType => $tokensByName) {
                    // Get the elements, indexed by their ref value
                    $refNames = array_keys($tokensByName);
                    $elementQuery = $this->createElementQuery($elementType)
                        ->siteId($siteId)
                        ->anyStatus();

                    if ($refType === 'id') {
                        $elementQuery->id($refNames);
                    } else {
                        $elementQuery->ref($refNames);
                    }

                    $elements = ArrayHelper::index($elementQuery->all(), $refType);

                    // Now append new token search/replace strings
                    foreach ($tokensByName as $refName => $tokens) {
                        $element = $elements[$refName] ?? null;

<<<<<<< HEAD
                        foreach ($tokens as list($token, $attribute, $fallback, $fullMatch)) {
=======
                        foreach ($tokens as [$token, $matches]) {
>>>>>>> 30c43180
                            $search[] = $token;
                            $replace[] = $this->_getRefTokenReplacement($element, $attribute, $fallback, $fullMatch);
                        }
                    }
                }
            }
        }

        // Swap the tokens with the references
        $str = str_replace($search, $replace, $str);

        return $str;
    }

    /**
     * Stores a placeholder element that element queries should use instead of populating a new element with a
     * matching ID and site ID.
     *
     * This is used by Live Preview and Sharing features.
     *
     * @param ElementInterface $element The element currently being edited by Live Preview.
     * @throws InvalidArgumentException if the element is missing an ID
     * @see getPlaceholderElement()
     */
    public function setPlaceholderElement(ElementInterface $element)
    {
        // Won't be able to do anything with this if it doesn't have an ID or site ID
        if (!$element->id || !$element->siteId) {
            throw new InvalidArgumentException('Placeholder element is missing an ID');
        }

        $this->_placeholderElements[$element->getSourceId()][$element->siteId] = $element;

        if ($element->uri) {
            $this->_placeholderUris[$element->uri][$element->siteId] = $element;
        }
    }

    /**
     * Returns all placeholder elements.
     *
     * @return ElementInterface[]
     * @since 3.2.5
     */
    public function getPlaceholderElements(): array
    {
        if ($this->_placeholderElements === null) {
            return [];
        }

        return call_user_func_array('array_merge', $this->_placeholderElements);
    }

    /**
     * Returns a placeholder element by its ID and site ID.
     *
     * @param int $sourceId The element’s ID
     * @param int $siteId The element’s site ID
     * @return ElementInterface|null The placeholder element if one exists, or null.
     * @see setPlaceholderElement()
     */
    public function getPlaceholderElement(int $sourceId, int $siteId)
    {
        return $this->_placeholderElements[$sourceId][$siteId] ?? null;
    }

    /**
     * Normalizes a `with` element query param into an array of eager-loading plans.
     *
     * @param string|EagerLoadPlan[]|array
     * @return EagerLoadPlan[]
     * @since 3.5.0
     */
    public function createEagerLoadingPlans($with): array
    {
        // Normalize the paths and group based on the top level eager loading handle
        if (is_string($with)) {
            $with = StringHelper::split($with);
        }

        $plans = [];
        $nestedWiths = [];

        foreach ($with as $path) {
            // Is this already an EagerLoadPlan object?
            if ($path instanceof EagerLoadPlan) {
                $plans[$path->alias] = $path;
                continue;
            }

            // Separate the path and the criteria
            if (is_array($path)) {
                $criteria = $path[1] ?? null;
                $path = $path[0];
            } else {
                $criteria = null;
            }

            // Split the path into the top segment and subpath
            if (($dot = strpos($path, '.')) !== false) {
                $handle = substr($path, 0, $dot);
                $subpath = substr($path, $dot + 1);
            } else {
                $handle = $path;
                $subpath = null;
            }

            // Get the handle & alias
            if (preg_match('/^(' . HandleValidator::$handlePattern . ')\s+as\s+(' . HandleValidator::$handlePattern . ')$/', $handle, $match)) {
                $handle = $match[1];
                $alias = $match[2];
            } else {
                $alias = $handle;
            }

            if (!isset($plans[$alias])) {
                $plan = $plans[$alias] = new EagerLoadPlan([
                    'handle' => $handle,
                    'alias' => $alias,
                ]);
            } else {
                $plan = $plans[$alias];
            }

            // Only set the criteria if there's no subpath
            if ($subpath === null) {
                if ($criteria !== null) {
                    if (ArrayHelper::remove($criteria, 'count', false)) {
                        $plan->count = true;
                    }
                    $plan->criteria = $criteria;
                }
            } else {
                // Add this as a nested "with"
                $nestedWiths[$alias][] = [$subpath, $criteria];
            }
        }

        foreach ($nestedWiths as $alias => $withs) {
            $plans[$alias]->nested = $this->createEagerLoadingPlans($withs);
        }

        return array_values($plans);
    }

    /**
     * Eager-loads additional elements onto a given set of elements.
     *
     * @param string $elementType The root element type class
     * @param ElementInterface[] $elements The root element models that should be updated with the eager-loaded elements
     * @param string|EagerLoadPlan[]|array $with Dot-delimited paths of the elements that should be eager-loaded into the root elements
     */
    public function eagerLoadElements(string $elementType, array $elements, $with)
    {
        /** @var ElementInterface|string $elementType */
        // Bail if there aren't even any elements
        if (empty($elements)) {
            return;
        }

        $elementsBySite = ArrayHelper::index($elements, null, ['siteId']);
        $with = $this->createEagerLoadingPlans($with);
        $this->_eagerLoadElementsInternal($elementType, $elementsBySite, $with);
    }

    /**
     * @param string $elementType
     * @param array $elementsBySite
     * @param EagerLoadPlan[] $with
     */
    private function _eagerLoadElementsInternal(string $elementType, array $elementsBySite, array $with)
    {
        foreach ($elementsBySite as $siteId => $elements) {
            // In case the elements were
            $elements = array_values($elements);
            $event = new EagerLoadElementsEvent([
                'elementType' => $elementType,
                'elements' => $elements,
                'with' => $with,
            ]);
            $this->trigger(self::EVENT_BEFORE_EAGER_LOAD_ELEMENTS, $event);

            foreach ($event->with as $plan) {
                // Get the eager-loading map from the source element type
                /** @var ElementInterface|string $elementType */
                $map = $elementType::eagerLoadingMap($elements, $plan->handle);

                if ($map === null) {
                    // Null means to skip eager-loading this segment
                    continue;
                }

                $targetElementIdsBySourceIds = null;
                $query = null;
                $offset = 0;
                $limit = null;

                if (!empty($map['map'])) {
                    // Loop through the map to find:
                    // - unique target element IDs
                    // - target element IDs indexed by source element IDs
                    $uniqueTargetElementIds = [];
                    $targetElementIdsBySourceIds = [];

                    foreach ($map['map'] as $mapping) {
                        $uniqueTargetElementIds[$mapping['target']] = true;
                        $targetElementIdsBySourceIds[$mapping['source']][$mapping['target']] = true;
                    }

                    // Get the target elements
                    $query = $this->createElementQuery($map['elementType']);

                    // Default to no order, offset, or limit, but allow the element type/path criteria to override
                    $query->orderBy = null;
                    $query->offset = null;
                    $query->limit = null;

                    $criteria = array_merge(
                        $map['criteria'] ?? [],
                        $plan->criteria
                    );

                    // Save the offset & limit params for later
                    $offset = ArrayHelper::remove($criteria, 'offset', 0);
                    $limit = ArrayHelper::remove($criteria, 'limit');

                    Craft::configure($query, $criteria);

                    if (!$query->siteId) {
                        $query->siteId = $siteId;
                    }

                    if (!$query->id) {
                        $query->id = array_keys($uniqueTargetElementIds);
                    } else {
                        $query->andWhere([
                            'elements.id' => array_keys($uniqueTargetElementIds),
                        ]);
                    }
                }

                // Do we just need the count?
                if ($plan->count && empty($plan->nested)) {
                    // Just fetch the target elements’ IDs
                    $targetElementIdCounts = [];
                    if ($query) {
                        foreach ($query->ids() as $id) {
                            if (!isset($targetElementIdCounts[$id])) {
                                $targetElementIdCounts[$id] = 1;
                            } else {
                                $targetElementIdCounts[$id]++;
                            }
                        }
                    }

                    // Loop through the source elements and count up their targets
                    foreach ($elements as $sourceElement) {
                        $count = 0;
                        if (!empty($targetElementIdCounts) && isset($targetElementIdsBySourceIds[$sourceElement->id])) {
                            foreach (array_keys($targetElementIdsBySourceIds[$sourceElement->id]) as $targetElementId) {
                                if (isset($targetElementIdCounts[$targetElementId])) {
                                    $count += $targetElementIdCounts[$targetElementId];
                                }
                            }
                        }
                        $sourceElement->setEagerLoadedElementCount($plan->alias, $count);
                    }

                    continue;
                }

                $targetElementData = $query ? ArrayHelper::index($query->asArray()->all(), null, ['id']) : [];
                $targetElements = [];

                // Tell the source elements about their eager-loaded elements
                foreach ($elements as $sourceElement) {
                    $targetElementIdsForSource = [];
                    $targetElementsForSource = [];

                    if (isset($targetElementIdsBySourceIds[$sourceElement->id])) {
                        // Does the path mapping want a custom order?
                        if (!empty($criteria['orderBy']) || !empty($criteria['order'])) {
                            // Assign the elements in the order they were returned from the query
                            foreach (array_keys($targetElementData) as $targetElementId) {
                                if (isset($targetElementIdsBySourceIds[$sourceElement->id][$targetElementId])) {
                                    $targetElementIdsForSource[] = $targetElementId;
                                }
                            }
                        } else {
                            // Assign the elements in the order defined by the map
                            foreach (array_keys($targetElementIdsBySourceIds[$sourceElement->id]) as $targetElementId) {
                                if (isset($targetElementData[$targetElementId])) {
                                    $targetElementIdsForSource[] = $targetElementId;
                                }
                            }
                        }

                        // Create the elements
                        $currentOffset = 0;
                        $count = 0;
                        foreach ($targetElementIdsForSource as $elementId) {
                            foreach ($targetElementData[$elementId] as $result) {
                                if ($offset && $currentOffset < $offset) {
                                    $currentOffset++;
                                    continue;
                                }
                                $targetSiteId = $result['siteId'];
                                if (!isset($targetElements[$targetSiteId][$elementId])) {
                                    $targetElements[$targetSiteId][$elementId] = $query->createElement($result);
                                }
                                $targetElementsForSource[] = $targetElements[$targetSiteId][$elementId];
                                if ($limit && ++$count == $limit) {
                                    break;
                                }
                            }
                        }
                    }

                    $sourceElement->setEagerLoadedElements($plan->alias, $targetElementsForSource);

                    if ($plan->count) {
                        $sourceElement->setEagerLoadedElementCount($plan->alias, count($targetElementsForSource));
                    }
                }

                // Now eager-load any sub paths
                if (!empty($map['map']) && !empty($plan->nested)) {
                    $this->_eagerLoadElementsInternal($map['elementType'], array_map('array_values', $targetElements), $plan->nested);
                }
            }
        }
    }

    /**
     * Propagates an element to a different site.
     *
     * @param ElementInterface $element The element to propagate
     * @param int $siteId The site ID that the element should be propagated to
     * @param ElementInterface|false|null $siteElement The element loaded for the propagated site (only pass this if you
     * already had a reason to load it). Set to `false` if it is known to not exist yet.
     * @throws Exception if the element couldn't be propagated
     * @throws UnsupportedSiteException if the element doesn’t support `$siteId`
     * @since 3.0.13
     */
    public function propagateElement(ElementInterface $element, int $siteId, $siteElement = null)
    {
        // Get the sites supported by this element
        if (empty($supportedSites = ElementHelper::supportedSitesForElement($element))) {
            throw new Exception('All elements must have at least one site associated with them.');
        }

        // Make sure the element actually supports the site it's being saved in
        $supportedSites = ArrayHelper::index($supportedSites, 'siteId');
        $siteInfo = $supportedSites[(string)$siteId] ?? null;
        if ($siteInfo === null) {
            throw new UnsupportedSiteException($element, $siteId, 'Attempting to propagate an element to an unsupported site.');
        }

        $this->_propagateElement($element, $siteInfo, $siteElement);
    }

    /**
     * Saves an element.
     *
     * @param ElementInterface $element The element that is being saved
     * @param bool $runValidation Whether the element should be validated
     * @param bool $propagate Whether the element should be saved across all of its supported sites
     * @param bool|null $updateSearchIndex Whether to update the element search index for the element
     * (this will happen via a background job if this is a web request)
     * @return bool
     * @throws ElementNotFoundException if $element has an invalid $id
     * @throws UnsupportedSiteException if the element is being saved for a site it doesn’t support
     * @throws \Throwable if reasons
     */
    private function _saveElementInternal(ElementInterface $element, bool $runValidation = true, bool $propagate = true, bool $updateSearchIndex = null): bool
    {
        /** @var ElementInterface|DraftBehavior|RevisionBehavior $element */
        $isNewElement = !$element->id;

        /** @var DraftBehavior|null $draftBehavior */
        $draftBehavior = $element->getIsDraft() ? $element->getBehavior('draft') : null;

        // Are we tracking changes?
        // todo: remove the tableExists condition after the next breakpoint
        $trackChanges = (
            !$isNewElement &&
            $element->elementSiteId &&
            $element->duplicateOf === null &&
            $element::trackChanges() &&
            ($draftBehavior->trackChanges ?? true) &&
            !($draftBehavior->mergingChanges ?? false) &&
            Craft::$app->getDb()->tableExists(Table::CHANGEDATTRIBUTES)
        );
        $dirtyAttributes = [];

        // Force propagation for new elements
        $propagate = $propagate && $element::isLocalized() && Craft::$app->getIsMultiSite();

        if ($isNewElement) {
            // Give it a UID right away
            if (!$element->uid) {
                $element->uid = StringHelper::UUID();
            }

            if (!$element->getIsDraft() && !$element->getIsRevision()) {
                // Let Matrix fields, etc., know they should be duplicating their values across all sites.
                $element->propagateAll = true;
            }
        }

        // Fire a 'beforeSaveElement' event
        if ($this->hasEventHandlers(self::EVENT_BEFORE_SAVE_ELEMENT)) {
            $this->trigger(self::EVENT_BEFORE_SAVE_ELEMENT, new ElementEvent([
                'element' => $element,
                'isNew' => $isNewElement
            ]));
        }

        if (!$element->beforeSave($isNewElement)) {
            return false;
        }

        // Get the sites supported by this element
        if (empty($supportedSites = ElementHelper::supportedSitesForElement($element))) {
            throw new UnsupportedSiteException($element, $element->siteId, 'All elements must have at least one site associated with them.');
        }

        // Make sure the element actually supports the site it's being saved in
        $supportedSiteIds = ArrayHelper::getColumn($supportedSites, 'siteId');
        if (!in_array($element->siteId, $supportedSiteIds, false)) {
            throw new UnsupportedSiteException($element, $element->siteId, 'Attempting to save an element in an unsupported site.');
        }

        // If the element only supports a single site, ensure it's enabled for that site
        if (count($supportedSites) === 1 && !$element->getEnabledForSite()) {
            $element->enabled = false;
            $element->setEnabledForSite(true);
        }

        // Set a dummy title if there isn't one already and the element type has titles
        if (!$runValidation && $element::hasContent() && $element::hasTitles() && !$element->validate(['title'])) {
            if ($isNewElement) {
                $element->title = Craft::t('app', 'New {type}', ['type' => $element::displayName()]);
            } else {
                $element->title = $element::displayName() . ' ' . $element->id;
            }
        }

        // Validate
        if ($runValidation && !$element->validate()) {
            Craft::info('Element not saved due to validation error: ' . print_r($element->errors, true), __METHOD__);
            return false;
        }

        // Figure out whether we will be updating the search index (and memoize that for nested element saves)
        $oldUpdateSearchIndex = $this->_updateSearchIndex;
        $updateSearchIndex = $this->_updateSearchIndex = $updateSearchIndex ?? $this->_updateSearchIndex ?? true;

        $transaction = Craft::$app->getDb()->beginTransaction();
        $e = null;

        try {
            // No need to save the element record multiple times
            if (!$element->propagating) {
                // Get the element record
                if (!$isNewElement) {
                    $elementRecord = ElementRecord::findOne($element->id);

                    if (!$elementRecord) {
                        throw new ElementNotFoundException("No element exists with the ID '{$element->id}'");
                    }
                } else {
                    $elementRecord = new ElementRecord();
                    $elementRecord->type = get_class($element);
                    $elementRecord->uid = $element->uid;
                }

                // Set the attributes
                $elementRecord->uid = $element->uid;
                $elementRecord->draftId = (int)$element->draftId ?: null;
                $elementRecord->revisionId = (int)$element->revisionId ?: null;
                $elementRecord->fieldLayoutId = $element->fieldLayoutId = (int)($element->fieldLayoutId ?? $element->getFieldLayout()->id ?? 0) ?: null;
                $elementRecord->enabled = (bool)$element->enabled;
                $elementRecord->archived = (bool)$element->archived;

                if ($isNewElement) {
                    if (isset($element->dateCreated)) {
                        $elementRecord->dateCreated = Db::prepareValueForDb($element->dateCreated);
                    }
                    if (isset($element->dateUpdated)) {
                        $elementRecord->dateUpdated = Db::prepareValueForDb($element->dateUpdated);
                    }
                } else if ($element->propagating || $element->resaving) {
                    // Prevent ActiveRecord::prepareForDb() from changing the dateUpdated
                    $elementRecord->markAttributeDirty('dateUpdated');
                } else {
                    // Force a new dateUpdated value
                    $elementRecord->dateUpdated = Db::prepareValueForDb(new \DateTime());
                }

                // Update our list of dirty attributes
                if ($trackChanges) {
                    ArrayHelper::append($dirtyAttributes, ...array_keys($elementRecord->getDirtyAttributes([
                        'fieldLayoutId',
                        'enabled',
                        'archived',
                    ])));
                }

                // Save the element record
                $elementRecord->save(false);

                $dateCreated = DateTimeHelper::toDateTime($elementRecord->dateCreated);

                if ($dateCreated === false) {
                    throw new Exception('There was a problem calculating dateCreated.');
                }

                $dateUpdated = DateTimeHelper::toDateTime($elementRecord->dateUpdated);

                if ($dateUpdated === false) {
                    throw new Exception('There was a problem calculating dateUpdated.');
                }

                // Save the new dateCreated and dateUpdated dates on the model
                $element->dateCreated = $dateCreated;
                $element->dateUpdated = $dateUpdated;

                if ($isNewElement) {
                    // Save the element ID on the element model
                    $element->id = $elementRecord->id;

                    // If there's a temp ID, update the URI
                    if ($element->tempId && $element->uri) {
                        $element->uri = str_replace($element->tempId, $element->id, $element->uri);
                        $element->tempId = null;
                    }
                }
            }

            // Save the element's site settings record
            if (!$isNewElement) {
                $siteSettingsRecord = Element_SiteSettingsRecord::findOne([
                    'elementId' => $element->id,
                    'siteId' => $element->siteId,
                ]);
            }

            if ($isNewSiteElement = empty($siteSettingsRecord)) {
                // First time we've saved the element for this site
                $siteSettingsRecord = new Element_SiteSettingsRecord();
                $siteSettingsRecord->elementId = $element->id;
                $siteSettingsRecord->siteId = $element->siteId;
            }

            $siteSettingsRecord->slug = $element->slug;
            $siteSettingsRecord->uri = $element->uri;

            // Avoid `enabled` getting marked as dirty if it's not really changing
            $enabledForSite = $element->getEnabledForSite();
            if ($siteSettingsRecord->getIsNewRecord() || $siteSettingsRecord->enabled != $enabledForSite) {
                $siteSettingsRecord->enabled = $enabledForSite;
            }

            // Update our list of dirty attributes
            if ($trackChanges && !$isNewSiteElement) {
                ArrayHelper::append($dirtyAttributes, ...array_keys($siteSettingsRecord->getDirtyAttributes([
                    'slug',
                    'uri',
                ])));
                if ($siteSettingsRecord->isAttributeChanged('enabled')) {
                    $dirtyAttributes[] = 'enabledForSite';
                }
            }

            if (!$siteSettingsRecord->save(false)) {
                throw new Exception('Couldn’t save elements’ site settings record.');
            }

            $element->elementSiteId = $siteSettingsRecord->id;

            // Save the content
            if ($element::hasContent()) {
                Craft::$app->getContent()->saveContent($element);
            }

            // It is now officially saved
            $element->afterSave($isNewElement);

            // Update the element across the other sites?
            if ($propagate) {
                $element->newSiteIds = [];

                foreach ($supportedSites as $siteInfo) {
                    // Skip the initial site
                    if ($siteInfo['siteId'] != $element->siteId) {
                        $this->_propagateElement($element, $siteInfo, $isNewElement ? false : null);
                    }
                }
            }

            // It's now fully saved and propagated
            if (
                !$element->propagating &&
                !$element->duplicateOf &&
                !($draftBehavior->mergingChanges ?? false)
            ) {
                $element->afterPropagate($isNewElement);
            }

            $transaction->commit();
        } catch (\Throwable $e) {
            $transaction->rollBack();
        }

        $this->_updateSearchIndex = $oldUpdateSearchIndex;

        if ($e !== null) {
            throw $e;
        }

        $isDraftOrRevision = ElementHelper::isDraftOrRevision($element);

        if (!$element->propagating) {
            // Delete the rows that don't need to be there anymore
            if (!$isNewElement) {
                Db::deleteIfExists(
                    Table::ELEMENTS_SITES,
                    [
                        'and',
                        ['elementId' => $element->id],
                        ['not', ['siteId' => $supportedSiteIds]]
                    ]
                );

                if ($element::hasContent()) {
                    Db::deleteIfExists(
                        $element->getContentTable(),
                        [
                            'and',
                            ['elementId' => $element->id],
                            ['not', ['siteId' => $supportedSiteIds]]
                        ]
                    );
                }
            }

            if (!$isDraftOrRevision) {
                // Invalidate any caches involving this element
                $this->invalidateCachesForElement($element);
            }
        }

        // Update search index
        if ($updateSearchIndex && !$isDraftOrRevision) {
            if (Craft::$app->getRequest()->getIsConsoleRequest()) {
                Craft::$app->getSearch()->indexElementAttributes($element);
            } else {
                Queue::push(new UpdateSearchIndex([
                    'elementType' => get_class($element),
                    'elementId' => $element->id,
                    'siteId' => $propagate ? '*' : $element->siteId,
                    'fieldHandles' => $element->getDirtyFields(),
                ]), 2048);
            }
        }

        // Fire an 'afterSaveElement' event
        if ($this->hasEventHandlers(self::EVENT_AFTER_SAVE_ELEMENT)) {
            $this->trigger(self::EVENT_AFTER_SAVE_ELEMENT, new ElementEvent([
                'element' => $element,
                'isNew' => $isNewElement,
            ]));
        }

        // Update the changed attributes & fields
        if ($trackChanges) {
            $userId = Craft::$app->getUser()->getId();
            $timestamp = Db::prepareDateForDb(new \DateTime());
            ArrayHelper::append($dirtyAttributes, ...$element->getDirtyAttributes());

            foreach ($dirtyAttributes as $attributeName) {
                Db::upsert(Table::CHANGEDATTRIBUTES, [
                    'elementId' => $element->id,
                    'siteId' => $element->siteId,
                    'attribute' => $attributeName,
                ], [
                    'dateUpdated' => $timestamp,
                    'propagated' => $element->propagating,
                    'userId' => $userId,
                ], [], false);
            }

            if (($fieldLayout = $element->getFieldLayout()) !== null) {
                foreach ($element->getDirtyFields() as $fieldHandle) {
                    if (($field = $fieldLayout->getFieldByHandle($fieldHandle)) !== null) {
                        Db::upsert(Table::CHANGEDFIELDS, [
                            'elementId' => $element->id,
                            'siteId' => $element->siteId,
                            'fieldId' => $field->id,
                        ], [
                            'dateUpdated' => $timestamp,
                            'propagated' => $element->propagating,
                            'userId' => $userId,
                        ], [], false);
                    }
                }
            }
        }

        // Clear the element's record of dirty fields
        $element->markAsClean();

        return true;
    }

    /**
     * Propagates an element to a different site
     *
     * @param ElementInterface $element
     * @param array $siteInfo
     * @param ElementInterface|false|null $siteElement The element loaded for the propagated site
     * @throws Exception if the element couldn't be propagated
     */
    private function _propagateElement(ElementInterface $element, array $siteInfo, $siteElement = null)
    {
        // Try to fetch the element in this site
        if ($siteElement === null && $element->id) {
            $siteElement = $this->getElementById($element->id, get_class($element), $siteInfo['siteId']);
        } else if (!$siteElement) {
            $siteElement = null;
        }

        // If it doesn't exist yet, just clone the initial site
        if ($isNewSiteForElement = ($siteElement === null)) {
            $siteElement = clone $element;
            $siteElement->siteId = $siteInfo['siteId'];
            $siteElement->elementSiteId = null;
            $siteElement->contentId = null;
            $siteElement->enabledForSite = $siteInfo['enabledByDefault'];

            // Keep track of this new site ID
            $element->newSiteIds[] = $siteInfo['siteId'];
        } else if ($element->propagateAll) {
            $oldSiteElement = $siteElement;
            $siteElement = clone $element;
            $siteElement->siteId = $oldSiteElement->siteId;
            $siteElement->contentId = $oldSiteElement->contentId;
            $siteElement->enabledForSite = $oldSiteElement->enabledForSite;
        } else {
            $siteElement->enabled = $element->enabled;
            $siteElement->resaving = $element->resaving;
        }

        // Does the main site's element specify a status for this site?
        $enabledForSite = $element->getEnabledForSite($siteElement->siteId);
        if ($enabledForSite !== null) {
            $siteElement->setEnabledForSite($enabledForSite);
        }

        // Copy the title value?
        if (
            $element::hasTitles() &&
            $siteElement->getTitleTranslationKey() === $element->getTitleTranslationKey()
        ) {
            $siteElement->title = $element->title;
        }

        // Copy any non-translatable field values
        if ($element::hasContent()) {
            if ($isNewSiteForElement) {
                // Copy all the field values
                $siteElement->setFieldValues($element->getFieldValues());
            } else if (($fieldLayout = $element->getFieldLayout()) !== null) {
                // Only copy the non-translatable field values
                foreach ($fieldLayout->getFields() as $field) {
                    // Has this field changed, and does it produce the same translation key as it did for the initial element?
                    if (
                        $element->isFieldDirty($field->handle) &&
                        $field->getTranslationKey($siteElement) === $field->getTranslationKey($element)
                    ) {
                        // Copy the initial element's value over
                        $siteElement->setFieldValue($field->handle, $element->getFieldValue($field->handle));
                    }
                }
            }
        }

        // Save it
        $siteElement->setScenario(Element::SCENARIO_ESSENTIALS);
        $siteElement->propagating = true;

        if ($this->_saveElementInternal($siteElement, true, false) === false) {
            // Log the errors
            $error = 'Couldn’t propagate element to other site due to validation errors:';
            foreach ($siteElement->getFirstErrors() as $attributeError) {
                $error .= "\n- " . $attributeError;
            }
            Craft::error($error);
            throw new Exception('Couldn’t propagate element to other site.');
        }
    }

    /**
     * Soft-deletes or restores the drafts and revisions of the given element.
     *
     * @param int $sourceId The source element ID
     * @param bool $delete `true` if the drafts/revisions should be soft-deleted; `false` if they should be restored
     */
    private function _cascadeDeleteDraftsAndRevisions(int $sourceId, bool $delete = true)
    {
        $params = [
            'dateDeleted' => $delete ? Db::prepareDateForDb(new \DateTime()) : null,
            'sourceId' => $sourceId,
        ];

        $db = Craft::$app->getDb();
        $elementsTable = Table::ELEMENTS;

        foreach (['draftId' => Table::DRAFTS, 'revisionId' => Table::REVISIONS] as $fk => $table) {
            if ($db->getIsMysql()) {
                $sql = <<<SQL
UPDATE $elementsTable [[e]]
INNER JOIN $table [[t]] ON [[t.id]] = [[e.$fk]]
SET [[e.dateDeleted]] = :dateDeleted
WHERE [[t.sourceId]] = :sourceId
SQL;
            } else {
                $sql = <<<SQL
UPDATE $elementsTable [[e]]
SET [[dateDeleted]] = :dateDeleted
FROM $table [[t]]
WHERE [[t.id]] = [[e.$fk]]
AND [[t.sourceId]] = :sourceId
SQL;
            }

            $db->createCommand($sql, $params)->execute();
        }
    }

    /**
     * Returns the replacement for a given reference tag.
     *
     * @param ElementInterface|null $element
     * @param string|null $attribute
     * @param string $fallback
     * @param string $fullMatch
     * @return string
     * @see parseRefs()
     */
    private function _getRefTokenReplacement(ElementInterface $element = null, string $attribute = null, string $fallback, string $fullMatch): string
    {
        if ($element === null) {
            // Put the ref tag back
            return $fallback;
        }

        if (empty($attribute) || !isset($element->$attribute)) {
            // Default to the URL
            return (string)$element->getUrl();
        }

        try {
            $value = $element->$attribute;

            if (is_object($value) && !method_exists($value, '__toString')) {
                throw new Exception('Object of class ' . get_class($value) . ' could not be converted to string');
            }

            return $this->parseRefs((string)$value);
        } catch (\Throwable $e) {
            // Log it
            Craft::error("An exception was thrown when parsing the ref tag \"$fullMatch\":\n" . $e->getMessage(), __METHOD__);

            // Replace the token with the default value
            return $fallback;
        }
    }
}<|MERGE_RESOLUTION|>--- conflicted
+++ resolved
@@ -1755,11 +1755,7 @@
                     foreach ($tokensByName as $refName => $tokens) {
                         $element = $elements[$refName] ?? null;
 
-<<<<<<< HEAD
                         foreach ($tokens as list($token, $attribute, $fallback, $fullMatch)) {
-=======
-                        foreach ($tokens as [$token, $matches]) {
->>>>>>> 30c43180
                             $search[] = $token;
                             $replace[] = $this->_getRefTokenReplacement($element, $attribute, $fallback, $fullMatch);
                         }
