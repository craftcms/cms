<?php
/**
 * @link https://craftcms.com/
 * @copyright Copyright (c) Pixel & Tonic, Inc.
 * @license https://craftcms.github.io/license/
 */

namespace craft\services;

use Composer\CaBundle\CaBundle;
use Composer\Config\JsonConfigSource;
use Composer\DependencyResolver\Request;
use Composer\Installer;
use Composer\IO\IOInterface;
use Composer\IO\NullIO;
use Composer\Json\JsonFile;
use Composer\Json\JsonManipulator;
use Composer\Package\Locker;
use Craft;
use craft\composer\Factory;
use craft\helpers\App;
use craft\helpers\FileHelper;
use craft\helpers\Json;
use Seld\JsonLint\DuplicateKeyException;
use Seld\JsonLint\JsonParser;
use yii\base\Component;
use yii\base\Exception;

/**
 * Composer service.
 * An instance of the Composer service is globally accessible in Craft via [[\craft\base\ApplicationTrait::getComposer()|`Craft::$app->composer`]].
 *
 * @author Pixel & Tonic, Inc. <support@pixelandtonic.com>
 * @since 3.0.0
 */
class Composer extends Component
{
    /**
     * @var string
     */
    public $composerRepoUrl = 'https://composer.craftcms.com';

    /**
     * @var bool
     * @deprecated in 3.6.0
     */
    public $disablePackagist = false;

    /**
     * @var bool Whether to generate a new Composer class map, rather than preloading all of the classes in the current class map
     */
    public $updateComposerClassMap = false;

    /**
     * @var int The maximum number of composer.json and composer.lock backups to store in storage/composer-backups/
     * @since 3.0.38
     */
    public $maxBackups = 50;

    /**
     * @var callable|null The previous error handler.
     * @see run()
     */
    private $_errorHandler;

    /**
     * @var string[]|null
     */
    private $_composerClasses;

    /**
     * Returns the path to composer.json.
     *
     * @return string
     * @throws Exception if composer.json can't be located
     */
    public function getJsonPath(): string
    {
        $jsonPath = defined('CRAFT_COMPOSER_PATH') ? CRAFT_COMPOSER_PATH : Craft::getAlias('@root/composer.json');
        if (!is_file($jsonPath)) {
            throw new Exception('Could not locate your composer.json file.');
        }
        return $jsonPath;
    }

    /**
     * Returns the path to composer.lock, if it exists.
     *
     * @return string|null
     * @throws Exception if composer.json can't be located
     */
    public function getLockPath()
    {
        $jsonPath = $this->getJsonPath();
        // Logic based on \Composer\Factory::createComposer()
        $lockPath = pathinfo($jsonPath, PATHINFO_EXTENSION) === 'json'
            ? substr($jsonPath, 0, -4) . 'lock'
            : $jsonPath . '.lock';
        return file_exists($lockPath) ? $lockPath : null;
    }

    /**
     * Installs a given set of packages with Composer.
     *
     * @param array|null $requirements Package name/version pairs, or set to null to run the equivalent of `composer install`
     * @param IOInterface|null $io The IO object that Composer should be instantiated with
     * @throws \Throwable if something goes wrong
     */
    public function install(array $requirements = null, IOInterface $io = null)
    {
        App::maxPowerCaptain();

        if ($requirements !== null) {
            $this->backupComposerFiles();
        }

        if ($io === null) {
            $io = new NullIO();
        }

        // Get composer.json
        $jsonPath = $this->getJsonPath();

        // Set the working directory to the composer.json dir, in case there are any relative repo paths
        $wd = getcwd();
        chdir(dirname($jsonPath));

        // Ensure there's a home var
        $this->_ensureHomeVar();

        // Create a backup of composer.json in case something goes wrong
        $backup = file_get_contents($jsonPath);

        // Update composer.json
        if ($requirements !== null) {
            $this->updateRequirements($io, $jsonPath, $requirements);
        }

        if ($this->updateComposerClassMap) {
            // Start logging newly-autoloaded classes
            $this->_composerClasses = [];
            spl_autoload_register([$this, 'logComposerClass'], true, true);
        } else {
            // Preload Composer classes in case Composer needs to self-update
            $this->preloadComposerClasses();
        }

        // Create the installer
        $composer = $this->createComposer($io, $jsonPath);

        $installer = Installer::create($io, $composer)
            ->setPreferDist()
<<<<<<< HEAD
            ->setDumpAutoloader()
=======
            ->setSkipSuggest()
>>>>>>> ddeacd87
            ->setRunScripts(false);

        if ($requirements !== null) {
            $installer
                ->setUpdate(true)
                ->setUpdateAllowTransitiveDependencies(Request::UPDATE_LISTED_WITH_TRANSITIVE_DEPS);

            // if no lock is present, we do not do a partial update as this is not supported by the Installer
            if ($composer->getLocker()->isLocked()) {
                $installer->setUpdateAllowList(array_keys($requirements));
            }
        }

        try {
            // Run the installer
            $status = $this->run($installer);
        } catch (\Throwable $exception) {
            $status = 1;
        }

        // Change the working directory back
        chdir($wd);

        if ($status !== 0) {
            file_put_contents($jsonPath, $backup);
            throw $exception ?? new \Exception('An error occurred');
        }

        // Invalidate opcache
        if (function_exists('opcache_reset')) {
            @opcache_reset();
        }

        if ($this->updateComposerClassMap) {
            // Generate a new composer-classes.php
            spl_autoload_unregister([$this, 'logComposerClass']);
            $contents = "<?php\n\nreturn [\n";
            sort($this->_composerClasses);
            foreach ($this->_composerClasses as $class) {
                $contents .= "    $class::class,\n";
            }
            $contents .= "];\n";
            FileHelper::writeToFile(dirname(__DIR__) . '/config/composer-classes.php', $contents);
        }
    }

    /**
     * Uninstalls a given set of packages with Composer.
     *
     * @param string[] $packages Package names
     * @param IOInterface|null $io The IO object that Composer should be instantiated with
     * @throws \Throwable if something goes wrong
     */
    public function uninstall(array $packages, IOInterface $io = null)
    {
        App::maxPowerCaptain();
        $this->backupComposerFiles();

        $packages = array_map('strtolower', $packages);

        if ($io === null) {
            $io = new NullIO();
        }

        // Get composer.json
        $jsonPath = $this->getJsonPath();
        $backup = file_get_contents($jsonPath);

        // Set the working directory to the composer.json dir, in case there are any relative repo paths
        $wd = getcwd();
        chdir(dirname($jsonPath));

        // Ensure there's a home var
        $this->_ensureHomeVar();

        try {
            $jsonFile = new JsonFile($jsonPath);
            $jsonSource = new JsonConfigSource($jsonFile);
            $composerConfig = $jsonFile->read();

            // Make sure name checks are done case insensitively
            if (isset($composerConfig['require'])) {
                foreach ($composerConfig['require'] as $name => $version) {
                    $composerConfig['require'][strtolower($name)] = $name;
                }
            }

            // Remove the packages
            foreach ($packages as $package) {
                if (isset($composerConfig['require'][$package])) {
                    $jsonSource->removeLink('require', $composerConfig['require'][$package]);
                } else {
                    $io->writeError('<warning>' . $package . ' is not required in your composer.json and has not been removed</warning>');
                }
            }

            $composer = $this->createComposer($io, $jsonPath);
            $composer->getInstallationManager()->setOutputProgress(false);

            // Run the installer
            $installer = Installer::create($io, $composer)
                ->setUpdate(true)
                ->setUpdateAllowList($packages)
                ->setRunScripts(false);

            $status = $this->run($installer);
        } catch (\Throwable $exception) {
            $status = 1;
        }

        // Change the working directory back
        chdir($wd);

        if ($status !== 0) {
            file_put_contents($jsonPath, $backup);
            throw $exception ?? new \Exception('An error occurred');
        }

        // Invalidate opcache
        if (function_exists('opcache_reset')) {
            @opcache_reset();
        }
    }

    /**
     * Optimizes the Composer autoloader.
     *
     * @param IOInterface|null $io The IO object that Composer should be instantiated with
     * @throws \Throwable if something goes wrong
     * @deprecated
     */
    public function optimize(IOInterface $io = null)
    {
        if ($io === null) {
            $io = new NullIO();
        }

        $jsonPath = $this->getJsonPath();

        // Set the working directory to the composer.json dir, in case there are any relative repo paths
        $wd = getcwd();
        chdir(dirname($jsonPath));

        // Ensure there's a home var
        $this->_ensureHomeVar();

        try {
            $composer = $this->createComposer($io, $jsonPath);

            $installationManager = $composer->getInstallationManager();
            $localRepo = $composer->getRepositoryManager()->getLocalRepository();
            $package = $composer->getPackage();
            $config = $composer->getConfig();
            $authoritative = $config->get('classmap-authoritative');

            $generator = $composer->getAutoloadGenerator();
            $generator->setClassMapAuthoritative($authoritative);
            $generator->dump($config, $localRepo, $package, $installationManager, 'composer', true);
        } catch (\Throwable $exception) {
            // Swallow exception.
        }

        // Change the working directory back
        chdir($wd);

        if (isset($exception)) {
            throw $exception;
        }
    }

    /**
     * Adds an autoloading class to the Composer class map
     *
     * @param string $className
     */
    public function logComposerClass(string $className)
    {
        $this->_composerClasses[] = $className;
    }

    /**
     * Ensures that HOME/APPDATA or COMPOSER_HOME env vars have been set.
     */
    protected function _ensureHomeVar()
    {
        // Must call getenv() instead of App::env() here because Composer\Factory doesn’t check $_SERVER
        if (!getenv('COMPOSER_HOME')) {
            $path = Craft::$app->getPath()->getRuntimePath() . DIRECTORY_SEPARATOR . 'composer';
            FileHelper::createDirectory($path);
            putenv("COMPOSER_HOME=$path");
        }
    }

    /**
     * Updates the composer.json file with new requirements
     *
     * @param IOInterface $io
     * @param string $jsonPath
     * @param array $requirements
     */
    protected function updateRequirements(IOInterface $io, string $jsonPath, array $requirements)
    {
        $requireKey = 'require';
        $requireDevKey = 'require-dev';

        // First try using JsonManipulator
        $success = true;
        $manipulator = new JsonManipulator(file_get_contents($jsonPath));
        $sortPackages = $this->createComposer($io, $jsonPath, false)->getConfig()->get('sort-packages');

        foreach ($requirements as $package => $constraint) {
            if ($constraint === false) {
                $success = $manipulator->removeSubNode($requireKey, $package);
            } else {
                $success = $manipulator->addLink($requireKey, $package, $constraint, $sortPackages);
            }

            // Also remove the package from require-dev
            $success = $success && $manipulator->removeSubNode($requireDevKey, $package);

            if (!$success) {
                break;
            }
        }

        if ($success) {
            file_put_contents($jsonPath, $manipulator->getContents());
            return;
        }

        // There was a problem so do it manually instead
        $json = new JsonFile($jsonPath);
        $config = $json->read();

        foreach ($requirements as $package => $constraint) {
            if ($constraint === false) {
                unset($config[$requireKey][$package]);
            } else {
                $config[$requireKey][$package] = $constraint;
            }

            // Also remove the package from require-dev
            unset($config[$requireDevKey][$package]);
        }

        $json->write($config);
    }

    /**
     * Returns the decoded Composer config, modified to use
     * composer.craftcms.com instead of packagist.org.
     *
     * @param IOInterface $io
     * @param string $jsonPath
     * @param bool $prepForUpdate
     * @return array
     */
    protected function composerConfig(IOInterface $io, string $jsonPath, bool $prepForUpdate = true): array
    {
        // Copied from \Composer\Factory::createComposer()
        $file = new JsonFile($jsonPath, null, $io);
        $file->validateSchema(JsonFile::LAX_SCHEMA);
        $jsonParser = new JsonParser;
        try {
            $jsonParser->parse(file_get_contents($jsonPath), JsonParser::DETECT_KEY_CONFLICTS);
        } catch (DuplicateKeyException $e) {
            $details = $e->getDetails();
            $io->writeError('<warning>Key ' . $details['key'] . ' is a duplicate in ' . $jsonPath . ' at line ' . $details['line'] . '</warning>');
        }
        $config = $file->read();

        if ($prepForUpdate) {
            // Add composer.craftcms.com if it's not already in there
            if (!$this->findCraftRepo($config)) {
                $config['repositories'][] = ['type' => 'composer', 'url' => $this->composerRepoUrl];
            }

            // Are we relying on the bundled CA file?
            $bundledCaPath = CaBundle::getBundledCaBundlePath();
            if (
                !isset($config['config']['cafile']) &&
                CaBundle::getSystemCaRootBundlePath() === $bundledCaPath
            ) {
                // Make a copy of it in case it's about to get updated
                $dir = Craft::$app->getPath()->getRuntimePath() . DIRECTORY_SEPARATOR . 'composer';
                FileHelper::createDirectory($dir);
                $dest = $dir . DIRECTORY_SEPARATOR . basename($bundledCaPath);
                if (file_exists($dest)) {
                    FileHelper::unlink($dest);
                }
                copy($bundledCaPath, $dest);
                $config['config']['cafile'] = $dest;
            }
        }

        return $config;
    }

    protected function findCraftRepo(array $config): bool
    {
        if (!isset($config['repositories'])) {
            return false;
        }

        foreach ($config['repositories'] as $repository) {
            if (isset($repository['url']) && rtrim($repository['url'], '/') === $this->composerRepoUrl) {
                return true;
            }
        }

        return false;
    }

    protected function findDisablePackagist(array $config): bool
    {
        if (!isset($config['repositories'])) {
            return false;
        }

        foreach ($config['repositories'] as $repository) {
            if ($repository === ['packagist.org' => false]) {
                return true;
            }
        }

        return false;
    }

    /**
     * Creates a new Composer instance.
     *
     * @param IOInterface $io
     * @param string $jsonPath
     * @param bool $prepForUpdate
     * @return \Composer\Composer
     */
    protected function createComposer(IOInterface $io, string $jsonPath, bool $prepForUpdate = true): \Composer\Composer
    {
        $config = $this->composerConfig($io, $jsonPath, $prepForUpdate);
        $composer = Factory::create($io, $config);
        $lockFile = pathinfo($jsonPath, PATHINFO_EXTENSION) === 'json'
            ? substr($jsonPath, 0, -4) . 'lock'
            : $jsonPath . '.lock';
        $im = $composer->getInstallationManager();
        $locker = new Locker($io, new JsonFile($lockFile, null, $io), $im, file_get_contents($jsonPath));
        $composer->setLocker($locker);
        return $composer;
    }

    /**
     * Preloads Composer classes in case Composer needs to update itself
     */
    protected function preloadComposerClasses()
    {
        $classes = require dirname(__DIR__) . '/config/composer-classes.php';

        foreach ($classes as $class) {
            class_exists($class, true);
        }
    }

    /**
     * Backs up the composer.json and composer.lock files to `storage/composer-backups/`
     */
    protected function backupComposerFiles()
    {
        $backupsDir = Craft::$app->getPath()->getComposerBackupsPath();
        $jsonBackupPath = $backupsDir . DIRECTORY_SEPARATOR . 'composer.json';
        $lockBackupPath = $backupsDir . DIRECTORY_SEPARATOR . 'composer.lock';
        FileHelper::cycle($jsonBackupPath, $this->maxBackups);
        FileHelper::cycle($lockBackupPath, $this->maxBackups);

        copy($this->getJsonPath(), $jsonBackupPath);

        $lockPath = $this->getLockPath();
        if (is_file($lockPath)) {
            copy($lockPath, $lockBackupPath);
        } else {
            FileHelper::writeToFile($lockBackupPath, Json::encode([
                '_readme' => [
                    'No composer.lock file existed at the time of backup.',
                ],
            ], JSON_UNESCAPED_SLASHES | JSON_UNESCAPED_UNICODE | JSON_PRETTY_PRINT));
        }
    }

    /**
     * @param Installer $installer
     * @return int The response status
     * @throws \Exception
     * @since 3.5.0
     */
    protected function run(Installer $installer): int
    {
        $this->_errorHandler = set_error_handler([$this, 'handleError'], E_USER_DEPRECATED);
        $status = $installer->run();
        set_error_handler($this->_errorHandler);
        return $status;
    }

    /**
     * Handles an error triggered by Composer
     *
     * @param int $code the level of the error raised.
     * @param string $message the error message.
     * @param string $file the filename that the error was raised in.
     * @param int $line the line number the error was raised at.
     * @return bool whether the normal error handler continues.
     * @since 3.5.0
     */
    public function handleError(int $code, string $message, string $file, int $line): bool
    {
        // Ignore deprecated errors
        if ($code === E_USER_DEPRECATED) {
            return true;
        }
        if ($this->_errorHandler !== null) {
            return ($this->_errorHandler)($code, $message, $file, $line);
        }
        return false;
    }
}<|MERGE_RESOLUTION|>--- conflicted
+++ resolved
@@ -150,11 +150,6 @@
 
         $installer = Installer::create($io, $composer)
             ->setPreferDist()
-<<<<<<< HEAD
-            ->setDumpAutoloader()
-=======
-            ->setSkipSuggest()
->>>>>>> ddeacd87
             ->setRunScripts(false);
 
         if ($requirements !== null) {
