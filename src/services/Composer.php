--- conflicted
+++ resolved
@@ -151,29 +151,16 @@
         $installer = Installer::create($io, $composer)
             ->setPreferDist()
             ->setDumpAutoloader()
-<<<<<<< HEAD
-            ->setRunScripts(false)
-            ->setOptimizeAutoloader(false);
-=======
             ->setRunScripts(false);
->>>>>>> 51d71440
 
         if ($requirements !== null) {
             $installer
                 ->setUpdate(true)
                 ->setUpdateAllowTransitiveDependencies(Request::UPDATE_LISTED_WITH_TRANSITIVE_DEPS);
 
-<<<<<<< HEAD
             // if no lock is present, we do not do a partial update as this is not supported by the Installer
             if ($composer->getLocker()->isLocked()) {
                 $installer->setUpdateAllowList(array_keys($requirements));
-=======
-            if (is_array($allowlist)) {
-                $installer->setUpdateAllowList($allowlist);
-            } else if ($allowlist === true) {
-                $allowlist = Craft::$app->getApi()->getComposerWhitelist($requirements);
-                $installer->setUpdateAllowList($allowlist);
->>>>>>> 51d71440
             }
         }
 
@@ -261,7 +248,6 @@
             }
 
             $composer = $this->createComposer($io, $jsonPath);
-<<<<<<< HEAD
             $composer->getInstallationManager()->setOutputProgress(false);
 
             // Run the installer
@@ -269,18 +255,7 @@
                 ->setUpdate(true)
                 ->setUpdateAllowList($packages)
                 ->setDumpAutoloader()
-                ->setRunScripts(false)
-                ->setOptimizeAutoloader(false);
-=======
-            $composer->getDownloadManager()->setOutputProgress(false);
-
-            // Run the installer
-            $installer = Installer::create($io, $composer)
-                ->setUpdate()
-                ->setUpdateAllowList($packages)
-                ->setDumpAutoloader()
                 ->setRunScripts(false);
->>>>>>> 51d71440
 
             $status = $this->run($installer);
         } catch (\Throwable $exception) {
