<?php
namespace Craft;

/**
 * Class TemplateCacheService
 *
 * @package craft.app.services
 */
class TemplateCacheService extends BaseApplicationComponent
{
	private static $_templateCachesTable = 'templatecaches';
	private static $_templateCacheElementsTable = 'templatecacheelements';
	private static $_templateCacheCriteriaTable = 'templatecachecriteria';
	private static $_lastCleanupDateCacheDuration = 86400;

	private $_path;
	private $_cacheCriteria;
	private $_cacheElementIds;
	private $_deletedExpiredCaches = false;
	private $_deletedCachesByElementType;

	/**
	 * Returns a cached template by its key.
	 *
	 * @param string $key
	 * @param bool   $global
	 * @return string|null
	 */
	public function getTemplateCache($key, $global)
	{
		// Take the opportunity to delete any expired caches
		$this->deleteExpiredCachesIfOverdue();

		$conditions = array('and', 'expiryDate > :now', 'cacheKey = :key', 'locale = :locale');

		$params = array(
			':now'    => DateTimeHelper::currentTimeForDb(),
			':key'    => $key,
			':locale' => craft()->language
		);

		if (!$global)
		{
			$conditions[] = 'path = :path';
			$params[':path'] = $this->_getPath();
		}

		return craft()->db->createCommand()
			->select('body')
			->from(static::$_templateCachesTable)
			->where($conditions, $params)
			->queryScalar();
	}

	/**
	 * Starts a new template cache.
	 *
	 * @param string $key
	 */
	public function startTemplateCache($key)
	{
		if (craft()->config->get('cacheElementQueries'))
		{
			$this->_cacheCriteria[$key] = array();
		}

		$this->_cacheElementIds[$key] = array();
	}

	/**
	 * Includes an element criteria in any active caches.
	 *
	 * @param ElementCriteriaModel $criteria
	 */
	public function includeCriteriaInTemplateCaches(ElementCriteriaModel $criteria)
	{
		if (!empty($this->_cacheCriteria))
		{
			$criteriaHash = spl_object_hash($criteria);

			foreach (array_keys($this->_cacheCriteria) as $cacheKey)
			{
				$this->_cacheCriteria[$cacheKey][$criteriaHash] = $criteria;
			}
		}
	}

	/**
	 * Includes an element in any active caches.
	 *
	 * @param int $elementId
	 */
	public function includeElementInTemplateCaches($elementId)
	{
		if (!empty($this->_cacheElementIds))
		{
			foreach (array_keys($this->_cacheElementIds) as $cacheKey)
			{
				if (array_search($elementId, $this->_cacheElementIds[$cacheKey]) === false)
				{
					$this->_cacheElementIds[$cacheKey][] = $elementId;
				}
			}
		}
	}

	/**
	 * Ends a template cache.
	 *
	 * @param string      $key
	 * @param bool        $global
	 * @param string|null $duration
	 * @param mixed|null  $expiration
	 * @param string      $body
	 * @throws \Exception
	 */
	public function endTemplateCache($key, $global, $duration, $expiration, $body)
	{
		// If there are any transform generation URLs in the body, don't cache it
		if (strpos($body, UrlHelper::getResourceUrl('transforms')))
		{
			return;
		}

		// Figure out the expiration date
		if ($duration)
		{
			$expiration = new DateTime($duration);
		}

		if (!$expiration)
		{
			$duration = craft()->config->getCacheDuration();

			if($duration <= 0)
			{
				$duration = 31536000; // 1 year
			}

			$duration += time();

			$expiration = new DateTime('@'.$duration);
		}

		// Save it
		$transaction = craft()->db->getCurrentTransaction() === null ? craft()->db->beginTransaction() : null;
		try
		{
			craft()->db->createCommand()->insert(static::$_templateCachesTable, array(
				'cacheKey'   => $key,
				'locale'     => craft()->language,
				'path'       => ($global ? null : $this->_getPath()),
				'expiryDate' => DateTimeHelper::formatTimeForDb($expiration),
				'body'       => $body
			), false);

			$cacheId = craft()->db->getLastInsertID();

			// Tag it with any element criteria that were output within the cache
			if (!empty($this->_cacheCriteria[$key]))
			{
				$values = array();

				foreach ($this->_cacheCriteria[$key] as $criteria)
				{
					$flattenedCriteria = $criteria->getAttributes(null, true);

					$values[] = array($cacheId, $criteria->getElementType()->getClassHandle(), JsonHelper::encode($flattenedCriteria));
				}

				craft()->db->createCommand()->insertAll(static::$_templateCacheCriteriaTable, array('cacheId', 'type', 'criteria'), $values, false);

				unset($this->_cacheCriteria[$key]);
			}

			// Tag it with any element IDs that were output within the cache
			if (!empty($this->_cacheElementIds[$key]))
			{
				$values = array();

				foreach ($this->_cacheElementIds[$key] as $elementId)
				{
					$values[] = array($cacheId, $elementId);
				}

				craft()->db->createCommand()->insertAll(static::$_templateCacheElementsTable, array('cacheId', 'elementId'), $values, false);

				unset($this->_cacheElementIds[$key]);
			}

			if ($transaction !== null)
			{
				$transaction->commit();
			}
		}
		catch (\Exception $e)
		{
			if ($transaction !== null)
			{
				$transaction->rollback();
			}

			throw $e;
		}
	}

	/**
	 * Deletes a cache by its ID(s).
	 *
	 * @param int|array $cacheId
	 * @return bool
	 */
	public function deleteCacheById($cacheId)
	{
		if (is_array($cacheId))
		{
			$condition = array('in', 'id', $cacheId);
			$params = array();
		}
		else
		{
			$condition = 'id = :id';
			$params = array(':id' => $cacheId);
		}

		$affectedRows = craft()->db->createCommand()->delete(static::$_templateCachesTable, $condition, $params);
		return (bool) $affectedRows;
	}

	/**
	 * Deletes caches by a given element type.
	 *
	 * @param string $elementType
	 * @return bool
	 */
	public function deleteCachesByElementType($elementType)
	{
		$affectedRows = craft()->db->createCommand()->delete(static::$_templateCachesTable, array('type = :type'), array(':type' => $elementType));

		$this->_deletedCachesByElementType[$elementType] = true;

		return (bool) $affectedRows;
	}

	/**
	 * Deletes caches that include a given element(s).
	 *
	 * @param BaseElementModel|array $elements
	 * @return bool
	 */
	public function deleteCachesByElement($elements)
	{
		if (!$elements)
		{
			return false;
		}

		if (!is_array($elements))
		{
			$elements = array($elements);
		}

		$elementIds = array();

		foreach ($elements as $element)
		{
			// Make sure we haven't just deleted all of the caches for this element type.
			if (empty($this->_deletedCachesByElementType[$element->getElementType()]))
			{
				$elementIds[] = $element->id;
			}
		}

		return $this->deleteCachesByElementId($elementIds);
	}

	/**
	 * Deletes caches that include an a given element ID(s).
	 *
	 * @param int|array $elementId         The ID of the element whose caches should be cleared.
	 * @param bool      $deleteQueryCaches Whether a DeleteStaleTemplateCaches task should be created, deleting any query caches that may now involve this element, but hadn't previously. (Defaults to `true`.)
	 * @return bool
	 */
	public function deleteCachesByElementId($elementId, $deleteQueryCaches = true)
	{
		if (!$elementId)
		{
			return false;
		}

<<<<<<< HEAD
		if (craft()->config->get('cacheElementQueries'))
=======
		if ($deleteQueryCaches)
>>>>>>> 86ef5bf7
		{
			// If there are any pending DeleteStaleTemplateCaches tasks, just append this element to it
			$task = craft()->tasks->getNextPendingTask('DeleteStaleTemplateCaches');

			if ($task && is_array($task->settings))
			{
				$settings = $task->settings;

				if (!is_array($settings['elementId']))
				{
					$settings['elementId'] = array($settings['elementId']);
				}

				if (is_array($elementId))
				{
					$settings['elementId'] = array_merge($settings['elementId'], $elementId);
				}
				else
				{
					$settings['elementId'][] = $elementId;
				}

				// Make sure there aren't any duplicate element IDs
				$settings['elementId'] = array_unique($settings['elementId']);

				// Set the new settings and save the task
				$task->settings = $settings;
				craft()->tasks->saveTask($task, false);
			}
			else
			{
				craft()->tasks->createTask('DeleteStaleTemplateCaches', null, array(
					'elementId' => $elementId
				));
			}
		}

		$query = craft()->db->createCommand()
			->selectDistinct('cacheId')
			->from(static::$_templateCacheElementsTable);

		if (is_array($elementId))
		{
			$query->where(array('in', 'elementId', $elementId));
		}
		else
		{
			$query->where('elementId = :elementId', array(':elementId' => $elementId));
		}

		$cacheIds = $query->queryColumn();

		if ($cacheIds)
		{
			return $this->deleteCacheById($cacheIds);
		}
		else
		{
			return false;
		}
	}

	/**
	 * Deletes caches that include elements that match a given criteria.
	 *
	 * @param ElementCriteriaModel $criteria
	 * @return bool
	 */
	public function deleteCachesByCriteria(ElementCriteriaModel $criteria)
	{
		$criteria->limit = null;
		$elementIds = $criteria->ids();
		return $this->deleteCachesByElementId($elementIds);
	}

	/**
	 * Deletes any expired caches.
	 *
	 * @return bool
	 */
	public function deleteExpiredCaches()
	{
		// Ignore if we've already done this once during the request
		if ($this->_deletedExpiredCaches)
		{
			return false;
		}

		$affectedRows = craft()->db->createCommand()->delete(static::$_templateCachesTable,
			'expiryDate <= :now',
			array('now' => DateTimeHelper::currentTimeForDb())
		);

		$this->_deletedExpiredCaches = true;

		return (bool) $affectedRows;
	}

	/**
	 * Deletes any expired caches if we haven't already done that within the past 24 hours.
	 *
	 * @return bool
	 */
	public function deleteExpiredCachesIfOverdue()
	{
		// Ignore if we've already done this once during the request
		if ($this->_deletedExpiredCaches)
		{
			return false;
		}

		$lastCleanupDate = craft()->cache->get('lastTemplateCacheCleanupDate');

		if ($lastCleanupDate === false || DateTimeHelper::currentTimeStamp() - $lastCleanupDate > static::$_lastCleanupDateCacheDuration)
		{
			// Don't do it again for a while
			craft()->cache->set('lastTemplateCacheCleanupDate', DateTimeHelper::currentTimeStamp(), static::$_lastCleanupDateCacheDuration);

			return $this->deleteExpiredCaches();
		}
		else
		{
			$this->_deletedExpiredCaches = true;
			return false;
		}
	}

	/**
	 * Deletes all the template caches.
	 *
	 * @return bool
	 */
	public function deleteAllCaches()
	{
		$affectedRows = craft()->db->createCommand()->delete(static::$_templateCachesTable);
		return (bool) $affectedRows;
	}

	/**
	 * Returns the current request path, including a "site:" or "cp:" prefix.
	 *
	 * @access private
	 * @return string
	 */
	private function _getPath()
	{
		if (!isset($this->_path))
		{
			if (craft()->request->isCpRequest())
			{
				$this->_path = 'cp:';
			}
			else
			{
				$this->_path = 'site:';
			}

			$this->_path .= craft()->request->getPath();

			if (($pageNum = craft()->request->getPageNum()) != 1)
			{
				$this->_path .= '/'.craft()->config->get('pageTrigger').$pageNum;
			}

			if ($queryString = craft()->request->getQueryString())
			{
				// Strip the path param
				$queryString = trim(preg_replace('/'.craft()->urlManager->pathParam.'=[^&]*/', '', $queryString), '&');

				if ($queryString)
				{
					$this->_path .= '?'.$queryString;
				}
			}
		}

		return $this->_path;
	}
}<|MERGE_RESOLUTION|>--- conflicted
+++ resolved
@@ -288,11 +288,7 @@
 			return false;
 		}
 
-<<<<<<< HEAD
-		if (craft()->config->get('cacheElementQueries'))
-=======
-		if ($deleteQueryCaches)
->>>>>>> 86ef5bf7
+		if ($deleteQueryCaches && craft()->config->get('cacheElementQueries'))
 		{
 			// If there are any pending DeleteStaleTemplateCaches tasks, just append this element to it
 			$task = craft()->tasks->getNextPendingTask('DeleteStaleTemplateCaches');
