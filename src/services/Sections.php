--- conflicted
+++ resolved
@@ -129,16 +129,10 @@
     private ?MemoizableArray $_sections = null;
 
     /**
-<<<<<<< HEAD
-     * @var EntryType[]
-     */
-    private array $_entryTypesById = [];
-=======
      * @var MemoizableArray<EntryType>|null
      * @see _entryTypes()
      */
-    private $_entryTypes;
->>>>>>> a2ca6c0a
+    private ?MemoizableArray $_entryTypes = null;
 
     /**
      * Serializer
@@ -988,7 +982,7 @@
      */
     private function _entryTypes(): MemoizableArray
     {
-        if ($this->_entryTypes === null) {
+        if (!isset($this->_entryTypes)) {
             $entryTypes = [];
             foreach ($this->_createEntryTypeQuery()->all() as $result) {
                 $entryTypes[] = new EntryType($result);
@@ -1030,23 +1024,7 @@
      */
     public function getEntryTypeById(int $entryTypeId): ?EntryType
     {
-<<<<<<< HEAD
-        if (!$entryTypeId) {
-            return null;
-        }
-
-        if (array_key_exists($entryTypeId, $this->_entryTypesById)) {
-            return $this->_entryTypesById[$entryTypeId];
-        }
-
-        $result = $this->_createEntryTypeQuery()
-            ->andWhere(['id' => $entryTypeId])
-            ->one();
-
-        return $this->_entryTypesById[$entryTypeId] = $result ? new EntryType($result) : null;
-=======
         return $this->_entryTypes()->firstWhere('id', $entryTypeId);
->>>>>>> a2ca6c0a
     }
 
     /**
