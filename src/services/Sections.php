--- conflicted
+++ resolved
@@ -1370,13 +1370,8 @@
 
             $elementsService = Craft::$app->getElements();
             foreach (Craft::$app->getSites()->getAllSiteIds() as $siteId) {
-<<<<<<< HEAD
                 foreach (Db::each($entryQuery->siteId($siteId)) as $entry) {
-                    /* @var Entry $entry */
-=======
-                foreach ($entryQuery->siteId($siteId)->each() as $entry) {
                     /** @var Entry $entry */
->>>>>>> 86dcff64
                     $entry->deletedWithEntryType = true;
                     $elementsService->deleteElement($entry);
                 }
@@ -1578,13 +1573,8 @@
 
         $structuresService = Craft::$app->getStructures();
 
-<<<<<<< HEAD
-        /* @var Entry $entry */
+        /** @var Entry $entry */
         foreach (Db::each($query) as $entry) {
-=======
-        /** @var Entry $entry */
-        foreach ($query->each() as $entry) {
->>>>>>> 86dcff64
             $structuresService->appendToRoot($sectionRecord->structureId, $entry, Structures::MODE_INSERT);
         }
     }
