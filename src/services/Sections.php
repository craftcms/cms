<?php
/**
 * @link https://craftcms.com/
 * @copyright Copyright (c) Pixel & Tonic, Inc.
 * @license https://craftcms.github.io/license/
 */

namespace craft\services;

use Craft;
use craft\base\Element;
use craft\db\Query;
use craft\elements\Entry;
use craft\errors\EntryTypeNotFoundException;
use craft\errors\SectionNotFoundException;
use craft\events\EntryTypeEvent;
use craft\events\ParseConfigEvent;
use craft\events\SectionEvent;
use craft\helpers\ArrayHelper;
use craft\helpers\Db;
use craft\helpers\ProjectConfig as ProjectConfigHelper;
use craft\helpers\StringHelper;
use craft\models\EntryType;
use craft\models\FieldLayout;
use craft\models\Section;
use craft\models\Section_SiteSettings;
use craft\models\Structure;
use craft\queue\jobs\ResaveElements;
use craft\records\EntryType as EntryTypeRecord;
use craft\records\Section as SectionRecord;
use craft\records\Section_SiteSettings as Section_SiteSettingsRecord;
use yii\base\Component;
use yii\base\Exception;

/**
 * Sections service.
 * An instance of the Sections service is globally accessible in Craft via [[\craft\base\ApplicationTrait::getSections()|`Craft::$app->sections`]].
 *
 * @author Pixel & Tonic, Inc. <support@pixelandtonic.com>
 * @since 3.0
 */
class Sections extends Component
{
    // Constants
    // =========================================================================

    /**
     * @event SectionEvent The event that is triggered before a section is saved.
     */
    const EVENT_BEFORE_SAVE_SECTION = 'beforeSaveSection';

    /**
     * @event SectionEvent The event that is triggered after a section is saved.
     */
    const EVENT_AFTER_SAVE_SECTION = 'afterSaveSection';

    /**
     * @event SectionEvent The event that is triggered before a section is deleted.
     */
    const EVENT_BEFORE_DELETE_SECTION = 'beforeDeleteSection';

    /**
     * @event SectionEvent The event that is triggered after a section is deleted.
     */
    const EVENT_AFTER_DELETE_SECTION = 'afterDeleteSection';

    /**
     * @event EntryTypeEvent The event that is triggered before an entry type is saved.
     */
    const EVENT_BEFORE_SAVE_ENTRY_TYPE = 'beforeSaveEntryType';

    /**
     * @event EntryTypeEvent The event that is triggered after an entry type is saved.
     */
    const EVENT_AFTER_SAVE_ENTRY_TYPE = 'afterSaveEntryType';

    /**
     * @event EntryTypeEvent The event that is triggered before an entry type is deleted.
     */
    const EVENT_BEFORE_DELETE_ENTRY_TYPE = 'beforeDeleteEntryType';

    /**
     * @event EntryTypeEvent The event that is triggered after an entry type is deleted.
     */
    const EVENT_AFTER_DELETE_ENTRY_TYPE = 'afterDeleteEntryType';

    const CONFIG_SECTIONS_KEY = 'sections';

    const CONFIG_ENTRYTYPES_KEY = 'entryTypes';

    // Properties
    // =========================================================================

    /**
     * @var
     */
    private $_allSectionIds;

    /**
     * @var
     */
    private $_editableSectionIds;

    /**
     * @var
     */
    private $_sectionsById;

    /**
     * @var bool
     */
    private $_fetchedAllSections = false;

    /**
     * @var
     */
    private $_entryTypesById;

    // Public Methods
    // =========================================================================

    // Sections
    // -------------------------------------------------------------------------

    /**
     * Returns all of the section IDs.
     *
     * ---
     *
     * ```php
     * $sectionIds = Craft::$app->sections->allSectionIds;
     * ```
     * ```twig
     * {% set sectionIds = craft.app.sections.allSectionIds %}
     * ```
     *
     * @return int[] All the sections’ IDs.
     */
    public function getAllSectionIds(): array
    {
        if ($this->_allSectionIds !== null) {
            return $this->_allSectionIds;
        }

        $this->_allSectionIds = [];

        foreach ($this->getAllSections() as $section) {
            $this->_allSectionIds[] = $section->id;
        }

        return $this->_allSectionIds;
    }

    /**
     * Returns all of the section IDs that are editable by the current user.
     *
     * ---
     *
     * ```php
     * $sectionIds = Craft::$app->sections->editableSectionIds;
     * ```
     * ```twig
     * {% set sectionIds = craft.app.sections.editableSectionIds %}
     * ```
     *
     * @return array All the editable sections’ IDs.
     */
    public function getEditableSectionIds(): array
    {
        if ($this->_editableSectionIds !== null) {
            return $this->_editableSectionIds;
        }

        $this->_editableSectionIds = [];

<<<<<<< HEAD
        foreach ($this->getAllSections() as $section) {
            if (Craft::$app->getUser()->checkPermission('editEntries:' . $section->uid)) {
                $this->_editableSectionIds[] = $section->id;
=======
        foreach ($this->getAllSectionIds() as $sectionId) {
            if (Craft::$app->getUser()->checkPermission('editEntries:' . $sectionId)) {
                $this->_editableSectionIds[] = $sectionId;
>>>>>>> 928249a9
            }
        }

        return $this->_editableSectionIds;
    }

    /**
     * Returns all sections.
     *
     * ---
     *
     * ```php
     * $sections = Craft::$app->sections->allSections;
     * ```
     * ```twig
     * {% set sections = craft.app.sections.allSections %}
     * ```
     *
     * @return Section[] All the sections.
     */
    public function getAllSections(): array
    {
        if ($this->_fetchedAllSections) {
            return array_values($this->_sectionsById);
        }

        $results = $this->_createSectionQuery()
            ->all();

        $this->_sectionsById = [];

        foreach ($results as $result) {
            $section = new Section($result);
            $this->_sectionsById[$section->id] = $section;
        }

        $this->_fetchedAllSections = true;

        return array_values($this->_sectionsById);
    }

    /**
     * Returns all editable sections.
     *
     * ---
     *
     * ```php
     * $sections = Craft::$app->sections->editableSections;
     * ```
     * ```twig
     * {% set sections = craft.app.sections.editableSections %}
     * ```
     *
     * @return Section[] All the editable sections.
     */
    public function getEditableSections(): array
    {
        $editableSectionIds = $this->getEditableSectionIds();
        $editableSections = [];

        foreach ($this->getAllSections() as $section) {
            if (in_array($section->id, $editableSectionIds, false)) {
                $editableSections[] = $section;
            }
        }

        return $editableSections;
    }


    /**
     * Returns all sections of a given type.
     *
     * ---
     *
     * ```php
     * use craft\models\Section;
     *
     * $singles = Craft::$app->sections->getSectionsByType(Section::TYPE_SINGLE);
     * ```
     * ```twig
     * {% set singles = craft.app.sections.getSectionsByType('single') %}
     * ```
     *
     * @param string $type The section type (`single`, `channel`, or `structure`)
     * @return Section[] All the sections of the given type.
     */
    public function getSectionsByType(string $type): array
    {
        $sections = [];

        foreach ($this->getAllSections() as $section) {
            if ($section->type == $type) {
                $sections[] = $section;
            }
        }

        return $sections;
    }

    /**
     * Gets the total number of sections.
     *
     * ---
     *
     * ```php
     * $total = Craft::$app->sections->totalSections;
     * ```
     * ```twig
     * {% set total = craft.app.sections.totalSections %}
     * ```
     *
     * @return int
     */
    public function getTotalSections(): int
    {
        return count($this->getAllSectionIds());
    }

    /**
     * Gets the total number of sections that are editable by the current user.
     *
     * ---
     *
     * ```php
     * $total = Craft::$app->sections->totalEditableSections;
     * ```
     * ```twig
     * {% set total = craft.app.sections.totalEditableSections %}
     * ```
     *
     * @return int
     */
    public function getTotalEditableSections(): int
    {
        return count($this->getEditableSectionIds());
    }

    /**
     * Returns a section by its ID.
     *
     * ---
     *
     * ```php
     * $section = Craft::$app->sections->getSectionById(1);
     * ```
     * ```twig
     * {% set section = craft.app.sections.getSectionById(1) %}
     * ```
     *
     * @param int $sectionId
     * @return Section|null
     */
    public function getSectionById(int $sectionId)
    {
        if (!$sectionId) {
            return null;
        }

        if ($this->_sectionsById !== null && array_key_exists($sectionId, $this->_sectionsById)) {
            return $this->_sectionsById[$sectionId];
        }

        // If we've already fetched all sections we can save ourselves a trip to
        // the DB for section IDs that don't exist
        if ($this->_fetchedAllSections) {
            return null;
        }

        $result = $this->_createSectionQuery()
            ->where(['sections.id' => $sectionId])
            ->one();

        return $this->_sectionsById[$sectionId] = $result ? new Section($result) : null;
    }

    /**
<<<<<<< HEAD
     * Return a section by it's UID.
     *
     * @param string $sectionUid
     * @return Section|null
     */
    public function getSectionByUid(string $sectionUid)
    {
        $result = $this->_createSectionQuery()
            ->where(['sections.uid' => $sectionUid])
            ->one();

        return $result ? new Section($result) : null;
=======
     * Gets a section by its UID.
     *
     * ---
     *
     * ```php
     * $section = Craft::$app->sections->getSectionByUid('b3a9eef3-9444-4995-84e2-6dc6b60aebd2');
     * ```
     * ```twig
     * {% set section = craft.app.sections.getSectionByUid('b3a9eef3-9444-4995-84e2-6dc6b60aebd2') %}
     * ```
     *
     * @param string $uid
     * @return Section|null
     */
    public function getSectionByUid(string $uid)
    {
        $result = $this->_createSectionQuery()
            ->where(['sections.uid' => $uid])
            ->one();

        if (!$result) {
            return null;
        }

        $section = new Section($result);
        $this->_sectionsById[$section->id] = $section;
        return $section;
>>>>>>> 928249a9
    }

    /**
     * Gets a section by its handle.
     *
     * ---
     *
     * ```php
     * $section = Craft::$app->sections->getSectionByHandle('news');
     * ```
     * ```twig
     * {% set section = craft.app.sections.getSectionByHandle('news') %}
     * ```
     *
     * @param string $sectionHandle
     * @return Section|null
     */
    public function getSectionByHandle(string $sectionHandle)
    {
        $result = $this->_createSectionQuery()
            ->where(['sections.handle' => $sectionHandle])
            ->one();

        if (!$result) {
            return null;
        }

        $section = new Section($result);
        $this->_sectionsById[$section->id] = $section;
        return $section;
    }

    /**
     * Returns a section’s site-specific settings.
     *
     * @param int $sectionId
     * @return Section_SiteSettings[] The section’s site-specific settings.
     */
    public function getSectionSiteSettings(int $sectionId): array
    {
        $siteSettings = (new Query())
            ->select([
                'sections_sites.id',
                'sections_sites.sectionId',
                'sections_sites.siteId',
                'sections_sites.enabledByDefault',
                'sections_sites.hasUrls',
                'sections_sites.uriFormat',
                'sections_sites.template',
            ])
            ->from(['{{%sections_sites}} sections_sites'])
            ->innerJoin('{{%sites}} sites', '[[sites.id]] = [[sections_sites.siteId]]')
            ->where(['sections_sites.sectionId' => $sectionId])
            ->orderBy(['sites.sortOrder' => SORT_ASC])
            ->all();

        foreach ($siteSettings as $key => $value) {
            $siteSettings[$key] = new Section_SiteSettings($value);
        }

        return $siteSettings;
    }

    /**
     * Saves a section.
     *
     * ---
     *
     * ```php
     * use craft\models\Section;
     * use craft\models\Section_SiteSettings;
     *
     * $section = new Section([
     *     'name' => 'News',
     *     'handle' => 'news',
     *     'type' => Section::TYPE_CHANNEL,
     *     'siteSettings' => [
     *         new Section_SiteSettings([
     *             'siteId' => Craft::$app->sites->getPrimarySite()->id,
     *             'enabledByDefault' => true,
     *             'hasUrls' => true,
     *             'uriFormat' => 'foo/{slug}',
     *             'template' => 'foo/_entry',
     *         ]),
     *     ]
     * ]);
     *
     * $success = Craft::$app->sections->saveSection($section);
     * ```
     *
     * @param Section $section The section to be saved
     * @param bool $runValidation Whether the section should be validated
     * @return bool
     * @throws SectionNotFoundException if $section->id is invalid
     * @throws \Throwable if reasons
     */
    public function saveSection(Section $section, bool $runValidation = true): bool
    {
        $isNewSection = !$section->id;

        // Fire a 'beforeSaveSection' event
        if ($this->hasEventHandlers(self::EVENT_BEFORE_SAVE_SECTION)) {
            $this->trigger(self::EVENT_BEFORE_SAVE_SECTION, new SectionEvent([
                'section' => $section,
                'isNew' => $isNewSection
            ]));
        }

        if ($runValidation && !$section->validate()) {
            Craft::info('Section not saved due to validation error.', __METHOD__);
            return false;
        }

        if ($isNewSection) {
            $sectionUid = StringHelper::UUID();
        } else {
            $sectionRecord = SectionRecord::find()
                ->where(['id' => $section->id])
                ->one();

            if (!$sectionRecord) {
                throw new SectionNotFoundException("No section exists with the ID '{$section->id}'");
            }

            $sectionUid = $sectionRecord->uid;
        }

        // Main section settings
        if ($section->type !== Section::TYPE_CHANNEL) {
            $section->propagateEntries = true;
        }

        $projectConfig = Craft::$app->getProjectConfig();

        $configData = [
            'name' => $section->name,
            'handle' => $section->handle,
            'type' => $section->type,
            'enableVersioning' => (bool)$section->enableVersioning,
            'propagateEntries' => (bool)$section->propagateEntries,
            'siteSettings' => [],
        ];

        if ($section->type === Section::TYPE_STRUCTURE) {
            if ($isNewSection) {
                $structureUid = StringHelper::UUID();
            } else {
                $structureUid = Db::uidById('{{%structures}}', $sectionRecord->structureId);
            }

            $configData['structure'] = [
                'uid' => $structureUid,
                'maxLevels' => $section->maxLevels,
            ];
        }

        // Load the existing entry type info
        if (!$isNewSection) {
            $configData[self::CONFIG_ENTRYTYPES_KEY] = $projectConfig->get(self::CONFIG_SECTIONS_KEY . '.' . $sectionUid . '.' . self::CONFIG_ENTRYTYPES_KEY);
        }

        // Get the site settings
        $allSiteSettings = $section->getSiteSettings();


        if (empty($allSiteSettings)) {
            throw new Exception('Tried to save a section without any site settings');
        }

        foreach ($allSiteSettings as $siteId => $settings) {
            $siteUid = Db::uidById('{{%sites}}', $siteId);
            $configData['siteSettings'][$siteUid] = [
                'enabledByDefault' => $settings['enabledByDefault'],
                'hasUrls' => $settings['hasUrls'],
                'uriFormat' => $settings['uriFormat'],
                'template' => $settings['template'],
            ];
        }

        $configPath = self::CONFIG_SECTIONS_KEY . '.' . $sectionUid;
        $projectConfig->save($configPath, $configData);

        if ($isNewSection) {
            $section->id = Db::idByUid('{{%sections}}', $sectionUid);
        }

        // Make sure there's at least one entry type for this section
        // -----------------------------------------------------------------

        if (!$isNewSection) {
            $entryTypeExists = (new Query())
                ->select(['id'])
                ->from(['{{%entrytypes}}'])
                ->where(['sectionId' => $section->id])
                ->exists();
        } else {
            $entryTypeExists = false;
        }

        if (!$entryTypeExists) {
            $entryType = new EntryType();
            $entryType->sectionId = $section->id;
            $entryType->name = $section->name;
            $entryType->handle = $section->handle;

            if ($section->type === Section::TYPE_SINGLE) {
                $entryType->hasTitleField = false;
                $entryType->titleLabel = null;
                $entryType->titleFormat = '{section.name|raw}';
            } else {
                $entryType->hasTitleField = true;
                $entryType->titleLabel = Craft::t('app', 'Title');
                $entryType->titleFormat = null;
            }

            $this->saveEntryType($entryType);
        }

        // Might as well update our cache of the section while we have it.
        $this->_sectionsById[$section->id] = $section;

        // Fire an 'afterSaveSection' event
        if ($this->hasEventHandlers(self::EVENT_AFTER_SAVE_SECTION)) {
            $this->trigger(self::EVENT_AFTER_SAVE_SECTION, new SectionEvent([
                'section' => $section,
                'isNew' => $isNewSection
            ]));
        }

        return true;
    }

    /**
     * Handle section change
     *
     * @param ParseConfigEvent $event
     */
    public function handleChangedSection(ParseConfigEvent $event)
    {
        $path = $event->configPath;

        // Does it match a category group?
        if (preg_match('/^' . self::CONFIG_SECTIONS_KEY . '\.(' . ProjectConfig::UID_PATTERN . ')$/i', $path, $matches)) {

            ProjectConfigHelper::ensureAllSitesProcessed();
            ProjectConfigHelper::ensureAllFieldsProcessed();

            $sectionUid = $matches[1];
            $data = $event->configData;

            $db = Craft::$app->getDb();
            $transaction = $db->beginTransaction();

            try {
                $structureData = $data['structure'] ?? null;
                $siteSettingData = $data['siteSettings'];

                // Basic data
                $sectionRecord = $this->_getSectionRecord($sectionUid);
                $sectionRecord->uid = $sectionUid;
                $sectionRecord->name = $data['name'];
                $sectionRecord->handle = $data['handle'];
                $sectionRecord->type = $data['type'];
                $sectionRecord->enableVersioning = (bool)$data['enableVersioning'];
                $sectionRecord->propagateEntries = (bool)$data['propagateEntries'];

                $structure = $structureData ? (Craft::$app->getStructures()->getStructureByUid($structureData['uid']) ?? new Structure()) : new Structure();

                $isNewSection = $sectionRecord->getIsNewRecord();
                $isNewStructure = !(bool)$structure->id;

                if ($data['type'] === Section::TYPE_STRUCTURE) {
                    $structure->maxLevels = $structureData['maxLevels'];
                    Craft::$app->getStructures()->saveStructure($structure);

                    $sectionRecord->structureId = $structure->id;
                } else {
                    /** @noinspection PhpUndefinedVariableInspection */
                    if (!$isNewSection && $structure->id) {
                        // Delete the old one
                        Craft::$app->getStructures()->deleteStructureById($structure->id);
                        $sectionRecord->structureId = null;
                    }
                }

                $sectionRecord->save(false);

                // Update the site settings
                // -----------------------------------------------------------------

                if (!$isNewSection) {
                    // Get the old section site settings
                    $allOldSiteSettingsRecords = Section_SiteSettingsRecord::find()
                        ->where(['sectionId' => $sectionRecord->id])
                        ->indexBy('siteId')
                        ->all();
                } else {
                    $allOldSiteSettingsRecords = [];
                }

                $siteIdMap = Db::idsByUids('{{%sites}}', array_keys($siteSettingData));

                foreach ($siteSettingData as $siteUid => $siteSettings) {
                    $siteId = $siteIdMap[$siteUid];

                    // Was this already selected?
                    if (!$isNewSection && isset($allOldSiteSettingsRecords[$siteId])) {
                        $siteSettingsRecord = $allOldSiteSettingsRecords[$siteId];
                    } else {
                        $siteSettingsRecord = new Section_SiteSettingsRecord();
                        $siteSettingsRecord->sectionId = $sectionRecord->id;
                        $siteSettingsRecord->siteId = $siteId;
                    }

                    $siteSettingsRecord->enabledByDefault = $siteSettings['enabledByDefault'];

                    if ($siteSettingsRecord->hasUrls = $siteSettings['hasUrls']) {
                        $siteSettingsRecord->uriFormat = $siteSettings['uriFormat'];
                        $siteSettingsRecord->template = $siteSettings['template'];
                    } else {
                        $siteSettingsRecord->uriFormat = $siteSettings['uriFormat'] = null;
                        $siteSettingsRecord->template = $siteSettings['template'] = null;
                    }

                    $siteSettingsRecord->save(false);
                }

                if (!$isNewSection) {
                    // Drop any sites that are no longer being used, as well as the associated entry/element site
                    // rows
                    $affectedSiteUids = array_keys($siteSettingData);

                    /** @noinspection PhpUndefinedVariableInspection */
                    foreach ($allOldSiteSettingsRecords as $siteId => $siteSettingsRecord) {
                        $siteUid = array_search($siteId, $siteIdMap, false);
                        if (!in_array($siteUid, $affectedSiteUids, false)) {
                            $siteSettingsRecord->delete();
                        }
                    }
                }

                // Now, regardless of whether the section type changed or not, let the section type make sure
                // everything is cool
                // -----------------------------------------------------------------

                switch ($sectionRecord->type) {
                    case Section::TYPE_SINGLE:
                        $this->_onSaveSingle($sectionRecord, $isNewSection, array_keys($siteSettingData));
                        break;
                    case Section::TYPE_STRUCTURE:
                        /** @noinspection PhpUndefinedVariableInspection */
                        $this->_onSaveStructure($sectionRecord, $isNewSection, $isNewStructure, $allOldSiteSettingsRecords);
                        break;
                }

                // Finally, deal with the existing entries...
                // -----------------------------------------------------------------

                if (!$isNewSection) {
                    if ($sectionRecord->propagateEntries) {
                        // Find a site that the section was already enabled in, and still is
                        $oldSiteIds = array_keys($allOldSiteSettingsRecords);
                        $newSiteIds = $siteIdMap;
                        $persistentSiteIds = array_values(array_intersect($newSiteIds, $oldSiteIds));

                        // Try to make that the primary site, if it's in the list
                        $siteId = Craft::$app->getSites()->getPrimarySite()->id;
                        if (!in_array($siteId, $persistentSiteIds, false)) {
                            $siteId = $persistentSiteIds[0];
                        }

                        Craft::$app->getQueue()->push(new ResaveElements([
                            'description' => Craft::t('app', 'Resaving {section} entries', [
                                'section' => $sectionRecord->name,
                            ]),
                            'elementType' => Entry::class,
                            'criteria' => [
                                'siteId' => $siteId,
                                'sectionId' => $sectionRecord->id,
                                'status' => null,
                                'enabledForSite' => false,
                            ]
                        ]));
                    } else {
                        // Resave entries for each site
                        $sitesService = Craft::$app->getSites();
                        foreach ($siteSettingData as $siteUid => $siteSettings) {
                            Craft::$app->getQueue()->push(new ResaveElements([
                                'description' => Craft::t('app', 'Resaving {section} entries ({site})', [
                                    'section' => $sectionRecord->name,
                                    'site' => $sitesService->getSiteByUid($siteUid)->name
                                ]),
                                'elementType' => Entry::class,
                                'criteria' => [
                                    'siteId' => $siteIdMap[$siteUid],
                                    'sectionId' => $sectionRecord->id,
                                    'status' => null,
                                    'enabledForSite' => false,
                                ]
                            ]));
                        }
                    }
                }

                $transaction->commit();
            } catch (\Throwable $e) {
                $transaction->rollBack();

                throw $e;
            }
        }
    }

    /**
     * Deletes a section by its ID.
     *
     * ---
     *
     * ```php
     * $success = Craft::$app->sections->deleteSectionById(1);
     * ```
     *
     * @param int $sectionId
     * @return bool Whether the section was deleted successfully
     * @throws \Throwable if reasons
     */
    public function deleteSectionById(int $sectionId): bool
    {
        $section = $this->getSectionById($sectionId);

        if (!$section) {
            return false;
        }

        return $this->deleteSection($section);
    }

    /**
     * Deletes a section.
     *
     * ---
     *
     * ```php
     * $success = Craft::$app->sections->deleteSection($section);
     * ```
     *
     * @param Section $section
     * @return bool Whether the section was deleted successfully
     * @throws \Throwable if reasons
     */
    public function deleteSection(Section $section): bool
    {
        // Fire a 'beforeDeleteSection' event
        if ($this->hasEventHandlers(self::EVENT_BEFORE_DELETE_SECTION)) {
            $this->trigger(self::EVENT_BEFORE_DELETE_SECTION, new SectionEvent([
                'section' => $section
            ]));
        }

        Craft::$app->getProjectConfig()->save(self::CONFIG_SECTIONS_KEY . '.' . $section->uid, null);

        // Fire an 'afterDeleteSection' event
        if ($this->hasEventHandlers(self::EVENT_AFTER_DELETE_SECTION)) {
            $this->trigger(self::EVENT_AFTER_DELETE_SECTION, new SectionEvent([
                'section' => $section
            ]));
        }

        return true;
    }

    /**
     * Handle a section getting deleted
     *
     * @param ParseConfigEvent $event
     */
    public function handleDeletedSection(ParseConfigEvent $event)
    {
        $path = $event->configPath;

<<<<<<< HEAD
        // Does it match a section?
        if (preg_match('/' . self::CONFIG_SECTIONS_KEY . '\.(' . ProjectConfig::UID_PATTERN . ')$/i', $path, $matches)) {
            $uid = $matches[1];

            $sectionRecord = $this->_getSectionRecord($uid);
=======
            // Delete the entries
            // (loop through all the sites in case there are any lingering entries from unsupported sites)
            $entryQuery = Entry::find()
                ->anyStatus()
                ->sectionId($section->id);
            $elementsService = Craft::$app->getElements();
            foreach (Craft::$app->getSites()->getAllSiteIds() as $siteId) {
                foreach ($entryQuery->siteId($siteId)->each() as $entry) {
                    $elementsService->deleteElement($entry);
                }
            }
>>>>>>> 928249a9

            if ($sectionRecord->id) {
                $transaction = Craft::$app->getDb()->beginTransaction();
                try {
                    // Nuke the field layouts first.
                    $entryTypeIds = [];
                    $entryTypes = $this->getEntryTypesBySectionId($sectionRecord->id);

                    foreach ($entryTypes as $entryType) {
                        $entryTypeIds[] = $entryType->id;
                    }

                    // Delete the field layout(s)
                    $fieldLayoutIds = (new Query())
                        ->select(['fieldLayoutId'])
                        ->from(['{{%entrytypes}}'])
                        ->where(['id' => $entryTypeIds])
                        ->column();

                    if (!empty($fieldLayoutIds)) {
                        Craft::$app->getFields()->deleteLayoutById($fieldLayoutIds);
                    }

                    // Delete the entries
                    $entries = Entry::find()
                        ->status(null)
                        ->enabledForSite(false)
                        ->sectionId($sectionRecord->id)
                        ->all();

                    foreach ($entries as $entry) {
                        Craft::$app->getElements()->deleteElement($entry);
                    }

                    // Delete the structure, if there is one
                    $structureId = (new Query())
                        ->select(['structureId'])
                        ->from(['{{%sections}}'])
                        ->where(['id' => $sectionRecord->id])
                        ->scalar();

                    if ($structureId) {
                        Craft::$app->getStructures()->deleteStructureById($structureId);
                    }

                    // Delete the section.
                    Craft::$app->getDb()->createCommand()
                        ->delete('{{%sections}}', ['id' => $sectionRecord->id])
                        ->execute();

                    $transaction->commit();
                } catch (\Throwable $e) {
                    $transaction->rollBack();

                    throw $e;
                }
            }
        }
    }

    /**
     * Returns whether a section’s entries have URLs for the given site ID, and if the section’s template path is valid.
     *
     * @param Section $section
     * @param int $siteId
     * @return bool
     */
    public function isSectionTemplateValid(Section $section, int $siteId): bool
    {
        $sectionSiteSettings = $section->getSiteSettings();

        if (isset($sectionSiteSettings[$siteId]) && $sectionSiteSettings[$siteId]->hasUrls) {
            // Set Craft to the site template mode
            $view = Craft::$app->getView();
            $oldTemplateMode = $view->getTemplateMode();
            $view->setTemplateMode($view::TEMPLATE_MODE_SITE);

            // Does the template exist?
            $templateExists = Craft::$app->getView()->doesTemplateExist((string)$sectionSiteSettings[$siteId]->template);

            // Restore the original template mode
            $view->setTemplateMode($oldTemplateMode);

            if ($templateExists) {
                return true;
            }
        }

        return false;
    }

    // Entry Types
    // -------------------------------------------------------------------------

    /**
     * Returns a section’s entry types.
     *
     * ---
     *
     * ```php
     * $entryTypes = Craft::$app->sections->getEntryTypesBySectionId(1);
     * ```
     *
     * @param int $sectionId
     * @return EntryType[]
     */
    public function getEntryTypesBySectionId(int $sectionId): array
    {
        $results = $this->_createEntryTypeQuery()
            ->where(['sectionId' => $sectionId])
            ->orderBy(['sortOrder' => SORT_ASC])
            ->all();

        foreach ($results as $key => $result) {
            $results[$key] = new EntryType($result);
        }

        return $results;
    }

    /**
     * Returns an entry type by its ID.
     *
     * ---
     *
     * ```php
     * $entryType = Craft::$app->sections->getEntryTypeById(1);
     * ```
     *
     * @param int $entryTypeId
     * @return EntryType|null
     */
    public function getEntryTypeById(int $entryTypeId)
    {
        if (!$entryTypeId) {
            return null;
        }

        if ($this->_entryTypesById !== null && array_key_exists($entryTypeId, $this->_entryTypesById)) {
            return $this->_entryTypesById[$entryTypeId];
        }

        $result = $this->_createEntryTypeQuery()
            ->where(['id' => $entryTypeId])
            ->one();

        return $this->_entryTypesById[$entryTypeId] = $result ? new EntryType($result) : null;
    }

    /**
     * Returns entry types that have a given handle.
     *
     * ---
     *
     * ```php
     * $entryType = Craft::$app->sections->getEntryTypeByHandle('article');
     * ```
     *
     * @param string $entryTypeHandle
     * @return EntryType[]
     */
    public function getEntryTypesByHandle(string $entryTypeHandle): array
    {
        $results = $this->_createEntryTypeQuery()
            ->where(['handle' => $entryTypeHandle])
            ->all();

        foreach ($results as $key => $result) {
            $results[$key] = new EntryType($result);
        }

        return $results;
    }

    /**
     * Saves an entry type.
     *
     * @param EntryType $entryType The entry type to be saved
     * @param bool $runValidation Whether the entry type should be validated
     * @return bool Whether the entry type was saved successfully
     * @throws EntryTypeNotFoundException if $entryType->id is invalid
     * @throws \Throwable if reasons
     */
    public function saveEntryType(EntryType $entryType, bool $runValidation = true): bool
    {
        $isNewEntryType = !$entryType->id;

        // Fire a 'beforeSaveEntryType' event
        if ($this->hasEventHandlers(self::EVENT_BEFORE_SAVE_ENTRY_TYPE)) {
            $this->trigger(self::EVENT_BEFORE_SAVE_ENTRY_TYPE, new EntryTypeEvent([
                'entryType' => $entryType,
                'isNew' => $isNewEntryType,
            ]));
        }

        if ($runValidation && !$entryType->validate()) {
            Craft::info('Entry type not saved due to validation error.', __METHOD__);
            return false;
        }

        if ($isNewEntryType) {
            $entryTypeUid = StringHelper::UUID();
            $maxSortOrder = (new Query())
                ->from(['{{%entrytypes}}'])
                ->where(['sectionId' => $entryType->sectionId])
                ->max('[[sortOrder]]');

            $sortOrder = $maxSortOrder ? $maxSortOrder + 1 : 1;
        } else {
            $entryTypeRecord = EntryTypeRecord::findOne($entryType->id);

            if (!$entryTypeRecord) {
                throw new EntryTypeNotFoundException("No entry type exists with the ID '{$entryType->id}'");
            }

            $entryTypeUid = $entryTypeRecord->uid;
            $sortOrder = $entryTypeRecord->sortOrder;
        }

        $section = $entryType->getSection();

        $projectConfig = Craft::$app->getProjectConfig();
        $configData = [
            'name' => $entryType->name,
            'handle' => $entryType->handle,
            'hasTitleField' => $entryType->hasTitleField,
            'titleLabel' => $entryType->titleLabel,
            'titleFormat' => $entryType->titleFormat,
            'sortOrder' => $sortOrder,
        ];

        $fieldLayout = $entryType->getFieldLayout();
        $fieldLayoutConfig = $fieldLayout->getConfig();

        if ($fieldLayoutConfig) {
            if (empty($fieldLayout->id)) {
                $layoutUid = StringHelper::UUID();
                $fieldLayout->uid = $layoutUid;
            } else {
                $layoutUid = Db::uidById('{{%fieldlayouts}}', $fieldLayout->id);
            }

            $configData['fieldLayouts'] = [
                $layoutUid => $fieldLayoutConfig
            ];
        }

        $configPath = self::CONFIG_SECTIONS_KEY . '.' . $section->uid . '.' . self::CONFIG_ENTRYTYPES_KEY . '.' . $entryTypeUid;
        $projectConfig->save($configPath, $configData);

        if ($isNewEntryType) {
            $entryType->id = Db::idByUid('{{%entrytypes}}', $entryTypeUid);
        }

        // Fire an 'afterSaveEntryType' event
        if ($this->hasEventHandlers(self::EVENT_AFTER_SAVE_ENTRY_TYPE)) {
            $this->trigger(self::EVENT_AFTER_SAVE_ENTRY_TYPE, new EntryTypeEvent([
                'entryType' => $entryType,
                'isNew' => $isNewEntryType,
            ]));
        }

        return true;
    }

    /**
     * Handle entry type change
     *
     * @param ParseConfigEvent $event
     */
    public function handleChangedEntryType(ParseConfigEvent $event)
    {
        $path = $event->configPath;

        // If anything changes inside, just process the main entity
        if (preg_match('/^' . self::CONFIG_SECTIONS_KEY . '\.(' . ProjectConfig::UID_PATTERN . ')\.' . self::CONFIG_ENTRYTYPES_KEY . '\.(' . ProjectConfig::UID_PATTERN . ')\./i', $path)) {
            $parts = explode('.', $path);
            Craft::$app->getProjectConfig()->processConfigChanges($parts[0] . '.' . $parts[1] . '.' . $parts[2] . '.' . $parts[3]);
            return;
        }

        // Does it match an entry type?
        if (preg_match('/^' . self::CONFIG_SECTIONS_KEY . '\.(' . ProjectConfig::UID_PATTERN . ')\.' . self::CONFIG_ENTRYTYPES_KEY . '\.(' . ProjectConfig::UID_PATTERN . ')$/i', $path, $matches)) {
            $sectionUid = $matches[1];
            $entryTypeUid = $matches[2];
            $data = $event->configData;

            // Make sure fields are processed
            ProjectConfigHelper::ensureAllSitesProcessed();
            ProjectConfigHelper::ensureAllFieldsProcessed();

            Craft::$app->getProjectConfig()->processConfigChanges(self::CONFIG_SECTIONS_KEY . '.' . $sectionUid);

            $section = $this->getSectionByUid($sectionUid);
            $entryTypeRecord = $this->_getEntryTypeRecord($entryTypeUid);

            if ($section && $entryTypeRecord) {
                $transaction = Craft::$app->getDb()->beginTransaction();

                try {

                    $isNewEntryType = !(bool)$entryTypeRecord->id;

                    $entryTypeRecord->name = $data['name'];
                    $entryTypeRecord->handle = $data['handle'];
                    $entryTypeRecord->hasTitleField = $data['hasTitleField'];
                    $entryTypeRecord->titleLabel = $data['titleLabel'];
                    $entryTypeRecord->titleFormat = $data['titleFormat'];
                    $entryTypeRecord->sortOrder = $data['sortOrder'];
                    $entryTypeRecord->sectionId = $section->id;

                    if (!empty($data['fieldLayouts'])) {
                        $fields = Craft::$app->getFields();

                        // Delete the field layout
                        $fields->deleteLayoutById($entryTypeRecord->fieldLayoutId);

                        //Create the new layout
                        $layout = FieldLayout::createFromConfig(reset($data['fieldLayouts']));
                        $layout->type = Entry::class;
                        $layout->uid = key($data['fieldLayouts']);
                        $fields->saveLayout($layout);
                        $entryTypeRecord->fieldLayoutId = $layout->id;
                    } else {
                        $entryTypeRecord->fieldLayoutId = null;
                    }

                    // Save the entry type
                    $entryTypeRecord->save(false);

                    $transaction->commit();


                    if (!$isNewEntryType) {
                        // Re-save the entries of this type
                        $allSiteSettings = $section->getSiteSettings();

                        if ($section->propagateEntries) {
                            $siteIds = array_keys($allSiteSettings);

                            Craft::$app->getQueue()->push(new ResaveElements([
                                'description' => Craft::t('app', 'Resaving {type} entries', [
                                    'type' => $entryTypeRecord->name,
                                ]),
                                'elementType' => Entry::class,
                                'criteria' => [
                                    'siteId' => $siteIds[0],
                                    'sectionId' => $section->id,
                                    'typeId' => $entryTypeRecord->id,
                                    'status' => null,
                                    'enabledForSite' => false,
                                ]
                            ]));
                        } else {
                            foreach ($allSiteSettings as $siteId => $siteSettings) {
                                Craft::$app->getQueue()->push(new ResaveElements([
                                    'description' => Craft::t('app', 'Resaving {type} entries ({site})', [
                                        'type' => $entryTypeRecord->name,
                                        'site' => $siteSettings->getSite()->name,
                                    ]),
                                    'elementType' => Entry::class,
                                    'criteria' => [
                                        'siteId' => $siteId,
                                        'sectionId' => $section->id,
                                        'typeId' => $entryTypeRecord->id,
                                        'status' => null,
                                        'enabledForSite' => false,
                                    ]
                                ]));
                            }
                        }
                    } else {
                        if ($section->type === Section::TYPE_SINGLE) {
                            $siteSettings = Craft::$app->getProjectConfig()->get(self::CONFIG_SECTIONS_KEY . '.' . $sectionUid . '.siteSettings');
                            $allSiteUids = array_keys($siteSettings);
                            $sectionRecord = $this->_getSectionRecord($sectionUid);
                            $this->_onSaveSingle($sectionRecord, true, $allSiteUids);
                        }
                    }
                } catch (\Throwable $e) {
                    $transaction->rollBack();

                    throw $e;
                }
            }
        }
    }

    /**
     * Reorders entry types.
     *
     * @param array $entryTypeUids
     * @return bool Whether the entry types were reordered successfully
     * @throws \Throwable if reasons
     */
    public function reorderEntryTypes(array $entryTypeUids): bool
    {
        $projectConfig = Craft::$app->getProjectConfig();

        $sectionRecord = null;

        foreach ($entryTypeUids as $entryTypeOrder => $entryTypeUid) {
            $entryTypeRecord = $this->_getEntryTypeRecord($entryTypeUid);

            if (!$sectionRecord) {
                $sectionRecord = SectionRecord::findOne($entryTypeRecord->sectionId);
            }

            $configPath = self::CONFIG_SECTIONS_KEY . '.' . $sectionRecord->uid . '.' . self::CONFIG_ENTRYTYPES_KEY . '.' . $entryTypeUid;

            $data = $projectConfig->get($configPath);
            $data['sortOrder'] = $entryTypeOrder + 1;
            $projectConfig->save($configPath, $data);
        }


        return true;
    }

    /**
     * Deletes an entry type by its ID.
     *
     * ---
     *
     * ```php
     * $success = Craft::$app->sections->deleteEntryTypeById(1);
     * ```
     *
     * @param int $entryTypeId
     * @return bool Whether the entry type was deleted successfully
     * @throws \Throwable if reasons
     */
    public function deleteEntryTypeById(int $entryTypeId): bool
    {
        $entryType = $this->getEntryTypeById($entryTypeId);

        if (!$entryType) {
            return false;
        }

        return $this->deleteEntryType($entryType);
    }

    /**
     * Deletes an entry type.
     *
     * ---
     *
     * ```php
     * $success = Craft::$app->sections->deleteEntry($entryType);
     * ```
     *
     * @param EntryType $entryType
     * @return bool Whether the entry type was deleted successfully
     * @throws \Throwable if reasons
     */
    public function deleteEntryType(EntryType $entryType): bool
    {
        // Fire a 'beforeSaveEntryType' event
        if ($this->hasEventHandlers(self::EVENT_BEFORE_DELETE_ENTRY_TYPE)) {
            $this->trigger(self::EVENT_BEFORE_DELETE_ENTRY_TYPE, new EntryTypeEvent([
                'entryType' => $entryType,
            ]));
        }

<<<<<<< HEAD
        $entryTypeUid = $entryType->uid;
        $section = $entryType->getSection();
        $sectionUid = $section->uid;
=======
        $transaction = Craft::$app->getDb()->beginTransaction();
        try {
            // Delete the field layout
            $fieldLayoutId = (new Query())
                ->select(['fieldLayoutId'])
                ->from(['{{%entrytypes}}'])
                ->where(['id' => $entryType->id])
                ->scalar();

            if ($fieldLayoutId) {
                Craft::$app->getFields()->deleteLayoutById($fieldLayoutId);
            }

            // Delete the entries
            // (loop through all the sites in case there are any lingering entries from unsupported sites)
            $entryQuery = Entry::find()
                ->anyStatus()
                ->typeId($entryType->id);
            $elementsService = Craft::$app->getElements();
            foreach (Craft::$app->getSites()->getAllSiteIds() as $siteId) {
                foreach ($entryQuery->siteId($siteId)->each() as $entry) {
                    $elementsService->deleteElement($entry);
                }
            }
>>>>>>> 928249a9

        Craft::$app->getProjectConfig()->save(self::CONFIG_SECTIONS_KEY . '.' . $sectionUid . '.' . self::CONFIG_ENTRYTYPES_KEY . '.' . $entryTypeUid, null);

        // Fire an 'afterDeleteEntryType' event
        if ($this->hasEventHandlers(self::EVENT_AFTER_DELETE_ENTRY_TYPE)) {
            $this->trigger(self::EVENT_AFTER_DELETE_ENTRY_TYPE, new EntryTypeEvent([
                'entryType' => $entryType,
            ]));
        }

        return true;
    }

    /**
     * Handle an entry type getting deleted
     *
     * @param ParseConfigEvent $event
     */
    public function handleDeletedEntryType(ParseConfigEvent $event)
    {
        $path = $event->configPath;

        // Does it match an entry type?
        if (preg_match('/' . self::CONFIG_SECTIONS_KEY . '\.(' . ProjectConfig::UID_PATTERN . ')\.' . self::CONFIG_ENTRYTYPES_KEY . '\.(' . ProjectConfig::UID_PATTERN . ')$/i', $path, $matches)) {
            $uid = $matches[1];

            $entryTypeRecord = $this->_getEntryTypeRecord($uid);

            if ($entryTypeRecord->id) {
                $transaction = Craft::$app->getDb()->beginTransaction();

                try {
                    if ($entryTypeRecord->fieldLayoutId) {
                        Craft::$app->getFields()->deleteLayoutById($entryTypeRecord->fieldLayoutId);
                    }

                    // Delete the entries
                    $entries = Entry::find()
                        ->status(null)
                        ->enabledForSite(false)
                        ->typeId($entryTypeRecord->id)
                        ->all();

                    foreach ($entries as $entry) {
                        Craft::$app->getElements()->deleteElement($entry);
                    }

                    // Delete the entry type.
                    Craft::$app->getDb()->createCommand()
                        ->delete('{{%entrytypes}}', ['id' => $entryTypeRecord->id])
                        ->execute();

                    $transaction->commit();
                } catch (\Throwable $e) {
                    $transaction->rollBack();

                    throw $e;
                }
            }
        }
    }
    // Private Methods
    // =========================================================================

    /**
     * Returns a Query object prepped for retrieving sections.
     *
     * @return Query
     */
    private function _createSectionQuery(): Query
    {
        return (new Query())
            ->select([
                'sections.id',
                'sections.structureId',
                'sections.name',
                'sections.handle',
                'sections.type',
                'sections.enableVersioning',
                'sections.propagateEntries',
                'sections.uid',
                'structures.maxLevels',
            ])
            ->leftJoin('{{%structures}} structures', '[[structures.id]] = [[sections.structureId]]')
            ->from(['{{%sections}} sections'])
            ->orderBy(['name' => SORT_ASC]);
    }

    /**
     * Performs some Single-specific tasks when a section is saved.
     *
     * @param SectionRecord $section
     * @param bool $isNewSection
     * @param array $allSiteUids
     * @see saveSection()
     * @throws Exception if reasons
     */
    private function _onSaveSingle(SectionRecord $section, bool $isNewSection, array $allSiteUids)
    {
        // Get all the entries that currently exist for this section
        // ---------------------------------------------------------------------

        if (!$isNewSection) {
            $entryData = (new Query())
                ->select([
                    'e.id',
                    'typeId',
                    'siteId' => (new Query())
                        ->select('es.siteId')
                        ->from('{{%elements_sites}} es')
                        ->innerJoin('{{%sites}} s', '[[s.id]] = [[es.siteId]]')
                        ->where('[[es.elementId]] = [[e.id]]')
                        ->andWhere(['in', 's.uid', $allSiteUids])
                        ->limit(1)
                ])
                ->from(['{{%entries}} e'])
                ->where(['e.sectionId' => $section->id])
                ->orderBy(['e.id' => SORT_ASC])
                ->all();
        } else {
            $entryData = [];
        }

        // Get the section's entry types
        // ---------------------------------------------------------------------

        /** @var EntryType[] $entryTypes */
        $entryTypes = ArrayHelper::index($this->getEntryTypesBySectionId($section->id), 'id');

        // If there are no entry types, just hope that they are on the way via yml.
        if (empty($entryTypes)) {
<<<<<<< HEAD
            return;
=======
            throw new Exception('Couldn’t find any entry types for the section: ' . $section->id);
>>>>>>> 928249a9
        }

        // Get/save the entry
        // ---------------------------------------------------------------------

        $entry = null;

        // If there are any existing entries, find the first one with a valid typeId
        foreach ($entryData as $data) {
            if (isset($entryTypes[$data['typeId']])) {
                $entry = Entry::find()
                    ->id($data['id'])
                    ->siteId($data['siteId'])
                    ->anyStatus()
                    ->one();
                break;
            }
        }

        // Otherwise create a new one
        if ($entry === null) {
            // Create one
            $firstSiteUid = reset($allSiteUids);
            $firstEntryType = reset($entryTypes);

            $entry = new Entry();
            $entry->siteId = Db::idByUid('{{%sites}}', $firstSiteUid);
            $entry->sectionId = $section->id;
            $entry->typeId = $firstEntryType->id;
            $entry->title = $section->name;
        }

        // (Re)save it with an updated title, slug, and URI format.
        $entry->setScenario(Element::SCENARIO_ESSENTIALS);
        if (!Craft::$app->getElements()->saveElement($entry)) {
            throw new Exception('Couldn’t save single entry due to validation errors on the slug and/or URI');
        }

        // Delete any other entries in the section
        // ---------------------------------------------------------------------

        foreach ($entryData as $data) {
            if ($data['id'] != $entry->id) {
                Craft::$app->getElements()->deleteElementById($data['id'], Entry::class, $data['siteId']);
            }
        }

        // Delete any other entry types in the section
        // ---------------------------------------------------------------------

        foreach ($entryTypes as $entryType) {
            if ($entryType->id != $entry->typeId) {
                $this->deleteEntryType($entryType);
            }
        }

        // Update the remaining entry type's name and handle, if this isn't a new section
        // ---------------------------------------------------------------------

        if (!$isNewSection) {
            $entryTypes[$entry->typeId]->name = $section->name;
            $entryTypes[$entry->typeId]->handle = $section->handle;
            $this->saveEntryType($entryTypes[$entry->typeId]);
        }
    }

    /**
     * Performs some Structure-specific tasks when a section is saved.
     *
     * @param SectionRecord $section
     * @param bool $isNewSection
     * @param bool $isNewStructure
     * @param Section_SiteSettingsRecord[] $allOldSiteSettingsRecords
     * @see saveSection()
     * @throws Exception if reasons
     */
    private function _onSaveStructure(SectionRecord $section, bool $isNewSection, bool $isNewStructure, array $allOldSiteSettingsRecords)
    {
        if (!$isNewSection && $isNewStructure) {
            // Add all of the entries to the structure
            $query = Entry::find();
            /** @noinspection PhpUndefinedVariableInspection */
            $query->siteId(ArrayHelper::firstKey($allOldSiteSettingsRecords));
            $query->sectionId($section->id);
            $query->anyStatus();
            $query->orderBy('elements.id');
            $query->withStructure(false);
            /** @var Entry $entry */
            foreach ($query->each() as $entry) {
                Craft::$app->getStructures()->appendToRoot($section->structureId, $entry, 'insert');
            }
        }
    }

    /**
     * @return Query
     */
    private function _createEntryTypeQuery()
    {
        return (new Query())
            ->select([
                'id',
                'sectionId',
                'fieldLayoutId',
                'name',
                'handle',
                'hasTitleField',
                'titleLabel',
                'titleFormat',
                'uid',
            ])
            ->from(['{{%entrytypes}}']);
    }

    /**
     * Gets a sections's record by uid.
     *
     * @param string $uid
     * @return SectionRecord
     */
    private function _getSectionRecord(string $uid): SectionRecord
    {
        return SectionRecord::findOne(['uid' => $uid]) ?? new SectionRecord();
    }

    /**
     * Gets an entry type's record by uid.
     *
     * @param string $uid
     * @return EntryTypeRecord
     */
    private function _getEntryTypeRecord(string $uid): EntryTypeRecord
    {
        return EntryTypeRecord::findOne(['uid' => $uid]) ?? new EntryTypeRecord();
    }
}<|MERGE_RESOLUTION|>--- conflicted
+++ resolved
@@ -173,15 +173,9 @@
 
         $this->_editableSectionIds = [];
 
-<<<<<<< HEAD
         foreach ($this->getAllSections() as $section) {
             if (Craft::$app->getUser()->checkPermission('editEntries:' . $section->uid)) {
                 $this->_editableSectionIds[] = $section->id;
-=======
-        foreach ($this->getAllSectionIds() as $sectionId) {
-            if (Craft::$app->getUser()->checkPermission('editEntries:' . $sectionId)) {
-                $this->_editableSectionIds[] = $sectionId;
->>>>>>> 928249a9
             }
         }
 
@@ -359,20 +353,6 @@
     }
 
     /**
-<<<<<<< HEAD
-     * Return a section by it's UID.
-     *
-     * @param string $sectionUid
-     * @return Section|null
-     */
-    public function getSectionByUid(string $sectionUid)
-    {
-        $result = $this->_createSectionQuery()
-            ->where(['sections.uid' => $sectionUid])
-            ->one();
-
-        return $result ? new Section($result) : null;
-=======
      * Gets a section by its UID.
      *
      * ---
@@ -400,7 +380,6 @@
         $section = new Section($result);
         $this->_sectionsById[$section->id] = $section;
         return $section;
->>>>>>> 928249a9
     }
 
     /**
@@ -564,7 +543,6 @@
 
         // Get the site settings
         $allSiteSettings = $section->getSiteSettings();
-
 
         if (empty($allSiteSettings)) {
             throw new Exception('Tried to save a section without any site settings');
@@ -881,25 +859,11 @@
     {
         $path = $event->configPath;
 
-<<<<<<< HEAD
         // Does it match a section?
         if (preg_match('/' . self::CONFIG_SECTIONS_KEY . '\.(' . ProjectConfig::UID_PATTERN . ')$/i', $path, $matches)) {
             $uid = $matches[1];
 
             $sectionRecord = $this->_getSectionRecord($uid);
-=======
-            // Delete the entries
-            // (loop through all the sites in case there are any lingering entries from unsupported sites)
-            $entryQuery = Entry::find()
-                ->anyStatus()
-                ->sectionId($section->id);
-            $elementsService = Craft::$app->getElements();
-            foreach (Craft::$app->getSites()->getAllSiteIds() as $siteId) {
-                foreach ($entryQuery->siteId($siteId)->each() as $entry) {
-                    $elementsService->deleteElement($entry);
-                }
-            }
->>>>>>> 928249a9
 
             if ($sectionRecord->id) {
                 $transaction = Craft::$app->getDb()->beginTransaction();
@@ -1365,36 +1329,9 @@
             ]));
         }
 
-<<<<<<< HEAD
         $entryTypeUid = $entryType->uid;
         $section = $entryType->getSection();
         $sectionUid = $section->uid;
-=======
-        $transaction = Craft::$app->getDb()->beginTransaction();
-        try {
-            // Delete the field layout
-            $fieldLayoutId = (new Query())
-                ->select(['fieldLayoutId'])
-                ->from(['{{%entrytypes}}'])
-                ->where(['id' => $entryType->id])
-                ->scalar();
-
-            if ($fieldLayoutId) {
-                Craft::$app->getFields()->deleteLayoutById($fieldLayoutId);
-            }
-
-            // Delete the entries
-            // (loop through all the sites in case there are any lingering entries from unsupported sites)
-            $entryQuery = Entry::find()
-                ->anyStatus()
-                ->typeId($entryType->id);
-            $elementsService = Craft::$app->getElements();
-            foreach (Craft::$app->getSites()->getAllSiteIds() as $siteId) {
-                foreach ($entryQuery->siteId($siteId)->each() as $entry) {
-                    $elementsService->deleteElement($entry);
-                }
-            }
->>>>>>> 928249a9
 
         Craft::$app->getProjectConfig()->save(self::CONFIG_SECTIONS_KEY . '.' . $sectionUid . '.' . self::CONFIG_ENTRYTYPES_KEY . '.' . $entryTypeUid, null);
 
@@ -1526,11 +1463,7 @@
 
         // If there are no entry types, just hope that they are on the way via yml.
         if (empty($entryTypes)) {
-<<<<<<< HEAD
             return;
-=======
-            throw new Exception('Couldn’t find any entry types for the section: ' . $section->id);
->>>>>>> 928249a9
         }
 
         // Get/save the entry
