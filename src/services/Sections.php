<?php
/**
 * @link https://craftcms.com/
 * @copyright Copyright (c) Pixel & Tonic, Inc.
 * @license https://craftcms.github.io/license/
 */

namespace craft\services;

use Craft;
use craft\base\Element;
use craft\db\Query;
use craft\elements\Entry;
use craft\errors\EntryTypeNotFoundException;
use craft\errors\SectionNotFoundException;
use craft\events\ConfigEvent;
use craft\events\EntryTypeEvent;
use craft\events\SectionEvent;
use craft\helpers\ArrayHelper;
use craft\helpers\Db;
use craft\helpers\ProjectConfig as ProjectConfigHelper;
use craft\helpers\StringHelper;
use craft\models\EntryType;
use craft\models\FieldLayout;
use craft\models\Section;
use craft\models\Section_SiteSettings;
use craft\models\Structure;
use craft\queue\jobs\ResaveElements;
use craft\records\EntryType as EntryTypeRecord;
use craft\records\Section as SectionRecord;
use craft\records\Section_SiteSettings as Section_SiteSettingsRecord;
use yii\base\Component;
use yii\base\Exception;

/**
 * Sections service.
 * An instance of the Sections service is globally accessible in Craft via [[\craft\base\ApplicationTrait::getSections()|`Craft::$app->sections`]].
 *
 * @author Pixel & Tonic, Inc. <support@pixelandtonic.com>
 * @since 3.0
 */
class Sections extends Component
{
    // Constants
    // =========================================================================

    /**
     * @event SectionEvent The event that is triggered before a section is saved.
     */
    const EVENT_BEFORE_SAVE_SECTION = 'beforeSaveSection';

    /**
     * @event SectionEvent The event that is triggered after a section is saved.
     */
    const EVENT_AFTER_SAVE_SECTION = 'afterSaveSection';

    /**
     * @event SectionEvent The event that is triggered before a section is deleted.
     */
    const EVENT_BEFORE_DELETE_SECTION = 'beforeDeleteSection';

    /**
     * @event SectionEvent The event that is triggered after a section is deleted.
     */
    const EVENT_AFTER_DELETE_SECTION = 'afterDeleteSection';

    /**
     * @event EntryTypeEvent The event that is triggered before an entry type is saved.
     */
    const EVENT_BEFORE_SAVE_ENTRY_TYPE = 'beforeSaveEntryType';

    /**
     * @event EntryTypeEvent The event that is triggered after an entry type is saved.
     */
    const EVENT_AFTER_SAVE_ENTRY_TYPE = 'afterSaveEntryType';

    /**
     * @event EntryTypeEvent The event that is triggered before an entry type is deleted.
     */
    const EVENT_BEFORE_DELETE_ENTRY_TYPE = 'beforeDeleteEntryType';

    /**
     * @event EntryTypeEvent The event that is triggered after an entry type is deleted.
     */
    const EVENT_AFTER_DELETE_ENTRY_TYPE = 'afterDeleteEntryType';

    const CONFIG_SECTIONS_KEY = 'sections';

    const CONFIG_ENTRYTYPES_KEY = 'entryTypes';

    // Properties
    // =========================================================================

    /**
     * @var
     */
    private $_allSectionIds;

    /**
     * @var
     */
    private $_editableSectionIds;

    /**
     * @var
     */
    private $_sectionsById;

    /**
     * @var bool
     */
    private $_fetchedAllSections = false;

    /**
     * @var
     */
    private $_entryTypesById;

    // Public Methods
    // =========================================================================

    // Sections
    // -------------------------------------------------------------------------

    /**
     * Returns all of the section IDs.
     *
     * ---
     *
     * ```php
     * $sectionIds = Craft::$app->sections->allSectionIds;
     * ```
     * ```twig
     * {% set sectionIds = craft.app.sections.allSectionIds %}
     * ```
     *
     * @return int[] All the sections’ IDs.
     */
    public function getAllSectionIds(): array
    {
        if ($this->_allSectionIds !== null) {
            return $this->_allSectionIds;
        }

        $this->_allSectionIds = [];

        foreach ($this->getAllSections() as $section) {
            $this->_allSectionIds[] = $section->id;
        }

        return $this->_allSectionIds;
    }

    /**
     * Returns all of the section IDs that are editable by the current user.
     *
     * ---
     *
     * ```php
     * $sectionIds = Craft::$app->sections->editableSectionIds;
     * ```
     * ```twig
     * {% set sectionIds = craft.app.sections.editableSectionIds %}
     * ```
     *
     * @return array All the editable sections’ IDs.
     */
    public function getEditableSectionIds(): array
    {
        if ($this->_editableSectionIds !== null) {
            return $this->_editableSectionIds;
        }

        $this->_editableSectionIds = [];

        foreach ($this->getAllSections() as $section) {
            if (Craft::$app->getUser()->checkPermission('editEntries:' . $section->uid)) {
                $this->_editableSectionIds[] = $section->id;
            }
        }

        return $this->_editableSectionIds;
    }

    /**
     * Returns all sections.
     *
     * ---
     *
     * ```php
     * $sections = Craft::$app->sections->allSections;
     * ```
     * ```twig
     * {% set sections = craft.app.sections.allSections %}
     * ```
     *
     * @return Section[] All the sections.
     */
    public function getAllSections(): array
    {
        if ($this->_fetchedAllSections) {
            return array_values($this->_sectionsById);
        }

        $results = $this->_createSectionQuery()
            ->all();

        $this->_sectionsById = [];

        foreach ($results as $result) {
            $section = new Section($result);
            $this->_sectionsById[$section->id] = $section;
        }

        $this->_fetchedAllSections = true;

        return array_values($this->_sectionsById);
    }

    /**
     * Returns all editable sections.
     *
     * ---
     *
     * ```php
     * $sections = Craft::$app->sections->editableSections;
     * ```
     * ```twig
     * {% set sections = craft.app.sections.editableSections %}
     * ```
     *
     * @return Section[] All the editable sections.
     */
    public function getEditableSections(): array
    {
        $editableSectionIds = $this->getEditableSectionIds();
        $editableSections = [];

        foreach ($this->getAllSections() as $section) {
            if (in_array($section->id, $editableSectionIds, false)) {
                $editableSections[] = $section;
            }
        }

        return $editableSections;
    }


    /**
     * Returns all sections of a given type.
     *
     * ---
     *
     * ```php
     * use craft\models\Section;
     *
     * $singles = Craft::$app->sections->getSectionsByType(Section::TYPE_SINGLE);
     * ```
     * ```twig
     * {% set singles = craft.app.sections.getSectionsByType('single') %}
     * ```
     *
     * @param string $type The section type (`single`, `channel`, or `structure`)
     * @return Section[] All the sections of the given type.
     */
    public function getSectionsByType(string $type): array
    {
        $sections = [];

        foreach ($this->getAllSections() as $section) {
            if ($section->type == $type) {
                $sections[] = $section;
            }
        }

        return $sections;
    }

    /**
     * Gets the total number of sections.
     *
     * ---
     *
     * ```php
     * $total = Craft::$app->sections->totalSections;
     * ```
     * ```twig
     * {% set total = craft.app.sections.totalSections %}
     * ```
     *
     * @return int
     */
    public function getTotalSections(): int
    {
        return count($this->getAllSectionIds());
    }

    /**
     * Gets the total number of sections that are editable by the current user.
     *
     * ---
     *
     * ```php
     * $total = Craft::$app->sections->totalEditableSections;
     * ```
     * ```twig
     * {% set total = craft.app.sections.totalEditableSections %}
     * ```
     *
     * @return int
     */
    public function getTotalEditableSections(): int
    {
        return count($this->getEditableSectionIds());
    }

    /**
     * Returns a section by its ID.
     *
     * ---
     *
     * ```php
     * $section = Craft::$app->sections->getSectionById(1);
     * ```
     * ```twig
     * {% set section = craft.app.sections.getSectionById(1) %}
     * ```
     *
     * @param int $sectionId
     * @return Section|null
     */
    public function getSectionById(int $sectionId)
    {
        if (!$sectionId) {
            return null;
        }

        if ($this->_sectionsById !== null && array_key_exists($sectionId, $this->_sectionsById)) {
            return $this->_sectionsById[$sectionId];
        }

        // If we've already fetched all sections we can save ourselves a trip to
        // the DB for section IDs that don't exist
        if ($this->_fetchedAllSections) {
            return null;
        }

        $result = $this->_createSectionQuery()
            ->where(['sections.id' => $sectionId])
            ->one();

        return $this->_sectionsById[$sectionId] = $result ? new Section($result) : null;
    }

    /**
     * Gets a section by its UID.
     *
     * ---
     *
     * ```php
     * $section = Craft::$app->sections->getSectionByUid('b3a9eef3-9444-4995-84e2-6dc6b60aebd2');
     * ```
     * ```twig
     * {% set section = craft.app.sections.getSectionByUid('b3a9eef3-9444-4995-84e2-6dc6b60aebd2') %}
     * ```
     *
     * @param string $uid
     * @return Section|null
     */
    public function getSectionByUid(string $uid)
    {
        $result = $this->_createSectionQuery()
            ->where(['sections.uid' => $uid])
            ->one();

        if (!$result) {
            return null;
        }

        $section = new Section($result);
        $this->_sectionsById[$section->id] = $section;
        return $section;
    }

    /**
     * Gets a section by its handle.
     *
     * ---
     *
     * ```php
     * $section = Craft::$app->sections->getSectionByHandle('news');
     * ```
     * ```twig
     * {% set section = craft.app.sections.getSectionByHandle('news') %}
     * ```
     *
     * @param string $sectionHandle
     * @return Section|null
     */
    public function getSectionByHandle(string $sectionHandle)
    {
        $result = $this->_createSectionQuery()
            ->where(['sections.handle' => $sectionHandle])
            ->one();

        if (!$result) {
            return null;
        }

        $section = new Section($result);
        $this->_sectionsById[$section->id] = $section;
        return $section;
    }

    /**
     * Returns a section’s site-specific settings.
     *
     * @param int $sectionId
     * @return Section_SiteSettings[] The section’s site-specific settings.
     */
    public function getSectionSiteSettings(int $sectionId): array
    {
        $siteSettings = (new Query())
            ->select([
                'sections_sites.id',
                'sections_sites.sectionId',
                'sections_sites.siteId',
                'sections_sites.enabledByDefault',
                'sections_sites.hasUrls',
                'sections_sites.uriFormat',
                'sections_sites.template',
            ])
            ->from(['{{%sections_sites}} sections_sites'])
            ->innerJoin('{{%sites}} sites', '[[sites.id]] = [[sections_sites.siteId]]')
            ->where(['sections_sites.sectionId' => $sectionId])
            ->orderBy(['sites.sortOrder' => SORT_ASC])
            ->all();

        foreach ($siteSettings as $key => $value) {
            $siteSettings[$key] = new Section_SiteSettings($value);
        }

        return $siteSettings;
    }

    /**
     * Saves a section.
     *
     * ---
     *
     * ```php
     * use craft\models\Section;
     * use craft\models\Section_SiteSettings;
     *
     * $section = new Section([
     *     'name' => 'News',
     *     'handle' => 'news',
     *     'type' => Section::TYPE_CHANNEL,
     *     'siteSettings' => [
     *         new Section_SiteSettings([
     *             'siteId' => Craft::$app->sites->getPrimarySite()->id,
     *             'enabledByDefault' => true,
     *             'hasUrls' => true,
     *             'uriFormat' => 'foo/{slug}',
     *             'template' => 'foo/_entry',
     *         ]),
     *     ]
     * ]);
     *
     * $success = Craft::$app->sections->saveSection($section);
     * ```
     *
     * @param Section $section The section to be saved
     * @param bool $runValidation Whether the section should be validated
     * @return bool
     * @throws SectionNotFoundException if $section->id is invalid
     * @throws \Throwable if reasons
     */
    public function saveSection(Section $section, bool $runValidation = true): bool
    {
        $isNewSection = !$section->id;

        // Fire a 'beforeSaveSection' event
        if ($this->hasEventHandlers(self::EVENT_BEFORE_SAVE_SECTION)) {
            $this->trigger(self::EVENT_BEFORE_SAVE_SECTION, new SectionEvent([
                'section' => $section,
                'isNew' => $isNewSection
            ]));
        }

        if ($runValidation && !$section->validate()) {
            Craft::info('Section not saved due to validation error.', __METHOD__);
            return false;
        }

        if ($isNewSection) {
            $sectionUid = StringHelper::UUID();
        } else {
            $sectionRecord = SectionRecord::find()
                ->where(['id' => $section->id])
                ->one();

            if (!$sectionRecord) {
                throw new SectionNotFoundException("No section exists with the ID '{$section->id}'");
            }

            $sectionUid = $sectionRecord->uid;
        }

        // Main section settings
        if ($section->type !== Section::TYPE_CHANNEL) {
            $section->propagateEntries = true;
        }

        $projectConfig = Craft::$app->getProjectConfig();

        $configData = [
            'name' => $section->name,
            'handle' => $section->handle,
            'type' => $section->type,
            'enableVersioning' => (bool)$section->enableVersioning,
            'propagateEntries' => (bool)$section->propagateEntries,
            'siteSettings' => [],
        ];

        if ($section->type === Section::TYPE_STRUCTURE) {
            if ($isNewSection) {
                $structureUid = StringHelper::UUID();
            } else {
                $structureUid = Db::uidById('{{%structures}}', $sectionRecord->structureId);
            }

            $configData['structure'] = [
                'uid' => $structureUid,
                'maxLevels' => $section->maxLevels,
            ];
        }

        // Load the existing entry type info
        if (!$isNewSection) {
            $configData[self::CONFIG_ENTRYTYPES_KEY] = $projectConfig->get(self::CONFIG_SECTIONS_KEY . '.' . $sectionUid . '.' . self::CONFIG_ENTRYTYPES_KEY);
        }

        // Get the site settings
        $allSiteSettings = $section->getSiteSettings();

        if (empty($allSiteSettings)) {
            throw new Exception('Tried to save a section without any site settings');
        }

        foreach ($allSiteSettings as $siteId => $settings) {
            $siteUid = Db::uidById('{{%sites}}', $siteId);
            $configData['siteSettings'][$siteUid] = [
                'enabledByDefault' => $settings['enabledByDefault'],
                'hasUrls' => $settings['hasUrls'],
                'uriFormat' => $settings['uriFormat'],
                'template' => $settings['template'],
            ];
        }

        $configPath = self::CONFIG_SECTIONS_KEY . '.' . $sectionUid;
        $projectConfig->set($configPath, $configData);

        if ($isNewSection) {
            $section->id = Db::idByUid('{{%sections}}', $sectionUid);
        }

        // Make sure there's at least one entry type for this section
        // -----------------------------------------------------------------

        if (!$isNewSection) {
            $entryTypeExists = (new Query())
                ->select(['id'])
                ->from(['{{%entrytypes}}'])
                ->where(['sectionId' => $section->id])
                ->exists();
        } else {
            $entryTypeExists = false;
        }

        if (!$entryTypeExists) {
            $entryType = new EntryType();
            $entryType->sectionId = $section->id;
            $entryType->name = $section->name;
            $entryType->handle = $section->handle;

            if ($section->type === Section::TYPE_SINGLE) {
                $entryType->hasTitleField = false;
                $entryType->titleLabel = null;
                $entryType->titleFormat = '{section.name|raw}';
            } else {
                $entryType->hasTitleField = true;
                $entryType->titleLabel = Craft::t('app', 'Title');
                $entryType->titleFormat = null;
            }

            $this->saveEntryType($entryType);
        }

        // Might as well update our cache of the section while we have it.
        $this->_sectionsById[$section->id] = $section;

        // Fire an 'afterSaveSection' event
        if ($this->hasEventHandlers(self::EVENT_AFTER_SAVE_SECTION)) {
            $this->trigger(self::EVENT_AFTER_SAVE_SECTION, new SectionEvent([
                'section' => $section,
                'isNew' => $isNewSection
            ]));
        }

        return true;
    }

    /**
     * Handle section change
     *
     * @param ConfigEvent $event
     */
    public function handleChangedSection(ConfigEvent $event)
    {
        ProjectConfigHelper::ensureAllSitesProcessed();
        ProjectConfigHelper::ensureAllFieldsProcessed();

        $sectionUid = $event->tokenMatches[0];
        $data = $event->newValue;

        $db = Craft::$app->getDb();
        $transaction = $db->beginTransaction();

        try {
            $structureData = $data['structure'] ?? null;
            $siteSettingData = $data['siteSettings'];

            // Basic data
            $sectionRecord = $this->_getSectionRecord($sectionUid);
            $sectionRecord->uid = $sectionUid;
            $sectionRecord->name = $data['name'];
            $sectionRecord->handle = $data['handle'];
            $sectionRecord->type = $data['type'];
            $sectionRecord->enableVersioning = (bool)$data['enableVersioning'];
            $sectionRecord->propagateEntries = (bool)$data['propagateEntries'];

            $structure = $structureData ? (Craft::$app->getStructures()->getStructureByUid($structureData['uid']) ?? new Structure()) : new Structure();

            $isNewSection = $sectionRecord->getIsNewRecord();
            $isNewStructure = !(bool)$structure->id;

            if ($data['type'] === Section::TYPE_STRUCTURE) {
                $structure->maxLevels = $structureData['maxLevels'];
                Craft::$app->getStructures()->saveStructure($structure);

                $sectionRecord->structureId = $structure->id;
            } else {
                /** @noinspection PhpUndefinedVariableInspection */
                if (!$isNewSection && $structure->id) {
                    // Delete the old one
                    Craft::$app->getStructures()->deleteStructureById($structure->id);
                    $sectionRecord->structureId = null;
                }
            }

            $sectionRecord->save(false);

            // Update the site settings
            // -----------------------------------------------------------------

            if (!$isNewSection) {
                // Get the old section site settings
                $allOldSiteSettingsRecords = Section_SiteSettingsRecord::find()
                    ->where(['sectionId' => $sectionRecord->id])
                    ->indexBy('siteId')
                    ->all();
            } else {
                $allOldSiteSettingsRecords = [];
            }

            $siteIdMap = Db::idsByUids('{{%sites}}', array_keys($siteSettingData));

            foreach ($siteSettingData as $siteUid => $siteSettings) {
                $siteId = $siteIdMap[$siteUid];

                // Was this already selected?
                if (!$isNewSection && isset($allOldSiteSettingsRecords[$siteId])) {
                    $siteSettingsRecord = $allOldSiteSettingsRecords[$siteId];
                } else {
                    $siteSettingsRecord = new Section_SiteSettingsRecord();
                    $siteSettingsRecord->sectionId = $sectionRecord->id;
                    $siteSettingsRecord->siteId = $siteId;
                }

                $siteSettingsRecord->enabledByDefault = $siteSettings['enabledByDefault'];

                if ($siteSettingsRecord->hasUrls = $siteSettings['hasUrls']) {
                    $siteSettingsRecord->uriFormat = $siteSettings['uriFormat'];
                    $siteSettingsRecord->template = $siteSettings['template'];
                } else {
                    $siteSettingsRecord->uriFormat = $siteSettings['uriFormat'] = null;
                    $siteSettingsRecord->template = $siteSettings['template'] = null;
                }

                $siteSettingsRecord->save(false);
            }

            if (!$isNewSection) {
                // Drop any sites that are no longer being used, as well as the associated entry/element site
                // rows
                $affectedSiteUids = array_keys($siteSettingData);

                /** @noinspection PhpUndefinedVariableInspection */
                foreach ($allOldSiteSettingsRecords as $siteId => $siteSettingsRecord) {
                    $siteUid = array_search($siteId, $siteIdMap, false);
                    if (!in_array($siteUid, $affectedSiteUids, false)) {
                        $siteSettingsRecord->delete();
                    }
                }
            }

            // Now, regardless of whether the section type changed or not, let the section type make sure
            // everything is cool
            // -----------------------------------------------------------------

            switch ($sectionRecord->type) {
                case Section::TYPE_SINGLE:
                    $this->_onSaveSingle($sectionRecord, $isNewSection, array_keys($siteSettingData));
                    break;
                case Section::TYPE_STRUCTURE:
                    /** @noinspection PhpUndefinedVariableInspection */
                    $this->_onSaveStructure($sectionRecord, $isNewSection, $isNewStructure, $allOldSiteSettingsRecords);
                    break;
            }

            // Finally, deal with the existing entries...
            // -----------------------------------------------------------------

            if (!$isNewSection) {
                if ($sectionRecord->propagateEntries) {
                    // Find a site that the section was already enabled in, and still is
                    $oldSiteIds = array_keys($allOldSiteSettingsRecords);
                    $newSiteIds = $siteIdMap;
                    $persistentSiteIds = array_values(array_intersect($newSiteIds, $oldSiteIds));

                    // Try to make that the primary site, if it's in the list
                    $siteId = Craft::$app->getSites()->getPrimarySite()->id;
                    if (!in_array($siteId, $persistentSiteIds, false)) {
                        $siteId = $persistentSiteIds[0];
                    }

                    Craft::$app->getQueue()->push(new ResaveElements([
                        'description' => Craft::t('app', 'Resaving {section} entries', [
                            'section' => $sectionRecord->name,
                        ]),
                        'elementType' => Entry::class,
                        'criteria' => [
                            'siteId' => $siteId,
                            'sectionId' => $sectionRecord->id,
                            'status' => null,
                            'enabledForSite' => false,
                        ]
                    ]));
                } else {
                    // Resave entries for each site
                    $sitesService = Craft::$app->getSites();
                    foreach ($siteSettingData as $siteUid => $siteSettings) {
                        Craft::$app->getQueue()->push(new ResaveElements([
                            'description' => Craft::t('app', 'Resaving {section} entries ({site})', [
                                'section' => $sectionRecord->name,
                                'site' => $sitesService->getSiteByUid($siteUid)->name
                            ]),
                            'elementType' => Entry::class,
                            'criteria' => [
                                'siteId' => $siteIdMap[$siteUid],
                                'sectionId' => $sectionRecord->id,
                                'status' => null,
                                'enabledForSite' => false,
                            ]
                        ]));
                    }
                }
            }

            $transaction->commit();
        } catch (\Throwable $e) {
            $transaction->rollBack();
            throw $e;
        }
    }

    /**
     * Deletes a section by its ID.
     *
     * ---
     *
     * ```php
     * $success = Craft::$app->sections->deleteSectionById(1);
     * ```
     *
     * @param int $sectionId
     * @return bool Whether the section was deleted successfully
     * @throws \Throwable if reasons
     */
    public function deleteSectionById(int $sectionId): bool
    {
        $section = $this->getSectionById($sectionId);

        if (!$section) {
            return false;
        }

        return $this->deleteSection($section);
    }

    /**
     * Deletes a section.
     *
     * ---
     *
     * ```php
     * $success = Craft::$app->sections->deleteSection($section);
     * ```
     *
     * @param Section $section
     * @return bool Whether the section was deleted successfully
     * @throws \Throwable if reasons
     */
    public function deleteSection(Section $section): bool
    {
        // Fire a 'beforeDeleteSection' event
        if ($this->hasEventHandlers(self::EVENT_BEFORE_DELETE_SECTION)) {
            $this->trigger(self::EVENT_BEFORE_DELETE_SECTION, new SectionEvent([
                'section' => $section
            ]));
        }

        Craft::$app->getProjectConfig()->remove(self::CONFIG_SECTIONS_KEY . '.' . $section->uid);

        // Fire an 'afterDeleteSection' event
        if ($this->hasEventHandlers(self::EVENT_AFTER_DELETE_SECTION)) {
            $this->trigger(self::EVENT_AFTER_DELETE_SECTION, new SectionEvent([
                'section' => $section
            ]));
        }

        return true;
    }

    /**
     * Handle a section getting deleted
     *
     * @param ConfigEvent $event
     */
    public function handleDeletedSection(ConfigEvent $event)
    {
        $uid = $event->tokenMatches[0];
        $sectionRecord = $this->_getSectionRecord($uid);

        if (!$sectionRecord->id) {
            return;
        }

        $transaction = Craft::$app->getDb()->beginTransaction();
        try {
            // Nuke the field layouts first.
            $entryTypeIds = [];
            $entryTypes = $this->getEntryTypesBySectionId($sectionRecord->id);

            foreach ($entryTypes as $entryType) {
                $entryTypeIds[] = $entryType->id;
            }

            // Delete the field layout(s)
            $fieldLayoutIds = (new Query())
                ->select(['fieldLayoutId'])
                ->from(['{{%entrytypes}}'])
                ->where(['id' => $entryTypeIds])
                ->column();

            if (!empty($fieldLayoutIds)) {
                Craft::$app->getFields()->deleteLayoutById($fieldLayoutIds);
            }

            // Delete the entries
            // (loop through all the sites in case there are any lingering entries from unsupported sites
            $entryQuery = Entry::find()
                ->anyStatus()
                ->sectionId($sectionRecord->id);

            $elementsService = Craft::$app->getElements();
            foreach (Craft::$app->getSites()->getAllSiteIds() as $siteId) {
                foreach ($entryQuery->siteId($siteId)->each() as $entry) {
                    $elementsService->deleteElement($entry);
                }
            }

            // Delete the structure, if there is one
            $structureId = (new Query())
                ->select(['structureId'])
                ->from(['{{%sections}}'])
                ->where(['id' => $sectionRecord->id])
                ->scalar();

            if ($structureId) {
                Craft::$app->getStructures()->deleteStructureById($structureId);
            }

            // Delete the section.
            Craft::$app->getDb()->createCommand()
                ->delete('{{%sections}}', ['id' => $sectionRecord->id])
                ->execute();

            $transaction->commit();
        } catch (\Throwable $e) {
            $transaction->rollBack();
            throw $e;
        }
    }

    /**
     * Returns whether a section’s entries have URLs for the given site ID, and if the section’s template path is valid.
     *
     * @param Section $section
     * @param int $siteId
     * @return bool
     */
    public function isSectionTemplateValid(Section $section, int $siteId): bool
    {
        $sectionSiteSettings = $section->getSiteSettings();

        if (isset($sectionSiteSettings[$siteId]) && $sectionSiteSettings[$siteId]->hasUrls) {
            // Set Craft to the site template mode
            $view = Craft::$app->getView();
            $oldTemplateMode = $view->getTemplateMode();
            $view->setTemplateMode($view::TEMPLATE_MODE_SITE);

            // Does the template exist?
            $templateExists = Craft::$app->getView()->doesTemplateExist((string)$sectionSiteSettings[$siteId]->template);

            // Restore the original template mode
            $view->setTemplateMode($oldTemplateMode);

            if ($templateExists) {
                return true;
            }
        }

        return false;
    }

    // Entry Types
    // -------------------------------------------------------------------------

    /**
     * Returns a section’s entry types.
     *
     * ---
     *
     * ```php
     * $entryTypes = Craft::$app->sections->getEntryTypesBySectionId(1);
     * ```
     *
     * @param int $sectionId
     * @return EntryType[]
     */
    public function getEntryTypesBySectionId(int $sectionId): array
    {
        $results = $this->_createEntryTypeQuery()
            ->where(['sectionId' => $sectionId])
            ->orderBy(['sortOrder' => SORT_ASC])
            ->all();

        foreach ($results as $key => $result) {
            $results[$key] = new EntryType($result);
        }

        return $results;
    }

    /**
     * Returns an entry type by its ID.
     *
     * ---
     *
     * ```php
     * $entryType = Craft::$app->sections->getEntryTypeById(1);
     * ```
     *
     * @param int $entryTypeId
     * @return EntryType|null
     */
    public function getEntryTypeById(int $entryTypeId)
    {
        if (!$entryTypeId) {
            return null;
        }

        if ($this->_entryTypesById !== null && array_key_exists($entryTypeId, $this->_entryTypesById)) {
            return $this->_entryTypesById[$entryTypeId];
        }

        $result = $this->_createEntryTypeQuery()
            ->where(['id' => $entryTypeId])
            ->one();

        return $this->_entryTypesById[$entryTypeId] = $result ? new EntryType($result) : null;
    }

    /**
     * Returns entry types that have a given handle.
     *
     * ---
     *
     * ```php
     * $entryType = Craft::$app->sections->getEntryTypeByHandle('article');
     * ```
     *
     * @param string $entryTypeHandle
     * @return EntryType[]
     */
    public function getEntryTypesByHandle(string $entryTypeHandle): array
    {
        $results = $this->_createEntryTypeQuery()
            ->where(['handle' => $entryTypeHandle])
            ->all();

        foreach ($results as $key => $result) {
            $results[$key] = new EntryType($result);
        }

        return $results;
    }

    /**
     * Saves an entry type.
     *
     * @param EntryType $entryType The entry type to be saved
     * @param bool $runValidation Whether the entry type should be validated
     * @return bool Whether the entry type was saved successfully
     * @throws EntryTypeNotFoundException if $entryType->id is invalid
     * @throws \Throwable if reasons
     */
    public function saveEntryType(EntryType $entryType, bool $runValidation = true): bool
    {
        $isNewEntryType = !$entryType->id;

        // Fire a 'beforeSaveEntryType' event
        if ($this->hasEventHandlers(self::EVENT_BEFORE_SAVE_ENTRY_TYPE)) {
            $this->trigger(self::EVENT_BEFORE_SAVE_ENTRY_TYPE, new EntryTypeEvent([
                'entryType' => $entryType,
                'isNew' => $isNewEntryType,
            ]));
        }

        if ($runValidation && !$entryType->validate()) {
            Craft::info('Entry type not saved due to validation error.', __METHOD__);
            return false;
        }

        if ($isNewEntryType) {
            $entryTypeUid = StringHelper::UUID();
            $maxSortOrder = (new Query())
                ->from(['{{%entrytypes}}'])
                ->where(['sectionId' => $entryType->sectionId])
                ->max('[[sortOrder]]');

            $sortOrder = $maxSortOrder ? $maxSortOrder + 1 : 1;
        } else {
            $entryTypeRecord = EntryTypeRecord::findOne($entryType->id);

            if (!$entryTypeRecord) {
                throw new EntryTypeNotFoundException("No entry type exists with the ID '{$entryType->id}'");
            }

            $entryTypeUid = $entryTypeRecord->uid;
            $sortOrder = $entryTypeRecord->sortOrder;
        }

        $section = $entryType->getSection();

        $projectConfig = Craft::$app->getProjectConfig();
        $configData = [
            'name' => $entryType->name,
            'handle' => $entryType->handle,
            'hasTitleField' => $entryType->hasTitleField,
            'titleLabel' => $entryType->titleLabel,
            'titleFormat' => $entryType->titleFormat,
            'sortOrder' => $sortOrder,
        ];

        $fieldLayout = $entryType->getFieldLayout();
        $fieldLayoutConfig = $fieldLayout->getConfig();

        if ($fieldLayoutConfig) {
            if (empty($fieldLayout->id)) {
                $layoutUid = StringHelper::UUID();
                $fieldLayout->uid = $layoutUid;
            } else {
                $layoutUid = Db::uidById('{{%fieldlayouts}}', $fieldLayout->id);
            }

            $configData['fieldLayouts'] = [
                $layoutUid => $fieldLayoutConfig
            ];
        }

        $configPath = self::CONFIG_SECTIONS_KEY . '.' . $section->uid . '.' . self::CONFIG_ENTRYTYPES_KEY . '.' . $entryTypeUid;
        $projectConfig->set($configPath, $configData);

        if ($isNewEntryType) {
            $entryType->id = Db::idByUid('{{%entrytypes}}', $entryTypeUid);
        }

        // Fire an 'afterSaveEntryType' event
        if ($this->hasEventHandlers(self::EVENT_AFTER_SAVE_ENTRY_TYPE)) {
            $this->trigger(self::EVENT_AFTER_SAVE_ENTRY_TYPE, new EntryTypeEvent([
                'entryType' => $entryType,
                'isNew' => $isNewEntryType,
            ]));
        }

        return true;
    }

    /**
     * Handle entry type change
     *
     * @param ConfigEvent $event
     */
    public function handleChangedEntryType(ConfigEvent $event)
    {
        list($sectionUid, $entryTypeUid) = $event->tokenMatches;
        $data = $event->newValue;

        // Make sure fields are processed
        ProjectConfigHelper::ensureAllSitesProcessed();
        ProjectConfigHelper::ensureAllFieldsProcessed();

        Craft::$app->getProjectConfig()->processConfigChanges(self::CONFIG_SECTIONS_KEY . '.' . $sectionUid);

        $section = $this->getSectionByUid($sectionUid);
        $entryTypeRecord = $this->_getEntryTypeRecord($entryTypeUid);

        if (!$section || !$entryTypeRecord) {
            return;
        }

        $transaction = Craft::$app->getDb()->beginTransaction();

        try {
            $isNewEntryType = !(bool)$entryTypeRecord->id;

            $entryTypeRecord->name = $data['name'];
            $entryTypeRecord->handle = $data['handle'];
            $entryTypeRecord->hasTitleField = $data['hasTitleField'];
            $entryTypeRecord->titleLabel = $data['titleLabel'];
            $entryTypeRecord->titleFormat = $data['titleFormat'];
            $entryTypeRecord->sortOrder = $data['sortOrder'];
            $entryTypeRecord->sectionId = $section->id;

            if (!empty($data['fieldLayouts'])) {
                $fields = Craft::$app->getFields();

                // Delete the field layout
                $fields->deleteLayoutById($entryTypeRecord->fieldLayoutId);

                //Create the new layout
                $layout = FieldLayout::createFromConfig(reset($data['fieldLayouts']));
                $layout->type = Entry::class;
                $layout->uid = key($data['fieldLayouts']);
                $fields->saveLayout($layout);
                $entryTypeRecord->fieldLayoutId = $layout->id;
            } else {
                $entryTypeRecord->fieldLayoutId = null;
            }

            // Save the entry type
            $entryTypeRecord->save(false);

            $transaction->commit();
        } catch (\Throwable $e) {
            $transaction->rollBack();
            throw $e;
        }

        if (!$isNewEntryType) {
            // Re-save the entries of this type
            $allSiteSettings = $section->getSiteSettings();

            if ($section->propagateEntries) {
                $siteIds = array_keys($allSiteSettings);

                Craft::$app->getQueue()->push(new ResaveElements([
                    'description' => Craft::t('app', 'Resaving {type} entries', [
<<<<<<< HEAD
                        'type' => $entryTypeRecord->name,
=======
                        'type' => ($section->type !== Section::TYPE_SINGLE ? $section->name . ' - ' : '') . $entryType->name,
>>>>>>> 9240b5f5
                    ]),
                    'elementType' => Entry::class,
                    'criteria' => [
                        'siteId' => $siteIds[0],
                        'sectionId' => $section->id,
                        'typeId' => $entryTypeRecord->id,
                        'status' => null,
                        'enabledForSite' => false,
                    ]
                ]));
            } else {
                foreach ($allSiteSettings as $siteId => $siteSettings) {
                    Craft::$app->getQueue()->push(new ResaveElements([
                        'description' => Craft::t('app', 'Resaving {type} entries ({site})', [
                            'type' => $entryTypeRecord->name,
                            'site' => $siteSettings->getSite()->name,
                        ]),
                        'elementType' => Entry::class,
                        'criteria' => [
                            'siteId' => $siteId,
                            'sectionId' => $section->id,
                            'typeId' => $entryTypeRecord->id,
                            'status' => null,
                            'enabledForSite' => false,
                        ]
                    ]));
                }
            }
        } else if ($section->type === Section::TYPE_SINGLE) {
            $siteSettings = Craft::$app->getProjectConfig()->get(self::CONFIG_SECTIONS_KEY . '.' . $sectionUid . '.siteSettings');
            $allSiteUids = array_keys($siteSettings);
            $sectionRecord = $this->_getSectionRecord($sectionUid);
            $this->_onSaveSingle($sectionRecord, true, $allSiteUids);
        }
    }

    /**
     * Reorders entry types.
     *
     * @param array $entryTypeUids
     * @return bool Whether the entry types were reordered successfully
     * @throws \Throwable if reasons
     */
    public function reorderEntryTypes(array $entryTypeUids): bool
    {
        $projectConfig = Craft::$app->getProjectConfig();

        $sectionRecord = null;

        foreach ($entryTypeUids as $entryTypeOrder => $entryTypeUid) {
            $entryTypeRecord = $this->_getEntryTypeRecord($entryTypeUid);

            if (!$sectionRecord) {
                $sectionRecord = SectionRecord::findOne($entryTypeRecord->sectionId);
            }

            $configPath = self::CONFIG_SECTIONS_KEY . '.' . $sectionRecord->uid . '.' . self::CONFIG_ENTRYTYPES_KEY . '.' . $entryTypeUid;

            $data = $projectConfig->get($configPath);
            $data['sortOrder'] = $entryTypeOrder + 1;
            $projectConfig->set($configPath, $data);
        }


        return true;
    }

    /**
     * Deletes an entry type by its ID.
     *
     * ---
     *
     * ```php
     * $success = Craft::$app->sections->deleteEntryTypeById(1);
     * ```
     *
     * @param int $entryTypeId
     * @return bool Whether the entry type was deleted successfully
     * @throws \Throwable if reasons
     */
    public function deleteEntryTypeById(int $entryTypeId): bool
    {
        $entryType = $this->getEntryTypeById($entryTypeId);

        if (!$entryType) {
            return false;
        }

        return $this->deleteEntryType($entryType);
    }

    /**
     * Deletes an entry type.
     *
     * ---
     *
     * ```php
     * $success = Craft::$app->sections->deleteEntry($entryType);
     * ```
     *
     * @param EntryType $entryType
     * @return bool Whether the entry type was deleted successfully
     * @throws \Throwable if reasons
     */
    public function deleteEntryType(EntryType $entryType): bool
    {
        // Fire a 'beforeSaveEntryType' event
        if ($this->hasEventHandlers(self::EVENT_BEFORE_DELETE_ENTRY_TYPE)) {
            $this->trigger(self::EVENT_BEFORE_DELETE_ENTRY_TYPE, new EntryTypeEvent([
                'entryType' => $entryType,
            ]));
        }

        $entryTypeUid = $entryType->uid;
        $section = $entryType->getSection();
        $sectionUid = $section->uid;

        Craft::$app->getProjectConfig()->remove(self::CONFIG_SECTIONS_KEY . '.' . $sectionUid . '.' . self::CONFIG_ENTRYTYPES_KEY . '.' . $entryTypeUid);

        // Fire an 'afterDeleteEntryType' event
        if ($this->hasEventHandlers(self::EVENT_AFTER_DELETE_ENTRY_TYPE)) {
            $this->trigger(self::EVENT_AFTER_DELETE_ENTRY_TYPE, new EntryTypeEvent([
                'entryType' => $entryType,
            ]));
        }

        return true;
    }

    /**
     * Handle an entry type getting deleted
     *
     * @param ConfigEvent $event
     */
    public function handleDeletedEntryType(ConfigEvent $event)
    {
        $uid = $event->tokenMatches[1];
        $entryTypeRecord = $this->_getEntryTypeRecord($uid);

        if (!$entryTypeRecord->id) {
            return;
        }

        $transaction = Craft::$app->getDb()->beginTransaction();

        try {
            if ($entryTypeRecord->fieldLayoutId) {
                Craft::$app->getFields()->deleteLayoutById($entryTypeRecord->fieldLayoutId);
            }

            // Delete the entries
            // (loop through all the sites in case there are any lingering entries from unsupported sites
            $entryQuery = Entry::find()
                ->anyStatus()
                ->typeId($entryTypeRecord->id);

            $elementsService = Craft::$app->getElements();
            foreach (Craft::$app->getSites()->getAllSiteIds() as $siteId) {
                foreach ($entryQuery->siteId($siteId)->each() as $entry) {
                    $elementsService->deleteElement($entry);
                }
            }

            // Delete the entry type.
            Craft::$app->getDb()->createCommand()
                ->delete('{{%entrytypes}}', ['id' => $entryTypeRecord->id])
                ->execute();

            $transaction->commit();
        } catch (\Throwable $e) {
            $transaction->rollBack();
            throw $e;
        }
    }
    // Private Methods
    // =========================================================================

    /**
     * Returns a Query object prepped for retrieving sections.
     *
     * @return Query
     */
    private function _createSectionQuery(): Query
    {
        return (new Query())
            ->select([
                'sections.id',
                'sections.structureId',
                'sections.name',
                'sections.handle',
                'sections.type',
                'sections.enableVersioning',
                'sections.propagateEntries',
                'sections.uid',
                'structures.maxLevels',
            ])
            ->leftJoin('{{%structures}} structures', '[[structures.id]] = [[sections.structureId]]')
            ->from(['{{%sections}} sections'])
            ->orderBy(['name' => SORT_ASC]);
    }

    /**
     * Performs some Single-specific tasks when a section is saved.
     *
     * @param SectionRecord $section
     * @param bool $isNewSection
     * @param array $allSiteUids
     * @see saveSection()
     * @throws Exception if reasons
     */
    private function _onSaveSingle(SectionRecord $section, bool $isNewSection, array $allSiteUids)
    {
        // Get all the entries that currently exist for this section
        // ---------------------------------------------------------------------

        if (!$isNewSection) {
            $entryData = (new Query())
                ->select([
                    'e.id',
                    'typeId',
                    'siteId' => (new Query())
                        ->select('es.siteId')
                        ->from('{{%elements_sites}} es')
                        ->innerJoin('{{%sites}} s', '[[s.id]] = [[es.siteId]]')
                        ->where('[[es.elementId]] = [[e.id]]')
                        ->andWhere(['in', 's.uid', $allSiteUids])
                        ->limit(1)
                ])
                ->from(['{{%entries}} e'])
                ->where(['e.sectionId' => $section->id])
                ->orderBy(['e.id' => SORT_ASC])
                ->all();
        } else {
            $entryData = [];
        }

        // Get the section's entry types
        // ---------------------------------------------------------------------

        /** @var EntryType[] $entryTypes */
        $entryTypes = ArrayHelper::index($this->getEntryTypesBySectionId($section->id), 'id');

        // If there are no entry types, just hope that they are on the way via yml.
        if (empty($entryTypes)) {
            return;
        }

        // Get/save the entry
        // ---------------------------------------------------------------------

        $entry = null;

        // If there are any existing entries, find the first one with a valid typeId
        foreach ($entryData as $data) {
            if (isset($entryTypes[$data['typeId']])) {
                $entry = Entry::find()
                    ->id($data['id'])
                    ->siteId($data['siteId'])
                    ->anyStatus()
                    ->one();
                break;
            }
        }

        // Otherwise create a new one
        if ($entry === null) {
            // Create one
            $firstSiteUid = reset($allSiteUids);
            $firstEntryType = reset($entryTypes);

            $entry = new Entry();
            $entry->siteId = Db::idByUid('{{%sites}}', $firstSiteUid);
            $entry->sectionId = $section->id;
            $entry->typeId = $firstEntryType->id;
            $entry->title = $section->name;
        }

        // (Re)save it with an updated title, slug, and URI format.
        $entry->setScenario(Element::SCENARIO_ESSENTIALS);
        if (!Craft::$app->getElements()->saveElement($entry)) {
            throw new Exception('Couldn’t save single entry due to validation errors on the slug and/or URI');
        }

        // Delete any other entries in the section
        // ---------------------------------------------------------------------

        foreach ($entryData as $data) {
            if ($data['id'] != $entry->id) {
                Craft::$app->getElements()->deleteElementById($data['id'], Entry::class, $data['siteId']);
            }
        }

        // Delete any other entry types in the section
        // ---------------------------------------------------------------------

        foreach ($entryTypes as $entryType) {
            if ($entryType->id != $entry->typeId) {
                $this->deleteEntryType($entryType);
            }
        }

        // Update the remaining entry type's name and handle, if this isn't a new section
        // ---------------------------------------------------------------------

        if (!$isNewSection) {
            $entryTypes[$entry->typeId]->name = $section->name;
            $entryTypes[$entry->typeId]->handle = $section->handle;
            $this->saveEntryType($entryTypes[$entry->typeId]);
        }
    }

    /**
     * Performs some Structure-specific tasks when a section is saved.
     *
     * @param SectionRecord $section
     * @param bool $isNewSection
     * @param bool $isNewStructure
     * @param Section_SiteSettingsRecord[] $allOldSiteSettingsRecords
     * @see saveSection()
     * @throws Exception if reasons
     */
    private function _onSaveStructure(SectionRecord $section, bool $isNewSection, bool $isNewStructure, array $allOldSiteSettingsRecords)
    {
        if (!$isNewSection && $isNewStructure) {
            // Add all of the entries to the structure
            $query = Entry::find();
            /** @noinspection PhpUndefinedVariableInspection */
            $query->siteId(ArrayHelper::firstKey($allOldSiteSettingsRecords));
            $query->sectionId($section->id);
            $query->anyStatus();
            $query->orderBy('elements.id');
            $query->withStructure(false);
            /** @var Entry $entry */
            foreach ($query->each() as $entry) {
                Craft::$app->getStructures()->appendToRoot($section->structureId, $entry, 'insert');
            }
        }
    }

    /**
     * @return Query
     */
    private function _createEntryTypeQuery()
    {
        return (new Query())
            ->select([
                'id',
                'sectionId',
                'fieldLayoutId',
                'name',
                'handle',
                'hasTitleField',
                'titleLabel',
                'titleFormat',
                'uid',
            ])
            ->from(['{{%entrytypes}}']);
    }

    /**
     * Gets a sections's record by uid.
     *
     * @param string $uid
     * @return SectionRecord
     */
    private function _getSectionRecord(string $uid): SectionRecord
    {
        return SectionRecord::findOne(['uid' => $uid]) ?? new SectionRecord();
    }

    /**
     * Gets an entry type's record by uid.
     *
     * @param string $uid
     * @return EntryTypeRecord
     */
    private function _getEntryTypeRecord(string $uid): EntryTypeRecord
    {
        return EntryTypeRecord::findOne(['uid' => $uid]) ?? new EntryTypeRecord();
    }
}<|MERGE_RESOLUTION|>--- conflicted
+++ resolved
@@ -1189,11 +1189,7 @@
 
                 Craft::$app->getQueue()->push(new ResaveElements([
                     'description' => Craft::t('app', 'Resaving {type} entries', [
-<<<<<<< HEAD
-                        'type' => $entryTypeRecord->name,
-=======
-                        'type' => ($section->type !== Section::TYPE_SINGLE ? $section->name . ' - ' : '') . $entryType->name,
->>>>>>> 9240b5f5
+                        'type' => ($section->type !== Section::TYPE_SINGLE ? $section->name . ' - ' : '') . $entryTypeRecord->name,
                     ]),
                     'elementType' => Entry::class,
                     'criteria' => [
