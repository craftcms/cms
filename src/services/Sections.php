--- conflicted
+++ resolved
@@ -1517,13 +1517,8 @@
      */
     private function _populateNewStructure(SectionRecord $sectionRecord, SectionRecord $oldSectionRecord, array $oldSiteIds)
     {
-<<<<<<< HEAD
         if ($oldSectionRecord->propagateEntries) {
-            $siteIds = reset($oldSiteIds);
-=======
-        if ($oldSection->propagateEntries) {
             $siteIds = [reset($oldSiteIds)];
->>>>>>> 81814900
         } else {
             $siteIds = $oldSiteIds;
         }
