--- conflicted
+++ resolved
@@ -1367,13 +1367,8 @@
 
             $elementsService = Craft::$app->getElements();
             foreach (Craft::$app->getSites()->getAllSiteIds() as $siteId) {
-<<<<<<< HEAD
                 foreach (Db::each($entryQuery->siteId($siteId)) as $entry) {
-                    /** @var Entry $entry */
-=======
-                foreach ($entryQuery->siteId($siteId)->each() as $entry) {
                     /* @var Entry $entry */
->>>>>>> decad72f
                     $entry->deletedWithEntryType = true;
                     $elementsService->deleteElement($entry);
                 }
@@ -1571,13 +1566,8 @@
 
         $structuresService = Craft::$app->getStructures();
 
-<<<<<<< HEAD
-        /** @var Entry $entry */
+        /* @var Entry $entry */
         foreach (Db::each($query) as $entry) {
-=======
-        /* @var Entry $entry */
-        foreach ($query->each() as $entry) {
->>>>>>> decad72f
             $structuresService->appendToRoot($sectionRecord->structureId, $entry, Structures::MODE_INSERT);
         }
     }
