--- conflicted
+++ resolved
@@ -450,16 +450,12 @@
 
         $serializer = $this->webauthnServer()->getSerializer();
 
-<<<<<<< HEAD
         $publicKeyCredentialCreationOptions = $serializer->deserialize(
             $optionsJson,
             PublicKeyCredentialCreationOptions::class,
             'json',
         );
 
-=======
-        $publicKeyCredentialCreationOptions = PublicKeyCredentialCreationOptions::createFromArray(Json::decode($optionsJson));
->>>>>>> d04259e9
         $publicKeyCredential = $serializer->deserialize(
             $credentials,
             PublicKeyCredential::class,
