--- conflicted
+++ resolved
@@ -217,12 +217,7 @@
             ]);
         }
 
-<<<<<<< HEAD
-        if ($blockElementTypes) {
-=======
         if (!empty($nestedElementTypes)) {
-            // Only hard-delete block elements that don't have any revisions
->>>>>>> 7a29d778
             $elementsTable = Table::ELEMENTS;
             $revisionsTable = Table::REVISIONS;
             $elementsOwnersTable = Table::ELEMENTS_OWNERS;
@@ -265,7 +260,7 @@
                 'and',
                 $this->_hardDeleteCondition('e'),
                 [
-                    'e.type' => $blockElementTypes,
+                    'e.type' => $nestedElementTypes,
                     'r.id' => null,
                 ],
             ], $params);
