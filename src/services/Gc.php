<?php
/**
 * @link https://craftcms.com/
 * @copyright Copyright (c) Pixel & Tonic, Inc.
 * @license https://craftcms.github.io/license/
 */

namespace craft\services;

use Craft;
use craft\base\BlockElementInterface;
use craft\base\ElementInterface;
use craft\config\GeneralConfig;
use craft\console\Application as ConsoleApplication;
use craft\db\Connection;
use craft\db\Query;
use craft\db\Table;
use craft\elements\Asset;
use craft\elements\Category;
use craft\elements\Entry;
use craft\elements\GlobalSet;
use craft\elements\MatrixBlock;
use craft\elements\Tag;
use craft\elements\User;
use craft\errors\FsException;
use craft\fs\Temp;
use craft\helpers\Console;
use craft\helpers\DateTimeHelper;
use craft\helpers\Db;
use craft\records\Volume;
use craft\records\VolumeFolder;
use DateTime;
use ReflectionMethod;
use yii\base\Component;
use yii\base\Exception;
use yii\base\InvalidConfigException;
use yii\di\Instance;

/**
 * Garbage Collection service.
 *
 * An instance of the service is available via [[\craft\base\ApplicationTrait::getGc()|`Craft::$app->gc`]].
 *
 * @author Pixel & Tonic, Inc. <support@pixelandtonic.com>
 * @since 3.1.0
 */
class Gc extends Component
{
    /**
     * @event Event The event that is triggered when running garbage collection.
     */
    public const EVENT_RUN = 'run';

    /**
     * @var int the probability (parts per million) that garbage collection (GC) should be performed
     * on a request. Defaults to 10, meaning 0.001% chance.
     *
     * This number should be between 0 and 1000000. A value 0 means no GC will be performed at all unless forced.
     */
    public int $probability = 10;

    /**
     * @var bool whether [[hardDelete()]] should delete *all* soft-deleted rows,
     * rather than just the ones that were deleted long enough ago to be ready
     * for hard-deletion per the <config4:softDeleteDuration> config setting.
     */
    public bool $deleteAllTrashed = false;

    /**
     * @var Connection|array|string The database connection to use
     * @since 4.0.0
     */
    public string|array|Connection $db = 'db';

    /**
     * @var GeneralConfig
     */
    private GeneralConfig $_generalConfig;

    /**
     * @inheritdoc
     */
    public function init()
    {
        $this->db = Instance::ensure($this->db, Connection::class);
        $this->_generalConfig = Craft::$app->getConfig()->getGeneral();
        parent::init();
    }

    /**
     * Possibly runs garbage collection.
     *
     * @param bool $force Whether garbage collection should be forced. If left as `false`, then
     * garbage collection will only run if a random condition passes, factoring in [[probability]].
     */
    public function run(bool $force = false): void
    {
        if (!$force && mt_rand(0, 1000000) >= $this->probability) {
            return;
        }

        $this->_purgeUnsavedDrafts();
        $this->_purgePendingUsers();
        $this->_deleteStaleSessions();
        $this->_deleteStaleAnnouncements();

        // elements should always go first
        $this->hardDeleteElements();

        $this->hardDelete([
            Table::CATEGORYGROUPS,
            Table::ENTRYTYPES,
            Table::FIELDGROUPS,
            Table::SECTIONS,
            Table::TAGGROUPS,
        ]);

        $this->deletePartialElements(Asset::class, Table::ASSETS, 'id');
        $this->deletePartialElements(Category::class, Table::CATEGORIES, 'id');
        $this->deletePartialElements(Entry::class, Table::ENTRIES, 'id');
        $this->deletePartialElements(GlobalSet::class, Table::GLOBALSETS, 'id');
        $this->deletePartialElements(MatrixBlock::class, Table::MATRIXBLOCKS, 'id');
        $this->deletePartialElements(Tag::class, Table::TAGS, 'id');
        $this->deletePartialElements(User::class, Table::USERS, 'id');

        $this->deletePartialElements(Asset::class, Table::CONTENT, 'elementId');
        $this->deletePartialElements(Category::class, Table::CONTENT, 'elementId');
        $this->deletePartialElements(Entry::class, Table::CONTENT, 'elementId');
        $this->deletePartialElements(GlobalSet::class, Table::CONTENT, 'elementId');
        $this->deletePartialElements(Tag::class, Table::CONTENT, 'elementId');
        $this->deletePartialElements(User::class, Table::CONTENT, 'elementId');

        $this->_deleteOrphanedDraftsAndRevisions();
        $this->_deleteOrphanedSearchIndexes();
        $this->_deleteOrphanedRelations();
        $this->_deleteOrphanedStructureElements();

        // Fire a 'run' event
        if ($this->hasEventHandlers(self::EVENT_RUN)) {
            $this->trigger(self::EVENT_RUN);
        }

        $this->hardDelete([
            Table::STRUCTURES,
            Table::FIELDLAYOUTS,
            Table::SITES,
        ]);

        $this->hardDeleteVolumes();
        $this->removeEmptyTempFolders();
        $this->_gcCache();

        // Invalidate all element caches so any hard-deleted elements don't look like they still exist
        Craft::$app->getElements()->invalidateAllCaches();
    }

    /**
     * Hard delete eligible volumes, deleting the folders one by one to avoid nested dependency errors.
     */
    public function hardDeleteVolumes(): void
    {
        if (!$this->_shouldHardDelete()) {
            return;
        }

        $this->_stdout("    > deleting trashed volumes and their folders ... ");
        $condition = $this->_hardDeleteCondition();

        $volumes = (new Query())->select(['id'])->from([Table::VOLUMES])->where($condition)->all();
        $volumeIds = [];

        foreach ($volumes as $volume) {
            $volumeIds[] = $volume['id'];
        }

        $folders = (new Query())->select(['id', 'path'])->from([Table::VOLUMEFOLDERS])->where(['volumeId' => $volumeIds])->all();
        usort($folders, function($a, $b) {
            return substr_count($a['path'], '/') < substr_count($b['path'], '/');
        });

        foreach ($folders as $folder) {
            VolumeFolder::deleteAll(['id' => $folder['id']]);
        }

        Volume::deleteAll(['id' => $volumeIds]);
        $this->_stdout("done\n", Console::FG_GREEN);
    }

    /**
     * Hard-deletes eligible elements.
     *
     * Any soft-deleted block elements which have revisions will be skipped, as their revisions may still be needed by the owner element.
     *
     * @since 4.0.0
     */
    public function hardDeleteElements(): void
    {
        if (!$this->_shouldHardDelete()) {
            return;
        }

        $normalElementTypes = [];
        $blockElementTypes = [];

        foreach (Craft::$app->getElements()->getAllElementTypes() as $elementType) {
            if (is_subclass_of($elementType, BlockElementInterface::class)) {
                $blockElementTypes[] = $elementType;
            } else {
                $normalElementTypes[] = $elementType;
            }
        }

        $this->_stdout('    > deleting trashed elements ... ');

        if ($normalElementTypes) {
            Db::delete(Table::ELEMENTS, [
                'and',
                $this->_hardDeleteCondition(),
                ['type' => $normalElementTypes],
            ]);
        }

        if ($blockElementTypes) {
            // Only hard-delete block elements that don't have any revisions
            $elementsTable = Table::ELEMENTS;
            $revisionsTable = Table::REVISIONS;
            $params = [];
            $conditionSql = $this->db->getQueryBuilder()->buildCondition([
                'and',
                $this->_hardDeleteCondition('e'),
                [
                    'e.type' => $blockElementTypes,
                    'r.id' => null,
                ],
            ], $params);

            if ($this->db->getIsMysql()) {
                $sql = <<<SQL
DELETE [[e]].* FROM $elementsTable [[e]]
LEFT JOIN $revisionsTable [[r]] ON [[r.canonicalId]] = [[e.id]]
WHERE $conditionSql
SQL;
            } else {
                $sql = <<<SQL
DELETE FROM $elementsTable
USING $elementsTable [[e]]
LEFT JOIN $revisionsTable [[r]] ON [[r.canonicalId]] = [[e.id]]
WHERE
  $elementsTable.[[id]] = [[e.id]] AND $conditionSql
SQL;
            }

            $this->db->createCommand($sql, $params)->execute();
        }

        $this->_stdout("done\n", Console::FG_GREEN);
    }

    /**
     * Hard-deletes any rows in the given table(s), that are due for it.
     *
     * @param string|string[] $tables The table(s) to delete rows from. They must have a `dateDeleted` column.
     */
    public function hardDelete(array|string $tables): void
    {
        if (!$this->_shouldHardDelete()) {
            return;
        }

        $condition = $this->_hardDeleteCondition();

        if (!is_array($tables)) {
            $tables = [$tables];
        }

        foreach ($tables as $table) {
            $this->_stdout("    > deleting trashed rows in the `$table` table ... ");
            Db::delete($table, $condition);
            $this->_stdout("done\n", Console::FG_GREEN);
        }
    }

    /**
     * Deletes elements that are missing data in the given element extension table.
     *
     * @param string $elementType The element type
     * @phpstan-param class-string<ElementInterface> $elementType
     * @param string $table The extension table name
     * @param string $fk The column name that contains the foreign key to `elements.id`
     * @since 3.6.6
     */
    public function deletePartialElements(string $elementType, string $table, string $fk): void
    {
        /** @var string|ElementInterface $elementType */
        $this->_stdout(sprintf('    > deleting partial %s data in the `%s` table ... ', $elementType::lowerDisplayName(), $table));

        $elementsTable = Table::ELEMENTS;

        if ($this->db->getIsMysql()) {
            $sql = <<<SQL
DELETE [[e]].* FROM $elementsTable [[e]]
LEFT JOIN $table [[t]] ON [[t.$fk]] = [[e.id]]
WHERE
  [[e.type]] = :type AND
  [[t.$fk]] IS NULL
SQL;
        } else {
            $sql = <<<SQL
DELETE FROM $elementsTable
USING $elementsTable [[e]]
LEFT JOIN $table [[t]] ON [[t.$fk]] = [[e.id]]
WHERE
  $elementsTable.[[id]] = [[e.id]] AND
  [[e.type]] = :type AND
  [[t.$fk]] IS NULL
SQL;
        }

        $this->db->createCommand($sql, ['type' => $elementType])->execute();
        $this->_stdout("done\n", Console::FG_GREEN);
    }

    private function _purgeUnsavedDrafts()
    {
        if ($this->_generalConfig->purgeUnsavedDraftsDuration === 0) {
            return;
        }

        $this->_stdout('    > purging unsaved drafts that have gone stale ... ');
        Craft::$app->getDrafts()->purgeUnsavedDrafts();
        $this->_stdout("done\n", Console::FG_GREEN);
    }

    private function _purgePendingUsers()
    {
        if ($this->_generalConfig->purgePendingUsersDuration === 0) {
            return;
        }

        $this->_stdout('    > purging pending users with stale activation codes ... ');
        Craft::$app->getUsers()->purgeExpiredPendingUsers();
        $this->_stdout("done\n", Console::FG_GREEN);
    }

    /**
     * Find all temp upload folders with no assets in them and remove them.
     *
     * @throws FsException
     * @throws Exception
     * @throws InvalidConfigException
     * @since 4.0.0
     */
    public function removeEmptyTempFolders(): void
    {
        $this->_stdout('    > removing empty temp folders ... ');

        $emptyFolders = (new Query())
            ->select(['folders.id', 'folders.path'])
            ->from(['folders' => Table::VOLUMEFOLDERS])
            ->leftJoin(['assets' => Table::ASSETS], '[[assets.folderId]] = [[folders.id]]')
            ->where([
                'folders.volumeId' => null,
                'assets.id' => null,
            ])
            ->andWhere(['not', ['folders.parentId' => null]])
            ->andWhere(['not', ['folders.path' => null]])
            ->pairs();

        $fs = Craft::createObject(Temp::class);

        foreach ($emptyFolders as $emptyFolderPath) {
            if ($fs->directoryExists($emptyFolderPath)) {
                $fs->deleteDirectory($emptyFolderPath);
            }
        }

        VolumeFolder::deleteAll(['id' => array_keys($emptyFolders)]);
        $this->_stdout("done\n", Console::FG_GREEN);
    }

    /**
     * Returns whether we should be hard-deleting soft-deleted objects.
     *
     * @return bool
     */
    private function _shouldHardDelete(): bool
    {
        return $this->_generalConfig->softDeleteDuration || $this->deleteAllTrashed;
    }

    /**
     * Deletes any session rows that have gone stale.
     */
    private function _deleteStaleSessions(): void
    {
        if ($this->_generalConfig->purgeStaleUserSessionDuration === 0) {
            return;
        }

        $this->_stdout('    > deleting stale user sessions ... ');
        $interval = DateTimeHelper::secondsToInterval($this->_generalConfig->purgeStaleUserSessionDuration);
        $expire = DateTimeHelper::currentUTCDateTime();
        $pastTime = $expire->sub($interval);
        Db::delete(Table::SESSIONS, ['<', 'dateUpdated', Db::prepareDateForDb($pastTime)]);
        $this->_stdout("done\n", Console::FG_GREEN);
    }

    /**
     * Deletes any feature announcement rows that have gone stale.
     */
    private function _deleteStaleAnnouncements(): void
    {
        $this->_stdout('    > deleting stale feature announcements ... ');
        Db::delete(Table::ANNOUNCEMENTS, ['<', 'dateRead', Db::prepareDateForDb(new DateTime('7 days ago'))]);
        $this->_stdout("done\n", Console::FG_GREEN);
    }


    /**
     * Deletes any orphaned rows in the `drafts` and `revisions` tables.
     */
    private function _deleteOrphanedDraftsAndRevisions(): void
    {
        $this->_stdout('    > deleting orphaned drafts and revisions ... ');

        $elementsTable = Table::ELEMENTS;

        foreach (['draftId' => Table::DRAFTS, 'revisionId' => Table::REVISIONS] as $fk => $table) {
            if ($this->db->getIsMysql()) {
                $sql = <<<SQL
DELETE [[t]].* FROM $table [[t]]
LEFT JOIN $elementsTable [[e]] ON [[e.$fk]] = [[t.id]]
WHERE [[e.id]] IS NULL
SQL;
            } else {
                $sql = <<<SQL
DELETE FROM $table
USING $table [[t]]
LEFT JOIN $elementsTable [[e]] ON [[e.$fk]] = [[t.id]]
WHERE
  $table.[[id]] = [[t.id]] AND
  [[e.id]] IS NULL
SQL;
            }

            $this->db->createCommand($sql)->execute();
        }

        $this->_stdout("done\n", Console::FG_GREEN);
    }

    private function _deleteOrphanedSearchIndexes(): void
    {
        $this->_stdout('    > deleting orphaned search indexes ... ');
        Craft::$app->getSearch()->deleteOrphanedIndexes();
        $this->_stdout("done\n", Console::FG_GREEN);
    }

    private function _deleteOrphanedRelations(): void
    {
        $this->_stdout('    > deleting orphaned relations ... ');
        $relationsTable = Table::RELATIONS;
        $elementsTable = Table::ELEMENTS;

        if ($this->db->getIsMysql()) {
            $sql = <<<SQL
DELETE [[r]].* FROM $relationsTable [[r]]
LEFT JOIN $elementsTable [[e]] ON [[e.id]] = [[r.targetId]]
WHERE [[e.id]] IS NULL
SQL;
        } else {
            $sql = <<<SQL
DELETE FROM $relationsTable
USING $relationsTable [[r]]
LEFT JOIN $elementsTable [[e]] ON [[e.id]] = [[r.targetId]]
<<<<<<< HEAD
WHERE [[e.id]] IS NULL
=======
WHERE
  $relationsTable.[[id]] = [[r.id]] AND
  [[e.id]] IS NULL
>>>>>>> a5022cde
SQL;
        }

        $this->db->createCommand($sql)->execute();
        $this->_stdout("done\n", Console::FG_GREEN);
    }

    private function _deleteOrphanedStructureElements(): void
    {
        $this->_stdout('    > deleting orphaned structure elements ... ');
        $structureElementsTable = Table::STRUCTUREELEMENTS;
        $elementsTable = Table::ELEMENTS;

        if ($this->db->getIsMysql()) {
            $sql = <<<SQL
DELETE [[se]].* FROM $structureElementsTable [[se]]
LEFT JOIN $elementsTable [[e]] ON [[e.id]] = [[se.elementId]]
WHERE [[se.elementId]] IS NOT NULL AND [[e.id]] IS NULL
SQL;
        } else {
            $sql = <<<SQL
DELETE FROM $structureElementsTable
USING $structureElementsTable [[se]]
LEFT JOIN $elementsTable [[e]] ON [[e.id]] = [[se.elementId]]
<<<<<<< HEAD
WHERE [[se.elementId]] IS NOT NULL AND [[e.id]] IS NULL
=======
WHERE
  $structureElementsTable.[[id]] = [[se.id]] AND
  [[se.elementId]] IS NOT NULL AND
  [[e.id]] IS NULL
>>>>>>> a5022cde
SQL;
        }

        $this->db->createCommand($sql)->execute();
        $this->_stdout("done\n", Console::FG_GREEN);
    }

    private function _gcCache(): void
    {
        $cache = Craft::$app->getCache();

        // gc() isn't always implemented, or defined by an interface,
        // so we have to be super defensive here :-/

        if (!method_exists($cache, 'gc')) {
            return;
        }

        $method = new ReflectionMethod($cache, 'gc');

        if (!$method->isPublic()) {
            return;
        }

        $requiredArgs = $method->getNumberOfRequiredParameters();
        $firstArg = $method->getParameters()[0] ?? null;
        $hasForceArg = $firstArg && $firstArg->getName() === 'force';

        if ($requiredArgs > 1 || ($requiredArgs === 1 && !$hasForceArg)) {
            return;
        }

        $this->_stdout('    > garbage-collecting data caches ... ');

        if ($hasForceArg) {
            $cache->gc(true);
        } else {
            $cache->gc();
        }

        $this->_stdout("done\n", Console::FG_GREEN);
    }

    /**
     * @param string|null $tableAlias
     * @return array
     */
    private function _hardDeleteCondition(?string $tableAlias = null): array
    {
        $tableAlias = $tableAlias ? "$tableAlias." : '';
        $condition = ['not', ["{$tableAlias}dateDeleted" => null]];

        if (!$this->deleteAllTrashed) {
            $expire = DateTimeHelper::currentUTCDateTime();
            $interval = DateTimeHelper::secondsToInterval($this->_generalConfig->softDeleteDuration);
            $pastTime = $expire->sub($interval);
            $condition = [
                'and',
                $condition,
                ['<', "{$tableAlias}dateDeleted", Db::prepareDateForDb($pastTime)],
            ];
        }

        return $condition;
    }

    private function _stdout(string $string, ...$format): void
    {
        if (Craft::$app instanceof ConsoleApplication) {
            Console::stdout($string, ...$format);
        }
    }
}<|MERGE_RESOLUTION|>--- conflicted
+++ resolved
@@ -473,13 +473,9 @@
 DELETE FROM $relationsTable
 USING $relationsTable [[r]]
 LEFT JOIN $elementsTable [[e]] ON [[e.id]] = [[r.targetId]]
-<<<<<<< HEAD
-WHERE [[e.id]] IS NULL
-=======
 WHERE
   $relationsTable.[[id]] = [[r.id]] AND
   [[e.id]] IS NULL
->>>>>>> a5022cde
 SQL;
         }
 
@@ -504,14 +500,10 @@
 DELETE FROM $structureElementsTable
 USING $structureElementsTable [[se]]
 LEFT JOIN $elementsTable [[e]] ON [[e.id]] = [[se.elementId]]
-<<<<<<< HEAD
-WHERE [[se.elementId]] IS NOT NULL AND [[e.id]] IS NULL
-=======
 WHERE
   $structureElementsTable.[[id]] = [[se.id]] AND
   [[se.elementId]] IS NOT NULL AND
   [[e.id]] IS NULL
->>>>>>> a5022cde
 SQL;
         }
 
