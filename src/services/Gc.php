--- conflicted
+++ resolved
@@ -222,89 +222,43 @@
             ]);
         }
 
-<<<<<<< HEAD
         if (!empty($nestedElementTypes)) {
-            $elementsTable = Table::ELEMENTS;
-            $revisionsTable = Table::REVISIONS;
-            $elementsOwnersTable = Table::ELEMENTS_OWNERS;
-
-            // first hard-delete nested elements which are not nested (owned) and that don't have any revisions
-            $params = [];
-            $conditionSql = $this->db->getQueryBuilder()->buildCondition([
-                'and',
-                $this->_hardDeleteCondition('e'),
-                [
-                    'e.type' => $nestedElementTypes,
-                    'r.id' => null,
-                    'eo.elementId' => null,
-                ],
-            ], $params);
-
-            if ($this->db->getIsMysql()) {
-                $sql = <<<SQL
-DELETE [[e]].* FROM $elementsTable [[e]]
-LEFT JOIN $revisionsTable [[r]] ON [[r.canonicalId]] = [[e.id]]
-LEFT JOIN $elementsOwnersTable [[eo]] ON [[eo.elementId]] = COALESCE([[e.canonicalId]], [[e.id]])
-WHERE $conditionSql
-SQL;
-            } else {
-                $sql = <<<SQL
-DELETE FROM $elementsTable
-USING $elementsTable [[e]]
-LEFT JOIN $revisionsTable [[r]] ON [[r.canonicalId]] = [[e.id]]
-LEFT JOIN $elementsOwnersTable [[eo]] ON [[eo.elementId]] = COALESCE([[e.canonicalId]], [[e.id]])
-WHERE
-  $elementsTable.[[id]] = [[e.id]] AND $conditionSql
-SQL;
-            }
-
-            $this->db->createCommand($sql, $params)->execute();
-
-            // then hard-delete any nested elements that don't have any revisions, including nested ones
-            $params = [];
-            $conditionSql = $this->db->getQueryBuilder()->buildCondition([
-                'and',
-                $this->_hardDeleteCondition('e'),
-                [
-                    'e.type' => $nestedElementTypes,
-                    'r.id' => null,
-                ],
-            ], $params);
-
-            if ($this->db->getIsMysql()) {
-                $sql = <<<SQL
-DELETE [[e]].* FROM $elementsTable [[e]]
-LEFT JOIN $revisionsTable [[r]] ON [[r.canonicalId]] = COALESCE([[e.canonicalId]], [[e.id]])
-WHERE $conditionSql
-SQL;
-            } else {
-                $sql = <<<SQL
-DELETE FROM $elementsTable
-USING $elementsTable [[e]]
-LEFT JOIN $revisionsTable [[r]] ON [[r.canonicalId]] = COALESCE([[e.canonicalId]], [[e.id]])
-WHERE
-  $elementsTable.[[id]] = [[e.id]] AND $conditionSql
-SQL;
-=======
-        if ($blockElementTypes) {
-            // Only hard-delete block elements that don't have any revisions
-            $ids = (new Query())
+            // first get nested elements which are not nested (owned) and that don't have any revisions
+            $ids1 = (new Query())
                 ->select('e.id')
                 ->from(['e' => Table::ELEMENTS])
-                ->leftJoin(['r' => Table::REVISIONS], '[[r.canonicalId]] = COALESCE([[e.canonicalId]],[[e.id]])')
+                ->leftJoin(['r' => Table::REVISIONS], '[[r.canonicalId]] = [[e.id]]')
+                ->leftJoin(['eo' => Table::ELEMENTS_OWNERS], '[[eo.elementId]] = COALESCE([[e.canonicalId]], [[e.id]])')
                 ->where([
                     'and',
                     $this->_hardDeleteCondition('e'),
                     [
-                        'e.type' => $blockElementTypes,
+                        'e.type' => $nestedElementTypes,
+                        'r.id' => null,
+                        'eo.elementId' => null,
+                    ],
+                ])
+                ->column();
+
+            // then get any nested elements that don't have any revisions, including nested ones
+            $ids2 = (new Query())
+                ->select('e.id')
+                ->from(['e' => Table::ELEMENTS])
+                ->leftJoin(['r' => Table::REVISIONS], '[[r.canonicalId]] = COALESCE([[e.canonicalId]], [[e.id]])')
+                ->where([
+                    'and',
+                    $this->_hardDeleteCondition('e'),
+                    [
+                        'e.type' => $nestedElementTypes,
                         'r.id' => null,
                     ],
                 ])
                 ->column();
 
+            $ids = array_unique(array_merge($ids1, $ids2));
+
             if (!empty($ids)) {
                 Db::delete(Table::ELEMENTS, ['id' => $ids]);
->>>>>>> 6cf667b6
             }
         }
 
@@ -495,12 +449,8 @@
         $siteIds = Craft::$app->getSites()->getAllSiteIds(true);
         $deleteIds = [];
 
-<<<<<<< HEAD
         // get sections that are not enabled for given site
         foreach (Craft::$app->getEntries()->getAllSections() as $section) {
-=======
-        foreach (Craft::$app->getSections()->getAllSections() as $section) {
->>>>>>> 6cf667b6
             $sectionSettings = $section->getSiteSettings();
             foreach ($siteIds as $siteId) {
                 if (!isset($sectionSettings[$siteId])) {
@@ -541,42 +491,35 @@
         /** @var string|ElementInterface $elementType */
         $this->_stdout(sprintf('    > deleting orphaned nested %s ... ', $elementType::pluralLowerDisplayName()));
 
-        $elementsTable = Table::ELEMENTS;
-        $elementsOwnersTable = Table::ELEMENTS_OWNERS;
-        $fieldsTable = Table::FIELDS;
-
-        if ($this->db->getIsMysql()) {
-            $sql1 = <<<SQL
-DELETE [[el]].* FROM $elementsTable [[el]]
-INNER JOIN $table [[t]] ON [[t.id]] = [[el.id]]
-LEFT JOIN $elementsOwnersTable [[eo]] ON [[eo.elementId]] = [[el.id]]
-WHERE [[t.$fieldFk]] IS NOT NULL AND [[eo.elementId]] IS NULL
-SQL;
-            $sql2 = <<<SQL
-DELETE [[el]].* FROM $elementsTable [[el]]
-INNER JOIN $table [[t]] ON [[t.id]] = [[el.id]]
-LEFT JOIN $fieldsTable [[f]] ON [[f.id]] = [[t.$fieldFk]]
-WHERE [[t.$fieldFk]] IS NOT NULL AND [[f.id]] IS NULL
-SQL;
-        } else {
-            $sql1 = <<<SQL
-DELETE FROM $elementsTable
-USING $elementsTable [[el]]
-INNER JOIN $table [[t]] ON [[t.id]] = [[el.id]]
-LEFT JOIN $elementsOwnersTable [[eo]] ON [[eo.elementId]] = [[el.id]]
-WHERE [[t.$fieldFk]] IS NOT NULL AND [[eo.elementId]] IS NULL
-SQL;
-            $sql2 = <<<SQL
-DELETE FROM $elementsTable
-USING $elementsTable [[el]]
-INNER JOIN $table [[t]] ON [[t.id]] = [[el.id]]
-LEFT JOIN $fieldsTable [[f]] ON [[f.id]] = [[t.$fieldFk]]
-WHERE [[t.$fieldFk]] IS NOT NULL AND [[f.id]] IS NULL
-SQL;
-        }
-
-        $this->db->createCommand($sql1)->execute();
-        $this->db->createCommand($sql2)->execute();
+        $ids1 = (new Query())
+            ->select('el.id')
+            ->from(['el' => Table::ELEMENTS])
+            ->innerJoin(['t' => $table], '[[t.id]] = [[el.id]]')
+            ->leftJoin(['eo' => Table::ELEMENTS_OWNERS], '[[eo.elementId]] = [[el.id]]')
+            ->where([
+                'and',
+                ['not', ["t.$fieldFk" => null]],
+                ['eo.elementId' => null],
+            ])
+            ->column();
+
+        $ids2 = (new Query())
+            ->select('el.id')
+            ->from(['el' => Table::ELEMENTS])
+            ->innerJoin(['t' => $table], '[[t.id]] = [[el.id]]')
+            ->leftJoin(['f' => Table::FIELDS], "[[f.id]] = [[t.$fieldFk]]")
+            ->where([
+                'and',
+                ['not', ["t.$fieldFk" => null]],
+                ['f.id' => null],
+            ])
+            ->column();
+
+        $ids = array_unique(array_merge($ids1, $ids2));
+
+        if (!empty($ids)) {
+            Db::delete(Table::ELEMENTS, ['id' => $ids]);
+        }
 
         $this->_stdout("done\n", Console::FG_GREEN);
     }
