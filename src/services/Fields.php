<?php
/**
 * @link https://craftcms.com/
 * @copyright Copyright (c) Pixel & Tonic, Inc.
 * @license https://craftcms.github.io/license/
 */

namespace craft\services;

use Craft;
use craft\base\ElementInterface;
use craft\base\Field;
use craft\base\FieldInterface;
use craft\base\FieldLayoutElement;
use craft\base\MemoizableArray;
use craft\behaviors\CustomFieldBehavior;
use craft\db\Connection;
use craft\db\Query;
use craft\db\Table;
use craft\errors\MissingComponentException;
use craft\events\ConfigEvent;
use craft\events\FieldEvent;
use craft\events\FieldGroupEvent;
use craft\events\FieldLayoutEvent;
use craft\events\RegisterComponentTypesEvent;
use craft\fieldlayoutelements\CustomField;
use craft\fields\Assets as AssetsField;
use craft\fields\Categories as CategoriesField;
use craft\fields\Checkboxes;
use craft\fields\Color;
use craft\fields\Date;
use craft\fields\Dropdown;
use craft\fields\Email;
use craft\fields\Entries as EntriesField;
use craft\fields\Lightswitch;
use craft\fields\Matrix as MatrixField;
use craft\fields\MissingField;
use craft\fields\Money;
use craft\fields\MultiSelect;
use craft\fields\Number;
use craft\fields\PlainText;
use craft\fields\RadioButtons;
use craft\fields\Table as TableField;
use craft\fields\Tags as TagsField;
use craft\fields\Time;
use craft\fields\Url;
use craft\fields\Users as UsersField;
use craft\helpers\ArrayHelper;
use craft\helpers\Component as ComponentHelper;
use craft\helpers\Db;
use craft\helpers\ElementHelper;
use craft\helpers\FieldHelper;
use craft\helpers\Json;
use craft\helpers\ProjectConfig as ProjectConfigHelper;
use craft\helpers\StringHelper;
use craft\models\FieldGroup;
use craft\models\FieldLayout;
use craft\models\FieldLayoutTab;
use craft\records\Field as FieldRecord;
use craft\records\FieldGroup as FieldGroupRecord;
use craft\records\FieldLayout as FieldLayoutRecord;
use craft\records\FieldLayoutField as FieldLayoutFieldRecord;
use craft\records\FieldLayoutTab as FieldLayoutTabRecord;
use Throwable;
use yii\base\Component;
use yii\base\Exception;
use yii\base\InvalidArgumentException;
use yii\db\Exception as DbException;
use yii\db\Transaction;
use yii\web\BadRequestHttpException;

/**
 * Fields service.
 *
 * An instance of the service is available via [[\craft\base\ApplicationTrait::getFields()|`Craft::$app->fields`]].
 *
 * @author Pixel & Tonic, Inc. <support@pixelandtonic.com>
 * @since 3.0.0
 */
class Fields extends Component
{
    /**
     * @event RegisterComponentTypesEvent The event that is triggered when registering field types.
     *
     * Field types must implement [[FieldInterface]]. [[Field]] provides a base implementation.
     *
     * See [Field Types](https://craftcms.com/docs/4.x/extend/field-types.html) for documentation on creating field types.
     * ---
     * ```php
     * use craft\events\RegisterComponentTypesEvent;
     * use craft\services\Fields;
     * use yii\base\Event;
     *
     * Event::on(Fields::class,
     *     Fields::EVENT_REGISTER_FIELD_TYPES,
     *     function(RegisterComponentTypesEvent $event) {
     *         $event->types[] = MyFieldType::class;
     *     }
     * );
     * ```
     */
    public const EVENT_REGISTER_FIELD_TYPES = 'registerFieldTypes';

    /**
     * @event FieldGroupEvent The event that is triggered before a field group is saved.
     */
    public const EVENT_BEFORE_SAVE_FIELD_GROUP = 'beforeSaveFieldGroup';

    /**
     * @event FieldGroupEvent The event that is triggered after a field group is saved.
     */
    public const EVENT_AFTER_SAVE_FIELD_GROUP = 'afterSaveFieldGroup';

    /**
     * @event FieldGroupEvent The event that is triggered before a field group delete is applied to the database.
     * @since 3.1.0
     */
    public const EVENT_BEFORE_APPLY_GROUP_DELETE = 'beforeApplyGroupDelete';

    /**
     * @event FieldGroupEvent The event that is triggered before a field group is deleted.
     */
    public const EVENT_BEFORE_DELETE_FIELD_GROUP = 'beforeDeleteFieldGroup';

    /**
     * @event FieldGroupEvent The event that is triggered after a field group is deleted.
     */
    public const EVENT_AFTER_DELETE_FIELD_GROUP = 'afterDeleteFieldGroup';

    /**
     * @event FieldEvent The event that is triggered before a field is saved.
     */
    public const EVENT_BEFORE_SAVE_FIELD = 'beforeSaveField';

    /**
     * @event FieldEvent The event that is triggered after a field is saved.
     */
    public const EVENT_AFTER_SAVE_FIELD = 'afterSaveField';

    /**
     * @event FieldEvent The event that is triggered before a field is deleted.
     */
    public const EVENT_BEFORE_DELETE_FIELD = 'beforeDeleteField';

    /**
     * @event FieldEvent The event that is triggered before a field delete is applied to the database.
     * @since 3.1.0
     */
    public const EVENT_BEFORE_APPLY_FIELD_DELETE = 'beforeApplyFieldDelete';

    /**
     * @event FieldEvent The event that is triggered after a field is deleted.
     */
    public const EVENT_AFTER_DELETE_FIELD = 'afterDeleteField';

    /**
     * @event FieldLayoutEvent The event that is triggered before a field layout is saved.
     */
    public const EVENT_BEFORE_SAVE_FIELD_LAYOUT = 'beforeSaveFieldLayout';

    /**
     * @event FieldLayoutEvent The event that is triggered after a field layout is saved.
     */
    public const EVENT_AFTER_SAVE_FIELD_LAYOUT = 'afterSaveFieldLayout';

    /**
     * @event FieldLayoutEvent The event that is triggered before a field layout is deleted.
     */
    public const EVENT_BEFORE_DELETE_FIELD_LAYOUT = 'beforeDeleteFieldLayout';

    /**
     * @event FieldLayoutEvent The event that is triggered after a field layout is deleted.
     */
    public const EVENT_AFTER_DELETE_FIELD_LAYOUT = 'afterDeleteFieldLayout';

    /**
     * @var string|null
     */
    public ?string $oldFieldColumnPrefix = null;

    /**
     * @var MemoizableArray<FieldGroup>|null
     * @see _groups()
     */
    private ?MemoizableArray $_groups = null;

    /**
     * @var MemoizableArray<FieldInterface>|null
     * @see _fields()
     */
    private ?MemoizableArray $_fields = null;

    /**
     * @var FieldLayout[]|null[]
     */
    private array $_layoutsById = [];

    /**
     * @var FieldLayout[]
     */
    private array $_layoutsByType = [];

    /**
     * @var array
     */
    private array $_savingFields = [];

    /**
     * Serializer
     *
     * @since 3.5.14
     */
    public function __serialize()
    {
        $vars = get_object_vars($this);
        unset($vars['_groups'], $vars['_fields']);
        return $vars;
    }

    // Groups
    // -------------------------------------------------------------------------

    /**
     * Returns a memoizable array of all field groups.
     *
     * @return MemoizableArray<FieldGroup>
     */
    private function _groups(): MemoizableArray
    {
        if (!isset($this->_groups)) {
            $groups = [];
            foreach ($this->_createGroupQuery()->all() as $result) {
                $groups[] = new FieldGroup($result);
            }
            $this->_groups = new MemoizableArray($groups);
        }

        return $this->_groups;
    }

    /**
     * Returns all field groups.
     *
     * @return FieldGroup[] The field groups
     */
    public function getAllGroups(): array
    {
        return $this->_groups()->all();
    }

    /**
     * Returns a field group by its ID.
     *
     * @param int $groupId The field group’s ID
     * @return FieldGroup|null The field group, or null if it doesn’t exist
     */
    public function getGroupById(int $groupId): ?FieldGroup
    {
        return $this->_groups()->firstWhere('id', $groupId);
    }

    /**
     * Returns a field group by its UID.
     *
     * @param string $groupUid The field group’s UID
     * @return FieldGroup|null The field group, or null if it doesn’t exist
     * @since 3.3.0
     */
    public function getGroupByUid(string $groupUid): ?FieldGroup
    {
        return $this->_groups()->firstWhere('uid', $groupUid, true);
    }

    /**
     * Saves a field group.
     *
     * @param FieldGroup $group The field group to be saved
     * @param bool $runValidation Whether the group should be validated
     * @return bool Whether the field group was saved successfully
     */
    public function saveGroup(FieldGroup $group, bool $runValidation = true): bool
    {
        $isNewGroup = !$group->id;

        // Fire a 'beforeSaveFieldGroup' event
        if ($this->hasEventHandlers(self::EVENT_BEFORE_SAVE_FIELD_GROUP)) {
            $this->trigger(self::EVENT_BEFORE_SAVE_FIELD_GROUP, new FieldGroupEvent([
                'group' => $group,
                'isNew' => $isNewGroup,
            ]));
        }

        if ($runValidation && !$group->validate()) {
            Craft::info('Field group not saved due to validation error.', __METHOD__);
            return false;
        }

        if ($isNewGroup) {
            $group->uid = StringHelper::UUID();
        }

        $configPath = ProjectConfig::PATH_FIELD_GROUPS . '.' . $group->uid;
        $configData = $group->getConfig();
        Craft::$app->getProjectConfig()->set($configPath, $configData, "Save field group “{$group->name}”");

        if ($isNewGroup) {
            $group->id = Db::idByUid(Table::FIELDGROUPS, $group->uid);
        }

        return true;
    }

    /**
     * Handle field group change
     *
     * @param ConfigEvent $event
     */
    public function handleChangedGroup(ConfigEvent $event): void
    {
        $data = $event->newValue;
        $uid = $event->tokenMatches[0];

        $groupRecord = $this->_getGroupRecord($uid, true);
        $isNewGroup = $groupRecord->getIsNewRecord();

        // If this is a new group, set the UID we want.
        if ($isNewGroup) {
            $groupRecord->uid = $uid;
        }

        $groupRecord->name = $data['name'];

        if ($groupRecord->dateDeleted) {
            $groupRecord->restore();
        } else {
            $groupRecord->save(false);
        }

        // Update caches
        $this->_groups = null;

        // Fire an 'afterSaveFieldGroup' event
        if ($this->hasEventHandlers(self::EVENT_AFTER_SAVE_FIELD_GROUP)) {
            $this->trigger(self::EVENT_AFTER_SAVE_FIELD_GROUP, new FieldGroupEvent([
                'group' => $this->getGroupById($groupRecord->id),
                'isNew' => $isNewGroup,
            ]));
        }
    }

    /**
     * Handle field group getting deleted.
     *
     * @param ConfigEvent $event
     */
    public function handleDeletedGroup(ConfigEvent $event): void
    {
        $uid = $event->tokenMatches[0];
        $groupRecord = $this->_getGroupRecord($uid);

        if ($groupRecord->getIsNewRecord()) {
            return;
        }

        $group = $this->getGroupById($groupRecord->id);

        // Fire a 'beforeApplyGroupDelete' event
        if ($this->hasEventHandlers(self::EVENT_BEFORE_APPLY_GROUP_DELETE)) {
            $this->trigger(self::EVENT_BEFORE_APPLY_GROUP_DELETE, new FieldGroupEvent([
                'group' => $group,
            ]));
        }

        Craft::$app->getDb()->createCommand()
            ->softDelete(Table::FIELDGROUPS, ['id' => $groupRecord->id])
            ->execute();

        // Update caches
        $this->_groups = null;

        // Fire an 'afterDeleteFieldGroup' event
        if ($this->hasEventHandlers(self::EVENT_AFTER_DELETE_FIELD_GROUP)) {
            $this->trigger(self::EVENT_AFTER_DELETE_FIELD_GROUP, new FieldGroupEvent([
                'group' => $group,
            ]));
        }
    }

    /**
     * Deletes a field group by its ID.
     *
     * @param int $groupId The field group’s ID
     * @return bool Whether the field group was deleted successfully
     */
    public function deleteGroupById(int $groupId): bool
    {
        $group = $this->getGroupById($groupId);

        if (!$group) {
            return false;
        }

        return $this->deleteGroup($group);
    }

    /**
     * Deletes a field group.
     *
     * @param FieldGroup $group The field group
     * @return bool Whether the field group was deleted successfully
     */
    public function deleteGroup(FieldGroup $group): bool
    {
        /** @var FieldGroupRecord $groupRecord */
        $groupRecord = FieldGroupRecord::find()
            ->where(['id' => $group->id])
            ->with('fields')
            ->one();

        if (!$groupRecord) {
            return false;
        }

        // Fire a 'beforeDeleteFieldGroup' event
        if ($this->hasEventHandlers(self::EVENT_BEFORE_DELETE_FIELD_GROUP)) {
            $this->trigger(self::EVENT_BEFORE_DELETE_FIELD_GROUP, new FieldGroupEvent([
                'group' => $group,
            ]));
        }

        // Manually delete the fields (rather than relying on cascade deletes) so we have a chance to delete the
        // content columns
        $fields = $this->getFieldsByGroupId($group->id);

        foreach ($fields as $field) {
            $this->deleteField($field);
        }

        Craft::$app->getProjectConfig()->remove(ProjectConfig::PATH_FIELD_GROUPS . '.' . $group->uid, "Delete the “{$group->name}” field group");
        return true;
    }

    // Fields
    // -------------------------------------------------------------------------

    /**
     * Returns all available field type classes.
     *
     * @return string[] The available field type classes
     */
    public function getAllFieldTypes(): array
    {
        $fieldTypes = [
            AssetsField::class,
            CategoriesField::class,
            Checkboxes::class,
            Color::class,
            Date::class,
            Dropdown::class,
            Email::class,
            EntriesField::class,
            Lightswitch::class,
            MatrixField::class,
            Money::class,
            MultiSelect::class,
            Number::class,
            PlainText::class,
            RadioButtons::class,
            TableField::class,
            TagsField::class,
            Time::class,
            Url::class,
            UsersField::class,
        ];

        $event = new RegisterComponentTypesEvent([
            'types' => $fieldTypes,
        ]);
        $this->trigger(self::EVENT_REGISTER_FIELD_TYPES, $event);

        return $event->types;
    }

    /**
     * Returns all field types that have a column in the content table.
     *
     * @return string[] The field type classes
     */
    public function getFieldTypesWithContent(): array
    {
        $fieldTypes = [];

        foreach ($this->getAllFieldTypes() as $fieldType) {
            /** @var FieldInterface|string $fieldType */
            if ($fieldType::hasContentColumn()) {
                $fieldTypes[] = $fieldType;
            }
        }

        return $fieldTypes;
    }

    /**
     * Returns all field types whose column types are considered compatible with a given field.
     *
     * @param FieldInterface $field The current field to base compatible fields on
     * @param bool $includeCurrent Whether $field's class should be included
     * @return string[] The compatible field type classes
     */
    public function getCompatibleFieldTypes(FieldInterface $field, bool $includeCurrent = true): array
    {
        if (!$field::hasContentColumn()) {
            return $includeCurrent ? [get_class($field)] : [];
        }

        // If the field has any validation errors and has an ID, swap it with the saved field
        if (!$field->getIsNew() && $field->hasErrors()) {
            $field = $this->getFieldById($field->id);
        }

        $fieldColumnType = $field->getContentColumnType();

        if (is_array($fieldColumnType)) {
            return $includeCurrent ? [get_class($field)] : [];
        }

        $types = [];

        foreach ($this->getAllFieldTypes() as $class) {
            /** @var string|FieldInterface $class */
            if ($class === get_class($field)) {
                if ($includeCurrent) {
                    $types[] = $class;
                }
                continue;
            }

            if (!$class::hasContentColumn()) {
                continue;
            }

            /** @var FieldInterface $tempField */
            $tempField = new $class();
            $tempFieldColumnType = $tempField->getContentColumnType();

            if (is_array($tempFieldColumnType)) {
                continue;
            }

            if (!Db::areColumnTypesCompatible($fieldColumnType, $tempFieldColumnType)) {
                continue;
            }

            $types[] = $class;
        }

        // Make sure the current field class is in there if it's supposed to be
        if ($includeCurrent && !in_array(get_class($field), $types, true)) {
            $types[] = get_class($field);
        }

        return $types;
    }

    /**
     * Creates a field with a given config.
     *
     * @param mixed $config The field’s class name, or its config, with a `type` value and optionally a `settings` value
     * @return FieldInterface The field
     */
    public function createField(mixed $config): FieldInterface
    {
        if (is_string($config)) {
            $config = ['type' => $config];
        }

        if (!empty($config['id']) && empty($config['uid']) && is_numeric($config['id'])) {
            $uid = Db::uidById(Table::FIELDS, $config['id']);
            $config['uid'] = $uid;
        }

        try {
            $field = ComponentHelper::createComponent($config, FieldInterface::class);
        } catch (MissingComponentException $e) {
            $config['errorMessage'] = $e->getMessage();
            $config['expectedType'] = $config['type'];
            unset($config['type']);

            $field = new MissingField($config);
        }

        return $field;
    }

    /**
     * Returns a memoizable array of all fields.
     *
     * @param string|string[]|false|null $context The field context(s) to fetch fields from. Defaults to [[\craft\services\Content::$fieldContext]].
     * Set to `false` to get all fields regardless of context.
     *
     * @return MemoizableArray<FieldInterface>
     */
    private function _fields(mixed $context = null): MemoizableArray
    {
        if (!isset($this->_fields)) {
            $fields = [];
            foreach ($this->_createFieldQuery()->all() as $result) {
                $fields[] = $this->createField($result);
            }
            $this->_fields = new MemoizableArray($fields);
        }

        if ($context === false) {
            return $this->_fields;
        }

        if ($context === null) {
            $context = Craft::$app->getContent()->fieldContext;
        }

        if (is_array($context)) {
            return $this->_fields->whereIn('context', $context, true);
        }

        return $this->_fields->where('context', $context, true);
    }

    /**
     * Returns all fields within a field context(s).
     *
     * @param string|string[]|false|null $context The field context(s) to fetch fields from. Defaults to [[\craft\services\Content::$fieldContext]].
     * Set to `false` to get all fields regardless of context.
     * @return FieldInterface[] The fields
     */
    public function getAllFields(mixed $context = null): array
    {
        return $this->_fields($context)->all();
    }

    /**
     * Returns all fields that have a column in the content table.
     *
     * @return FieldInterface[] The fields
     */
    public function getFieldsWithContent(): array
    {
        return ArrayHelper::where($this->getAllFields(), function(FieldInterface $field) {
            return $field::hasContentColumn();
        }, true, true, false);
    }

    /**
     * Returns a field by its ID.
     *
     * @param int $fieldId The field’s ID
     * @return FieldInterface|null The field, or null if it doesn’t exist
     */
    public function getFieldById(int $fieldId): ?FieldInterface
    {
        return $this->_fields(false)->firstWhere('id', $fieldId);
    }

    /**
     * Returns a field by its UID.
     *
     * @param string $fieldUid The field’s UID
     * @return FieldInterface|null The field, or null if it doesn’t exist
     */
    public function getFieldByUid(string $fieldUid): ?FieldInterface
    {
        return $this->_fields(false)->firstWhere('uid', $fieldUid, true);
    }

    /**
     * Returns a field by its handle and optional context.
     *
     * ---
     *
     * ```php
     * $body = Craft::$app->fields->getFieldByHandle('body');
     * ```
     * ```twig
     * {% set body = craft.app.fields.getFieldByHandle('body') %}
     * {{ body.instructions }}
     * ```
     *
     * @param string $handle The field’s handle
     * @param string|string[]|false|null $context The field context(s) to fetch fields from. Defaults to [[\craft\services\Content::$fieldContext]].
     * Set to `false` to get all fields regardless of context.
     * @return FieldInterface|null The field, or null if it doesn’t exist
     */
    public function getFieldByHandle(string $handle, mixed $context = null): ?FieldInterface
    {
        return $this->_fields($context)->firstWhere('handle', $handle, true);
    }

    /**
     * Returns whether a field exists with a given handle and context.
     *
     * @param string $handle The field handle
     * @param string|null $context The field context (defauts to [[\craft\services\Content::$fieldContext]])
     * @return bool Whether a field with that handle exists
     */
    public function doesFieldWithHandleExist(string $handle, ?string $context = null): bool
    {
        return ArrayHelper::contains($this->getAllFields($context), 'handle', $handle, true);
    }

    /**
     * Returns all the fields in a given group.
     *
     * @param int $groupId The field group’s ID
     * @return FieldInterface[] The fields
     */
    public function getFieldsByGroupId(int $groupId): array
    {
        return $this->_fields(false)->where('groupId', $groupId)->all();
    }

    /**
     * Returns the config for the given field.
     *
     * @param FieldInterface $field
     * @return array
     * @since 3.1.0
     */
    public function createFieldConfig(FieldInterface $field): array
    {
        $columnType = $field->getContentColumnType();
        if (is_array($columnType)) {
            array_walk($columnType, function(&$type, $key) {
                $type = "$key:$type";
            });
            $columnType = array_values($columnType);
        }

        $config = [
            'name' => $field->name,
            'handle' => $field->handle,
            'columnSuffix' => $field->columnSuffix,
            'instructions' => $field->instructions,
            'searchable' => $field->searchable,
            'translationMethod' => $field->translationMethod,
            'translationKeyFormat' => $field->translationKeyFormat,
            'type' => get_class($field),
            'settings' => ProjectConfigHelper::packAssociativeArrays($field->getSettings()),
            'contentColumnType' => $columnType,
        ];

        if ($field->groupId) {
            $config['fieldGroup'] = $this->getGroupById($field->groupId)->uid;
        } else {
            $config['fieldGroup'] = null;
        }

        return $config;
    }

    /**
     * Saves a field.
     *
     * @param FieldInterface $field The Field to be saved
     * @param bool $runValidation Whether the field should be validated
     * @return bool Whether the field was saved successfully
     * @throws Throwable if reasons
     */
    public function saveField(FieldInterface $field, bool $runValidation = true): bool
    {
        if ($field instanceof MissingField) {
            $error = $field->errorMessage ?? "Unable to find component class '$field->expectedType'.";
            $field->addError('type', $error);
            return false;
        }

        $isNewField = $field->getIsNew();

        // Fire a 'beforeSaveField' event
        if ($this->hasEventHandlers(self::EVENT_BEFORE_SAVE_FIELD)) {
            $this->trigger(self::EVENT_BEFORE_SAVE_FIELD, new FieldEvent([
                'field' => $field,
                'isNew' => $isNewField,
            ]));
        }

        if (!$field->beforeSave($isNewField)) {
            return false;
        }

        if ($runValidation && !$field->validate()) {
            Craft::info('Field not saved due to validation error.', __METHOD__);
            return false;
        }

        $this->prepFieldForSave($field);
        $configData = $this->createFieldConfig($field);
        $appliedConfig = false;

        // Only store field data in the project config for global context
        if ($field->context === 'global') {
            $configPath = ProjectConfig::PATH_FIELDS . '.' . $field->uid;
            $appliedConfig = Craft::$app->getProjectConfig()->set($configPath, $configData, "Save field “{$field->handle}”");
        }

        if (!$appliedConfig) {
            // If it's not a global field, or there weren't any changes in the main field settings, apply the save to the DB + call afterSave()
            $this->applyFieldSave($field->uid, $configData, $field->context);
        }

        if ($isNewField) {
            $field->id = Db::idByUid(Table::FIELDS, $field->uid);
        }

        return true;
    }

    /**
     * Preps a field to be saved.
     *
     * @param FieldInterface $field
     * @since 3.1.2
     */
    public function prepFieldForSave(FieldInterface $field): void
    {
        // Clear the translation key format if not using a custom translation method
        if ($field->translationMethod !== Field::TRANSLATION_METHOD_CUSTOM) {
            $field->translationKeyFormat = null;
        }

        $isNew = $field->getIsNew();

        // Make sure it's got a UUID
        if ($isNew) {
            if (empty($field->uid)) {
                $field->uid = StringHelper::UUID();
            }
        } elseif (!$field->uid) {
            $field->uid = Db::uidById(Table::FIELDS, $field->id);
        }

        // If this is a new field or it has multiple columns, make sure it has a column suffix
        FieldHelper::ensureColumnSuffix($field);

        // Store with all the populated data for future reference.
        $this->_savingFields[$field->uid] = $field;
    }

    /**
     * Handle field changes.
     *
     * @param ConfigEvent $event
     * @throws Throwable
     */
    public function handleChangedField(ConfigEvent $event): void
    {
        $data = $event->newValue;
        $fieldUid = $event->tokenMatches[0];

        if (!is_array($data)) {
            return;
        }

        $this->applyFieldSave($fieldUid, $data, 'global');
    }

    /**
     * Deletes a field by its ID.
     *
     * @param int $fieldId The field’s ID
     * @return bool Whether the field was deleted successfully
     */
    public function deleteFieldById(int $fieldId): bool
    {
        $field = $this->getFieldById($fieldId);

        if (!$field) {
            return false;
        }

        return $this->deleteField($field);
    }

    /**
     * Deletes a field.
     *
     * @param FieldInterface $field The field
     * @return bool Whether the field was deleted successfully
     * @throws Throwable if reasons
     */
    public function deleteField(FieldInterface $field): bool
    {
        // Fire a 'beforeDeleteField' event
        if ($this->hasEventHandlers(self::EVENT_BEFORE_DELETE_FIELD)) {
            $this->trigger(self::EVENT_BEFORE_DELETE_FIELD, new FieldEvent([
                'field' => $field,
            ]));
        }

        if (!$field->beforeDelete()) {
            return false;
        }

        if ($field->context === 'global') {
            Craft::$app->getProjectConfig()->remove(ProjectConfig::PATH_FIELDS . '.' . $field->uid, "Delete the “{$field->handle}” field");
        } else {
            $this->applyFieldDelete($field->uid);
        }

        return true;
    }

    /**
     * Handle a field getting deleted.
     *
     * @param ConfigEvent $event
     */
    public function handleDeletedField(ConfigEvent $event): void
    {
        $fieldUid = $event->tokenMatches[0];
        $this->applyFieldDelete($fieldUid);
    }

    /**
     * Applies a field delete to the database.
     *
     * @param string $fieldUid
     * @throws Throwable if database error
     * @since 3.1.0
     */
    public function applyFieldDelete(string $fieldUid): void
    {
        $fieldRecord = $this->_getFieldRecord($fieldUid);

        if (!$fieldRecord->id) {
            return;
        }

        $field = $this->getFieldById($fieldRecord->id);

        // Fire a 'beforeApplyFieldDelete' event
        if ($this->hasEventHandlers(self::EVENT_BEFORE_APPLY_FIELD_DELETE)) {
            $this->trigger(self::EVENT_BEFORE_APPLY_FIELD_DELETE, new FieldEvent([
                'field' => $field,
            ]));
        }

        $transaction = Craft::$app->getDb()->beginTransaction();

        try {
            $field->beforeApplyDelete();

            // Drop any old content columns
            $this->_dropOldFieldColumns($fieldRecord->handle, $fieldRecord->columnSuffix);

            // Delete the row in fields
            Db::delete(Table::FIELDS, [
                'id' => $fieldRecord->id,
            ]);

            $field->afterDelete();

            $transaction->commit();
        } catch (Throwable $e) {
            $transaction->rollBack();
            throw $e;
        }

        // Clear caches
        $this->_fields = null;

        // Update the field version
        $this->updateFieldVersion();

        // Fire an 'afterDeleteField' event
        if ($this->hasEventHandlers(self::EVENT_AFTER_DELETE_FIELD)) {
            $this->trigger(self::EVENT_AFTER_DELETE_FIELD, new FieldEvent([
                'field' => $field,
            ]));
        }

        // Invalidate all element caches
        Craft::$app->getElements()->invalidateAllCaches();
    }

    /**
     * Drop unneeded field columns from the content table.
     *
     * @param string $handle
     * @param string|null $columnSuffix
     * @param array $newColumns
     */
    private function _dropOldFieldColumns(string $handle, ?string $columnSuffix, array $newColumns = []): void
    {
        $contentService = Craft::$app->getContent();
        $db = Craft::$app->getDb();
        $columnPrefix = $this->oldFieldColumnPrefix ?? $contentService->fieldColumnPrefix;

        if ($columnSuffix === null) {
            $column = ElementHelper::fieldColumn($columnPrefix, $handle, null);
            if (!isset($newColumns[$column]) && $db->columnExists($contentService->contentTable, $column)) {
                $db->createCommand()
                    ->dropColumn($contentService->contentTable, $column)
                    ->execute();
            }
        } else {
            $allColumns = array_keys($db->getSchema()->getTableSchema($contentService->contentTable)->columns);
            $qColumnPrefix = preg_quote($columnPrefix, '/');
            $qHandle = preg_quote($handle, '/');
            $qColumnSuffix = preg_quote($columnSuffix, '/');
            foreach ($allColumns as $column) {
                if (!isset($newColumns[$column]) && preg_match("/^$qColumnPrefix$qHandle(_\w+)?_$qColumnSuffix\$/", $column)) {
                    $db->createCommand()
                        ->dropColumn($contentService->contentTable, $column)
                        ->execute();
                }
            }
        }
    }

    /**
     * Refreshes the internal field cache.
     *
     * This should be called whenever a field is updated or deleted directly in
     * the database, rather than going through this service.
     *
     * @since 3.0.20
     */
    public function refreshFields(): void
    {
        $this->_fields = null;
        $this->updateFieldVersion();
    }

    // Layouts
    // -------------------------------------------------------------------------

    /**
     * Returns a field layout by its ID.
     *
     * @param int $layoutId The field layout’s ID
     * @return FieldLayout|null The field layout, or null if it doesn’t exist
     */
    public function getLayoutById(int $layoutId): ?FieldLayout
    {
        if (array_key_exists($layoutId, $this->_layoutsById)) {
            return $this->_layoutsById[$layoutId];
        }

        $result = $this->_createLayoutQuery()
            ->andWhere(['id' => $layoutId])
            ->one();

        return $this->_layoutsById[$layoutId] = $result ? new FieldLayout($result) : null;
    }

    /**
     * Returns field layouts by their IDs.
     *
     * @param int[] $layoutIds The field layouts’ IDs
     * @return FieldLayout[] The field layouts
     * @since 3.7.27
     */
    public function getLayoutsByIds(array $layoutIds): array
    {
        $response = [];

        // Don't re-fetch any layouts we've already memoized
        if (isset($this->_layoutsById)) {
            foreach ($layoutIds as $key => $id) {
                if (array_key_exists($id, $this->_layoutsById)) {
                    if ($this->_layoutsById[$id] !== null) {
                        $response[$id] = $this->_layoutsById[$id];
                    }
                    unset($layoutIds[$key]);
                }
            }
        }

        if (!empty($layoutIds)) {
            $result = $this->_createLayoutQuery()
                ->andWhere(['id' => $layoutIds])
                ->all();

            $layouts = [];

            foreach ($result as $row) {
                $this->_layoutsById[$row['id']] = $response[$row['id']] = $layouts[$row['id']] = new FieldLayout($row);
            }

            $this->_loadTabs($layouts);
        }

        return $response;
    }

    /**
     * Returns a field layout by its associated element type.
     *
     * @param class-string<ElementInterface> $type The associated element type
     * @return FieldLayout The field layout
     */
    public function getLayoutByType(string $type): FieldLayout
    {
        if (!isset($this->_layoutsByType[$type])) {
            if (Craft::$app->getIsInstalled()) {
                $result = $this->_createLayoutQuery()
                    ->andWhere(['type' => $type])
                    ->one();
            }

            if (isset($result)) {
                if (!isset($this->_layoutsById[$result['id']])) {
                    $this->_layoutsById[$result['id']] = new FieldLayout($result);
                }

                $this->_layoutsByType[$type] = $this->_layoutsById[$result['id']];
            } else {
                $this->_layoutsByType[$type] = new FieldLayout([
                    'type' => $type,
                ]);
            }
        }

        return $this->_layoutsByType[$type];
    }

    /**
     * Returns all of the field layouts associated with a given element type.
     *
     * @param class-string<ElementInterface> $type
     * @return FieldLayout[] The field layouts
     * @since 3.5.0
     */
    public function getLayoutsByType(string $type): array
    {
        $results = $this->_createLayoutQuery()
            ->andWhere(['type' => $type])
            ->all();

        $layouts = [];

        foreach ($results as $result) {
            $layouts[] = new FieldLayout($result);
        }

        return $layouts;
    }

    /**
     * Returns a layout's tabs by its ID.
     *
     * @param int $layoutId The field layout’s ID
     * @return FieldLayoutTab[] The field layout’s tabs
     */
    public function getLayoutTabsById(int $layoutId): array
    {
        $result = $this->_createLayoutTabQuery()
            ->where(['layoutId' => $layoutId])
            ->all();

        $isMysql = Craft::$app->getDb()->getIsMysql();

        return array_map(function(array $row) use ($isMysql) {
            return $this->_createLayoutTabFromRow($row, $isMysql);
        }, $result);
    }

    /**
     * Instantiates a field layout tab from its database row.
     *
     * @param array $row
     * @param bool $isMysql
     * @return FieldLayoutTab
     */
    private function _createLayoutTabFromRow(array $row, bool $isMysql): FieldLayoutTab
    {
        if ($isMysql) {
            $row['name'] = html_entity_decode($row['name'], ENT_QUOTES | ENT_HTML5);
        }

        $settings = ArrayHelper::remove($row, 'settings');
        if ($settings) {
            $row = array_merge($row, Json::decode($settings));
        }

        return new FieldLayoutTab($row);
    }

    /**
     * Fetches the layout tabs for the given layouts.
     *
     * @param FieldLayout[] $layouts Field layouts indexed by their IDs
     */
    private function _loadTabs(array $layouts): void
    {
        if (empty($layouts)) {
            return;
        }

        $result = $this->_createLayoutTabQuery()
            ->where(['layoutId' => array_keys($layouts)])
            ->all();

        $tabsByLayoutId = [];
        $isMysql = Craft::$app->getDb()->getIsMysql();

        foreach ($result as $row) {
            $tabsByLayoutId[$row['layoutId']][] = $this->_createLayoutTabFromRow($row, $isMysql);
        }

        foreach ($tabsByLayoutId as $layoutId => $tabs) {
            $layouts[$layoutId]->setTabs($tabs);
        }
    }

    /**
     * Returns the field IDs grouped by layout IDs, for a given set of layout IDs.
     *
     * @param int[] $layoutIds The field layout IDs
     * @return array
     */
    public function getFieldIdsByLayoutIds(array $layoutIds): array
    {
        $results = (new Query())
            ->select(['layoutId', 'fieldId'])
            ->from([Table::FIELDLAYOUTFIELDS])
            ->where(['layoutId' => $layoutIds])
            ->all();

        $fieldIdsByLayoutId = [];
        foreach ($results as $result) {
            $fieldIdsByLayoutId[$result['layoutId']][] = $result['fieldId'];
        }

        return $fieldIdsByLayoutId;
    }

    /**
     * Creates a field layout from the given config.
     *
     * @param array $config
     * @return FieldLayout
     * @since 4.0.0
     */
    public function createLayout(array $config): FieldLayout
    {
        $config['class'] = FieldLayout::class;
        return Craft::createObject($config);
    }

    /**
     * Creates a field layout element instance from its config.
     *
     * @param array $config
     * @return FieldLayoutElement
     * @throws InvalidArgumentException if `$config['type']` does not implement [[FieldLayoutElement]]
     * @since 3.5.0
     */
    public function createLayoutElement(array $config): FieldLayoutElement
    {
        $type = ArrayHelper::remove($config, 'type');

        if (!$type || !is_subclass_of($type, FieldLayoutElement::class)) {
            throw new InvalidArgumentException("Invalid field layout element class: $type");
        }

        $config['class'] = $type;
        /** @noinspection PhpIncompatibleReturnTypeInspection */
        return Craft::createObject($config);
    }

    /**
     * Assembles a field layout from post data.
     *
     * @param string|null $namespace The namespace that the form data was posted in, if any
     * @return FieldLayout The field layout
     * @throws BadRequestHttpException
     */
    public function assembleLayoutFromPost(?string $namespace = null): FieldLayout
    {
        $paramPrefix = $namespace ? rtrim($namespace, '.') . '.' : '';
        $config = Json::decode(Craft::$app->getRequest()->getBodyParam($paramPrefix . 'fieldLayout'));
        return $this->createLayout($config);
    }

    /**
     * Saves a field layout.
     *
     * @param FieldLayout $layout The field layout
     * @param bool $runValidation Whether the layout should be validated
     * @return bool Whether the field layout was saved successfully
     * @throws Exception if $layout->id is set to an invalid layout ID
     */
    public function saveLayout(FieldLayout $layout, bool $runValidation = true): bool
    {
        if (!$layout->id) {
            // Maybe the ID just wasn't known
            $layout->id = Db::idByUid(Table::FIELDLAYOUTS, $layout->uid);
        }

        $isNewLayout = !$layout->id;

        // Fire a 'beforeSaveFieldLayout' event
        if ($this->hasEventHandlers(self::EVENT_BEFORE_SAVE_FIELD_LAYOUT)) {
            $this->trigger(self::EVENT_BEFORE_SAVE_FIELD_LAYOUT, new FieldLayoutEvent([
                'layout' => $layout,
                'isNew' => $isNewLayout,
            ]));
        }

        if ($runValidation && !$layout->validate()) {
            Craft::info('Field layout not saved due to validation error.', __METHOD__);
            return false;
        }

        // Fetch the tabs in case they aren’t memoized yet or don't have their own field records yet
        $tabs = $layout->getTabs();

        if (!$isNewLayout) {
            // Get the current layout
            $layoutRecord = FieldLayoutRecord::findWithTrashed()
                ->andWhere(['id' => $layout->id])
                ->one();

            if (!$layoutRecord) {
                throw new Exception('Invalid field layout ID: ' . $layout->id);
            }

            // Get all the current tab records, indexed by ID
            $tabRecords = FieldLayoutTabRecord::find()
                ->where(['layoutId' => $layout->id])
                ->indexBy('id')
                ->all();

            // Delete all the field layout - field joins up front (we'll recreate the ones we need later)
            // note: apparently cascade deletes are unreliable in MySQL in this case for some reason
            Db::delete(Table::FIELDLAYOUTFIELDS, [
                'layoutId' => $layout->id,
            ]);
        } else {
            $layoutRecord = new FieldLayoutRecord();
            $tabRecords = [];
        }

        // Save the layout
        $layoutRecord->type = $layout->type;
        $layoutRecord->uid = $layout->uid;

        if (!$isNewLayout) {
            $layoutRecord->id = $layout->id;
        }

        if ($layoutRecord->dateDeleted) {
            $layoutRecord->restore();
        } else {
            $layoutRecord->save(false);
        }

        if ($isNewLayout) {
            $layout->id = $layoutRecord->id;
        }

        $layout->uid = $layoutRecord->uid;

        foreach ($tabs as $tab) {
            if ($tab->id && isset($tabRecords[$tab->id])) {
                $tabRecord = $tabRecords[$tab->id];
                unset($tabRecords[$tab->id]);
            } else {
                if (!isset($tab->uid)) {
                    $tab->uid = StringHelper::UUID();
                }
                $tabRecord = new FieldLayoutTabRecord();
                $tabRecord->layoutId = $layout->id;
                $tabRecord->uid = $tab->uid;
            }

            $tabRecord->sortOrder = $tab->sortOrder;
            if (Craft::$app->getDb()->getIsMysql()) {
                $tabRecord->name = StringHelper::encodeMb4($tab->name);
            } else {
                $tabRecord->name = $tab->name;
            }
            $tabRecord->settings = $tab->toArray(['userCondition', 'elementCondition']);
            $tabRecord->elements = $tab->getElementConfigs();
            $tabRecord->save(false);
            $tab->id = $tabRecord->id;

            foreach ($tab->getElements() as $i => $layoutElement) {
                if ($layoutElement instanceof CustomField) {
                    $fieldUid = $layoutElement->getFieldUid();
                    $field = $this->getFieldByUid($fieldUid);

                    if (!$field) {
                        Craft::warning("Invalid field UUID: $fieldUid", __METHOD__);
                        continue;
                    }

                    $fieldRecord = new FieldLayoutFieldRecord();
                    $fieldRecord->layoutId = $layout->id;
                    $fieldRecord->tabId = $tab->id;
                    $fieldRecord->fieldId = $field->id;
                    $fieldRecord->required = (bool)$layoutElement->required;
                    $fieldRecord->sortOrder = $i;
                    $fieldRecord->save(false);
                }
            }
        }

        // Delete any remaining tab records
        foreach ($tabRecords as $tabRecord) {
            $tabRecord->delete();
        }

        // Fire an 'afterSaveFieldLayout' event
        if ($this->hasEventHandlers(self::EVENT_AFTER_SAVE_FIELD_LAYOUT)) {
            $this->trigger(self::EVENT_AFTER_SAVE_FIELD_LAYOUT, new FieldLayoutEvent([
                'layout' => $layout,
                'isNew' => $isNewLayout,
            ]));
        }

        $this->_layoutsByType[$layout->type] = $this->_layoutsById[$layout->id] = $layout;

        return true;
    }

    /**
     * Deletes a field layout(s) by its ID.
     *
     * @param int|int[] $layoutId The field layout’s ID
     * @return bool Whether the field layout was deleted successfully
     */
    public function deleteLayoutById(array|int $layoutId): bool
    {
        if (!$layoutId) {
            return false;
        }

        foreach ((array)$layoutId as $thisLayoutId) {
            $layout = $this->getLayoutById($thisLayoutId);

            if ($layout) {
                $this->deleteLayout($layout);
            }
        }

        return true;
    }

    /**
     * Deletes a field layout.
     *
     * @param FieldLayout $layout The field layout
     * @return bool Whether the field layout was deleted successfully
     */
    public function deleteLayout(FieldLayout $layout): bool
    {
        // Fire a 'beforeDeleteFieldLayout' event
        if ($this->hasEventHandlers(self::EVENT_BEFORE_DELETE_FIELD_LAYOUT)) {
            $this->trigger(self::EVENT_BEFORE_DELETE_FIELD_LAYOUT, new FieldLayoutEvent([
                'layout' => $layout,
            ]));
        }

        Craft::$app->getDb()->createCommand()
            ->softDelete(Table::FIELDLAYOUTS, ['id' => $layout->id])
            ->execute();

        if ($this->hasEventHandlers(self::EVENT_AFTER_DELETE_FIELD_LAYOUT)) {
            $this->trigger(self::EVENT_AFTER_DELETE_FIELD_LAYOUT, new FieldLayoutEvent([
                'layout' => $layout,
            ]));
        }

        return true;
    }

    /**
     * Deletes field layouts associated with a given element type.
     *
     * @param class-string<ElementInterface> $type The element type
     * @return bool Whether the field layouts were deleted successfully
     */
    public function deleteLayoutsByType(string $type): bool
    {
        $affectedRows = Craft::$app->getDb()->createCommand()
            ->softDelete(Table::FIELDLAYOUTS, ['type' => $type])
            ->execute();

        return (bool)$affectedRows;
    }

    /**
     * Restores a field layout by its ID.
     *
     * @param int $id The field layout’s ID
     * @return bool Whether the layout was restored successfully
     * @since 3.1.0
     */
    public function restoreLayoutById(int $id): bool
    {
        $affectedRows = Craft::$app->getDb()->createCommand()
            ->restore(Table::FIELDLAYOUTS, ['id' => $id])
            ->execute();

        return (bool)$affectedRows;
    }

    /**
     * Returns the current field version.
     *
     * @return string|null
     * @since 3.7.21
     */
    public function getFieldVersion(): ?string
    {
        $fieldVersion = Craft::$app->getInfo()->fieldVersion;

<<<<<<< HEAD
        // If it doesn't start with `2@`, then it needs to be updated
        if ($fieldVersion === null || !str_starts_with($fieldVersion, '2@')) {
=======
        // If it doesn't start with `3@`, then it needs to be updated
        if ($fieldVersion === null || strpos($fieldVersion, '3@') !== 0) {
>>>>>>> bda2cfcb
            return null;
        }

        return $fieldVersion;
    }

    /**
     * Sets a new field version, so the CustomFieldBehavior class
     * will get regenerated on the next request.
     *
     */
    public function updateFieldVersion(): void
    {
        // Make sure that CustomFieldBehavior has already been loaded,
        // so the field version change won't be detected until the next request
        class_exists(CustomFieldBehavior::class);

        $info = Craft::$app->getInfo();
        $info->fieldVersion = '2@' . StringHelper::randomString(10);
        Craft::$app->saveInfo($info, ['fieldVersion']);
    }

    /**
     * Applies a field save to the database.
     *
     * @param string $fieldUid
     * @param array $data
     * @param string $context
     * @since 3.1.0
     */
    public function applyFieldSave(string $fieldUid, array $data, string $context): void
    {
        $groupUid = $data['fieldGroup'];

        // Ensure we have the field group in the place first
        if ($groupUid) {
            Craft::$app->getProjectConfig()->processConfigChanges(ProjectConfig::PATH_FIELD_GROUPS . '.' . $groupUid);
        }

        $db = Craft::$app->getDb();
        $transaction = $db->beginTransaction();

        try {
            $fieldRecord = $this->_getFieldRecord($fieldUid);
            $groupRecord = $groupUid ? $this->_getGroupRecord($groupUid) : null;
            $isNewField = $fieldRecord->getIsNewRecord();
            $oldSettings = $fieldRecord->getOldAttribute('settings');

            $class = $data['type'];

            // Create/alter the content table column(s)
            $contentService = Craft::$app->getContent();
            $oldHandle = !$isNewField ? $fieldRecord->getOldHandle() : null;
            $oldColumnSuffix = !$isNewField ? $fieldRecord->getOldColumnSuffix() : null;
            $newColumns = [];

            if ($class::hasContentColumn()) {
                $columnType = $data['contentColumnType'];

                if (is_array($columnType)) {
                    foreach ($columnType as $i => $type) {
                        [$key, $type] = explode(':', $type, 2);
                        $oldColumn = !$isNewField ? ElementHelper::fieldColumn($this->oldFieldColumnPrefix, $oldHandle, $oldColumnSuffix, $i !== 0 ? $key : null) : null;
                        $newColumn = ElementHelper::fieldColumn(null, $data['handle'], $data['columnSuffix'] ?? null, $i !== 0 ? $key : null);
                        $this->_updateColumn($db, $transaction, $contentService->contentTable, $oldColumn, $newColumn, $type);
                        $newColumns[$newColumn] = true;
                    }
                } else {
                    $oldColumn = !$isNewField ? ElementHelper::fieldColumn($this->oldFieldColumnPrefix, $oldHandle, $oldColumnSuffix) : null;
                    $newColumn = ElementHelper::fieldColumn(null, $data['handle'], $data['columnSuffix'] ?? null);
                    $this->_updateColumn($db, $transaction, $contentService->contentTable, $oldColumn, $newColumn, $columnType);
                    $newColumns[$newColumn] = true;
                }
            }

            // Drop any unneeded columns for this field
            $db->getSchema()->refresh();

            if (!$isNewField) {
                $this->_dropOldFieldColumns($oldHandle, $oldColumnSuffix, $newColumns);

                if ($data['handle'] !== $oldHandle || ($data['columnSuffix'] ?? null) !== $oldColumnSuffix) {
                    $this->_dropOldFieldColumns($data['handle'], $data['columnSuffix'] ?? null, $newColumns);
                }
            }

            // Clear the translation key format if not using a custom translation method
            if ($data['translationMethod'] !== Field::TRANSLATION_METHOD_CUSTOM) {
                $data['translationKeyFormat'] = null;
            }

            if (!empty($data['settings']) && is_array($data['settings'])) {
                $data['settings'] = ProjectConfigHelper::unpackAssociativeArrays($data['settings']);
            }

            $fieldRecord->uid = $fieldUid;
            $fieldRecord->groupId = $groupRecord->id ?? null;
            $fieldRecord->name = $data['name'];
            $fieldRecord->handle = $data['handle'];
            $fieldRecord->context = $context;
            $fieldRecord->columnSuffix = $data['columnSuffix'] ?? null;
            $fieldRecord->instructions = $data['instructions'];
            $fieldRecord->searchable = $data['searchable'] ?? false;
            $fieldRecord->translationMethod = $data['translationMethod'];
            $fieldRecord->translationKeyFormat = $data['translationKeyFormat'];
            $fieldRecord->type = $data['type'];
            $fieldRecord->settings = $data['settings'] ?? null;

            $fieldRecord->save(false);

            $transaction->commit();
        } catch (Throwable $e) {
            $transaction->rollBack();

            throw $e;
        }

        // Clear caches
        $this->refreshFields();

        // Tell the current CustomFieldBehavior class about the field
        CustomFieldBehavior::$fieldHandles[$fieldRecord->handle] = true;

        // For CP save requests, make sure we have all the custom data already saved on the object.
        if (isset($this->_savingFields[$fieldUid])) {
            $field = $this->_savingFields[$fieldUid];

            if ($isNewField) {
                $field->id = $fieldRecord->id;
            }
        } else {
            $field = $this->getFieldById($fieldRecord->id);
        }

        if (!$isNewField) {
            // Save the old field handle and settings on the model in case the field type needs to do something with it.
            $field->oldHandle = $fieldRecord->getOldHandle();
            $field->oldSettings = is_string($oldSettings) ? Json::decode($oldSettings) : null;
        }

        $field->afterSave($isNewField);

        // Fire an 'afterSaveField' event
        if ($this->hasEventHandlers(self::EVENT_AFTER_SAVE_FIELD)) {
            $this->trigger(self::EVENT_AFTER_SAVE_FIELD, new FieldEvent([
                'field' => $field,
                'isNew' => $isNewField,
            ]));
        }

        // Invalidate all element caches
        Craft::$app->getElements()->invalidateAllCaches();
    }

    /**
     * @param Connection $db
     * @param Transaction $transaction
     * @param string $table
     * @param string|null $oldName
     * @param string $newName
     * @param string $type
     */
    private function _updateColumn(Connection $db, Transaction &$transaction, string $table, ?string $oldName, string $newName, string $type): void
    {
        // Clear the schema cache
        $db->getSchema()->refresh();

        // Are we working with an existing column?
        $existingColumn = $oldName !== null && $db->columnExists($table, $oldName);

        if ($existingColumn) {
            // Alter it first, in case that results in an error due to incompatible column data
            try {
                $db->createCommand()
                    ->alterColumn($table, $oldName, $type)
                    ->execute();
            } catch (DbException) {
                // Just rename the old column and pretend it didn’t exist
                $transaction->rollBack();
                $transaction = $db->beginTransaction();
                $this->_preserveColumn($db, $table, $oldName);
                $existingColumn = false;
            }
        }

        if ($existingColumn) {
            // Name change?
            if ($oldName !== $newName) {
                // Does the new column already exist?
                if ($db->columnExists($table, $newName)) {
                    // Rename it so we don't lose any data
                    $this->_preserveColumn($db, $table, $newName);
                }

                // Rename the column
                $db->createCommand()
                    ->renameColumn($table, $oldName, $newName)
                    ->execute();
            }
        } else {
            // Does the new column already exist?
            if ($db->columnExists($table, $newName)) {
                // Rename it so we don't lose any data
                $this->_preserveColumn($db, $table, $newName);
            }

            // Add the new column
            $db->createCommand()
                ->addColumn($table, $newName, $type)
                ->execute();
        }
    }

    /**
     * Renames a content table column so its data is preserved.
     *
     * @param Connection $db
     * @param string $table
     * @param string $column
     */
    private function _preserveColumn(Connection $db, string $table, string $column): void
    {
        $n = 0;
        do {
            $n++;
            $newName = $column . '_old' . ($n > 1 ? $n : '');
        } while ($db->columnExists($table, $newName));

        $db->createCommand()
            ->renameColumn($table, $column, $newName)
            ->execute();
    }

    /**
     * Returns a Query object prepped for retrieving groups.
     *
     * @return Query
     */
    private function _createGroupQuery(): Query
    {
        return (new Query())
            ->select([
                'id',
                'name',
                'uid',
            ])
            ->from([Table::FIELDGROUPS])
            ->where(['dateDeleted' => null])
            ->orderBy(['name' => SORT_ASC]);
    }

    /**
     * Returns a Query object prepped for retrieving fields.
     *
     * @return Query
     */
    private function _createFieldQuery(): Query
    {
        return (new Query())
            ->select([
                'fields.id',
                'fields.dateCreated',
                'fields.dateUpdated',
                'fields.groupId',
                'fields.name',
                'fields.handle',
                'fields.context',
                'fields.columnSuffix',
                'fields.instructions',
                'fields.searchable',
                'fields.translationMethod',
                'fields.translationKeyFormat',
                'fields.type',
                'fields.settings',
                'fields.uid',
            ])
            ->from(['fields' => Table::FIELDS])
            ->orderBy(['fields.name' => SORT_ASC, 'fields.handle' => SORT_ASC]);
    }

    /**
     * Returns a Query object prepped for retrieving layouts.
     *
     * @return Query
     */
    private function _createLayoutQuery(): Query
    {
        return (new Query())
            ->select([
                'id',
                'type',
                'uid',
            ])
            ->from([Table::FIELDLAYOUTS])
            ->where(['dateDeleted' => null]);
    }

    /**
     * Returns a Query object prepped for retrieving layout tabs.
     *
     * @return Query
     */
    private function _createLayoutTabQuery(): Query
    {
        return (new Query())
            ->select([
                'id',
                'layoutId',
                'name',
                'settings',
                'elements',
                'sortOrder',
                'uid',
            ])
            ->from([Table::FIELDLAYOUTTABS])
            ->orderBy(['sortOrder' => SORT_ASC]);
    }

    /**
     * Gets a field group record or creates a new one.
     *
     * @param int|string $criteria ID or UID of the field group.
     * @param bool $withTrashed Whether to include trashed field groups in search
     * @return FieldGroupRecord
     */
    private function _getGroupRecord(int|string $criteria, bool $withTrashed = false): FieldGroupRecord
    {
        $query = $withTrashed ? FieldGroupRecord::findWithTrashed() : FieldGroupRecord::find();

        if (is_numeric($criteria)) {
            $query->where(['id' => $criteria]);
        } elseif (is_string($criteria)) {
            $query->where(['uid' => $criteria]);
        }

        /** @noinspection PhpIncompatibleReturnTypeInspection */
        return $query->one() ?? new FieldGroupRecord();
    }

    /**
     * Returns a field record for a given UID
     *
     * @param string $uid
     * @return FieldRecord
     */
    private function _getFieldRecord(string $uid): FieldRecord
    {
        return FieldRecord::findOne(['uid' => $uid]) ?? new FieldRecord();
    }
}<|MERGE_RESOLUTION|>--- conflicted
+++ resolved
@@ -1516,13 +1516,8 @@
     {
         $fieldVersion = Craft::$app->getInfo()->fieldVersion;
 
-<<<<<<< HEAD
-        // If it doesn't start with `2@`, then it needs to be updated
-        if ($fieldVersion === null || !str_starts_with($fieldVersion, '2@')) {
-=======
         // If it doesn't start with `3@`, then it needs to be updated
-        if ($fieldVersion === null || strpos($fieldVersion, '3@') !== 0) {
->>>>>>> bda2cfcb
+        if ($fieldVersion === null || !str_starts_with($fieldVersion, '3@')) {
             return null;
         }
 
