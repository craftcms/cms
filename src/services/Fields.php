<?php
/**
 * @link https://craftcms.com/
 * @copyright Copyright (c) Pixel & Tonic, Inc.
 * @license https://craftcms.github.io/license/
 */

namespace craft\services;

use Craft;
use craft\base\ElementContainerFieldInterface;
use craft\base\ElementInterface;
use craft\base\Field;
use craft\base\FieldInterface;
use craft\base\FieldLayoutElement;
use craft\base\MemoizableArray;
use craft\behaviors\CustomFieldBehavior;
use craft\db\FixedOrderExpression;
use craft\db\Query;
use craft\db\Table;
use craft\errors\MissingComponentException;
use craft\events\ApplyFieldSaveEvent;
use craft\events\ConfigEvent;
use craft\events\DefineCompatibleFieldTypesEvent;
use craft\events\FieldEvent;
use craft\events\FieldLayoutEvent;
use craft\events\RegisterComponentTypesEvent;
use craft\fieldlayoutelements\BaseField;
use craft\fieldlayoutelements\CustomField;
use craft\fields\Addresses as AddressesField;
use craft\fields\Assets as AssetsField;
use craft\fields\BaseRelationField;
use craft\fields\Categories as CategoriesField;
use craft\fields\Checkboxes;
use craft\fields\Color;
use craft\fields\Country;
use craft\fields\Date;
use craft\fields\Dropdown;
use craft\fields\Email;
use craft\fields\Entries as EntriesField;
use craft\fields\Icon;
use craft\fields\Lightswitch;
use craft\fields\Link;
use craft\fields\Matrix as MatrixField;
use craft\fields\MissingField;
use craft\fields\Money;
use craft\fields\MultiSelect;
use craft\fields\Number;
use craft\fields\PlainText;
use craft\fields\RadioButtons;
use craft\fields\Table as TableField;
use craft\fields\Tags as TagsField;
use craft\fields\Time;
use craft\fields\Users as UsersField;
use craft\helpers\AdminTable;
use craft\helpers\ArrayHelper;
use craft\helpers\Component as ComponentHelper;
use craft\helpers\Cp;
use craft\helpers\Db;
use craft\helpers\Json;
use craft\helpers\ProjectConfig as ProjectConfigHelper;
use craft\helpers\StringHelper;
use craft\models\FieldLayout;
use craft\models\FieldLayoutTab;
use craft\records\Field as FieldRecord;
use craft\records\FieldLayout as FieldLayoutRecord;
use DateTime;
use Illuminate\Support\Collection;
use Throwable;
use yii\base\Component;
use yii\base\Exception;
use yii\base\InvalidArgumentException;
use yii\web\BadRequestHttpException;

/**
 * Fields service.
 *
 * An instance of the service is available via [[\craft\base\ApplicationTrait::getFields()|`Craft::$app->fields`]].
 *
 * @author Pixel & Tonic, Inc. <support@pixelandtonic.com>
 * @since 3.0.0
 */
class Fields extends Component
{
    /**
     * @event RegisterComponentTypesEvent The event that is triggered when registering field types.
     *
     * Field types must implement [[FieldInterface]]. [[Field]] provides a base implementation.
     *
     * See [Field Types](https://craftcms.com/docs/5.x/extend/field-types.html) for documentation on creating field types.
     * ---
     * ```php
     * use craft\events\RegisterComponentTypesEvent;
     * use craft\services\Fields;
     * use yii\base\Event;
     *
     * Event::on(Fields::class,
     *     Fields::EVENT_REGISTER_FIELD_TYPES,
     *     function(RegisterComponentTypesEvent $event) {
     *         $event->types[] = MyFieldType::class;
     *     }
     * );
     * ```
     */
    public const EVENT_REGISTER_FIELD_TYPES = 'registerFieldTypes';

    /**
     * @event RegisterComponentTypesEvent The event that is triggered when registering field types which manage nested entries.
     *
     * These field types must implement [[ElementContainerFieldInterface]].
     *
     * @since 5.0.0
     */
    public const EVENT_REGISTER_NESTED_ENTRY_FIELD_TYPES = 'registerNestedEntryFieldTypes';

    /**
     * @event DefineCompatibleFieldTypesEvent The event that is triggered when defining the compatible field types for a field.
     * @see getCompatibleFieldTypes()
     * @since 4.5.7
     */
    public const EVENT_DEFINE_COMPATIBLE_FIELD_TYPES = 'defineCompatibleFieldTypes';

    /**
     * @event FieldEvent The event that is triggered before a field is saved.
     */
    public const EVENT_BEFORE_SAVE_FIELD = 'beforeSaveField';

    /**
     * @event ApplyFieldSaveEvent The event that is triggered before a field save is applied to the database.
     * @since 4.13.0
     */
    public const EVENT_BEFORE_APPLY_FIELD_SAVE = 'beforeApplyFieldSave';

    /**
     * @event FieldEvent The event that is triggered after a field is saved.
     */
    public const EVENT_AFTER_SAVE_FIELD = 'afterSaveField';

    /**
     * @event FieldEvent The event that is triggered before a field is deleted.
     */
    public const EVENT_BEFORE_DELETE_FIELD = 'beforeDeleteField';

    /**
     * @event FieldEvent The event that is triggered before a field delete is applied to the database.
     * @since 3.1.0
     */
    public const EVENT_BEFORE_APPLY_FIELD_DELETE = 'beforeApplyFieldDelete';

    /**
     * @event FieldEvent The event that is triggered after a field is deleted.
     */
    public const EVENT_AFTER_DELETE_FIELD = 'afterDeleteField';

    /**
     * @event FieldLayoutEvent The event that is triggered before a field layout is saved.
     */
    public const EVENT_BEFORE_SAVE_FIELD_LAYOUT = 'beforeSaveFieldLayout';

    /**
     * @event FieldLayoutEvent The event that is triggered after a field layout is saved.
     */
    public const EVENT_AFTER_SAVE_FIELD_LAYOUT = 'afterSaveFieldLayout';

    /**
     * @event FieldLayoutEvent The event that is triggered before a field layout is deleted.
     */
    public const EVENT_BEFORE_DELETE_FIELD_LAYOUT = 'beforeDeleteFieldLayout';

    /**
     * @event FieldLayoutEvent The event that is triggered after a field layout is deleted.
     */
    public const EVENT_AFTER_DELETE_FIELD_LAYOUT = 'afterDeleteFieldLayout';

    /**
     * @var string The active field context
     * @since 5.0.0
     */
    public string $fieldContext = 'global';

    /**
     * @var MemoizableArray<FieldInterface>|null
     * @see _fields()
     */
    private ?MemoizableArray $_fields = null;

    /**
     * @var MemoizableArray<FieldLayout>|null
     * @see _layouts()
     */
    private ?MemoizableArray $_layouts = null;

    /**
     * @var array
     */
    private array $_savingFields = [];

    /**
     * Serializer
     *
     * @since 3.5.14
     */
    public function __serialize()
    {
        $vars = get_object_vars($this);
        unset($vars['_fields']);
        return $vars;
    }

    // Fields
    // -------------------------------------------------------------------------

    /**
     * Returns all available field type classes.
     *
     * @return string[] The available field type classes
     * @phpstan-return class-string<FieldInterface>[]
     */
    public function getAllFieldTypes(): array
    {
        $fieldTypes = [
            AddressesField::class,
            AssetsField::class,
            CategoriesField::class,
            Checkboxes::class,
            Color::class,
            Country::class,
            Date::class,
            Dropdown::class,
            Email::class,
            EntriesField::class,
            Icon::class,
            Lightswitch::class,
            Link::class,
            MatrixField::class,
            Money::class,
            MultiSelect::class,
            Number::class,
            PlainText::class,
            RadioButtons::class,
            TableField::class,
            TagsField::class,
            Time::class,
            UsersField::class,
        ];

        // Fire a 'registerFieldTypes' event
        if ($this->hasEventHandlers(self::EVENT_REGISTER_FIELD_TYPES)) {
            $event = new RegisterComponentTypesEvent(['types' => $fieldTypes]);
            $this->trigger(self::EVENT_REGISTER_FIELD_TYPES, $event);
            return $event->types;
        }

        return $fieldTypes;
    }

    /**
     * Returns all field types that have a column in the content table.
     *
     * @return string[] The field type classes
     */
    public function getFieldTypesWithContent(): array
    {
        return ArrayHelper::where(
            $this->getAllFieldTypes(),
            fn(string $class) => /** @var string|FieldInterface $class */ $class::dbType() !== null,
            keepKeys: false,
        );
    }

    /**
     * Returns all field types whose column types are considered compatible with a given field.
     *
     * @param FieldInterface $field The current field to base compatible fields on
     * @param bool $includeCurrent Whether $field's class should be included
     * @return string[] The compatible field type classes
     */
    public function getCompatibleFieldTypes(FieldInterface $field, bool $includeCurrent = true): array
    {
        // If the field has any validation errors and has an ID, swap it with the saved field
        if (!$field->getIsNew() && $field->hasErrors()) {
            $field = $this->getFieldById($field->id);
        }

        $types = [];
        $dbType = $field::dbType();

        if (is_string($dbType)) {
            foreach ($this->getAllFieldTypes() as $class) {
                /** @var string|FieldInterface $class */
                /** @phpstan-var class-string<FieldInterface>|FieldInterface $class */
                if (
                    ($includeCurrent || $class !== $field::class) &&
                    $this->areFieldTypesCompatible($field::class, $class)
                ) {
                    $types[] = $class;
                }
            }
        }

        // Make sure the current field class is in there if it's supposed to be
        if ($includeCurrent && !in_array(get_class($field), $types, true)) {
            $types[] = get_class($field);
        }

        // Fire a 'defineCompatibleFieldTypes' event
        if ($this->hasEventHandlers(self::EVENT_DEFINE_COMPATIBLE_FIELD_TYPES)) {
            $event = new DefineCompatibleFieldTypesEvent([
                'field' => $field,
                'compatibleTypes' => $types,
            ]);
            $this->trigger(self::EVENT_DEFINE_COMPATIBLE_FIELD_TYPES, $event);
            return $event->compatibleTypes;
        }

        return $types;
    }

    /**
     * Returns whether the two given field types are considered compatible with each other.
     *
     * @param string|FieldInterface $fieldA
     * @param string|FieldInterface $fieldB
     * @phpstan-param class-string<FieldInterface> $fieldA
     * @phpstan-param class-string<FieldInterface> $fieldB
     * @return bool
     * @since 5.3.0
     */
    public function areFieldTypesCompatible(string $fieldA, string $fieldB): bool
    {
        if ($fieldA === $fieldB) {
            return true;
        }

        $dbTypeA = $fieldA::dbType();
        if (!is_string($dbTypeA)) {
            return false;
        }

        $dbTypeB = $fieldB::dbType();
        if (!is_string($dbTypeB)) {
            return false;
        }

        return Db::areColumnTypesCompatible($dbTypeA, $dbTypeB);
    }

    /**
     * Returns all field types which manage nested entries.
     *
     * @return string[] The field type classes which manage nested entries
     * @phpstan-return class-string<ElementContainerFieldInterface>[]
     */
    public function getNestedEntryFieldTypes(): array
    {
        $fieldTypes = [
            MatrixField::class,
        ];

        // Fire a 'registerNestedEntryFieldTypes' event
        if ($this->hasEventHandlers(self::EVENT_REGISTER_NESTED_ENTRY_FIELD_TYPES)) {
            $event = new RegisterComponentTypesEvent(['types' => $fieldTypes]);
            $this->trigger(self::EVENT_REGISTER_NESTED_ENTRY_FIELD_TYPES, $event);
            return $event->types;
        }

        return $fieldTypes;
    }

    /**
     * Returns all available relational field type classes.
     *
     * @return string[] The available relational field type classes
     * @phpstan-return class-string<BaseRelationField>[]
     * @since 5.1.6
     */
    public function getRelationalFieldTypes(): array
    {
        $relationalFields = [];
        foreach ($this->getAllFieldTypes() as $fieldClass) {
            if (is_subclass_of($fieldClass, BaseRelationField::class)) {
                $relationalFields[] = $fieldClass;
            }
        }

        return $relationalFields;
    }

    /**
     * Creates a field with a given config.
     *
     * @template T of FieldInterface
     * @param string|array $config The field’s class name, or its config, with a `type` value and optionally a `settings` value
     * @phpstan-param class-string<T>|array{type:class-string<T>,id?:int|string,uid?:string} $config
     * @return T The field
     */
    public function createField(mixed $config): FieldInterface
    {
        if (is_string($config)) {
            $config = ['type' => $config];
        }

        if (!empty($config['id']) && empty($config['uid']) && is_numeric($config['id'])) {
            $uid = Db::uidById(Table::FIELDS, $config['id']);
            $config['uid'] = $uid;
        }

        try {
            $field = ComponentHelper::createComponent($config, FieldInterface::class);
        } catch (MissingComponentException $e) {
            $config['errorMessage'] = $e->getMessage();
            $config['expectedType'] = $config['type'];
            unset($config['type']);

            $field = new MissingField($config);
        }

        return $field;
    }

    /**
     * Returns a memoizable array of fields.
     *
     * @param string|string[]|false|null $context The field context(s) to fetch fields from. Defaults to [[\craft\services\Fields::$fieldContext]].
     * Set to `false` to get all fields regardless of context.
     *
     * @return MemoizableArray<FieldInterface>
     */
    private function _fields(mixed $context = null): MemoizableArray
    {
        $context ??= $this->fieldContext;

        if (!isset($this->_fields)) {
            $this->_fields = new MemoizableArray(
                $this->_createFieldQuery()->all(),
                fn(array $config) => $this->createField($config),
            );
        }

        if ($context === false) {
            return $this->_fields;
        }

        if (is_array($context)) {
            return $this->_fields->whereIn('context', $context, true);
        }

        return $this->_fields->where('context', $context, true);
    }

    /**
     * Returns all fields within a field context(s).
     *
     * @param string|string[]|false|null $context The field context(s) to fetch fields from. Defaults to [[\craft\services\Fields::$fieldContext]].
     * Set to `false` to get all fields regardless of context.
     * @return FieldInterface[] The fields
     */
    public function getAllFields(mixed $context = null): array
    {
        return $this->_fields($context)->all();
    }

    /**
     * Returns all fields that store content in the `elements_sites.content` table.
     *
     * @param string|string[]|false|null $context The field context(s) to fetch fields from. Defaults to [[\craft\services\Fields::$fieldContext]].
     * Set to `false` to get all fields regardless of context.
     * @return FieldInterface[] The fields
     */
    public function getFieldsWithContent(mixed $context = null): array
    {
        return ArrayHelper::where(
            $this->getAllFields($context),
            fn(FieldInterface $field) => $field::dbType() !== null,
            keepKeys: false,
        );
    }

    /**
     * Returns all fields that don’t store content in the `elements_sites.content` table.
     *
     * @param string|string[]|false|null $context The field context(s) to fetch fields from. Defaults to [[\craft\services\Fields::$fieldContext]].
     * Set to `false` to get all fields regardless of context.
     * @return FieldInterface[] The fields
     * @since 4.3.2
     */
    public function getFieldsWithoutContent(mixed $context = null): array
    {
        return ArrayHelper::where(
            $this->getAllFields($context),
            fn(FieldInterface $field) => $field::dbType() === null,
            keepKeys: false,
        );
    }

    /**
     * Returns all fields of a certain type.
     *
     * @param string $type The field type
     * @phpstan-param class-string<FieldInterface> $type
     * @param string|string[]|false|null $context The field context(s) to fetch fields from. Defaults to [[\craft\services\Fields::$fieldContext]].
     * Set to `false` to get all fields regardless of context.
     * @return FieldInterface[] The fields
     * @since 4.4.0
     */
    public function getFieldsByType(string $type, mixed $context = null): array
    {
        return ArrayHelper::where(
            $this->getAllFields($context),
            fn(FieldInterface $field) => $field instanceof $type,
            keepKeys: false
        );
    }

    /**
     * Returns a field by its ID.
     *
     * @param int $fieldId The field’s ID
     * @return FieldInterface|null The field, or null if it doesn’t exist
     */
    public function getFieldById(int $fieldId): ?FieldInterface
    {
        return $this->_fields(false)->firstWhere('id', $fieldId);
    }

    /**
     * Returns a field by its UID.
     *
     * @param string $fieldUid The field’s UID
     * @return FieldInterface|null The field, or null if it doesn’t exist
     */
    public function getFieldByUid(string $fieldUid): ?FieldInterface
    {
        return $this->_fields(false)->firstWhere('uid', $fieldUid, true);
    }

    /**
     * Returns a field by its handle and optional context.
     *
     * ---
     *
     * ```php
     * $body = Craft::$app->fields->getFieldByHandle('body');
     * ```
     * ```twig
     * {% set body = craft.app.fields.getFieldByHandle('body') %}
     * {{ body.instructions }}
     * ```
     *
     * @param string $handle The field’s handle
     * @param string|string[]|false|null $context The field context(s) to fetch fields from. Defaults to [[\craft\services\Fields::$fieldContext]].
     * Set to `false` to get all fields regardless of context.
     * @return FieldInterface|null The field, or null if it doesn’t exist
     */
    public function getFieldByHandle(string $handle, mixed $context = null): ?FieldInterface
    {
        return $this->_fields($context)->firstWhere('handle', $handle, true);
    }

    /**
     * Returns whether a field exists with a given handle and context.
     *
     * @param string $handle The field handle
     * @param string|null $context The field context (defauts to [[\craft\services\Fields::$fieldContext]])
     * @return bool Whether a field with that handle exists
     */
    public function doesFieldWithHandleExist(string $handle, ?string $context = null): bool
    {
        return ArrayHelper::contains($this->getAllFields($context), 'handle', $handle, true);
    }

    /**
     * Returns the config for the given field.
     *
     * @param FieldInterface $field
     * @return array
     * @since 3.1.0
     */
    public function createFieldConfig(FieldInterface $field): array
    {
        return [
            'name' => $field->name,
            'handle' => $field->handle,
            'columnSuffix' => $field->columnSuffix,
            'instructions' => $field->instructions,
            'searchable' => $field->searchable,
            'translationMethod' => $field->translationMethod,
            'translationKeyFormat' => $field->translationKeyFormat,
            'type' => get_class($field),
            'settings' => ProjectConfigHelper::packAssociativeArrays($field->getSettings()),
        ];
    }

    /**
     * Saves a field.
     *
     * @param FieldInterface $field The Field to be saved
     * @param bool $runValidation Whether the field should be validated
     * @return bool Whether the field was saved successfully
     * @throws Throwable if reasons
     */
    public function saveField(FieldInterface $field, bool $runValidation = true): bool
    {
        if ($field instanceof MissingField) {
            $error = $field->errorMessage ?? "Unable to find component class '$field->expectedType'.";
            $field->addError('type', $error);
            return false;
        }

        $isNewField = $field->getIsNew();

        // Fire a 'beforeSaveField' event
        if ($this->hasEventHandlers(self::EVENT_BEFORE_SAVE_FIELD)) {
            $this->trigger(self::EVENT_BEFORE_SAVE_FIELD, new FieldEvent([
                'field' => $field,
                'isNew' => $isNewField,
            ]));
        }

        if (!$field->beforeSave($isNewField)) {
            return false;
        }

        if ($runValidation && !$field->validate()) {
            Craft::info('Field not saved due to validation error.', __METHOD__);
            return false;
        }

        $this->prepFieldForSave($field);
        $configData = $this->createFieldConfig($field);
        $appliedConfig = false;

        // Only store field data in the project config for global context
        if ($field->context === 'global') {
            $configPath = ProjectConfig::PATH_FIELDS . '.' . $field->uid;
            $appliedConfig = Craft::$app->getProjectConfig()->set($configPath, $configData, "Save field “{$field->handle}”");
        }

        if (!$appliedConfig) {
            // If it’s not a global field, or there weren't any changes in the main field settings, apply the save to the DB + call afterSave()
            $this->applyFieldSave($field->uid, $configData, $field->context);
        }

        if ($isNewField) {
            $field->id = Db::idByUid(Table::FIELDS, $field->uid);
        }

        return true;
    }

    /**
     * Preps a field to be saved.
     *
     * @param FieldInterface $field
     * @since 3.1.2
     */
    public function prepFieldForSave(FieldInterface $field): void
    {
        // Clear the translation key format if not using a custom translation method
        if ($field->translationMethod !== Field::TRANSLATION_METHOD_CUSTOM) {
            $field->translationKeyFormat = null;
        }

        $isNew = $field->getIsNew();

        // Make sure it's got a UUID
        if ($isNew) {
            if (empty($field->uid)) {
                $field->uid = StringHelper::UUID();
            }
        } elseif (!$field->uid) {
            $field->uid = Db::uidById(Table::FIELDS, $field->id);
        }

        // Store with all the populated data for future reference.
        $this->_savingFields[$field->uid] = $field;
    }

    /**
     * Handle field changes.
     *
     * @param ConfigEvent $event
     * @throws Throwable
     */
    public function handleChangedField(ConfigEvent $event): void
    {
        $data = $event->newValue;
        $fieldUid = $event->tokenMatches[0];

        if (!is_array($data)) {
            return;
        }

        $this->applyFieldSave($fieldUid, $data, 'global');
    }

    /**
     * Deletes a field by its ID.
     *
     * @param int $fieldId The field’s ID
     * @return bool Whether the field was deleted successfully
     */
    public function deleteFieldById(int $fieldId): bool
    {
        $field = $this->getFieldById($fieldId);

        if (!$field) {
            return false;
        }

        return $this->deleteField($field);
    }

    /**
     * Deletes a field.
     *
     * @param FieldInterface $field The field
     * @return bool Whether the field was deleted successfully
     * @throws Throwable if reasons
     */
    public function deleteField(FieldInterface $field): bool
    {
        // Fire a 'beforeDeleteField' event
        if ($this->hasEventHandlers(self::EVENT_BEFORE_DELETE_FIELD)) {
            $this->trigger(self::EVENT_BEFORE_DELETE_FIELD, new FieldEvent([
                'field' => $field,
            ]));
        }

        if (!$field->beforeDelete()) {
            return false;
        }

        if ($field->context === 'global') {
            Craft::$app->getProjectConfig()->remove(ProjectConfig::PATH_FIELDS . '.' . $field->uid, "Delete the “{$field->handle}” field");
        } else {
            $this->applyFieldDelete($field->uid);
        }

        return true;
    }

    /**
     * Handle a field getting deleted.
     *
     * @param ConfigEvent $event
     */
    public function handleDeletedField(ConfigEvent $event): void
    {
        $fieldUid = $event->tokenMatches[0];
        $this->applyFieldDelete($fieldUid);
    }

    /**
     * Applies a field delete to the database.
     *
     * @param string $fieldUid
     * @throws Throwable if database error
     * @since 3.1.0
     */
    public function applyFieldDelete(string $fieldUid): void
    {
        $fieldRecord = $this->_getFieldRecord($fieldUid);

        if (!$fieldRecord->id) {
            return;
        }

        $field = $this->getFieldById($fieldRecord->id);

        // Fire a 'beforeApplyFieldDelete' event
        if ($this->hasEventHandlers(self::EVENT_BEFORE_APPLY_FIELD_DELETE)) {
            $this->trigger(self::EVENT_BEFORE_APPLY_FIELD_DELETE, new FieldEvent([
                'field' => $field,
            ]));
        }

        $transaction = Craft::$app->getDb()->beginTransaction();

        try {
            $field->beforeApplyDelete();

            // Soft-delete the row in `fields`
            Craft::$app->getDb()->createCommand()
                ->softDelete(Table::FIELDS, ['id' => $fieldRecord->id])
                ->execute();

            $field->afterDelete();

            $transaction->commit();
        } catch (Throwable $e) {
            $transaction->rollBack();
            throw $e;
        }

        // Clear caches
        $this->_fields = null;

        // Update the field version
        $this->updateFieldVersion();

        // Fire an 'afterDeleteField' event
        if ($this->hasEventHandlers(self::EVENT_AFTER_DELETE_FIELD)) {
            $this->trigger(self::EVENT_AFTER_DELETE_FIELD, new FieldEvent([
                'field' => $field,
            ]));
        }

        // Invalidate all element caches
        Craft::$app->getElements()->invalidateAllCaches();
    }

    /**
     * Refreshes the internal field cache.
     *
     * This should be called whenever a field is updated or deleted directly in
     * the database, rather than going through this service.
     *
     * @since 3.0.20
     */
    public function refreshFields(): void
    {
        $this->_fields = null;
        $this->updateFieldVersion();
    }

    /**
     * Returns all the field layouts that contain the given field.
     *
     * @param FieldInterface $field
     * @return FieldLayout[]
     * @since 5.0.0
     */
    public function findFieldUsages(FieldInterface $field): array
    {
        if (!isset($field->id)) {
            return [];
        }

        $layouts = [];

        foreach ($this->getAllLayouts() as $layout) {
            if ($layout->isFieldIncluded(fn(BaseField $layoutField) => (
                $layoutField instanceof CustomField &&
                $layoutField->getFieldUid() === $field->uid
            ))) {
                $layouts[] = $layout;
            }
        }

        return $layouts;
    }

    /**
     * @return array<int,FieldLayout[]>
     */
    private function allFieldUsages(): array
    {
        $usages = [];

        foreach ($this->getAllLayouts() as $layout) {
            $uniqueFieldIds = [];
            foreach ($layout->getCustomFields() as $field) {
                $uniqueFieldIds[$field->id] = true;
            }
            foreach (array_keys($uniqueFieldIds) as $fieldId) {
                $usages[$fieldId][] = $layout;
            }
        }

        return $usages;
    }

    // Layouts
    // -------------------------------------------------------------------------

    /**
     * Returns a memoizable array of all field layouts.
     *
     * @return MemoizableArray<FieldLayout>
     */
    private function _layouts(): MemoizableArray
    {
        if (!isset($this->_layouts)) {
            if (Craft::$app->getIsInstalled()) {
                $layoutConfigs = $this->_createLayoutQuery()->all();
            } else {
                $layoutConfigs = [];
            }

            $this->_layouts = new MemoizableArray($layoutConfigs, function($config) {
                if (array_key_exists('config', $config)) {
                    $nestedConfig = ArrayHelper::remove($config, 'config');
                    if ($nestedConfig) {
                        $config += is_string($nestedConfig) ? Json::decode($nestedConfig) : $nestedConfig;
                    }
                    $loadTabs = false;
                } else {
                    $loadTabs = true;
                }

                $layout = $this->createLayout($config);

                // todo: remove after the next breakpoint
                if ($loadTabs) {
                    $this->_legacyTabsByLayoutId($layout);
                }

                return $layout;
            });
        }

        return $this->_layouts;
    }

    private function _legacyTabsByLayoutId(FieldLayout $layout): void
    {
        $tabQuery = (new Query())
            ->select([
                'id',
                'layoutId',
                'name',
                'elements',
                'sortOrder',
                'uid',
            ])
            ->from('{{%fieldlayouttabs}}')
            ->where(['layoutId' => $layout->id])
            ->orderBy(['sortOrder' => SORT_ASC]);

        if (Craft::$app->getDb()->columnExists('{{%fieldlayouttabs}}', 'settings')) {
            $tabQuery->addSelect('settings');
        }

        $tabResults = $tabQuery->all();
        $isMysql = Craft::$app->getDb()->getIsMysql();
        $tabs = [];

        foreach ($tabResults as $tabResult) {
            if ($isMysql) {
                $tabResult['name'] = html_entity_decode($tabResult['name'], ENT_QUOTES | ENT_HTML5);
            }

            if (array_key_exists('settings', $tabResult)) {
                $settings = ArrayHelper::remove($tabResult, 'settings');
                if ($settings) {
                    $tabResult += Json::decode($settings);
                }
            }

            $elements = ArrayHelper::remove($tabResult, 'elements');
            if ($elements) {
                $elements = Json::decode($elements);
            } else {
                // old school
                $elements = [];

                $fieldResults = (new Query())
                    ->select(['fieldId', 'required'])
                    ->from(['{{%fieldlayoutfields}}'])
                    ->where(['tabId' => $tabResult['id']])
                    ->orderBy(['sortOrder' => SORT_ASC])
                    ->all();

                foreach ($fieldResults as $fieldResult) {
                    $field = $this->getFieldById($fieldResult['fieldId']);
                    if ($field) {
                        $elements[] = new CustomField($field, [
                            'uid' => StringHelper::UUID(),
                            'required' => $fieldResult['required'],
                        ]);
                    }
                }
            }

            // Set the layout before anything else
            $tabResult = ['layout' => $layout] + $tabResult;
            $tabResult['elements'] = $elements;

            $tabs[] = new FieldLayoutTab($tabResult);
        }

        $layout->setTabs($tabs);
    }

    /**
     * Returns all saved field layouts.
     *
     * @return FieldLayout[]
     * @since 5.0.0
     */
    public function getAllLayouts(): array
    {
        return $this->_layouts()->all();
    }

    /**
     * Returns a field layout by its ID.
     *
     * @param int $layoutId The field layout’s ID
     * @return FieldLayout|null The field layout, or null if it doesn’t exist
     */
    public function getLayoutById(int $layoutId): ?FieldLayout
    {
        return $this->_layouts()->firstWhere('id', $layoutId);
    }

    /**
     * Returns a field layout by its UUID.
     *
     * @param string $uid The field layout’s UUID
     * @return FieldLayout|null The field layout, or null if it doesn’t exist
     */
    public function getLayoutByUid(string $uid): ?FieldLayout
    {
        return $this->_layouts()->firstWhere('uid', $uid);
    }

    /**
     * Returns field layouts by their IDs.
     *
     * @param int[] $layoutIds The field layouts’ IDs
     * @return FieldLayout[] The field layouts
     * @since 3.7.27
     */
    public function getLayoutsByIds(array $layoutIds): array
    {
        return $this->_layouts()->whereIn('id', $layoutIds)->all();
    }

    /**
     * Returns a field layout by its associated element type.
     *
     * @param string $type The associated element type
     * @phpstan-param class-string<ElementInterface> $type
     * @return FieldLayout The field layout
     */
    public function getLayoutByType(string $type): FieldLayout
    {
        return $this->_layouts()->firstWhere('type', $type)
            ?? new FieldLayout(['type' => $type]);
    }

    /**
     * Returns all of the field layouts associated with a given element type.
     *
     * @param string $type
     * @phpstan-param class-string<ElementInterface> $type
     * @return FieldLayout[] The field layouts
     * @since 3.5.0
     */
    public function getLayoutsByType(string $type): array
    {
        return $this->_layouts()->where('type', $type)->all();
    }

    /**
     * Creates a field layout from the given config.
     *
     * @param array $config
     * @return FieldLayout
     * @since 4.0.0
     */
    public function createLayout(array $config): FieldLayout
    {
        $config['class'] = FieldLayout::class;
        return Craft::createObject($config);
    }

    /**
     * Creates a field layout element instance from its config.
     *
     * @template T of FieldLayoutElement
     * @param array $config
     * @phpstan-param array{type:class-string<T>} $config
     * @return T
     * @throws InvalidArgumentException if `$config['type']` does not implement [[FieldLayoutElement]]
     * @since 3.5.0
     */
    public function createLayoutElement(array $config): FieldLayoutElement
    {
        $type = ArrayHelper::remove($config, 'type');

        if (!$type || !is_subclass_of($type, FieldLayoutElement::class)) {
            throw new InvalidArgumentException("Invalid field layout element class: $type");
        }

        $config['class'] = $type;
        /** @noinspection PhpIncompatibleReturnTypeInspection */
        return Craft::createObject($config);
    }

    /**
     * Assembles a field layout from post data.
     *
     * @param string|null $namespace The namespace that the form data was posted in, if any
     * @return FieldLayout The field layout
     * @throws BadRequestHttpException
     */
    public function assembleLayoutFromPost(?string $namespace = null): FieldLayout
    {
        $paramPrefix = $namespace ? rtrim($namespace, '.') . '.' : '';
        $config = Json::decode(Craft::$app->getRequest()->getBodyParam($paramPrefix . 'fieldLayout'));
        $layout = $this->createLayout($config);

        // Make sure all the elements have a dateAdded value set
        foreach ($layout->getTabs() as $tab) {
            foreach ($tab->getElements() as $layoutElement) {
                $layoutElement->dateAdded ??= new DateTime();
            }
        }

        return $layout;
    }

    /**
     * Saves a field layout.
     *
     * @param FieldLayout $layout The field layout
     * @param bool $runValidation Whether the layout should be validated
     * @return bool Whether the field layout was saved successfully
     * @throws Exception if $layout->id is set to an invalid layout ID
     */
    public function saveLayout(FieldLayout $layout, bool $runValidation = true): bool
    {
        if (!$layout->id) {
            // Maybe the ID just wasn't known
            $layout->id = Db::idByUid(Table::FIELDLAYOUTS, $layout->uid);
        }

        $isNewLayout = !$layout->id;

        // Fire a 'beforeSaveFieldLayout' event
        if ($this->hasEventHandlers(self::EVENT_BEFORE_SAVE_FIELD_LAYOUT)) {
            $this->trigger(self::EVENT_BEFORE_SAVE_FIELD_LAYOUT, new FieldLayoutEvent([
                'layout' => $layout,
                'isNew' => $isNewLayout,
            ]));
        }

        if ($runValidation && !$layout->validate()) {
            Craft::info('Field layout not saved due to validation error.', __METHOD__);
            return false;
        }

        if (!$isNewLayout) {
            // Get the current layout
            /** @var FieldLayoutRecord|null $layoutRecord */
            $layoutRecord = FieldLayoutRecord::findWithTrashed()
                ->andWhere(['id' => $layout->id])
                ->one();

            if (!$layoutRecord) {
                throw new Exception('Invalid field layout ID: ' . $layout->id);
            }
        } else {
            $layoutRecord = new FieldLayoutRecord();
        }

        // Save the layout
        $layoutRecord->type = $layout->type;
        $layoutRecord->config = $layout->getConfig();
        $layoutRecord->uid = $layout->uid;

        if (!$isNewLayout) {
            $layoutRecord->id = $layout->id;
        }

        if ($layoutRecord->dateDeleted) {
            $layoutRecord->restore();
        } else {
            $layoutRecord->save(false);
        }

        if ($isNewLayout) {
            $layout->id = $layoutRecord->id;
        }

        $layout->uid = $layoutRecord->uid;

        // Fire an 'afterSaveFieldLayout' event
        if ($this->hasEventHandlers(self::EVENT_AFTER_SAVE_FIELD_LAYOUT)) {
            $this->trigger(self::EVENT_AFTER_SAVE_FIELD_LAYOUT, new FieldLayoutEvent([
                'layout' => $layout,
                'isNew' => $isNewLayout,
            ]));
        }

        // Clear caches
        $this->_layouts = null;

        // Refresh CustomFieldBehavior in case any custom field handles were just added/removed
        $this->updateFieldVersion();

        // Tell the current CustomFieldBehavior class about the fields, since they might have custom handles
        foreach ($layout->getCustomFieldElements() as $layoutElement) {
            if (isset($layoutElement->handle)) {
                CustomFieldBehavior::$fieldHandles[$layoutElement->handle] = true;
            }
        }

        return true;
    }

    /**
     * Deletes a field layout(s) by its ID.
     *
     * @param int|int[] $layoutId The field layout’s ID
     * @return bool Whether the field layout was deleted successfully
     */
    public function deleteLayoutById(array|int $layoutId): bool
    {
        if (!$layoutId) {
            return false;
        }

        foreach ((array)$layoutId as $thisLayoutId) {
            $layout = $this->getLayoutById($thisLayoutId);

            if ($layout) {
                $this->deleteLayout($layout);
            }
        }

        return true;
    }

    /**
     * Deletes a field layout.
     *
     * @param FieldLayout $layout The field layout
     * @return bool Whether the field layout was deleted successfully
     */
    public function deleteLayout(FieldLayout $layout): bool
    {
        // Fire a 'beforeDeleteFieldLayout' event
        if ($this->hasEventHandlers(self::EVENT_BEFORE_DELETE_FIELD_LAYOUT)) {
            $this->trigger(self::EVENT_BEFORE_DELETE_FIELD_LAYOUT, new FieldLayoutEvent([
                'layout' => $layout,
            ]));
        }

        Craft::$app->getDb()->createCommand()
            ->softDelete(Table::FIELDLAYOUTS, ['id' => $layout->id])
            ->execute();

        if ($this->hasEventHandlers(self::EVENT_AFTER_DELETE_FIELD_LAYOUT)) {
            $this->trigger(self::EVENT_AFTER_DELETE_FIELD_LAYOUT, new FieldLayoutEvent([
                'layout' => $layout,
            ]));
        }

        // Clear caches
        $this->_layouts = null;

        return true;
    }

    /**
     * Deletes field layouts associated with a given element type.
     *
     * @param string $type The element type
     * @phpstan-param class-string<ElementInterface> $type
     * @return bool Whether the field layouts were deleted successfully
     */
    public function deleteLayoutsByType(string $type): bool
    {
        $affectedRows = Craft::$app->getDb()->createCommand()
            ->softDelete(Table::FIELDLAYOUTS, ['type' => $type])
            ->execute();

        // Clear caches
        $this->_layouts = null;

        return (bool)$affectedRows;
    }

    /**
     * Restores a field layout by its ID.
     *
     * @param int $id The field layout’s ID
     * @return bool Whether the layout was restored successfully
     * @since 3.1.0
     */
    public function restoreLayoutById(int $id): bool
    {
        $affectedRows = Craft::$app->getDb()->createCommand()
            ->restore(Table::FIELDLAYOUTS, ['id' => $id])
            ->execute();

        // Clear caches
        $this->_layouts = null;

        return (bool)$affectedRows;
    }

    /**
     * Returns the current field version.
     *
     * @return string|null
     * @since 3.7.21
     */
    public function getFieldVersion(): ?string
    {
        $fieldVersion = Craft::$app->getInfo()->fieldVersion;

        // If it doesn't start with `3@`, then it needs to be updated
        if ($fieldVersion === null || !str_starts_with($fieldVersion, '3@')) {
            return null;
        }

        return $fieldVersion;
    }

    /**
     * Sets a new field version, so the CustomFieldBehavior class
     * will get regenerated on the next request.
     *
     */
    public function updateFieldVersion(): void
    {
        // Make sure that CustomFieldBehavior has already been loaded,
        // so the field version change won't be detected until the next request
        class_exists(CustomFieldBehavior::class);

        $info = Craft::$app->getInfo();
        $info->fieldVersion = '3@' . StringHelper::randomString(10);
        Craft::$app->saveInfo($info, ['fieldVersion']);
    }

    /**
     * Applies a field save to the database.
     *
     * @param string $fieldUid
     * @param array $data
     * @param string $context
     * @since 3.1.0
     */
    public function applyFieldSave(string $fieldUid, array $data, string $context): void
    {
<<<<<<< HEAD
=======
        $groupUid = $data['fieldGroup'];
        $fieldRecord = $this->_getFieldRecord($fieldUid);
        $groupRecord = $groupUid ? $this->_getGroupRecord($groupUid) : null;
        $isNewField = $fieldRecord->getIsNewRecord();
        $oldSettings = $fieldRecord->getOldAttribute('settings');

        // For control panel save requests, make sure we have all the custom data already saved on the object.
        if (isset($this->_savingFields[$fieldUid])) {
            $field = $this->_savingFields[$fieldUid];

            if ($isNewField) {
                $field->id = $fieldRecord->id;
            }
        } else {
            $field = $this->getFieldById($fieldRecord->id);
        }

        if (!$isNewField) {
            // Save the old field handle and settings on the model in case the field type needs to do something with it.
            $field->oldHandle = $fieldRecord->getOldHandle();
            $field->oldSettings = is_string($oldSettings) ? Json::decode($oldSettings) : null;
        }

        // Fire a 'beforeApplyFieldSave' event
        if ($this->hasEventHandlers(self::EVENT_BEFORE_APPLY_FIELD_SAVE)) {
            $this->trigger(self::EVENT_BEFORE_APPLY_FIELD_SAVE, new ApplyFieldSaveEvent([
                'field' => $field,
                'config' => $data,
            ]));
        }

        // Ensure we have the field group in the place first
        if ($groupUid) {
            Craft::$app->getProjectConfig()->processConfigChanges(ProjectConfig::PATH_FIELD_GROUPS . '.' . $groupUid);
        }

>>>>>>> ae57e851
        $db = Craft::$app->getDb();
        $transaction = $db->beginTransaction();

        try {
<<<<<<< HEAD
            $fieldRecord = $this->_getFieldRecord($fieldUid, true);
            $isNewField = $fieldRecord->getIsNewRecord();
            $oldSettings = $fieldRecord->getOldAttribute('settings');
=======
            $class = $data['type'];
>>>>>>> ae57e851

            // Track whether we should remove the field’s search indexes after save
            $searchable = $data['searchable'] ?? false;
            $deleteSearchIndexes = !$isNewField && !$searchable && $fieldRecord->searchable;

            // Clear the translation key format if not using a custom translation method
            if ($data['translationMethod'] !== Field::TRANSLATION_METHOD_CUSTOM) {
                $data['translationKeyFormat'] = null;
            }

            if (!empty($data['settings']) && is_array($data['settings'])) {
                $data['settings'] = ProjectConfigHelper::unpackAssociativeArrays($data['settings']);
            }

            $fieldRecord->uid = $fieldUid;
            $fieldRecord->name = $data['name'];
            $fieldRecord->handle = $data['handle'];
            $fieldRecord->context = $context;
            $fieldRecord->columnSuffix = $data['columnSuffix'] ?? null;
            $fieldRecord->instructions = $data['instructions'];
            $fieldRecord->searchable = $searchable;
            $fieldRecord->translationMethod = $data['translationMethod'];
            $fieldRecord->translationKeyFormat = $data['translationKeyFormat'];
            $fieldRecord->type = $data['type'];
            $fieldRecord->settings = $data['settings'] ?? null;

            if ($fieldRecord->dateDeleted) {
                $fieldRecord->restore();
            } else {
                $fieldRecord->save(false);
            }

            $transaction->commit();
        } catch (Throwable $e) {
            $transaction->rollBack();
            throw $e;
        }

        // Clear caches
        $this->refreshFields();

        // Tell the current CustomFieldBehavior class about the field
        CustomFieldBehavior::$fieldHandles[$fieldRecord->handle] = true;

        $field->afterSave($isNewField);

        // Fire an 'afterSaveField' event
        if ($this->hasEventHandlers(self::EVENT_AFTER_SAVE_FIELD)) {
            $this->trigger(self::EVENT_AFTER_SAVE_FIELD, new FieldEvent([
                'field' => $field,
                'isNew' => $isNewField,
            ]));
        }

        // If we just dropped `searchable`, delete the field’s search indexes immediately.
        if ($deleteSearchIndexes) {
            Db::delete(Table::SEARCHINDEX, [
                'attribute' => 'field',
                'fieldId' => $field->id,
            ]);
        }

        // Invalidate all element caches
        Craft::$app->getElements()->invalidateAllCaches();
    }


    /**
     * Returns data for the Fields index page in the control panel.
     *
     * @param int $page
     * @param int $limit
     * @param string|null $searchTerm
     * @param string $orderBy
     * @param int $sortDir
     * @return array
     * @since 5.0.0
     * @internal
     */
    public function getTableData(
        int $page,
        int $limit,
        ?string $searchTerm,
        string $orderBy = 'name',
        int $sortDir = SORT_ASC,
    ): array {
        $searchTerm = $searchTerm ? trim($searchTerm) : $searchTerm;

        $offset = ($page - 1) * $limit;
        $query = $this->_createFieldQuery()
            ->andWhere(['context' => 'global']);

        if ($orderBy === 'type') {
            /** @var Collection<class-string<FieldInterface>> $types */
            $types = Collection::make($this->getAllFieldTypes())
                ->sortBy(fn(string $class) => $class::displayName());
            if ($sortDir === SORT_DESC) {
                $types = $types->reverse();
            }
            $query->orderBy(new FixedOrderExpression('type', $types->all(), Craft::$app->getDb()))
                ->addOrderBy(['name' => $sortDir])
                ->addOrderBy(['handle' => $sortDir]);
        } else {
            $query->orderBy([$orderBy => $sortDir]);
            if ($orderBy === 'name') {
                $query->addOrderBy(['handle' => $sortDir]);
            }
        }

        if ($searchTerm !== null && $searchTerm !== '') {
            $searchParams = $this->_getSearchParams($searchTerm);
            if (!empty($searchParams)) {
                $query->andWhere(['or', ...$searchParams]);
            }
        }

        $total = $query->count();

        $query->limit($limit);
        $query->offset($offset);

        $result = $query->all();

        $tableData = [];
        $usages = $this->allFieldUsages();

        foreach ($result as $item) {
            $field = $this->createField($item);

            $tableData[] = [
                'id' => $field->id,
                'title' => Craft::t('site', $field->name),
                'translatable' => $field->getIsTranslatable(null) ? ($field->getTranslationDescription(null) ?? Craft::t('app', 'This field is translatable.')) : false,
                'searchable' => (bool)$field->searchable,
                'url' => $field->getCpEditUrl(),
                'handle' => $field->handle,
                'type' => [
                    'isMissing' => $field instanceof MissingField,
                    'label' => $field instanceof MissingField ? $field->expectedType : $field->displayName(),
                    'icon' => Cp::iconSvg($field::icon()),
                ],
                'usages' => isset($usages[$field->id])
                    ? Craft::t('app', '{count, number} {count, plural, =1{layout} other{layouts}}', [
                        'count' => count($usages[$field->id]),
                    ])
                    : null,
            ];
        }

        $pagination = AdminTable::paginationLinks($page, $total, $limit);

        return [$pagination, $tableData];
    }

    /**
     * Returns the array of sql "like" params to be used in the 'where' param for the query.
     *
     * @param string $term
     * @return array
     */
    private function _getSearchParams(string $term): array
    {
        $searchParams = ['name', 'handle', 'instructions', 'type'];
        $searchQueries = [];

        if ($term !== '') {
            foreach ($searchParams as $param) {
                $searchQueries[] = ['like', $param, '%' . $term . '%', false];
            }
        }

        return $searchQueries;
    }

    /**
     * Returns a Query object prepped for retrieving fields.
     *
     * @return Query
     */
    private function _createFieldQuery(): Query
    {
        $query = (new Query())
            ->select([
                'fields.id',
                'fields.dateCreated',
                'fields.dateUpdated',
                'fields.name',
                'fields.handle',
                'fields.context',
                'fields.columnSuffix',
                'fields.instructions',
                'fields.searchable',
                'fields.translationMethod',
                'fields.translationKeyFormat',
                'fields.type',
                'fields.settings',
                'fields.uid',
            ])
            ->from(['fields' => Table::FIELDS])
            ->orderBy(['fields.name' => SORT_ASC, 'fields.handle' => SORT_ASC]);

        // todo: remove after the next breakpoint
        if (Craft::$app->getDb()->columnExists(Table::FIELDS, 'dateDeleted')) {
            $query->where(['fields.dateDeleted' => null]);
        }

        return $query;
    }

    /**
     * Returns a Query object prepped for retrieving layouts.
     *
     * @return Query
     */
    private function _createLayoutQuery(): Query
    {
        $query = (new Query())
            ->select([
                'id',
                'type',
                'uid',
            ])
            ->from([Table::FIELDLAYOUTS])
            ->where(['dateDeleted' => null]);

        // todo: remove after the next breakpoint
        if (Craft::$app->getDb()->columnExists(Table::FIELDLAYOUTS, 'config')) {
            $query->addSelect('config');
        }

        return $query;
    }

    /**
     * Returns a field record for a given UID
     *
     * @param string $uid
     * @param bool $withTrashed
     * @return FieldRecord
     */
    private function _getFieldRecord(string $uid, bool $withTrashed = false): FieldRecord
    {
        $query = $withTrashed ? FieldRecord::findWithTrashed() : FieldRecord::find();
        $query->andWhere(['uid' => $uid]);
        /** @noinspection PhpIncompatibleReturnTypeInspection */
        /** @var FieldRecord */
        return $query->one() ?? new FieldRecord();
    }
}<|MERGE_RESOLUTION|>--- conflicted
+++ resolved
@@ -127,7 +127,7 @@
 
     /**
      * @event ApplyFieldSaveEvent The event that is triggered before a field save is applied to the database.
-     * @since 4.13.0
+     * @since 5.5.0
      */
     public const EVENT_BEFORE_APPLY_FIELD_SAVE = 'beforeApplyFieldSave';
 
@@ -1338,11 +1338,7 @@
      */
     public function applyFieldSave(string $fieldUid, array $data, string $context): void
     {
-<<<<<<< HEAD
-=======
-        $groupUid = $data['fieldGroup'];
-        $fieldRecord = $this->_getFieldRecord($fieldUid);
-        $groupRecord = $groupUid ? $this->_getGroupRecord($groupUid) : null;
+        $fieldRecord = $this->_getFieldRecord($fieldUid, true);
         $isNewField = $fieldRecord->getIsNewRecord();
         $oldSettings = $fieldRecord->getOldAttribute('settings');
 
@@ -1371,24 +1367,10 @@
             ]));
         }
 
-        // Ensure we have the field group in the place first
-        if ($groupUid) {
-            Craft::$app->getProjectConfig()->processConfigChanges(ProjectConfig::PATH_FIELD_GROUPS . '.' . $groupUid);
-        }
-
->>>>>>> ae57e851
         $db = Craft::$app->getDb();
         $transaction = $db->beginTransaction();
 
         try {
-<<<<<<< HEAD
-            $fieldRecord = $this->_getFieldRecord($fieldUid, true);
-            $isNewField = $fieldRecord->getIsNewRecord();
-            $oldSettings = $fieldRecord->getOldAttribute('settings');
-=======
-            $class = $data['type'];
->>>>>>> ae57e851
-
             // Track whether we should remove the field’s search indexes after save
             $searchable = $data['searchable'] ?? false;
             $deleteSearchIndexes = !$isNewField && !$searchable && $fieldRecord->searchable;
