--- conflicted
+++ resolved
@@ -1007,15 +1007,9 @@
      */
     public function getFieldsByLayoutId($layoutId)
     {
-<<<<<<< HEAD
-        $schema = Craft::$app->getDb()->getSchema();
-
-        $fields = $this->_createFieldQuery()
-=======
         $fields = [];
 
         $results = $this->_createFieldQuery()
->>>>>>> a0d663cd
             ->addSelect([
                 'flf.layoutId',
                 'flf.tabId',
