<?php
/**
 * @link https://craftcms.com/
 * @copyright Copyright (c) Pixel & Tonic, Inc.
 * @license https://craftcms.github.io/license/
 */

namespace craft\services;

use Craft;
use craft\base\Field;
use craft\base\FieldInterface;
use craft\behaviors\ContentBehavior;
use craft\behaviors\ElementQueryBehavior;
use craft\db\Query;
use craft\errors\FieldGroupNotFoundException;
use craft\errors\FieldNotFoundException;
use craft\errors\MissingComponentException;
use craft\events\FieldEvent;
use craft\events\FieldGroupEvent;
use craft\events\FieldLayoutEvent;
use craft\events\ParseConfigEvent;
use craft\events\RegisterComponentTypesEvent;
use craft\fields\Assets as AssetsField;
use craft\fields\Categories as CategoriesField;
use craft\fields\Checkboxes as CheckboxesField;
use craft\fields\Color as ColorField;
use craft\fields\Date as DateField;
use craft\fields\Dropdown as DropdownField;
use craft\fields\Email as EmailField;
use craft\fields\Entries as EntriesField;
use craft\fields\Lightswitch as LightswitchField;
use craft\fields\Matrix as MatrixField;
use craft\fields\MissingField;
use craft\fields\MultiSelect as MultiSelectField;
use craft\fields\Number as NumberField;
use craft\fields\PlainText as PlainTextField;
use craft\fields\RadioButtons as RadioButtonsField;
use craft\fields\Table as TableField;
use craft\fields\Tags as TagsField;
use craft\fields\Url as UrlField;
use craft\fields\Users as UsersField;
use craft\helpers\ArrayHelper;
use craft\helpers\Component as ComponentHelper;
use craft\helpers\Db;
use craft\helpers\StringHelper;
use craft\models\FieldGroup;
use craft\models\FieldLayout;
use craft\models\FieldLayoutTab;
use craft\records\Field as FieldRecord;
use craft\records\FieldGroup as FieldGroupRecord;
use craft\records\FieldLayout as FieldLayoutRecord;
use craft\records\FieldLayoutField as FieldLayoutFieldRecord;
use craft\records\FieldLayoutTab as FieldLayoutTabRecord;
use yii\base\Application;
use yii\base\Component;
use yii\base\Exception;

/**
 * Fields service.
 * An instance of the Fields service is globally accessible in Craft via [[\craft\base\ApplicationTrait::getFields()|`Craft::$app->fields`]].
 *
 * @author Pixel & Tonic, Inc. <support@pixelandtonic.com>
 * @since 3.0
 */
class Fields extends Component
{
    // Constants
    // =========================================================================

    /**
     * @event RegisterComponentTypesEvent The event that is triggered when registering field types.
     *
     * Field types must implement [[FieldInterface]]. [[Field]] provides a base implementation.
     *
     * See [Field Types](https://docs.craftcms.com/v3/field-types.html) for documentation on creating field types.
     * ---
     * ```php
     * use craft\events\RegisterComponentTypesEvent;
     * use craft\services\Fields;
     * use yii\base\Event;
     *
     * Event::on(Fields::class,
     *     Fields::EVENT_REGISTER_FIELD_TYPES,
     *     function(RegisterComponentTypesEvent $event) {
     *         $event->types[] = MyFieldType::class;
     *     }
     * );
     * ```
     */
    const EVENT_REGISTER_FIELD_TYPES = 'registerFieldTypes';

    /**
     * @event FieldGroupEvent The event that is triggered before a field group is saved.
     */
    const EVENT_BEFORE_SAVE_FIELD_GROUP = 'beforeSaveFieldGroup';

    /**
     * @event FieldGroupEvent The event that is triggered after a field group is saved.
     */
    const EVENT_AFTER_SAVE_FIELD_GROUP = 'afterSaveFieldGroup';

    /**
     * @event FieldGroupEvent The event that is triggered before a field group is deleted.
     */
    const EVENT_BEFORE_DELETE_FIELD_GROUP = 'beforeDeleteFieldGroup';

    /**
     * @event FieldGroupEvent The event that is triggered after a field group is deleted.
     */
    const EVENT_AFTER_DELETE_FIELD_GROUP = 'afterDeleteFieldGroup';

    /**
     * @event FieldEvent The event that is triggered before a field is saved.
     */
    const EVENT_BEFORE_SAVE_FIELD = 'beforeSaveField';

    /**
     * @event FieldEvent The event that is triggered after a field is saved.
     */
    const EVENT_AFTER_SAVE_FIELD = 'afterSaveField';

    /**
     * @event FieldEvent The event that is triggered before a field is deleted.
     */
    const EVENT_BEFORE_DELETE_FIELD = 'beforeDeleteField';

    /**
     * @event FieldEvent The event that is triggered after a field is deleted.
     */
    const EVENT_AFTER_DELETE_FIELD = 'afterDeleteField';

    /**
     * @event FieldLayoutEvent The event that is triggered before a field layout is saved.
     */
    const EVENT_BEFORE_SAVE_FIELD_LAYOUT = 'beforeSaveFieldLayout';

    /**
     * @event FieldLayoutEvent The event that is triggered after a field layout is saved.
     */
    const EVENT_AFTER_SAVE_FIELD_LAYOUT = 'afterSaveFieldLayout';

    /**
     * @event FieldLayoutEvent The event that is triggered before a field layout is deleted.
     */
    const EVENT_BEFORE_DELETE_FIELD_LAYOUT = 'beforeDeleteFieldLayout';

    /**
     * @event FieldLayoutEvent The event that is triggered after a field layout is deleted.
     */
    const EVENT_AFTER_DELETE_FIELD_LAYOUT = 'afterDeleteFieldLayout';

    const CONFIG_FIELDGROUP_KEY = 'fieldGroups';
    const CONFIG_FIELDS_KEY = 'fields';

    // Properties
    // =========================================================================

    /**
     * @var string
     */
    public $oldFieldColumnPrefix = 'field_';

    /**
     * @var
     */
    private $_groupsById;

    /**
     * @var bool
     */
    private $_fetchedAllGroups = false;

    /**
     * @var
     */
    private $_fieldRecordsById;

    /**
     * @var
     */
    private $_fieldsById;

    /**
     * @var
     */
    private $_allFieldHandlesByContext;

    /**
     * @var
     */
    private $_allFieldsInContext;

    /**
     * @var
     */
    private $_fieldsByContextAndHandle;

    /**
     * @var
     */
    private $_fieldsWithContent;

    /**
     * @var
     */
    private $_layoutsById;

    /**
     * @var
     */
    private $_layoutsByType;

    /**
     * @var bool Whether we've already updated the field version in this request
     * @see updateFieldVersion()
     */
    private $_updatedFieldVersion = false;

    // Public Methods
    // =========================================================================

    // Groups
    // -------------------------------------------------------------------------

    /**
     * Returns all field groups.
     *
     * @return FieldGroup[] The field groups
     */
    public function getAllGroups(): array
    {
        if ($this->_fetchedAllGroups) {
            return array_values($this->_groupsById);
        }

        $this->_groupsById = [];
        $results = $this->_createGroupQuery()->all();

        foreach ($results as $result) {
            $group = new FieldGroup($result);
            $this->_groupsById[$group->id] = $group;
        }

        $this->_fetchedAllGroups = true;

        return array_values($this->_groupsById);
    }

    /**
     * Returns a field group by its ID.
     *
     * @param int $groupId The field group’s ID
     * @return FieldGroup|null The field group, or null if it doesn’t exist
     */
    public function getGroupById(int $groupId)
    {
        if ($this->_groupsById !== null && array_key_exists($groupId, $this->_groupsById)) {
            return $this->_groupsById[$groupId];
        }

        if ($this->_fetchedAllGroups) {
            return null;
        }

        $result = $this->_createGroupQuery()
            ->where(['id' => $groupId])
            ->one();

        return $this->_groupsById[$groupId] = $result ? new FieldGroup($result) : null;
    }

    /**
     * Saves a field group.
     *
     * @param FieldGroup $group The field group to be saved
     * @param bool $runValidation Whether the group should be validated
     * @return bool Whether the field group was saved successfully
     */
    public function saveGroup(FieldGroup $group, bool $runValidation = true): bool
    {
        $isNewGroup = !$group->id;

        // Fire a 'beforeSaveFieldGroup' event
        if ($this->hasEventHandlers(self::EVENT_BEFORE_SAVE_FIELD_GROUP)) {
            $this->trigger(self::EVENT_BEFORE_SAVE_FIELD_GROUP, new FieldGroupEvent([
                'group' => $group,
                'isNew' => $isNewGroup,
            ]));
        }

        if ($runValidation && !$group->validate()) {
            Craft::info('Field group not saved due to validation error.', __METHOD__);
            return false;
        }

        $projectConfig = Craft::$app->getProjectConfig();

        $configData = [
            'name' => $group->name
        ];

        if ($isNewGroup) {
            $uid = StringHelper::UUID();
        } else {
            $groupRecord = $this->_getGroupRecord($group->id);
            $uid = $groupRecord->uid;
        }

        $projectConfig->save(self::CONFIG_FIELDGROUP_KEY . '.' . $uid, $configData);

        if ($isNewGroup) {
            $group->id = Db::idByUid('{{%fieldgroups}}', $uid);
        }

<<<<<<< HEAD
        $group->uid = $uid;
=======
        // Update our cache of it
        $this->_groupsById[$group->id] = $group;
>>>>>>> 928249a9

        // Fire an 'afterSaveFieldGroup' event
        if ($this->hasEventHandlers(self::EVENT_AFTER_SAVE_FIELD_GROUP)) {
            $this->trigger(self::EVENT_AFTER_SAVE_FIELD_GROUP, new FieldGroupEvent([
                'group' => $group,
                'isNew' => $isNewGroup,
            ]));
        }

        return true;
    }

    /**
     * Handle field group change
     *
     * @param ParseConfigEvent $event
     */
    public function handleChangedGroup(ParseConfigEvent $event)
    {
        $path = $event->configPath;

        // Does it match a field group?
        if (preg_match('/^' . self::CONFIG_FIELDGROUP_KEY . '\.(' . ProjectConfig::UID_PATTERN . ')$/i', $path, $matches)) {
            $data = $event->configData;
            $uid = $matches[1];

            $groupRecord = $this->_getGroupRecord($uid);

            // If this is a new group, set the UID we want.
            if (!$groupRecord->id) {
                $groupRecord->uid = $uid;
            }

            $groupRecord->name = $data['name'];
            $groupRecord->save(false);
        }
    }

    /**
     * Handle field group getting deleted.
     *
     * @param ParseConfigEvent $event
     */
    public function handleDeletedGroup(ParseConfigEvent $event)
    {
        $path = $event->configPath;

        // Does it match a field group?
        if (preg_match('/^' . self::CONFIG_FIELDGROUP_KEY . '\.(' . ProjectConfig::UID_PATTERN . ')$/i', $path, $matches)) {
            $uid = $matches[1];
            $groupRecord = $this->_getGroupRecord($uid);

            if ($groupRecord->id) {
                $groupRecord->delete();

                // Delete our cache of it
                unset($this->_groupsById[$groupRecord->id]);
            }
        }
    }

    /**
     * Deletes a field group by its ID.
     *
     * @param int $groupId The field group’s ID
     * @return bool Whether the field group was deleted successfully
     */
    public function deleteGroupById(int $groupId): bool
    {
        $group = $this->getGroupById($groupId);

        if (!$group) {
            return false;
        }

        return $this->deleteGroup($group);
    }

    /**
     * Deletes a field group.
     *
     * @param FieldGroup $group The field group
     * @return bool Whether the field group was deleted successfully
     */
    public function deleteGroup(FieldGroup $group): bool
    {
        /** @var FieldGroupRecord $groupRecord */
        $groupRecord = FieldGroupRecord::find()
            ->where(['id' => $group->id])
            ->with('fields')
            ->one();

        if (!$groupRecord) {
            return false;
        }

        // Fire a 'beforeDeleteFieldGroup' event
        if ($this->hasEventHandlers(self::EVENT_BEFORE_DELETE_FIELD_GROUP)) {
            $this->trigger(self::EVENT_BEFORE_DELETE_FIELD_GROUP, new FieldGroupEvent([
                'group' => $group
            ]));
        }

        // Manually delete the fields (rather than relying on cascade deletes) so we have a chance to delete the
        // content columns
        /** @var Field[] $fields */
        $fields = $this->getFieldsByGroupId($group->id);

        foreach ($fields as $field) {
            $this->deleteField($field);
        }

        Craft::$app->getProjectConfig()->save(self::CONFIG_FIELDGROUP_KEY . '.' . $group->uid, null);

        // Fire an 'afterDeleteFieldGroup' event
        if ($this->hasEventHandlers(self::EVENT_AFTER_DELETE_FIELD_GROUP)) {
            $this->trigger(self::EVENT_AFTER_DELETE_FIELD_GROUP, new FieldGroupEvent([
                'group' => $group
            ]));
        }

        return true;
    }

    // Fields
    // -------------------------------------------------------------------------

    /**
     * Returns all available field type classes.
     *
     * @return string[] The available field type classes
     */
    public function getAllFieldTypes(): array
    {
        $fieldTypes = [
            AssetsField::class,
            CategoriesField::class,
            CheckboxesField::class,
            ColorField::class,
            DateField::class,
            DropdownField::class,
            EmailField::class,
            EntriesField::class,
            LightswitchField::class,
            MatrixField::class,
            MultiSelectField::class,
            NumberField::class,
            PlainTextField::class,
            RadioButtonsField::class,
            TableField::class,
            TagsField::class,
            UrlField::class,
            UsersField::class,
        ];

        $event = new RegisterComponentTypesEvent([
            'types' => $fieldTypes
        ]);
        $this->trigger(self::EVENT_REGISTER_FIELD_TYPES, $event);

        return $event->types;
    }

    /**
     * Returns all field types that have a column in the content table.
     *
     * @return string[] The field type classes
     */
    public function getFieldTypesWithContent(): array
    {
        $fieldTypes = [];

        foreach ($this->getAllFieldTypes() as $fieldType) {
            /** @var Field|string $fieldType */
            if ($fieldType::hasContentColumn()) {
                $fieldTypes[] = $fieldType;
            }
        }

        return $fieldTypes;
    }

    /**
     * Returns all field types whose column types are considered compatible with a given field.
     *
     * @param FieldInterface $field The current field to base compatible fields on
     * @param bool $includeCurrent Whether $field's class should be included
     * @return string[] The compatible field type classes
     */
    public function getCompatibleFieldTypes(FieldInterface $field, bool $includeCurrent = true): array
    {
        /** @var Field $field */
        if (!$field::hasContentColumn()) {
            return $includeCurrent ? [get_class($field)] : [];
        }

        // If the field has any validation errors and has an ID, swap it with the saved field
        if (!$field->getIsNew() && $field->hasErrors()) {
            $field = $this->getFieldById($field->id);
        }

        $types = [];
        $fieldColumnType = $field->getContentColumnType();

        foreach ($this->getAllFieldTypes() as $class) {
            if ($class === get_class($field)) {
                if ($includeCurrent) {
                    $types[] = $class;
                }
                continue;
            }

            if (!$class::hasContentColumn()) {
                continue;
            }

            /** @var FieldInterface $tempField */
            $tempField = new $class();
            if (!Db::areColumnTypesCompatible($fieldColumnType, $tempField->getContentColumnType())) {
                continue;
            }

            $types[] = $class;
        }

        // Make sure the current field class is in there if it's supposed to be
        if ($includeCurrent && !in_array(get_class($field), $types, true)) {
            $types[] = get_class($field);
        }

        return $types;
    }

    /**
     * Creates a field with a given config.
     *
     * @param mixed $config The field’s class name, or its config, with a `type` value and optionally a `settings` value
     * @return FieldInterface The field
     */
    public function createField($config): FieldInterface
    {
        if (is_string($config)) {
            $config = ['type' => $config];
        }

        if (!empty($config['id']) && empty($config['uid']) && is_numeric($config['id'])) {
            $uid = Db::uidById('{{%fields}}', $config['id']);
            $config['uid'] = $uid;
        }

        try {
            /** @var Field $field */
            $field = ComponentHelper::createComponent($config, FieldInterface::class);
        } catch (MissingComponentException $e) {
            $config['errorMessage'] = $e->getMessage();
            $config['expectedType'] = $config['type'];
            unset($config['type']);

            $field = new MissingField($config);
        }

        return $field;
    }

    /**
     * Returns all fields within a field context(s).
     *
     * @param string|string[]|null $context The field context(s) to fetch fields from. Defaults to {@link ContentService::$fieldContext}.
     * @return FieldInterface[] The fields
     */
    public function getAllFields($context = null): array
    {
        if ($context === null) {
            $context = [Craft::$app->getContent()->fieldContext];
        } else if (!is_array($context)) {
            $context = (array)$context;
        }

        $missingContexts = [];

        /** @noinspection ForeachSourceInspection - FP */
        foreach ($context as $c) {
            if (!isset($this->_allFieldsInContext[$c])) {
                $missingContexts[] = $c;
                $this->_allFieldsInContext[$c] = [];
            }
        }

        if (!empty($missingContexts)) {
            $results = $this->_createFieldQuery()
                ->where(['fields.context' => $missingContexts])
                ->all();

            foreach ($results as $result) {
                /** @var Field $field */
                $field = $this->createField($result);

                $this->_allFieldsInContext[$field->context][] = $field;
                $this->_fieldsById[$field->id] = $field;
                $this->_fieldsByContextAndHandle[$field->context][$field->handle] = $field;
            }
        }

        $fields = [];

        /** @noinspection ForeachSourceInspection - FP */
        foreach ($context as $c) {
            foreach ($this->_allFieldsInContext[$c] as $field) {
                $fields[] = $field;
            }
        }

        return $fields;
    }

    /**
     * Returns all fields that have a column in the content table.
     *
     * @return FieldInterface[] The fields
     */
    public function getFieldsWithContent(): array
    {
        $context = Craft::$app->getContent()->fieldContext;

        if (!isset($this->_fieldsWithContent[$context])) {
            $this->_fieldsWithContent[$context] = [];

            foreach ($this->getAllFields() as $field) {
                if ($field::hasContentColumn()) {
                    $this->_fieldsWithContent[$context][] = $field;
                }
            }
        }

        return $this->_fieldsWithContent[$context];
    }

    /**
     * Returns a field by its ID.
     *
     * @param int $fieldId The field’s ID
     * @return FieldInterface|null The field, or null if it doesn’t exist
     */
    public function getFieldById(int $fieldId)
    {
        if ($this->_fieldsById !== null && array_key_exists($fieldId, $this->_fieldsById)) {
            return $this->_fieldsById[$fieldId];
        }

        $result = $this->_createFieldQuery()
            ->where(['fields.id' => $fieldId])
            ->one();

        if (!$result) {
            return $this->_fieldsById[$fieldId] = null;
        }

        /** @var Field $field */
        $field = $this->createField($result);
        $this->_fieldsById[$fieldId] = $field;
        $this->_fieldsByContextAndHandle[$field->context][$field->handle] = $field;

        return $field;
    }

    /**
     * Returns a field by its handle.
     *
     * ---
     *
     * ```php
     * $body = Craft::$app->fields->getFieldByHandle('body');
     * ```
     * ```twig
     * {% set body = craft.app.fields.getFieldByHandle('body') %}
     * {{ body.instructions }}
     * ```
     *
     * @param string $handle The field’s handle
     * @return FieldInterface|null The field, or null if it doesn’t exist
     */
    public function getFieldByHandle(string $handle)
    {
        $context = Craft::$app->getContent()->fieldContext;

        if (!isset($this->_fieldsByContextAndHandle[$context]) || !array_key_exists($handle, $this->_fieldsByContextAndHandle[$context])) {
            // Guilty until proven innocent
            $this->_fieldsByContextAndHandle[$context][$handle] = null;

            if ($this->doesFieldWithHandleExist($handle, $context)) {
                $result = $this->_createFieldQuery()
                    ->where([
                        'fields.handle' => $handle,
                        'fields.context' => $context
                    ])
                    ->one();

                if ($result) {
                    /** @var Field $field */
                    $field = $this->createField($result);
                    $this->_fieldsById[$field->id] = $field;
                    $this->_fieldsByContextAndHandle[$context][$field->handle] = $field;
                }
            }
        }

        return $this->_fieldsByContextAndHandle[$context][$handle];
    }

    /**
     * Returns whether a field exists with a given handle and context.
     *
     * @param string $handle The field handle
     * @param string|null $context The field context (defauts to ContentService::$fieldContext)
     * @return bool Whether a field with that handle exists
     */
    public function doesFieldWithHandleExist(string $handle, string $context = null): bool
    {
        if ($context === null) {
            $context = Craft::$app->getContent()->fieldContext;
        }

        if ($this->_allFieldHandlesByContext === null) {
            $this->_allFieldHandlesByContext = [];

            $results = (new Query())
                ->select(['handle', 'context'])
                ->from(['{{%fields}}'])
                ->all();

            foreach ($results as $result) {
                $this->_allFieldHandlesByContext[$result['context']][] = $result['handle'];
            }
        }

        return (isset($this->_allFieldHandlesByContext[$context]) && in_array($handle, $this->_allFieldHandlesByContext[$context], true));
    }

    /**
     * Returns all the fields in a given group.
     *
     * @param int $groupId The field group’s ID
     * @return FieldInterface[] The fields
     */
    public function getFieldsByGroupId(int $groupId): array
    {
        $results = $this->_createFieldQuery()
            ->where(['fields.groupId' => $groupId])
            ->all();

        $fields = [];

        foreach ($results as $result) {
            $fields[] = $this->createField($result);
        }

        return $fields;
    }

    /**
     * Returns all of the fields used by a given element type.
     *
     * @param string $elementType
     * @return FieldInterface[] The fields
     */
    public function getFieldsByElementType(string $elementType): array
    {
        $results = $this->_createFieldQuery()
            ->innerJoin('{{%fieldlayoutfields}} flf', '[[flf.fieldId]] = [[fields.id]]')
            ->innerJoin('{{%fieldlayouts}} fl', '[[fl.id]] = [[flf.layoutId]]')
            ->where([
                'fl.type' => $elementType,
                'fl.dateDeleted' => null,
            ])
            ->all();

        $fields = [];

        foreach ($results as $result) {
            $fields[] = $this->createField($result);
        }

        return $fields;
    }

    /**
     * Saves a field.
     *
     * @param FieldInterface $field The Field to be saved
     * @param bool $runValidation Whether the field should be validated
     * @return bool Whether the field was saved successfully
     * @throws \Throwable if reasons
     */
    public function saveField(FieldInterface $field, bool $runValidation = true): bool
    {
        /** @var Field $field */
        $isNewField = $field->getIsNew();

        // Fire a 'beforeSaveField' event
        if ($this->hasEventHandlers(self::EVENT_BEFORE_SAVE_FIELD)) {
            $this->trigger(self::EVENT_BEFORE_SAVE_FIELD, new FieldEvent([
                'field' => $field,
                'isNew' => $isNewField,
            ]));
        }

        if (!$field->beforeSave($isNewField)) {
            return false;
        }

        if ($runValidation && !$field->validate()) {
            Craft::info('Field not saved due to validation error.', __METHOD__);
            return false;
        }

<<<<<<< HEAD
        $groupRecord = $this->_getGroupRecord($field->groupId);
        $groupUid = $groupRecord->uid;

        $projectConfig = Craft::$app->getProjectConfig();
        $configData = [
            'fieldGroup' => $groupUid,
            'name' => $field->name,
            'handle' => $field->handle,
            'context' => $field->context,
            'instructions' => $field->instructions,
            'translationMethod' => $field->translationMethod,
            'translationKeyFormat' => $field->translationKeyFormat,
            'type' => \get_class($field),
            'settings' => $field->getSettings(),
            'contentColumnType' => $field->getContentColumnType(),
        ];
=======
        $transaction = Craft::$app->getDb()->beginTransaction();
        try {
            $fieldRecord = $this->_getFieldRecord($field);

            // Create/alter the content table column
            $contentTable = Craft::$app->getContent()->contentTable;
            $oldColumnName = $this->oldFieldColumnPrefix . $fieldRecord->getOldHandle();
            $newColumnName = Craft::$app->getContent()->fieldColumnPrefix . $field->handle;

            if ($field::hasContentColumn()) {
                $columnType = $field->getContentColumnType();

                // Make sure we're working with the latest data in the case of a renamed field.
                Craft::$app->getDb()->schema->refresh();
>>>>>>> 928249a9

        if ($isNewField) {
            $uid = StringHelper::UUID();
        } else {
            $uid = $field->uid;
            $oldFieldRecord = $this->_getFieldRecord($uid);
        }

        $configPath = self::CONFIG_FIELDS_KEY . '.' . $uid;
        $projectConfig->save($configPath, $configData);

<<<<<<< HEAD
        if ($isNewField) {
            $field->id = Db::idByUid('{{%fields}}', $uid);
            $field->uid = $uid;
        } else {
            // Save the old field handle on the model in case the field type needs to do something with it.
            $field->oldHandle = $oldFieldRecord->getOldHandle();
=======
            $fieldRecord->groupId = $field->groupId;
            $fieldRecord->name = $field->name;
            $fieldRecord->handle = $field->handle;
            $fieldRecord->context = $field->context;
            $fieldRecord->instructions = $field->instructions;
            $fieldRecord->searchable = $field->searchable;
            $fieldRecord->translationMethod = $field->translationMethod;
            $fieldRecord->translationKeyFormat = $field->translationKeyFormat;
            $fieldRecord->type = get_class($field);
            $fieldRecord->settings = $field->getSettings();

            $fieldRecord->save(false);

            // Now that we have a field ID, save it on the model
            if ($isNewField) {
                $field->id = $fieldRecord->id;
            } else {
                // Save the old field handle on the model in case the field type needs to do something with it.
                $field->oldHandle = $fieldRecord->getOldHandle();

                unset($this->_fieldsByContextAndHandle[$field->context][$field->oldHandle]);

                if (
                    isset($this->_allFieldHandlesByContext[$field->context]) &&
                    $field->oldHandle != $field->handle &&
                    ($oldHandleIndex = array_search($field->oldHandle, $this->_allFieldHandlesByContext[$field->context], true)) !== false
                ) {
                    array_splice($this->_allFieldHandlesByContext[$field->context], $oldHandleIndex, 1);
                }
            }
>>>>>>> 928249a9

            unset($this->_fieldsByContextAndHandle[$field->context][$field->oldHandle]);

            if (
                isset($this->_allFieldHandlesByContext[$field->context]) &&
                $field->oldHandle != $field->handle &&
                ($oldHandleIndex = array_search($field->oldHandle, $this->_allFieldHandlesByContext[$field->context], true)) !== false
            ) {
                array_splice($this->_allFieldHandlesByContext[$field->context], $oldHandleIndex, 1);
            }
        }

        // Cache it
        $this->_fieldsByContextAndHandle[$field->context][$field->handle] = $field;

        if ($this->_allFieldHandlesByContext !== null) {
            $this->_allFieldHandlesByContext[$field->context][] = $field->handle;
        }

        unset($this->_allFieldsInContext[$field->context], $this->_fieldsWithContent[$field->context]);

<<<<<<< HEAD
        $field->afterSave($isNewField);
=======
        // Update the field version at the end of the request
        $this->updateFieldVersion();
>>>>>>> 928249a9

        // Fire an 'afterSaveField' event
        if ($this->hasEventHandlers(self::EVENT_AFTER_SAVE_FIELD)) {
            $this->trigger(self::EVENT_AFTER_SAVE_FIELD, new FieldEvent([
                'field' => $field,
                'isNew' => $isNewField,
            ]));
        }

        return true;
    }

    /**
     * Handle field changes.
     *
     * @param ParseConfigEvent $event
     * @throws \Throwable
     */
    public function handleChangedField(ParseConfigEvent $event)
    {
        $path = $event->configPath;

        // Does it match a field?
        if (preg_match('/^' . self::CONFIG_FIELDS_KEY . '\.(' . ProjectConfig::UID_PATTERN . ')$/i', $path, $matches)) {
            $data = $event->configData;
            $groupUid = $data['fieldGroup'];
            $fieldUid = $matches[1];

            // Ensure we have the field group in place first
            if ($groupUid) {
                Craft::$app->getProjectConfig()->processConfigChanges(self::CONFIG_FIELDGROUP_KEY . '.' . $groupUid);
            }

            $transaction = Craft::$app->getDb()->beginTransaction();

            try {
                $fieldRecord = $this->_getFieldRecord($fieldUid);
                $groupRecord = $this->_getGroupRecord($groupUid);
                $isNewField = $fieldRecord->isNewRecord;
                $fieldtype = $data['type'];

                // Create/alter the content table column
                $contentTable = Craft::$app->getContent()->contentTable;
                $oldColumnName = $this->oldFieldColumnPrefix . $fieldRecord->getOldHandle();
                $newColumnName = Craft::$app->getContent()->fieldColumnPrefix . $data['handle'];

                if ($fieldtype::hasContentColumn()) {
                    $columnType = $data['contentColumnType'];

                    // Make sure we're working with the latest data in the case of a renamed field.
                    Craft::$app->getDb()->schema->refresh();

                    if (Craft::$app->getDb()->columnExists($contentTable, $oldColumnName)) {
                        Craft::$app->getDb()->createCommand()
                            ->alterColumn($contentTable, $oldColumnName, $columnType)
                            ->execute();
                        if ($oldColumnName !== $newColumnName) {
                            Craft::$app->getDb()->createCommand()
                                ->renameColumn($contentTable, $oldColumnName, $newColumnName)
                                ->execute();
                        }
                    } else if (Craft::$app->getDb()->columnExists($contentTable, $newColumnName)) {
                        Craft::$app->getDb()->createCommand()
                            ->alterColumn($contentTable, $newColumnName, $columnType)
                            ->execute();
                    } else {
                        Craft::$app->getDb()->createCommand()
                            ->addColumn($contentTable, $newColumnName, $columnType)
                            ->execute();
                    }
                } else {
                    // Did the old field have a column we need to remove?
                    if (
                        !$isNewField &&
                        $fieldRecord->getOldHandle() &&
                        Craft::$app->getDb()->columnExists($contentTable, $oldColumnName)
                    ) {
                        Craft::$app->getDb()->createCommand()
                            ->dropColumn($contentTable, $oldColumnName)
                            ->execute();
                    }
                }

                // Clear the translation key format if not using a custom translation method
                if ($data['translationMethod'] !== Field::TRANSLATION_METHOD_CUSTOM) {
                    $data['translationKeyFormat'] = null;
                }

                $fieldRecord->uid = $fieldUid;
                $fieldRecord->groupId = $groupRecord->id;
                $fieldRecord->name = $data['name'];
                $fieldRecord->handle = $data['handle'];
                $fieldRecord->context = $data['context'];
                $fieldRecord->instructions = $data['instructions'];
                $fieldRecord->translationMethod = $data['translationMethod'];
                $fieldRecord->translationKeyFormat = $data['translationKeyFormat'];
                $fieldRecord->type = $data['type'];
                $fieldRecord->settings = $data['settings'];

                $fieldRecord->save(false);

                $transaction->commit();

                // Update the field version at the end of the request
                $this->updateFieldVersionAfterRequest();

                // Tell the current ContentBehavior class about the field
                ContentBehavior::$fieldHandles[$fieldRecord->handle] = true;
            } catch (\Throwable $e) {
                $transaction->rollBack();

                throw $e;
            }
        }
    }

    /**
     * Deletes a field by its ID.
     *
     * @param int $fieldId The field’s ID
     * @return bool Whether the field was deleted successfully
     */
    public function deleteFieldById(int $fieldId): bool
    {
        $field = $this->getFieldById($fieldId);

        if (!$field) {
            return false;
        }

        return $this->deleteField($field);
    }

    /**
     * Deletes a field.
     *
     * @param FieldInterface $field The field
     * @return bool Whether the field was deleted successfully
     * @throws \Throwable if reasons
     */
    public function deleteField(FieldInterface $field): bool
    {
        /** @var Field $field */
        // Fire a 'beforeDeleteField' event
        if ($this->hasEventHandlers(self::EVENT_BEFORE_DELETE_FIELD)) {
            $this->trigger(self::EVENT_BEFORE_DELETE_FIELD, new FieldEvent([
                'field' => $field,
            ]));
        }

        if (!$field->beforeDelete()) {
            return false;
        }

<<<<<<< HEAD
        Craft::$app->getProjectConfig()->save(self::CONFIG_FIELDS_KEY . '.' . $field->uid, null);
=======
        $transaction = Craft::$app->getDb()->beginTransaction();
        try {
            // De we need to delete the content column?
            $contentTable = Craft::$app->getContent()->contentTable;
            $fieldColumnPrefix = Craft::$app->getContent()->fieldColumnPrefix;

            if (Craft::$app->getDb()->columnExists($contentTable, $fieldColumnPrefix . $field->handle)) {
                Craft::$app->getDb()->createCommand()
                    ->dropColumn($contentTable, $fieldColumnPrefix . $field->handle)
                    ->execute();
            }

            // Delete the row in fields
            Craft::$app->getDb()->createCommand()
                ->delete('{{%fields}}', ['id' => $field->id])
                ->execute();

            // Clear caches
            unset(
                $this->_fieldsById[$field->id],
                $this->_fieldsByContextAndHandle[$field->context][$field->handle],
                $this->_allFieldsInContext[$field->context],
                $this->_fieldsWithContent[$field->context]
            );

            if (isset($this->_allFieldHandlesByContext[$field->context])) {
                ArrayHelper::removeValue($this->_allFieldHandlesByContext[$field->context], $field->handle);
            }

            $field->afterDelete();

            $transaction->commit();
        } catch (\Throwable $e) {
            $transaction->rollBack();

            throw $e;
        }

        // Update the field version at the end of the request
        $this->updateFieldVersion();
>>>>>>> 928249a9

        // Fire an 'afterDeleteField' event
        if ($this->hasEventHandlers(self::EVENT_AFTER_DELETE_FIELD)) {
            $this->trigger(self::EVENT_AFTER_DELETE_FIELD, new FieldEvent([
                'field' => $field,
            ]));
        }

        return true;
    }

    /**
     * Handle a field getting deleted.
     *
     * @param ParseConfigEvent $event
     */
    public function handleDeletedField(ParseConfigEvent $event)
    {
        $path = $event->configPath;

        // Does it match a field?
        if (preg_match('/^' . self::CONFIG_FIELDS_KEY . '\.(' . ProjectConfig::UID_PATTERN . ')$/i', $path, $matches)) {

            $fieldRecord = $this->_getFieldRecord($matches[1]);

            if ($fieldRecord->id) {
                $transaction = Craft::$app->getDb()->beginTransaction();

                try {
                    // De we need to delete the content column?
                    $contentTable = Craft::$app->getContent()->contentTable;
                    $fieldColumnPrefix = Craft::$app->getContent()->fieldColumnPrefix;

                    if (Craft::$app->getDb()->columnExists($contentTable, $fieldColumnPrefix . $fieldRecord->handle)) {
                        Craft::$app->getDb()->createCommand()
                            ->dropColumn($contentTable, $fieldColumnPrefix . $fieldRecord->handle)
                            ->execute();
                    }

                    // Delete the row in fields
                    Craft::$app->getDb()->createCommand()
                        ->delete('{{%fields}}', ['id' => $fieldRecord->id])
                        ->execute();

                    $fieldRecord->afterDelete();

                    $transaction->commit();
                } catch (\Throwable $e) {
                    $transaction->rollBack();

                    throw $e;
                }
            }

            // Un-cache it.
            unset($this->_allFieldsInContext[$fieldRecord->context], $this->_fieldsWithContent[$fieldRecord->context]);

            // Update the field version at the end of the request
            $this->updateFieldVersionAfterRequest();
        }
    }

    // Layouts
    // -------------------------------------------------------------------------

    /**
     * Returns a field layout by its ID.
     *
     * @param int $layoutId The field layout’s ID
     * @return FieldLayout|null The field layout, or null if it doesn’t exist
     */
    public function getLayoutById(int $layoutId)
    {
        if ($this->_layoutsById !== null && array_key_exists($layoutId, $this->_layoutsById)) {
            return $this->_layoutsById[$layoutId];
        }

        $result = $this->_createLayoutQuery()
            ->andWhere(['id' => $layoutId])
            ->one();

        return $this->_layoutsById[$layoutId] = $result ? new FieldLayout($result) : null;
    }

    /**
     * Returns a field layout by its associated element type.
     *
     * @param string $type The associated element type
     * @return FieldLayout The field layout
     */
    public function getLayoutByType(string $type): FieldLayout
    {
        if ($this->_layoutsByType !== null && array_key_exists($type, $this->_layoutsByType)) {
            return $this->_layoutsByType[$type];
        }

        $result = $this->_createLayoutQuery()
            ->andWhere(['type' => $type])
            ->one();

        if (!$result) {
            return $this->_layoutsByType[$type] = new FieldLayout();
        }

        $id = $result['id'];
        if (!isset($this->_layoutsById[$id])) {
            $this->_layoutsById[$id] = new FieldLayout($result);
        }

        return $this->_layoutsByType[$type] = $this->_layoutsById[$id];
    }

    /**
     * Returns a layout's tabs by its ID.
     *
     * @param int $layoutId The field layout’s ID
     * @return FieldLayoutTab[] The field layout’s tabs
     */
    public function getLayoutTabsById(int $layoutId): array
    {
        $tabs = $this->_createLayoutTabQuery()
            ->where(['layoutId' => $layoutId])
            ->all();

        foreach ($tabs as $key => $value) {
            $tabs[$key] = new FieldLayoutTab($value);
        }

        return $tabs;
    }

    /**
     * Returns the field IDs grouped by layout IDs, for a given set of layout IDs.
     *
     * @param int[] $layoutIds The field layout IDs
     * @return array
     */
    public function getFieldIdsByLayoutIds(array $layoutIds): array
    {
        $results = (new Query())
            ->select(['flf.layoutId', 'fields.id'])
            ->from(['{{%fields}} fields'])
            ->innerJoin('{{%fieldlayoutfields}} flf', '[[flf.fieldId]] = [[fields.id]]')
            ->where(['flf.layoutId' => $layoutIds])
            ->all();

        $fieldIdsByLayoutId = [];
        foreach ($results as $result) {
            $fieldIdsByLayoutId[$result['layoutId']][] = $result['id'];
        }

        return $fieldIdsByLayoutId;
    }

    /**
     * Returns the fields in a field layout, identified by its ID.
     *
     * @param int $layoutId The field layout’s ID
     * @return FieldInterface[] The fields
     */
    public function getFieldsByLayoutId(int $layoutId): array
    {
        $fields = [];

        $results = $this->_createFieldQuery()
            ->addSelect([
                'flf.layoutId',
                'flf.tabId',
                'flf.required',
                'flf.sortOrder',
            ])
            ->innerJoin('{{%fieldlayoutfields}} flf', '[[flf.fieldId]] = [[fields.id]]')
            ->innerJoin('{{%fieldlayouttabs}} flt', '[[flt.id]] = [[flf.tabId]]')
            ->where(['flf.layoutId' => $layoutId])
            ->orderBy(['flt.sortOrder' => SORT_ASC, 'flf.sortOrder' => SORT_ASC])
            ->all();

        foreach ($results as $result) {
            $fields[] = $this->createField($result);
        }

        return $fields;
    }

    /**
     * Assembles a field layout from post data.
     *
     * @param string|null $namespace The namespace that the form data was posted in, if any
     * @return FieldLayout The field layout
     */
    public function assembleLayoutFromPost(string $namespace = null): FieldLayout
    {
        $paramPrefix = ($namespace ? rtrim($namespace, '.') . '.' : '');
        $request = Craft::$app->getRequest();

        $postedFieldLayout = $request->getBodyParam($paramPrefix . 'fieldLayout', []);
        $requiredFields = $request->getBodyParam($paramPrefix . 'requiredFields', []);

        $fieldLayout = $this->assembleLayout($postedFieldLayout, $requiredFields);
        $fieldLayout->id = $request->getBodyParam($paramPrefix . 'fieldLayoutId');

        return $fieldLayout;
    }

    /**
     * Assembles a field layout.
     *
     * @param array $postedFieldLayout The post data for the field layout
     * @param array $requiredFields The field IDs that should be marked as required in the field layout
     * @return FieldLayout The field layout
     */
    public function assembleLayout(array $postedFieldLayout, array $requiredFields = []): FieldLayout
    {
        $tabs = [];
        $fields = [];

        $tabSortOrder = 0;

        // Get all the fields
        $allFieldIds = [];

        foreach ($postedFieldLayout as $fieldIds) {
            foreach ($fieldIds as $fieldId) {
                $allFieldIds[] = $fieldId;
            }
        }

        if (!empty($allFieldIds)) {
            $allFieldsById = [];

            $results = $this->_createFieldQuery()
                ->where(['id' => $allFieldIds])
                ->all();

            foreach ($results as $result) {
                $allFieldsById[$result['id']] = $this->createField($result);
            }
        }

        foreach ($postedFieldLayout as $tabName => $fieldIds) {
            $tabFields = [];
            $tabSortOrder++;

            foreach ($fieldIds as $fieldSortOrder => $fieldId) {
                if (!isset($allFieldsById[$fieldId])) {
                    continue;
                }

                $field = $allFieldsById[$fieldId];
                $field->required = in_array($fieldId, $requiredFields, false);
                $field->sortOrder = ($fieldSortOrder + 1);

                $fields[] = $field;
                $tabFields[] = $field;
            }

            $tab = new FieldLayoutTab();
            $tab->name = urldecode($tabName);
            $tab->sortOrder = $tabSortOrder;
            $tab->setFields($tabFields);

            $tabs[] = $tab;
        }

        $layout = new FieldLayout();
        $layout->setTabs($tabs);
        $layout->setFields($fields);

        return $layout;
    }

    /**
     * Saves a field layout.
     *
     * @param FieldLayout $layout The field layout
     * @param bool $runValidation Whether the layout should be validated
     * @return bool Whether the field layout was saved successfully
     * @throws Exception if $layout->id is set to an invalid layout ID
     */
    public function saveLayout(FieldLayout $layout, bool $runValidation = true): bool
    {
        $isNewLayout = !$layout->id;

        // Make sure the tabs/fields are memoized on the layout
        foreach ($layout->getTabs() as $tab) {
            $tab->getFields();
        }

        // Fire a 'beforeSaveFieldLayout' event
        if ($this->hasEventHandlers(self::EVENT_BEFORE_SAVE_FIELD_LAYOUT)) {
            $this->trigger(self::EVENT_BEFORE_SAVE_FIELD_LAYOUT, new FieldLayoutEvent([
                'layout' => $layout,
                'isNew' => $isNewLayout,
            ]));
        }

        if ($runValidation && !$layout->validate()) {
            Craft::info('Field layout not saved due to validation error.', __METHOD__);
            return false;
        }

        if (!$isNewLayout) {
            // Delete the old tabs/fields
            Craft::$app->getDb()->createCommand()
                ->delete('{{%fieldlayouttabs}}', ['layoutId' => $layout->id])
                ->execute();

            // Get the current layout
            if (($layoutRecord = FieldLayoutRecord::findOne($layout->id)) === null) {
                throw new Exception('Invalid field layout ID: ' . $layout->id);
            }
        } else {
            $layoutRecord = new FieldLayoutRecord();
        }

        // Save it
        $layoutRecord->type = $layout->type;

        if (!$isNewLayout) {
            $layoutRecord->id = $layout->id;
        }

        $layoutRecord->uid = $layout->uid;
        $layoutRecord->save(false);

        if ($isNewLayout) {
            $layout->id = $layoutRecord->id;
        }

        $layout->uid = $layoutRecord->uid;

        foreach ($layout->getTabs() as $tab) {
            $tabRecord = new FieldLayoutTabRecord();
            $tabRecord->layoutId = $layout->id;
            $tabRecord->name = $tab->name;
            $tabRecord->sortOrder = $tab->sortOrder;
            $tabRecord->save(false);
            $tab->id = $tabRecord->id;
            $tab->uid = $tabRecord->uid;

            foreach ($tab->getFields() as $field) {
                /** @var Field $field */
                $fieldRecord = new FieldLayoutFieldRecord();
                $fieldRecord->layoutId = $layout->id;
                $fieldRecord->tabId = $tab->id;
                $fieldRecord->fieldId = $field->id;
                $fieldRecord->required = $field->required;
                $fieldRecord->sortOrder = $field->sortOrder;
                $fieldRecord->save(false);
            }
        }

        // Fire an 'afterSaveFieldLayout' event
        if ($this->hasEventHandlers(self::EVENT_AFTER_SAVE_FIELD_LAYOUT)) {
            $this->trigger(self::EVENT_AFTER_SAVE_FIELD_LAYOUT, new FieldLayoutEvent([
                'layout' => $layout,
                'isNew' => $isNewLayout,
            ]));
        }

        return true;
    }

    /**
     * Deletes a field layout(s) by its ID.
     *
     * @param int|int[] $layoutId The field layout’s ID
     * @return bool Whether the field layout was deleted successfully
     */
    public function deleteLayoutById($layoutId): bool
    {
        if (!$layoutId) {
            return false;
        }

        foreach ((array)$layoutId as $thisLayoutId) {
            $layout = $this->getLayoutById($thisLayoutId);

            if ($layout) {
                $this->deleteLayout($layout);
            }
        }

        return true;
    }

    /**
     * Deletes a field layout.
     *
     * @param FieldLayout $layout The field layout
     * @return bool Whether the field layout was deleted successfully
     */
    public function deleteLayout(FieldLayout $layout): bool
    {
        // Fire a 'beforeDeleteFieldLayout' event
        if ($this->hasEventHandlers(self::EVENT_BEFORE_DELETE_FIELD_LAYOUT)) {
            $this->trigger(self::EVENT_BEFORE_DELETE_FIELD_LAYOUT, new FieldLayoutEvent([
                'layout' => $layout
            ]));
        }

        Craft::$app->getDb()->createCommand()
            ->softDelete('{{%fieldlayouts}}', ['id' => $layout->id])
            ->execute();

        if ($this->hasEventHandlers(self::EVENT_AFTER_DELETE_FIELD_LAYOUT)) {
            $this->trigger(self::EVENT_AFTER_DELETE_FIELD_LAYOUT, new FieldLayoutEvent([
                'layout' => $layout
            ]));
        }

        return true;
    }

    /**
     * Deletes field layouts associated with a given element type.
     *
     * @param string $type The element type
     * @return bool Whether the field layouts were deleted successfully
     */
    public function deleteLayoutsByType(string $type): bool
    {
        $affectedRows = Craft::$app->getDb()->createCommand()
            ->softDelete('{{%fieldlayouts}}', ['type' => $type])
            ->execute();

        return (bool)$affectedRows;
    }

    /**
     * Restores a field layout by its ID.
     *
     * @param int $id The field layout’s ID
     * @return bool Whether the layout was restored successfully
     */
    public function restoreLayoutById(int $id): bool
    {
        $affectedRows = Craft::$app->getDb()->createCommand()
            ->restore('{{%fieldlayouts}}', ['id' => $id])
            ->execute();

        return (bool)$affectedRows;
    }

    /**
     * Sets a new field version, so the ContentBehavior and ElementQueryBehavior classes
     * will get regenerated on the next request.
     *
     * This will only have an effect once per request. Subsequent calls will be ignored.
     */
    public function updateFieldVersion()
    {
        if ($this->_updatedFieldVersion) {
            return;
        }

        // Make sure that ContentBehavior and ElementQueryBehavior have already been loaded,
        // so the field version change won't be detected until the next request
        class_exists(ContentBehavior::class);
        class_exists(ElementQueryBehavior::class);

        $info = Craft::$app->getInfo();
        $info->fieldVersion = StringHelper::randomString(12);
        Craft::$app->saveInfo($info);

        $this->_updatedFieldVersion = true;
    }

    // Private Methods
    // =========================================================================

    /**
     * Returns a Query object prepped for retrieving groups.
     *
     * @return Query
     */
    private function _createGroupQuery(): Query
    {
        return (new Query())
            ->select([
                'id',
                'name',
                'uid',
            ])
            ->from(['{{%fieldgroups}}'])
            ->orderBy(['name' => SORT_ASC]);
    }

    /**
     * Returns a Query object prepped for retrieving fields.
     *
     * @return Query
     */
    private function _createFieldQuery(): Query
    {
        return (new Query())
            ->select([
                'fields.id',
                'fields.dateCreated',
                'fields.dateUpdated',
                'fields.groupId',
                'fields.name',
                'fields.handle',
                'fields.context',
                'fields.instructions',
                'fields.searchable',
                'fields.translationMethod',
                'fields.translationKeyFormat',
                'fields.type',
                'fields.settings',
                'fields.uid'
            ])
            ->from(['{{%fields}} fields'])
            ->orderBy(['fields.name' => SORT_ASC, 'fields.handle' => SORT_ASC]);
    }

    /**
     * Returns a Query object prepped for retrieving layouts.
     *
     * @return Query
     */
    private function _createLayoutQuery(): Query
    {
        return (new Query)
            ->select([
                'id',
                'type',
                'uid'
            ])
            ->from(['{{%fieldlayouts}}'])
            ->where(['dateDeleted' => null]);
    }

    /**
     * Returns a Query object prepped for retrieving layout tabs.
     *
     * @return Query
     */
    private function _createLayoutTabQuery(): Query
    {
        return (new Query())
            ->select([
                'id',
                'layoutId',
                'name',
                'sortOrder',
                'uid'
            ])
            ->from(['{{%fieldlayouttabs}}'])
            ->orderBy(['sortOrder' => SORT_ASC]);
    }

    /**
     * Gets a field group record or creates a new one.
     *
     * @param mixed $criteria ID or UID of the field group.
     * @return FieldGroupRecord
     */
    private function _getGroupRecord($criteria): FieldGroupRecord
    {
        if (is_numeric($criteria)) {
            $groupRecord = FieldGroupRecord::findOne($criteria);
        } else if (\is_string($criteria)) {
            $groupRecord = FieldGroupRecord::findOne(['uid' => $criteria]);
        }

        return $groupRecord ?? new FieldGroupRecord();
    }

    /**
     * Returns a field record for a given UID
     *
     * @param string $uid
     * @return FieldRecord
     * @throws FieldNotFoundException if $field->id is invalid
     */
    private function _getFieldRecord(string $uid): FieldRecord
    {
<<<<<<< HEAD
        return FieldRecord::findOne(['uid' => $uid]) ?? new FieldRecord();
=======
        /** @var Field $field */
        if ($field->getIsNew()) {
            return new FieldRecord();
        }

        if ($this->_fieldRecordsById !== null && array_key_exists($field->id, $this->_fieldRecordsById)) {
            return $this->_fieldRecordsById[$field->id];
        }

        if (($this->_fieldRecordsById[$field->id] = FieldRecord::findOne($field->id)) === null) {
            throw new FieldNotFoundException('Invalid field ID: ' . $field->id);
        }

        return $this->_fieldRecordsById[$field->id];
>>>>>>> 928249a9
    }
}<|MERGE_RESOLUTION|>--- conflicted
+++ resolved
@@ -313,12 +313,7 @@
             $group->id = Db::idByUid('{{%fieldgroups}}', $uid);
         }
 
-<<<<<<< HEAD
         $group->uid = $uid;
-=======
-        // Update our cache of it
-        $this->_groupsById[$group->id] = $group;
->>>>>>> 928249a9
 
         // Fire an 'afterSaveFieldGroup' event
         if ($this->hasEventHandlers(self::EVENT_AFTER_SAVE_FIELD_GROUP)) {
@@ -834,7 +829,57 @@
             return false;
         }
 
-<<<<<<< HEAD
+        $transaction = Craft::$app->getDb()->beginTransaction();
+        try {
+            $fieldRecord = $this->_getFieldRecord($field);
+
+            // Create/alter the content table column
+            $contentTable = Craft::$app->getContent()->contentTable;
+            $oldColumnName = $this->oldFieldColumnPrefix . $fieldRecord->getOldHandle();
+            $newColumnName = Craft::$app->getContent()->fieldColumnPrefix . $field->handle;
+
+            if ($field::hasContentColumn()) {
+                $columnType = $field->getContentColumnType();
+
+                // Make sure we're working with the latest data in the case of a renamed field.
+                Craft::$app->getDb()->schema->refresh();
+
+                if (Craft::$app->getDb()->columnExists($contentTable, $oldColumnName)) {
+                    Craft::$app->getDb()->createCommand()
+                        ->alterColumn($contentTable, $oldColumnName, $columnType)
+                        ->execute();
+                    if ($oldColumnName !== $newColumnName) {
+                        Craft::$app->getDb()->createCommand()
+                            ->renameColumn($contentTable, $oldColumnName, $newColumnName)
+                            ->execute();
+                    }
+                } else if (Craft::$app->getDb()->columnExists($contentTable, $newColumnName)) {
+                    Craft::$app->getDb()->createCommand()
+                        ->alterColumn($contentTable, $newColumnName, $columnType)
+                        ->execute();
+                } else {
+                    Craft::$app->getDb()->createCommand()
+                        ->addColumn($contentTable, $newColumnName, $columnType)
+                        ->execute();
+                }
+            } else {
+                // Did the old field have a column we need to remove?
+                if (
+                    !$isNewField &&
+                    $fieldRecord->getOldHandle() &&
+                    Craft::$app->getDb()->columnExists($contentTable, $oldColumnName)
+                ) {
+                    Craft::$app->getDb()->createCommand()
+                        ->dropColumn($contentTable, $oldColumnName)
+                        ->execute();
+                }
+            }
+
+            // Clear the translation key format if not using a custom translation method
+            if ($field->translationMethod !== Field::TRANSLATION_METHOD_CUSTOM) {
+                $field->translationKeyFormat = null;
+            }
+
         $groupRecord = $this->_getGroupRecord($field->groupId);
         $groupUid = $groupRecord->uid;
 
@@ -851,22 +896,6 @@
             'settings' => $field->getSettings(),
             'contentColumnType' => $field->getContentColumnType(),
         ];
-=======
-        $transaction = Craft::$app->getDb()->beginTransaction();
-        try {
-            $fieldRecord = $this->_getFieldRecord($field);
-
-            // Create/alter the content table column
-            $contentTable = Craft::$app->getContent()->contentTable;
-            $oldColumnName = $this->oldFieldColumnPrefix . $fieldRecord->getOldHandle();
-            $newColumnName = Craft::$app->getContent()->fieldColumnPrefix . $field->handle;
-
-            if ($field::hasContentColumn()) {
-                $columnType = $field->getContentColumnType();
-
-                // Make sure we're working with the latest data in the case of a renamed field.
-                Craft::$app->getDb()->schema->refresh();
->>>>>>> 928249a9
 
         if ($isNewField) {
             $uid = StringHelper::UUID();
@@ -878,45 +907,12 @@
         $configPath = self::CONFIG_FIELDS_KEY . '.' . $uid;
         $projectConfig->save($configPath, $configData);
 
-<<<<<<< HEAD
         if ($isNewField) {
             $field->id = Db::idByUid('{{%fields}}', $uid);
             $field->uid = $uid;
         } else {
             // Save the old field handle on the model in case the field type needs to do something with it.
             $field->oldHandle = $oldFieldRecord->getOldHandle();
-=======
-            $fieldRecord->groupId = $field->groupId;
-            $fieldRecord->name = $field->name;
-            $fieldRecord->handle = $field->handle;
-            $fieldRecord->context = $field->context;
-            $fieldRecord->instructions = $field->instructions;
-            $fieldRecord->searchable = $field->searchable;
-            $fieldRecord->translationMethod = $field->translationMethod;
-            $fieldRecord->translationKeyFormat = $field->translationKeyFormat;
-            $fieldRecord->type = get_class($field);
-            $fieldRecord->settings = $field->getSettings();
-
-            $fieldRecord->save(false);
-
-            // Now that we have a field ID, save it on the model
-            if ($isNewField) {
-                $field->id = $fieldRecord->id;
-            } else {
-                // Save the old field handle on the model in case the field type needs to do something with it.
-                $field->oldHandle = $fieldRecord->getOldHandle();
-
-                unset($this->_fieldsByContextAndHandle[$field->context][$field->oldHandle]);
-
-                if (
-                    isset($this->_allFieldHandlesByContext[$field->context]) &&
-                    $field->oldHandle != $field->handle &&
-                    ($oldHandleIndex = array_search($field->oldHandle, $this->_allFieldHandlesByContext[$field->context], true)) !== false
-                ) {
-                    array_splice($this->_allFieldHandlesByContext[$field->context], $oldHandleIndex, 1);
-                }
-            }
->>>>>>> 928249a9
 
             unset($this->_fieldsByContextAndHandle[$field->context][$field->oldHandle]);
 
@@ -938,12 +934,7 @@
 
         unset($this->_allFieldsInContext[$field->context], $this->_fieldsWithContent[$field->context]);
 
-<<<<<<< HEAD
         $field->afterSave($isNewField);
-=======
-        // Update the field version at the end of the request
-        $this->updateFieldVersion();
->>>>>>> 928249a9
 
         // Fire an 'afterSaveField' event
         if ($this->hasEventHandlers(self::EVENT_AFTER_SAVE_FIELD)) {
@@ -1048,7 +1039,7 @@
                 $transaction->commit();
 
                 // Update the field version at the end of the request
-                $this->updateFieldVersionAfterRequest();
+                $this->updateFieldVersion();
 
                 // Tell the current ContentBehavior class about the field
                 ContentBehavior::$fieldHandles[$fieldRecord->handle] = true;
@@ -1098,50 +1089,7 @@
             return false;
         }
 
-<<<<<<< HEAD
         Craft::$app->getProjectConfig()->save(self::CONFIG_FIELDS_KEY . '.' . $field->uid, null);
-=======
-        $transaction = Craft::$app->getDb()->beginTransaction();
-        try {
-            // De we need to delete the content column?
-            $contentTable = Craft::$app->getContent()->contentTable;
-            $fieldColumnPrefix = Craft::$app->getContent()->fieldColumnPrefix;
-
-            if (Craft::$app->getDb()->columnExists($contentTable, $fieldColumnPrefix . $field->handle)) {
-                Craft::$app->getDb()->createCommand()
-                    ->dropColumn($contentTable, $fieldColumnPrefix . $field->handle)
-                    ->execute();
-            }
-
-            // Delete the row in fields
-            Craft::$app->getDb()->createCommand()
-                ->delete('{{%fields}}', ['id' => $field->id])
-                ->execute();
-
-            // Clear caches
-            unset(
-                $this->_fieldsById[$field->id],
-                $this->_fieldsByContextAndHandle[$field->context][$field->handle],
-                $this->_allFieldsInContext[$field->context],
-                $this->_fieldsWithContent[$field->context]
-            );
-
-            if (isset($this->_allFieldHandlesByContext[$field->context])) {
-                ArrayHelper::removeValue($this->_allFieldHandlesByContext[$field->context], $field->handle);
-            }
-
-            $field->afterDelete();
-
-            $transaction->commit();
-        } catch (\Throwable $e) {
-            $transaction->rollBack();
-
-            throw $e;
-        }
-
-        // Update the field version at the end of the request
-        $this->updateFieldVersion();
->>>>>>> 928249a9
 
         // Fire an 'afterDeleteField' event
         if ($this->hasEventHandlers(self::EVENT_AFTER_DELETE_FIELD)) {
@@ -1161,9 +1109,11 @@
     public function handleDeletedField(ParseConfigEvent $event)
     {
         $path = $event->configPath;
+            );
 
         // Does it match a field?
         if (preg_match('/^' . self::CONFIG_FIELDS_KEY . '\.(' . ProjectConfig::UID_PATTERN . ')$/i', $path, $matches)) {
+            }
 
             $fieldRecord = $this->_getFieldRecord($matches[1]);
 
@@ -1200,7 +1150,7 @@
             unset($this->_allFieldsInContext[$fieldRecord->context], $this->_fieldsWithContent[$fieldRecord->context]);
 
             // Update the field version at the end of the request
-            $this->updateFieldVersionAfterRequest();
+            $this->updateFieldVersion();
         }
     }
 
@@ -1647,7 +1597,6 @@
                 'fields.handle',
                 'fields.context',
                 'fields.instructions',
-                'fields.searchable',
                 'fields.translationMethod',
                 'fields.translationKeyFormat',
                 'fields.type',
@@ -1720,23 +1669,6 @@
      */
     private function _getFieldRecord(string $uid): FieldRecord
     {
-<<<<<<< HEAD
         return FieldRecord::findOne(['uid' => $uid]) ?? new FieldRecord();
-=======
-        /** @var Field $field */
-        if ($field->getIsNew()) {
-            return new FieldRecord();
-        }
-
-        if ($this->_fieldRecordsById !== null && array_key_exists($field->id, $this->_fieldRecordsById)) {
-            return $this->_fieldRecordsById[$field->id];
-        }
-
-        if (($this->_fieldRecordsById[$field->id] = FieldRecord::findOne($field->id)) === null) {
-            throw new FieldNotFoundException('Invalid field ID: ' . $field->id);
-        }
-
-        return $this->_fieldRecordsById[$field->id];
->>>>>>> 928249a9
     }
 }