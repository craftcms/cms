<?php
/**
 * @link https://craftcms.com/
 * @copyright Copyright (c) Pixel & Tonic, Inc.
 * @license https://craftcms.github.io/license/
 */

namespace craft\services;

use Craft;
use craft\base\Field;
use craft\base\FieldInterface;
use craft\base\FieldLayoutElement;
use craft\base\MemoizableArray;
use craft\behaviors\CustomFieldBehavior;
use craft\db\Connection;
use craft\db\Query;
use craft\db\Table;
use craft\errors\MissingComponentException;
use craft\events\ConfigEvent;
use craft\events\FieldEvent;
use craft\events\FieldGroupEvent;
use craft\events\FieldLayoutEvent;
use craft\events\RegisterComponentTypesEvent;
use craft\fieldlayoutelements\CustomField;
use craft\fields\Assets as AssetsField;
use craft\fields\Categories as CategoriesField;
use craft\fields\Checkboxes;
use craft\fields\Color;
use craft\fields\Date;
use craft\fields\Dropdown;
use craft\fields\Email;
use craft\fields\Entries as EntriesField;
use craft\fields\Lightswitch;
use craft\fields\Matrix as MatrixField;
use craft\fields\MissingField;
use craft\fields\Money;
use craft\fields\MultiSelect;
use craft\fields\Number;
use craft\fields\PlainText;
use craft\fields\RadioButtons;
use craft\fields\Table as TableField;
use craft\fields\Tags as TagsField;
use craft\fields\Time;
use craft\fields\Url;
use craft\fields\Users as UsersField;
use craft\helpers\ArrayHelper;
use craft\helpers\Component as ComponentHelper;
use craft\helpers\Db;
use craft\helpers\ElementHelper;
use craft\helpers\FieldHelper;
use craft\helpers\Json;
use craft\helpers\ProjectConfig as ProjectConfigHelper;
use craft\helpers\StringHelper;
use craft\models\FieldGroup;
use craft\models\FieldLayout;
use craft\models\FieldLayoutTab;
use craft\records\Field as FieldRecord;
use craft\records\FieldGroup as FieldGroupRecord;
use craft\records\FieldLayout as FieldLayoutRecord;
use craft\records\FieldLayoutField as FieldLayoutFieldRecord;
use craft\records\FieldLayoutTab as FieldLayoutTabRecord;
use Throwable;
use yii\base\Component;
use yii\base\Exception;
use yii\base\InvalidArgumentException;
use yii\db\Exception as DbException;
use yii\db\Transaction;
use yii\web\BadRequestHttpException;

/**
 * Fields service.
 *
 * An instance of the service is available via [[\craft\base\ApplicationTrait::getFields()|`Craft::$app->fields`]].
 *
 * @author Pixel & Tonic, Inc. <support@pixelandtonic.com>
 * @since 3.0.0
 */
class Fields extends Component
{
    /**
     * @event RegisterComponentTypesEvent The event that is triggered when registering field types.
     *
     * Field types must implement [[FieldInterface]]. [[Field]] provides a base implementation.
     *
     * See [Field Types](https://craftcms.com/docs/4.x/extend/field-types.html) for documentation on creating field types.
     * ---
     * ```php
     * use craft\events\RegisterComponentTypesEvent;
     * use craft\services\Fields;
     * use yii\base\Event;
     *
     * Event::on(Fields::class,
     *     Fields::EVENT_REGISTER_FIELD_TYPES,
     *     function(RegisterComponentTypesEvent $event) {
     *         $event->types[] = MyFieldType::class;
     *     }
     * );
     * ```
     */
    public const EVENT_REGISTER_FIELD_TYPES = 'registerFieldTypes';

    /**
     * @event FieldGroupEvent The event that is triggered before a field group is saved.
     */
    public const EVENT_BEFORE_SAVE_FIELD_GROUP = 'beforeSaveFieldGroup';

    /**
     * @event FieldGroupEvent The event that is triggered after a field group is saved.
     */
    public const EVENT_AFTER_SAVE_FIELD_GROUP = 'afterSaveFieldGroup';

    /**
     * @event FieldGroupEvent The event that is triggered before a field group delete is applied to the database.
     * @since 3.1.0
     */
    public const EVENT_BEFORE_APPLY_GROUP_DELETE = 'beforeApplyGroupDelete';

    /**
     * @event FieldGroupEvent The event that is triggered before a field group is deleted.
     */
    public const EVENT_BEFORE_DELETE_FIELD_GROUP = 'beforeDeleteFieldGroup';

    /**
     * @event FieldGroupEvent The event that is triggered after a field group is deleted.
     */
    public const EVENT_AFTER_DELETE_FIELD_GROUP = 'afterDeleteFieldGroup';

    /**
     * @event FieldEvent The event that is triggered before a field is saved.
     */
    public const EVENT_BEFORE_SAVE_FIELD = 'beforeSaveField';

    /**
     * @event FieldEvent The event that is triggered after a field is saved.
     */
    public const EVENT_AFTER_SAVE_FIELD = 'afterSaveField';

    /**
     * @event FieldEvent The event that is triggered before a field is deleted.
     */
    public const EVENT_BEFORE_DELETE_FIELD = 'beforeDeleteField';

    /**
     * @event FieldEvent The event that is triggered before a field delete is applied to the database.
     * @since 3.1.0
     */
    public const EVENT_BEFORE_APPLY_FIELD_DELETE = 'beforeApplyFieldDelete';

    /**
     * @event FieldEvent The event that is triggered after a field is deleted.
     */
    public const EVENT_AFTER_DELETE_FIELD = 'afterDeleteField';

    /**
     * @event FieldLayoutEvent The event that is triggered before a field layout is saved.
     */
    public const EVENT_BEFORE_SAVE_FIELD_LAYOUT = 'beforeSaveFieldLayout';

    /**
     * @event FieldLayoutEvent The event that is triggered after a field layout is saved.
     */
    public const EVENT_AFTER_SAVE_FIELD_LAYOUT = 'afterSaveFieldLayout';

    /**
     * @event FieldLayoutEvent The event that is triggered before a field layout is deleted.
     */
    public const EVENT_BEFORE_DELETE_FIELD_LAYOUT = 'beforeDeleteFieldLayout';

    /**
     * @event FieldLayoutEvent The event that is triggered after a field layout is deleted.
     */
    public const EVENT_AFTER_DELETE_FIELD_LAYOUT = 'afterDeleteFieldLayout';

    /**
     * @var string|null
     */
    public ?string $oldFieldColumnPrefix = null;

    /**
     * @var MemoizableArray<FieldGroup>|null
     * @see _groups()
     */
    private ?MemoizableArray $_groups = null;

    /**
     * @var MemoizableArray<FieldInterface>|null
     * @see _fields()
     */
    private ?MemoizableArray $_fields = null;

    /**
     * @var FieldLayout[]|null[]
     */
    private array $_layoutsById = [];

    /**
     * @var FieldLayout[]
     */
    private array $_layoutsByType = [];

    /**
     * @var array
     */
    private array $_savingFields = [];

    /**
     * Serializer
     *
     * @since 3.5.14
     */
    public function __serialize()
    {
        $vars = get_object_vars($this);
        unset($vars['_groups'], $vars['_fields']);
        return $vars;
    }

    // Groups
    // -------------------------------------------------------------------------

    /**
     * Returns a memoizable array of all field groups.
     *
     * @return MemoizableArray<FieldGroup>
     */
    private function _groups(): MemoizableArray
    {
        if (!isset($this->_groups)) {
            $groups = [];
            foreach ($this->_createGroupQuery()->all() as $result) {
                $groups[] = new FieldGroup($result);
            }
            $this->_groups = new MemoizableArray($groups);
        }

        return $this->_groups;
    }

    /**
     * Returns all field groups.
     *
     * @return FieldGroup[] The field groups
     */
    public function getAllGroups(): array
    {
        return $this->_groups()->all();
    }

    /**
     * Returns a field group by its ID.
     *
     * @param int $groupId The field group’s ID
     * @return FieldGroup|null The field group, or null if it doesn’t exist
     */
    public function getGroupById(int $groupId): ?FieldGroup
    {
        return $this->_groups()->firstWhere('id', $groupId);
    }

    /**
     * Returns a field group by its UID.
     *
     * @param string $groupUid The field group’s UID
     * @return FieldGroup|null The field group, or null if it doesn’t exist
     * @since 3.3.0
     */
    public function getGroupByUid(string $groupUid): ?FieldGroup
    {
        return $this->_groups()->firstWhere('uid', $groupUid, true);
    }

    /**
     * Saves a field group.
     *
     * @param FieldGroup $group The field group to be saved
     * @param bool $runValidation Whether the group should be validated
     * @return bool Whether the field group was saved successfully
     */
    public function saveGroup(FieldGroup $group, bool $runValidation = true): bool
    {
        $isNewGroup = !$group->id;

        // Fire a 'beforeSaveFieldGroup' event
        if ($this->hasEventHandlers(self::EVENT_BEFORE_SAVE_FIELD_GROUP)) {
            $this->trigger(self::EVENT_BEFORE_SAVE_FIELD_GROUP, new FieldGroupEvent([
                'group' => $group,
                'isNew' => $isNewGroup,
            ]));
        }

        if ($runValidation && !$group->validate()) {
            Craft::info('Field group not saved due to validation error.', __METHOD__);
            return false;
        }

        if ($isNewGroup) {
            $group->uid = StringHelper::UUID();
        }

        $configPath = ProjectConfig::PATH_FIELD_GROUPS . '.' . $group->uid;
        $configData = $group->getConfig();
        Craft::$app->getProjectConfig()->set($configPath, $configData, "Save field group “{$group->name}”");

        if ($isNewGroup) {
            $group->id = Db::idByUid(Table::FIELDGROUPS, $group->uid);
        }

        return true;
    }

    /**
     * Handle field group change
     *
     * @param ConfigEvent $event
     */
    public function handleChangedGroup(ConfigEvent $event): void
    {
        $data = $event->newValue;
        $uid = $event->tokenMatches[0];

        $groupRecord = $this->_getGroupRecord($uid, true);
        $isNewGroup = $groupRecord->getIsNewRecord();

        // If this is a new group, set the UID we want.
        if ($isNewGroup) {
            $groupRecord->uid = $uid;
        }

        $groupRecord->name = $data['name'];

        if ($groupRecord->dateDeleted) {
            $groupRecord->restore();
        } else {
            $groupRecord->save(false);
        }

        // Update caches
        $this->_groups = null;

        // Fire an 'afterSaveFieldGroup' event
        if ($this->hasEventHandlers(self::EVENT_AFTER_SAVE_FIELD_GROUP)) {
            $this->trigger(self::EVENT_AFTER_SAVE_FIELD_GROUP, new FieldGroupEvent([
                'group' => $this->getGroupById($groupRecord->id),
                'isNew' => $isNewGroup,
            ]));
        }
    }

    /**
     * Handle field group getting deleted.
     *
     * @param ConfigEvent $event
     */
    public function handleDeletedGroup(ConfigEvent $event): void
    {
        $uid = $event->tokenMatches[0];
        $groupRecord = $this->_getGroupRecord($uid);

        if ($groupRecord->getIsNewRecord()) {
            return;
        }

        $group = $this->getGroupById($groupRecord->id);

        // Fire a 'beforeApplyGroupDelete' event
        if ($this->hasEventHandlers(self::EVENT_BEFORE_APPLY_GROUP_DELETE)) {
            $this->trigger(self::EVENT_BEFORE_APPLY_GROUP_DELETE, new FieldGroupEvent([
                'group' => $group,
            ]));
        }

        Craft::$app->getDb()->createCommand()
            ->softDelete(Table::FIELDGROUPS, ['id' => $groupRecord->id])
            ->execute();

        // Update caches
        $this->_groups = null;

        // Fire an 'afterDeleteFieldGroup' event
        if ($this->hasEventHandlers(self::EVENT_AFTER_DELETE_FIELD_GROUP)) {
            $this->trigger(self::EVENT_AFTER_DELETE_FIELD_GROUP, new FieldGroupEvent([
                'group' => $group,
            ]));
        }
    }

    /**
     * Deletes a field group by its ID.
     *
     * @param int $groupId The field group’s ID
     * @return bool Whether the field group was deleted successfully
     */
    public function deleteGroupById(int $groupId): bool
    {
        $group = $this->getGroupById($groupId);

        if (!$group) {
            return false;
        }

        return $this->deleteGroup($group);
    }

    /**
     * Deletes a field group.
     *
     * @param FieldGroup $group The field group
     * @return bool Whether the field group was deleted successfully
     */
    public function deleteGroup(FieldGroup $group): bool
    {
        /** @var FieldGroupRecord $groupRecord */
        $groupRecord = FieldGroupRecord::find()
            ->where(['id' => $group->id])
            ->with('fields')
            ->one();

        if (!$groupRecord) {
            return false;
        }

        // Fire a 'beforeDeleteFieldGroup' event
        if ($this->hasEventHandlers(self::EVENT_BEFORE_DELETE_FIELD_GROUP)) {
            $this->trigger(self::EVENT_BEFORE_DELETE_FIELD_GROUP, new FieldGroupEvent([
                'group' => $group,
            ]));
        }

        // Manually delete the fields (rather than relying on cascade deletes) so we have a chance to delete the
        // content columns
        $fields = $this->getFieldsByGroupId($group->id);

        foreach ($fields as $field) {
            $this->deleteField($field);
        }

        Craft::$app->getProjectConfig()->remove(ProjectConfig::PATH_FIELD_GROUPS . '.' . $group->uid, "Delete the “{$group->name}” field group");
        return true;
    }

    // Fields
    // -------------------------------------------------------------------------

    /**
     * Returns all available field type classes.
     *
     * @return string[] The available field type classes
     */
    public function getAllFieldTypes(): array
    {
        $fieldTypes = [
            AssetsField::class,
            CategoriesField::class,
            Checkboxes::class,
            Color::class,
            Date::class,
            Dropdown::class,
            Email::class,
            EntriesField::class,
            Lightswitch::class,
            MatrixField::class,
            Money::class,
            MultiSelect::class,
            Number::class,
            PlainText::class,
            RadioButtons::class,
            TableField::class,
            TagsField::class,
            Time::class,
            Url::class,
            UsersField::class,
        ];

        $event = new RegisterComponentTypesEvent([
            'types' => $fieldTypes,
        ]);
        $this->trigger(self::EVENT_REGISTER_FIELD_TYPES, $event);

        return $event->types;
    }

    /**
     * Returns all field types that have a column in the content table.
     *
     * @return string[] The field type classes
     */
    public function getFieldTypesWithContent(): array
    {
        $fieldTypes = [];

        foreach ($this->getAllFieldTypes() as $fieldType) {
            /** @var FieldInterface|string $fieldType */
            if ($fieldType::hasContentColumn()) {
                $fieldTypes[] = $fieldType;
            }
        }

        return $fieldTypes;
    }

    /**
     * Returns all field types whose column types are considered compatible with a given field.
     *
     * @param FieldInterface $field The current field to base compatible fields on
     * @param bool $includeCurrent Whether $field's class should be included
     * @return string[] The compatible field type classes
     */
    public function getCompatibleFieldTypes(FieldInterface $field, bool $includeCurrent = true): array
    {
        if (!$field::hasContentColumn()) {
            return $includeCurrent ? [get_class($field)] : [];
        }

        // If the field has any validation errors and has an ID, swap it with the saved field
        if (!$field->getIsNew() && $field->hasErrors()) {
            $field = $this->getFieldById($field->id);
        }

        $fieldColumnType = $field->getContentColumnType();

        if (is_array($fieldColumnType)) {
            return $includeCurrent ? [get_class($field)] : [];
        }

        $types = [];

        foreach ($this->getAllFieldTypes() as $class) {
            /** @var string|FieldInterface $class */
            if ($class === get_class($field)) {
                if ($includeCurrent) {
                    $types[] = $class;
                }
                continue;
            }

            if (!$class::hasContentColumn()) {
                continue;
            }

            /** @var FieldInterface $tempField */
            $tempField = new $class();
            $tempFieldColumnType = $tempField->getContentColumnType();

            if (is_array($tempFieldColumnType)) {
                continue;
            }

            if (!Db::areColumnTypesCompatible($fieldColumnType, $tempFieldColumnType)) {
                continue;
            }

            $types[] = $class;
        }

        // Make sure the current field class is in there if it's supposed to be
        if ($includeCurrent && !in_array(get_class($field), $types, true)) {
            $types[] = get_class($field);
        }

        return $types;
    }

    /**
     * Creates a field with a given config.
     *
     * @param mixed $config The field’s class name, or its config, with a `type` value and optionally a `settings` value
     * @return FieldInterface The field
     */
    public function createField(mixed $config): FieldInterface
    {
        if (is_string($config)) {
            $config = ['type' => $config];
        }

        if (!empty($config['id']) && empty($config['uid']) && is_numeric($config['id'])) {
            $uid = Db::uidById(Table::FIELDS, $config['id']);
            $config['uid'] = $uid;
        }

        try {
            $field = ComponentHelper::createComponent($config, FieldInterface::class);
        } catch (MissingComponentException $e) {
            $config['errorMessage'] = $e->getMessage();
            $config['expectedType'] = $config['type'];
            unset($config['type']);

            $field = new MissingField($config);
        }

        return $field;
    }

    /**
     * Returns a memoizable array of all fields.
     *
     * @param string|string[]|false|null $context The field context(s) to fetch fields from. Defaults to [[\craft\services\Content::$fieldContext]].
     * Set to `false` to get all fields regardless of context.
     *
     * @return MemoizableArray<FieldInterface>
     */
    private function _fields(mixed $context = null): MemoizableArray
    {
        if (!isset($this->_fields)) {
            $fields = [];
            foreach ($this->_createFieldQuery()->all() as $result) {
                $fields[] = $this->createField($result);
            }
            $this->_fields = new MemoizableArray($fields);
        }

        if ($context === false) {
            return $this->_fields;
        }

        if ($context === null) {
            $context = Craft::$app->getContent()->fieldContext;
        }

        if (is_array($context)) {
            return $this->_fields->whereIn('context', $context, true);
        }

        return $this->_fields->where('context', $context, true);
    }

    /**
     * Returns all fields within a field context(s).
     *
     * @param string|string[]|false|null $context The field context(s) to fetch fields from. Defaults to [[\craft\services\Content::$fieldContext]].
     * Set to `false` to get all fields regardless of context.
     * @return FieldInterface[] The fields
     */
    public function getAllFields(mixed $context = null): array
    {
        return $this->_fields($context)->all();
    }

    /**
     * Returns all fields that have a column in the content table.
     *
     * @return FieldInterface[] The fields
     */
    public function getFieldsWithContent(): array
    {
        return ArrayHelper::where($this->getAllFields(), function(FieldInterface $field) {
            return $field::hasContentColumn();
        }, true, true, false);
    }

    /**
     * Returns a field by its ID.
     *
     * @param int $fieldId The field’s ID
     * @return FieldInterface|null The field, or null if it doesn’t exist
     */
    public function getFieldById(int $fieldId): ?FieldInterface
    {
        return $this->_fields(false)->firstWhere('id', $fieldId);
    }

    /**
     * Returns a field by its UID.
     *
     * @param string $fieldUid The field’s UID
     * @return FieldInterface|null The field, or null if it doesn’t exist
     */
    public function getFieldByUid(string $fieldUid): ?FieldInterface
    {
        return $this->_fields(false)->firstWhere('uid', $fieldUid, true);
    }

    /**
     * Returns a field by its handle and optional context.
     *
     * ---
     *
     * ```php
     * $body = Craft::$app->fields->getFieldByHandle('body');
     * ```
     * ```twig
     * {% set body = craft.app.fields.getFieldByHandle('body') %}
     * {{ body.instructions }}
     * ```
     *
     * @param string $handle The field’s handle
     * @param string|string[]|false|null $context The field context(s) to fetch fields from. Defaults to [[\craft\services\Content::$fieldContext]].
     * Set to `false` to get all fields regardless of context.
     * @return FieldInterface|null The field, or null if it doesn’t exist
     */
    public function getFieldByHandle(string $handle, mixed $context = null): ?FieldInterface
    {
        return $this->_fields($context)->firstWhere('handle', $handle, true);
    }

    /**
     * Returns whether a field exists with a given handle and context.
     *
     * @param string $handle The field handle
     * @param string|null $context The field context (defauts to [[\craft\services\Content::$fieldContext]])
     * @return bool Whether a field with that handle exists
     */
    public function doesFieldWithHandleExist(string $handle, ?string $context = null): bool
    {
        return ArrayHelper::contains($this->getAllFields($context), 'handle', $handle, true);
    }

    /**
     * Returns all the fields in a given group.
     *
     * @param int $groupId The field group’s ID
     * @return FieldInterface[] The fields
     */
    public function getFieldsByGroupId(int $groupId): array
    {
        return $this->_fields(false)->where('groupId', $groupId)->all();
    }

    /**
     * Returns the config for the given field.
     *
     * @param FieldInterface $field
     * @return array
     * @since 3.1.0
     */
    public function createFieldConfig(FieldInterface $field): array
    {
        $columnType = $field->getContentColumnType();
        if (is_array($columnType)) {
            array_walk($columnType, function(&$type, $key) {
                $type = "$key:$type";
            });
            $columnType = array_values($columnType);
        }

        $config = [
            'name' => $field->name,
            'handle' => $field->handle,
            'columnSuffix' => $field->columnSuffix,
            'instructions' => $field->instructions,
            'searchable' => $field->searchable,
            'translationMethod' => $field->translationMethod,
            'translationKeyFormat' => $field->translationKeyFormat,
            'type' => get_class($field),
            'settings' => ProjectConfigHelper::packAssociativeArrays($field->getSettings()),
            'contentColumnType' => $columnType,
        ];

        if ($field->groupId) {
            $config['fieldGroup'] = $this->getGroupById($field->groupId)->uid;
        } else {
            $config['fieldGroup'] = null;
        }

        return $config;
    }

    /**
     * Saves a field.
     *
     * @param FieldInterface $field The Field to be saved
     * @param bool $runValidation Whether the field should be validated
     * @return bool Whether the field was saved successfully
     * @throws Throwable if reasons
     */
    public function saveField(FieldInterface $field, bool $runValidation = true): bool
    {
        if ($field instanceof MissingField) {
            $error = $field->errorMessage ?? "Unable to find component class '$field->expectedType'.";
            $field->addError('type', $error);
            return false;
        }

        $isNewField = $field->getIsNew();

        // Fire a 'beforeSaveField' event
        if ($this->hasEventHandlers(self::EVENT_BEFORE_SAVE_FIELD)) {
            $this->trigger(self::EVENT_BEFORE_SAVE_FIELD, new FieldEvent([
                'field' => $field,
                'isNew' => $isNewField,
            ]));
        }

        if (!$field->beforeSave($isNewField)) {
            return false;
        }

        if ($runValidation && !$field->validate()) {
            Craft::info('Field not saved due to validation error.', __METHOD__);
            return false;
        }

        $this->prepFieldForSave($field);
        $configData = $this->createFieldConfig($field);
        $appliedConfig = false;

        // Only store field data in the project config for global context
        if ($field->context === 'global') {
            $configPath = ProjectConfig::PATH_FIELDS . '.' . $field->uid;
            $appliedConfig = Craft::$app->getProjectConfig()->set($configPath, $configData, "Save field “{$field->handle}”");
        }

        if (!$appliedConfig) {
            // If it's not a global field, or there weren't any changes in the main field settings, apply the save to the DB + call afterSave()
            $this->applyFieldSave($field->uid, $configData, $field->context);
        }

        if ($isNewField) {
            $field->id = Db::idByUid(Table::FIELDS, $field->uid);
        }

        return true;
    }

    /**
     * Preps a field to be saved.
     *
     * @param FieldInterface $field
     * @since 3.1.2
     */
    public function prepFieldForSave(FieldInterface $field): void
    {
        // Clear the translation key format if not using a custom translation method
        if ($field->translationMethod !== Field::TRANSLATION_METHOD_CUSTOM) {
            $field->translationKeyFormat = null;
        }

        $isNew = $field->getIsNew();

        // Make sure it's got a UUID
        if ($isNew) {
            if (empty($field->uid)) {
                $field->uid = StringHelper::UUID();
            }
        } elseif (!$field->uid) {
            $field->uid = Db::uidById(Table::FIELDS, $field->id);
        }

        // If this is a new field or it has multiple columns, make sure it has a column suffix
        FieldHelper::ensureColumnSuffix($field);

        // Store with all the populated data for future reference.
        $this->_savingFields[$field->uid] = $field;
    }

    /**
     * Handle field changes.
     *
     * @param ConfigEvent $event
     * @throws Throwable
     */
    public function handleChangedField(ConfigEvent $event): void
    {
        $data = $event->newValue;
        $fieldUid = $event->tokenMatches[0];

        if (!is_array($data)) {
            return;
        }

        $this->applyFieldSave($fieldUid, $data, 'global');
    }

    /**
     * Deletes a field by its ID.
     *
     * @param int $fieldId The field’s ID
     * @return bool Whether the field was deleted successfully
     */
    public function deleteFieldById(int $fieldId): bool
    {
        $field = $this->getFieldById($fieldId);

        if (!$field) {
            return false;
        }

        return $this->deleteField($field);
    }

    /**
     * Deletes a field.
     *
     * @param FieldInterface $field The field
     * @return bool Whether the field was deleted successfully
     * @throws Throwable if reasons
     */
    public function deleteField(FieldInterface $field): bool
    {
        // Fire a 'beforeDeleteField' event
        if ($this->hasEventHandlers(self::EVENT_BEFORE_DELETE_FIELD)) {
            $this->trigger(self::EVENT_BEFORE_DELETE_FIELD, new FieldEvent([
                'field' => $field,
            ]));
        }

        if (!$field->beforeDelete()) {
            return false;
        }

        if ($field->context === 'global') {
            Craft::$app->getProjectConfig()->remove(ProjectConfig::PATH_FIELDS . '.' . $field->uid, "Delete the “{$field->handle}” field");
        } else {
            $this->applyFieldDelete($field->uid);
        }

        return true;
    }

    /**
     * Handle a field getting deleted.
     *
     * @param ConfigEvent $event
     */
    public function handleDeletedField(ConfigEvent $event): void
    {
        $fieldUid = $event->tokenMatches[0];
        $this->applyFieldDelete($fieldUid);
    }

    /**
     * Applies a field delete to the database.
     *
     * @param string $fieldUid
     * @throws Throwable if database error
     * @since 3.1.0
     */
    public function applyFieldDelete(string $fieldUid): void
    {
        $fieldRecord = $this->_getFieldRecord($fieldUid);

        if (!$fieldRecord->id) {
            return;
        }

        $field = $this->getFieldById($fieldRecord->id);

        // Fire a 'beforeApplyFieldDelete' event
        if ($this->hasEventHandlers(self::EVENT_BEFORE_APPLY_FIELD_DELETE)) {
            $this->trigger(self::EVENT_BEFORE_APPLY_FIELD_DELETE, new FieldEvent([
                'field' => $field,
            ]));
        }

        $transaction = Craft::$app->getDb()->beginTransaction();

        try {
            $field->beforeApplyDelete();

            // Drop any old content columns
            $this->_dropOldFieldColumns($fieldRecord->handle, $fieldRecord->columnSuffix);

            // Delete the row in fields
            Db::delete(Table::FIELDS, [
                'id' => $fieldRecord->id,
            ]);

            $field->afterDelete();

            $transaction->commit();
        } catch (Throwable $e) {
            $transaction->rollBack();
            throw $e;
        }

        // Clear caches
        $this->_fields = null;

        // Update the field version
        $this->updateFieldVersion();

        // Fire an 'afterDeleteField' event
        if ($this->hasEventHandlers(self::EVENT_AFTER_DELETE_FIELD)) {
            $this->trigger(self::EVENT_AFTER_DELETE_FIELD, new FieldEvent([
                'field' => $field,
            ]));
        }

        // Invalidate all element caches
        Craft::$app->getElements()->invalidateAllCaches();
    }

    /**
     * Drop unneeded field columns from the content table.
     *
     * @param string $handle
     * @param string|null $columnSuffix
     * @param array $newColumns
     */
    private function _dropOldFieldColumns(string $handle, ?string $columnSuffix, array $newColumns = []): void
    {
        $contentService = Craft::$app->getContent();
        $db = Craft::$app->getDb();
        $columnPrefix = $this->oldFieldColumnPrefix ?? $contentService->fieldColumnPrefix;

        if ($columnSuffix === null) {
            $column = ElementHelper::fieldColumn($columnPrefix, $handle, null);
            if (!isset($newColumns[$column]) && $db->columnExists($contentService->contentTable, $column)) {
                $db->createCommand()
                    ->dropColumn($contentService->contentTable, $column)
                    ->execute();
            }
        } else {
            $allColumns = array_keys($db->getSchema()->getTableSchema($contentService->contentTable)->columns);
            $qColumnPrefix = preg_quote($columnPrefix, '/');
            $qHandle = preg_quote($handle, '/');
            $qColumnSuffix = preg_quote($columnSuffix, '/');
            foreach ($allColumns as $column) {
                if (!isset($newColumns[$column]) && preg_match("/^$qColumnPrefix$qHandle(_\w+)?_$qColumnSuffix\$/", $column)) {
                    $db->createCommand()
                        ->dropColumn($contentService->contentTable, $column)
                        ->execute();
                }
            }
        }
    }

    /**
     * Refreshes the internal field cache.
     *
     * This should be called whenever a field is updated or deleted directly in
     * the database, rather than going through this service.
     *
     * @since 3.0.20
     */
    public function refreshFields(): void
    {
        $this->_fields = null;
        $this->updateFieldVersion();
    }

    // Layouts
    // -------------------------------------------------------------------------

    /**
     * Returns a field layout by its ID.
     *
     * @param int $layoutId The field layout’s ID
     * @return FieldLayout|null The field layout, or null if it doesn’t exist
     */
    public function getLayoutById(int $layoutId): ?FieldLayout
    {
        if (array_key_exists($layoutId, $this->_layoutsById)) {
            return $this->_layoutsById[$layoutId];
        }

        $result = $this->_createLayoutQuery()
            ->andWhere(['id' => $layoutId])
            ->one();

        return $this->_layoutsById[$layoutId] = $result ? new FieldLayout($result) : null;
    }

    /**
     * Returns field layouts by their IDs.
     *
     * @param int[] $layoutIds The field layouts’ IDs
     * @return FieldLayout[] The field layouts
     * @since 3.7.27
     */
    public function getLayoutsByIds(array $layoutIds): array
    {
        $response = [];

        // Don't re-fetch any layouts we've already memoized
        if (isset($this->_layoutsById)) {
            foreach ($layoutIds as $key => $id) {
                if (array_key_exists($id, $this->_layoutsById)) {
                    if ($this->_layoutsById[$id] !== null) {
                        $response[$id] = $this->_layoutsById[$id];
                    }
                    unset($layoutIds[$key]);
                }
            }
        }

        if (!empty($layoutIds)) {
            $result = $this->_createLayoutQuery()
                ->andWhere(['id' => $layoutIds])
                ->all();

            $layouts = [];

            foreach ($result as $row) {
                $this->_layoutsById[$row['id']] = $response[$row['id']] = $layouts[$row['id']] = new FieldLayout($row);
            }

            $this->_loadTabs($layouts);
        }

        return $response;
    }

    /**
     * Returns a field layout by its associated element type.
     *
     * @param string $type The associated element type
     * @return FieldLayout The field layout
     */
    public function getLayoutByType(string $type): FieldLayout
    {
        if (!isset($this->_layoutsByType[$type])) {
            if (Craft::$app->getIsInstalled()) {
                $result = $this->_createLayoutQuery()
                    ->andWhere(['type' => $type])
                    ->one();
            }

            if (isset($result)) {
                if (!isset($this->_layoutsById[$result['id']])) {
                    $this->_layoutsById[$result['id']] = new FieldLayout($result);
                }

                $this->_layoutsByType[$type] = $this->_layoutsById[$result['id']];
            } else {
                $this->_layoutsByType[$type] = new FieldLayout([
                    'type' => $type,
                ]);
            }
        }

        return $this->_layoutsByType[$type];
    }

    /**
     * Returns all of the field layouts associated with a given element type.
     *
     * @param string $type
     * @return FieldLayout[] The field layouts
     * @since 3.5.0
     */
    public function getLayoutsByType(string $type): array
    {
        $results = $this->_createLayoutQuery()
            ->andWhere(['type' => $type])
            ->all();

        $layouts = [];

        foreach ($results as $result) {
            $layouts[] = new FieldLayout($result);
        }

        return $layouts;
    }

    /**
     * Returns a layout's tabs by its ID.
     *
     * @param int $layoutId The field layout’s ID
     * @return FieldLayoutTab[] The field layout’s tabs
     */
    public function getLayoutTabsById(int $layoutId): array
    {
        $result = $this->_createLayoutTabQuery()
            ->where(['layoutId' => $layoutId])
            ->all();

        $isMysql = Craft::$app->getDb()->getIsMysql();

        return array_map(function(array $row) use ($isMysql) {
            return $this->_createLayoutTabFromRow($row, $isMysql);
        }, $result);
    }

    /**
     * Instantiates a field layout tab from its database row.
     *
     * @param array $row
     * @param bool $isMysql
     * @return FieldLayoutTab
     */
    private function _createLayoutTabFromRow(array $row, bool $isMysql): FieldLayoutTab
    {
        if ($isMysql) {
            $row['name'] = html_entity_decode($row['name'], ENT_QUOTES | ENT_HTML5);
        }

        $settings = ArrayHelper::remove($row, 'settings');
        if ($settings) {
            $row = array_merge($row, Json::decode($settings));
        }

        return new FieldLayoutTab($row);
    }

    /**
     * Fetches the layout tabs for the given layouts.
     *
     * @param FieldLayout[] $layouts Field layouts indexed by their IDs
     */
    private function _loadTabs(array $layouts): void
    {
        if (empty($layouts)) {
            return;
        }

        $result = $this->_createLayoutTabQuery()
            ->where(['layoutId' => array_keys($layouts)])
            ->all();

        $tabsByLayoutId = [];
        $isMysql = Craft::$app->getDb()->getIsMysql();

        foreach ($result as $row) {
            $tabsByLayoutId[$row['layoutId']][] = $this->_createLayoutTabFromRow($row, $isMysql);
        }

        foreach ($tabsByLayoutId as $layoutId => $tabs) {
            $layouts[$layoutId]->setTabs($tabs);
        }
    }

    /**
     * Returns the field IDs grouped by layout IDs, for a given set of layout IDs.
     *
     * @param int[] $layoutIds The field layout IDs
     * @return array
     */
    public function getFieldIdsByLayoutIds(array $layoutIds): array
    {
        $results = (new Query())
            ->select(['layoutId', 'fieldId'])
            ->from([Table::FIELDLAYOUTFIELDS])
            ->where(['layoutId' => $layoutIds])
            ->all();

        $fieldIdsByLayoutId = [];
        foreach ($results as $result) {
            $fieldIdsByLayoutId[$result['layoutId']][] = $result['fieldId'];
        }

        return $fieldIdsByLayoutId;
    }

    /**
     * Creates a field layout from the given config.
     *
     * @param array $config
     * @return FieldLayout
     * @since 4.0.0
     */
    public function createLayout(array $config): FieldLayout
    {
        $config['class'] = FieldLayout::class;
        return Craft::createObject($config);
    }

    /**
     * Creates a field layout element instance from its config.
     *
     * @param array $config
     * @return FieldLayoutElement
     * @throws InvalidArgumentException if `$config['type']` does not implement [[FieldLayoutElement]]
     * @since 3.5.0
     */
    public function createLayoutElement(array $config): FieldLayoutElement
    {
        $type = ArrayHelper::remove($config, 'type');

        if (!$type || !is_subclass_of($type, FieldLayoutElement::class)) {
            throw new InvalidArgumentException("Invalid field layout element class: $type");
        }

        $config['class'] = $type;
        /** @noinspection PhpIncompatibleReturnTypeInspection */
        return Craft::createObject($config);
    }

    /**
     * Assembles a field layout from post data.
     *
     * @param string|null $namespace The namespace that the form data was posted in, if any
     * @return FieldLayout The field layout
     * @throws BadRequestHttpException
     */
    public function assembleLayoutFromPost(?string $namespace = null): FieldLayout
    {
        $paramPrefix = $namespace ? rtrim($namespace, '.') . '.' : '';
        $config = Json::decode(Craft::$app->getRequest()->getBodyParam($paramPrefix . 'fieldLayout'));
        return $this->createLayout($config);
    }

    /**
     * Saves a field layout.
     *
     * @param FieldLayout $layout The field layout
     * @param bool $runValidation Whether the layout should be validated
     * @return bool Whether the field layout was saved successfully
     * @throws Exception if $layout->id is set to an invalid layout ID
     */
    public function saveLayout(FieldLayout $layout, bool $runValidation = true): bool
    {
        if (!$layout->id) {
            // Maybe the ID just wasn't known
            $layout->id = Db::idByUid(Table::FIELDLAYOUTS, $layout->uid);
        }

        $isNewLayout = !$layout->id;

        // Fire a 'beforeSaveFieldLayout' event
        if ($this->hasEventHandlers(self::EVENT_BEFORE_SAVE_FIELD_LAYOUT)) {
            $this->trigger(self::EVENT_BEFORE_SAVE_FIELD_LAYOUT, new FieldLayoutEvent([
                'layout' => $layout,
                'isNew' => $isNewLayout,
            ]));
        }

        if ($runValidation && !$layout->validate()) {
            Craft::info('Field layout not saved due to validation error.', __METHOD__);
            return false;
        }

        // Fetch the tabs in case they aren’t memoized yet or don't have their own field records yet
        $tabs = $layout->getTabs();

        if (!$isNewLayout) {
            // Get the current layout
            $layoutRecord = FieldLayoutRecord::findWithTrashed()
                ->andWhere(['id' => $layout->id])
                ->one();

            if (!$layoutRecord) {
                throw new Exception('Invalid field layout ID: ' . $layout->id);
            }

            // Get all the current tab records, indexed by ID
            $tabRecords = FieldLayoutTabRecord::find()
                ->where(['layoutId' => $layout->id])
                ->indexBy('id')
                ->all();

            // Delete all the field layout - field joins up front (we'll recreate the ones we need later)
            // note: apparently cascade deletes are unreliable in MySQL in this case for some reason
            Db::delete(Table::FIELDLAYOUTFIELDS, [
                'layoutId' => $layout->id,
            ]);
        } else {
            $layoutRecord = new FieldLayoutRecord();
            $tabRecords = [];
        }

        // Save the layout
        $layoutRecord->type = $layout->type;
        $layoutRecord->uid = $layout->uid;

        if (!$isNewLayout) {
            $layoutRecord->id = $layout->id;
        }

        if ($layoutRecord->dateDeleted) {
            $layoutRecord->restore();
        } else {
            $layoutRecord->save(false);
        }

        if ($isNewLayout) {
            $layout->id = $layoutRecord->id;
        }

        $layout->uid = $layoutRecord->uid;

        foreach ($tabs as $tab) {
            if ($tab->id && isset($tabRecords[$tab->id])) {
                $tabRecord = $tabRecords[$tab->id];
                unset($tabRecords[$tab->id]);
            } else {
                if (!isset($tab->uid)) {
                    $tab->uid = StringHelper::UUID();
                }
                $tabRecord = new FieldLayoutTabRecord();
                $tabRecord->layoutId = $layout->id;
                $tabRecord->uid = $tab->uid;
            }

            $tabRecord->sortOrder = $tab->sortOrder;
            if (Craft::$app->getDb()->getIsMysql()) {
                $tabRecord->name = StringHelper::encodeMb4($tab->name);
            } else {
                $tabRecord->name = $tab->name;
            }
            $tabRecord->settings = $tab->toArray(['userCondition', 'elementCondition']);
            $tabRecord->elements = $tab->getElementConfigs();
            $tabRecord->save(false);
            $tab->id = $tabRecord->id;

            foreach ($tab->getElements() as $i => $layoutElement) {
                if ($layoutElement instanceof CustomField) {
                    $fieldUid = $layoutElement->getFieldUid();
                    $field = $this->getFieldByUid($fieldUid);

                    if (!$field) {
                        Craft::warning("Invalid field UUID: $fieldUid", __METHOD__);
                        continue;
                    }

                    $fieldRecord = new FieldLayoutFieldRecord();
                    $fieldRecord->layoutId = $layout->id;
                    $fieldRecord->tabId = $tab->id;
                    $fieldRecord->fieldId = $field->id;
                    $fieldRecord->required = (bool)$layoutElement->required;
                    $fieldRecord->sortOrder = $i;
                    $fieldRecord->save(false);
                }
            }
        }

        // Delete any remaining tab records
        foreach ($tabRecords as $tabRecord) {
            $tabRecord->delete();
        }

        // Fire an 'afterSaveFieldLayout' event
        if ($this->hasEventHandlers(self::EVENT_AFTER_SAVE_FIELD_LAYOUT)) {
            $this->trigger(self::EVENT_AFTER_SAVE_FIELD_LAYOUT, new FieldLayoutEvent([
                'layout' => $layout,
                'isNew' => $isNewLayout,
            ]));
        }

        $this->_layoutsByType[$layout->type] = $this->_layoutsById[$layout->id] = $layout;

        return true;
    }

    /**
     * Deletes a field layout(s) by its ID.
     *
     * @param int|int[] $layoutId The field layout’s ID
     * @return bool Whether the field layout was deleted successfully
     */
    public function deleteLayoutById(array|int $layoutId): bool
    {
        if (!$layoutId) {
            return false;
        }

        foreach ((array)$layoutId as $thisLayoutId) {
            $layout = $this->getLayoutById($thisLayoutId);

            if ($layout) {
                $this->deleteLayout($layout);
            }
        }

        return true;
    }

    /**
     * Deletes a field layout.
     *
     * @param FieldLayout $layout The field layout
     * @return bool Whether the field layout was deleted successfully
     */
    public function deleteLayout(FieldLayout $layout): bool
    {
        // Fire a 'beforeDeleteFieldLayout' event
        if ($this->hasEventHandlers(self::EVENT_BEFORE_DELETE_FIELD_LAYOUT)) {
            $this->trigger(self::EVENT_BEFORE_DELETE_FIELD_LAYOUT, new FieldLayoutEvent([
                'layout' => $layout,
            ]));
        }

        Craft::$app->getDb()->createCommand()
            ->softDelete(Table::FIELDLAYOUTS, ['id' => $layout->id])
            ->execute();

        if ($this->hasEventHandlers(self::EVENT_AFTER_DELETE_FIELD_LAYOUT)) {
            $this->trigger(self::EVENT_AFTER_DELETE_FIELD_LAYOUT, new FieldLayoutEvent([
                'layout' => $layout,
            ]));
        }

        return true;
    }

    /**
     * Deletes field layouts associated with a given element type.
     *
     * @param string $type The element type
     * @return bool Whether the field layouts were deleted successfully
     */
    public function deleteLayoutsByType(string $type): bool
    {
        $affectedRows = Craft::$app->getDb()->createCommand()
            ->softDelete(Table::FIELDLAYOUTS, ['type' => $type])
            ->execute();

        return (bool)$affectedRows;
    }

    /**
     * Restores a field layout by its ID.
     *
     * @param int $id The field layout’s ID
     * @return bool Whether the layout was restored successfully
     * @since 3.1.0
     */
    public function restoreLayoutById(int $id): bool
    {
        $affectedRows = Craft::$app->getDb()->createCommand()
            ->restore(Table::FIELDLAYOUTS, ['id' => $id])
            ->execute();

        return (bool)$affectedRows;
    }

    /**
     * Returns the current field version.
     *
     * @return string|null
     * @since 3.7.21
     */
    public function getFieldVersion(): ?string
    {
        $fieldVersion = Craft::$app->getInfo()->fieldVersion;

        // If it doesn't start with `2@`, then it needs to be updated
        if ($fieldVersion === null || !str_starts_with($fieldVersion, '2@')) {
            return null;
        }

        return $fieldVersion;
    }

    /**
     * Sets a new field version, so the CustomFieldBehavior class
     * will get regenerated on the next request.
     *
     */
    public function updateFieldVersion(): void
    {
        // Make sure that CustomFieldBehavior has already been loaded,
        // so the field version change won't be detected until the next request
        class_exists(CustomFieldBehavior::class);

        $info = Craft::$app->getInfo();
        $info->fieldVersion = '2@' . StringHelper::randomString(10);
        Craft::$app->saveInfo($info, ['fieldVersion']);
    }

    /**
     * Applies a field save to the database.
     *
     * @param string $fieldUid
     * @param array $data
     * @param string $context
     * @since 3.1.0
     */
    public function applyFieldSave(string $fieldUid, array $data, string $context): void
    {
        $groupUid = $data['fieldGroup'];

        // Ensure we have the field group in the place first
        if ($groupUid) {
            Craft::$app->getProjectConfig()->processConfigChanges(ProjectConfig::PATH_FIELD_GROUPS . '.' . $groupUid);
        }

        $db = Craft::$app->getDb();
        $transaction = $db->beginTransaction();

        try {
            $fieldRecord = $this->_getFieldRecord($fieldUid);
            $groupRecord = $groupUid ? $this->_getGroupRecord($groupUid) : null;
            $isNewField = $fieldRecord->getIsNewRecord();
            $oldSettings = $fieldRecord->getOldAttribute('settings');

            $class = $data['type'];

            // Create/alter the content table column(s)
            $contentService = Craft::$app->getContent();
            $oldHandle = !$isNewField ? $fieldRecord->getOldHandle() : null;
            $oldColumnSuffix = !$isNewField ? $fieldRecord->getOldColumnSuffix() : null;
            $newColumns = [];

            if ($class::hasContentColumn()) {
                $columnType = $data['contentColumnType'];

                if (is_array($columnType)) {
                    foreach ($columnType as $i => $type) {
                        [$key, $type] = explode(':', $type, 2);
                        $oldColumn = !$isNewField ? ElementHelper::fieldColumn($this->oldFieldColumnPrefix, $oldHandle, $oldColumnSuffix, $i !== 0 ? $key : null) : null;
                        $newColumn = ElementHelper::fieldColumn(null, $data['handle'], $data['columnSuffix'] ?? null, $i !== 0 ? $key : null);
                        $this->_updateColumn($db, $transaction, $contentService->contentTable, $oldColumn, $newColumn, $type);
                        $newColumns[$newColumn] = true;
                    }
                } else {
                    $oldColumn = !$isNewField ? ElementHelper::fieldColumn($this->oldFieldColumnPrefix, $oldHandle, $oldColumnSuffix) : null;
                    $newColumn = ElementHelper::fieldColumn(null, $data['handle'], $data['columnSuffix'] ?? null);
                    $this->_updateColumn($db, $transaction, $contentService->contentTable, $oldColumn, $newColumn, $columnType);
                    $newColumns[$newColumn] = true;
                }
            }

            // Drop any unneeded columns for this field
            $db->getSchema()->refresh();

            if (!$isNewField) {
                $this->_dropOldFieldColumns($oldHandle, $oldColumnSuffix, $newColumns);

                if ($data['handle'] !== $oldHandle || ($data['columnSuffix'] ?? null) !== $oldColumnSuffix) {
                    $this->_dropOldFieldColumns($data['handle'], $data['columnSuffix'] ?? null, $newColumns);
                }
            }

            // Clear the translation key format if not using a custom translation method
            if ($data['translationMethod'] !== Field::TRANSLATION_METHOD_CUSTOM) {
                $data['translationKeyFormat'] = null;
            }

            if (!empty($data['settings']) && is_array($data['settings'])) {
                $data['settings'] = ProjectConfigHelper::unpackAssociativeArrays($data['settings']);
            }

            $fieldRecord->uid = $fieldUid;
            $fieldRecord->groupId = $groupRecord->id ?? null;
            $fieldRecord->name = $data['name'];
            $fieldRecord->handle = $data['handle'];
            $fieldRecord->context = $context;
            $fieldRecord->columnSuffix = $data['columnSuffix'] ?? null;
            $fieldRecord->instructions = $data['instructions'];
            $fieldRecord->searchable = $data['searchable'] ?? false;
            $fieldRecord->translationMethod = $data['translationMethod'];
            $fieldRecord->translationKeyFormat = $data['translationKeyFormat'];
            $fieldRecord->type = $data['type'];
            $fieldRecord->settings = $data['settings'] ?? null;

            $fieldRecord->save(false);

            $transaction->commit();
        } catch (Throwable $e) {
            $transaction->rollBack();

            throw $e;
        }

        // Clear caches
        $this->refreshFields();

        // Tell the current CustomFieldBehavior class about the field
        CustomFieldBehavior::$fieldHandles[$fieldRecord->handle] = true;

        // For CP save requests, make sure we have all the custom data already saved on the object.
        if (isset($this->_savingFields[$fieldUid])) {
            $field = $this->_savingFields[$fieldUid];

            if ($isNewField) {
                $field->id = $fieldRecord->id;
            }
        } else {
            $field = $this->getFieldById($fieldRecord->id);
        }

        if (!$isNewField) {
            // Save the old field handle and settings on the model in case the field type needs to do something with it.
            $field->oldHandle = $fieldRecord->getOldHandle();
            $field->oldSettings = is_string($oldSettings) ? Json::decode($oldSettings) : null;
        }

        $field->afterSave($isNewField);

        // Fire an 'afterSaveField' event
        if ($this->hasEventHandlers(self::EVENT_AFTER_SAVE_FIELD)) {
            $this->trigger(self::EVENT_AFTER_SAVE_FIELD, new FieldEvent([
                'field' => $field,
                'isNew' => $isNewField,
            ]));
        }

        // Invalidate all element caches
        Craft::$app->getElements()->invalidateAllCaches();
    }

    /**
     * @param Connection $db
     * @param Transaction $transaction
     * @param string $table
     * @param string|null $oldName
     * @param string $newName
     * @param string $type
     */
    private function _updateColumn(Connection $db, Transaction &$transaction, string $table, ?string $oldName, string $newName, string $type): void
    {
        // Clear the schema cache
        $db->getSchema()->refresh();

        // Are we working with an existing column?
        $existingColumn = $oldName !== null && $db->columnExists($table, $oldName);

        if ($existingColumn) {
            // Alter it first, in case that results in an error due to incompatible column data
            try {
                $db->createCommand()
                    ->alterColumn($table, $oldName, $type)
                    ->execute();
            } catch (DbException $e) {
                // Just rename the old column and pretend it didn’t exist
                $transaction->rollBack();
                $transaction = $db->beginTransaction();
                $this->_preserveColumn($db, $table, $oldName);
                $existingColumn = false;
            }
        }

        if ($existingColumn) {
            // Name change?
            if ($oldName !== $newName) {
                // Does the new column already exist?
                if ($db->columnExists($table, $newName)) {
                    // Rename it so we don't lose any data
                    $this->_preserveColumn($db, $table, $newName);
                }

                // Rename the column
                $db->createCommand()
                    ->renameColumn($table, $oldName, $newName)
                    ->execute();
            }
        } else {
            // Does the new column already exist?
            if ($db->columnExists($table, $newName)) {
                // Rename it so we don't lose any data
                $this->_preserveColumn($db, $table, $newName);
            }

            // Add the new column
            $db->createCommand()
                ->addColumn($table, $newName, $type)
                ->execute();
        }
    }

    /**
     * Renames a content table column so its data is preserved.
     *
     * @param Connection $db
     * @param string $table
     * @param string $column
     */
    private function _preserveColumn(Connection $db, string $table, string $column): void
    {
        $n = 0;
        do {
            $n++;
            $newName = $column . '_old' . ($n > 1 ? $n : '');
        } while ($db->columnExists($table, $newName));

        $db->createCommand()
            ->renameColumn($table, $column, $newName)
            ->execute();
    }

    /**
     * Returns a Query object prepped for retrieving groups.
     *
     * @return Query
     */
    private function _createGroupQuery(): Query
    {
        return (new Query())
            ->select([
                'id',
                'name',
                'uid',
            ])
            ->from([Table::FIELDGROUPS])
            ->where(['dateDeleted' => null])
            ->orderBy(['name' => SORT_ASC]);
    }

    /**
     * Returns a Query object prepped for retrieving fields.
     *
     * @return Query
     */
    private function _createFieldQuery(): Query
    {
        return (new Query())
            ->select([
                'fields.id',
                'fields.dateCreated',
                'fields.dateUpdated',
                'fields.groupId',
                'fields.name',
                'fields.handle',
                'fields.context',
                'fields.columnSuffix',
                'fields.instructions',
                'fields.searchable',
                'fields.translationMethod',
                'fields.translationKeyFormat',
                'fields.type',
                'fields.settings',
                'fields.uid',
            ])
            ->from(['fields' => Table::FIELDS])
            ->orderBy(['fields.name' => SORT_ASC, 'fields.handle' => SORT_ASC]);
    }

    /**
     * Returns a Query object prepped for retrieving layouts.
     *
     * @return Query
     */
    private function _createLayoutQuery(): Query
    {
<<<<<<< HEAD
        return (new Query)
=======
        $query = (new Query())
>>>>>>> 9aa883ea
            ->select([
                'id',
                'type',
                'uid',
            ])
            ->from([Table::FIELDLAYOUTS])
            ->where(['dateDeleted' => null]);
    }

    /**
     * Returns a Query object prepped for retrieving layout tabs.
     *
     * @return Query
     */
    private function _createLayoutTabQuery(): Query
    {
        return (new Query())
            ->select([
                'id',
                'layoutId',
                'name',
                'settings',
                'elements',
                'sortOrder',
                'uid',
            ])
            ->from([Table::FIELDLAYOUTTABS])
            ->orderBy(['sortOrder' => SORT_ASC]);
    }

    /**
     * Gets a field group record or creates a new one.
     *
     * @param int|string $criteria ID or UID of the field group.
     * @param bool $withTrashed Whether to include trashed field groups in search
     * @return FieldGroupRecord
     */
    private function _getGroupRecord(int|string $criteria, bool $withTrashed = false): FieldGroupRecord
    {
        $query = $withTrashed ? FieldGroupRecord::findWithTrashed() : FieldGroupRecord::find();

        if (is_numeric($criteria)) {
            $query->where(['id' => $criteria]);
<<<<<<< HEAD
        } else if (is_string($criteria)) {
=======
        } elseif (\is_string($criteria)) {
>>>>>>> 9aa883ea
            $query->where(['uid' => $criteria]);
        }

        /** @noinspection PhpIncompatibleReturnTypeInspection */
        return $query->one() ?? new FieldGroupRecord();
    }

    /**
     * Returns a field record for a given UID
     *
     * @param string $uid
     * @return FieldRecord
     */
    private function _getFieldRecord(string $uid): FieldRecord
    {
        return FieldRecord::findOne(['uid' => $uid]) ?? new FieldRecord();
    }
}<|MERGE_RESOLUTION|>--- conflicted
+++ resolved
@@ -1804,11 +1804,7 @@
      */
     private function _createLayoutQuery(): Query
     {
-<<<<<<< HEAD
-        return (new Query)
-=======
-        $query = (new Query())
->>>>>>> 9aa883ea
+        return (new Query())
             ->select([
                 'id',
                 'type',
@@ -1852,11 +1848,7 @@
 
         if (is_numeric($criteria)) {
             $query->where(['id' => $criteria]);
-<<<<<<< HEAD
-        } else if (is_string($criteria)) {
-=======
-        } elseif (\is_string($criteria)) {
->>>>>>> 9aa883ea
+        } elseif (is_string($criteria)) {
             $query->where(['uid' => $criteria]);
         }
 
