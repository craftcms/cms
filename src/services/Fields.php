--- conflicted
+++ resolved
@@ -1074,10 +1074,7 @@
     {
         $paramPrefix = $namespace ? rtrim($namespace, '.') . '.' : '';
         $config = Json::decode(Craft::$app->getRequest()->getBodyParam($paramPrefix . 'fieldLayout'));
-<<<<<<< HEAD
         $config['cardView'] = Craft::$app->getRequest()->getBodyParam($paramPrefix . 'cardView');
-        return $this->createLayout($config);
-=======
         $layout = $this->createLayout($config);
 
         // Make sure all the elements have a dateAdded value set
@@ -1088,7 +1085,6 @@
         }
 
         return $layout;
->>>>>>> 275b086a
     }
 
     /**
