--- conflicted
+++ resolved
@@ -1172,17 +1172,6 @@
 
         $isMysql = Craft::$app->getDb()->getIsMysql();
 
-<<<<<<< HEAD
-        foreach ($tabs as $key => $value) {
-            if ($isMysql) {
-                $value['name'] = html_entity_decode($value['name'], ENT_QUOTES | ENT_HTML5);
-            }
-            $settings = ArrayHelper::remove($value, 'settings');
-            if ($settings) {
-                $value = array_merge($value, Json::decode($settings));
-            }
-            $tabs[$key] = new FieldLayoutTab($value);
-=======
         return array_map(function(array $row) use ($isMysql) {
             return $this->_createLayoutTabFromRow($row, $isMysql);
         }, $result);
@@ -1199,7 +1188,11 @@
     {
         if ($isMysql) {
             $row['name'] = html_entity_decode($row['name'], ENT_QUOTES | ENT_HTML5);
->>>>>>> 5311ef27
+        }
+
+        $settings = ArrayHelper::remove($row, 'settings');
+        if ($settings) {
+            $row = array_merge($row, Json::decode($settings));
         }
 
         return new FieldLayoutTab($row);
