<?php
/**
 * @link https://craftcms.com/
 * @copyright Copyright (c) Pixel & Tonic, Inc.
 * @license https://craftcms.github.io/license/
 */

namespace craft\services;

use Craft;
use craft\base\ElementInterface;
use craft\base\Field;
use craft\base\FieldInterface;
use craft\base\FieldLayoutElement;
use craft\base\MemoizableArray;
use craft\behaviors\CustomFieldBehavior;
use craft\db\Query;
use craft\db\Table;
use craft\errors\MissingComponentException;
use craft\events\ConfigEvent;
use craft\events\DefineCompatibleFieldTypesEvent;
use craft\events\FieldEvent;
use craft\events\FieldLayoutEvent;
use craft\events\RegisterComponentTypesEvent;
use craft\fieldlayoutelements\CustomField;
use craft\fields\Addresses as AddressesField;
use craft\fields\Assets as AssetsField;
use craft\fields\Categories as CategoriesField;
use craft\fields\Checkboxes;
use craft\fields\Color;
use craft\fields\Date;
use craft\fields\Dropdown;
use craft\fields\Email;
use craft\fields\Entries as EntriesField;
use craft\fields\Lightswitch;
use craft\fields\Matrix as MatrixField;
use craft\fields\MissingField;
use craft\fields\Money;
use craft\fields\MultiSelect;
use craft\fields\Number;
use craft\fields\PlainText;
use craft\fields\RadioButtons;
use craft\fields\Table as TableField;
use craft\fields\Tags as TagsField;
use craft\fields\Time;
use craft\fields\Url;
use craft\fields\Users as UsersField;
use craft\helpers\ArrayHelper;
use craft\helpers\Component as ComponentHelper;
use craft\helpers\Db;
use craft\helpers\Json;
use craft\helpers\ProjectConfig as ProjectConfigHelper;
use craft\helpers\StringHelper;
use craft\models\FieldLayout;
use craft\models\FieldLayoutTab;
use craft\records\Field as FieldRecord;
use craft\records\FieldLayout as FieldLayoutRecord;
use Throwable;
use yii\base\Component;
use yii\base\Exception;
use yii\base\InvalidArgumentException;
use yii\web\BadRequestHttpException;

/**
 * Fields service.
 *
 * An instance of the service is available via [[\craft\base\ApplicationTrait::getFields()|`Craft::$app->fields`]].
 *
 * @author Pixel & Tonic, Inc. <support@pixelandtonic.com>
 * @since 3.0.0
 */
class Fields extends Component
{
    /**
     * @event RegisterComponentTypesEvent The event that is triggered when registering field types.
     *
     * Field types must implement [[FieldInterface]]. [[Field]] provides a base implementation.
     *
     * See [Field Types](https://craftcms.com/docs/4.x/extend/field-types.html) for documentation on creating field types.
     * ---
     * ```php
     * use craft\events\RegisterComponentTypesEvent;
     * use craft\services\Fields;
     * use yii\base\Event;
     *
     * Event::on(Fields::class,
     *     Fields::EVENT_REGISTER_FIELD_TYPES,
     *     function(RegisterComponentTypesEvent $event) {
     *         $event->types[] = MyFieldType::class;
     *     }
     * );
     * ```
     */
    public const EVENT_REGISTER_FIELD_TYPES = 'registerFieldTypes';

    /**
<<<<<<< HEAD
=======
     * @event DefineCompatibleFieldTypesEvent The event that is triggered when defining the compatible field types for a field.
     * @see getCompatibleFieldTypes()
     * @since 4.5.7
     */
    public const EVENT_DEFINE_COMPATIBLE_FIELD_TYPES = 'defineCompatibleFieldTypes';

    /**
     * @event FieldGroupEvent The event that is triggered before a field group is saved.
     */
    public const EVENT_BEFORE_SAVE_FIELD_GROUP = 'beforeSaveFieldGroup';

    /**
     * @event FieldGroupEvent The event that is triggered after a field group is saved.
     */
    public const EVENT_AFTER_SAVE_FIELD_GROUP = 'afterSaveFieldGroup';

    /**
     * @event FieldGroupEvent The event that is triggered before a field group delete is applied to the database.
     * @since 3.1.0
     */
    public const EVENT_BEFORE_APPLY_GROUP_DELETE = 'beforeApplyGroupDelete';

    /**
     * @event FieldGroupEvent The event that is triggered before a field group is deleted.
     */
    public const EVENT_BEFORE_DELETE_FIELD_GROUP = 'beforeDeleteFieldGroup';

    /**
     * @event FieldGroupEvent The event that is triggered after a field group is deleted.
     */
    public const EVENT_AFTER_DELETE_FIELD_GROUP = 'afterDeleteFieldGroup';

    /**
>>>>>>> c1e4a331
     * @event FieldEvent The event that is triggered before a field is saved.
     */
    public const EVENT_BEFORE_SAVE_FIELD = 'beforeSaveField';

    /**
     * @event FieldEvent The event that is triggered after a field is saved.
     */
    public const EVENT_AFTER_SAVE_FIELD = 'afterSaveField';

    /**
     * @event FieldEvent The event that is triggered before a field is deleted.
     */
    public const EVENT_BEFORE_DELETE_FIELD = 'beforeDeleteField';

    /**
     * @event FieldEvent The event that is triggered before a field delete is applied to the database.
     * @since 3.1.0
     */
    public const EVENT_BEFORE_APPLY_FIELD_DELETE = 'beforeApplyFieldDelete';

    /**
     * @event FieldEvent The event that is triggered after a field is deleted.
     */
    public const EVENT_AFTER_DELETE_FIELD = 'afterDeleteField';

    /**
     * @event FieldLayoutEvent The event that is triggered before a field layout is saved.
     */
    public const EVENT_BEFORE_SAVE_FIELD_LAYOUT = 'beforeSaveFieldLayout';

    /**
     * @event FieldLayoutEvent The event that is triggered after a field layout is saved.
     */
    public const EVENT_AFTER_SAVE_FIELD_LAYOUT = 'afterSaveFieldLayout';

    /**
     * @event FieldLayoutEvent The event that is triggered before a field layout is deleted.
     */
    public const EVENT_BEFORE_DELETE_FIELD_LAYOUT = 'beforeDeleteFieldLayout';

    /**
     * @event FieldLayoutEvent The event that is triggered after a field layout is deleted.
     */
    public const EVENT_AFTER_DELETE_FIELD_LAYOUT = 'afterDeleteFieldLayout';

    /**
     * @var string The active field context
     * @since 5.0.0
     */
    public string $fieldContext = 'global';

    /**
     * @var MemoizableArray<FieldInterface>|null
     * @see _fields()
     */
    private ?MemoizableArray $_fields = null;

    /**
     * @var MemoizableArray<FieldLayout>|null
     * @see _layouts()
     */
    private ?MemoizableArray $_layouts = null;

    /**
     * @var array
     */
    private array $_savingFields = [];

    /**
     * Serializer
     *
     * @since 3.5.14
     */
    public function __serialize()
    {
        $vars = get_object_vars($this);
        unset($vars['_fields']);
        return $vars;
    }

    // Fields
    // -------------------------------------------------------------------------

    /**
     * Returns all available field type classes.
     *
     * @return string[] The available field type classes
     * @phpstan-return class-string<FieldInterface>[]
     */
    public function getAllFieldTypes(): array
    {
        $fieldTypes = [
            AddressesField::class,
            AssetsField::class,
            CategoriesField::class,
            Checkboxes::class,
            Color::class,
            Date::class,
            Dropdown::class,
            Email::class,
            EntriesField::class,
            Lightswitch::class,
            MatrixField::class,
            Money::class,
            MultiSelect::class,
            Number::class,
            PlainText::class,
            RadioButtons::class,
            TableField::class,
            TagsField::class,
            Time::class,
            Url::class,
            UsersField::class,
        ];

        $event = new RegisterComponentTypesEvent([
            'types' => $fieldTypes,
        ]);
        $this->trigger(self::EVENT_REGISTER_FIELD_TYPES, $event);

        return $event->types;
    }

    /**
     * Returns all field types that have a column in the content table.
     *
     * @return string[] The field type classes
     */
    public function getFieldTypesWithContent(): array
    {
        return ArrayHelper::where(
            $this->getAllFieldTypes(),
            fn(string $class) => /** @var string|FieldInterface $class */ $class::dbType() !== null,
            keepKeys: false,
        );
    }

    /**
     * Returns all field types whose column types are considered compatible with a given field.
     *
     * @param FieldInterface $field The current field to base compatible fields on
     * @param bool $includeCurrent Whether $field's class should be included
     * @return string[] The compatible field type classes
     */
    public function getCompatibleFieldTypes(FieldInterface $field, bool $includeCurrent = true): array
    {
<<<<<<< HEAD
        // If the field has any validation errors and has an ID, swap it with the saved field
        if (!$field->getIsNew() && $field->hasErrors()) {
            $field = $this->getFieldById($field->id);
        }

        $dbType = $field::dbType();

        if (!is_string($dbType)) {
            return $includeCurrent ? [get_class($field)] : [];
        }
=======
        $types = [];

        if ($field::hasContentColumn()) {
            // If the field has any validation errors and has an ID, swap it with the saved field
            if (!$field->getIsNew() && $field->hasErrors()) {
                $field = $this->getFieldById($field->id);
            }

            $fieldColumnType = $field->getContentColumnType();

            if (is_array($fieldColumnType)) {
                return $includeCurrent ? [get_class($field)] : [];
            }
>>>>>>> c1e4a331

            foreach ($this->getAllFieldTypes() as $class) {
                /** @var string|FieldInterface $class */
                /** @phpstan-var class-string<FieldInterface>|FieldInterface $class */
                if ($class === get_class($field)) {
                    if ($includeCurrent) {
                        $types[] = $class;
                    }
                    continue;
                }

                if (!$class::hasContentColumn()) {
                    continue;
                }

<<<<<<< HEAD
            $otherDbType = $class::dbType();

            if (is_string($otherDbType) && Db::areColumnTypesCompatible($dbType, $otherDbType)) {
=======
                /** @var FieldInterface $tempField */
                $tempField = new $class();
                $tempFieldColumnType = $tempField->getContentColumnType();

                if (is_array($tempFieldColumnType)) {
                    continue;
                }

                if (!Db::areColumnTypesCompatible($fieldColumnType, $tempFieldColumnType)) {
                    continue;
                }

>>>>>>> c1e4a331
                $types[] = $class;
            }
        }

        // Make sure the current field class is in there if it's supposed to be
        if ($includeCurrent && !in_array(get_class($field), $types, true)) {
            $types[] = get_class($field);
        }

        if ($this->hasEventHandlers(self::EVENT_DEFINE_COMPATIBLE_FIELD_TYPES)) {
            $event = new DefineCompatibleFieldTypesEvent([
                'field' => $field,
                'compatibleTypes' => $types,
            ]);
            $this->trigger(self::EVENT_DEFINE_COMPATIBLE_FIELD_TYPES, $event);
            return $event->compatibleTypes;
        }

        return $types;
    }

    /**
     * Creates a field with a given config.
     *
     * @template T of FieldInterface
     * @param string|array $config The field’s class name, or its config, with a `type` value and optionally a `settings` value
     * @phpstan-param class-string<T>|array{type:class-string<T>,id?:int|string,uid?:string} $config
     * @return T The field
     */
    public function createField(mixed $config): FieldInterface
    {
        if (is_string($config)) {
            $config = ['type' => $config];
        }

        if (!empty($config['id']) && empty($config['uid']) && is_numeric($config['id'])) {
            $uid = Db::uidById(Table::FIELDS, $config['id']);
            $config['uid'] = $uid;
        }

        try {
            $field = ComponentHelper::createComponent($config, FieldInterface::class);
        } catch (MissingComponentException $e) {
            $config['errorMessage'] = $e->getMessage();
            $config['expectedType'] = $config['type'];
            unset($config['type']);

            $field = new MissingField($config);
        }

        return $field;
    }

    /**
     * Returns a memoizable array of all fields.
     *
     * @param string|string[]|false|null $context The field context(s) to fetch fields from. Defaults to [[\craft\services\Fields::$fieldContext]].
     * Set to `false` to get all fields regardless of context.
     *
     * @return MemoizableArray<FieldInterface>
     */
    private function _fields(mixed $context = null): MemoizableArray
    {
        if (!isset($this->_fields)) {
            $fields = [];
            foreach ($this->_createFieldQuery()->all() as $result) {
                $fields[] = $this->createField($result);
            }
            $this->_fields = new MemoizableArray($fields);
        }

        if ($context === false) {
            return $this->_fields;
        }

        if ($context === null) {
            $context = $this->fieldContext;
        }

        if (is_array($context)) {
            return $this->_fields->whereIn('context', $context, true);
        }

        return $this->_fields->where('context', $context, true);
    }

    /**
     * Returns all fields within a field context(s).
     *
     * @param string|string[]|false|null $context The field context(s) to fetch fields from. Defaults to [[\craft\services\Fields::$fieldContext]].
     * Set to `false` to get all fields regardless of context.
     * @return FieldInterface[] The fields
     */
    public function getAllFields(mixed $context = null): array
    {
        return $this->_fields($context)->all();
    }

    /**
     * Returns all fields that store content in the `elements_sites.content` table.
     *
     * @param string|string[]|false|null $context The field context(s) to fetch fields from. Defaults to [[\craft\services\Fields::$fieldContext]].
     * Set to `false` to get all fields regardless of context.
     * @return FieldInterface[] The fields
     */
    public function getFieldsWithContent(mixed $context = null): array
    {
        return ArrayHelper::where(
            $this->getAllFields($context),
            fn(FieldInterface $field) => $field::dbType() !== null,
            keepKeys: false,
        );
    }

    /**
     * Returns all fields that don’t store content in the `elements_sites.content` table.
     *
     * @param string|string[]|false|null $context The field context(s) to fetch fields from. Defaults to [[\craft\services\Fields::$fieldContext]].
     * Set to `false` to get all fields regardless of context.
     * @return FieldInterface[] The fields
     * @since 4.3.2
     */
    public function getFieldsWithoutContent(mixed $context = null): array
    {
        return ArrayHelper::where(
            $this->getAllFields($context),
            fn(FieldInterface $field) => $field::dbType() === null,
            keepKeys: false,
        );
    }

    /**
     * Returns all fields of a certain type.
     *
     * @param string $type The field type
     * @phpstan-param class-string<FieldInterface> $type
     * @param string|string[]|false|null $context The field context(s) to fetch fields from. Defaults to [[\craft\services\Fields::$fieldContext]].
     * Set to `false` to get all fields regardless of context.
     * @return FieldInterface[] The fields
     * @since 4.4.0
     */
    public function getFieldsByType(string $type, mixed $context = null): array
    {
        return ArrayHelper::where(
            $this->getAllFields($context),
            fn(FieldInterface $field) => $field instanceof $type,
            keepKeys: false
        );
    }

    /**
     * Returns a field by its ID.
     *
     * @param int $fieldId The field’s ID
     * @return FieldInterface|null The field, or null if it doesn’t exist
     */
    public function getFieldById(int $fieldId): ?FieldInterface
    {
        return $this->_fields(false)->firstWhere('id', $fieldId);
    }

    /**
     * Returns a field by its UID.
     *
     * @param string $fieldUid The field’s UID
     * @return FieldInterface|null The field, or null if it doesn’t exist
     */
    public function getFieldByUid(string $fieldUid): ?FieldInterface
    {
        return $this->_fields(false)->firstWhere('uid', $fieldUid, true);
    }

    /**
     * Returns a field by its handle and optional context.
     *
     * ---
     *
     * ```php
     * $body = Craft::$app->fields->getFieldByHandle('body');
     * ```
     * ```twig
     * {% set body = craft.app.fields.getFieldByHandle('body') %}
     * {{ body.instructions }}
     * ```
     *
     * @param string $handle The field’s handle
     * @param string|string[]|false|null $context The field context(s) to fetch fields from. Defaults to [[\craft\services\Fields::$fieldContext]].
     * Set to `false` to get all fields regardless of context.
     * @return FieldInterface|null The field, or null if it doesn’t exist
     */
    public function getFieldByHandle(string $handle, mixed $context = null): ?FieldInterface
    {
        return $this->_fields($context)->firstWhere('handle', $handle, true);
    }

    /**
     * Returns whether a field exists with a given handle and context.
     *
     * @param string $handle The field handle
     * @param string|null $context The field context (defauts to [[\craft\services\Fields::$fieldContext]])
     * @return bool Whether a field with that handle exists
     */
    public function doesFieldWithHandleExist(string $handle, ?string $context = null): bool
    {
        return ArrayHelper::contains($this->getAllFields($context), 'handle', $handle, true);
    }

    /**
     * Returns the config for the given field.
     *
     * @param FieldInterface $field
     * @return array
     * @since 3.1.0
     */
    public function createFieldConfig(FieldInterface $field): array
    {
        return [
            'name' => $field->name,
            'handle' => $field->handle,
            'columnSuffix' => $field->columnSuffix,
            'instructions' => $field->instructions,
            'searchable' => $field->searchable,
            'translationMethod' => $field->translationMethod,
            'translationKeyFormat' => $field->translationKeyFormat,
            'type' => get_class($field),
            'settings' => ProjectConfigHelper::packAssociativeArrays($field->getSettings()),
        ];
    }

    /**
     * Saves a field.
     *
     * @param FieldInterface $field The Field to be saved
     * @param bool $runValidation Whether the field should be validated
     * @return bool Whether the field was saved successfully
     * @throws Throwable if reasons
     */
    public function saveField(FieldInterface $field, bool $runValidation = true): bool
    {
        if ($field instanceof MissingField) {
            $error = $field->errorMessage ?? "Unable to find component class '$field->expectedType'.";
            $field->addError('type', $error);
            return false;
        }

        $isNewField = $field->getIsNew();

        // Fire a 'beforeSaveField' event
        if ($this->hasEventHandlers(self::EVENT_BEFORE_SAVE_FIELD)) {
            $this->trigger(self::EVENT_BEFORE_SAVE_FIELD, new FieldEvent([
                'field' => $field,
                'isNew' => $isNewField,
            ]));
        }

        if (!$field->beforeSave($isNewField)) {
            return false;
        }

        if ($runValidation && !$field->validate()) {
            Craft::info('Field not saved due to validation error.', __METHOD__);
            return false;
        }

        $this->prepFieldForSave($field);
        $configData = $this->createFieldConfig($field);
        $appliedConfig = false;

        // Only store field data in the project config for global context
        if ($field->context === 'global') {
            $configPath = ProjectConfig::PATH_FIELDS . '.' . $field->uid;
            $appliedConfig = Craft::$app->getProjectConfig()->set($configPath, $configData, "Save field “{$field->handle}”");
        }

        if (!$appliedConfig) {
            // If it’s not a global field, or there weren't any changes in the main field settings, apply the save to the DB + call afterSave()
            $this->applyFieldSave($field->uid, $configData, $field->context);
        }

        if ($isNewField) {
            $field->id = Db::idByUid(Table::FIELDS, $field->uid);
        }

        return true;
    }

    /**
     * Preps a field to be saved.
     *
     * @param FieldInterface $field
     * @since 3.1.2
     */
    public function prepFieldForSave(FieldInterface $field): void
    {
        // Clear the translation key format if not using a custom translation method
        if ($field->translationMethod !== Field::TRANSLATION_METHOD_CUSTOM) {
            $field->translationKeyFormat = null;
        }

        $isNew = $field->getIsNew();

        // Make sure it's got a UUID
        if ($isNew) {
            if (empty($field->uid)) {
                $field->uid = StringHelper::UUID();
            }
        } elseif (!$field->uid) {
            $field->uid = Db::uidById(Table::FIELDS, $field->id);
        }

        // Store with all the populated data for future reference.
        $this->_savingFields[$field->uid] = $field;
    }

    /**
     * Handle field changes.
     *
     * @param ConfigEvent $event
     * @throws Throwable
     */
    public function handleChangedField(ConfigEvent $event): void
    {
        $data = $event->newValue;
        $fieldUid = $event->tokenMatches[0];

        if (!is_array($data)) {
            return;
        }

        $this->applyFieldSave($fieldUid, $data, 'global');
    }

    /**
     * Deletes a field by its ID.
     *
     * @param int $fieldId The field’s ID
     * @return bool Whether the field was deleted successfully
     */
    public function deleteFieldById(int $fieldId): bool
    {
        $field = $this->getFieldById($fieldId);

        if (!$field) {
            return false;
        }

        return $this->deleteField($field);
    }

    /**
     * Deletes a field.
     *
     * @param FieldInterface $field The field
     * @return bool Whether the field was deleted successfully
     * @throws Throwable if reasons
     */
    public function deleteField(FieldInterface $field): bool
    {
        // Fire a 'beforeDeleteField' event
        if ($this->hasEventHandlers(self::EVENT_BEFORE_DELETE_FIELD)) {
            $this->trigger(self::EVENT_BEFORE_DELETE_FIELD, new FieldEvent([
                'field' => $field,
            ]));
        }

        if (!$field->beforeDelete()) {
            return false;
        }

        if ($field->context === 'global') {
            Craft::$app->getProjectConfig()->remove(ProjectConfig::PATH_FIELDS . '.' . $field->uid, "Delete the “{$field->handle}” field");
        } else {
            $this->applyFieldDelete($field->uid);
        }

        return true;
    }

    /**
     * Handle a field getting deleted.
     *
     * @param ConfigEvent $event
     */
    public function handleDeletedField(ConfigEvent $event): void
    {
        $fieldUid = $event->tokenMatches[0];
        $this->applyFieldDelete($fieldUid);
    }

    /**
     * Applies a field delete to the database.
     *
     * @param string $fieldUid
     * @throws Throwable if database error
     * @since 3.1.0
     */
    public function applyFieldDelete(string $fieldUid): void
    {
        $fieldRecord = $this->_getFieldRecord($fieldUid);

        if (!$fieldRecord->id) {
            return;
        }

        $field = $this->getFieldById($fieldRecord->id);

        // Fire a 'beforeApplyFieldDelete' event
        if ($this->hasEventHandlers(self::EVENT_BEFORE_APPLY_FIELD_DELETE)) {
            $this->trigger(self::EVENT_BEFORE_APPLY_FIELD_DELETE, new FieldEvent([
                'field' => $field,
            ]));
        }

        $transaction = Craft::$app->getDb()->beginTransaction();

        try {
            $field->beforeApplyDelete();

            // Delete the row in fields
            Db::delete(Table::FIELDS, [
                'id' => $fieldRecord->id,
            ]);

            $field->afterDelete();

            $transaction->commit();
        } catch (Throwable $e) {
            $transaction->rollBack();
            throw $e;
        }

        // Clear caches
        $this->_fields = null;

        // Update the field version
        $this->updateFieldVersion();

        // Fire an 'afterDeleteField' event
        if ($this->hasEventHandlers(self::EVENT_AFTER_DELETE_FIELD)) {
            $this->trigger(self::EVENT_AFTER_DELETE_FIELD, new FieldEvent([
                'field' => $field,
            ]));
        }

        // Invalidate all element caches
        Craft::$app->getElements()->invalidateAllCaches();
    }

    /**
     * Refreshes the internal field cache.
     *
     * This should be called whenever a field is updated or deleted directly in
     * the database, rather than going through this service.
     *
     * @since 3.0.20
     */
    public function refreshFields(): void
    {
        $this->_fields = null;
        $this->updateFieldVersion();
    }

    // Layouts
    // -------------------------------------------------------------------------

    /**
     * Returns a memoizable array of all field layouts.
     *
     * @return MemoizableArray<FieldLayout>
     */
    private function _layouts(): MemoizableArray
    {
        if (!isset($this->_layouts)) {
            $layouts = [];
            if (Craft::$app->getIsInstalled()) {
                foreach ($this->_createLayoutQuery()->all() as $result) {
                    if (array_key_exists('config', $result)) {
                        $config = ArrayHelper::remove($result, 'config');
                        if ($config) {
                            $result += Json::decode($config);
                        }
                        $loadTabs = false;
                    } else {
                        $loadTabs = true;
                    }

                    $layouts[] = $layout = $this->createLayout($result);

                    // todo: remove after the next breakpoint
                    if ($loadTabs) {
                        $this->_legacyTabsByLayoutId($layout);
                    }
                }
            }
            $this->_layouts = new MemoizableArray($layouts);
        }

        return $this->_layouts;
    }

    private function _legacyTabsByLayoutId(FieldLayout $layout): void
    {
        $tabQuery = (new Query())
            ->select([
                'id',
                'layoutId',
                'name',
                'elements',
                'sortOrder',
                'uid',
            ])
            ->from('{{%fieldlayouttabs}}')
            ->where(['layoutId' => $layout->id])
            ->orderBy(['sortOrder' => SORT_ASC]);

        if (Craft::$app->getDb()->columnExists('{{%fieldlayouttabs}}', 'settings')) {
            $tabQuery->addSelect('settings');
        }

        $tabResults = $tabQuery->all();
        $isMysql = Craft::$app->getDb()->getIsMysql();
        $tabs = [];

        foreach ($tabResults as $tabResult) {
            if ($isMysql) {
                $tabResult['name'] = html_entity_decode($tabResult['name'], ENT_QUOTES | ENT_HTML5);
            }

            if (array_key_exists('settings', $tabResult)) {
                $settings = ArrayHelper::remove($tabResult, 'settings');
                if ($settings) {
                    $tabResult += Json::decode($settings);
                }
            }

            $elements = ArrayHelper::remove($tabResult, 'elements');
            if ($elements) {
                $elements = Json::decode($elements);
            } else {
                // old school
                $elements = [];

                $fieldResults = (new Query())
                    ->select(['fieldId', 'required'])
                    ->from(['{{%fieldlayoutfields}}'])
                    ->where(['tabId' => $tabResult['id']])
                    ->orderBy(['sortOrder' => SORT_ASC])
                    ->all();

                foreach ($fieldResults as $fieldResult) {
                    $field = $this->getFieldById($fieldResult['fieldId']);
                    if ($field) {
                        $elements[] = new CustomField($field, [
                            'uid' => StringHelper::UUID(),
                            'required' => $fieldResult['required'],
                        ]);
                    }
                }
            }

            // Set the layout before anything else
            $tabResult = ['layout' => $layout] + $tabResult;
            $tabResult['elements'] = $elements;

            $tabs[] = new FieldLayoutTab($tabResult);
        }

        $layout->setTabs($tabs);
    }

    /**
     * Returns all saved field layouts.
     *
     * @return FieldLayout[]
     * @since 5.0.0
     */
    public function getAllLayouts(): array
    {
        return $this->_layouts()->all();
    }

    /**
     * Returns a field layout by its ID.
     *
     * @param int $layoutId The field layout’s ID
     * @return FieldLayout|null The field layout, or null if it doesn’t exist
     */
    public function getLayoutById(int $layoutId): ?FieldLayout
    {
        return $this->_layouts()->firstWhere('id', $layoutId);
    }

    /**
     * Returns a field layout by its UUID.
     *
     * @param string $uid The field layout’s UUID
     * @return FieldLayout|null The field layout, or null if it doesn’t exist
     */
    public function getLayoutByUid(string $uid): ?FieldLayout
    {
        return $this->_layouts()->firstWhere('uid', $uid);
    }

    /**
     * Returns field layouts by their IDs.
     *
     * @param int[] $layoutIds The field layouts’ IDs
     * @return FieldLayout[] The field layouts
     * @since 3.7.27
     */
    public function getLayoutsByIds(array $layoutIds): array
    {
        return $this->_layouts()->whereIn('id', $layoutIds)->all();
    }

    /**
     * Returns a field layout by its associated element type.
     *
     * @param string $type The associated element type
     * @phpstan-param class-string<ElementInterface> $type
     * @return FieldLayout The field layout
     */
    public function getLayoutByType(string $type): FieldLayout
    {
        return $this->_layouts()->firstWhere('type', $type)
            ?? new FieldLayout(['type' => $type]);
    }

    /**
     * Returns all of the field layouts associated with a given element type.
     *
     * @param string $type
     * @phpstan-param class-string<ElementInterface> $type
     * @return FieldLayout[] The field layouts
     * @since 3.5.0
     */
    public function getLayoutsByType(string $type): array
    {
        return $this->_layouts()->where('type', $type)->all();
    }

    /**
     * Creates a field layout from the given config.
     *
     * @param array $config
     * @return FieldLayout
     * @since 4.0.0
     */
    public function createLayout(array $config): FieldLayout
    {
        $config['class'] = FieldLayout::class;
        return Craft::createObject($config);
    }

    /**
     * Creates a field layout element instance from its config.
     *
     * @template T of FieldLayoutElement
     * @param array $config
     * @phpstan-param array{type:class-string<T>} $config
     * @return T
     * @throws InvalidArgumentException if `$config['type']` does not implement [[FieldLayoutElement]]
     * @since 3.5.0
     */
    public function createLayoutElement(array $config): FieldLayoutElement
    {
        $type = ArrayHelper::remove($config, 'type');

        if (!$type || !is_subclass_of($type, FieldLayoutElement::class)) {
            throw new InvalidArgumentException("Invalid field layout element class: $type");
        }

        $config['class'] = $type;
        /** @noinspection PhpIncompatibleReturnTypeInspection */
        return Craft::createObject($config);
    }

    /**
     * Assembles a field layout from post data.
     *
     * @param string|null $namespace The namespace that the form data was posted in, if any
     * @return FieldLayout The field layout
     * @throws BadRequestHttpException
     */
    public function assembleLayoutFromPost(?string $namespace = null): FieldLayout
    {
        $paramPrefix = $namespace ? rtrim($namespace, '.') . '.' : '';
        $config = Json::decode(Craft::$app->getRequest()->getBodyParam($paramPrefix . 'fieldLayout'));
        return $this->createLayout($config);
    }

    /**
     * Saves a field layout.
     *
     * @param FieldLayout $layout The field layout
     * @param bool $runValidation Whether the layout should be validated
     * @return bool Whether the field layout was saved successfully
     * @throws Exception if $layout->id is set to an invalid layout ID
     */
    public function saveLayout(FieldLayout $layout, bool $runValidation = true): bool
    {
        if (!$layout->id) {
            // Maybe the ID just wasn't known
            $layout->id = Db::idByUid(Table::FIELDLAYOUTS, $layout->uid);
        }

        $isNewLayout = !$layout->id;

        // Fire a 'beforeSaveFieldLayout' event
        if ($this->hasEventHandlers(self::EVENT_BEFORE_SAVE_FIELD_LAYOUT)) {
            $this->trigger(self::EVENT_BEFORE_SAVE_FIELD_LAYOUT, new FieldLayoutEvent([
                'layout' => $layout,
                'isNew' => $isNewLayout,
            ]));
        }

        if ($runValidation && !$layout->validate()) {
            Craft::info('Field layout not saved due to validation error.', __METHOD__);
            return false;
        }

        if (!$isNewLayout) {
            // Get the current layout
            /** @var FieldLayoutRecord|null $layoutRecord */
            $layoutRecord = FieldLayoutRecord::findWithTrashed()
                ->andWhere(['id' => $layout->id])
                ->one();

            if (!$layoutRecord) {
                throw new Exception('Invalid field layout ID: ' . $layout->id);
            }
        } else {
            $layoutRecord = new FieldLayoutRecord();
        }

        // Save the layout
        $layoutRecord->type = $layout->type;
        $layoutRecord->config = $layout->getConfig();
        $layoutRecord->uid = $layout->uid;

        if (!$isNewLayout) {
            $layoutRecord->id = $layout->id;
        }

        if ($layoutRecord->dateDeleted) {
            $layoutRecord->restore();
        } else {
            $layoutRecord->save(false);
        }

        if ($isNewLayout) {
            $layout->id = $layoutRecord->id;
        }

        $layout->uid = $layoutRecord->uid;

        // Fire an 'afterSaveFieldLayout' event
        if ($this->hasEventHandlers(self::EVENT_AFTER_SAVE_FIELD_LAYOUT)) {
            $this->trigger(self::EVENT_AFTER_SAVE_FIELD_LAYOUT, new FieldLayoutEvent([
                'layout' => $layout,
                'isNew' => $isNewLayout,
            ]));
        }

        // Clear caches
        $this->_layouts = null;

        // Refresh CustomFieldBehavior in case any custom field handles were just added/removed
        $this->updateFieldVersion();

        return true;
    }

    /**
     * Deletes a field layout(s) by its ID.
     *
     * @param int|int[] $layoutId The field layout’s ID
     * @return bool Whether the field layout was deleted successfully
     */
    public function deleteLayoutById(array|int $layoutId): bool
    {
        if (!$layoutId) {
            return false;
        }

        foreach ((array)$layoutId as $thisLayoutId) {
            $layout = $this->getLayoutById($thisLayoutId);

            if ($layout) {
                $this->deleteLayout($layout);
            }
        }

        return true;
    }

    /**
     * Deletes a field layout.
     *
     * @param FieldLayout $layout The field layout
     * @return bool Whether the field layout was deleted successfully
     */
    public function deleteLayout(FieldLayout $layout): bool
    {
        // Fire a 'beforeDeleteFieldLayout' event
        if ($this->hasEventHandlers(self::EVENT_BEFORE_DELETE_FIELD_LAYOUT)) {
            $this->trigger(self::EVENT_BEFORE_DELETE_FIELD_LAYOUT, new FieldLayoutEvent([
                'layout' => $layout,
            ]));
        }

        Craft::$app->getDb()->createCommand()
            ->softDelete(Table::FIELDLAYOUTS, ['id' => $layout->id])
            ->execute();

        if ($this->hasEventHandlers(self::EVENT_AFTER_DELETE_FIELD_LAYOUT)) {
            $this->trigger(self::EVENT_AFTER_DELETE_FIELD_LAYOUT, new FieldLayoutEvent([
                'layout' => $layout,
            ]));
        }

        // Clear caches
        $this->_layouts = null;

        return true;
    }

    /**
     * Deletes field layouts associated with a given element type.
     *
     * @param string $type The element type
     * @phpstan-param class-string<ElementInterface> $type
     * @return bool Whether the field layouts were deleted successfully
     */
    public function deleteLayoutsByType(string $type): bool
    {
        $affectedRows = Craft::$app->getDb()->createCommand()
            ->softDelete(Table::FIELDLAYOUTS, ['type' => $type])
            ->execute();

        // Clear caches
        $this->_layouts = null;

        return (bool)$affectedRows;
    }

    /**
     * Restores a field layout by its ID.
     *
     * @param int $id The field layout’s ID
     * @return bool Whether the layout was restored successfully
     * @since 3.1.0
     */
    public function restoreLayoutById(int $id): bool
    {
        $affectedRows = Craft::$app->getDb()->createCommand()
            ->restore(Table::FIELDLAYOUTS, ['id' => $id])
            ->execute();

        // Clear caches
        $this->_layouts = null;

        return (bool)$affectedRows;
    }

    /**
     * Returns the current field version.
     *
     * @return string|null
     * @since 3.7.21
     */
    public function getFieldVersion(): ?string
    {
        $fieldVersion = Craft::$app->getInfo()->fieldVersion;

        // If it doesn't start with `3@`, then it needs to be updated
        if ($fieldVersion === null || !str_starts_with($fieldVersion, '3@')) {
            return null;
        }

        return $fieldVersion;
    }

    /**
     * Sets a new field version, so the CustomFieldBehavior class
     * will get regenerated on the next request.
     *
     */
    public function updateFieldVersion(): void
    {
        // Make sure that CustomFieldBehavior has already been loaded,
        // so the field version change won't be detected until the next request
        class_exists(CustomFieldBehavior::class);

        $info = Craft::$app->getInfo();
        $info->fieldVersion = '3@' . StringHelper::randomString(10);
        Craft::$app->saveInfo($info, ['fieldVersion']);
    }

    /**
     * Applies a field save to the database.
     *
     * @param string $fieldUid
     * @param array $data
     * @param string $context
     * @since 3.1.0
     */
    public function applyFieldSave(string $fieldUid, array $data, string $context): void
    {
        $db = Craft::$app->getDb();
        $transaction = $db->beginTransaction();

        try {
            $fieldRecord = $this->_getFieldRecord($fieldUid);
            $isNewField = $fieldRecord->getIsNewRecord();
            $oldSettings = $fieldRecord->getOldAttribute('settings');

            // Track whether we should remove the field’s search indexes after save
            $searchable = $data['searchable'] ?? false;
            $deleteSearchIndexes = !$isNewField && !$searchable && $fieldRecord->searchable;

            // Clear the translation key format if not using a custom translation method
            if ($data['translationMethod'] !== Field::TRANSLATION_METHOD_CUSTOM) {
                $data['translationKeyFormat'] = null;
            }

            if (!empty($data['settings']) && is_array($data['settings'])) {
                $data['settings'] = ProjectConfigHelper::unpackAssociativeArrays($data['settings']);
            }

            $fieldRecord->uid = $fieldUid;
            $fieldRecord->name = $data['name'];
            $fieldRecord->handle = $data['handle'];
            $fieldRecord->context = $context;
            $fieldRecord->columnSuffix = $data['columnSuffix'] ?? null;
            $fieldRecord->instructions = $data['instructions'];
            $fieldRecord->searchable = $searchable;
            $fieldRecord->translationMethod = $data['translationMethod'];
            $fieldRecord->translationKeyFormat = $data['translationKeyFormat'];
            $fieldRecord->type = $data['type'];
            $fieldRecord->settings = $data['settings'] ?? null;

            $fieldRecord->save(false);

            $transaction->commit();
        } catch (Throwable $e) {
            $transaction->rollBack();
            throw $e;
        }

        // Clear caches
        $this->refreshFields();

        // Tell the current CustomFieldBehavior class about the field
        CustomFieldBehavior::$fieldHandles[$fieldRecord->handle] = true;

        // For control panel save requests, make sure we have all the custom data already saved on the object.
        if (isset($this->_savingFields[$fieldUid])) {
            $field = $this->_savingFields[$fieldUid];

            if ($isNewField) {
                $field->id = $fieldRecord->id;
            }
        } else {
            $field = $this->getFieldById($fieldRecord->id);
        }

        if (!$isNewField) {
            // Save the old field handle and settings on the model in case the field type needs to do something with it.
            $field->oldHandle = $fieldRecord->getOldHandle();
            $field->oldSettings = is_string($oldSettings) ? Json::decode($oldSettings) : null;
        }

        $field->afterSave($isNewField);

        // Fire an 'afterSaveField' event
        if ($this->hasEventHandlers(self::EVENT_AFTER_SAVE_FIELD)) {
            $this->trigger(self::EVENT_AFTER_SAVE_FIELD, new FieldEvent([
                'field' => $field,
                'isNew' => $isNewField,
            ]));
        }

        // If we just dropped `searchable`, delete the field’s search indexes immediately.
        if ($deleteSearchIndexes) {
            Db::delete(Table::SEARCHINDEX, [
                'attribute' => 'field',
                'fieldId' => $field->id,
            ]);
        }

        // Invalidate all element caches
        Craft::$app->getElements()->invalidateAllCaches();
    }

    /**
     * Returns a Query object prepped for retrieving fields.
     *
     * @return Query
     */
    private function _createFieldQuery(): Query
    {
        return (new Query())
            ->select([
                'fields.id',
                'fields.dateCreated',
                'fields.dateUpdated',
                'fields.name',
                'fields.handle',
                'fields.context',
                'fields.columnSuffix',
                'fields.instructions',
                'fields.searchable',
                'fields.translationMethod',
                'fields.translationKeyFormat',
                'fields.type',
                'fields.settings',
                'fields.uid',
            ])
            ->from(['fields' => Table::FIELDS])
            ->orderBy(['fields.name' => SORT_ASC, 'fields.handle' => SORT_ASC]);
    }

    /**
     * Returns a Query object prepped for retrieving layouts.
     *
     * @return Query
     */
    private function _createLayoutQuery(): Query
    {
        $query = (new Query())
            ->select([
                'id',
                'type',
                'uid',
            ])
            ->from([Table::FIELDLAYOUTS])
            ->where(['dateDeleted' => null]);

        // todo: remove after the next breakpoint
        if (Craft::$app->getDb()->columnExists(Table::FIELDLAYOUTS, 'config')) {
            $query->addSelect('config');
        }

        return $query;
    }

    /**
     * Returns a field record for a given UID
     *
     * @param string $uid
     * @return FieldRecord
     */
    private function _getFieldRecord(string $uid): FieldRecord
    {
        return FieldRecord::findOne(['uid' => $uid]) ?? new FieldRecord();
    }
}<|MERGE_RESOLUTION|>--- conflicted
+++ resolved
@@ -94,8 +94,6 @@
     public const EVENT_REGISTER_FIELD_TYPES = 'registerFieldTypes';
 
     /**
-<<<<<<< HEAD
-=======
      * @event DefineCompatibleFieldTypesEvent The event that is triggered when defining the compatible field types for a field.
      * @see getCompatibleFieldTypes()
      * @since 4.5.7
@@ -103,33 +101,6 @@
     public const EVENT_DEFINE_COMPATIBLE_FIELD_TYPES = 'defineCompatibleFieldTypes';
 
     /**
-     * @event FieldGroupEvent The event that is triggered before a field group is saved.
-     */
-    public const EVENT_BEFORE_SAVE_FIELD_GROUP = 'beforeSaveFieldGroup';
-
-    /**
-     * @event FieldGroupEvent The event that is triggered after a field group is saved.
-     */
-    public const EVENT_AFTER_SAVE_FIELD_GROUP = 'afterSaveFieldGroup';
-
-    /**
-     * @event FieldGroupEvent The event that is triggered before a field group delete is applied to the database.
-     * @since 3.1.0
-     */
-    public const EVENT_BEFORE_APPLY_GROUP_DELETE = 'beforeApplyGroupDelete';
-
-    /**
-     * @event FieldGroupEvent The event that is triggered before a field group is deleted.
-     */
-    public const EVENT_BEFORE_DELETE_FIELD_GROUP = 'beforeDeleteFieldGroup';
-
-    /**
-     * @event FieldGroupEvent The event that is triggered after a field group is deleted.
-     */
-    public const EVENT_AFTER_DELETE_FIELD_GROUP = 'afterDeleteFieldGroup';
-
-    /**
->>>>>>> c1e4a331
      * @event FieldEvent The event that is triggered before a field is saved.
      */
     public const EVENT_BEFORE_SAVE_FIELD = 'beforeSaveField';
@@ -276,33 +247,15 @@
      */
     public function getCompatibleFieldTypes(FieldInterface $field, bool $includeCurrent = true): array
     {
-<<<<<<< HEAD
         // If the field has any validation errors and has an ID, swap it with the saved field
         if (!$field->getIsNew() && $field->hasErrors()) {
             $field = $this->getFieldById($field->id);
         }
 
+        $types = [];
         $dbType = $field::dbType();
 
-        if (!is_string($dbType)) {
-            return $includeCurrent ? [get_class($field)] : [];
-        }
-=======
-        $types = [];
-
-        if ($field::hasContentColumn()) {
-            // If the field has any validation errors and has an ID, swap it with the saved field
-            if (!$field->getIsNew() && $field->hasErrors()) {
-                $field = $this->getFieldById($field->id);
-            }
-
-            $fieldColumnType = $field->getContentColumnType();
-
-            if (is_array($fieldColumnType)) {
-                return $includeCurrent ? [get_class($field)] : [];
-            }
->>>>>>> c1e4a331
-
+        if (is_string($dbType)) {
             foreach ($this->getAllFieldTypes() as $class) {
                 /** @var string|FieldInterface $class */
                 /** @phpstan-var class-string<FieldInterface>|FieldInterface $class */
@@ -313,29 +266,11 @@
                     continue;
                 }
 
-                if (!$class::hasContentColumn()) {
-                    continue;
+                $otherDbType = $class::dbType();
+
+                if (is_string($otherDbType) && Db::areColumnTypesCompatible($dbType, $otherDbType)) {
+                    $types[] = $class;
                 }
-
-<<<<<<< HEAD
-            $otherDbType = $class::dbType();
-
-            if (is_string($otherDbType) && Db::areColumnTypesCompatible($dbType, $otherDbType)) {
-=======
-                /** @var FieldInterface $tempField */
-                $tempField = new $class();
-                $tempFieldColumnType = $tempField->getContentColumnType();
-
-                if (is_array($tempFieldColumnType)) {
-                    continue;
-                }
-
-                if (!Db::areColumnTypesCompatible($fieldColumnType, $tempFieldColumnType)) {
-                    continue;
-                }
-
->>>>>>> c1e4a331
-                $types[] = $class;
             }
         }
 
