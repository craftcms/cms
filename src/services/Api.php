--- conflicted
+++ resolved
@@ -426,11 +426,7 @@
         }
 
         // Craft license
-<<<<<<< HEAD
-        $headers['X-Craft-License'] = App::licenseKey();
-=======
-        $headers['X-Craft-License'] = $this->cmsLicenseKey() ?? '🙏';
->>>>>>> 95b8da45
+        $headers['X-Craft-License'] = App::licenseKey() ?? '🙏';
 
         // plugin info
         $pluginLicenses = [];
