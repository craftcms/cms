--- conflicted
+++ resolved
@@ -207,15 +207,6 @@
         foreach ($lockData['packages'] as $package) {
             $installed[$package['name']] = $package['version'];
 
-<<<<<<< HEAD
-                // Append the hashes and aliases
-                foreach ($hashes as $name => $hash) {
-                    $installed[$name] .= '#' . $hash;
-                }
-
-                foreach ($aliases as $name => $alias) {
-                    $installed[$name] .= ' as ' . $alias;
-=======
             // Should we be including the hash as well?
             if (strpos($package['version'], 'dev-') === 0) {
                 $hashes[$package['name']] = $package['dist']['reference'] ?? $package['source']['reference'];
@@ -235,7 +226,6 @@
                     $alias['version'] === $versionParser->normalize($installed[$alias['package']])
                 ) {
                     $aliases[$alias['package']] = $alias['alias'];
->>>>>>> 928249a9
                 }
             }
         }
