--- conflicted
+++ resolved
@@ -282,7 +282,6 @@
 				'user'      => $user,
 				'isNewUser' => $isNewUser
 			));
-
 			$this->onBeforeSaveUser($event);
 
 			// Is the event is giving us the go-ahead?
@@ -291,7 +290,7 @@
 				// Save the element
 				$success = craft()->elements->saveElement($user, false);
 
-				// If it didn't work, rollback the transaction in case something changed in onBeforeSaveUser
+				// If it didn't work, rollback the transaciton in case something changed in onBeforeSaveUser
 				if (!$success)
 				{
 					if ($transaction !== null)
@@ -336,8 +335,8 @@
 				$success = false;
 			}
 
-			// Commit the transaction regardless of whether we saved the user, in case something changed
-			// in onBeforeSaveUser
+			// Commit the transaction regardless of whether we saved the user,
+			// in case something changed in onBeforeSaveUser
 			if ($transaction !== null)
 			{
 				$transaction->commit();
@@ -630,81 +629,49 @@
 	 *
 	 * @param UserModel $user The user.
 	 *
-	 * @throws \CDbException
-	 * @throws \Exception
 	 * @return bool Whether the user was activated successfully.
 	 */
 	public function activateUser(UserModel $user)
 	{
-
-		$transaction = craft()->db->getCurrentTransaction() === null ? craft()->db->beginTransaction() : null;
-		try
-		{
-			// Fire an 'onBeforeActivateUser' event
-			$event = new Event($this, array(
-				'user' => $user,
-			));
-
-			$this->onBeforeActivateUser($event);
-
-			// Is the event is giving us the go-ahead?
-			if ($event->performAction)
-			{
-				$userRecord = $this->_getUserRecordById($user->id);
-
-				$userRecord->setActive();
-				$user->setActive();
-				$userRecord->verificationCode = null;
-				$userRecord->verificationCodeIssuedDate = null;
-				$userRecord->lockoutDate = null;
-
-				// If they have an unverified email address, now is the time to set it to their primary email address
-				if ($user->unverifiedEmail)
-				{
-					$userRecord->email = $user->unverifiedEmail;
-
-					if (craft()->config->get('useEmailAsUsername'))
-					{
-						$userRecord->username = $user->unverifiedEmail;
-					}
-
-					$userRecord->unverifiedEmail = null;
-				}
-
-				$userRecord->save();
-				$success = true;
-			}
-			else
-			{
-				$success = false;
-			}
-
-			// Commit the transaction regardless of whether we activated the user, in case something changed
-			// in onBeforeActivateUser
-			if ($transaction !== null)
-			{
-				$transaction->commit();
-			}
-		}
-		catch (\Exception $e)
-		{
-			if ($transaction !== null)
-			{
-				$transaction->rollback();
-			}
-
-			throw $e;
-		}
-
-		if ($success)
+		// Fire an 'onBeforeActivateUser' event
+		$this->onBeforeActivateUser(new Event($this, array(
+			'user' => $user
+		)));
+
+		$userRecord = $this->_getUserRecordById($user->id);
+
+		$userRecord->setActive();
+		$user->setActive();
+		$userRecord->verificationCode = null;
+		$userRecord->verificationCodeIssuedDate = null;
+		$userRecord->lockoutDate = null;
+
+		// If they have an unverified email address, now is the time to set it to their primary email address
+		if ($user->unverifiedEmail)
+		{
+			$userRecord->email = $user->unverifiedEmail;
+
+			if (craft()->config->get('useEmailAsUsername'))
+			{
+				$userRecord->username = $user->unverifiedEmail;
+			}
+
+			$userRecord->unverifiedEmail = null;
+		}
+
+		if ($userRecord->save())
 		{
 			// Fire an 'onActivateUser' event
 			$this->onActivateUser(new Event($this, array(
 				'user' => $user
 			)));
-		}
-
-		return $success;
+
+			return true;
+		}
+		else
+		{
+			return false;
+		}
 	}
 
 	/**
@@ -712,68 +679,36 @@
 	 *
 	 * @param UserModel $user The user.
 	 *
-	 * @throws \CDbException
-	 * @throws \Exception
 	 * @return bool Whether the user was unlocked successfully.
 	 */
 	public function unlockUser(UserModel $user)
 	{
-		$transaction = craft()->db->getCurrentTransaction() === null ? craft()->db->beginTransaction() : null;
-
-		try
-		{
-			// Fire an 'onBeforeUnlockUser' event
-			$event = new Event($this, array(
-				'user'      => $user,
-			));
-
-			$this->onBeforeUnlockUser($event);
-
-			// Is the event is giving us the go-ahead?
-			if ($event->performAction)
-			{
-				$userRecord = $this->_getUserRecordById($user->id);
-
-				$userRecord->locked = false;
-				$user->locked = false;
-
-				$userRecord->invalidLoginCount = $user->invalidLoginCount = null;
-				$userRecord->invalidLoginWindowStart = null;
-
-				$userRecord->save();
-				$success = true;
-			}
-			else
-			{
-				$success = false;
-			}
-
-			// Commit the transaction regardless of whether we unlocked the user, in case something changed
-			// in onBeforeUnlockUser
-			if ($transaction !== null)
-			{
-				$transaction->commit();
-			}
-		}
-		catch (\Exception $e)
-		{
-			if ($transaction !== null)
-			{
-				$transaction->rollback();
-			}
-
-			throw $e;
-		}
-
-		if ($success)
+		// Fire an 'onBeforeUnlockUser' event
+		$this->onBeforeUnlockUser(new Event($this, array(
+			'user' => $user
+		)));
+
+		$userRecord = $this->_getUserRecordById($user->id);
+
+		$userRecord->locked = false;
+		$user->locked = false;
+
+		$userRecord->invalidLoginCount = $user->invalidLoginCount = null;
+		$userRecord->invalidLoginWindowStart = null;
+
+		if ($userRecord->save())
 		{
 			// Fire an 'onUnlockUser' event
 			$this->onUnlockUser(new Event($this, array(
 				'user' => $user
 			)));
-		}
-
-		return $success;
+
+			return true;
+		}
+		else
+		{
+			return false;
+		}
 	}
 
 	/**
@@ -781,65 +716,33 @@
 	 *
 	 * @param UserModel $user The user.
 	 *
-	 * @throws \CDbException
-	 * @throws \Exception
 	 * @return bool Whether the user was suspended successfully.
 	 */
 	public function suspendUser(UserModel $user)
 	{
-		$transaction = craft()->db->getCurrentTransaction() === null ? craft()->db->beginTransaction() : null;
-
-		try
-		{
-			// Fire an 'onBeforeSuspendUser' event
-			$event = new Event($this, array(
-				'user'      => $user,
-			));
-
-			$this->onBeforeSuspendUser($event);
-
-			// Is the event is giving us the go-ahead?
-			if ($event->performAction)
-			{
-				$userRecord = $this->_getUserRecordById($user->id);
-
-				$userRecord->suspended = true;
-				$user->suspended = true;
-
-				$userRecord->save();
-				$success = true;
-			}
-			else
-			{
-				$success = false;
-			}
-
-			// Commit the transaction regardless of whether we saved the user, in case something changed
-			// in onBeforeSuspendUser
-			if ($transaction !== null)
-			{
-				$transaction->commit();
-			}
-		}
-		catch (\Exception $e)
-		{
-			if ($transaction !== null)
-			{
-				$transaction->rollback();
-			}
-
-			throw $e;
-		}
-
-		if ($success)
+		// Fire an 'onBeforeSuspendUser' event
+		$this->onBeforeSuspendUser(new Event($this, array(
+			'user' => $user
+		)));
+
+		$userRecord = $this->_getUserRecordById($user->id);
+
+		$userRecord->suspended = true;
+		$user->suspended = true;
+
+		if ($userRecord->save())
 		{
 			// Fire an 'onSuspendUser' event
 			$this->onSuspendUser(new Event($this, array(
 				'user' => $user
 			)));
-		}
-
-		return $success;
+
+			return true;
+		}
+		else
+		{
+			return false;
+		}
 	}
 
 	/**
@@ -847,65 +750,33 @@
 	 *
 	 * @param UserModel $user The user.
 	 *
-	 * @throws \CDbException
-	 * @throws \Exception
 	 * @return bool Whether the user was unsuspended successfully.
 	 */
 	public function unsuspendUser(UserModel $user)
 	{
-		$transaction = craft()->db->getCurrentTransaction() === null ? craft()->db->beginTransaction() : null;
-
-		try
-		{
-			// Fire an 'onBeforeUnsuspendUser' event
-			$event = new Event($this, array(
-				'user'      => $user,
-			));
-
-			$this->onBeforeUnsuspendUser($event);
-
-			// Is the event is giving us the go-ahead?
-			if ($event->performAction)
-			{
-				$userRecord = $this->_getUserRecordById($user->id);
-
-				$userRecord->suspended = false;
-				$user->suspended = false;
-
-				$userRecord->save();
-				$success = true;
-			}
-			else
-			{
-				$success = false;
-			}
-
-			// Commit the transaction regardless of whether we unsuspended the user, in case something changed
-			// in onBeforeUnsuspendUser
-			if ($transaction !== null)
-			{
-				$transaction->commit();
-			}
-		}
-		catch (\Exception $e)
-		{
-			if ($transaction !== null)
-			{
-				$transaction->rollback();
-			}
-
-			throw $e;
-		}
-
-		if ($success)
+		// Fire an 'onBeforeUnsuspendUser' event
+		$this->onBeforeUnsuspendUser(new Event($this, array(
+			'user' => $user
+		)));
+
+		$userRecord = $this->_getUserRecordById($user->id);
+
+		$userRecord->suspended = false;
+		$user->suspended = false;
+
+		if ($userRecord->save())
 		{
 			// Fire an 'onUnsuspendUser' event
 			$this->onUnsuspendUser(new Event($this, array(
 				'user' => $user
 			)));
-		}
-
-		return $success;
+
+			return true;
+		}
+		else
+		{
+			return false;
+		}
 	}
 
 	/**
@@ -914,7 +785,6 @@
 	 * @param UserModel      $user              The user to be deleted.
 	 * @param UserModel|null $transferContentTo The user who should take over the deleted user’s content.
 	 *
-	 * @throws \CDbException
 	 * @throws \Exception
 	 * @return bool Whether the user was deleted successfully.
 	 */
@@ -929,106 +799,11 @@
 		try
 		{
 			// Fire an 'onBeforeDeleteUser' event
-<<<<<<< HEAD
-			$event = new Event($this, array(
-				'user'      => $user,
-			));
-
-			$this->onBeforeDeleteUser($event);
-
-			// Is the event is giving us the go-ahead?
-			if ($event->performAction)
-			{
-				// Delete the user
-				$success = craft()->elements->deleteElementById($user->id);
-
-				// If it didn't work, rollback the transaction in case something changed in onBeforeSaveUser
-				if (!$success)
-				{
-					if ($transaction !== null)
-					{
-						$transaction->rollback();
-					}
-
-					return false;
-				}
-
-				// Grab the entry IDs that were authored by this user so we can delete them too.
-				$criteria = craft()->elements->getCriteria(ElementType::Entry);
-				$criteria->authorId = $user->id;
-				$criteria->limit = null;
-				$entries = $criteria->find();
-
-				if ($entries)
-				{
-					craft()->entries->deleteEntry($entries);
-				}
-			}
-			else
-			{
-				$success = false;
-			}
-
-			// Commit the transaction regardless of whether we deleted the user, in case something changed
-			// in onBeforeDeleteUser
-			if ($transaction !== null)
-			{
-				$transaction->commit();
-			}
-		}
-		catch (\Exception $e)
-		{
-			if ($transaction !== null)
-			{
-				$transaction->rollback();
-			}
-
-			throw $e;
-		}
-
-		if ($success)
-		{
-			// Fire an 'onDeleteUser' event
-			$this->onDeleteUser(new Event($this, array(
-				'user' => $user
-			)));
-		}
-
-		return $success;
-	}
-
-	/**
-	 * Reassigns a user’s content to another user.
-	 *
-	 * This is usually called right before a user gets deleted.
-	 *
-	 * @param UserModel $oldUser The user who currently owns the content.
-	 * @param UserModel $newUser The user that will own the content going forward.
-	 *
-	 * @throws \CDbException
-	 * @throws \Exception
-	 * @return null
-	 */
-	public function reassignContent(UserModel $oldUser, UserModel $newUser)
-	{
-		$transaction = craft()->db->getCurrentTransaction() === null ? craft()->db->beginTransaction() : null;
-
-		try
-		{
-			// Fire an 'onBeforeReassignContent' event
-			$event = new Event($this, array(
-				'oldUser'  => $oldUser,
-				'newUser'  => $newUser
-			));
-
-			$this->onBeforeReassignContent($event);
-=======
 			$event = new Event($this, array(
 				'user'              => $user,
 				'transferContentTo' => $transferContentTo
 			));
 			$this->onBeforeDeleteUser($event);
->>>>>>> df469d33
 
 			// Is the event is giving us the go-ahead?
 			if ($event->performAction)
@@ -1068,17 +843,8 @@
 					craft()->elements->deleteElementById($entryIds);
 				}
 
-<<<<<<< HEAD
-				// Update the entry/version/draft tables to point to the new user
-				$userRefs = array(
-					'entries'       => 'authorId',
-					'entrydrafts'   => 'creatorId',
-					'entryversions' => 'creatorId',
-				);
-=======
 				// Delete the user
 				$success = craft()->elements->deleteElementById($user->id);
->>>>>>> df469d33
 
 				// If it didn't work, rollback the transaciton in case something changed in onBeforeDeleteUser
 				if (!$success)
@@ -1090,25 +856,14 @@
 
 					return false;
 				}
-
-				$success = true;
 			}
 			else
 			{
 				$success = false;
 			}
-			else
-			{
-				$success = false;
-			}
-
-<<<<<<< HEAD
-			// Commit the transaction regardless of whether we re-assigned the content, in case something changed
-			// in onBeforeReassignContent
-=======
+
 			// Commit the transaction regardless of whether we deleted the user,
 			// in case something changed in onBeforeDeleteUser
->>>>>>> df469d33
 			if ($transaction !== null)
 			{
 				$transaction->commit();
@@ -1126,17 +881,10 @@
 
 		if ($success)
 		{
-<<<<<<< HEAD
-			// Fire an 'onReassignContent' event
-			$this->onReassignContent(new Event($this, array(
-				'oldUser' => $oldUser,
-				'newUser' => $newUser
-=======
 			// Fire an 'onDeleteUser' event
 			$this->onDeleteUser(new Event($this, array(
 				'user'              => $user,
 				'transferContentTo' => $transferContentTo
->>>>>>> df469d33
 			)));
 		}
 
