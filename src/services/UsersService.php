<?php
namespace Craft;

/**
 *
 */
class UsersService extends BaseApplicationComponent
{
	private $_usersById;

	/**
	 * Gets a user by their ID.
	 *
	 * @param $userId
	 * @return UserModel|null
	 */
	public function getUserById($userId)
	{
		if (!isset($this->_usersById) || !array_key_exists($userId, $this->_usersById))
		{
			$userRecord = UserRecord::model()->findById($userId);

			if ($userRecord)
			{
				$this->_usersById[$userId] = UserModel::populateModel($userRecord);
			}
			else
			{
				$this->_usersById[$userId] = null;
			}
		}

		return $this->_usersById[$userId];
	}

	/**
	 * Gets a user by their username or email.
	 *
	 * @param string $usernameOrEmail
	 * @return UserModel
	 */
	public function getUserByUsernameOrEmail($usernameOrEmail)
	{
		$userRecord = UserRecord::model()->find(array(
			'condition' => 'username=:usernameOrEmail OR email=:usernameOrEmail',
			'params' => array(':usernameOrEmail' => $usernameOrEmail),
		));

		if ($userRecord)
		{
			return UserModel::populateModel($userRecord);
		}
	}

	/**
	 * Gets a user by a verification code and their uid.
	 *
	 * @param        $code
	 * @param        $uid
	 * @return UserModel|null
	 */
	public function getUserByVerificationCodeAndUid($code, $uid)
	{
		$date = DateTimeHelper::currentUTCDateTime();
		$duration = new DateInterval(craft()->config->get('verificationCodeDuration'));
		$date->sub($duration);

		$userRecord = UserRecord::model()->find(
			'verificationCodeIssuedDate >:date AND uid=:uid',
			array(':date' => DateTimeHelper::formatTimeForDb($date->getTimestamp()), ':uid' => $uid)
		);

		if ($userRecord)
		{
			if (craft()->security->checkString($code, $userRecord->verificationCode))
			{
				return UserModel::populateModel($userRecord);
			}
			else
			{
				Craft::log('Found a with UID:'.$uid.', but the verification code given: '.$code.' does not match the hash in the database.', LogLevel::Warning);
			}
		}
		else
		{
			Craft::log('Could not find a user with UID:'.$uid.' that has a verification code that is not expired.', LogLevel::Warning);
		}

		return null;
	}

	/**
	 * Finds users.
	 *
	 * @param UserCriteria|null $criteria
	 * @return array
	 */
	public function findUsers(UserCriteria $criteria = null)
	{
		if (!$criteria)
		{
			$criteria = new UserCriteria();
		}

		$query = craft()->db->createCommand()
			->select('u.*')
			->from('users u');

		$this->_applyUserConditions($query, $criteria);

		if ($criteria->order)
		{
			$query->order($criteria->order);
		}

		if ($criteria->offset)
		{
			$query->offset($criteria->offset);
		}

		if ($criteria->limit)
		{
			$query->limit($criteria->limit);
		}

		$result = $query->queryAll();
		return UserModel::populateModels($result, $criteria->indexBy);
	}

	/**
	 * Finds a user.
	 *
	 * @param UserCriteria|null $criteria
	 * @return array
	 */
	public function findUser(UserCriteria $criteria = null)
	{
		if (!$criteria)
		{
			$criteria = new UserCriteria();
		}

		$query = craft()->db->createCommand()
			->select('u.*')
			->from('users u');

		$this->_applyUserConditions($query, $criteria);

		$result = $query->queryRow();

		if ($result)
		{
			return UserModel::populateModel($result);
		}
	}

	/**
	 * Gets the total number of users.
	 *
	 * @param array $criteria
	 * @return int
	 * @return int
	 */
	public function getTotalUsers($criteria = array())
	{
		if (!$criteria)
		{
			$criteria = new UserCriteria();
		}

		$query = craft()->db->createCommand()
			->select('count(u.id)')
			->from('users u');

		$this->_applyUserConditions($query, $criteria);

		return (int)$query->queryScalar();
	}

	/**
	 * Saves a user, or registers a new one.
	 *
	 * @param UserModel $user
	 * @throws Exception
	 * @return bool
	 */
	public function saveUser(UserModel $user)
	{
		if (($isNewUser = !$user->id) == false)
		{
			$userRecord = $this->_getUserRecordById($user->id);

			if (!$userRecord)
			{
				throw new Exception(Craft::t('No user exists with the ID “{id}”', array('id' => $user->id)));
			}

			$oldUsername = $userRecord->username;
		}
		else
		{
			$userRecord = new UserRecord();
		}

		// Set the user record attributes
		$userRecord->username              = $user->username;
		$userRecord->firstName             = $user->firstName;
		$userRecord->lastName              = $user->lastName;
		$userRecord->email                 = $user->email;
		$userRecord->admin                 = $user->admin;
		$userRecord->passwordResetRequired = $user->passwordResetRequired;
		$userRecord->preferredLocale       = $user->preferredLocale;

		$userRecord->validate();
		$user->addErrors($userRecord->getErrors());

		// If newPassword is set at all, even to an empty string, validate & set it.
		if ($user->newPassword !== null)
		{
			$this->_setPasswordOnUserRecord($user, $userRecord);
		}

		if (!$user->hasErrors())
		{
			if ($user->verificationRequired)
			{
				$userRecord->status = $user->status = UserStatus::Pending;
				$unhashedVerificationCode = $this->_setVerificationCodeOnUserRecord($userRecord);
			}

			if ($isNewUser)
			{
				// Create the entry record
				$elementRecord = new ElementRecord();
				$elementRecord->type = ElementType::User;
				$elementRecord->save();

				// Now that we have the entry ID, save it on everything else
				$user->id = $elementRecord->id;
				$userRecord->id = $elementRecord->id;
			}

			$userRecord->save(false);

			if (!$isNewUser)
			{
				// Has the username changed?
				if ($user->username != $oldUsername)
				{
					// Rename the user's photo directory
					$oldFolder = craft()->path->getUserPhotosPath().$oldUsername;
					$newFolder = craft()->path->getUserPhotosPath().$user->username;

					if (IOHelper::folderExists($newFolder))
					{
						IOHelper::deleteFolder($newFolder);
					}

					if (IOHelper::folderExists($oldFolder))
					{
						IOHelper::rename($oldFolder, $newFolder);
					}
				}
			}

<<<<<<< HEAD
			// Update the search index
			craft()->search->indexElementKeywords($user->id, craft()->i18n->getPrimarySiteLocaleId(), array(
				'username'  => $user->username,
				'firstName' => $user->firstName,
				'lastName'  => $user->lastName,
				'fullName'  => $user->getFullName(),
				'email'     => $user->email
			));

			// Send a verification email?
			if ($user->verificationRequired)
=======
			if ($isNewUser)
>>>>>>> 383357f6
			{
				craft()->templates->registerTwigAutoloader();

				craft()->email->sendEmailByKey($user, 'account_activation', array(
					'link' => new \Twig_Markup($this->getActivateAccountUrl($unhashedVerificationCode, $userRecord->uid), craft()->templates->getTwig()->getCharset()),
				));
			}

			return true;
		}
		else
		{
			return false;
		}
	}

	/**
	 * Saves a user's profile.
	 *
	 * @param UserModel $user
	 * @return bool
	 */
	public function saveProfile(UserModel $user)
	{
		Craft::requirePackage(CraftPackage::Users);

		$fieldLayout = craft()->fields->getLayoutByType(ElementType::User);
		return craft()->content->saveElementContent($user, $fieldLayout);
	}

	/**
	 * Sends an activation email
	 */
	public function sendActivationEmail(UserModel $user)
	{
		$userRecord = $this->_getUserRecordById($user->id);
		$unhashedVerificationCode = $this->_setVerificationCodeOnUserRecord($userRecord);
		$userRecord->save();

		craft()->templates->registerTwigAutoloader();

		return craft()->email->sendEmailByKey($user, 'account_activation', array(
			'link' => new \Twig_Markup($this->getActivateAccountUrl($unhashedVerificationCode, $userRecord->uid), craft()->templates->getTwig()->getCharset()),
		));
	}

	/**
	 * Crop and save a user's photo by coordinates for a given user model.
	 *
	 * @param $source
	 * @param $x1
	 * @param $x2
	 * @param $y1
	 * @param $y2
	 * @param UserModel $user
	 * @return bool
	 * @throws \Exception
	 */
	public function cropAndSaveUserPhoto($source, $x1, $x2, $y1, $y2, UserModel $user)
	{
		$userPhotoFolder = craft()->path->getUserPhotosPath().$user->username.'/';
		$targetFolder = $userPhotoFolder.'original/';

		IOHelper::ensureFolderExists($userPhotoFolder);
		IOHelper::ensureFolderExists($targetFolder);

		$filename = pathinfo($source, PATHINFO_BASENAME);
		$targetPath = $targetFolder . $filename;


		$image = craft()->images->loadImage($source);
		$image->crop($x1, $x2, $y1, $y2);
		$result = $image->saveAs($targetPath);

		if ($result)
		{
			IOHelper::changePermissions($targetPath, IOHelper::writableFilePermissions);
			$record = UserRecord::model()->findById($user->id);
			$record->photo = $filename;
			$record->save();

			$user->photo = $filename;

			return true;
		}

		return false;
	}

	/**
	 * Delete a user's photo.
	 *
	 * @param UserModel $user
	 * @return void
	 */
	public function deleteUserPhoto(UserModel $user)
	{
		$folder = craft()->path->getUserPhotosPath().$user->username;

		if (IOHelper::folderExists($folder))
		{
			IOHelper::deleteFolder($folder);
		}
	}

	/**
	 * Sends a "forgot password" email.
	 *
	 * @param UserModel $user
	 * @return bool
	 */
	public function sendForgotPasswordEmail(UserModel $user)
	{
		$userRecord = $this->_getUserRecordById($user->id);
		$unhashedVerificationCode = $this->_setVerificationCodeOnUserRecord($userRecord);
		$userRecord->save();

		craft()->templates->registerTwigAutoloader();

		return craft()->email->sendEmailByKey($user, 'forgot_password', array(
			'link' => new \Twig_Markup($this->getSetPasswordUrl($unhashedVerificationCode, $userRecord->uid), craft()->templates->getTwig()->getCharset()),
		));
	}

	/**
	 * Changes a user's password.
	 *
	 * @param UserModel $user
	 * @return bool
	 */
	public function changePassword(UserModel $user)
	{
		$userRecord = $this->_getUserRecordById($user->id);

		if ($this->_setPasswordOnUserRecord($user, $userRecord))
		{
			$userRecord->save();
			return true;
		}
		else
		{
			return false;
		}
	}

	/**
	 * Handles a successful login for a user.
	 *
	 * @param UserModel $user
	 * @param           $sessionToken
	 * @return bool
	 */
	public function handleSuccessfulLogin(UserModel $user, $sessionToken)
	{
		$userRecord = $this->_getUserRecordById($user->id);

		$userRecord->lastLoginDate = $user->lastLoginDate = DateTimeHelper::currentUTCDateTime();
		$userRecord->lastLoginAttemptIPAddress = craft()->request->getUserHostAddress();
		$userRecord->invalidLoginWindowStart = null;
		$userRecord->invalidLoginCount = $user->invalidLoginCount = null;
		$userRecord->verificationCode = null;
		$userRecord->verificationCodeIssuedDate = null;

		$sessionRecord = new SessionRecord();
		$sessionRecord->userId = $user->id;
		$sessionRecord->token = $sessionToken;

		$userRecord->save();
		$sessionRecord->save();

		return $sessionRecord->uid;
	}

	/**
	 * Handles an invalid login for a user.
	 *
	 * @param UserModel $user
	 * @return bool
	 */
	public function handleInvalidLogin(UserModel $user)
	{
		$userRecord = $this->_getUserRecordById($user->id);
		$currentTime = DateTimeHelper::currentUTCDateTime();

		$userRecord->lastInvalidLoginDate = $user->lastInvalidLoginDate = $currentTime;
		$userRecord->lastLoginAttemptIPAddress = craft()->request->getUserHostAddress();

		if ($this->_isUserInsideInvalidLoginWindow($userRecord))
		{
			$userRecord->invalidLoginCount++;

			// Was that one bad password too many?
			if ($userRecord->invalidLoginCount >= craft()->config->get('maxInvalidLogins'))
			{
				$userRecord->status = $user->status = UserStatus::Locked;
				$userRecord->invalidLoginCount = null;
				$userRecord->invalidLoginWindowStart = null;
				$userRecord->lockoutDate = $user->lockoutDate = $currentTime;
			}
		}
		else
		{
			// Start the invalid login window and counter
			$userRecord->invalidLoginWindowStart = $currentTime;
			$userRecord->invalidLoginCount = 1;
		}

		// Update the counter on the user model
		$user->invalidLoginCount = $userRecord->invalidLoginCount;

		return $userRecord->save();
	}

	/**
	 * Activates a user, bypassing email verification.
	 *
	 * @param UserModel $user
	 * @return bool
	 */
	public function activateUser(UserModel $user)
	{
		$userRecord = $this->_getUserRecordById($user->id);

		$userRecord->status = $user->status = UserStatus::Active;
		$userRecord->verificationCode = null;
		$userRecord->verificationCodeIssuedDate = null;
		$userRecord->lockoutDate = null;

		return $userRecord->save();
	}

	/**
	 * Unlocks a user, bypassing the cooldown phase.
	 *
	 * @param UserModel $user
	 * @return bool
	 */
	public function unlockUser(UserModel $user)
	{
		$userRecord = $this->_getUserRecordById($user->id);

		$userRecord->status = $user->status = UserStatus::Active;
		$userRecord->invalidLoginCount = $user->invalidLoginCount = null;
		$userRecord->invalidLoginWindowStart = null;

		return $userRecord->save();
	}

	/**
	 * Suspends a user.
	 *
	 * @param UserModel $user
	 * @return bool
	 */
	public function suspendUser(UserModel $user)
	{
		$userRecord = $this->_getUserRecordById($user->id);

		$userRecord->status = $user->status = UserStatus::Suspended;

		return $userRecord->save();
	}

	/**
	 * Unsuspends a user.
	 *
	 * @param UserModel $user
	 * @return bool
	 */
	public function unsuspendUser(UserModel $user)
	{
		$userRecord = $this->_getUserRecordById($user->id);

		$userRecord->status = $user->status = UserStatus::Active;

		return $userRecord->save();
	}

	/**
	 * Shuns a message for a user.
	 *
	 * @param int      $userId
	 * @param string   $message
	 * @param DateTime $expiryDate
	 * @return bool
	 */
	public function shunMessageForUser($userId, $message, $expiryDate = null)
	{
		if ($expiryDate instanceof \DateTime)
		{
			$expiryDate = DateTimeHelper::formatTimeForDb($expiryDate->getTimestamp());
		}
		else
		{
			$expiryDate = null;
		}

		$affectedRows = craft()->db->createCommand()->insertOrUpdate('shunnedmessages', array(
			'userId'  => $userId,
			'message' => $message
		), array(
			'expiryDate' => $expiryDate
		));

		return (bool) $affectedRows;
	}

	/**
	 * Unshuns a message for a user.
	 *
	 * @param int      $userId
	 * @param string   $message
	 * @return bool
	 */
	public function unshunMessageForUser($userId, $message)
	{
		$affectedRows = craft()->db->createCommand()->delete('shunnedmessages', array(
			'userId'  => $userId,
			'message' => $message
		));

		return (bool) $affectedRows;
	}

	/**
	 * Returns whether a message is shunned for a user.
	 *
	 * @param int      $userId
	 * @param string   $message
	 * @return bool
	 */
	public function hasUserShunnedMessage($userId, $message)
	{
		$row = craft()->db->createCommand()
			->select('id')
			->from('shunnedmessages')
			->where(array('and',
				'userId = :userId',
				'message = :message',
				array('or', 'expiryDate IS NULL', 'expiryDate > :now')
			), array(
				':userId'  => $userId,
				':message' => $message,
				':now'     => DateTimeHelper::formatTimeForDb()
			))
			->queryRow(false);

		return (bool) $row;
	}

	/**
	 * Sets a new verification code on the user's record.
	 *
	 * @param UserModel $user
	 * @return string
	 */
	public function setVerificationCodeOnUser(UserModel $user)
	{
		$userRecord = $this->_getUserRecordById($user->id);
		$unhashedVerificationCode = $this->_setVerificationCodeOnUserRecord($userRecord);
		$userRecord->save();

		return $unhashedVerificationCode;
	}

	/**
	 * Gets the account verification URL for a user account.
	 *
	 * @param       $code
	 * @param       $uid
	 * @param  bool $full
	 * @return string
	 */
	public function getActivateAccountUrl($code, $uid, $full = true)
	{
		if (craft()->request->isCpRequest())
		{
			$url = 'activate';
		}
		else
		{
			$url = craft()->config->get('activateAccountPath');
		}

		if (!$full)
		{
			return $url;
		}

		if (craft()->request->isSecureConnection)
		{
			return UrlHelper::getUrl($url, array(
				'code' => $code, 'id' => $uid
			), 'https');
		}

		return UrlHelper::getUrl($url, array(
			'code' => $code, 'id' => $uid
		));
	}

	/**
	 * Gets the set password URL for a user account.
	 *
	 * @param       $code
	 * @param       $uid
	 * @param  bool $full
	 * @return string
	 */
	public function getSetPasswordUrl($code, $uid, $full = true)
	{
		if (craft()->request->isCpRequest())
		{
			$url = 'setpassword';
		}
		else
		{
			$url = craft()->config->get('setPasswordPath');
		}

		if (!$full)
		{
			return $url;
		}

		if (craft()->request->isSecureConnection)
		{
			return UrlHelper::getUrl($url, array(
				'code' => $code, 'id' => $uid
			), 'https');
		}

		return UrlHelper::getUrl($url, array(
			'code' => $code, 'id' => $uid
		));
	}

	/**
	 * Gets a user record by its ID.
	 *
	 * @access private
	 * @param int $userId
	 * @return UserRecord
	 * @throws Exception
	 */
	private function _getUserRecordById($userId)
	{
		$userRecord = UserRecord::model()->findById($userId);

		if (!$userRecord)
		{
			throw new Exception(Craft::t('No user exists with the ID “{id}”', array('id' => $userId)));
		}

		return $userRecord;
	}

	/**
	 * Applies WHERE conditions to a DbCommand query for users.
	 *
	 * @access private
	 * @param  DbCommand $query
	 * @param            $criteria
	 * @return void
	 */
	private function _applyUserConditions($query, $criteria)
	{
		$whereConditions = array();
		$whereParams = array();

		if ($criteria->id)
		{
			$whereConditions[] = DbHelper::parseParam('u.id', $criteria->id, $whereParams);
		}

		if ($criteria->groupId || $criteria->group)
		{
			$query->join('usergroups_users gu', 'gu.userId = u.id');

			if ($criteria->groupId)
			{
				$whereConditions[] = DbHelper::parseParam('gu.groupId', $criteria->groupId, $whereParams);
			}

			if ($criteria->group)
			{
				$query->join('usergroups g', 'g.id = gu.groupId');
				$whereConditions[] = DbHelper::parseParam('g.handle', $criteria->group, $whereParams);
			}
		}

		if ($criteria->username)
		{
			$whereConditions[] = DbHelper::parseParam('u.username', $criteria->username, $whereParams);
		}

		if ($criteria->firstName)
		{
			$whereConditions[] = DbHelper::parseParam('u.firstName', $criteria->firstName, $whereParams);
		}

		if ($criteria->lastName)
		{
			$whereConditions[] = DbHelper::parseParam('u.lastName', $criteria->lastName, $whereParams);
		}

		if ($criteria->email)
		{
			$whereConditions[] = DbHelper::parseParam('u.email', $criteria->email, $whereParams);
		}

		if ($criteria->admin)
		{
			$whereConditions[] = DbHelper::parseParam('u.admin', 1, $whereParams);
		}

		if ($criteria->status)
		{
			$whereConditions[] = DbHelper::parseParam('u.status', $criteria->status, $whereParams);
		}

		if ($criteria->lastLoginDate)
		{
			$whereConditions[] = DbHelper::parseParam('u.lastLoginDate', $criteria->lastLoginDate, $whereParams);
		}

		if ($whereConditions)
		{
			array_unshift($whereConditions, 'and');
			$query->where($whereConditions, $whereParams);
		}
	}

	/**
	 * Sets a user record up for a new verification code without saving it.
	 *
	 * @access private
	 * @param  UserRecord $userRecord
	 * @return string
	 */
	private function _setVerificationCodeOnUserRecord(UserRecord $userRecord)
	{
		$unhashedCode = StringHelper::UUID();
		$hashedCode = craft()->security->hashString($unhashedCode);
		$userRecord->verificationCode = $hashedCode['hash'];
		$userRecord->verificationCodeIssuedDate = DateTimeHelper::currentUTCDateTime();

		return $unhashedCode;
	}

	/**
	 * Determines if a user is within their invalid login window.
	 *
	 * @param UserRecord $userRecord
	 * @return bool
	 */
	private function _isUserInsideInvalidLoginWindow(UserRecord $userRecord)
	{
		if ($userRecord->invalidLoginWindowStart)
		{
			$duration = new DateInterval(craft()->config->get('invalidLoginWindowDuration'));
			$end = $userRecord->invalidLoginWindowStart->add($duration);
			return ($end >= DateTimeHelper::currentUTCDateTime());
		}
		else
		{
			return false;
		}
	}

	/**
	 * Sets a user record up for a new password without saving it.
	 *
	 * @access private
	 * @param UserModel $user
	 * @param UserRecord $userRecord
	 * @return bool
	 */
	private function _setPasswordOnUserRecord(UserModel $user, UserRecord $userRecord)
	{
		// Validate the password first
		$passwordModel = new PasswordModel();
		$passwordModel->password = $user->newPassword;

		if ($passwordModel->validate())
		{
			$hashAndType = craft()->security->hashString($user->newPassword);

			$userRecord->password = $user->password = $hashAndType['hash'];
			$userRecord->encType = $user->encType = $hashAndType['encType'];
			$userRecord->status = $user->status = UserStatus::Active;
			$userRecord->invalidLoginWindowStart = null;
			$userRecord->invalidLoginCount = $user->invalidLoginCount = null;
			$userRecord->verificationCode = null;
			$userRecord->verificationCodeIssuedDate = null;

			// If it's an existing user, reset the passwordResetRequired bit.
			if ($user->id)
			{
				$userRecord->passwordResetRequired = $user->passwordResetRequired = false;
			}

			$userRecord->lastPasswordChangeDate = $user->lastPasswordChangeDate = DateTimeHelper::currentUTCDateTime();

			$user->newPassword = null;

			return true;
		}
		else
		{
			$user->addErrors(array(
				'newPassword' => $passwordModel->getErrors('password')
			));

			return false;
		}
	}
}<|MERGE_RESOLUTION|>--- conflicted
+++ resolved
@@ -263,7 +263,6 @@
 				}
 			}
 
-<<<<<<< HEAD
 			// Update the search index
 			craft()->search->indexElementKeywords($user->id, craft()->i18n->getPrimarySiteLocaleId(), array(
 				'username'  => $user->username,
@@ -273,11 +272,7 @@
 				'email'     => $user->email
 			));
 
-			// Send a verification email?
-			if ($user->verificationRequired)
-=======
 			if ($isNewUser)
->>>>>>> 383357f6
 			{
 				craft()->templates->registerTwigAutoloader();
 
