--- conflicted
+++ resolved
@@ -54,11 +54,7 @@
 	 * @param string $usernameOrEmail
 	 * @return User
 	 */
-<<<<<<< HEAD
-	public function getUserByLoginName($loginName)
-=======
 	public function getUserByUsernameOrEmail($usernameOrEmail)
->>>>>>> 9afb0fbb
 	{
 		$user = User::model()->find(array(
 			'condition' => 'username=:usernameOrEmail OR email=:usernameOrEmail',
