--- conflicted
+++ resolved
@@ -263,14 +263,10 @@
 				}
 			}
 
-<<<<<<< HEAD
 			// Update the search index
 			craft()->search->indexElementAttributes($user);
 
-			if ($isNewUser)
-=======
 			if ($isNewUser && $user->verificationRequired)
->>>>>>> f18a067f
 			{
 				craft()->templates->registerTwigAutoloader();
 
@@ -528,6 +524,7 @@
 	public function suspendUser(UserModel $user)
 	{
 		$userRecord = $this->_getUserRecordById($user->id);
+
 		$userRecord->status = $user->status = UserStatus::Suspended;
 
 		return $userRecord->save();
