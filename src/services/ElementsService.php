<?php
namespace Craft;

/**
 *
 */
class ElementsService extends BaseApplicationComponent
{
	// Finding Elements
	// ================

	/**
	 * Returns an element criteria model for a given element type.
	 *
	 * @param string $type
	 * @param mixed $attributes
	 * @return ElementCriteriaModel
	 * @throws Exception
	 */
	public function getCriteria($type, $attributes = null)
	{
		$elementType = $this->getElementType($type);

		if (!$elementType)
		{
			throw new Exception(Craft::t('No element type exists by the type “{type}”.', array('type' => $type)));
		}

		return new ElementCriteriaModel($attributes, $elementType);
	}

	/**
	 * Finds elements.
	 *
	 * @param mixed $criteria
	 * @param bool $justIds
	 * @return array
	 */
	public function findElements($criteria = null, $justIds = false)
	{
		$elements = array();
		$subquery = $this->buildElementsQuery($criteria);

		if ($subquery)
		{
			if ($criteria->search)
			{
				$elementIds = $this->_getElementIdsFromQuery($subquery);
				$scoredSearchResults = ($criteria->order == 'score');
				$filteredElementIds = craft()->search->filterElementIdsByQuery($elementIds, $criteria->search, $scoredSearchResults);
				$subquery->andWhere(array('in', 'elements.id', $filteredElementIds));
			}

			$query = craft()->db->createCommand();

			if ($justIds)
			{
				$query->select('r.id');
			}
			else
			{
<<<<<<< HEAD
				/* HIDE */
				// Todo: We can improve SQL performance by selecting the specific columns.
				// Problem is that we don't know exactly what they are.
				// Probably have to parse the 'SELECT' clause.
				$query->select('r.id, r.type, r.expiryDate, r.enabled, r.archived, r.dateCreated, r.dateUpdated, r.locale, r.title, r.uri, r.sectionId, r.slug');
				/* end HIDE */
=======
				// Tests are showing that listing out all of the columns here is actually slower
				// than just doing SELECT * -- probably due to the large number of columns we need to select.
>>>>>>> d455d752
				$query->select('*');
			}

			$query->from('('.$subquery->getText().') AS '.craft()->db->quoteTableName('r'))
			      ->group('r.id');

			$query->params = $subquery->params;

			if ($criteria->order && $criteria->order != 'score')
			{
				$query->order($criteria->order);
			}

			if ($criteria->offset)
			{
				$query->offset($criteria->offset);
			}

			if ($criteria->limit)
			{
				$query->limit($criteria->limit);
			}

			$result = $query->queryAll();

			if ($criteria->search && $scoredSearchResults)
			{
				$searchPositions = array();

				foreach ($result as $row)
				{
					$searchPositions[] = array_search($row['id'], $filteredElementIds);
				}

				array_multisort($searchPositions, $result);
			}

			if ($justIds)
			{
				foreach ($result as $row)
				{
					$elements[] = $row['id'];
				}
			}
			else
			{
				$elementType = $criteria->getElementType();
				$indexBy = $criteria->indexBy;

				foreach ($result as $row)
				{
					$element = $elementType->populateElementModel($row);

					if ($indexBy)
					{
						$elements[$element->$indexBy] = $element;
					}
					else
					{
						$elements[] = $element;
					}
				}
			}
		}

		return $elements;
	}

	/**
	 * Returns the total number of elements that match a given criteria.
	 *
	 * @param mixed $criteria
	 * @return int
	 */
	public function getTotalElements($criteria = null)
	{
		$subquery = $this->buildElementsQuery($criteria);

		if ($subquery)
		{
			$elementIds = $this->_getElementIdsFromQuery($subquery);

			if ($criteria->search)
			{
				$elementIds = craft()->search->filterElementIdsByQuery($elementIds, $criteria->search, false);
			}

			return count($elementIds);
		}
		else
		{
			return 0;
		}
	}

	/**
	 * Returns a DbCommand instance ready to search for elements based on a given element criteria.
	 *
	 * @param mixed &$criteria
	 * @return DbCommand|false
	 */
	public function buildElementsQuery(&$criteria = null)
	{
		if (!($criteria instanceof ElementCriteriaModel))
		{
			$criteria = $this->getCriteria('Entry', $criteria);
		}

		$elementType = $criteria->getElementType();

		$query = craft()->db->createCommand()
			->select('elements.id, elements.type, elements.enabled, elements.archived, elements.dateCreated, elements.dateUpdated, elements_i18n.locale, elements_i18n.uri')
			->from('elements elements');

		if ($elementType->isTranslatable())
		{
			$query->join('elements_i18n elements_i18n', 'elements_i18n.elementId = elements.id');

			// Locale conditions
			if (!$criteria->locale)
			{
				$criteria->locale = craft()->language;
			}

			$localeIds = array_unique(array_merge(
				array($criteria->locale),
				craft()->i18n->getSiteLocaleIds()
			));

			$quotedLocaleColumn = craft()->db->quoteColumnName('elements_i18n.locale');

			if (count($localeIds) == 1)
			{
				$query->andWhere('elements_i18n.locale = :locale');
				$query->params[':locale'] = $localeIds[0];
			}
			else
			{
				$quotedLocales = array();
				$localeOrder = array();

				foreach ($localeIds as $localeId)
				{
					$quotedLocale = craft()->db->quoteValue($localeId);
					$quotedLocales[] = $quotedLocale;
					$localeOrder[] = "({$quotedLocaleColumn} = {$quotedLocale}) DESC";
				}

				$query->andWhere("{$quotedLocaleColumn} IN (".implode(', ', $quotedLocales).')');
				$query->order($localeOrder);
			}
		}
		else
		{
			$query->leftJoin('elements_i18n elements_i18n', 'elements.id = elements_i18n.elementId');
		}

		// The rest
		if ($criteria->id)
		{
			$query->andWhere(DbHelper::parseParam('elements.id', $criteria->id, $query->params));
		}

		if ($criteria->uri !== null)
		{
			$query->andWhere(DbHelper::parseParam('elements_i18n.uri', $criteria->uri, $query->params));
		}

		if ($criteria->archived)
		{
			$query->andWhere('elements.archived = 1');
		}
		else
		{
			$query->andWhere('elements.archived = 0');

			if ($criteria->status)
			{
				$statusConditions = array();
				$statuses = ArrayHelper::stringToArray($criteria->status);

				foreach ($statuses as $status)
				{
					$status = strtolower($status);

					switch ($status)
					{
						case BaseElementModel::ENABLED:
						{
							$statusConditions[] = 'elements.enabled = 1';
							break;
						}

						case BaseElementModel::DISABLED:
						{
							$statusConditions[] = 'elements.enabled = 0';
						}

						default:
						{
							// Maybe the element type supports another status?
							$elementStatusCondition = $elementType->getElementQueryStatusCondition($query, $status);

							if ($elementStatusCondition)
							{
								$statusConditions[] = $elementStatusCondition;
							}
							else if ($elementStatusCondition === false)
							{
								return false;
							}
						}
					}
				}

				if ($statusConditions)
				{
					if (count($statusConditions) == 1)
					{
						$statusCondition = $statusConditions[0];
					}
					else
					{
						array_unshift($statusConditions, 'or');
						$statusCondition = $statusConditions;
					}

					$query->andWhere($statusCondition);
				}
			}
		}

		if ($criteria->dateCreated)
		{
			$query->andWhere(DbHelper::parseDateParam('elements.dateCreated', '=', $criteria->dateCreated, $query->params));
		}

		if ($criteria->dateUpdated)
		{
			$query->andWhere(DbHelper::parseDateParam('elements.dateUpdated', '=', $criteria->dateUpdated, $query->params));
		}

		if ($criteria->parentOf)
		{
			list($childIds, $fieldIds) = $this->_normalizeRelationParams($criteria->parentOf, $criteria->parentField);

			$query->join('relations parents', 'parents.parentId = elements.id');
			$query->andWhere(DbHelper::parseParam('parents.childId', $childIds, $query->params));

			if ($fieldIds)
			{
				$query->andWhere(DbHelper::parseParam('parents.fieldId', $fieldIds, $query->params));
			}
		}

		if ($criteria->childOf)
		{
			list($parentIds, $fieldIds) = $this->_normalizeRelationParams($criteria->childOf, $criteria->childField);

			$query->join('relations children', 'children.childId = elements.id');
			$query->andWhere(DbHelper::parseParam('children.parentId', $parentIds, $query->params));
		}

		if ($elementType->modifyElementsQuery($query, $criteria) !== false)
		{
			return $query;
		}
		else
		{
			return false;
		}
	}

	// Element helper functions
	// ========================

	/**
	 * Returns an element's URI for a given locale.
	 *
	 * @param int $elementId
	 * @param string $localeId
	 * @return string
	 */
	public function getElementUriForLocale($elementId, $localeId)
	{
		return craft()->db->createCommand()
			->select('uri')
			->from('elements_i18n')
			->where(array('elementId' => $elementId, 'locale' => $localeId))
			->queryScalar();
	}

	/**
	 * Returns the localization record for a given element and locale.
	 *
	 * @param int $elementId
	 * @param string $locale
	 */
	public function getElementLocaleRecord($elementId, $localeId)
	{
		return ElementLocaleRecord::model()->findByAttributes(array(
			'elementId' => $elementId,
			'locale'  => $localeId
		));
	}

	/**
	 * Deletes an element(s) by its ID(s).
	 *
	 * @param int|array $elementId
	 * @return bool
	 */
	public function deleteElementById($elementId)
	{
		if (is_array($elementId))
		{
			$condition = array('in', 'id', $elementId);
		}
		else
		{
			$condition = array('id' => $elementId);
		}

		craft()->db->createCommand()->delete('elements', $condition);

		return true;
	}

	// Element types
	// =============

	/**
	 * Returns all installed element types.
	 *
	 * @return array
	 */
	public function getAllElementTypes()
	{
		return craft()->components->getComponentsByType(ComponentType::Element);
	}

	/**
	 * Returns an element type.
	 *
	 * @param string $class
	 * @return BaseElementType|null
	 */
	public function getElementType($class)
	{
		return craft()->components->getComponentByTypeAndClass(ComponentType::Element, $class);
	}

	// Private functions
	// =================

	/**
	 * Normalizes parentOf and childOf criteria params,
	 * allowing them to be set to ElementCriteriaModel's,
	 * and swapping them with their IDs.
	 *
	 * @param mixed $elements
	 * @param mixed $fields
	 * @return array
	 */
	private function _normalizeRelationParams($elements, $fields)
	{
		// Normalize the element(s)
		$elements = ArrayHelper::stringToArray($elements);

		foreach ($elements as &$element)
		{
			if ($element instanceof BaseElementModel)
			{
				$element = $element->id;
			}
		}

		// Normalize the field(s)
		$fields = ArrayHelper::stringToArray($fields);

		foreach ($fields as &$field)
		{
			if (is_string($field) && !is_numeric($field))
			{
				$fieldModel = craft()->fields->getFieldByHandle($field);

				if ($fieldModel)
				{
					$field = $fieldModel->id;
				}
			}
		}

		return array($elements, $fields);
	}

	/**
	 * Returns the unique element IDs that match a given element query.
	 *
	 * @param DbCommand $query
	 * @return array
	 */
	private function _getElementIdsFromQuery(DbCommand $query)
	{
		// Get the matched element IDs, and then have the SearchService filter them.
		$elementIdsQuery = craft()->db->createCommand()
			->select('elements.id')
			->from('elements elements')
			->group('elements.id');

		$elementIdsQuery->setWhere($query->getWhere());
		$elementIdsQuery->setJoin($query->getJoin());

		$elementIdsQuery->params = $query->params;
		return $elementIdsQuery->queryColumn();
	}
}<|MERGE_RESOLUTION|>--- conflicted
+++ resolved
@@ -59,17 +59,8 @@
 			}
 			else
 			{
-<<<<<<< HEAD
-				/* HIDE */
-				// Todo: We can improve SQL performance by selecting the specific columns.
-				// Problem is that we don't know exactly what they are.
-				// Probably have to parse the 'SELECT' clause.
-				$query->select('r.id, r.type, r.expiryDate, r.enabled, r.archived, r.dateCreated, r.dateUpdated, r.locale, r.title, r.uri, r.sectionId, r.slug');
-				/* end HIDE */
-=======
 				// Tests are showing that listing out all of the columns here is actually slower
 				// than just doing SELECT * -- probably due to the large number of columns we need to select.
->>>>>>> d455d752
 				$query->select('*');
 			}
 
