<?php
namespace Craft;

/**
 *
 */
class ElementsService extends BaseApplicationComponent
{
	private $_joinSourceMatrixBlocksCount;
	private $_joinTargetMatrixBlocksCount;
	private $_joinSourcesCount;
	private $_joinTargetsCount;
	private $_sourceLocaleParamCount;

	// Finding Elements
	// ================

	/**
	 * Returns an element criteria model for a given element type.
	 *
	 * @param string $type
	 * @param mixed $attributes
	 * @return ElementCriteriaModel
	 * @throws Exception
	 */
	public function getCriteria($type, $attributes = null)
	{
		$elementType = $this->getElementType($type);

		if (!$elementType)
		{
			throw new Exception(Craft::t('No element type exists by the type “{type}”.', array('type' => $type)));
		}

		return new ElementCriteriaModel($attributes, $elementType);
	}

	/**
	 * Returns an element by its ID.
	 *
	 * @param int $elementId
	 * @param string|null $type
	 * @param string|null $localeId
	 * @return BaseElementModel|null
	 */
	public function getElementById($elementId, $elementType = null, $localeId = null)
	{
		if (!$elementId)
		{
			return null;
		}

		if (!$elementType)
		{
			$elementType = $this->getElementTypeById($elementId);

			if (!$elementType)
			{
				return null;
			}
		}

		$criteria = $this->getCriteria($elementType);
		$criteria->id = $elementId;
		$criteria->locale = $localeId;
		$criteria->status = null;
		$criteria->localeEnabled = null;
		return $criteria->first();
	}

	/**
	 * Returns the element type used by the element of a given ID.
	 *
	 * @param int $elementId
	 * @return string|null
	 */
	public function getElementTypeById($elementId)
	{
		return craft()->db->createCommand()
			->select('type')
			->from('elements')
			->where(array('id' => $elementId))
			->queryScalar();
	}

	/**
	 * Finds elements.
	 *
	 * @param mixed $criteria
	 * @param bool $justIds
	 * @return array
	 */
	public function findElements($criteria = null, $justIds = false)
	{
		$elements = array();
		$query = $this->buildElementsQuery($criteria, $contentTable, $fieldColumns);

		if ($query)
		{
			if ($criteria->search)
			{
				$elementIds = $this->_getElementIdsFromQuery($query);
				$scoredSearchResults = ($criteria->order == 'score');
				$filteredElementIds = craft()->search->filterElementIdsByQuery($elementIds, $criteria->search, $scoredSearchResults);
				$query->andWhere(array('in', 'elements.id', $filteredElementIds));
			}

			if ($justIds)
			{
				$query->select('elements.id');
			}

			if ($criteria->fixedOrder)
			{
				$ids = ArrayHelper::stringToArray($criteria->id);

				if (!$ids)
				{
					return array();
				}

				$query->order(craft()->db->getSchema()->orderByColumnValues('elements.id', $ids));
			}
			else if ($criteria->order && $criteria->order != 'score')
			{
				$orderColumns = ArrayHelper::stringToArray($criteria->order);

				if ($fieldColumns)
				{
					foreach ($orderColumns as $i => $orderColumn)
					{
						// Is this column for a custom field?
						foreach ($fieldColumns as $column)
						{
							if (preg_match('/^'.$column['handle'].'\b(.*)$/', $orderColumn, $matches))
							{
								// Use the field column name instead
								$orderColumns[$i] = $column['column'].$matches[1];
								// Don't break from the loop though because there could be more than one column that uses this handle!
							}
						}
					}
				}

				$query->order(implode(', ', $orderColumns));
			}

			if ($criteria->offset)
			{
				$query->offset($criteria->offset);
			}

			if ($criteria->limit)
			{
				$query->limit($criteria->limit);
			}

			$results = $query->queryAll();

			if ($results)
			{
				if ($criteria->search && $scoredSearchResults)
				{
					$searchPositions = array();

					foreach ($results as $result)
					{
						$searchPositions[] = array_search($result['id'], $filteredElementIds);
					}

					array_multisort($searchPositions, $results);
				}

				if ($justIds)
				{
					foreach ($results as $result)
					{
						$elements[] = $result['id'];
					}
				}
				else
				{
					$elementType = $criteria->getElementType();
					$indexBy = $criteria->indexBy;
					$lastElement = null;

					foreach ($results as $result)
					{
						// Make a copy to pass to the onPopulateElement event
						$originalResult = array_merge($result);

						if ($contentTable)
						{
							// Separate the content values from the main element attributes
							$content = array(
								'id'        => (isset($result['contentId']) ? $result['contentId'] : null),
								'elementId' => $result['id'],
								'locale'    => $criteria->locale,
								'title'     => (isset($result['title']) ? $result['title'] : null)
							);

							unset($result['title']);

							if ($fieldColumns)
							{
								foreach ($fieldColumns as $column)
								{
									// Account for results where multiple fields have the same handle, but from different columns
									// e.g. two Matrix block types that each have a field with the same handle

									$colName = $column['column'];
									$fieldHandle = $column['handle'];

									if (!isset($content[$fieldHandle]) || (empty($content[$fieldHandle]) && !empty($result[$colName])))
									{
										$content[$fieldHandle] = $result[$colName];
									}

									unset($result[$colName]);
								}
							}
						}

						$result['locale'] = $criteria->locale;
						$element = $elementType->populateElementModel($result);

						if ($contentTable)
						{
							$element->setContent($content);
						}

						if ($indexBy)
						{
							$elements[$element->$indexBy] = $element;
						}
						else
						{
							$elements[] = $element;
						}

						if ($lastElement)
						{
							$lastElement->setNext($element);
							$element->setPrev($lastElement);
						}
						else
						{
							$element->setPrev(false);
						}

						$lastElement = $element;

						// Fire an 'onPopulateElement' event
						$this->onPopulateElement(new Event($this, array(
							'element' => $element,
							'result'  => $originalResult
						)));
					}

					$lastElement->setNext(false);
				}
			}
		}

		return $elements;
	}

	/**
	 * Returns the total number of elements that match a given criteria.
	 *
	 * @param mixed $criteria
	 * @return int
	 */
	public function getTotalElements($criteria = null)
	{
		$query = $this->buildElementsQuery($criteria);

		if ($query)
		{
			$elementIds = $this->_getElementIdsFromQuery($query);

			if ($criteria->search)
			{
				$elementIds = craft()->search->filterElementIdsByQuery($elementIds, $criteria->search, false);
			}

			return count($elementIds);
		}
		else
		{
			return 0;
		}
	}

	/**
	 * Returns a DbCommand instance ready to search for elements based on a given element criteria.
	 *
	 * @param mixed &$criteria
	 * @param null  &$contentTable
	 * @param null  &$fieldColumns
	 * @return DbCommand|false
	 */
	public function buildElementsQuery(&$criteria = null, &$contentTable = null, &$fieldColumns = null)
	{
		if (!($criteria instanceof ElementCriteriaModel))
		{
			$criteria = $this->getCriteria('Entry', $criteria);
		}

		$elementType = $criteria->getElementType();

		if (!$elementType->isLocalized())
<<<<<<< HEAD
		{
			// The criteria *must* be set to the primary locale
			$criteria->locale = craft()->i18n->getPrimarySiteLocaleId();
		}
		else if (!$criteria->locale)
		{
=======
		{
			// The criteria *must* be set to the primary locale
			$criteria->locale = craft()->i18n->getPrimarySiteLocaleId();
		}
		else if (!$criteria->locale)
		{
>>>>>>> d1cb24e4
			// Default to the current app locale
			$criteria->locale = craft()->language;
		}

		// Set up the query

		$query = craft()->db->createCommand()
			->select('elements.id, elements.type, elements.enabled, elements.archived, elements.dateCreated, elements.dateUpdated, elements_i18n.slug, elements_i18n.uri, elements_i18n.enabled AS localeEnabled')
			->from('elements elements')
			->join('elements_i18n elements_i18n', 'elements_i18n.elementId = elements.id')
			->where('elements_i18n.locale = :locale', array(':locale' => $criteria->locale))
			->group('elements.id');

		if ($elementType->hasContent())
		{
			$contentTable = $elementType->getContentTableForElementsQuery($criteria);

			if ($contentTable)
			{
				$contentCols = 'content.id AS contentId';

				if ($elementType->hasTitles())
				{
					$contentCols .= ', content.title';
				}

				$fieldColumns = $elementType->getContentFieldColumnsForElementsQuery($criteria);

				foreach ($fieldColumns as $column)
				{
					$contentCols .= ', content.'.$column['column'];
				}

				$query->addSelect($contentCols);
				$query->join($contentTable.' content', 'content.elementId = elements.id');
				$query->andWhere('content.locale = :locale');
			}
		}

		// Basic element params

		if ($criteria->id === false)
		{
			return false;
		}

		if ($criteria->id)
		{
			$query->andWhere(DbHelper::parseParam('elements.id', $criteria->id, $query->params));
		}

		if ($criteria->archived)
		{
			$query->andWhere('elements.archived = 1');
		}
		else
		{
			$query->andWhere('elements.archived = 0');

			if ($criteria->status)
			{
				$statusConditions = array();
				$statuses = ArrayHelper::stringToArray($criteria->status);

				foreach ($statuses as $status)
				{
					$status = mb_strtolower($status);

					// Is this a supported status?
					if (in_array($status, array_keys($elementType->getStatuses())))
					{
						if ($status == BaseElementModel::ENABLED)
						{
							$statusConditions[] = 'elements.enabled = 1';
						}
						else if ($status == BaseElementModel::DISABLED)
						{
							$statusConditions[] = 'elements.enabled = 0';
						}
						else
						{
							$elementStatusCondition = $elementType->getElementQueryStatusCondition($query, $status);

							if ($elementStatusCondition)
							{
								$statusConditions[] = $elementStatusCondition;
							}
							else if ($elementStatusCondition === false)
							{
								return false;
							}
						}
					}
				}

				if ($statusConditions)
				{
					if (count($statusConditions) == 1)
					{
						$statusCondition = $statusConditions[0];
					}
					else
					{
						array_unshift($statusConditions, 'or');
						$statusCondition = $statusConditions;
					}

					$query->andWhere($statusCondition);
				}
			}
		}

		if ($criteria->dateCreated)
		{
			$query->andWhere(DbHelper::parseDateParam('elements.dateCreated', $criteria->dateCreated, $query->params));
		}

		if ($criteria->dateUpdated)
		{
			$query->andWhere(DbHelper::parseDateParam('elements.dateUpdated', $criteria->dateUpdated, $query->params));
		}

		// i18n params

		if ($criteria->slug)
		{
			$query->andWhere(DbHelper::parseParam('elements_i18n.slug', $criteria->slug, $query->params));
		}

		if ($criteria->uri)
		{
			$query->andWhere(DbHelper::parseParam('elements_i18n.uri', $criteria->uri, $query->params));
		}

		if ($criteria->localeEnabled)
		{
			$query->andWhere('elements_i18n.enabled = 1');
		}

		// Relational params

		// Convert the old childOf and parentOf params to the relatedTo param
		// childOf(element)  => relatedTo({ source: element })
		// parentOf(element) => relatedTo({ target: element })
		if (!$criteria->relatedTo && ($criteria->childOf || $criteria->parentOf))
		{
			$relatedTo = array('and');

			if ($criteria->childOf)
			{
				$relatedTo[] = array('sourceElement' => $criteria->childOf, 'field' => $criteria->childField);
			}

			if ($criteria->parentOf)
			{
				$relatedTo[] = array('targetElement' => $criteria->parentOf, 'field' => $criteria->parentField);
			}

			$criteria->relatedTo = $relatedTo;
		}

		if ($criteria->relatedTo)
		{
			$this->_joinSourceMatrixBlocksCount = 0;
			$this->_joinTargetMatrixBlocksCount = 0;
			$this->_joinSourcesCount = 0;
			$this->_joinTargetsCount = 0;
			$this->_sourceLocaleParamCount = 0;

			$relConditions = $this->_parseRelationParam($criteria->relatedTo, $query);

			if ($relConditions === false)
			{
				return false;
			}

			$query->andWhere($relConditions);

			// If there's only one relation criteria and it's specifically for grabbing target elements,
			// allow the query to order by the relation sort order
			if ($this->_joinSourcesCount == 1 && !$this->_joinTargetsCount && !$this->_joinSourceMatrixBlocksCount && !$this->_joinTargetMatrixBlocksCount)
			{
				$query->addSelect('sources1.sortOrder');
			}
		}

		// Field params

		foreach ($criteria->getSupportedFieldHandles() as $fieldHandle)
		{
			if ($criteria->$fieldHandle !== false)
			{
				$field = craft()->fields->getFieldByHandle($fieldHandle);
				$fieldType = $field->getFieldType();

				if ($fieldType->modifyElementsQuery($query, $criteria->$fieldHandle) === false)
				{
					return false;
				}
			}
		}

		// Give the element type a chance to make changes

		if ($elementType->modifyElementsQuery($query, $criteria) === false)
		{
			return false;
		}

		// Structure params

		if ($query->isJoined('structureelements'))
		{
			$query->addSelect('structureelements.root, structureelements.lft, structureelements.rgt, structureelements.level');

			if ($criteria->ancestorOf)
			{
				if (!$criteria->ancestorOf instanceof BaseElementModel)
				{
					$criteria->ancestorOf = craft()->elements->getElementById($criteria->ancestorOf, $elementType->getClassHandle());
				}

				if ($criteria->ancestorOf)
				{
					$query->andWhere(
						array('and',
							'structureelements.lft < :ancestorOf_lft',
							'structureelements.rgt > :ancestorOf_rgt',
							'structureelements.root = :ancestorOf_root'
						),
						array(
							':ancestorOf_lft'  => $criteria->ancestorOf->lft,
							':ancestorOf_rgt'  => $criteria->ancestorOf->rgt,
							':ancestorOf_root' => $criteria->ancestorOf->root
						)
					);

					if ($criteria->ancestorDist)
					{
						$query->andWhere('structureelements.level >= :ancestorOf_level',
							array(':ancestorOf_level' => $criteria->ancestorOf->level - $criteria->ancestorDist)
						);
					}
				}
			}

			if ($criteria->descendantOf)
			{
				if (!$criteria->descendantOf instanceof BaseElementModel)
				{
					$criteria->descendantOf = craft()->elements->getElementById($criteria->descendantOf, $elementType->getClassHandle());
				}

				if ($criteria->descendantOf)
				{
					$query->andWhere(
						array('and',
							'structureelements.lft > :descendantOf_lft',
							'structureelements.rgt < :descendantOf_rgt',
							'structureelements.root = :descendantOf_root'
						),
						array(
							':descendantOf_lft'  => $criteria->descendantOf->lft,
							':descendantOf_rgt'  => $criteria->descendantOf->rgt,
							':descendantOf_root' => $criteria->descendantOf->root
						)
					);

					if ($criteria->descendantDist)
					{
						$query->andWhere('structureelements.level <= :descendantOf_level',
							array(':descendantOf_level' => $criteria->descendantOf->level + $criteria->descendantDist)
						);
					}
				}
			}

			if ($criteria->siblingOf)
			{
				if (!$criteria->siblingOf instanceof BaseElementModel)
				{
					$criteria->siblingOf = craft()->elements->getElementById($criteria->siblingOf, $elementType->getClassHandle());
				}

				if ($criteria->siblingOf)
				{
					$query->andWhere(
						array('and',
							'structureelements.level = :siblingOf_level',
							'structureelements.root = :siblingOf_root',
							'structureelements.elementId != :siblingOf_elementId'
						),
						array(
							':siblingOf_level'     => $criteria->siblingOf->level,
							':siblingOf_root'      => $criteria->siblingOf->root,
							':siblingOf_elementId' => $criteria->siblingOf->id
						)
					);

					if ($criteria->siblingOf->level != 1)
					{
						$parent = $criteria->siblingOf->getParent();

						if ($parent)
						{
							$query->andWhere(
								array('and',
									'structureelements.lft > :siblingOf_lft',
									'structureelements.rgt < :siblingOf_rgt'
								),
								array(
									':siblingOf_lft'  => $parent->lft,
									':siblingOf_rgt'  => $parent->rgt
								)
							);
						}
						else
						{
							return false;
						}
					}
				}
			}

			if ($criteria->prevSiblingOf)
			{
				if (!$criteria->prevSiblingOf instanceof BaseElementModel)
				{
					$criteria->prevSiblingOf = craft()->elements->getElementById($criteria->prevSiblingOf, $elementType->getClassHandle());
				}

				if ($criteria->prevSiblingOf)
				{
					$query->andWhere(
						array('and',
							'structureelements.level = :prevSiblingOf_level',
							'structureelements.rgt = :prevSiblingOf_rgt',
							'structureelements.root = :prevSiblingOf_root'
						),
						array(
							':prevSiblingOf_level' => $criteria->prevSiblingOf->level,
							':prevSiblingOf_rgt'   => $criteria->prevSiblingOf->lft - 1,
							':prevSiblingOf_root'  => $criteria->prevSiblingOf->root
						)
					);
				}
			}

			if ($criteria->nextSiblingOf)
			{
				if (!$criteria->nextSiblingOf instanceof BaseElementModel)
				{
					$criteria->nextSiblingOf = craft()->elements->getElementById($criteria->nextSiblingOf, $elementType->getClassHandle());
				}

				if ($criteria->nextSiblingOf)
				{
					$query->andWhere(
						array('and',
							'structureelements.level = :nextSiblingOf_level',
							'structureelements.lft = :nextSiblingOf_lft',
							'structureelements.root = :nextSiblingOf_root'
						),
						array(
							':nextSiblingOf_level' => $criteria->nextSiblingOf->level,
							':nextSiblingOf_lft'   => $criteria->nextSiblingOf->rgt + 1,
							':nextSiblingOf_root'  => $criteria->nextSiblingOf->root
						)
					);
				}
			}

			if ($criteria->level || $criteria->depth)
			{
				// 'depth' is deprecated; use 'level' instead.
				$level = ($criteria->level ? $criteria->level : $criteria->depth);
				$query->andWhere(DbHelper::parseParam('structureelements.level', $level, $query->params));
			}
		}

		return $query;
	}

	/**
	 * Returns an element's URI for a given locale.
	 *
	 * @param int $elementId
	 * @param string $localeId
	 * @return string
	 */
	public function getElementUriForLocale($elementId, $localeId)
	{
		return craft()->db->createCommand()
			->select('uri')
			->from('elements_i18n')
			->where(array('elementId' => $elementId, 'locale' => $localeId))
			->queryScalar();
	}

	/**
	 * Returns the locales that a given element is enabled in.
	 *
	 * @param int $elementId
	 * @return array
	 */
	public function getEnabledLocalesForElement($elementId)
	{
		return craft()->db->createCommand()
			->select('locale')
			->from('elements_i18n')
			->where(array('elementId' => $elementId, 'enabled' => 1))
			->queryColumn();
	}

	// Saving Elements
	// ===============

	/**
	 * Saves an element.
	 *
	 * @param BaseElementModel $element
	 * @param bool             $validateContent
	 * @throws Exception
	 * @throws \Exception
	 * @return bool
	 */
	public function saveElement(BaseElementModel $element, $validateContent = true)
	{
		$elementType = $this->getElementType($element->getElementType());

		// Validate the content first
		if ($validateContent && $elementType->hasContent() && !craft()->content->validateContent($element))
		{
			$element->addErrors($element->getContent()->getErrors());
			return false;
		}

		// Get the element record
		$isNewElement = !$element->id;

		if (!$isNewElement)
		{
			$elementRecord = ElementRecord::model()->findByAttributes(array(
				'id'   => $element->id,
				'type' => $element->getElementType()
			));

			if (!$elementRecord)
			{
				throw new Exception(Craft::t('No element exists with the ID “{id}”', array('id' => $element->id)));
			}
		}
		else
		{
			$elementRecord = new ElementRecord();
			$elementRecord->type = $element->getElementType();
<<<<<<< HEAD
		}

		// Set the attributes
		$elementRecord->enabled = (bool) $element->enabled;
		$elementRecord->archived = (bool) $element->archived;

		$transaction = craft()->db->getCurrentTransaction() === null ? craft()->db->beginTransaction() : null;
		try
		{
			// Save the element record first
			$success = $elementRecord->save(false);

			if ($success)
			{
				if ($isNewElement)
				{
					// Save the element id on the element model, in case {id} is in the URL format
					$element->id = $elementRecord->id;

					if ($elementType->hasContent())
					{
						$element->getContent()->elementId = $element->id;
					}
				}

				// Save the content
				if ($elementType->hasContent())
				{
					craft()->content->saveContent($element, false, (bool) $element->id);
				}

				// Update the search index
				craft()->search->indexElementAttributes($element);

				// Update the locale records and content

				// We're saving all of the element's locales here to ensure that they all exist
				// and to update the URI in the event that the URL format includes some value that just changed

				$localeRecords = array();

				if (!$isNewElement)
				{
					$existingLocaleRecords = ElementLocaleRecord::model()->findAllByAttributes(array(
						'elementId' => $element->id
					));

					foreach ($existingLocaleRecords as $record)
					{
						$localeRecords[$record->locale] = $record;
					}
				}

				$mainLocaleId = $element->locale;
				$mainSlug     = $element->slug;
				$mainUri      = $element->uri;

				if ($elementType->hasContent())
				{
					$mainContent = $element->getContent();
				}

				$locales = $element->getLocales();
				$localeIds = array();

				if (!$locales)
				{
					throw new Exception('All elements must have at least one locale associated with them.');
				}

				foreach ($locales as $localeId => $localeInfo)
				{
					if (is_numeric($localeId) && is_string($localeInfo))
					{
						$localeId = $localeInfo;
						$localeInfo = array();
					}

					$localeIds[] = $localeId;

					if (!isset($localeInfo['enabledByDefault']))
					{
						$localeInfo['enabledByDefault'] = true;
					}

					if (isset($localeRecords[$localeId]))
					{
						$localeRecord = $localeRecords[$localeId];
					}
					else
					{
						$localeRecord = new ElementLocaleRecord();

						$localeRecord->elementId = $element->id;
						$localeRecord->locale    = $localeId;
						$localeRecord->enabled   = $localeInfo['enabledByDefault'];
					}

					// Set the locale and its content on the element
					$element->locale = $localeId;

					if ($localeRecord->id && $localeRecord->locale != $mainLocaleId)
					{
						// Keep the original slug
						$element->slug = $localeRecord->slug;
					}
					else
					{
						$element->slug = $mainSlug;
					}

					if ($elementType->hasContent())
					{
						if ($localeId == $mainLocaleId)
						{
							$content = $mainContent;
						}
						else
						{
							$content = null;

							if (!$isNewElement)
							{
								// Do we already have a content row for this locale?
								$content = craft()->content->getContent($element);
							}

							if (!$content)
							{
								$content = craft()->content->createContent($element);
								$content->setAttributes($mainContent->getAttributes());
								$content->id = null;
								$content->locale = $localeId;
							}
						}

						$element->setContent($content);

						if (!$content->id)
						{
							craft()->content->saveContent($element, false, false);
						}
					}

					// Set a valid/unique slug and URI
					ElementHelper::setValidSlug($element);
					ElementHelper::setUniqueUri($element);

					$localeRecord->slug = $element->slug;
					$localeRecord->uri  = $element->uri;

					if ($localeId == $mainLocaleId)
					{
						$localeRecord->enabled = (bool) $element->localeEnabled;
					}

					$success = $localeRecord->save();

					if (!$success)
					{
						// Don't bother with any of the other locales
						break;
					}

					if ($localeId == $mainLocaleId)
					{
						// Remember the saved slug and URI
						$mainSlug = $element->slug;
						$mainUri  = $element->uri;
					}
				}

				// Bring everything back to this locale
				$element->locale = $mainLocaleId;
				$element->slug   = $mainSlug;
				$element->uri    = $mainUri;
				$element->setContent($mainContent);

				if ($success)
				{
					if (!$isNewElement)
					{
						// Delete the rows that don't need to be there anymore

						craft()->db->createCommand()->delete('elements_i18n', array('and',
							'elementId = :elementId',
							array('not in', 'locale', $localeIds)
						), array(
							':elementId' => $element->id
						));

						if ($elementType->hasContent())
						{
							craft()->db->createCommand()->delete($element->getContentTable(), array('and',
								'elementId = :elementId',
								array('not in', 'locale', $localeIds)
							), array(
								':elementId' => $element->id
							));
						}
					}

					// Call the field types' onAfterElementSave() methods
					$fieldLayout = $element->getFieldLayout();

					if ($fieldLayout)
					{
						foreach ($fieldLayout->getFields() as $fieldLayoutField)
						{
							$field = $fieldLayoutField->getField();

							if ($field)
							{
								$fieldType = $field->getFieldType();

								if ($fieldType)
								{
									$fieldType->element = $element;
									$fieldType->onAfterElementSave();
								}
							}
						}
					}
				}
			}

			if ($transaction !== null)
			{
				if ($success)
				{
					$transaction->commit();
				}
				else
				{
					$transaction->rollback();
				}
			}

			if (!$success && $isNewElement)
			{
				$element->id = null;

				if ($elementType->hasContent())
				{
					$element->getContent()->id = null;
					$element->getContent()->elementId = null;
				}
			}
		}
		catch (\Exception $e)
		{
			if ($transaction !== null)
			{
				$transaction->rollback();
			}

			throw $e;
		}

		return $success;
	}

	/**
	 * Updates an element's slug and URI, along with any descendants.
	 *
	 * @param BaseElementModel $element
	 * @param bool $updateOtherLocales
	 * @param bool $updateDescendants
	 */
	public function updateElementSlugAndUri(BaseElementModel $element, $updateOtherLocales = true, $updateDescendants = true)
	{
		ElementHelper::setUniqueUri($element);

		craft()->db->createCommand()->update('elements_i18n', array(
			'slug' => $element->slug,
			'uri'  => $element->uri
		), array(
			'elementId' => $element->id,
			'locale'    => $element->locale
		));

		if ($updateOtherLocales)
		{
			$this->updateElementSlugAndUriInOtherLocales($element);
		}

=======
		}

		// Set the attributes
		$elementRecord->enabled = (bool) $element->enabled;
		$elementRecord->archived = (bool) $element->archived;

		$transaction = craft()->db->getCurrentTransaction() === null ? craft()->db->beginTransaction() : null;
		try
		{
			// Save the element record first
			$success = $elementRecord->save(false);

			if ($success)
			{
				if ($isNewElement)
				{
					// Save the element id on the element model, in case {id} is in the URL format
					$element->id = $elementRecord->id;

					if ($elementType->hasContent())
					{
						$element->getContent()->elementId = $element->id;
					}
				}

				// Save the content
				if ($elementType->hasContent())
				{
					craft()->content->saveContent($element, false, (bool) $element->id);
				}

				// Update the search index
				craft()->search->indexElementAttributes($element);

				// Update the locale records and content

				// We're saving all of the element's locales here to ensure that they all exist
				// and to update the URI in the event that the URL format includes some value that just changed

				$localeRecords = array();

				if (!$isNewElement)
				{
					$existingLocaleRecords = ElementLocaleRecord::model()->findAllByAttributes(array(
						'elementId' => $element->id
					));

					foreach ($existingLocaleRecords as $record)
					{
						$localeRecords[$record->locale] = $record;
					}
				}

				$mainLocaleId = $element->locale;
				$mainSlug     = $element->slug;
				$mainUri      = $element->uri;

				if ($elementType->hasContent())
				{
					$mainContent = $element->getContent();
				}

				$locales = $element->getLocales();
				$localeIds = array();

				if (!$locales)
				{
					throw new Exception('All elements must have at least one locale associated with them.');
				}

				foreach ($locales as $localeId => $localeInfo)
				{
					if (is_numeric($localeId) && is_string($localeInfo))
					{
						$localeId = $localeInfo;
						$localeInfo = array();
					}

					$localeIds[] = $localeId;

					if (!isset($localeInfo['enabledByDefault']))
					{
						$localeInfo['enabledByDefault'] = true;
					}

					if (isset($localeRecords[$localeId]))
					{
						$localeRecord = $localeRecords[$localeId];
					}
					else
					{
						$localeRecord = new ElementLocaleRecord();

						$localeRecord->elementId = $element->id;
						$localeRecord->locale    = $localeId;
						$localeRecord->enabled   = $localeInfo['enabledByDefault'];
					}

					// Set the locale and its content on the element
					$element->locale = $localeId;

					if ($localeRecord->id && $localeRecord->locale != $mainLocaleId)
					{
						// Keep the original slug
						$element->slug = $localeRecord->slug;
					}
					else
					{
						$element->slug = $mainSlug;
					}

					if ($elementType->hasContent())
					{
						if ($localeId == $mainLocaleId)
						{
							$content = $mainContent;
						}
						else
						{
							$content = null;

							if (!$isNewElement)
							{
								// Do we already have a content row for this locale?
								$content = craft()->content->getContent($element);
							}

							if (!$content)
							{
								$content = craft()->content->createContent($element);
								$content->setAttributes($mainContent->getAttributes());
								$content->id = null;
								$content->locale = $localeId;
							}
						}

						$element->setContent($content);

						if (!$content->id)
						{
							craft()->content->saveContent($element, false, false);
						}
					}

					// Set a valid/unique slug and URI
					ElementHelper::setValidSlug($element);
					ElementHelper::setUniqueUri($element);

					$localeRecord->slug = $element->slug;
					$localeRecord->uri  = $element->uri;

					if ($localeId == $mainLocaleId)
					{
						$localeRecord->enabled = (bool) $element->localeEnabled;
					}

					$success = $localeRecord->save();

					if (!$success)
					{
						// Don't bother with any of the other locales
						break;
					}

					if ($localeId == $mainLocaleId)
					{
						// Remember the saved slug and URI
						$mainSlug = $element->slug;
						$mainUri  = $element->uri;
					}
				}

				// Bring everything back to this locale
				$element->locale = $mainLocaleId;
				$element->slug   = $mainSlug;
				$element->uri    = $mainUri;
				$element->setContent($mainContent);

				if ($success)
				{
					if (!$isNewElement)
					{
						// Delete the rows that don't need to be there anymore

						craft()->db->createCommand()->delete('elements_i18n', array('and',
							'elementId = :elementId',
							array('not in', 'locale', $localeIds)
						), array(
							':elementId' => $element->id
						));

						if ($elementType->hasContent())
						{
							craft()->db->createCommand()->delete($element->getContentTable(), array('and',
								'elementId = :elementId',
								array('not in', 'locale', $localeIds)
							), array(
								':elementId' => $element->id
							));
						}
					}

					// Call the field types' onAfterElementSave() methods
					$fieldLayout = $element->getFieldLayout();

					if ($fieldLayout)
					{
						foreach ($fieldLayout->getFields() as $fieldLayoutField)
						{
							$field = $fieldLayoutField->getField();

							if ($field)
							{
								$fieldType = $field->getFieldType();

								if ($fieldType)
								{
									$fieldType->element = $element;
									$fieldType->onAfterElementSave();
								}
							}
						}
					}
				}
			}

			if ($transaction !== null)
			{
				if ($success)
				{
					$transaction->commit();
				}
				else
				{
					$transaction->rollback();
				}
			}

			if (!$success && $isNewElement)
			{
				$element->id = null;

				if ($elementType->hasContent())
				{
					$element->getContent()->id = null;
					$element->getContent()->elementId = null;
				}
			}
		}
		catch (\Exception $e)
		{
			if ($transaction !== null)
			{
				$transaction->rollback();
			}

			throw $e;
		}

		return $success;
	}

	/**
	 * Updates an element's slug and URI, along with any descendants.
	 *
	 * @param BaseElementModel $element
	 * @param bool $updateOtherLocales
	 * @param bool $updateDescendants
	 */
	public function updateElementSlugAndUri(BaseElementModel $element, $updateOtherLocales = true, $updateDescendants = true)
	{
		ElementHelper::setUniqueUri($element);

		craft()->db->createCommand()->update('elements_i18n', array(
			'slug' => $element->slug,
			'uri'  => $element->uri
		), array(
			'elementId' => $element->id,
			'locale'    => $element->locale
		));

		if ($updateOtherLocales)
		{
			$this->updateElementSlugAndUriInOtherLocales($element);
		}

>>>>>>> d1cb24e4
		if ($updateDescendants)
		{
			$this->updateDescendantSlugsAndUris($element);
		}
	}

	/**
	 * Updates an element's slug and URI, for any locales besides the given one.
	 *
	 * @param BaseElementModel $element
	 */
	public function updateElementSlugAndUriInOtherLocales(BaseElementModel $element)
	{
		foreach (craft()->i18n->getSiteLocaleIds() as $localeId)
		{
			if ($localeId == $element->locale)
			{
				continue;
			}

			$elementInOtherLocale = $this->getElementById($element->id, $element->getElementType(), $localeId);

			if ($elementInOtherLocale)
			{
				$this->updateElementSlugAndUri($elementInOtherLocale, false, false);
			}
		}
	}

	/**
	 * Updates an element's descendants' slugs and URIs.
	 *
	 * @param BaseElementModel $element
	 */
	public function updateDescendantSlugsAndUris(BaseElementModel $element)
	{
		$criteria = $this->getCriteria($element->getElementType());
		$criteria->descendantOf = $element;
		$criteria->descendantDist = 1;
		$criteria->status = null;
		$criteria->localeEnabled = null;
		$children = $criteria->find();

		foreach ($children as $child)
		{
			$this->updateElementSlugAndUri($child);
		}
	}

	/**
	 * Resaves all of the elements matching the given criteria.
	 * Useful for patching missing locale rows, etc.
	 *
	 * @param ElementCriteriaModel $criteria
	 */
	public function resaveElements(ElementCriteriaModel $criteria)
	{
		// This might take a while
		craft()->config->maxPowerCaptain();
		ignore_user_abort(true);

		// Just to be safe...
		$criteria->locale = craft()->i18n->getPrimarySiteLocaleId();
		$criteria->status = null;
		$criteria->localeEnabled = null;
		$criteria->order = 'dateCreated asc';

		// Do this in batches so we don't hit the memory limit
		$criteria->offset = 0;
		$criteria->limit = 25;

		do
		{
			$batchElements = $criteria->find();

			foreach ($batchElements as $element)
			{
				$this->saveElement($element, false);
			}

			$criteria->offset += 25;
		}
		while ($batchElements);
	}

	/**
<<<<<<< HEAD
=======
	 * Merges two elements together.
	 *
	 * @param int $mergedElementId
	 * @param int $prevailingElementId
	 * @return bool
	 */
	public function mergeElementsByIds($mergedElementId, $prevailingElementId)
	{
		$transaction = craft()->db->getCurrentTransaction() === null ? craft()->db->beginTransaction() : null;
		try
		{
			// Update any relations that point to the merged element
			$relations = craft()->db->createCommand()
				->select('id, fieldId, sourceId, sourceLocale')
				->from('relations')
				->where(array('targetId' => $mergedElementId))
				->queryAll();

			foreach ($relations as $relation)
			{
				// Make sure the persisting element isn't already selected in the same field
				$persistingElementIsRelatedToo = (bool) craft()->db->createCommand()
					->from('relations')
					->where(array(
						'fieldId'      => $relation['fieldId'],
						'sourceId'     => $relation['sourceId'],
						'sourceLocale' => $relation['sourceLocale'],
						'targetId'     => $prevailingElementId
					))
					->count('id');

				if (!$persistingElementIsRelatedToo)
				{
					craft()->db->createCommand()->update('relations', array(
						'targetId' => $prevailingElementId
					), array(
						'id' => $relation['id']
					));
				}
			}

			// Update any structures that the merged element is in
			$structureElements = craft()->db->createCommand()
				->select('id, structureId')
				->from('structureelements')
				->where(array('elementId' => $mergedElementId))
				->queryAll();

			foreach ($structureElements as $structureElement)
			{
				// Make sure the persisting element isn't already a part of that structure
				$persistingElementIsInStructureToo = (bool) craft()->db->createCommand()
					->from('structureElements')
					->where(array(
						'structureId' => $structureElement['structureId'],
						'elementId' => $prevailingElementId
					))
					->count('id');

				if (!$persistingElementIsInStructureToo)
				{
					craft()->db->createCommand()->update('relations', array(
						'elementId' => $prevailingElementId
					), array(
						'id' => $structureElement['id']
					));
				}
			}

			// Now delete the merged element
			$success = $this->deleteElementById($mergedElementId);

			if ($transaction !== null)
			{
				$transaction->commit();
			}

			return $success;
		}
		catch (\Exception $e)
		{
			if ($transaction !== null)
			{
				$transaction->rollback();
			}

			throw $e;
		}
	}

	/**
>>>>>>> d1cb24e4
	 * Deletes an element(s) by its ID(s).
	 *
	 * @param int|array $elementIds
	 * @return bool
	 */
	public function deleteElementById($elementIds)
	{
		if (!$elementIds)
		{
			return false;
		}

		if (!is_array($elementIds))
		{
			$elementIds = array($elementIds);
		}

		$transaction = craft()->db->getCurrentTransaction() === null ? craft()->db->beginTransaction() : null;
		try
		{
			// First delete any structure nodes with these elements, so NestedSetBehavior can do its thing.
			// We need to go one-by-one in case one of theme deletes the record of another in the process.
			foreach ($elementIds as $elementId)
			{
				$records = StructureElementRecord::model()->findAllByAttributes(array(
					'elementId' => $elementId
				));

				foreach ($records as $record)
				{
					$record->deleteNode();
				}
			}

			// Now delete the rows in the elements table
			if (count($elementIds) == 1)
			{
				$condition = array('id' => $elementIds[0]);
			}
			else
			{
				$condition = array('in', 'id', $elementIds);
			}

			$affectedRows = craft()->db->createCommand()->delete('elements', $condition);

			if ($transaction !== null)
			{
				$transaction->commit();
			}

			return (bool) $affectedRows;
		}
		catch (\Exception $e)
		{
			if ($transaction !== null)
			{
				$transaction->rollback();
			}

			throw $e;
		}
	}

	// Element types
	// =============

	/**
	 * Returns all installed element types.
	 *
	 * @return array
	 */
	public function getAllElementTypes()
	{
		return craft()->components->getComponentsByType(ComponentType::Element);
	}

	/**
	 * Returns an element type.
	 *
	 * @param string $class
	 * @return BaseElementType|null
	 */
	public function getElementType($class)
	{
		return craft()->components->getComponentByTypeAndClass(ComponentType::Element, $class);
	}

	// Misc
	// ====

	/**
	 * Parses a string for element reference tags.
	 *
	 * @param string $str
	 * @return string|array
	 */
	public function parseRefs($str)
	{
		if (strpos($str, '{') !== false)
		{
			global $refTagsByElementType;
			$refTagsByElementType = array();

			$str = preg_replace_callback('/\{(\w+)\:([^\:\}]+)(?:\:([^\:\}]+))?\}/', function($matches)
			{
				global $refTagsByElementType;

				$elementTypeHandle = ucfirst($matches[1]);
				$token = '{'.StringHelper::randomString(9).'}';

				$refTagsByElementType[$elementTypeHandle][] = array('token' => $token, 'matches' => $matches);

				return $token;
			}, $str);

			if ($refTagsByElementType)
			{
				$search = array();
				$replace = array();

				$things = array('id', 'ref');

				foreach ($refTagsByElementType as $elementTypeHandle => $refTags)
				{
					$elementType = craft()->elements->getElementType($elementTypeHandle);

					if (!$elementType)
					{
						// Just put the ref tags back the way they were
						foreach ($refTags as $refTag)
						{
							$search[] = $refTag['token'];
							$replace[] = $refTag['matches'][0];
						}
					}
					else
					{
						$refTagsById = array();
						$refTagsByRef = array();

						foreach ($refTags as $refTag)
						{
							// Searching by ID?
							if (is_numeric($refTag['matches'][2]))
							{
								$refTagsById[$refTag['matches'][2]][] = $refTag;
							}
							else
							{
								$refTagsByRef[$refTag['matches'][2]][] = $refTag;
							}
						}

						// Things are about to get silly...
						foreach ($things as $thing)
						{
							$refTagsByThing = ${'refTagsBy'.ucfirst($thing)};

							if ($refTagsByThing)
							{
								$criteria = craft()->elements->getCriteria($elementTypeHandle);
								$criteria->$thing = array_keys($refTagsByThing);
								$elements = $criteria->find();

								$elementsByThing = array();

								foreach ($elements as $element)
								{
									$elementsByThing[$element->$thing] = $element;
								}

								foreach ($refTagsByThing as $thingVal => $refTags)
								{
									if (isset($elementsByThing[$thingVal]))
									{
										$element = $elementsByThing[$thingVal];
									}
									else
									{
										$element = false;
									}

									foreach($refTags as $refTag)
									{
										$search[] = $refTag['token'];

										if ($element)
										{
											if (!empty($refTag['matches'][3]) && isset($element->{$refTag['matches'][3]}))
											{
												$value = (string) $element->{$refTag['matches'][3]};
												$replace[] = $this->parseRefs($value);
											}
											else
											{
												// Default to the URL
												$replace[] = $element->getUrl();
											}
										}
										else
										{
											$replace[] = $refTag['matches'][0];
										}
									}
								}
							}
						}
					}
				}

				$str = str_replace($search, $replace, $str);
			}

			unset ($refTagsByElementType);
		}

		return $str;
	}

	/**
	 * Fires an 'onPopulateElement' event.
	 *
	 * @param Event $event
	 */
	public function onPopulateElement(Event $event)
	{
		$this->raiseEvent('onPopulateElement', $event);
	}

	// Private functions
	// =================

	/**
	 * Parses a relatedTo criteria param and returns the condition(s) or 'false' if there's an issue.
	 *
	 * @access private
	 * @param mixed $relatedTo
	 * @param DbCommand $query
	 * @return mixed
	 */
	private function _parseRelationParam($relatedTo, DbCommand $query)
	{
		// Ensure the criteria is an array
		$relatedTo = ArrayHelper::stringToArray($relatedTo);

		if (isset($relatedTo['element']) || isset($relatedTo['sourceElement']) || isset($relatedTo['targetElement']))
		{
			$relatedTo = array($relatedTo);
		}

		$conditions = array();

		if ($relatedTo[0] == 'and' || $relatedTo[0] == 'or')
		{
			$glue = array_shift($relatedTo);
		}
		else
		{
			$glue = 'or';
		}

		foreach ($relatedTo as $relCriteria)
		{
			$condition = $this->_subparseRelationParam($relCriteria, $query);

			if ($condition)
			{
				$conditions[] = $condition;
			}
			else if ($glue == 'or')
			{
				continue;
			}
			else
			{
				return false;
			}
		}

		if ($conditions)
		{
			if (count($conditions) == 1)
			{
				return $conditions[0];
			}
			else
			{
				array_unshift($conditions, $glue);
				return $conditions;
			}
		}
		else
		{
			return false;
		}
	}

	/**
	 * Parses a part of a relatedTo criteria param and returns the condition or 'false' if there's an issue.
	 *
	 * @access private
	 * @param mixed $relCriteria
	 * @param DbCommand $query
	 * @return mixed
	 */
	private function _subparseRelationParam($relCriteria, DbCommand $query)
	{
		if (!is_array($relCriteria))
		{
			$relCriteria = array('element' => $relCriteria);
		}

		// Get the element IDs, wherever they are
		$relElementIds = array();

		foreach (array('element', 'sourceElement', 'targetElement') as $elementParam)
		{
			if (isset($relCriteria[$elementParam]))
			{
				$elements = ArrayHelper::stringToArray($relCriteria[$elementParam]);

				foreach ($elements as $element)
				{
					if (is_numeric($element))
					{
						$relElementIds[] = $element;
					}
					else if ($element instanceof BaseElementModel)
					{
						$relElementIds[] = $element->id;
					}
					else if ($element instanceof ElementCriteriaModel)
					{
						$relElementIds = array_merge($relElementIds, $element->ids());
					}
				}

				break;
			}
		}

		if (!$relElementIds)
		{
			return false;
		}

		// Going both ways?
		if (isset($relCriteria['element']))
		{
			if (!isset($relCriteria['field']))
			{
				$relCriteria['field'] = null;
			}

			return $this->_parseRelationParam(array('or',
				array('sourceElement' => $relElementIds, 'field' => $relCriteria['field']),
				array('targetElement' => $relElementIds, 'field' => $relCriteria['field'])
			), $query);
		}

		$conditions = array();
		$normalFieldIds = array();

		if (!empty($relCriteria['field']))
		{
			// Loop through all of the fields in this rel critelia,
			// create the Matrix-specific conditions right away
			// and save the normal field IDs for later
			$fields = ArrayHelper::stringToArray($relCriteria['field']);

			foreach ($fields as $field)
			{
				$fieldModel = null;

				if (is_numeric($field))
				{
					$fieldHandleParts = null;
					$fieldModel = craft()->fields->getFieldById($field);
				}
				else
				{
					$fieldHandleParts = explode('.', $field);
					$fieldModel = craft()->fields->getFieldByHandle($fieldHandleParts[0]);
				}

				if (!$fieldModel)
				{
					continue;
				}

				// Is this a Matrix field?
				if ($fieldModel->type == 'Matrix')
				{
					$blockTypeFieldIds = array();

					// Searching by a specific block type field?
					if (isset($fieldHandleParts[1]))
					{
						// There could be more than one block type field with this handle,
						// so we must loop through all of the block types on this Matrix field
						$blockTypes = craft()->matrix->getBlockTypesByFieldId($fieldModel->id);

						foreach ($blockTypes as $blockType)
						{
							foreach ($blockType->getFields() as $blockTypeField)
							{
								if ($blockTypeField->handle == $fieldHandleParts[1])
								{
									$blockTypeFieldIds[] = $blockTypeField->id;
									break;
								}
							}
						}

						if (!$blockTypeFieldIds)
						{
							continue;
						}
					}

					if (isset($relCriteria['sourceElement']))
					{
						$this->_joinSourcesCount++;
						$this->_joinTargetMatrixBlocksCount++;

						$sourcesAlias            = 'sources'.$this->_joinSourcesCount;
						$targetMatrixBlocksAlias = 'target_matrixblocks'.$this->_joinTargetMatrixBlocksCount;

						$relationsJoinConditions = array('and', $sourcesAlias.'.targetId = elements.id');
						$relationsJoinParams = array();

						if (!empty($relCriteria['sourceLocale']))
						{
							$this->_sourceLocaleParamCount++;
							$sourceLocaleParam = ':sourceLocale'.$this->_sourceLocaleParamCount;

							$relationsJoinConditions[] = array('or', $sourcesAlias.'.sourceLocale is null', $sourcesAlias.'.sourceLocale = '.$sourceLocaleParam);
							$relationsJoinParams[$sourceLocaleParam] = $relCriteria['sourceLocale'];
						}

						$query->leftJoin('relations '.$sourcesAlias, $relationsJoinConditions, $relationsJoinParams);
						$query->leftJoin('matrixblocks '.$targetMatrixBlocksAlias, $targetMatrixBlocksAlias.'.id = '.$sourcesAlias.'.sourceId');

						$condition = array('and',
							DbHelper::parseParam($targetMatrixBlocksAlias.'.ownerId', $relElementIds, $query->params),
							$targetMatrixBlocksAlias.'.fieldId = '.$fieldModel->id
						);

						if ($blockTypeFieldIds)
						{
							$condition[] = DbHelper::parseParam($sourcesAlias.'.fieldId', $blockTypeFieldIds, $query->params);
						}
					}
					else
					{
						$this->_joinSourceMatrixBlocksCount++;
						$sourceMatrixBlocksAlias = 'source_matrixblocks'.$this->_joinSourceMatrixBlocksCount;
						$matrixBlockTargetsAlias = 'matrixblock_targets'.$this->_joinSourceMatrixBlocksCount;

						$relationsJoinConditions = array('and', $matrixBlockTargetsAlias.'.sourceId = '.$sourceMatrixBlocksAlias.'.id');
						$relationsJoinParams = array();

						if (!empty($relCriteria['sourceLocale']))
						{
							$this->_sourceLocaleParamCount++;
							$sourceLocaleParam = ':sourceLocale'.$this->_sourceLocaleParamCount;

							$relationsJoinConditions[] = array('or', $matrixBlockTargetsAlias.'.sourceLocale is null', $matrixBlockTargetsAlias.'.sourceLocale = '.$sourceLocaleParam);
							$relationsJoinParams[$sourceLocaleParam] = $relCriteria['sourceLocale'];
						}

						$query->leftJoin('matrixblocks '.$sourceMatrixBlocksAlias, $sourceMatrixBlocksAlias.'.ownerId = elements.id');
						$query->leftJoin('relations '.$matrixBlockTargetsAlias, $relationsJoinConditions, $relationsJoinParams);

						$condition = array('and',
							DbHelper::parseParam($matrixBlockTargetsAlias.'.targetId', $relElementIds, $query->params),
							$sourceMatrixBlocksAlias.'.fieldId = '.$fieldModel->id
						);

						if ($blockTypeFieldIds)
						{
							$condition[] = DbHelper::parseParam($matrixBlockTargetsAlias.'.fieldId', $blockTypeFieldIds, $query->params);
						}
					}

					$conditions[] = $condition;
				}
				else
				{
					$normalFieldIds[] = $fieldModel->id;
				}
			}
		}

		// If there were no fields, or there are some non-Matrix fields, add the normal relation condition
		// (Basically, run this code if the rel criteria wasn't exclusively for Matrix.)
		if (empty($relCriteria['field']) || $normalFieldIds)
		{
			if (isset($relCriteria['sourceElement']))
			{
				$this->_joinSourcesCount++;
				$relTableAlias = 'sources'.$this->_joinSourcesCount;
				$relConditionColumn = 'sourceId';
				$relElementColumn = 'targetId';
			}
			else if (isset($relCriteria['targetElement']))
			{
				$this->_joinTargetsCount++;
				$relTableAlias = 'targets'.$this->_joinTargetsCount;
				$relConditionColumn = 'targetId';
				$relElementColumn = 'sourceId';
			}

			$relationsJoinConditions = array('and', $relTableAlias.'.'.$relElementColumn.' = elements.id');
			$relationsJoinParams = array();

			if (!empty($relCriteria['sourceLocale']))
			{
				$this->_sourceLocaleParamCount++;
				$sourceLocaleParam = ':sourceLocale'.$this->_sourceLocaleParamCount;

				$relationsJoinConditions[] = array('or', $relTableAlias.'.sourceLocale is null', $relTableAlias.'.sourceLocale = '.$sourceLocaleParam);
				$relationsJoinParams[$sourceLocaleParam] = $relCriteria['sourceLocale'];
			}

			$query->leftJoin('relations '.$relTableAlias, $relationsJoinConditions, $relationsJoinParams);
			$condition = DbHelper::parseParam($relTableAlias.'.'.$relConditionColumn, $relElementIds, $query->params);

			if ($normalFieldIds)
			{
				$condition = array('and', $condition, DbHelper::parseParam($relTableAlias.'.fieldId', $normalFieldIds, $query->params));
			}

			$conditions[] = $condition;
		}

		if ($conditions)
		{
			if (count($conditions) == 1)
			{
				return $conditions[0];
			}
			else
			{
				array_unshift($conditions, 'or');
				return $conditions;
			}
		}
		else
		{
			return false;
		}
	}

	/**
	 * Returns the unique element IDs that match a given element query.
	 *
	 * @param DbCommand $query
	 * @return array
	 */
	private function _getElementIdsFromQuery(DbCommand $query)
	{
		// Get the matched element IDs, and then have the SearchService filter them.
		$elementIdsQuery = craft()->db->createCommand()
			->select('elements.id')
			->from('elements elements')
			->group('elements.id');

		$elementIdsQuery->setWhere($query->getWhere());
		$elementIdsQuery->setJoin($query->getJoin());

		$elementIdsQuery->params = $query->params;
		return $elementIdsQuery->queryColumn();
	}
}<|MERGE_RESOLUTION|>--- conflicted
+++ resolved
@@ -310,21 +310,12 @@
 		$elementType = $criteria->getElementType();
 
 		if (!$elementType->isLocalized())
-<<<<<<< HEAD
 		{
 			// The criteria *must* be set to the primary locale
 			$criteria->locale = craft()->i18n->getPrimarySiteLocaleId();
 		}
 		else if (!$criteria->locale)
 		{
-=======
-		{
-			// The criteria *must* be set to the primary locale
-			$criteria->locale = craft()->i18n->getPrimarySiteLocaleId();
-		}
-		else if (!$criteria->locale)
-		{
->>>>>>> d1cb24e4
 			// Default to the current app locale
 			$criteria->locale = craft()->language;
 		}
@@ -781,7 +772,6 @@
 		{
 			$elementRecord = new ElementRecord();
 			$elementRecord->type = $element->getElementType();
-<<<<<<< HEAD
 		}
 
 		// Set the attributes
@@ -1068,294 +1058,6 @@
 			$this->updateElementSlugAndUriInOtherLocales($element);
 		}
 
-=======
-		}
-
-		// Set the attributes
-		$elementRecord->enabled = (bool) $element->enabled;
-		$elementRecord->archived = (bool) $element->archived;
-
-		$transaction = craft()->db->getCurrentTransaction() === null ? craft()->db->beginTransaction() : null;
-		try
-		{
-			// Save the element record first
-			$success = $elementRecord->save(false);
-
-			if ($success)
-			{
-				if ($isNewElement)
-				{
-					// Save the element id on the element model, in case {id} is in the URL format
-					$element->id = $elementRecord->id;
-
-					if ($elementType->hasContent())
-					{
-						$element->getContent()->elementId = $element->id;
-					}
-				}
-
-				// Save the content
-				if ($elementType->hasContent())
-				{
-					craft()->content->saveContent($element, false, (bool) $element->id);
-				}
-
-				// Update the search index
-				craft()->search->indexElementAttributes($element);
-
-				// Update the locale records and content
-
-				// We're saving all of the element's locales here to ensure that they all exist
-				// and to update the URI in the event that the URL format includes some value that just changed
-
-				$localeRecords = array();
-
-				if (!$isNewElement)
-				{
-					$existingLocaleRecords = ElementLocaleRecord::model()->findAllByAttributes(array(
-						'elementId' => $element->id
-					));
-
-					foreach ($existingLocaleRecords as $record)
-					{
-						$localeRecords[$record->locale] = $record;
-					}
-				}
-
-				$mainLocaleId = $element->locale;
-				$mainSlug     = $element->slug;
-				$mainUri      = $element->uri;
-
-				if ($elementType->hasContent())
-				{
-					$mainContent = $element->getContent();
-				}
-
-				$locales = $element->getLocales();
-				$localeIds = array();
-
-				if (!$locales)
-				{
-					throw new Exception('All elements must have at least one locale associated with them.');
-				}
-
-				foreach ($locales as $localeId => $localeInfo)
-				{
-					if (is_numeric($localeId) && is_string($localeInfo))
-					{
-						$localeId = $localeInfo;
-						$localeInfo = array();
-					}
-
-					$localeIds[] = $localeId;
-
-					if (!isset($localeInfo['enabledByDefault']))
-					{
-						$localeInfo['enabledByDefault'] = true;
-					}
-
-					if (isset($localeRecords[$localeId]))
-					{
-						$localeRecord = $localeRecords[$localeId];
-					}
-					else
-					{
-						$localeRecord = new ElementLocaleRecord();
-
-						$localeRecord->elementId = $element->id;
-						$localeRecord->locale    = $localeId;
-						$localeRecord->enabled   = $localeInfo['enabledByDefault'];
-					}
-
-					// Set the locale and its content on the element
-					$element->locale = $localeId;
-
-					if ($localeRecord->id && $localeRecord->locale != $mainLocaleId)
-					{
-						// Keep the original slug
-						$element->slug = $localeRecord->slug;
-					}
-					else
-					{
-						$element->slug = $mainSlug;
-					}
-
-					if ($elementType->hasContent())
-					{
-						if ($localeId == $mainLocaleId)
-						{
-							$content = $mainContent;
-						}
-						else
-						{
-							$content = null;
-
-							if (!$isNewElement)
-							{
-								// Do we already have a content row for this locale?
-								$content = craft()->content->getContent($element);
-							}
-
-							if (!$content)
-							{
-								$content = craft()->content->createContent($element);
-								$content->setAttributes($mainContent->getAttributes());
-								$content->id = null;
-								$content->locale = $localeId;
-							}
-						}
-
-						$element->setContent($content);
-
-						if (!$content->id)
-						{
-							craft()->content->saveContent($element, false, false);
-						}
-					}
-
-					// Set a valid/unique slug and URI
-					ElementHelper::setValidSlug($element);
-					ElementHelper::setUniqueUri($element);
-
-					$localeRecord->slug = $element->slug;
-					$localeRecord->uri  = $element->uri;
-
-					if ($localeId == $mainLocaleId)
-					{
-						$localeRecord->enabled = (bool) $element->localeEnabled;
-					}
-
-					$success = $localeRecord->save();
-
-					if (!$success)
-					{
-						// Don't bother with any of the other locales
-						break;
-					}
-
-					if ($localeId == $mainLocaleId)
-					{
-						// Remember the saved slug and URI
-						$mainSlug = $element->slug;
-						$mainUri  = $element->uri;
-					}
-				}
-
-				// Bring everything back to this locale
-				$element->locale = $mainLocaleId;
-				$element->slug   = $mainSlug;
-				$element->uri    = $mainUri;
-				$element->setContent($mainContent);
-
-				if ($success)
-				{
-					if (!$isNewElement)
-					{
-						// Delete the rows that don't need to be there anymore
-
-						craft()->db->createCommand()->delete('elements_i18n', array('and',
-							'elementId = :elementId',
-							array('not in', 'locale', $localeIds)
-						), array(
-							':elementId' => $element->id
-						));
-
-						if ($elementType->hasContent())
-						{
-							craft()->db->createCommand()->delete($element->getContentTable(), array('and',
-								'elementId = :elementId',
-								array('not in', 'locale', $localeIds)
-							), array(
-								':elementId' => $element->id
-							));
-						}
-					}
-
-					// Call the field types' onAfterElementSave() methods
-					$fieldLayout = $element->getFieldLayout();
-
-					if ($fieldLayout)
-					{
-						foreach ($fieldLayout->getFields() as $fieldLayoutField)
-						{
-							$field = $fieldLayoutField->getField();
-
-							if ($field)
-							{
-								$fieldType = $field->getFieldType();
-
-								if ($fieldType)
-								{
-									$fieldType->element = $element;
-									$fieldType->onAfterElementSave();
-								}
-							}
-						}
-					}
-				}
-			}
-
-			if ($transaction !== null)
-			{
-				if ($success)
-				{
-					$transaction->commit();
-				}
-				else
-				{
-					$transaction->rollback();
-				}
-			}
-
-			if (!$success && $isNewElement)
-			{
-				$element->id = null;
-
-				if ($elementType->hasContent())
-				{
-					$element->getContent()->id = null;
-					$element->getContent()->elementId = null;
-				}
-			}
-		}
-		catch (\Exception $e)
-		{
-			if ($transaction !== null)
-			{
-				$transaction->rollback();
-			}
-
-			throw $e;
-		}
-
-		return $success;
-	}
-
-	/**
-	 * Updates an element's slug and URI, along with any descendants.
-	 *
-	 * @param BaseElementModel $element
-	 * @param bool $updateOtherLocales
-	 * @param bool $updateDescendants
-	 */
-	public function updateElementSlugAndUri(BaseElementModel $element, $updateOtherLocales = true, $updateDescendants = true)
-	{
-		ElementHelper::setUniqueUri($element);
-
-		craft()->db->createCommand()->update('elements_i18n', array(
-			'slug' => $element->slug,
-			'uri'  => $element->uri
-		), array(
-			'elementId' => $element->id,
-			'locale'    => $element->locale
-		));
-
-		if ($updateOtherLocales)
-		{
-			$this->updateElementSlugAndUriInOtherLocales($element);
-		}
-
->>>>>>> d1cb24e4
 		if ($updateDescendants)
 		{
 			$this->updateDescendantSlugsAndUris($element);
@@ -1442,8 +1144,6 @@
 	}
 
 	/**
-<<<<<<< HEAD
-=======
 	 * Merges two elements together.
 	 *
 	 * @param int $mergedElementId
@@ -1535,7 +1235,6 @@
 	}
 
 	/**
->>>>>>> d1cb24e4
 	 * Deletes an element(s) by its ID(s).
 	 *
 	 * @param int|array $elementIds
