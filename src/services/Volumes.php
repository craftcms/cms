--- conflicted
+++ resolved
@@ -49,33 +49,7 @@
 class Volumes extends Component
 {
     /**
-<<<<<<< HEAD
-     * @event VolumeEvent The event that is triggered before an Asset volume is saved.
-=======
-     * @event RegisterComponentTypesEvent The event that is triggered when registering volume types.
-     *
-     * Volume types must implement [[VolumeInterface]]. [[Volume]] provides a base implementation.
-     *
-     * See [Volume Types](https://craftcms.com/docs/3.x/extend/volume-types.html) for documentation on creating volume types.
-     * ---
-     * ```php
-     * use craft\events\RegisterComponentTypesEvent;
-     * use craft\services\Volumes;
-     * use yii\base\Event;
-     *
-     * Event::on(Volumes::class,
-     *     Volumes::EVENT_REGISTER_VOLUME_TYPES,
-     *     function(RegisterComponentTypesEvent $event) {
-     *         $event->types[] = MyVolumeType::class;
-     *     }
-     * );
-     * ```
-     */
-    const EVENT_REGISTER_VOLUME_TYPES = 'registerVolumeTypes';
-
-    /**
      * @event VolumeEvent The event that is triggered before a volume is saved.
->>>>>>> 412f4349
      */
     public const EVENT_BEFORE_SAVE_VOLUME = 'beforeSaveVolume';
 
