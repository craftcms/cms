--- conflicted
+++ resolved
@@ -192,15 +192,9 @@
 
         $this->_viewableVolumeIds = [];
 
-<<<<<<< HEAD
         foreach ($this->getAllVolumes() as $volume) {
             if (Craft::$app->user->checkPermission('viewVolume:' . $volume->uid)) {
                 $this->_viewableVolumeIds[] = $volume->id;
-=======
-        foreach ($this->getAllVolumeIds() as $volumeId) {
-            if (Craft::$app->user->checkPermission('viewVolume:' . $volumeId)) {
-                $this->_viewableVolumeIds[] = $volumeId;
->>>>>>> 928249a9
             }
         }
 
@@ -222,11 +216,7 @@
 
         foreach ($this->getAllVolumes() as $volume) {
             /** @var Volume $volume */
-<<<<<<< HEAD
             if (Craft::$app->user->checkPermission('viewVolume:' . $volume->uid)) {
-=======
-            if (Craft::$app->user->checkPermission('viewVolume:' . $volume->id)) {
->>>>>>> 928249a9
                 $this->_viewableVolumes[] = $volume;
             }
         }
@@ -470,11 +460,7 @@
         $this->_volumesById[$volume->id] = $volume;
         $this->_volumesByHandle[$volume->handle] = $volume;
 
-<<<<<<< HEAD
         if ($this->_viewableVolumeIds !== null && Craft::$app->user->checkPermission('viewVolume:' . $volume->uid)) {
-=======
-        if ($this->_viewableVolumeIds !== null && Craft::$app->user->checkPermission('viewVolume:' . $volume->id)) {
->>>>>>> 928249a9
             $this->_viewableVolumeIds[] = $volume->id;
         }
 
@@ -712,38 +698,12 @@
 
         Craft::$app->getProjectConfig()->save(self::CONFIG_VOLUME_KEY . '.' . $volume->uid, null);
 
-<<<<<<< HEAD
         $volume->afterDelete();
-=======
-        try {
             // Delete the assets
             $assets = Asset::find()
                 ->anyStatus()
                 ->volumeId($volume->id)
                 ->all();
-
-            foreach ($assets as $asset) {
-                $asset->keepFileOnDelete = true;
-                Craft::$app->getElements()->deleteElement($asset);
-            }
-
-            // Delete the field layout.
-            Craft::$app->getFields()->deleteLayoutById($volume->fieldLayoutId);
-
-            // Nuke the asset volume.
-            $db->createCommand()
-                ->delete('{{%volumes}}', ['id' => $volume->id])
-                ->execute();
-
-            $volume->afterDelete();
-
-            $transaction->commit();
-        } catch (\Throwable $e) {
-            $transaction->rollBack();
-
-            throw $e;
-        }
->>>>>>> 928249a9
 
         // Fire an 'afterDeleteVolume' event
         if ($this->hasEventHandlers(self::EVENT_AFTER_DELETE_VOLUME)) {
