--- conflicted
+++ resolved
@@ -1,37 +1,4 @@
 <?php
-<<<<<<< HEAD
-    namespace craft\app\services;
-
-    use Craft;
-    use craft\app\base\Volume;
-    use craft\app\base\VolumeInterface;
-    use craft\app\db\Query;
-    use craft\app\errors\VolumeException;
-    use craft\app\errors\MissingComponentException;
-    use craft\app\events\DeleteVolumeEvent;
-    use craft\app\events\VolumeEvent;
-    use craft\app\helpers\Component as ComponentHelper;
-    use craft\app\records\Volume as AssetVolumeRecord;
-    use craft\app\records\VolumeFolder;
-    use craft\app\volumes\AwsS3;
-    use craft\app\volumes\GoogleCloud;
-    use craft\app\volumes\MissingVolume;
-    use craft\app\volumes\Local;
-    use craft\app\volumes\Rackspace;
-    use craft\app\volumes\Temp;
-    use yii\base\Component;
-
-    /**
-     * Class AssetVolumesService
-     *
-     * @author     Pixel & Tonic, Inc. <support@pixelandtonic.com>
-     * @copyright  Copyright (c) 2014, Pixel & Tonic, Inc.
-     * @license    http://craftcms.com/license Craft License Agreement
-     * @see        http://craftcms.com
-     * @package    craft.app.services
-     * @since      3.0
-     */
-=======
 namespace craft\app\services;
 
 use Craft;
@@ -63,7 +30,6 @@
  * @package    craft.app.services
  * @since      3.0
  */
->>>>>>> 82ea2ef4
 class Volumes extends Component
 {
     // Constants
