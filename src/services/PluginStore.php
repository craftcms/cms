<?php
/**
 * @link https://craftcms.com/
 * @copyright Copyright (c) Pixel & Tonic, Inc.
 * @license https://craftcms.github.io/license/
 */

namespace craft\services;

use Craft;
use craft\db\Table;
use craft\helpers\DateTimeHelper;
use craft\helpers\Db;
use craft\helpers\Session;
use craft\models\CraftIdToken;
use craft\records\CraftIdToken as OauthTokenRecord;
use DateInterval;
use DateTime;
use yii\base\Component;

/**
 * Plugin Store service.
 *
 * An instance of the service is available via [[\craft\base\ApplicationTrait::getPluginStore()|`Craft::$app->pluginStore`]].
 *
 * @author Pixel & Tonic, Inc. <support@pixelandtonic.com>
 * @since 3.0.0
 */
class PluginStore extends Component
{
    /**
     * @var string Craft Console endpoint
     */
<<<<<<< HEAD
    public string $craftIdEndpoint = 'https://id.craftcms.com';
=======
    public $craftIdEndpoint = 'https://console.craftcms.com';
>>>>>>> ed7000e5

    /**
     * @var string OAuth endpoint
     */
<<<<<<< HEAD
    public string $craftOauthEndpoint = 'https://id.craftcms.com/oauth';
=======
    public $craftOauthEndpoint = 'https://console.craftcms.com/oauth';
>>>>>>> ed7000e5

    /**
     * @var string API endpoint
     */
    public string $craftApiEndpoint = 'https://api.craftcms.com/v1';

    /**
     * @var string CraftIdOauthClientId
     */
    public string $craftIdOauthClientId = '6DvEra7eqRKLYic9fovyD2FWFjYxRwZn';

    /**
     * @var string Dev server manifest path
     */
    public string $devServerManifestPath = 'https://localhost:8082/';

    /**
     * @var string Dev server public path
     */
    public string $devServerPublicPath = 'https://localhost:8082/';

    /**
     * @var bool Enable dev server
     */
    public bool $useDevServer = false;

    /**
     * Saves the OAuth token.
     *
     * @param array $tokenArray
     */
    public function saveToken(array $tokenArray): void
    {
        $oneDay = new DateTime();
        $oneDay->add(new DateInterval('P1D'));

        $expiresIn = new DateTime();
        $expiresInInterval = DateTimeHelper::secondsToInterval($tokenArray['expires_in']);
        $expiresIn->add($expiresInInterval);

        $saveToSession = true;

        if ($expiresIn->getTimestamp() > $oneDay->getTimestamp()) {
            $saveToSession = false;
        }

        $userId = Craft::$app->getUser()->getIdentity()->id;

        $oauthToken = new CraftIdToken();
        $oauthToken->userId = $userId;
        $oauthToken->accessToken = $tokenArray['access_token'];

        $expiryDate = new DateTime();
        $expiryDateInterval = DateTimeHelper::secondsToInterval($tokenArray['expires_in']);
        $expiryDate->add($expiryDateInterval);
        $oauthToken->expiryDate = $expiryDate;

        if ($saveToSession) {
            // Save token to session
            Session::set('pluginStore.token', $oauthToken);
        } else {
            // Save token to database

            OauthTokenRecord::find()
                ->where(['userId' => $userId])
                ->one()
                ?->delete();

            $oauthTokenRecord = new OauthTokenRecord();
            $oauthTokenRecord->userId = $oauthToken->userId;
            $oauthTokenRecord->accessToken = $oauthToken->accessToken;
            $oauthTokenRecord->expiryDate = Db::prepareDateForDb($oauthToken->expiryDate);
            $oauthTokenRecord->save();
        }
    }

    /**
     * Returns the OAuth token.
     *
     * @return CraftIdToken|null
     */
    public function getToken(): ?CraftIdToken
    {
        $userId = Craft::$app->getUser()->getIdentity()->id;

        // Get the token from the session
        $token = Session::get('pluginStore.token');

        if ($token && !$token->hasExpired()) {
            return $token;
        }

        // Or use the token from the database otherwise
        $oauthTokenRecord = OauthTokenRecord::find()
            ->where(['userId' => $userId])
            ->one();

        if (!$oauthTokenRecord) {
            return null;
        }

        $token = new CraftIdToken($oauthTokenRecord->getAttributes());

        if ($token->hasExpired()) {
            return null;
        }

        return $token;
    }

    /**
     * Deletes an OAuth token.
     */
    public function deleteToken(): void
    {
        // Delete DB token
        $userId = Craft::$app->getUser()->getIdentity()->id;

        OauthTokenRecord::find()
            ->where(['userId' => $userId])
            ->one()
            ?->delete();

        // Delete session token
        Session::remove('pluginStore.token');
    }

    /**
     * Deletes the token from its user ID.
     *
     * @param int $userId
     * @return bool
     */
    public function deleteTokenByUserId(int $userId): bool
    {
        $token = $this->getTokenByUserId($userId);

        if (!$token) {
            return false;
        }

        Db::delete(Table::CRAFTIDTOKENS, [
            'userId' => $userId,
        ]);

        return true;
    }

    /**
     * Returns the token by user ID.
     *
     * @param int $userId
     * @return CraftIdToken|null
     */
    public function getTokenByUserId(int $userId): ?CraftIdToken
    {
        $record = OauthTokenRecord::findOne(['userId' => $userId, 'provider' => 'craftid']);

        if (!$record) {
            return null;
        }

        return new CraftIdToken($record->getAttributes());
    }
}<|MERGE_RESOLUTION|>--- conflicted
+++ resolved
@@ -31,20 +31,12 @@
     /**
      * @var string Craft Console endpoint
      */
-<<<<<<< HEAD
-    public string $craftIdEndpoint = 'https://id.craftcms.com';
-=======
-    public $craftIdEndpoint = 'https://console.craftcms.com';
->>>>>>> ed7000e5
+    public string $craftIdEndpoint = 'https://console.craftcms.com';
 
     /**
      * @var string OAuth endpoint
      */
-<<<<<<< HEAD
-    public string $craftOauthEndpoint = 'https://id.craftcms.com/oauth';
-=======
-    public $craftOauthEndpoint = 'https://console.craftcms.com/oauth';
->>>>>>> ed7000e5
+    public string $craftOauthEndpoint = 'https://console.craftcms.com/oauth';
 
     /**
      * @var string API endpoint
