<?php
/**
 * @link https://craftcms.com/
 * @copyright Copyright (c) Pixel & Tonic, Inc.
 * @license https://craftcms.github.io/license/
 */

namespace craft\services;

use Craft;
use craft\base\UtilityInterface;
use craft\db\Query;
use craft\db\Table;
<<<<<<< HEAD
use craft\elements\Asset;
use craft\elements\Category;
=======
>>>>>>> f8949174
use craft\elements\Entry;
use craft\elements\User;
use craft\errors\WrongEditionException;
use craft\events\ConfigEvent;
use craft\events\RegisterUserPermissionsEvent;
use craft\events\UserGroupPermissionsEvent;
use craft\events\UserPermissionsEvent;
use craft\helpers\Db;
use craft\helpers\ProjectConfig as ProjectConfigHelper;
use craft\models\Section;
use craft\models\UserGroup;
use craft\records\UserPermission as UserPermissionRecord;
use craft\utilities\ProjectConfig as ProjectConfigUtility;
use yii\base\Component;
use yii\db\Exception;

/**
 * User Permissions service.
 *
 * An instance of the service is available via [[\craft\base\ApplicationTrait::getUserPermissions()|`Craft::$app->userPermissions`]].
 *
 * @author Pixel & Tonic, Inc. <support@pixelandtonic.com>
 * @since 3.0.0
 */
class UserPermissions extends Component
{
    /**
     * @event RegisterUserPermissionsEvent The event that is triggered when registering user permissions.
     */
    public const EVENT_REGISTER_PERMISSIONS = 'registerPermissions';

    /**
     * @event UserPermissionsEvent The event triggered before saving user permissions.
     * @since 4.3.0
     */
    public const EVENT_AFTER_SAVE_USER_PERMISSIONS = 'afterSaveUserPermissions';

    /**
     * @event UserGroupPermissionsEvent The event triggered before saving group permissions.
     * @since 4.3.0
     */
    public const EVENT_AFTER_SAVE_GROUP_PERMISSIONS = 'afterSaveGroupPermissions';

    /**
     * @var string[][]
     */
    private array $_permissionsByGroupId = [];

    /**
     * @var string[][]
     */
    private array $_permissionsByUserId = [];

    /**
     * Returns all of the known permissions, divided into groups.
     *
     * Each group will have two keys:
     *
     * - `heading` – The human-facing heading text for the group
     * - `permissions` – An array of permissions for the group
     *
     * Each item of the `permissions` array will have a key set to the permission name (e.g. `accessCp`), and
     * a value set to an array with the following keys:
     *
     * - `label` – The human-facing permission label
     * - `info` _(optional)_ – Informational text about the permission
     * - `warning` _(optional)_ – Warning text about the permission
     * - `nested` _(optional)_ – An array of nested permissions, which can only be assigned if the parent
     *   permission is assigned.
     *
     * @return array
     */
    public function getAllPermissions(): array
    {
        $permissions = [];

<<<<<<< HEAD
        $this->_generalPermissions($permissions);
        $this->_userPermissions($permissions);
        $this->_sitePermissions($permissions);
        $this->_entryPermissions($permissions);
        $this->_globalSetPermissions($permissions);
        $this->_categoryPermissions($permissions);
        $this->_volumePermissions($permissions);
        $this->_utilityPermissions($permissions);
=======
        // General
        // ---------------------------------------------------------------------

        $general = [
            'accessSiteWhenSystemIsOff' => [
                'label' => Craft::t('app', 'Access the site when the system is off'),
            ],
            'accessCp' => [
                'label' => Craft::t('app', 'Access the control panel'),
                'nested' => [
                    'accessCpWhenSystemIsOff' => [
                        'label' => Craft::t('app', 'Access the control panel when the system is offline'),
                    ],
                    'performUpdates' => [
                        'label' => Craft::t('app', 'Perform Craft CMS and plugin updates'),
                    ],
                ],
            ],
            'customizeSources' => [
                'label' => Craft::t('app', 'Customize element sources'),
            ],
        ];

        foreach (Craft::$app->getPlugins()->getAllPlugins() as $plugin) {
            if ($plugin->hasCpSection) {
                $general['accessCp']['nested']['accessPlugin-' . $plugin->id] = [
                    'label' => Craft::t('app', 'Access {plugin}', ['plugin' => $plugin->name]),
                ];
            }
        }

        $permissions[Craft::t('app', 'General')] = $general;

        // Users
        // ---------------------------------------------------------------------

        if (Craft::$app->getEdition() === Craft::Pro) {
            $userPermissions = [
                'editUsers' => [
                    'label' => Craft::t('app', 'Edit {type}', [
                        'type' => User::pluralLowerDisplayName(),
                    ]),
                    'nested' => [
                        'registerUsers' => [
                            'label' => Craft::t('app', 'Register users'),
                        ],
                        'moderateUsers' => [
                            'label' => Craft::t('app', 'Moderate users'),
                            'info' => Craft::t('app', 'Includes suspending, unsuspending, and unlocking user accounts.'),
                        ],
                        'assignUserPermissions' => [
                            'label' => Craft::t('app', 'Assign user permissions'),
                        ],
                        'assignUserGroups' => [
                            'label' => Craft::t('app', 'Assign user groups'),
                        ],
                        'administrateUsers' => [
                            'label' => Craft::t('app', 'Administrate users'),
                            'info' => Craft::t('app', 'Includes activating user accounts, resetting passwords, and changing email addresses.'),
                            'warning' => Craft::t('app', 'Accounts with this permission could use it to escalate their own permissions.'),
                        ],
                        'impersonateUsers' => [
                            'label' => Craft::t('app', 'Impersonate users'),
                        ],
                    ],
                ],
                'deleteUsers' => [
                    'label' => Craft::t('app', 'Delete users'),
                ],
            ];

            foreach (Craft::$app->getUserGroups()->getAllGroups() as $userGroup) {
                $userPermissions['editUsers']['nested']['assignUserGroups']['nested']['assignUserGroup:' . $userGroup->uid] = [
                    'label' => Craft::t('app', 'Assign users to “{group}”', [
                        'group' => Craft::t('site', $userGroup->name),
                    ]),
                ];
            }

            $permissions[Craft::t('app', 'Users')] = $userPermissions;
        }

        // Sites
        // ---------------------------------------------------------------------

        if (Craft::$app->getIsMultiSite()) {
            $label = Craft::t('app', 'Sites');
            $sites = Craft::$app->getSites()->getAllSites(true);

            foreach ($sites as $site) {
                $permissions[$label]['editSite:' . $site->uid] = [
                    'label' => Craft::t('app', 'Edit “{title}”', [
                        'title' => Craft::t('site', $site->getName()),
                    ]),
                ];
            }
        }

        // Entries
        // ---------------------------------------------------------------------

        $sections = Craft::$app->getSections()->getAllSections();

        foreach ($sections as $section) {
            $label = Craft::t('app', 'Section - {section}', [
                'section' => Craft::t('site', $section->name),
            ]);

            if ($section->type == Section::TYPE_SINGLE) {
                $permissions[$label] = $this->_getSingleEntryPermissions($section);
            } else {
                $permissions[$label] = $this->_getEntryPermissions($section);
            }
        }

        // Global sets
        // ---------------------------------------------------------------------

        $globalSets = Craft::$app->getGlobals()->getAllSets();

        if (!empty($globalSets)) {
            $permissions[Craft::t('app', 'Global Sets')] = $this->_getGlobalSetPermissions($globalSets);
        }

        // Categories
        // ---------------------------------------------------------------------

        $categoryGroups = Craft::$app->getCategories()->getAllGroups();

        if (!empty($categoryGroups)) {
            $permissions[Craft::t('app', 'Categories')] = $this->_getCategoryGroupPermissions($categoryGroups);
        }

        // Volumes
        // ---------------------------------------------------------------------

        $volumes = Craft::$app->getVolumes()->getAllVolumes();

        foreach ($volumes as $volume) {
            $label = Craft::t('app', 'Volume - {volume}', ['volume' => Craft::t('site', $volume->name)]);
            $permissions[$label] = $this->_getVolumePermissions($volume->uid);
        }

        // Utilities
        // ---------------------------------------------------------------------

        $permissions[Craft::t('app', 'Utilities')] = $this->_getUtilityPermissions();
>>>>>>> f8949174

        // Let plugins customize them and add new ones
        // ---------------------------------------------------------------------

        $event = new RegisterUserPermissionsEvent([
            'permissions' => $permissions,
        ]);
        $this->trigger(self::EVENT_REGISTER_PERMISSIONS, $event);

        return $event->permissions;
    }

    /**
     * Returns the permissions that the current user is allowed to assign to another user.
     *
     * See [[getAllPermissions()]] for an explanation of what will be returned.
     *
     * @param User|null $user The recipient of the permissions. If set, their current permissions will be included as well.
     * @return array
     */
    public function getAssignablePermissions(?User $user = null): array
    {
        // If either user is an admin, all permissions are fair game
        if (Craft::$app->getUser()->getIsAdmin() || ($user !== null && $user->admin)) {
            return $this->getAllPermissions();
        }

        $allowedPermissions = [];

        foreach ($this->getAllPermissions() as $group) {
            $filteredPermissions = $this->_filterUnassignablePermissions($group['permissions'], $user);

            if (!empty($filteredPermissions)) {
                $allowedPermissions[] = [
                    'heading' => $group['heading'],
                    'permissions' => $filteredPermissions,
                ];
            }
        }

        return $allowedPermissions;
    }

    /**
     * Returns all of a given user group's permissions.
     *
     * @param int $groupId
     * @return array
     */
    public function getPermissionsByGroupId(int $groupId): array
    {
        if (!isset($this->_permissionsByGroupId[$groupId])) {
            /** @var string[] $groupPermissions */
            $groupPermissions = $this->_createUserPermissionsQuery()
                ->innerJoin(['p_g' => Table::USERPERMISSIONS_USERGROUPS], '[[p_g.permissionId]] = [[p.id]]')
                ->where(['p_g.groupId' => $groupId])
                ->column();

            $this->_permissionsByGroupId[$groupId] = $groupPermissions;
        }

        return $this->_permissionsByGroupId[$groupId];
    }

    /**
     * Returns all of the group permissions a given user has.
     *
     * @param int $userId
     * @return string[]
     */
    public function getGroupPermissionsByUserId(int $userId): array
    {
        return $this->_createUserPermissionsQuery()
            ->innerJoin(['p_g' => Table::USERPERMISSIONS_USERGROUPS], '[[p_g.permissionId]] = [[p.id]]')
            ->innerJoin(['g_u' => Table::USERGROUPS_USERS], '[[g_u.groupId]] = [[p_g.groupId]]')
            ->where(['g_u.userId' => $userId])
            ->column();
    }

    /**
     * Returns whether a given user group has a given permission.
     *
     * @param int $groupId
     * @param string $checkPermission
     * @return bool
     */
    public function doesGroupHavePermission(int $groupId, string $checkPermission): bool
    {
        $allPermissions = $this->getPermissionsByGroupId($groupId);
        $checkPermission = strtolower($checkPermission);

        return in_array($checkPermission, $allPermissions, true);
    }

    /**
     * Saves new permissions for a user group.
     *
     * @param int $groupId
     * @param array $permissions
     * @return bool
     * @throws WrongEditionException if this is called from Craft Solo edition
     */
    public function saveGroupPermissions(int $groupId, array $permissions): bool
    {
        Craft::$app->requireEdition(Craft::Pro);

        // Lowercase the permissions
        $permissions = array_map('strtolower', $permissions);

        // Filter out any orphaned permissions
        $permissions = $this->_filterOrphanedPermissions($permissions);

        // Sort ascending
        sort($permissions);

        /** @var UserGroup $group */
        $group = Craft::$app->getUserGroups()->getGroupById($groupId);
        $path = ProjectConfig::PATH_USER_GROUPS . '.' . $group->uid . '.permissions';
        Craft::$app->getProjectConfig()->set($path, $permissions, "Update permissions for user group “{$group->handle}”");

        // Trigger an afterSaveGroupPermissions event
        if ($this->hasEventHandlers(self::EVENT_AFTER_SAVE_GROUP_PERMISSIONS)) {
            $this->trigger(self::EVENT_AFTER_SAVE_GROUP_PERMISSIONS, new UserGroupPermissionsEvent([
                'groupId' => $groupId,
                'permissions' => $permissions,
            ]));
        }

        return true;
    }

    /**
     * Returns all of a given user’s permissions.
     *
     * @param int $userId
     * @return array
     */
    public function getPermissionsByUserId(int $userId): array
    {
        if (!isset($this->_permissionsByUserId[$userId])) {
            $groupPermissions = $this->getGroupPermissionsByUserId($userId);

            /** @var string[] $userPermissions */
            $userPermissions = $this->_createUserPermissionsQuery()
                ->innerJoin(['p_u' => Table::USERPERMISSIONS_USERS], '[[p_u.permissionId]] = [[p.id]]')
                ->where(['p_u.userId' => $userId])
                ->column();

            $this->_permissionsByUserId[$userId] = array_unique(array_merge($groupPermissions, $userPermissions));
        }

        return $this->_permissionsByUserId[$userId];
    }

    /**
     * Returns whether a given user has a given permission.
     *
     * @param int $userId
     * @param string $checkPermission
     * @return bool
     */
    public function doesUserHavePermission(int $userId, string $checkPermission): bool
    {
        $allPermissions = $this->getPermissionsByUserId($userId);
        $checkPermission = strtolower($checkPermission);

        return in_array($checkPermission, $allPermissions, true);
    }

    /**
     * Saves new permissions for a user.
     *
     * @param int $userId
     * @param array $permissions
     * @return bool
     * @throws WrongEditionException if this is called from Craft Solo edition
     * @throws Exception
     */
    public function saveUserPermissions(int $userId, array $permissions): bool
    {
        Craft::$app->requireEdition(Craft::Pro);

        // Delete any existing user permissions
        Db::delete(Table::USERPERMISSIONS_USERS, [
            'userId' => $userId,
        ]);

        // Lowercase the permissions
        $permissions = array_map('strtolower', $permissions);

        // Filter out any orphaned permissions
        $groupPermissions = $this->getGroupPermissionsByUserId($userId);
        $permissions = $this->_filterOrphanedPermissions($permissions, $groupPermissions);

        if (!empty($permissions)) {
            $userPermissionVals = [];

            foreach ($permissions as $permissionName) {
                $permissionRecord = $this->_getPermissionRecordByName($permissionName);
                $userPermissionVals[] = [$permissionRecord->id, $userId];
            }

            // Add the new user permissions
            Db::batchInsert(Table::USERPERMISSIONS_USERS, ['permissionId', 'userId'], $userPermissionVals);
        }

        // Cache the new permissions
        $this->_permissionsByUserId[$userId] = array_unique(array_merge($groupPermissions, $permissions));

        // Trigger an afterSaveUserPermissions event
        if ($this->hasEventHandlers(self::EVENT_AFTER_SAVE_USER_PERMISSIONS)) {
            $this->trigger(self::EVENT_AFTER_SAVE_USER_PERMISSIONS, new UserPermissionsEvent([
                'userId' => $userId,
                'permissions' => $permissions,
            ]));
        }

        return true;
    }

    /**
     * Handle any changed group permissions.
     *
     * @param ConfigEvent $event
     */
    public function handleChangedGroupPermissions(ConfigEvent $event): void
    {
        // Ensure all user groups are ready to roll
        ProjectConfigHelper::ensureAllUserGroupsProcessed();
        $uid = $event->tokenMatches[0];
        $permissions = $event->newValue;
        $userGroup = Craft::$app->getUserGroups()->getGroupByUid($uid);

        // No group - no permissions to change.
        if (!$userGroup) {
            return;
        }

        // Delete any existing group permissions
        Db::delete(Table::USERPERMISSIONS_USERGROUPS, [
            'groupId' => $userGroup->id,
        ]);

        $groupPermissionVals = [];

        if ($permissions) {
            foreach ($permissions as $permissionName) {
                $permissionRecord = $this->_getPermissionRecordByName($permissionName);
                $groupPermissionVals[] = [$permissionRecord->id, $userGroup->id];
            }

            // Add the new group permissions
            Db::batchInsert(Table::USERPERMISSIONS_USERGROUPS, ['permissionId', 'groupId'], $groupPermissionVals);
        }

        // Update caches
        $this->_permissionsByGroupId[$userGroup->id] = $permissions;
    }

    private function _generalPermissions(array &$permissions): void
    {
        $pluginPermissions = [];

        foreach (Craft::$app->getPlugins()->getAllPlugins() as $plugin) {
            if ($plugin->hasCpSection) {
                $pluginPermissions["accessPlugin-$plugin->id"] = [
                    'label' => Craft::t('app', 'Access {plugin}', ['plugin' => $plugin->name]),
                ];
            }
        }

        $permissions[] = [
            'heading' => Craft::t('app', 'General'),
            'permissions' => [
                'accessSiteWhenSystemIsOff' => [
                    'label' => Craft::t('app', 'Access the site when the system is off'),
                ],
                'accessCp' => [
                    'label' => Craft::t('app', 'Access the control panel'),
                    'nested' => array_merge([
                        'accessCpWhenSystemIsOff' => [
                            'label' => Craft::t('app', 'Access the control panel when the system is offline'),
                        ],
                        'performUpdates' => [
                            'label' => Craft::t('app', 'Perform Craft CMS and plugin updates'),
                        ],
                    ], $pluginPermissions),
                ],
            ],
        ];
    }

    private function _userPermissions(array &$permissions): void
    {
        if (Craft::$app->getEdition() !== Craft::Pro) {
            return;
        }

        $assignGroupPermissions = [];

        foreach (Craft::$app->getUserGroups()->getAllGroups() as $group) {
            $assignGroupPermissions["assignUserGroup:$group->uid"] = [
                'label' => Craft::t('app', 'Assign users to “{group}”', [
                    'group' => Craft::t('site', $group->name),
                ]),
            ];
        }

        $permissions[] = [
            'heading' => Craft::t('app', 'Users'),
            'permissions' => [
                'editUsers' => [
                    'label' => Craft::t('app', 'Edit users'),
                    'nested' => array_merge(
                        [
                            'registerUsers' => [
                                'label' => Craft::t('app', 'Register users'),
                            ],
                            'moderateUsers' => [
                                'label' => Craft::t('app', 'Moderate users'),
                                'info' => Craft::t('app', 'Includes suspending, unsuspending, and unlocking user accounts.'),
                            ],
                            'administrateUsers' => [
                                'label' => Craft::t('app', 'Administrate users'),
                                'info' => Craft::t('app', 'Includes activating/deactivating user accounts, resetting passwords, and changing email addresses.'),
                                'warning' => Craft::t('app', 'Accounts with this permission could use it to escalate their own permissions.'),
                            ],
                            'impersonateUsers' => [
                                'label' => Craft::t('app', 'Impersonate users'),
                            ],
                            'assignUserPermissions' => [
                                'label' => Craft::t('app', 'Assign user permissions'),
                            ],
                        ],
                        $assignGroupPermissions
                    ),
                ],
                'deleteUsers' => [
                    'label' => Craft::t('app', 'Delete users'),
                ],
            ],
        ];
    }

    private function _sitePermissions(array &$permissions): void
    {
<<<<<<< HEAD
        if (!Craft::$app->getIsMultiSite()) {
            return;
        }

        $sitePermissions = [];

        foreach (Craft::$app->getSites()->getAllSites(true) as $site) {
            $sitePermissions["editSite:$site->uid"] = [
                'label' => Craft::t('app', 'Edit “{title}”', [
                    'title' => Craft::t('site', $site->getName()),
                ]),
            ];
        }

        $permissions[] = [
            'heading' => Craft::t('app', 'Sites'),
            'permissions' => $sitePermissions,
        ];
    }

    private function _entryPermissions(array &$permissions): void
    {
        $sections = Craft::$app->getSections()->getAllSections();

        if (!$sections) {
            return;
        }

        $type = Entry::lowerDisplayName();
        $pluralType = Entry::pluralLowerDisplayName();

        foreach ($sections as $section) {
            if ($section->type == Section::TYPE_SINGLE) {
                $sectionPermissions = [
                    "viewEntries:$section->uid" => [
                        'label' => Craft::t('app', 'View {type}', ['type' => $type]),
=======
        $suffix = ':' . $section->uid;

        return [
            "editEntries{$suffix}" => [
                'label' => Craft::t('app', 'Edit {type}', [
                    'type' => Entry::pluralLowerDisplayName(),
                ]),
                'nested' => [
                    "createEntries{$suffix}" => [
                        'label' => Craft::t('app', 'Create {type}', [
                            'type' => Entry::pluralLowerDisplayName(),
                        ]),
                    ],
                    "publishEntries{$suffix}" => [
                        'label' => Craft::t('app', 'Publish live changes'),
                    ],
                    "deleteEntries{$suffix}" => [
                        'label' => Craft::t('app', 'Delete {type}', [
                            'type' => Entry::pluralLowerDisplayName(),
                        ]),
                    ],
                    "editPeerEntries{$suffix}" => [
                        'label' => Craft::t('app', 'Edit other authors’ entries'),
>>>>>>> f8949174
                        'nested' => [
                            "saveEntries:$section->uid" => [
                                'label' => Craft::t('app', 'Save {type}', ['type' => $type]),
                            ],
                            "viewPeerEntryDrafts:$section->uid" => [
                                'label' => Craft::t('app', 'View other users’ {type}', [
                                    'type' => Craft::t('app', 'drafts'),
                                ]),
                                'nested' => [
                                    "savePeerEntryDrafts:$section->uid" => [
                                        'label' => Craft::t('app', 'Save other users’ {type}', [
                                            'type' => Craft::t('app', 'drafts'),
                                        ]),
                                    ],
                                    "deletePeerEntryDrafts:$section->uid" => [
                                        'label' => Craft::t('app', 'Delete other users’ {type}', [
                                            'type' => Craft::t('app', 'drafts'),
                                        ]),
                                    ],
                                ],
                            ],
                        ],
                    ],
                ];
            } else {
                $sectionPermissions = [
                    "viewEntries:$section->uid" => [
                        'label' => Craft::t('app', 'View {type}', ['type' => $pluralType]),
                        'nested' => [
                            "createEntries:$section->uid" => [
                                'label' => Craft::t('app', 'Create {type}', ['type' => $pluralType]),
                            ],
                            "saveEntries:$section->uid" => [
                                'label' => Craft::t('app', 'Save {type}', ['type' => $pluralType]),
                            ],
                            "deleteEntries:$section->uid" => [
                                'label' => Craft::t('app', 'Delete {type}', ['type' => $pluralType]),
                            ],
                            "viewPeerEntries:$section->uid" => [
                                'label' => Craft::t('app', 'View other users’ {type}', ['type' => $pluralType]),
                                'nested' => [
                                    "savePeerEntries:$section->uid" => [
                                        'label' => Craft::t('app', 'Save other users’ {type}', ['type' => $pluralType]),
                                    ],
                                    "deletePeerEntries:$section->uid" => [
                                        'label' => Craft::t('app', 'Delete other users’ {type}', ['type' => $pluralType]),
                                    ],
                                ],
                            ],
                            "viewPeerEntryDrafts:$section->uid" => [
                                'label' => Craft::t('app', 'View other users’ {type}', [
                                    'type' => Craft::t('app', 'drafts'),
                                ]),
                                'nested' => [
                                    "savePeerEntryDrafts:$section->uid" => [
                                        'label' => Craft::t('app', 'Save other users’ {type}', [
                                            'type' => Craft::t('app', 'drafts'),
                                        ]),
                                    ],
                                    "deletePeerEntryDrafts:$section->uid" => [
                                        'label' => Craft::t('app', 'Delete other users’ {type}', [
                                            'type' => Craft::t('app', 'drafts'),
                                        ]),
                                    ],
                                ],
                            ],
                        ],
                    ],
                ];
            }

            $permissions[] = [
                'heading' => Craft::t('app', 'Section - {section}', [
                    'section' => Craft::t('site', $section->name),
                ]),
                'permissions' => $sectionPermissions,
            ];
        }
    }

    private function _globalSetPermissions(array &$permissions): void
    {
        $globalSets = Craft::$app->getGlobals()->getAllSets();

        if (!$globalSets) {
            return;
        }

        $globalSetPermissions = [];

        foreach ($globalSets as $globalSet) {
            $globalSetPermissions["editGlobalSet:$globalSet->uid"] = [
                'label' => Craft::t('app', 'Edit “{title}”', [
                    'title' => Craft::t('site', $globalSet->name),
                ]),
            ];
        }

        $permissions[] = [
            'heading' => Craft::t('app', 'Global Sets'),
            'permissions' => $globalSetPermissions,
        ];
    }

    private function _categoryPermissions(array &$permissions): void
    {
        $categoryGroups = Craft::$app->getCategories()->getAllGroups();

        if (!$categoryGroups) {
            return;
        }

        $type = Category::pluralLowerDisplayName();

        foreach ($categoryGroups as $group) {
            $permissions[] = [
                'heading' => Craft::t('app', 'Category Group - {name}', [
                    'name' => Craft::t('site', $group->name),
                ]),
                'permissions' => [
                    "viewCategories:$group->uid" => [
                        'label' => Craft::t('app', 'View {type}', ['type' => $type]),
                        'nested' => [
                            "saveCategories:$group->uid" => [
                                'label' => Craft::t('app', 'Save {type}', ['type' => $type]),
                            ],
                            "deleteCategories:$group->uid" => [
                                'label' => Craft::t('app', 'Delete {type}', ['type' => $type]),
                            ],
                            "viewPeerCategoryDrafts:$group->uid" => [
                                'label' => Craft::t('app', 'View other users’ {type}', [
                                    'type' => Craft::t('app', 'drafts'),
                                ]),
                                'nested' => [
                                    "savePeerCategoryDrafts:$group->uid" => [
                                        'label' => Craft::t('app', 'Save other users’ {type}', [
                                            'type' => Craft::t('app', 'drafts'),
                                        ]),
                                    ],
                                    "deletePeerCategoryDrafts:$group->uid" => [
                                        'label' => Craft::t('app', 'Delete other users’ {type}', [
                                            'type' => Craft::t('app', 'drafts'),
                                        ]),
                                    ],
                                ],
                            ],
                        ],
                    ],
                ],
            ];
        }
    }

    private function _volumePermissions(array &$permissions): void
    {
        $volumes = Craft::$app->getVolumes()->getAllVolumes();

        if (!$volumes) {
            return;
        }

        $type = Asset::pluralLowerDisplayName();

        foreach ($volumes as $volume) {
            $permissions[] = [
                'heading' => Craft::t('app', 'Volume - {volume}', [
                    'volume' => Craft::t('site', $volume->name),
                ]),
                'permissions' => [
                    "viewAssets:$volume->uid" => [
                        'label' => Craft::t('app', 'View {type}', ['type' => $type]),
                        'nested' => [
                            "saveAssets:$volume->uid" => [
                                'label' => Craft::t('app', 'Save {type}', ['type' => $type]),
                            ],
                            "deleteAssets:$volume->uid" => [
                                'label' => Craft::t('app', 'Delete {type}', ['type' => $type]),
                            ],
                            "replaceFiles:$volume->uid" => [
                                'label' => Craft::t('app', 'Replace files'),
                            ],
                            "editImages:$volume->uid" => [
                                'label' => Craft::t('app', 'Edit images'),
                            ],
                            "viewPeerAssets:$volume->uid" => [
                                'label' => Craft::t('app', 'View assets uploaded by other users'),
                                'nested' => [
                                    "savePeerAssets:$volume->uid" => [
                                        'label' => Craft::t('app', 'Save assets uploaded by other users'),
                                    ],
                                    "replacePeerFiles:$volume->uid" => [
                                        'label' => Craft::t('app', 'Replace files uploaded by other users'),
                                        'warning' => Craft::t('app', 'When someone replaces a file, the record of who uploaded the file will be updated as well.'),
                                    ],
                                    "deletePeerAssets:$volume->uid" => [
                                        'label' => Craft::t('app', 'Remove files uploaded by other users'),
                                    ],
                                    "editPeerImages:$volume->uid" => [
                                        'label' => Craft::t('app', 'Edit images uploaded by other users'),
                                    ],
                                ],
                            ],
                            "createFolders:$volume->uid" => [
                                'label' => Craft::t('app', 'Create subfolders'),
                            ],
                        ],
                    ],
                ],
            ];
        }
    }

    private function _utilityPermissions(array &$permissions): void
    {
        $utilityPermissions = [];

        foreach (Craft::$app->getUtilities()->getAllUtilityTypes() as $class) {
            /** @var UtilityInterface $class */
            // Admins only
            if (ProjectConfigUtility::id() === $class::id()) {
                continue;
            }

            $utilityPermissions[sprintf('utility:%s', $class::id())] = [
                'label' => $class::displayName(),
            ];
        }

        $permissions[] = [
            'heading' => Craft::t('app', 'Utilities'),
            'permissions' => $utilityPermissions,
        ];
    }

    /**
     * Filters out any permissions that aren't assignable by the current user.
     *
     * @param array $permissions The original permissions
     * @param User|null $user The recipient of the permissions. If set, their current permissions will be included as well.
     * @return array The filtered permissions
     */
    private function _filterUnassignablePermissions(array $permissions, ?User $user = null): array
    {
        $currentUser = Craft::$app->getUser()->getIdentity();
        if (!$currentUser && !$user) {
            return [];
        }

        $assignablePermissions = [];

        foreach ($permissions as $name => $data) {
            if (($currentUser !== null && $currentUser->can($name)) || ($user !== null && $user->can($name))) {
                if (isset($data['nested'])) {
                    $data['nested'] = $this->_filterUnassignablePermissions($data['nested'], $user);
                }

                $assignablePermissions[$name] = $data;
            }
        }

        return $assignablePermissions;
    }

    /**
     * Filters out any orphaned permissions.
     *
     * @param array $postedPermissions The posted permissions.
     * @param array $groupPermissions Permissions the user is already assigned
     * to via their group, if we’re saving a user’s permissions.
     * @return array The permissions we'll actually let them save.
     */
    private function _filterOrphanedPermissions(array $postedPermissions, array $groupPermissions = []): array
    {
        $filteredPermissions = [];

        if (!empty($postedPermissions)) {
            foreach ($this->getAllPermissions() as $group) {
                $this->_findSelectedPermissions($group['permissions'], $postedPermissions, $groupPermissions, $filteredPermissions);
            }
        }

        return $filteredPermissions;
    }

    /**
     * Iterates through a group of permissions, returning the ones that were selected.
     *
     * @param array $permissionsGroup
     * @param array $postedPermissions
     * @param array $groupPermissions
     * @param array $filteredPermissions
     * @return bool Whether any permissions were added to $filteredPermissions
     */
    private function _findSelectedPermissions(array $permissionsGroup, array $postedPermissions, array $groupPermissions, array &$filteredPermissions): bool
    {
        $hasAssignedPermissions = false;

        foreach ($permissionsGroup as $name => $data) {
            $name = strtolower($name);
            // Should the user have this permission (either directly or via their group)?
            if (($inPostedPermissions = in_array($name, $postedPermissions, true)) || in_array($name, $groupPermissions, true)) {
                // First assign any nested permissions
                if (!empty($data['nested'])) {
                    $hasAssignedNestedPermissions = $this->_findSelectedPermissions($data['nested'], $postedPermissions, $groupPermissions, $filteredPermissions);
                } else {
                    $hasAssignedNestedPermissions = false;
                }

                // Were they assigned this permission (or any of its nested permissions) directly?
                if ($inPostedPermissions || $hasAssignedNestedPermissions) {
                    // Assign the permission directly to the user
                    $filteredPermissions[] = $name;
                    $hasAssignedPermissions = true;
                }
            }
        }

        return $hasAssignedPermissions;
    }

    /**
     * Returns a permission record based on its name. If a record doesn't exist, it will be created.
     *
     * @param string $permissionName
     * @return UserPermissionRecord
     */
    private function _getPermissionRecordByName(string $permissionName): UserPermissionRecord
    {
        // Permission names are always stored in lowercase
        $permissionName = strtolower($permissionName);

        $permissionRecord = UserPermissionRecord::findOne(['name' => $permissionName]);

        if (!$permissionRecord) {
            $permissionRecord = new UserPermissionRecord();
            $permissionRecord->name = $permissionName;
            $permissionRecord->save();
        }

        return $permissionRecord;
    }

    /**
     * @return Query
     */
    private function _createUserPermissionsQuery(): Query
    {
        return (new Query())
            ->select(['p.name'])
            ->from(['p' => Table::USERPERMISSIONS]);
    }
}<|MERGE_RESOLUTION|>--- conflicted
+++ resolved
@@ -11,11 +11,8 @@
 use craft\base\UtilityInterface;
 use craft\db\Query;
 use craft\db\Table;
-<<<<<<< HEAD
 use craft\elements\Asset;
 use craft\elements\Category;
-=======
->>>>>>> f8949174
 use craft\elements\Entry;
 use craft\elements\User;
 use craft\errors\WrongEditionException;
@@ -92,7 +89,6 @@
     {
         $permissions = [];
 
-<<<<<<< HEAD
         $this->_generalPermissions($permissions);
         $this->_userPermissions($permissions);
         $this->_sitePermissions($permissions);
@@ -101,155 +97,6 @@
         $this->_categoryPermissions($permissions);
         $this->_volumePermissions($permissions);
         $this->_utilityPermissions($permissions);
-=======
-        // General
-        // ---------------------------------------------------------------------
-
-        $general = [
-            'accessSiteWhenSystemIsOff' => [
-                'label' => Craft::t('app', 'Access the site when the system is off'),
-            ],
-            'accessCp' => [
-                'label' => Craft::t('app', 'Access the control panel'),
-                'nested' => [
-                    'accessCpWhenSystemIsOff' => [
-                        'label' => Craft::t('app', 'Access the control panel when the system is offline'),
-                    ],
-                    'performUpdates' => [
-                        'label' => Craft::t('app', 'Perform Craft CMS and plugin updates'),
-                    ],
-                ],
-            ],
-            'customizeSources' => [
-                'label' => Craft::t('app', 'Customize element sources'),
-            ],
-        ];
-
-        foreach (Craft::$app->getPlugins()->getAllPlugins() as $plugin) {
-            if ($plugin->hasCpSection) {
-                $general['accessCp']['nested']['accessPlugin-' . $plugin->id] = [
-                    'label' => Craft::t('app', 'Access {plugin}', ['plugin' => $plugin->name]),
-                ];
-            }
-        }
-
-        $permissions[Craft::t('app', 'General')] = $general;
-
-        // Users
-        // ---------------------------------------------------------------------
-
-        if (Craft::$app->getEdition() === Craft::Pro) {
-            $userPermissions = [
-                'editUsers' => [
-                    'label' => Craft::t('app', 'Edit {type}', [
-                        'type' => User::pluralLowerDisplayName(),
-                    ]),
-                    'nested' => [
-                        'registerUsers' => [
-                            'label' => Craft::t('app', 'Register users'),
-                        ],
-                        'moderateUsers' => [
-                            'label' => Craft::t('app', 'Moderate users'),
-                            'info' => Craft::t('app', 'Includes suspending, unsuspending, and unlocking user accounts.'),
-                        ],
-                        'assignUserPermissions' => [
-                            'label' => Craft::t('app', 'Assign user permissions'),
-                        ],
-                        'assignUserGroups' => [
-                            'label' => Craft::t('app', 'Assign user groups'),
-                        ],
-                        'administrateUsers' => [
-                            'label' => Craft::t('app', 'Administrate users'),
-                            'info' => Craft::t('app', 'Includes activating user accounts, resetting passwords, and changing email addresses.'),
-                            'warning' => Craft::t('app', 'Accounts with this permission could use it to escalate their own permissions.'),
-                        ],
-                        'impersonateUsers' => [
-                            'label' => Craft::t('app', 'Impersonate users'),
-                        ],
-                    ],
-                ],
-                'deleteUsers' => [
-                    'label' => Craft::t('app', 'Delete users'),
-                ],
-            ];
-
-            foreach (Craft::$app->getUserGroups()->getAllGroups() as $userGroup) {
-                $userPermissions['editUsers']['nested']['assignUserGroups']['nested']['assignUserGroup:' . $userGroup->uid] = [
-                    'label' => Craft::t('app', 'Assign users to “{group}”', [
-                        'group' => Craft::t('site', $userGroup->name),
-                    ]),
-                ];
-            }
-
-            $permissions[Craft::t('app', 'Users')] = $userPermissions;
-        }
-
-        // Sites
-        // ---------------------------------------------------------------------
-
-        if (Craft::$app->getIsMultiSite()) {
-            $label = Craft::t('app', 'Sites');
-            $sites = Craft::$app->getSites()->getAllSites(true);
-
-            foreach ($sites as $site) {
-                $permissions[$label]['editSite:' . $site->uid] = [
-                    'label' => Craft::t('app', 'Edit “{title}”', [
-                        'title' => Craft::t('site', $site->getName()),
-                    ]),
-                ];
-            }
-        }
-
-        // Entries
-        // ---------------------------------------------------------------------
-
-        $sections = Craft::$app->getSections()->getAllSections();
-
-        foreach ($sections as $section) {
-            $label = Craft::t('app', 'Section - {section}', [
-                'section' => Craft::t('site', $section->name),
-            ]);
-
-            if ($section->type == Section::TYPE_SINGLE) {
-                $permissions[$label] = $this->_getSingleEntryPermissions($section);
-            } else {
-                $permissions[$label] = $this->_getEntryPermissions($section);
-            }
-        }
-
-        // Global sets
-        // ---------------------------------------------------------------------
-
-        $globalSets = Craft::$app->getGlobals()->getAllSets();
-
-        if (!empty($globalSets)) {
-            $permissions[Craft::t('app', 'Global Sets')] = $this->_getGlobalSetPermissions($globalSets);
-        }
-
-        // Categories
-        // ---------------------------------------------------------------------
-
-        $categoryGroups = Craft::$app->getCategories()->getAllGroups();
-
-        if (!empty($categoryGroups)) {
-            $permissions[Craft::t('app', 'Categories')] = $this->_getCategoryGroupPermissions($categoryGroups);
-        }
-
-        // Volumes
-        // ---------------------------------------------------------------------
-
-        $volumes = Craft::$app->getVolumes()->getAllVolumes();
-
-        foreach ($volumes as $volume) {
-            $label = Craft::t('app', 'Volume - {volume}', ['volume' => Craft::t('site', $volume->name)]);
-            $permissions[$label] = $this->_getVolumePermissions($volume->uid);
-        }
-
-        // Utilities
-        // ---------------------------------------------------------------------
-
-        $permissions[Craft::t('app', 'Utilities')] = $this->_getUtilityPermissions();
->>>>>>> f8949174
 
         // Let plugins customize them and add new ones
         // ---------------------------------------------------------------------
@@ -562,7 +409,9 @@
             'heading' => Craft::t('app', 'Users'),
             'permissions' => [
                 'editUsers' => [
-                    'label' => Craft::t('app', 'Edit users'),
+                    'label' => Craft::t('app', 'Edit {type}', [
+                        'type' => User::pluralLowerDisplayName(),
+                    ]),
                     'nested' => array_merge(
                         [
                             'registerUsers' => [
@@ -596,7 +445,6 @@
 
     private function _sitePermissions(array &$permissions): void
     {
-<<<<<<< HEAD
         if (!Craft::$app->getIsMultiSite()) {
             return;
         }
@@ -633,31 +481,6 @@
                 $sectionPermissions = [
                     "viewEntries:$section->uid" => [
                         'label' => Craft::t('app', 'View {type}', ['type' => $type]),
-=======
-        $suffix = ':' . $section->uid;
-
-        return [
-            "editEntries{$suffix}" => [
-                'label' => Craft::t('app', 'Edit {type}', [
-                    'type' => Entry::pluralLowerDisplayName(),
-                ]),
-                'nested' => [
-                    "createEntries{$suffix}" => [
-                        'label' => Craft::t('app', 'Create {type}', [
-                            'type' => Entry::pluralLowerDisplayName(),
-                        ]),
-                    ],
-                    "publishEntries{$suffix}" => [
-                        'label' => Craft::t('app', 'Publish live changes'),
-                    ],
-                    "deleteEntries{$suffix}" => [
-                        'label' => Craft::t('app', 'Delete {type}', [
-                            'type' => Entry::pluralLowerDisplayName(),
-                        ]),
-                    ],
-                    "editPeerEntries{$suffix}" => [
-                        'label' => Craft::t('app', 'Edit other authors’ entries'),
->>>>>>> f8949174
                         'nested' => [
                             "saveEntries:$section->uid" => [
                                 'label' => Craft::t('app', 'Save {type}', ['type' => $type]),
