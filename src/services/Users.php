<?php
/**
 * @link https://craftcms.com/
 * @copyright Copyright (c) Pixel & Tonic, Inc.
 * @license https://craftcms.github.io/license/
 */

namespace craft\services;

use Craft;
use craft\base\VolumeInterface;
use craft\db\Query;
use craft\db\Table;
use craft\elements\Asset;
use craft\elements\User;
use craft\errors\ImageException;
use craft\errors\InvalidSubpathException;
use craft\errors\UserNotFoundException;
use craft\errors\VolumeException;
use craft\events\ConfigEvent;
use craft\events\FieldEvent;
use craft\events\UserAssignGroupEvent;
use craft\events\UserEvent;
use craft\events\UserGroupsAssignEvent;
use craft\helpers\Assets as AssetsHelper;
use craft\helpers\DateTimeHelper;
use craft\helpers\Db;
use craft\helpers\Image;
use craft\helpers\Json;
use craft\helpers\ProjectConfig as ProjectConfigHelper;
use craft\helpers\StringHelper;
use craft\helpers\Template;
use craft\helpers\UrlHelper;
use craft\models\FieldLayout;
use craft\records\User as UserRecord;
use craft\web\Request;
use DateTime;
use DateTimeZone;
use Throwable;
use yii\base\Component;
use yii\base\Exception;
use yii\base\InvalidArgumentException;

/**
 * The Users service provides APIs for managing users.
 * An instance of the Users service is globally accessible in Craft via [[\craft\base\ApplicationTrait::getUsers()|`Craft::$app->users`]].
 *
 * @author Pixel & Tonic, Inc. <support@pixelandtonic.com>
 * @since 3.0.0
 */
class Users extends Component
{
    /**
     * @event UserEvent The event that is triggered before a user's email is verified.
     */
    public const EVENT_BEFORE_VERIFY_EMAIL = 'beforeVerifyEmail';

    /**
     * @event UserEvent The event that is triggered after a user's email is verified.
     */
    public const EVENT_AFTER_VERIFY_EMAIL = 'afterVerifyEmail';

    /**
     * @event UserEvent The event that is triggered before a user is activated.
     *
     * You may set [[\craft\events\CancelableEvent::$isValid]] to `false` to prevent the user from getting activated.
     */
    public const EVENT_BEFORE_ACTIVATE_USER = 'beforeActivateUser';

    /**
     * @event UserEvent The event that is triggered after a user is activated.
     */
    public const EVENT_AFTER_ACTIVATE_USER = 'afterActivateUser';

    /**
     * @event UserEvent The event that is triggered before a user is deactivated.
     *
     * You may set [[UserEvent::isValid]] to `false` to prevent the user from getting deactivated.
     *
     * @since 4.0.0
     */
    public const EVENT_BEFORE_DEACTIVATE_USER = 'beforeDeactivateUser';

    /**
     * @event UserEvent The event that is triggered after a user is deactivated.
     * @since 4.0.0
     */
    public const EVENT_AFTER_DEACTIVATE_USER = 'afterDeactivateUser';

    /**
     * @event UserEvent The event that is triggered after a user is locked.
     */
    public const EVENT_AFTER_LOCK_USER = 'afterLockUser';

    /**
     * @event UserEvent The event that is triggered before a user is unlocked.
     *
     * You may set [[\craft\events\CancelableEvent::$isValid]] to `false` to prevent the user from getting unlocked.
     */
    public const EVENT_BEFORE_UNLOCK_USER = 'beforeUnlockUser';

    /**
     * @event UserEvent The event that is triggered after a user is unlocked.
     */
    public const EVENT_AFTER_UNLOCK_USER = 'afterUnlockUser';

    /**
     * @event UserEvent The event that is triggered before a user is suspended.
     *
     * You may set [[\craft\events\CancelableEvent::$isValid]] to `false` to prevent the user from getting suspended.
     */
    public const EVENT_BEFORE_SUSPEND_USER = 'beforeSuspendUser';

    /**
     * @event UserEvent The event that is triggered after a user is suspended.
     */
    public const EVENT_AFTER_SUSPEND_USER = 'afterSuspendUser';

    /**
     * @event UserEvent The event that is triggered before a user is unsuspended.
     *
     * You may set [[\craft\events\CancelableEvent::isValid]] to `false` to prevent the user from getting unsuspended.
     */
    public const EVENT_BEFORE_UNSUSPEND_USER = 'beforeUnsuspendUser';

    /**
     * @event UserEvent The event that is triggered after a user is unsuspended.
     */
    public const EVENT_AFTER_UNSUSPEND_USER = 'afterUnsuspendUser';

    /**
     * @event UserGroupsAssignEvent The event that is triggered before a user is assigned to some user groups.
     *
     * You may set [[\craft\events\CancelableEvent::$isValid]] to `false` to prevent the user from getting assigned to the groups.
     */
    public const EVENT_BEFORE_ASSIGN_USER_TO_GROUPS = 'beforeAssignUserToGroups';

    /**
     * @event UserGroupsAssignEvent The event that is triggered after a user is assigned to some user groups.
     */
    public const EVENT_AFTER_ASSIGN_USER_TO_GROUPS = 'afterAssignUserToGroups';

    /**
     * @event UserAssignGroupEvent The event that is triggered before a user is assigned to the default user group.
     *
     * You may set [[\craft\events\CancelableEvent::$isValid]] to `false` to prevent the user from getting assigned to the default
     * user group.
     */
    public const EVENT_BEFORE_ASSIGN_USER_TO_DEFAULT_GROUP = 'beforeAssignUserToDefaultGroup';

    /**
     * @event UserAssignGroupEvent The event that is triggered after a user is assigned to the default user group.
     */
    public const EVENT_AFTER_ASSIGN_USER_TO_DEFAULT_GROUP = 'afterAssignUserToDefaultGroup';

    /**
     * Returns a user by an email address, creating one if non already exists.
     *
     * @param string $email
     * @return User
     * @throws InvalidArgumentException if `$email` is invalid
     * @throws Exception if the user couldn’t save for some unexpected reason
     * @since 4.0.0
     */
    public function ensureUserByEmail(string $email): User
    {
        $user = User::find()
            ->email($email)
            ->status(null)
            ->one();

        if (!$user) {
            $user = new User();
            $user->email = $email;
            if (!$user->validate(['email'])) {
                throw new InvalidArgumentException($user->getFirstError('email'));
            }
            if (!Craft::$app->getElements()->saveElement($user, false)) {
                throw new Exception('Unable to save user: ' . implode(', ', $user->getFirstErrors()));
            }
        }

        return $user;
    }

    /**
     * @var array Cached user preferences.
     * @see getUserPreferences()
     */
    private $_userPreferences = [];

    /**
     * Returns a user by their ID.
     *
     * ```php
     * $user = Craft::$app->users->getUserById($userId);
     * ```
     *
     * @param int $userId The user’s ID.
     * @return User|null The user with the given ID, or `null` if a user could not be found.
     */
    public function getUserById(int $userId): ?User
    {
        /** @noinspection PhpIncompatibleReturnTypeInspection */
        return Craft::$app->getElements()->getElementById($userId, User::class);
    }

    /**
     * Returns a user by their username or email.
     *
     * ```php
     * $user = Craft::$app->users->getUserByUsernameOrEmail($loginName);
     * ```
     *
     * @param string $usernameOrEmail The user’s username or email.
     * @return User|null The user with the given username/email, or `null` if a user could not be found.
     */
    public function getUserByUsernameOrEmail(string $usernameOrEmail): ?User
    {
        $query = User::find()
            ->addSelect(['users.password', 'users.passwordResetRequired'])
            ->status(null);

        if (Craft::$app->getDb()->getIsMysql()) {
            $query
                ->where([
                    'username' => $usernameOrEmail,
                ])
                ->orWhere([
                    'email' => $usernameOrEmail,
                ]);
        } else {
            // Postgres is case-sensitive
            $query
                ->where([
                    'lower([[username]])' => mb_strtolower($usernameOrEmail),
                ])
                ->orWhere([
                    'lower([[email]])' => mb_strtolower($usernameOrEmail),
                ]);
        }

        return $query->one();
    }

    /**
     * Returns a user by their UID.
     *
     * ```php
     * $user = Craft::$app->users->getUserByUid($userUid);
     * ```
     *
     * @param string $uid The user’s UID.
     * @return User|null The user with the given UID, or `null` if a user could not be found.
     */
    public function getUserByUid(string $uid): ?User
    {
        return User::find()
            ->uid($uid)
            ->status(null)
            ->one();
    }

    /**
     * Returns whether a verification code is valid for the given user.
     *
     * This method first checks if the code has expired past the
     * <config3:verificationCodeDuration> config setting. If it is still valid,
     * then, the checks the validity of the contents of the code.
     *
     * @param User $user The user to check the code for.
     * @param string $code The verification code to check for.
     * @return bool Whether the code is still valid.
     */
    public function isVerificationCodeValidForUser(User $user, string $code): bool
    {
        if (!$user->verificationCode || !$user->verificationCodeIssuedDate) {
            // Fetch from the DB
            $userRecord = $this->_getUserRecordById($user->id);
            $user->verificationCode = $userRecord->verificationCode;
            $user->verificationCodeIssuedDate = $userRecord->verificationCodeIssuedDate
                ? new DateTime($userRecord->verificationCodeIssuedDate, new DateTimeZone('UTC'))
                : null;

            if (!$user->verificationCode || !$user->verificationCodeIssuedDate) {
                return false;
            }
        }

        // Make sure the verification code isn't expired
        $minCodeIssueDate = DateTimeHelper::currentUTCDateTime();
        $generalConfig = Craft::$app->getConfig()->getGeneral();
        $interval = DateTimeHelper::secondsToInterval($generalConfig->verificationCodeDuration);
        $minCodeIssueDate->sub($interval);

        // Make sure it's not expired
        if ($user->verificationCodeIssuedDate < $minCodeIssueDate) {
            $userRecord = $userRecord ?? $this->_getUserRecordById($user->id);
            $userRecord->verificationCode = $user->verificationCode = null;
            $userRecord->verificationCodeIssuedDate = $user->verificationCodeIssuedDate = null;
            $userRecord->save();

            Craft::warning('The verification code (' . $code . ') given for userId: ' . $user->id . ' is expired.', __METHOD__);
            return false;
        }

        try {
            $valid = Craft::$app->getSecurity()->validatePassword($code, $user->verificationCode);
        } catch (InvalidArgumentException $e) {
            $valid = false;
        }

        if (!$valid) {
            Craft::warning('The verification code (' . $code . ') given for userId: ' . $user->id . ' does not match the hash in the database.', __METHOD__);
            return false;
        }

        return true;
    }

    /**
     * Returns a user’s preferences.
     *
     * @param int $userId The user’s ID
     * @return array The user’s preferences
     */
<<<<<<< HEAD
    public function getUserPreferences(?int $userId = null): array
    {
        $preferences = (new Query())
            ->select(['preferences'])
            ->from([Table::USERPREFERENCES])
            ->where(['userId' => $userId])
            ->scalar();

        return $preferences ? Json::decode($preferences) : [];
=======
    public function getUserPreferences(int $userId): array
    {
        if (!isset($this->_userPreferences[$userId])) {
            // TODO: Remove try/catch after next breakpoint
            try {
                $preferences = (new Query())
                    ->select(['preferences'])
                    ->from([Table::USERPREFERENCES])
                    ->where(['userId' => $userId])
                    ->scalar();

                $this->_userPreferences[$userId] = $preferences ? Json::decode($preferences) : [];
            } catch (DbException $e) {
                $this->_userPreferences[$userId] = [];
            }
        }

        return $this->_userPreferences[$userId];
>>>>>>> d1e6c0fa
    }

    /**
     * Saves a user’s preferences.
     *
     * @param User $user The user
     * @param array $preferences The user’s new preferences
     */
    public function saveUserPreferences(User $user, array $preferences): void
    {
        // Merge in any other saved preferences
        $preferences += $this->getUserPreferences($user->id);

        Db::upsert(Table::USERPREFERENCES, [
            'userId' => $user->id,
            'preferences' => Json::encode($preferences),
<<<<<<< HEAD
        ], true, [], false);
=======
        ], [], false);

        $this->_userPreferences[$user->id] = $preferences;
>>>>>>> d1e6c0fa
    }

    /**
     * Returns one of a user’s preferences by its key.
     *
     * @param int $userId The user’s ID
     * @param string $key The preference’s key
     * @param mixed $default The default value, if the preference hasn’t been set
     * @return mixed The user’s preference
     */
<<<<<<< HEAD
    public function getUserPreference(?int $userId, string $key, $default = null)
=======
    public function getUserPreference(int $userId, string $key, $default = null)
>>>>>>> d1e6c0fa
    {
        $preferences = $this->getUserPreferences($userId);
        return $preferences[$key] ?? $default;
    }

    /**
     * Sends a new account activation email for a user, regardless of their status.
     *
     * A new verification code will generated for the user overwriting any existing one.
     *
     * @param User $user The user to send the activation email to.
     * @return bool Whether the email was sent successfully.
     */
    public function sendActivationEmail(User $user): bool
    {
        // If the user doesn't have a password yet, use a Password Reset URL
        if (!$user->password) {
            $url = $this->getPasswordResetUrl($user);
        } else {
            $url = $this->getEmailVerifyUrl($user);
        }

        return Craft::$app->getMailer()
            ->composeFromKey('account_activation', ['link' => Template::raw($url)])
            ->setTo($user)
            ->send();
    }

    /**
     * Sends a new email verification email to a user, regardless of their status.
     *
     * A new verification code will generated for the user overwriting any existing one.
     *
     * @param User $user The user to send the activation email to.
     * @return bool Whether the email was sent successfully.
     */
    public function sendNewEmailVerifyEmail(User $user): bool
    {
        $url = $this->getEmailVerifyUrl($user);

        return Craft::$app->getMailer()
            ->composeFromKey('verify_new_email', ['link' => Template::raw($url)])
            ->setTo($user)
            ->send();
    }

    /**
     * Sends a password reset email to a user.
     *
     * A new verification code be will generated for the user, overwriting any existing one.
     *
     * @param User $user The user to send the forgot password email to.
     * @return bool Whether the email was sent successfully.
     */
    public function sendPasswordResetEmail(User $user): bool
    {
        $url = $this->getPasswordResetUrl($user);

        return Craft::$app->getMailer()
            ->composeFromKey('forgot_password', ['link' => Template::raw($url)])
            ->setTo($user)
            ->send();
    }

    /**
     * Sets a new verification code on a user, and returns their new Email Verification URL.
     *
     * @param User $user The user that should get the new Email Verification URL.
     * @return string The new Email Verification URL.
     */
    public function getEmailVerifyUrl(User $user): string
    {
        $fePath = Craft::$app->getConfig()->getGeneral()->getVerifyEmailPath();
        return $this->_getUserUrl($user, $fePath, Request::CP_PATH_VERIFY_EMAIL);
    }

    /**
     * Sets a new verification code on a user, and returns their new Password Reset URL.
     *
     * @param User $user The user that should get the new Password Reset URL
     * @return string The new Password Reset URL.
     */
    public function getPasswordResetUrl(User $user): string
    {
        $fePath = Craft::$app->getConfig()->getGeneral()->getSetPasswordPath();
        return $this->_getUserUrl($user, $fePath, Request::CP_PATH_SET_PASSWORD);
    }

    /**
     * Removes credentials for a user.
     *
     * @param User $user The user that should have credentials removed.
     * @return bool Whether the user's credentials were successfully removed.
     * @throws UserNotFoundException
     * @since 4.0.0
     */
    public function removeCredentials(User $user): bool
    {
        $userRecord = $this->_getUserRecordById($user->id);
        $userRecord->active = false;
        $userRecord->pending = false;
        $userRecord->password = null;
        $userRecord->verificationCode = null;
        return $userRecord->save();
    }

    /**
     * Crops and saves a user’s photo.
     *
     * @param User $user the user.
     * @param string $fileLocation the local image path on server
     * @param string|null $filename name of the file to use, defaults to filename of `$fileLocation`
     * @throws ImageException if the file provided is not a manipulatable image
     * @throws VolumeException if the user photo Volume is not provided or is invalid
     */
    public function saveUserPhoto(string $fileLocation, User $user, ?string $filename = null): void
    {
        $filename = AssetsHelper::prepareAssetName($filename ?? pathinfo($fileLocation, PATHINFO_BASENAME), true, true);

        if (!Image::canManipulateAsImage(pathinfo($fileLocation, PATHINFO_EXTENSION))) {
            throw new ImageException(Craft::t('app', 'User photo must be an image that Craft can manipulate.'));
        }

        $assetsService = Craft::$app->getAssets();

        // If the photo exists, just replace the file.
        if ($user->photoId && ($photo = $user->getPhoto()) !== null) {
            $assetsService->replaceAssetFile($photo, $fileLocation, $filename);
        } else {
            $volume = $this->_userPhotoVolume();
            $folderId = $this->_userPhotoFolderId($user, $volume);
            $filename = $assetsService->getNameReplacementInFolder($filename, $folderId);

            $photo = new Asset();
            $photo->setScenario(Asset::SCENARIO_CREATE);
            $photo->tempFilePath = $fileLocation;
            $photo->setFilename($filename);
            $photo->newFolderId = $folderId;
            $photo->setVolumeId($volume->id);

            // Save photo.
            $elementsService = Craft::$app->getElements();
            $elementsService->saveElement($photo);

            $user->setPhoto($photo);
            $elementsService->saveElement($user, false);
        }
    }

    /**
     * Updates the location of a user’s photo.
     *
     * @param User $user
     * @since 3.5.14
     */
    public function relocateUserPhoto(User $user): void
    {
        if (!$user->photoId || ($photo = $user->getPhoto()) === null) {
            return;
        }

        $volume = $this->_userPhotoVolume();
        $folderId = $this->_userPhotoFolderId($user, $volume);

        if ($photo->folderId == $folderId) {
            return;
        }

        $photo->setScenario(Asset::SCENARIO_MOVE);
        $photo->avoidFilenameConflicts = true;
        $photo->newFolderId = $folderId;
        Craft::$app->getElements()->saveElement($photo);
    }

    /**
     * Returns the user photo volume.
     *
     * @return VolumeInterface
     * @throws VolumeException if no user photo volume is set, or it's set to an invalid volume UID
     */
    private function _userPhotoVolume(): VolumeInterface
    {
        $uid = Craft::$app->getProjectConfig()->get('users.photoVolumeUid');
        if (!$uid) {
            throw new VolumeException('No user photo volume is set.');
        }

        $volume = Craft::$app->getVolumes()->getVolumeByUid($uid);
        if ($volume === null) {
            throw new VolumeException("Invalid volume UID: $uid");
        }

        return $volume;
    }

    /**
     * Returns the folder that a user’s photo should be stored.
     *
     * @param User $user
     * @param VolumeInterface $volume The user photo volume
     * @return int
     * @throws VolumeException if the user photo volume doesn’t exist
     * @throws InvalidSubpathException if the user photo subpath can’t be resolved
     */
    private function _userPhotoFolderId(User $user, VolumeInterface $volume): int
    {
        $subpath = (string)Craft::$app->getProjectConfig()->get('users.photoSubpath');

        if ($subpath !== '') {
            try {
                $subpath = Craft::$app->getView()->renderObjectTemplate($subpath, $user);
            } catch (Throwable $e) {
                throw new InvalidSubpathException($subpath);
            }
        }

        return Craft::$app->getAssets()->ensureFolderByFullPathAndVolume($subpath, $volume)->id;
    }

    /**
     * Deletes a user’s photo.
     *
     * @param User $user The user
     * @return bool Whether the user’s photo was deleted successfully
     */
    public function deleteUserPhoto(User $user): bool
    {
        $result = Craft::$app->getElements()->deleteElementById($user->photoId, Asset::class);

        if ($result) {
            $user->setPhoto(null);
        }

        return $result;
    }

    /**
     * Handles a valid login for a user.
     *
     * @param User $user The user
     */
    public function handleValidLogin(User $user): void
    {
        $now = DateTimeHelper::currentUTCDateTime();

        // Update the User record
        $userRecord = $this->_getUserRecordById($user->id);
        $userRecord->lastLoginDate = $now;
        $userRecord->invalidLoginWindowStart = null;
        $userRecord->invalidLoginCount = null;

        if (Craft::$app->getConfig()->getGeneral()->storeUserIps) {
            $userRecord->lastLoginAttemptIp = Craft::$app->getRequest()->getUserIP();
        }

        $userRecord->save();

        // Update the User model too
        $user->lastLoginDate = $now;
        $user->invalidLoginCount = null;
    }

    /**
     * Handles an invalid login for a user.
     *
     * @param User $user The user
     */
    public function handleInvalidLogin(User $user): void
    {
        $userRecord = $this->_getUserRecordById($user->id);
        $now = DateTimeHelper::currentUTCDateTime();

        $userRecord->lastInvalidLoginDate = $now;

        if (Craft::$app->getConfig()->getGeneral()->storeUserIps) {
            $userRecord->lastLoginAttemptIp = Craft::$app->getRequest()->getUserIP();
        }

        // Was that one too many?
        $maxInvalidLogins = Craft::$app->getConfig()->getGeneral()->maxInvalidLogins;
        $alreadyLocked = $user->locked;

        if ($maxInvalidLogins) {
            if ($this->_isUserInsideInvalidLoginWindow($userRecord)) {
                $userRecord->invalidLoginCount++;

                // Was that one bad password too many?
                if ($userRecord->invalidLoginCount >= $maxInvalidLogins) {
                    $userRecord->locked = true;
                    $userRecord->invalidLoginCount = null;
                    $userRecord->invalidLoginWindowStart = null;
                    $userRecord->lockoutDate = $now;

                    $user->locked = true;
                    $user->lockoutDate = $now;
                }
            } else {
                // Start the invalid login window and counter
                $userRecord->invalidLoginWindowStart = $now;
                $userRecord->invalidLoginCount = 1;
            }

            // Update the counter on the user model
            $user->invalidLoginCount = $userRecord->invalidLoginCount;
        }

        $userRecord->save();

        // Update the User model too
        $user->lastInvalidLoginDate = $now;

        if (!$alreadyLocked && $user->locked && $this->hasEventHandlers(self::EVENT_AFTER_LOCK_USER)) {
            // Fire an 'afterLockUser' event
            $this->trigger(self::EVENT_AFTER_LOCK_USER, new UserEvent([
                'user' => $user,
            ]));
        }
    }

    /**
     * Activates a user, bypassing email verification.
     *
     * @param User $user The user.
     * @return bool Whether the user was activated successfully.
     * @throws Throwable if reasons
     */
    public function activateUser(User $user): bool
    {
        // Fire a 'beforeActivateUser' event
        $event = new UserEvent([
            'user' => $user,
        ]);
        $this->trigger(self::EVENT_BEFORE_ACTIVATE_USER, $event);

        if (!$event->isValid) {
            return false;
        }

        $transaction = Craft::$app->getDb()->beginTransaction();
        try {
            $userRecord = $this->_getUserRecordById($user->id);
            $userRecord->active = true;
            $userRecord->pending = false;
            $userRecord->locked = false;
            $userRecord->suspended = false;
            $userRecord->verificationCode = null;
            $userRecord->verificationCodeIssuedDate = null;
            $userRecord->invalidLoginWindowStart = null;
            $userRecord->invalidLoginCount = null;
            $userRecord->lastInvalidLoginDate = null;
            $userRecord->lockoutDate = null;
            $userRecord->save();

            $user->active = true;
            $user->pending = false;
            $user->locked = false;
            $user->suspended = false;
            $user->verificationCode = null;
            $user->verificationCodeIssuedDate = null;
            $user->invalidLoginCount = null;
            $user->lastInvalidLoginDate = null;
            $user->lockoutDate = null;

            // If they have an unverified email address, now is the time to set it to their primary email address
            $this->verifyEmailForUser($user);

            $transaction->commit();
        } catch (Throwable $e) {
            $transaction->rollBack();
            throw $e;
        }

        // Fire an 'afterActivateUser' event
        if ($this->hasEventHandlers(self::EVENT_AFTER_ACTIVATE_USER)) {
            $this->trigger(self::EVENT_AFTER_ACTIVATE_USER, new UserEvent([
                'user' => $user,
            ]));
        }

        // Invalidate caches
        Craft::$app->getElements()->invalidateCachesForElement($user);

        return true;
    }

    /**
     * Deactivates a user.
     *
     * @param User $user The user.
     * @return bool Whether the user was deactivated successfully.
     * @throws Throwable if reasons
     * @since 4.0.0
     */
    public function deactivateUser(User $user): bool
    {
        // Fire a 'beforeActivateUser' event
        $event = new UserEvent([
            'user' => $user,
        ]);
        $this->trigger(self::EVENT_BEFORE_DEACTIVATE_USER, $event);

        if (!$event->isValid) {
            return false;
        }

        $transaction = Craft::$app->getDb()->beginTransaction();
        try {
            $userRecord = $this->_getUserRecordById($user->id);
            $userRecord->active = false;
            $userRecord->pending = false;
            $userRecord->locked = false;
            $userRecord->suspended = false;
            $userRecord->verificationCode = null;
            $userRecord->verificationCodeIssuedDate = null;
            $userRecord->invalidLoginWindowStart = null;
            $userRecord->invalidLoginCount = null;
            $userRecord->lastInvalidLoginDate = null;
            $userRecord->lockoutDate = null;
            $userRecord->save();

            $user->active = false;
            $user->pending = false;
            $user->locked = false;
            $user->suspended = false;
            $user->verificationCode = null;
            $user->verificationCodeIssuedDate = null;
            $user->invalidLoginCount = null;
            $user->lastInvalidLoginDate = null;
            $user->lockoutDate = null;

            $transaction->commit();
        } catch (Throwable $e) {
            $transaction->rollBack();
            throw $e;
        }

        // Fire an 'afterActivateUser' event
        if ($this->hasEventHandlers(self::EVENT_AFTER_DEACTIVATE_USER)) {
            $this->trigger(self::EVENT_AFTER_DEACTIVATE_USER, new UserEvent([
                'user' => $user,
            ]));
        }

        return true;
    }

    /**
     * If 'unverifiedEmail' is set on the User, then this method will transfer it to the official email property
     * and clear the unverified one.
     *
     * @param User $user
     * @return bool
     */
    public function verifyEmailForUser(User $user): bool
    {
        // Bail if they don't have an unverified email to begin with
        if (!$user->unverifiedEmail) {
            return true;
        }

        $userRecord = $this->_getUserRecordById($user->id);
        $userRecord->email = $user->unverifiedEmail;
        $userRecord->unverifiedEmail = null;

        if (Craft::$app->getConfig()->getGeneral()->useEmailAsUsername) {
            $userRecord->username = $user->unverifiedEmail;
        }

        if (!$userRecord->save()) {
            $user->addErrors($userRecord->getErrors());
            return false;
        }

        // If the user status is pending, let's activate them.
        if ($userRecord->pending == true) {
            $this->activateUser($user);
        }

        return true;
    }

    /**
     * Unlocks a user, bypassing the cooldown phase.
     *
     * @param User $user The user.
     * @return bool Whether the user was unlocked successfully.
     * @throws Throwable if reasons
     */
    public function unlockUser(User $user): bool
    {
        // Fire a 'beforeUnlockUser' event
        $event = new UserEvent([
            'user' => $user,
        ]);
        $this->trigger(self::EVENT_BEFORE_UNLOCK_USER, $event);

        if (!$event->isValid) {
            return false;
        }

        $transaction = Craft::$app->getDb()->beginTransaction();
        try {
            $userRecord = $this->_getUserRecordById($user->id);
            $userRecord->locked = false;
            $userRecord->invalidLoginCount = null;
            $userRecord->invalidLoginWindowStart = null;
            $userRecord->lockoutDate = null;
            $userRecord->save();

            $transaction->commit();
        } catch (Throwable $e) {
            $transaction->rollBack();
            throw $e;
        }

        // Update the User model too
        $user->locked = false;
        $user->invalidLoginCount = null;
        $user->lockoutDate = null;

        // Fire an 'afterUnlockUser' event
        if ($this->hasEventHandlers(self::EVENT_AFTER_UNLOCK_USER)) {
            $this->trigger(self::EVENT_AFTER_UNLOCK_USER, new UserEvent([
                'user' => $user,
            ]));
        }

        // Invalidate caches
        Craft::$app->getElements()->invalidateCachesForElement($user);

        return true;
    }

    /**
     * Suspends a user.
     *
     * @param User $user The user.
     * @return bool Whether the user was suspended successfully.
     * @throws Throwable if reasons
     */
    public function suspendUser(User $user): bool
    {
        // Fire a 'beforeSuspendUser' event
        $event = new UserEvent([
            'user' => $user,
        ]);
        $this->trigger(self::EVENT_BEFORE_SUSPEND_USER, $event);

        if (!$event->isValid) {
            return false;
        }

        $transaction = Craft::$app->getDb()->beginTransaction();
        try {
            $userRecord = $this->_getUserRecordById($user->id);
            $userRecord->suspended = true;
            $user->suspended = true;
            $userRecord->save();

            $transaction->commit();
        } catch (Throwable $e) {
            $transaction->rollBack();
            throw $e;
        }

        // Fire an 'afterSuspendUser' event
        if ($this->hasEventHandlers(self::EVENT_AFTER_SUSPEND_USER)) {
            $this->trigger(self::EVENT_AFTER_SUSPEND_USER, new UserEvent([
                'user' => $user,
            ]));
        }

        // Invalidate caches
        Craft::$app->getElements()->invalidateCachesForElement($user);

        return true;
    }

    /**
     * Unsuspends a user.
     *
     * @param User $user The user.
     * @return bool Whether the user was unsuspended successfully.
     * @throws Throwable if reasons
     */
    public function unsuspendUser(User $user): bool
    {
        // Fire a 'beforeUnsuspendUser' event
        $event = new UserEvent([
            'user' => $user,
        ]);
        $this->trigger(self::EVENT_BEFORE_UNSUSPEND_USER, $event);

        if (!$event->isValid) {
            return false;
        }

        $transaction = Craft::$app->getDb()->beginTransaction();

        try {
            $userRecord = $this->_getUserRecordById($user->id);
            $userRecord->suspended = false;
            $userRecord->save();

            $transaction->commit();
        } catch (Throwable $e) {
            $transaction->rollBack();

            throw $e;
        }

        // Update the User model too
        $user->suspended = false;

        // Fire an 'afterUnsuspendUser' event
        if ($this->hasEventHandlers(self::EVENT_AFTER_UNSUSPEND_USER)) {
            $this->trigger(self::EVENT_AFTER_UNSUSPEND_USER, new UserEvent([
                'user' => $user,
            ]));
        }

        // Invalidate caches
        Craft::$app->getElements()->invalidateCachesForElement($user);

        return true;
    }

    /**
     * Shuns a message for a user.
     *
     * @param int $userId The user’s ID.
     * @param string $message The message to be shunned.
     * @param DateTime|null $expiryDate When the message should be un-shunned. Defaults to `null` (never un-shun).
     * @return bool Whether the message was shunned successfully.
     */
    public function shunMessageForUser(int $userId, string $message, ?DateTime $expiryDate = null): bool
    {
        return (bool)Db::upsert(Table::SHUNNEDMESSAGES, [
            'userId' => $userId,
            'message' => $message,
            'expiryDate' => Db::prepareDateForDb($expiryDate),
        ]);
    }

    /**
     * Un-shuns a message for a user.
     *
     * @param int $userId The user’s ID.
     * @param string $message The message to un-shun.
     * @return bool Whether the message was un-shunned successfully.
     */
    public function unshunMessageForUser(int $userId, string $message): bool
    {
        return (bool)Db::delete(Table::SHUNNEDMESSAGES, [
            'userId' => $userId,
            'message' => $message,
        ]);
    }

    /**
     * Returns whether a message is shunned for a user.
     *
     * @param int $userId The user’s ID.
     * @param string $message The message to check.
     * @return bool Whether the user has shunned the message.
     */
    public function hasUserShunnedMessage(int $userId, string $message): bool
    {
        return (new Query())
            ->from([Table::SHUNNEDMESSAGES])
            ->where([
                'and',
                [
                    'userId' => $userId,
                    'message' => $message,
                ],
                [
                    'or',
                    ['expiryDate' => null],
                    ['>', 'expiryDate', Db::prepareDateForDb(new DateTime())],
                ],
            ])
            ->exists();
    }

    /**
     * Sets a new verification code on the user's record.
     *
     * @param User $user The user.
     * @return string The user’s brand new verification code.
     */
    public function setVerificationCodeOnUser(User $user): string
    {
        $userRecord = $this->_getUserRecordById($user->id);

        $securityService = Craft::$app->getSecurity();
        $unhashedCode = $securityService->generateRandomString(32);

        // Strip underscores so they don't get interpreted as italics markers in the Markdown parser
        $unhashedCode = str_replace('_', StringHelper::randomString(1), $unhashedCode);
        $issueDate = DateTimeHelper::currentUTCDateTime();

        $hashedCode = $securityService->hashPassword($unhashedCode);
        $userRecord->verificationCode = $hashedCode;
        $userRecord->verificationCodeIssuedDate = $issueDate;

        // Make sure they are set to pending, if not already active
        if (!$userRecord->active) {
            $userRecord->pending = true;
        }

        $userRecord->save();

        $user->pending = $userRecord->pending;
        $user->verificationCode = $hashedCode;
        $user->verificationCodeIssuedDate = $issueDate;

        return $unhashedCode;
    }

    /**
     * Deletes any pending users that have shown zero sense of urgency and are
     * just taking up space.
     *
     * This method will check the <config3:purgePendingUsersDuration> config
     * setting, and if it is set to a valid duration, it will delete any user
     * accounts that were created that duration ago, and have still not
     * activated their account.
     *
     */
    public function purgeExpiredPendingUsers(): void
    {
        $generalConfig = Craft::$app->getConfig()->getGeneral();

        if ($generalConfig->purgePendingUsersDuration === 0) {
            return;
        }

        $interval = DateTimeHelper::secondsToInterval($generalConfig->purgePendingUsersDuration);
        $expire = DateTimeHelper::currentUTCDateTime();
        $pastTime = $expire->sub($interval);

        $query = User::find()
            ->status('pending')
            ->andWhere(['<', 'users.verificationCodeIssuedDate', Db::prepareDateForDb($pastTime)]);

        $elementsService = Craft::$app->getElements();

        foreach (Db::each($query) as $user) {
            $elementsService->deleteElement($user);
            Craft::info("Just deleted pending user $user->username ($user->id), because they took too long to activate their account.", __METHOD__);
        }
    }

    /**
     * Assigns a user to a given list of user groups.
     *
     * @param int $userId The user’s ID
     * @param int[] $groupIds The groups’ IDs. Pass an empty array to remove a user from all groups.
     * @return bool Whether the users were successfully assigned to the groups.
     */
    public function assignUserToGroups(int $userId, array $groupIds): bool
    {
        // Get the unique, indexed group IDs
        $newGroupIds = array_flip(array_unique(array_filter($groupIds)));

        $db = Craft::$app->getDb();

        // Get the current groups
        $oldGroups = (new Query())
            ->select(['id', 'groupId'])
            ->from([Table::USERGROUPS_USERS])
            ->where(['userId' => $userId])
            ->all($db);

        $removedGroupIds = [];

        foreach ($oldGroups as $oldGroup) {
            // Is the group still selected?
            if (isset($newGroupIds[$oldGroup['groupId']])) {
                // Avoid re-inserting it
                unset($newGroupIds[$oldGroup['groupId']]);
            } else {
                $removedGroupIds[] = $oldGroup['groupId'];
            }
        }

        if (empty($removedGroupIds) && empty($newGroupIds)) {
            // Nothing to do here
            return true;
        }

        // Fire a 'beforeAssignUserToGroups' event
        $event = new UserGroupsAssignEvent([
            'userId' => $userId,
            'groupIds' => $groupIds,
            'removedGroupIds' => $removedGroupIds,
            'newGroupIds' => array_keys($newGroupIds),
        ]);
        $this->trigger(self::EVENT_BEFORE_ASSIGN_USER_TO_GROUPS, $event);

        if (!$event->isValid) {
            return false;
        }

        // Make sure the event hasn't left us with nothing to do
        if (empty($event->removedGroupIds) && empty($event->newGroupIds)) {
            return true;
        }

        $transaction = $db->beginTransaction();
        try {
            // Add the new groups
            if (!empty($event->newGroupIds)) {
                $values = [];
                foreach ($event->newGroupIds as $groupId) {
                    $values[] = [$groupId, $userId];
                }
                Db::batchInsert(Table::USERGROUPS_USERS, ['groupId', 'userId'], $values, true, $db);
            }

            if (!empty($event->removedGroupIds)) {
                Db::delete(Table::USERGROUPS_USERS, [
                    'userId' => $userId,
                    'groupId' => $event->removedGroupIds,
                ], [], $db);
            }

            $transaction->commit();
        } catch (Throwable $e) {
            $transaction->rollBack();
            throw $e;
        }

        // Fire an 'afterAssignUserToGroups' event
        if ($this->hasEventHandlers(self::EVENT_AFTER_ASSIGN_USER_TO_GROUPS)) {
            $this->trigger(self::EVENT_AFTER_ASSIGN_USER_TO_GROUPS, new UserGroupsAssignEvent([
                'userId' => $userId,
                'groupIds' => $groupIds,
                'removedGroupIds' => $event->removedGroupIds,
                'newGroupIds' => $event->newGroupIds,
            ]));
        }

        return true;
    }

    /**
     * Assigns a user to the default user group.
     *
     * This method is called toward the end of a public registration request.
     *
     * @param User $user The user that was just registered.
     * @return bool Whether the user was assigned to the default group.
     */
    public function assignUserToDefaultGroup(User $user): bool
    {
        // Make sure there's a default group
        $uid = Craft::$app->getProjectConfig()->get('users.defaultGroup');

        if (!$uid) {
            return false;
        }

        $group = Craft::$app->getUserGroups()->getGroupByUid($uid);

        if (!$group) {
            return false;
        }

        // Fire a 'beforeAssignUserToDefaultGroup' event
        $event = new UserAssignGroupEvent([
            'user' => $user,
        ]);
        $this->trigger(self::EVENT_BEFORE_ASSIGN_USER_TO_DEFAULT_GROUP, $event);

        if (!$event->isValid) {
            return false;
        }

        if (!$this->assignUserToGroups($user->id, [$group->id])) {
            return false;
        }

        // Fire an 'afterAssignUserToDefaultGroup' event
        if ($this->hasEventHandlers(self::EVENT_AFTER_ASSIGN_USER_TO_DEFAULT_GROUP)) {
            $this->trigger(self::EVENT_AFTER_ASSIGN_USER_TO_DEFAULT_GROUP, new UserAssignGroupEvent([
                'user' => $user,
            ]));
        }

        return true;
    }

    /**
     * Handle user field layout changes.
     *
     * @param ConfigEvent $event
     */
    public function handleChangedUserFieldLayout(ConfigEvent $event): void
    {
        $data = $event->newValue;

        $fieldsService = Craft::$app->getFields();

        if (empty($data) || empty($config = reset($data))) {
            $fieldsService->deleteLayoutsByType(User::class);
            return;
        }

        // Make sure fields are processed
        ProjectConfigHelper::ensureAllFieldsProcessed();

        // Save the field layout
        $layout = FieldLayout::createFromConfig($config);
        $layout->id = $fieldsService->getLayoutByType(User::class)->id;
        $layout->type = User::class;
        $layout->uid = key($data);
        $fieldsService->saveLayout($layout);

        // Invalidate user caches
        Craft::$app->getElements()->invalidateCachesForElementType(User::class);
    }

    /**
     * Save the user field layout
     *
     * @param FieldLayout $layout
     * @param bool $runValidation Whether the layout should be validated
     * @return bool
     */
    public function saveLayout(FieldLayout $layout, bool $runValidation = true): bool
    {
        if ($runValidation && !$layout->validate()) {
            Craft::info('Field layout not saved due to validation error.', __METHOD__);
            return false;
        }

        $projectConfig = Craft::$app->getProjectConfig();
        $fieldLayoutConfig = $layout->getConfig();
        $uid = StringHelper::UUID();

        $projectConfig->set(ProjectConfig::PATH_USER_FIELD_LAYOUTS, [$uid => $fieldLayoutConfig], "Save the user field layout");
        return true;
    }

    /**
     * Returns whether a user is allowed to impersonate another user.
     *
     * @param User $impersonator
     * @param User $impersonatee
     * @return bool
     * @since 3.2.0
     */
    public function canImpersonate(User $impersonator, User $impersonatee): bool
    {
        // Admins can do whatever they want
        if ($impersonator->admin) {
            return true;
        }

        // Only admins are allowed to impersonate another admin
        if ($impersonatee->admin) {
            return false;
        }

        // impersonateUsers permission is obviously required
        if (!$impersonator->can('impersonateUsers')) {
            return false;
        }

        // Make sure the impersonator has at least all the same permissions as the impersonatee
        $permissionsService = Craft::$app->getUserPermissions();
        $impersonatorPermissions = array_flip($permissionsService->getPermissionsByUserId($impersonator->id));
        $impersonateePermissions = $permissionsService->getPermissionsByUserId($impersonatee->id);

        foreach ($impersonateePermissions as $permission) {
            if (!isset($impersonatorPermissions[$permission])) {
                return false;
            }
        }

        return true;
    }

    /**
     * Prune a deleted field from user group layout.
     *
     * @param FieldEvent $event
     */
    public function pruneDeletedField(FieldEvent $event): void
    {
        $field = $event->field;
        $fieldUid = $field->uid;

        $projectConfig = Craft::$app->getProjectConfig();
        $fieldLayouts = $projectConfig->get(ProjectConfig::PATH_USER_FIELD_LAYOUTS);

        // Engage stealth mode
        $projectConfig->muteEvents = true;

        // Prune the user field layout.
        if (is_array($fieldLayouts)) {
            foreach ($fieldLayouts as $layoutUid => $layout) {
                if (!empty($layout['tabs'])) {
                    foreach ($layout['tabs'] as $tabUid => $tab) {
                        $projectConfig->remove(ProjectConfig::PATH_USER_FIELD_LAYOUTS . '.' . $layoutUid . '.tabs.' . $tabUid . '.fields.' . $fieldUid, 'Prune deleted field');
                    }
                }
            }
        }

        // Nuke all the layout fields from the DB
        Db::delete(Table::FIELDLAYOUTFIELDS, [
            'fieldId' => $field->id,
        ]);

        // Allow events again
        $projectConfig->muteEvents = false;
    }

    /**
     * Gets a user record by its ID.
     *
     * @param int $userId
     * @return UserRecord
     * @throws UserNotFoundException if $userId is invalid
     */
    private function _getUserRecordById(int $userId): UserRecord
    {
        $userRecord = UserRecord::findOne($userId);

        if (!$userRecord) {
            throw new UserNotFoundException("No user exists with the ID '$userId'");
        }

        return $userRecord;
    }

    /**
     * Determines if a user is within their invalid login window.
     *
     * @param UserRecord $userRecord
     * @return bool
     */
    private function _isUserInsideInvalidLoginWindow(UserRecord $userRecord): bool
    {
        // If we don't even know the last time they logged in, they're good
        if (!$userRecord->invalidLoginWindowStart) {
            return false;
        }

        $generalConfig = Craft::$app->getConfig()->getGeneral();
        $interval = DateTimeHelper::secondsToInterval($generalConfig->invalidLoginWindowDuration);
        $invalidLoginWindowStart = DateTimeHelper::toDateTime($userRecord->invalidLoginWindowStart);
        $end = $invalidLoginWindowStart->add($interval);

        return ($end >= DateTimeHelper::currentUTCDateTime());
    }

    /**
     * Sets a new verification code on a user, and returns a verification URL.
     *
     * @param User $user The user that should get the new Password Reset URL
     * @param string $fePath The URL or path to use if we end up linking to the front end
     * @param string $cpPath The path to use if we end up linking to the control panel
     * @return string
     * @see getPasswordResetUrl()
     * @see getEmailVerifyUrl()
     */
    private function _getUserUrl(User $user, string $fePath, string $cpPath): string
    {
        $unhashedVerificationCode = $this->setVerificationCodeOnUser($user);

        $params = [
            'code' => $unhashedVerificationCode,
            'id' => $user->uid,
        ];

        $generalConfig = Craft::$app->getConfig()->getGeneral();
        $cp = (
            $user->can('accessCp') ||
            ($generalConfig->headlessMode && !UrlHelper::isAbsoluteUrl($fePath))
        );
        $scheme = UrlHelper::getSchemeForTokenizedUrl($cp);

        if (!$cp) {
            return UrlHelper::siteUrl($fePath, $params, $scheme);
        }

        // Only use cpUrl() if this is a CP request, or the base CP URL has been explicitly set,
        // so UrlHelper won't use HTTP_HOST
        if ($generalConfig->baseCpUrl || Craft::$app->getRequest()->getIsCpRequest()) {
            return UrlHelper::cpUrl($cpPath, $params, $scheme);
        }

        $path = UrlHelper::prependCpTrigger($cpPath);
        return UrlHelper::siteUrl($path, $params, $scheme);
    }
}<|MERGE_RESOLUTION|>--- conflicted
+++ resolved
@@ -324,36 +324,19 @@
      * @param int $userId The user’s ID
      * @return array The user’s preferences
      */
-<<<<<<< HEAD
-    public function getUserPreferences(?int $userId = null): array
-    {
-        $preferences = (new Query())
-            ->select(['preferences'])
-            ->from([Table::USERPREFERENCES])
-            ->where(['userId' => $userId])
-            ->scalar();
-
-        return $preferences ? Json::decode($preferences) : [];
-=======
     public function getUserPreferences(int $userId): array
     {
         if (!isset($this->_userPreferences[$userId])) {
-            // TODO: Remove try/catch after next breakpoint
-            try {
-                $preferences = (new Query())
-                    ->select(['preferences'])
-                    ->from([Table::USERPREFERENCES])
-                    ->where(['userId' => $userId])
-                    ->scalar();
-
-                $this->_userPreferences[$userId] = $preferences ? Json::decode($preferences) : [];
-            } catch (DbException $e) {
-                $this->_userPreferences[$userId] = [];
-            }
+            $preferences = (new Query())
+                ->select(['preferences'])
+                ->from([Table::USERPREFERENCES])
+                ->where(['userId' => $userId])
+                ->scalar();
+
+            $this->_userPreferences[$userId] = $preferences ? Json::decode($preferences) : [];
         }
 
         return $this->_userPreferences[$userId];
->>>>>>> d1e6c0fa
     }
 
     /**
@@ -370,13 +353,9 @@
         Db::upsert(Table::USERPREFERENCES, [
             'userId' => $user->id,
             'preferences' => Json::encode($preferences),
-<<<<<<< HEAD
         ], true, [], false);
-=======
-        ], [], false);
 
         $this->_userPreferences[$user->id] = $preferences;
->>>>>>> d1e6c0fa
     }
 
     /**
@@ -387,11 +366,7 @@
      * @param mixed $default The default value, if the preference hasn’t been set
      * @return mixed The user’s preference
      */
-<<<<<<< HEAD
-    public function getUserPreference(?int $userId, string $key, $default = null)
-=======
     public function getUserPreference(int $userId, string $key, $default = null)
->>>>>>> d1e6c0fa
     {
         $preferences = $this->getUserPreferences($userId);
         return $preferences[$key] ?? $default;
