<?php
/**
 * @link      https://craftcms.com/
 * @copyright Copyright (c) Pixel & Tonic, Inc.
 * @license   https://craftcms.com/license
 */

namespace craft\services;

use Craft;
use craft\base\Volume;
use craft\db\Query;
use craft\elements\Asset;
use craft\elements\User;
use craft\errors\ImageException;
use craft\errors\UserNotFoundException;
use craft\errors\VolumeException;
use craft\events\UserActivateEvent;
use craft\events\UserAssignGroupEvent;
use craft\events\UserGroupsAssignEvent;
use craft\events\UserSuspendEvent;
use craft\events\UserUnlockEvent;
use craft\events\UserUnsuspendEvent;
use craft\helpers\Assets as AssetsHelper;
use craft\helpers\ConfigHelper;
use craft\helpers\DateTimeHelper;
use craft\helpers\Db;
use craft\helpers\Image;
use craft\helpers\Json;
use craft\helpers\StringHelper;
use craft\helpers\Template;
use craft\helpers\UrlHelper;
use craft\records\User as UserRecord;
use DateTime;
use yii\base\Component;
use yii\base\InvalidParamException;
use yii\db\Exception;

/**
 * The Users service provides APIs for managing users.
 *
 * An instance of the Users service is globally accessible in Craft via [[Application::users `Craft::$app->getUsers()`]].
 *
 * @author Pixel & Tonic, Inc. <support@pixelandtonic.com>
 * @since  3.0
 */
class Users extends Component
{
    // Constants
    // =========================================================================

    /**
     * @event UserTokenEvent The event that is triggered before a user's email is verified.
     */
    const EVENT_BEFORE_VERIFY_EMAIL = 'beforeVerifyEmail';

    /**
     * @event UserTokenEvent The event that is triggered after a user's email is verified.
     */
    const EVENT_AFTER_VERIFY_EMAIL = 'afterVerifyEmail';

    /**
     * @event UserActivateEvent The event that is triggered before a user is activated.
     *
     * You may set [[UserActivateEvent::isValid]] to `false` to prevent the user from getting activated.
     */
    const EVENT_BEFORE_ACTIVATE_USER = 'beforeActivateUser';

    /**
     * @event UserEvent The event that is triggered after a user is activated.
     */
    const EVENT_AFTER_ACTIVATE_USER = 'afterActivateUser';

    /**
     * @event UserUnlockEvent The event that is triggered before a user is unlocked.
     *
     * You may set [[UserUnlockEvent::isValid]] to `false` to prevent the user from getting unlocked.
     */
    const EVENT_BEFORE_UNLOCK_USER = 'beforeUnlockUser';

    /**
     * @event UserUnlockEvent The event that is triggered after a user is unlocked.
     */
    const EVENT_AFTER_UNLOCK_USER = 'afterUnlockUser';

    /**
     * @event UserSuspendEvent The event that is triggered before a user is suspended.
     *
     * You may set [[UserSuspendEvent::isValid]] to `false` to prevent the user from getting suspended.
     */
    const EVENT_BEFORE_SUSPEND_USER = 'beforeSuspendUser';

    /**
     * @event UserSuspendEvent The event that is triggered after a user is suspended.
     */
    const EVENT_AFTER_SUSPEND_USER = 'afterSuspendUser';

    /**
     * @event UserUnsuspendEvent The event that is triggered before a user is unsuspended.
     *
     * You may set [[UserUnsuspendEvent::isValid]] to `false` to prevent the user from getting unsuspended.
     */
    const EVENT_BEFORE_UNSUSPEND_USER = 'beforeUnsuspendUser';

    /**
     * @event UserUnsuspendEvent The event that is triggered after a user is unsuspended.
     */
    const EVENT_AFTER_UNSUSPEND_USER = 'afterUnsuspendUser';

    /**
     * @event AssignUserGroupEvent The event that is triggered before a user is assigned to some user groups.
     *
     * You may set [[AssignUserGroupEvent::isValid]] to `false` to prevent the user from getting assigned to the groups.
     */
    const EVENT_BEFORE_ASSIGN_USER_TO_GROUPS = 'beforeAssignUserToGroups';

    /**
     * @event AssignUserGroupEvent The event that is triggered after a user is assigned to some user groups.
     */
    const EVENT_AFTER_ASSIGN_USER_TO_GROUPS = 'afterAssignUserToGroups';

    /**
     * @event UserAssignGroupEvent The event that is triggered before a user is assigned to the default user group.
     *
     * You may set [[UserAssignGroupEvent::isValid]] to `false` to prevent the user from getting assigned to the default
     * user group.
     */
    const EVENT_BEFORE_ASSIGN_USER_TO_DEFAULT_GROUP = 'beforeAssignUserToDefaultGroup';

    /**
     * @event UserAssignGroupEvent The event that is triggered after a user is assigned to the default user group.
     */
    const EVENT_AFTER_ASSIGN_USER_TO_DEFAULT_GROUP = 'afterAssignUserToDefaultGroup';

    // Public Methods
    // =========================================================================

    /**
     * Returns a user by their ID.
     *
     * ```php
     * $user = Craft::$app->getUsers()->getUserById($userId);
     * ```
     *
     * @param int $userId The user’s ID.
     *
     * @return User|null The user with the given ID, or `null` if a user could not be found.
     */
    public function getUserById(int $userId)
    {
        /** @noinspection PhpIncompatibleReturnTypeInspection */
        return Craft::$app->getElements()->getElementById($userId, User::class);
    }

    /**
     * Returns a user by their username or email.
     *
     * ```php
     * $user = Craft::$app->getUsers()->getUserByUsernameOrEmail($loginName);
     * ```
     *
     * @param string $usernameOrEmail The user’s username or email.
     *
     * @return User|null The user with the given username/email, or `null` if a user could not be found.
     */
    public function getUserByUsernameOrEmail(string $usernameOrEmail)
    {
        return User::find()
            ->where([
                'or',
                ['username' => $usernameOrEmail],
                ['email' => $usernameOrEmail]
            ])
            ->addSelect(['users.password'])
            ->status(null)
            ->one();
    }

    /**
     * Returns a user by their UID.
     *
     * ```php
     * $user = Craft::$app->getUsers()->getUserByUid($userUid);
     * ```
     *
     * @param string $uid The user’s UID.
     *
     * @return User|null The user with the given UID, or `null` if a user could not be found.
     */
    public function getUserByUid(string $uid)
    {
        return User::find()
            ->uid($uid)
            ->status(null)
            ->enabledForSite(false)
            ->one();
    }

    /**
     * Returns whether a verification code is valid for the given user.
     *
     * This method first checks if the code has expired past the
     * [verificationCodeDuration](http://craftcms.com/docs/config-settings#verificationCodeDuration) config
     * setting. If it is still valid, then, the checks the validity of the contents of the code.
     *
     * @param User   $user The user to check the code for.
     * @param string $code The verification code to check for.
     *
     * @return bool Whether the code is still valid.
     */
    public function isVerificationCodeValidForUser(User $user, string $code): bool
    {
        $valid = false;
        $userRecord = $this->_getUserRecordById($user->id);

        if ($userRecord) {
            $minCodeIssueDate = DateTimeHelper::currentUTCDateTime();
            $generalConfig = Craft::$app->getConfig()->getGeneral();
            $interval = DateTimeHelper::secondsToInterval($generalConfig->verificationCodeDuration);
            $minCodeIssueDate->sub($interval);
            $verificationCodeIssuedDate = new \DateTime($userRecord->verificationCodeIssuedDate, new \DateTimeZone('UTC'));

            $valid = $verificationCodeIssuedDate > $minCodeIssueDate;

            if (!$valid) {
                // It's expired, go ahead and remove it from the record so if they click the link again, it'll throw an
                // Exception.
                $userRecord = $this->_getUserRecordById($user->id);
                $userRecord->verificationCodeIssuedDate = null;
                $userRecord->verificationCode = null;
                $userRecord->save();
            } else {
                try {
                    $valid = Craft::$app->getSecurity()->validatePassword($code, $userRecord->verificationCode);
                } catch (InvalidParamException $e) {
                    $valid = false;
                }

                if (!$valid) {
                    Craft::warning('The verification code ('.$code.') given for userId: '.$user->id.' does not match the hash in the database.', __METHOD__);
                }
            }
        } else {
            Craft::warning('Could not find a user with id:'.$user->id.'.', __METHOD__);
        }

        return $valid;
    }

    /**
     * Returns the “Client” user account, if it has been created yet.
     *
     * An exception will be thrown if this function is called from Craft Personal or Pro.
     *
     * ```php
     * if (Craft::$app->getEdition() === Craft::Client)
     * {
     *     $clientAccount = Craft::$app->getUsers()->getClient();
     * }
     * ```
     *
     * @return User|null The “Client” user account, or `null` if it hasn’t been created yet.
     */
    public function getClient()
    {
        Craft::$app->requireEdition(Craft::Client, false);

        return User::find()
            ->client(true)
            ->status(null)
            ->one();
    }

    /**
     * Returns a user’s preferences.
     *
     * @param int|null $userId The user’s ID
     *
     * @return array The user’s preferences
     */
    public function getUserPreferences(int $userId = null): array
    {
        // TODO: Remove try/catch after next breakpoint
        try {
            $preferences = (new Query())
                ->select(['preferences'])
                ->from(['{{%userpreferences}}'])
                ->where(['userId' => $userId])
                ->scalar();

            return $preferences ? Json::decode($preferences) : [];
        } catch (Exception $e) {
            return [];
        }
    }

    /**
     * Saves a user’s preferences.
     *
     * @param User  $user        The user
     * @param array $preferences The user’s new preferences
     */
    public function saveUserPreferences(User $user, array $preferences)
    {
        $preferences = $user->mergePreferences($preferences);

        Craft::$app->getDb()->createCommand()
            ->upsert(
                '{{%userpreferences}}',
                ['userId' => $user->id],
                ['preferences' => Json::encode($preferences)],
                false)
            ->execute();
    }

    /**
     * Sends a new account activation email for a user, regardless of their status.
     *
     * A new verification code will generated for the user overwriting any existing one.
     *
     * @param User $user The user to send the activation email to.
     *
     * @return bool Whether the email was sent successfully.
     */
    public function sendActivationEmail(User $user): bool
    {
        // If the user doesn't have a password yet, use a Password Reset URL
        if (!$user->password) {
            $url = $this->getPasswordResetUrl($user);
        } else {
            $url = $this->getEmailVerifyUrl($user);
        }

        return Craft::$app->getMailer()
            ->composeFromKey('account_activation', ['link' => Template::raw($url)])
            ->setTo($user)
            ->send();
    }

    /**
     * Sends a new email verification email to a user, regardless of their status.
     *
     * A new verification code will generated for the user overwriting any existing one.
     *
     * @param User $user The user to send the activation email to.
     *
     * @return bool Whether the email was sent successfully.
     */
    public function sendNewEmailVerifyEmail(User $user): bool
    {
        $url = $this->getEmailVerifyUrl($user);

        return Craft::$app->getMailer()
            ->composeFromKey('verify_new_email', ['link' => Template::raw($url)])
            ->setTo($user)
            ->send();
    }

    /**
     * Sends a password reset email to a user.
     *
     * A new verification code will generated for the user overwriting any existing one.
     *
     * @param User $user The user to send the forgot password email to.
     *
     * @return bool Whether the email was sent successfully.
     */
    public function sendPasswordResetEmail(User $user): bool
    {
        $url = $this->getPasswordResetUrl($user);

        return Craft::$app->getMailer()
            ->composeFromKey('forgot_password', ['link' => Template::raw($url)])
            ->setTo($user)
            ->send();
    }

    /**
     * Sets a new verification code on a user, and returns their new Email Verification URL.
     *
     * @param User $user The user that should get the new Email Verification URL.
     *
     * @return string The new Email Verification URL.
     */
    public function getEmailVerifyUrl(User $user): string
    {
        $userRecord = $this->_getUserRecordById($user->id);
        $unhashedVerificationCode = $this->_setVerificationCodeOnUserRecord($userRecord);
        $userRecord->save();

        if ($user->can('accessCp')) {
            $url = UrlHelper::actionUrl('users/verify-email',
                ['code' => $unhashedVerificationCode, 'id' => $user->uid],
                Craft::$app->getRequest()->getIsSecureConnection() ? 'https' : 'http');
        } else {
            // We want to hide the CP trigger if they don't have access to the CP.
            $path = Craft::$app->getConfig()->getGeneral()->actionTrigger.'/users/verify-email';
            $params = [
                'code' => $unhashedVerificationCode,
                'id' => $user->uid
            ];
            $protocol = UrlHelper::getProtocolForTokenizedUrl();

            // todo: should we factor in the user's preferred language (as we did in v2)?
            $siteId = Craft::$app->getSites()->getPrimarySite()->id;
            $url = UrlHelper::siteUrl($path, $params, $protocol, $siteId);
        }

        return $url;
    }

    /**
     * Sets a new verification code on a user, and returns their new Password Reset URL.
     *
     * @param User $user The user that should get the new Password Reset URL
     *
     * @return string The new Password Reset URL.
     */
    public function getPasswordResetUrl(User $user): string
    {
        $userRecord = $this->_getUserRecordById($user->id);
        $unhashedVerificationCode = $this->_setVerificationCodeOnUserRecord($userRecord);
        $userRecord->save();

        $path = Craft::$app->getConfig()->getGeneral()->actionTrigger.'/users/set-password';
        $params = [
            'code' => $unhashedVerificationCode,
            'id' => $user->uid
        ];
        $protocol = UrlHelper::getProtocolForTokenizedUrl();

        if ($user->can('accessCp')) {
            return UrlHelper::cpUrl($path, $params, $protocol);
        }

        // todo: should we factor in the user's preferred language (as we did in v2)?
        $siteId = Craft::$app->getSites()->getPrimarySite()->id;

        return UrlHelper::siteUrl($path, $params, $protocol, $siteId);
    }

    /**
     * Crops and saves a user’s photo.
     *
     * @param User   $user         the user.
     * @param string $fileLocation the local image path on server
     * @param string $filename     name of the file to use, defaults to filename of $imagePath
     *
     * @return bool Whether the photo was saved successfully.
     * @throws ImageException if the file provided is not a manipulatable image
     * @throws VolumeException if the user photo Volume is not provided or is invalid
     */
    public function saveUserPhoto(string $fileLocation, User $user, string $filename = ''): bool
    {
        $filenameToUse = AssetsHelper::prepareAssetName($filename ?: pathinfo($fileLocation, PATHINFO_FILENAME), true, true);

        if (!Image::isImageManipulatable(pathinfo($fileLocation, PATHINFO_EXTENSION))) {
            throw new ImageException(Craft::t('app', 'User photo must be an image that Craft can manipulate.'));
        }

        $volumes = Craft::$app->getVolumes();
        $volumeId = Craft::$app->getSystemSettings()->getSetting('users', 'photoVolumeId');

        /** @var Volume $volume */
        if (!($volumeId && $volume = $volumes->getVolumeById($volumeId))) {
            throw new VolumeException(Craft::t('app',
                'The volume set for user photo storage is not valid.'));
        }

        $assets = Craft::$app->getAssets();

        // If the photo exists, just replace the file.
        if (!empty($user->photoId)) {
            // No longer a new file.
            $assets->replaceAssetFile($assets->getAssetById($user->photoId), $fileLocation, $filenameToUse);
        } else {
            $folderId = $volumes->ensureTopFolder($volume);
            $filenameToUse = $assets->getNameReplacementInFolder($filenameToUse, $folderId);

            $photo = new Asset();
            $photo->setScenario(Asset::SCENARIO_UPLOAD);
            $photo->tempFilePath = $fileLocation;
            $photo->filename = $filenameToUse;
<<<<<<< HEAD
            $photo->newFolderId = $folderId;
            $photo->volumeId = $volumeId;
=======
            $photo->folderId = $folderId;
            $photo->volumeId = $volume->id;
            $photo->fieldLayoutId = $volume->fieldLayoutId;
>>>>>>> bfc06512


            // Save photo.
            $elementsService = Craft::$app->getElements();
            $elementsService->saveElement($photo);

            $user->photoId = $photo->id;
            $elementsService->saveElement($user, false);
        }

        return true;
    }

    /**
     * Deletes a user's photo.
     *
     * @param User $user The user.
     *
     * @return void
     */
    public function deleteUserPhoto(User $user)
    {
        Craft::$app->getElements()->deleteElementById($user->photoId, Asset::class);
    }

    /**
     * Updates a user's record for a successful login.
     *
     * @param User $user
     *
     * @return bool
     */
    public function updateUserLoginInfo(User $user): bool
    {
        $userRecord = $this->_getUserRecordById($user->id);

        $userRecord->lastLoginDate = $user->lastLoginDate = DateTimeHelper::currentUTCDateTime();
        $userRecord->lastLoginAttemptIp = Craft::$app->getRequest()->getUserIP();
        $userRecord->invalidLoginWindowStart = null;
        $userRecord->invalidLoginCount = $user->invalidLoginCount = null;
        $userRecord->verificationCode = null;
        $userRecord->verificationCodeIssuedDate = null;

        return $userRecord->save();
    }

    /**
     * Handles an invalid login for a user.
     *
     * @param User $user The user.
     *
     * @return bool Whether the user’s record was updated successfully.
     */
    public function handleInvalidLogin(User $user): bool
    {
        $userRecord = $this->_getUserRecordById($user->id);
        $currentTime = DateTimeHelper::currentUTCDateTime();

        $userRecord->lastInvalidLoginDate = $user->lastInvalidLoginDate = $currentTime;
        $userRecord->lastLoginAttemptIp = Craft::$app->getRequest()->getUserIP();

        $maxInvalidLogins = Craft::$app->getConfig()->getGeneral()->maxInvalidLogins;

        if ($maxInvalidLogins) {
            if ($this->_isUserInsideInvalidLoginWindow($userRecord)) {
                $userRecord->invalidLoginCount++;

                // Was that one bad password too many?
                if ($userRecord->invalidLoginCount > $maxInvalidLogins) {
                    $userRecord->locked = true;
                    $user->locked = true;
                    $userRecord->invalidLoginCount = null;
                    $userRecord->invalidLoginWindowStart = null;
                    $userRecord->lockoutDate = $user->lockoutDate = $currentTime;
                }
            } else {
                // Start the invalid login window and counter
                $userRecord->invalidLoginWindowStart = $currentTime;
                $userRecord->invalidLoginCount = 1;
            }

            // Update the counter on the user model
            $user->invalidLoginCount = $userRecord->invalidLoginCount;
        }

        return $userRecord->save();
    }

    /**
     * Activates a user, bypassing email verification.
     *
     * @param User $user The user.
     *
     * @return bool Whether the user was activated successfully.
     * @throws \Exception if reasons
     */
    public function activateUser(User $user): bool
    {
        $transaction = Craft::$app->getDb()->beginTransaction();

        try {
            // Fire a 'beforeActivateUser' event
            $event = new UserActivateEvent([
                'user' => $user,
            ]);

            $this->trigger(self::EVENT_BEFORE_ACTIVATE_USER, $event);

            // Is the event is giving us the go-ahead?
            if ($event->isValid) {
                $userRecord = $this->_getUserRecordById($user->id);

                $userRecord->setActive();
                $user->setActive();
                $userRecord->verificationCode = null;
                $userRecord->verificationCodeIssuedDate = null;
                $userRecord->save();

                // If they have an unverified email address, now is the time to set it to their primary email address
                $this->verifyEmailForUser($user);
                $success = true;
            } else {
                $success = false;
            }

            // Commit the transaction regardless of whether we activated the user, in case something changed
            // in onBeforeActivateUser
            $transaction->commit();
        } catch (\Exception $e) {
            $transaction->rollBack();

            throw $e;
        }

        if ($success) {
            // Fire an 'afterActivateUser' event
            $this->trigger(self::EVENT_AFTER_ACTIVATE_USER, new UserActivateEvent([
                'user' => $user
            ]));
        }

        return $success;
    }

    /**
     * If 'unverifiedEmail' is set on the User, then this method will transfer it to the official email property
     * and clear the unverified one.
     *
     * @param User $user
     */
    public function verifyEmailForUser(User $user)
    {
        if ($user->unverifiedEmail) {
            $userRecord = $this->_getUserRecordById($user->id);
            $userRecord->email = $user->unverifiedEmail;

            if (Craft::$app->getConfig()->getGeneral()->useEmailAsUsername) {
                $userRecord->username = $user->unverifiedEmail;
            }

            $userRecord->unverifiedEmail = null;
            $userRecord->save();

            // If the user status is pending, let's activate them.
            if ($userRecord->pending == true) {
                $this->activateUser($user);
            }
        }
    }

    /**
     * Unlocks a user, bypassing the cooldown phase.
     *
     * @param User $user The user.
     *
     * @return bool Whether the user was unlocked successfully.
     * @throws \Exception if reasons
     */
    public function unlockUser(User $user): bool
    {
        $transaction = Craft::$app->getDb()->beginTransaction();

        try {
            // Fire a 'beforeUnlockUser' event
            $event = new UserUnlockEvent([
                'user' => $user,
            ]);

            $this->trigger(self::EVENT_BEFORE_UNLOCK_USER, $event);

            // Is the event is giving us the go-ahead?
            if ($event->isValid) {
                $userRecord = $this->_getUserRecordById($user->id);

                $userRecord->locked = false;
                $user->locked = false;

                $userRecord->invalidLoginCount = $user->invalidLoginCount = null;
                $userRecord->invalidLoginWindowStart = null;
                $userRecord->lockoutDate = $user->lockoutDate = null;

                $userRecord->save();
                $success = true;
            } else {
                $success = false;
            }

            // Commit the transaction regardless of whether we unlocked the user, in case something changed
            // in onBeforeUnlockUser
            $transaction->commit();
        } catch (\Exception $e) {
            $transaction->rollBack();

            throw $e;
        }

        if ($success) {
            // Fire an 'afterUnlockUser' event
            $this->trigger(self::EVENT_AFTER_UNLOCK_USER, new UserUnlockEvent([
                'user' => $user
            ]));
        }

        return $success;
    }

    /**
     * Suspends a user.
     *
     * @param User $user The user.
     *
     * @return bool Whether the user was suspended successfully.
     * @throws \Exception if reasons
     */
    public function suspendUser(User $user): bool
    {
        $transaction = Craft::$app->getDb()->beginTransaction();

        try {
            // Fire a 'beforeSuspendUser' event
            $event = new UserSuspendEvent([
                'user' => $user,
            ]);

            $this->trigger(self::EVENT_BEFORE_SUSPEND_USER, $event);

            // Is the event is giving us the go-ahead?
            if ($event->isValid) {
                $userRecord = $this->_getUserRecordById($user->id);

                $userRecord->suspended = true;
                $user->suspended = true;

                $userRecord->save();
                $success = true;
            } else {
                $success = false;
            }

            // Commit the transaction regardless of whether we saved the user, in case something changed
            // in onBeforeSuspendUser
            $transaction->commit();
        } catch (\Exception $e) {
            $transaction->rollBack();

            throw $e;
        }

        if ($success) {
            // Fire an 'afterSuspendUser' event
            $this->trigger(self::EVENT_AFTER_SUSPEND_USER, new UserSuspendEvent([
                'user' => $user
            ]));
        }

        return $success;
    }

    /**
     * Unsuspends a user.
     *
     * @param User $user The user.
     *
     * @return bool Whether the user was unsuspended successfully.
     * @throws \Exception if reasons
     */
    public function unsuspendUser(User $user): bool
    {
        $transaction = Craft::$app->getDb()->beginTransaction();

        try {
            // Fire a 'beforeUnsuspendUser' event
            $event = new UserUnsuspendEvent([
                'user' => $user,
            ]);

            $this->trigger(self::EVENT_BEFORE_UNSUSPEND_USER, $event);

            // Is the event is giving us the go-ahead?
            if ($event->isValid) {
                $userRecord = $this->_getUserRecordById($user->id);

                $userRecord->suspended = false;
                $user->suspended = false;

                $userRecord->save();
                $success = true;
            } else {
                $success = false;
            }

            // Commit the transaction regardless of whether we unsuspended the user, in case something changed
            // in onBeforeUnsuspendUser
            $transaction->commit();
        } catch (\Exception $e) {
            $transaction->rollBack();

            throw $e;
        }

        if ($success) {
            // Fire an 'afterUnsuspendUser' event
            $this->trigger(self::EVENT_AFTER_UNSUSPEND_USER, new UserUnsuspendEvent([
                'user' => $user
            ]));
        }

        return $success;
    }

    /**
     * Shuns a message for a user.
     *
     * @param int           $userId     The user’s ID.
     * @param string        $message    The message to be shunned.
     * @param DateTime|null $expiryDate When the message should be un-shunned. Defaults to `null` (never un-shun).
     *
     * @return bool Whether the message was shunned successfully.
     */
    public function shunMessageForUser(int $userId, string $message, DateTime $expiryDate = null): bool
    {
        $affectedRows = Craft::$app->getDb()->createCommand()
            ->upsert(
                '{{%shunnedmessages}}',
                [
                    'userId' => $userId,
                    'message' => $message
                ],
                [
                    'expiryDate' => Db::prepareDateForDb($expiryDate)
                ])
            ->execute();

        return (bool)$affectedRows;
    }

    /**
     * Un-shuns a message for a user.
     *
     * @param int    $userId  The user’s ID.
     * @param string $message The message to un-shun.
     *
     * @return bool Whether the message was un-shunned successfully.
     */
    public function unshunMessageForUser(int $userId, string $message): bool
    {
        $affectedRows = Craft::$app->getDb()->createCommand()
            ->delete(
                '{{%shunnedmessages}}',
                [
                    'userId' => $userId,
                    'message' => $message
                ])
            ->execute();

        return (bool)$affectedRows;
    }

    /**
     * Returns whether a message is shunned for a user.
     *
     * @param int    $userId  The user’s ID.
     * @param string $message The message to check.
     *
     * @return bool Whether the user has shunned the message.
     */
    public function hasUserShunnedMessage(int $userId, string $message): bool
    {
        return (new Query())
            ->from(['{{%shunnedmessages}}'])
            ->where([
                'and',
                [
                    'userId' => $userId,
                    'message' => $message
                ],
                [
                    'or',
                    ['expiryDate' => null],
                    ['>', 'expiryDate', Db::prepareDateForDb(new \DateTime())]
                ]
            ])
            ->exists();
    }

    /**
     * Sets a new verification code on the user's record.
     *
     * @param User $user The user.
     *
     * @return string The user’s brand new verification code.
     */
    public function setVerificationCodeOnUser(User $user): string
    {
        $userRecord = $this->_getUserRecordById($user->id);
        $unhashedVerificationCode = $this->_setVerificationCodeOnUserRecord($userRecord);
        $userRecord->save();

        return $unhashedVerificationCode;
    }

    /**
     * Deletes any pending users that have shown zero sense of urgency and are just taking up space.
     *
     * This method will check the
     * [purgePendingUsersDuration](http://craftcms.com/docs/config-settings#purgePendingUsersDuration) config
     * setting, and if it is set to a valid duration, it will delete any user accounts that were created that duration
     * ago, and have still not activated their account.
     *
     * @return void
     */
    public function purgeExpiredPendingUsers()
    {
        $generalConfig = Craft::$app->getConfig()->getGeneral();

        if ($generalConfig->purgePendingUsersDuration !== 0) {
            $interval = DateTimeHelper::secondsToInterval($generalConfig->purgePendingUsersDuration);
            $expire = DateTimeHelper::currentUTCDateTime();
            $pastTime = $expire->sub($interval);

            $userIds = (new Query())
                ->select(['id'])
                ->from(['{{%users}}'])
                ->where([
                    'and',
                    ['pending' => '1'],
                    ['<', 'verificationCodeIssuedDate', Db::prepareDateForDb($pastTime)]
                ])
                ->column();

            if (!empty($userIds)) {
                foreach ($userIds as $userId) {
                    $user = $this->getUserById($userId);
                    Craft::$app->getElements()->deleteElement($user);
                    Craft::info("Just deleted pending user {$user->username} ({$userId}), because they took too long to activate their account.", __METHOD__);
                }
            }
        }
    }

    /**
     * Assigns a user to a given list of user groups.
     *
     * @param int            $userId   The user’s ID.
     * @param int|array|null $groupIds The groups’ IDs.
     *
     * @return bool Whether the users were successfully assigned to the groups.
     */
    public function assignUserToGroups(int $userId, $groupIds = null): bool
    {
        // Make sure $groupIds is an array
        if (!is_array($groupIds)) {
            $groupIds = $groupIds ? [$groupIds] : [];
        }

        // Fire a 'beforeAssignUserToGroups' event
        $event = new UserGroupsAssignEvent([
            'userId' => $userId,
            'groupIds' => $groupIds
        ]);

        $this->trigger(self::EVENT_BEFORE_ASSIGN_USER_TO_GROUPS, $event);

        if ($event->isValid) {
            // Delete their existing groups
            Craft::$app->getDb()->createCommand()
                ->delete('{{%usergroups_users}}', ['userId' => $userId])
                ->execute();

            if (!empty($groupIds)) {
                // Add the new ones
                $values = [];
                foreach ($groupIds as $groupId) {
                    $values[] = [$groupId, $userId];
                }

                Craft::$app->getDb()->createCommand()
                    ->batchInsert(
                        '{{%usergroups_users}}',
                        [
                            'groupId',
                            'userId'
                        ],
                        $values)
                    ->execute();
            }

            // Fire an 'afterAssignUserToGroups' event
            $this->trigger(self::EVENT_AFTER_ASSIGN_USER_TO_GROUPS, new UserGroupsAssignEvent([
                'userId' => $userId,
                'groupIds' => $groupIds
            ]));

            // Need to invalidate the User element's cached values.
            $user = $this->getUserById($userId);
            $userGroups = [];

            foreach ($groupIds as $groupId) {
                $userGroup = Craft::$app->getUserGroups()->getGroupById($groupId);

                if ($userGroup) {
                    $userGroups[] = $userGroup;
                }
            }

            $user->setGroups($userGroups);

            return true;
        }

        return false;
    }

    /**
     * Assigns a user to the default user group.
     *
     * This method is called toward the end of a public registration request.
     *
     * @param User $user The user that was just registered.
     *
     * @return bool Whether the user was assigned to the default group.
     */
    public function assignUserToDefaultGroup(User $user): bool
    {
        $defaultGroupId = Craft::$app->getSystemSettings()->getSetting('users', 'defaultGroup');

        if ($defaultGroupId) {
            // Fire a 'beforeAssignUserToDefaultGroup' event
            $event = new UserAssignGroupEvent([
                'user' => $user
            ]);

            $this->trigger(self::EVENT_BEFORE_ASSIGN_USER_TO_DEFAULT_GROUP, $event);

            // Is the event is giving us the go-ahead?
            if ($event->isValid) {
                $success = $this->assignUserToGroups($user->id, [$defaultGroupId]);

                if ($success) {
                    // Fire an 'afterAssignUserToDefaultGroup' event
                    $this->trigger(self::EVENT_AFTER_ASSIGN_USER_TO_DEFAULT_GROUP,
                        new UserAssignGroupEvent([
                            'user' => $user
                        ]));

                    return true;
                }
            }
        }

        return false;
    }

    // Private Methods
    // =========================================================================

    /**
     * Gets a user record by its ID.
     *
     * @param int $userId
     *
     * @return UserRecord
     * @throws UserNotFoundException if $userId is invalid
     */
    private function _getUserRecordById(int $userId): UserRecord
    {
        $userRecord = UserRecord::findOne($userId);

        if (!$userRecord) {
            throw new UserNotFoundException("No user exists with the ID '{$userId}'");
        }

        return $userRecord;
    }

    /**
     * Sets a user record up for a new verification code without saving it.
     *
     * @param  UserRecord $userRecord
     *
     * @return string
     */
    private function _setVerificationCodeOnUserRecord(UserRecord $userRecord): string
    {
        $securityService = Craft::$app->getSecurity();
        $unhashedCode = $securityService->generateRandomString(32);
        $hashedCode = $securityService->hashPassword($unhashedCode);
        $userRecord->verificationCode = $hashedCode;
        $userRecord->verificationCodeIssuedDate = DateTimeHelper::currentUTCDateTime();

        return $unhashedCode;
    }

    /**
     * Determines if a user is within their invalid login window.
     *
     * @param UserRecord $userRecord
     *
     * @return bool
     */
    private function _isUserInsideInvalidLoginWindow(UserRecord $userRecord): bool
    {
        if ($userRecord->invalidLoginWindowStart) {
            $generalConfig = Craft::$app->getConfig()->getGeneral();
            $interval = DateTimeHelper::secondsToInterval($generalConfig->invalidLoginWindowDuration);
            $invalidLoginWindowStart = DateTimeHelper::toDateTime($userRecord->invalidLoginWindowStart);
            $end = $invalidLoginWindowStart->add($interval);

            return ($end >= DateTimeHelper::currentUTCDateTime());
        }

        return false;
    }
}<|MERGE_RESOLUTION|>--- conflicted
+++ resolved
@@ -481,15 +481,9 @@
             $photo->setScenario(Asset::SCENARIO_UPLOAD);
             $photo->tempFilePath = $fileLocation;
             $photo->filename = $filenameToUse;
-<<<<<<< HEAD
             $photo->newFolderId = $folderId;
             $photo->volumeId = $volumeId;
-=======
-            $photo->folderId = $folderId;
-            $photo->volumeId = $volume->id;
             $photo->fieldLayoutId = $volume->fieldLayoutId;
->>>>>>> bfc06512
-
 
             // Save photo.
             $elementsService = Craft::$app->getElements();
