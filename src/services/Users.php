<?php
/**
 * @link http://buildwithcraft.com/
 * @copyright Copyright (c) 2013 Pixel & Tonic, Inc.
 * @license http://buildwithcraft.com/license
 */

namespace craft\app\services;

use Craft;
use craft\app\dates\DateInterval;
use craft\app\dates\DateTime;
use craft\app\db\Query;
use craft\app\enums\ElementType;
use craft\app\enums\UserStatus;
use craft\app\errors\Exception;
use craft\app\events\DeleteUserEvent;
use craft\app\events\UserEvent;
use craft\app\helpers\AssetsHelper;
use craft\app\helpers\DateTimeHelper;
use craft\app\helpers\IOHelper;
use craft\app\helpers\StringHelper;
use craft\app\helpers\TemplateHelper;
use craft\app\helpers\UrlHelper;
use craft\app\io\Image;
use craft\app\models\Password as PasswordModel;
use craft\app\elements\User;
use craft\app\records\User as UserRecord;
use yii\base\Component;

/**
 * The Users service provides APIs for managing users.
 *
 * An instance of the Users service is globally accessible in Craft via [[Application::users `Craft::$app->users`]].
 *
 * @author Pixel & Tonic, Inc. <support@pixelandtonic.com>
 * @since 3.0
 */
class Users extends Component
{
	// Constants
	// =========================================================================

	/**
     * @event UserEvent The event that is triggered before a user is saved.
     *
     * You may set [[UserEvent::performAction]] to `false` to prevent the user from getting saved.
     */
    const EVENT_BEFORE_SAVE_USER = 'beforeSaveUser';

	/**
     * @event UserEvent The event that is triggered after a user is saved.
     */
    const EVENT_AFTER_SAVE_USER = 'afterSaveUser';

	/**
     * @event UserEvent The event that is triggered before a user's email is verified.
     */
    const EVENT_BEFORE_VERIFY_EMAIL = 'beforeVerifyEmail';

	/**
     * @event UserEvent The event that is triggered after a user's email is verified.
     */
    const EVENT_AFTER_VERIFY_EMAIL = 'afterVerifyEmail';

	/**
     * @event UserEvent The event that is triggered before a user is activated.
     *
     * You may set [[UserEvent::performAction]] to `false` to prevent the user from getting activated.
     */
    const EVENT_BEFORE_ACTIVATE_USER = 'beforeActivateUser';

	/**
     * @event UserEvent The event that is triggered after a user is activated.
     */
    const EVENT_AFTER_ACTIVATE_USER = 'afterActivateUser';

	/**
     * @event UserEvent The event that is triggered before a user is unlocked.
     *
     * You may set [[UserEvent::performAction]] to `false` to prevent the user from getting unlocked.
     */
    const EVENT_BEFORE_UNLOCK_USER = 'beforeUnlockUser';

	/**
     * @event UserEvent The event that is triggered after a user is unlocked.
     */
    const EVENT_AFTER_UNLOCK_USER = 'afterUnlockUser';

	/**
     * @event UserEvent The event that is triggered before a user is suspended.
     *
     * You may set [[UserEvent::performAction]] to `false` to prevent the user from getting suspended.
     */
    const EVENT_BEFORE_SUSPEND_USER = 'beforeSuspendUser';

	/**
     * @event UserEvent The event that is triggered after a user is suspended.
     */
    const EVENT_AFTER_SUSPEND_USER = 'afterSuspendUser';

	/**
     * @event UserEvent The event that is triggered before a user is unsuspended.
     *
     * You may set [[UserEvent::performAction]] to `false` to prevent the user from getting unsuspended.
     */
    const EVENT_BEFORE_UNSUSPEND_USER = 'beforeUnsuspendUser';

	/**
     * @event UserEvent The event that is triggered after a user is unsuspended.
     */
    const EVENT_AFTER_UNSUSPEND_USER = 'afterUnsuspendUser';

	/**
     * @event DeleteUserEvent The event that is triggered before a user is deleted.
     *
     * You may set [[UserEvent::performAction]] to `false` to prevent the user from getting deleted.
     */
    const EVENT_BEFORE_DELETE_USER = 'beforeDeleteUser';

	/**
     * @event DeleteUserEvent The event that is triggered after a user is deleted.
     */
    const EVENT_AFTER_DELETE_USER = 'afterDeleteUser';

	/**
     * @event UserEvent The event that is triggered before a user's password is set.
     *
     * The new password will be accessible from [[User::newPassword]].
     *
     * You may set [[UserEvent::performAction]] to `false` to prevent the user's password from getting set.
     */
    const EVENT_BEFORE_SET_PASSWORD = 'beforeSetPassword';

	/**
     * @event UserEvent The event that is triggered after a user's password is set.
     */
    const EVENT_AFTER_SET_PASSWORD = 'afterSetPassword';

	// Properties
	// =========================================================================

	/**
	 * @var
	 */
	private $_usersById;

	// Public Methods
	// =========================================================================

	/**
	 * Returns a user by their ID.
	 *
	 * ```php
	 * $user = Craft::$app->users->getUserById($userId);
	 * ```
	 *
	 * @param int $userId The user’s ID.
	 *
	 * @return User|null The user with the given ID, or `null` if a user could not be found.
	 */
	public function getUserById($userId)
	{
		if (!isset($this->_usersById) || !array_key_exists($userId, $this->_usersById))
		{
			$userRecord = UserRecord::findOne($userId);

			if ($userRecord)
			{
				$this->_usersById[$userId] = User::populateModel($userRecord);
			}
			else
			{
				$this->_usersById[$userId] = null;
			}
		}

		return $this->_usersById[$userId];
	}

	/**
	 * Returns a user by their username or email.
	 *
	 * ```php
	 * $user = Craft::$app->users->getUserByUsernameOrEmail($loginName);
	 * ```
	 *
	 * @param string $usernameOrEmail The user’s username or email.
	 *
	 * @return User|null The user with the given username/email, or `null` if a user could not be found.
	 */
	public function getUserByUsernameOrEmail($usernameOrEmail)
	{
		$userRecord = UserRecord::find()
			->where(
				['or', 'username=:usernameOrEmail', 'email=:usernameOrEmail'],
				[':usernameOrEmail' => $usernameOrEmail]
			)
			->one();

		if ($userRecord)
		{
			return User::populateModel($userRecord);
		}

		return null;
	}

	/**
	 * Returns a user by their email.
	 *
	 * ```php
	 * $user = Craft::$app->users->getUserByEmail($email);
	 * ```
	 *
	 * @param string $email The user’s email.
	 *
	 * @return User|null The user with the given email, or `null` if a user could not be found.
	 */
	public function getUserByEmail($email)
	{
		$userRecord = UserRecord::findOne(['email' => $email]);

		if ($userRecord)
		{
			return User::populateModel($userRecord);
		}

		return null;
	}

	/**
	 * Returns a user by their UID.
	 *
	 * ```php
	 * $user = Craft::$app->users->getUserByUid($userUid);
	 * ```
	 *
	 * @param int $uid The user’s UID.
	 *
	 * @return User|null The user with the given UID, or `null` if a user could not be found.
	 */
	public function getUserByUid($uid)
	{
		$userRecord = UserRecord::findOne([
			'uid' => $uid
		]);

		if ($userRecord)
		{
			return User::populateModel($userRecord);
		}

		return null;
	}

	/**
	 * Returns whether a verification code is valid for the given user.
	 *
	 * This method first checks if the code has expired past the
	 * [verificationCodeDuration](http://buildwithcraft.com/docs/config-settings#verificationCodeDuration) config
	 * setting. If it is still valid, then, the checks the validity of the contents of the code.
	 *
	 * @param User   $user The user to check the code for.
	 * @param string $code The verification code to check for.
	 *
	 * @return bool Whether the code is still valid.
	 */
	public function isVerificationCodeValidForUser(User $user, $code)
	{
		$valid = false;
		$userRecord = $this->_getUserRecordById($user->id);

		if ($userRecord)
		{
			$minCodeIssueDate = DateTimeHelper::currentUTCDateTime();
			$duration = new DateInterval(Craft::$app->config->get('verificationCodeDuration'));
			$minCodeIssueDate->sub($duration);

			$valid = $userRecord->verificationCodeIssuedDate > $minCodeIssueDate;

			if (!$valid)
			{
				// It's expired, go ahead and remove it from the record so if they click the link again, it'll throw an
				// Exception.
				$userRecord = $this->_getUserRecordById($user->id);
				$userRecord->verificationCodeIssuedDate = null;
				$userRecord->verificationCode = null;
				$userRecord->save();
			}
			else
			{
				if (Craft::$app->getSecurity()->validatePassword($code, $userRecord->verificationCode))
				{
					$valid = true;
				}
				else
				{
					$valid = false;
					Craft::warning('The verification code ('.$code.') given for userId: '.$user->id.' does not match the hash in the database.', __METHOD__);
				}
			}
		}
		else
		{
			Craft::warning('Could not find a user with id:'.$user->id.'.', __METHOD__);
		}

		return $valid;
	}

	/**
	 * Returns the “Client” user account, if it has been created yet.
	 *
	 * An exception will be thrown if this function is called from Craft Personal or Pro.
	 *
	 * ```php
	 * if (Craft::$app->getEdition() == Craft::Client)
	 * {
	 *     $clientAccount = Craft::$app->users->getClient();
	 * }
	 * ```
	 *
	 * @return User|null The “Client” user account, or `null` if it hasn’t been created yet.
	 */
	public function getClient()
	{
		Craft::$app->requireEdition(Craft::Client, false);

		$criteria = Craft::$app->elements->getCriteria(ElementType::User);
		$criteria->client = true;
		$criteria->status = null;
		return $criteria->first();
	}

	/**
	 * Saves a new or existing user.
	 *
	 * ```php
	 * $user = new User();
	 * $user->username  = 'tommy';
	 * $user->firstName = 'Tom';
	 * $user->lastName  = 'Foolery';
	 * $user->email     = 'tom@thefoolery.com';
	 *
	 * $user->getContent()->birthYear = 1812;
	 *
	 * $success = Craft::$app->users->saveUser($user);
	 *
	 * if (!$success)
	 * {
	 *     Craft::error('Couldn’t save the user "'.$user->username.'"', __METHOD__);
	 * }
	 * ```
	 *
	 * @param User $user The user to be saved.
	 *
	 * @return bool
	 * @throws Exception
	 * @throws \Exception
	 */
	public function saveUser(User $user)
	{
		$isNewUser = !$user->id;

		if (!$isNewUser)
		{
			$userRecord = $this->_getUserRecordById($user->id);

			if (!$userRecord)
			{
				throw new Exception(Craft::t('app', 'No user exists with the ID “{id}”.', ['id' => $user->id]));
			}

			$oldUsername = $userRecord->username;
		}
		else
		{
			$userRecord = new UserRecord();
		}

		// Set the user record attributes
		$userRecord->username              = $user->username;
		$userRecord->firstName             = $user->firstName;
		$userRecord->lastName              = $user->lastName;
		$userRecord->photo                 = $user->photo;
		$userRecord->email                 = $user->email;
		$userRecord->admin                 = $user->admin;
		$userRecord->client                = $user->client;
		$userRecord->passwordResetRequired = $user->passwordResetRequired;
		$userRecord->preferredLocale       = $user->preferredLocale;
		$userRecord->weekStartDay          = $user->weekStartDay;
		$userRecord->unverifiedEmail       = $user->unverifiedEmail;

		$this->_processSaveUserStatus($userRecord, $user->status);

		$userRecord->validate();
		$user->addErrors($userRecord->getErrors());

		if (Craft::$app->getEdition() == Craft::Pro)
		{
			// Validate any content.
			if (!Craft::$app->content->validateContent($user))
			{
				$user->addErrors($user->getContent()->getErrors());
			}
		}

		// If newPassword is set at all, even to an empty string, validate & set it.
		if ($user->newPassword !== null)
		{
			$this->_setPasswordOnUserRecord($user, $userRecord);
		}

		if ($user->hasErrors())
		{
			return false;
		}

		$transaction = Craft::$app->getDb()->getTransaction() === null ? Craft::$app->getDb()->beginTransaction() : null;

		try
		{
			// Set a default status of pending, if one wasn't supplied.
			if (!$user->status)
			{
				$user->pending = true;
			}

			// Fire a 'beforeSaveUser' event
			$event = new UserEvent([
				'user' => $user
			]);

			$this->trigger(static::EVENT_BEFORE_SAVE_USER, $event);

			// Is the event is giving us the go-ahead?
			if ($event->performAction)
			{
				// Save the element
				$success = Craft::$app->elements->saveElement($user, false);

				// If it didn't work, rollback the transaction in case something changed in onBeforeSaveUser
				if (!$success)
				{
					if ($transaction !== null)
					{
						$transaction->rollback();
					}

					return false;
				}

				// Now that we have an element ID, save it on the other stuff
				if ($isNewUser)
				{
					$userRecord->id = $user->id;
				}

				$userRecord->save(false);

				if (!$isNewUser)
				{
					// Has the username changed?
					if ($user->username != $oldUsername)
					{
						// Rename the user's photo directory
						$oldFolder = Craft::$app->path->getUserPhotosPath().'/'.$oldUsername;
						$newFolder = Craft::$app->path->getUserPhotosPath().'/'.$user->username;

						if (IOHelper::folderExists($newFolder))
						{
							IOHelper::deleteFolder($newFolder);
						}

						if (IOHelper::folderExists($oldFolder))
						{
							IOHelper::rename($oldFolder, $newFolder);
						}
					}
				}
			}
			else
			{
				$success = false;
			}

			// Commit the transaction regardless of whether we saved the user, in case something changed
			// in onBeforeSaveUser
			if ($transaction !== null)
			{
				$transaction->commit();
			}
		}
		catch (\Exception $e)
		{
			if ($transaction !== null)
			{
				$transaction->rollback();
			}

			throw $e;
		}

		if ($success)
		{
			// Fire an 'afterSaveUser' event
			$this->trigger(static::EVENT_AFTER_SAVE_USER, new AssetEvent([
				'user' => $user
			]));
		}

		return $success;
	}

	/**
	 * Sends a new account activation email for a user, regardless of their status.
	 *
	 * A new verification code will generated for the user overwriting any existing one.
	 *
	 * @param User $user The user to send the activation email to.
	 *
	 * @return bool Whether the email was sent successfully.
	 */
	public function sendActivationEmail(User $user)
	{
		// If the user doesn't have a password yet, use a Password Reset URL
		if (!$user->password)
		{
			$url = $this->getPasswordResetUrl($user);
		}
		else
		{
			$url = $this->getEmailVerifyUrl($user);
		}

		return Craft::$app->email->sendEmailByKey($user, 'account_activation', [
			'link' => TemplateHelper::getRaw($url),
		]);
	}

	/**
	 * Sends a new email verification email to a user, regardless of their status.
	 *
	 * A new verification code will generated for the user overwriting any existing one.
	 *
	 * @param User $user The user to send the activation email to.
	 *
	 * @return bool Whether the email was sent successfully.
	 */
	public function sendNewEmailVerifyEmail(User $user)
	{
		$url = $this->getEmailVerifyUrl($user);

		return Craft::$app->email->sendEmailByKey($user, 'verify_new_email', [
			'link' => TemplateHelper::getRaw($url),
		]);
	}

	/**
	 * Sends a password reset email to a user.
	 *
	 * A new verification code will generated for the user overwriting any existing one.
	 *
	 * @param User $user The user to send the forgot password email to.
	 *
	 * @return bool Whether the email was sent successfully.
	 */
	public function sendPasswordResetEmail(User $user)
	{
		$url = $this->getPasswordResetUrl($user);

		return Craft::$app->email->sendEmailByKey($user, 'forgot_password', [
			'link' => TemplateHelper::getRaw($url),
		]);
	}

	/**
	 * Sets a new verification code on a user, and returns their new Email Verification URL.
	 *
	 * @param User $user The user that should get the new Email Verification URL.
	 *
	 * @return string The new Email Verification URL.
	 */
	public function getEmailVerifyUrl(User $user)
	{
		$userRecord = $this->_getUserRecordById($user->id);
		$unhashedVerificationCode = $this->_setVerificationCodeOnUserRecord($userRecord);
		$userRecord->save();

		if ($user->can('accessCp'))
		{
			$url = UrlHelper::getActionUrl('users/verifyemail', ['code' => $unhashedVerificationCode, 'id' => $userRecord->uid], Craft::$app->getRequest()->getIsSecureConnection() ? 'https' : 'http');
		}
		else
		{
			// We want to hide the CP trigger if they don't have access to the CP.
			$path = Craft::$app->config->get('actionTrigger').'/users/verifyemail';
			$url = UrlHelper::getSiteUrl($path, ['code' => $unhashedVerificationCode, 'id' => $userRecord->uid], Craft::$app->getRequest()->getIsSecureConnection() ? 'https' : 'http');
		}

		return $url;
	}

	/**
	 * Sets a new verification code on a user, and returns their new Password Reset URL.
	 *
	 * @param User $user The user that should get the new Password Reset URL
	 *
	 * @return string The new Password Reset URL.
	 */
	public function getPasswordResetUrl(User $user)
	{
		$userRecord = $this->_getUserRecordById($user->id);
		$unhashedVerificationCode = $this->_setVerificationCodeOnUserRecord($userRecord);
		$userRecord->save();

		if ($user->can('accessCp'))
		{
			$url = UrlHelper::getActionUrl('users/setpassword', ['code' => $unhashedVerificationCode, 'id' => $userRecord->uid], Craft::$app->getRequest()->getIsSecureConnection() ? 'https' : 'http');
		}
		else
		{
			// We want to hide the CP trigger if they don't have access to the CP.
			$path = Craft::$app->config->get('actionTrigger').'/users/setpassword';
			$url = UrlHelper::getSiteUrl($path, ['code' => $unhashedVerificationCode, 'id' => $userRecord->uid], Craft::$app->getRequest()->getIsSecureConnection() ? 'https' : 'http');
		}

		return $url;
	}

	/**
	 * Crops and saves a user’s photo.
	 *
<<<<<<< HEAD
	 * @param string $fileName The name of the file.
	 * @param Image  $image    The image.
	 * @param User   $user     The user.
=======
	 * @param string    $filename The name of the file.
	 * @param Image     $image    The image.
	 * @param UserModel $user     The user.
>>>>>>> b6f07957
	 *
	 * @throws \Exception
	 * @return bool Whether the photo was saved successfully.
	 */
<<<<<<< HEAD
	public function saveUserPhoto($fileName, Image $image, User $user)
=======
	public function saveUserPhoto($filename, Image $image, UserModel $user)
>>>>>>> b6f07957
	{
		$userName = IOHelper::cleanFilename($user->username);
		$userPhotoFolder = Craft::$app->path->getUserPhotosPath().'/'.$userName;
		$targetFolder = $userPhotoFolder.'/original';

		IOHelper::ensureFolderExists($userPhotoFolder);
		IOHelper::ensureFolderExists($targetFolder);

		$targetPath = $targetFolder.'/'.AssetsHelper::cleanAssetName($filename);

		$result = $image->saveAs($targetPath);

		if ($result)
		{
			IOHelper::changePermissions($targetPath, Craft::$app->config->get('defaultFilePermissions'));
			$record = UserRecord::findOne($user->id);
			$record->photo = $filename;
			$record->save();

			$user->photo = $filename;

			return true;
		}

		return false;
	}

	/**
	 * Deletes a user's photo.
	 *
	 * @param User $user The user.
	 *
	 * @return null
	 */
	public function deleteUserPhoto(User $user)
	{
		$folder = Craft::$app->path->getUserPhotosPath().'/'.$user->username;

		if (IOHelper::folderExists($folder))
		{
			IOHelper::deleteFolder($folder);
		}

		$record = UserRecord::findOne($user->id);
		$record->photo = null;
		$user->photo = null;
		$record->save();
	}

	/**
	 * Changes a user’s password.
	 *
	 * @param User $user           The user.
	 * @param bool $forceDifferent Whether to force the new password to be different than any existing password.
	 *
	 * @return bool Whether the user’s new password was saved successfully.
	 */
	public function changePassword(User $user, $forceDifferent = false)
	{
		$userRecord = $this->_getUserRecordById($user->id);

		if ($this->_setPasswordOnUserRecord($user, $userRecord, true, $forceDifferent))
		{
			$userRecord->save();
			return true;
		}
		else
		{
			return false;
		}
	}

	/**
	 * Updates a user's record for a successful login.
	 *
	 * @param User $user
	 *
	 * @return bool
	 * @throws Exception
	 */
	public function updateUserLoginInfo(User $user)
	{
		$userRecord = $this->_getUserRecordById($user->id);

		$userRecord->lastLoginDate = $user->lastLoginDate = DateTimeHelper::currentUTCDateTime();
		$userRecord->lastLoginAttemptIPAddress = Craft::$app->getRequest()->getUserIP();
		$userRecord->invalidLoginWindowStart = null;
		$userRecord->invalidLoginCount = $user->invalidLoginCount = null;
		$userRecord->verificationCode = null;
		$userRecord->verificationCodeIssuedDate = null;

		return $userRecord->save();
	}

	/**
	 * Handles an invalid login for a user.
	 *
	 * @param User $user The user.
	 *
	 * @return bool Whether the user’s record was updated successfully.
	 */
	public function handleInvalidLogin(User $user)
	{
		$userRecord = $this->_getUserRecordById($user->id);
		$currentTime = DateTimeHelper::currentUTCDateTime();

		$userRecord->lastInvalidLoginDate = $user->lastInvalidLoginDate = $currentTime;
		$userRecord->lastLoginAttemptIPAddress = Craft::$app->getRequest()->getUserIP();

		$maxInvalidLogins = Craft::$app->config->get('maxInvalidLogins');

		if ($maxInvalidLogins)
		{
			if ($this->_isUserInsideInvalidLoginWindow($userRecord))
			{
				$userRecord->invalidLoginCount++;

				// Was that one bad password too many?
				if ($userRecord->invalidLoginCount > $maxInvalidLogins)
				{
					$userRecord->locked = true;
					$user->locked = true;
					$userRecord->invalidLoginCount = null;
					$userRecord->invalidLoginWindowStart = null;
					$userRecord->lockoutDate = $user->lockoutDate = $currentTime;
				}
			}
			else
			{
				// Start the invalid login window and counter
				$userRecord->invalidLoginWindowStart = $currentTime;
				$userRecord->invalidLoginCount = 1;
			}

			// Update the counter on the user model
			$user->invalidLoginCount = $userRecord->invalidLoginCount;
		}

		return $userRecord->save();
	}

	/**
	 * Activates a user, bypassing email verification.
	 *
	 * @param User $user The user.
	 *
	 * @throws \Exception
	 * @return bool Whether the user was activated successfully.
	 */
	public function activateUser(User $user)
	{
		$transaction = Craft::$app->getDb()->getTransaction() === null ? Craft::$app->getDb()->beginTransaction() : null;

		try
		{
			// Fire a 'beforeActivateUser' event
			$event = new UserEvent([
				'user' => $user,
			]);

			$this->trigger(static::EVENT_BEFORE_ACTIVATE_USER, $event);

			// Is the event is giving us the go-ahead?
			if ($event->performAction)
			{
				$userRecord = $this->_getUserRecordById($user->id);

				$userRecord->setActive();
				$user->setActive();
				$userRecord->verificationCode = null;
				$userRecord->verificationCodeIssuedDate = null;
				$userRecord->lockoutDate = null;
				$userRecord->save();

				// If they have an unverified email address, now is the time to set it to their primary email address
				$this->verifyEmailForUser($user);
				$success = true;
			}
			else
			{
				$success = false;
			}

			// Commit the transaction regardless of whether we activated the user, in case something changed
			// in onBeforeActivateUser
			if ($transaction !== null)
			{
				$transaction->commit();
			}
		}
		catch (\Exception $e)
		{
			if ($transaction !== null)
			{
				$transaction->rollback();
			}

			throw $e;
		}

		if ($success)
		{
			// Fire an 'afterActivateUser' event
			$this->trigger(static::EVENT_AFTER_ACTIVATE_USER, new UserEvent([
				'user' => $user
			]));
		}

		return $success;
	}

	/**
	 * If 'unverifiedEmail' is set on the User, then this method will transfer it to the official email property
	 * and clear the unverified one.
	 *
	 * @param User $user
	 */
	public function verifyEmailForUser(User $user)
	{
		if ($user->unverifiedEmail)
		{
			$userRecord = $this->_getUserRecordById($user->id);
			$userRecord->email = $user->unverifiedEmail;

			if (Craft::$app->config->get('useEmailAsUsername'))
			{
				$userRecord->username = $user->unverifiedEmail;
			}

			$userRecord->unverifiedEmail = null;
			$userRecord->save();

			// If the user status is pending, let's activate them.
			if ($userRecord->pending == true)
			{
				$this->activateUser($user);
			}
		}
	}

	/**
	 * Unlocks a user, bypassing the cooldown phase.
	 *
	 * @param User $user The user.
	 *
	 * @throws \Exception
	 * @return bool Whether the user was unlocked successfully.
	 */
	public function unlockUser(User $user)
	{
		$transaction = Craft::$app->getDb()->getTransaction() === null ? Craft::$app->getDb()->beginTransaction() : null;

		try
		{
			// Fire a 'beforeUnlockUser' event
			$event = new UserEvent([
				'user' => $user,
			]);

			$this->trigger(static::EVENT_BEFORE_UNLOCK_USER, $event);

			// Is the event is giving us the go-ahead?
			if ($event->performAction)
			{
				$userRecord = $this->_getUserRecordById($user->id);

				$userRecord->locked = false;
				$user->locked = false;

				$userRecord->invalidLoginCount = $user->invalidLoginCount = null;
				$userRecord->invalidLoginWindowStart = null;

				$userRecord->save();
				$success = true;
			}
			else
			{
				$success = false;
			}

			// Commit the transaction regardless of whether we unlocked the user, in case something changed
			// in onBeforeUnlockUser
			if ($transaction !== null)
			{
				$transaction->commit();
			}
		}
		catch (\Exception $e)
		{
			if ($transaction !== null)
			{
				$transaction->rollback();
			}

			throw $e;
		}

		if ($success)
		{
			// Fire an 'afterUnlockUser' event
			$this->trigger(event::EVENT_AFTER_UNLOCK_USER, new UserEvent([
				'user' => $user
			]));
		}

		return $success;
	}

	/**
	 * Suspends a user.
	 *
	 * @param User $user The user.
	 *
	 * @throws \Exception
	 * @return bool Whether the user was suspended successfully.
	 */
	public function suspendUser(User $user)
	{
		$transaction = Craft::$app->getDb()->getTransaction() === null ? Craft::$app->getDb()->beginTransaction() : null;

		try
		{
			// Fire a 'beforeSuspendUser' event
			$event = new UserEvent([
				'user' => $user,
			]);

			$this->trigger(static::EVENT_BEFORE_SUSPEND_USER, $event);

			// Is the event is giving us the go-ahead?
			if ($event->performAction)
			{
				$userRecord = $this->_getUserRecordById($user->id);

				$userRecord->suspended = true;
				$user->suspended = true;

				$userRecord->save();
				$success = true;
			}
			else
			{
				$success = false;
			}

			// Commit the transaction regardless of whether we saved the user, in case something changed
			// in onBeforeSuspendUser
			if ($transaction !== null)
			{
				$transaction->commit();
			}
		}
		catch (\Exception $e)
		{
			if ($transaction !== null)
			{
				$transaction->rollback();
			}

			throw $e;
		}

		if ($success)
		{
			// Fire an 'afterSuspendUser' event
			$this->trigger(static::EVENT_AFTER_SUSPEND_USER, new UserEvent([
				'user' => $user
			]));
		}

		return $success;
	}

	/**
	 * Unsuspends a user.
	 *
	 * @param User $user The user.
	 *
	 * @throws \Exception
	 * @return bool Whether the user was unsuspended successfully.
	 */
	public function unsuspendUser(User $user)
	{
		$transaction = Craft::$app->getDb()->getTransaction() === null ? Craft::$app->getDb()->beginTransaction() : null;

		try
		{
			// Fire a 'beforeUnsuspendUser' event
			$event = new UserEvent([
				'user' => $user,
			]);

			$this->trigger(static::EVENT_BEFORE_UNSUSPEND_USER, $event);

			// Is the event is giving us the go-ahead?
			if ($event->performAction)
			{
				$userRecord = $this->_getUserRecordById($user->id);

				$userRecord->suspended = false;
				$user->suspended = false;

				$userRecord->save();
				$success = true;
			}
			else
			{
				$success = false;
			}

			// Commit the transaction regardless of whether we unsuspended the user, in case something changed
			// in onBeforeUnsuspendUser
			if ($transaction !== null)
			{
				$transaction->commit();
			}
		}
		catch (\Exception $e)
		{
			if ($transaction !== null)
			{
				$transaction->rollback();
			}

			throw $e;
		}

		if ($success)
		{
			// Fire an 'afterUnsuspendUser' event
			$this->trigger(static::EVENT_AFTER_UNSUSPEND_USER, new UserEvent([
				'user' => $user
			]));
		}

		return $success;
	}

	/**
	 * Deletes a user.
	 *
	 * @param User      $user              The user to be deleted.
	 * @param User|null $transferContentTo The user who should take over the deleted user’s content.
	 *
	 * @throws \Exception
	 * @return bool Whether the user was deleted successfully.
	 */
	public function deleteUser(User $user, User $transferContentTo = null)
	{
		if (!$user->id)
		{
			return false;
		}

		$transaction = Craft::$app->getDb()->getTransaction() === null ? Craft::$app->getDb()->beginTransaction() : null;

		try
		{
			// Fire a 'beforeDeleteUser' event
			$event = new DeleteUserEvent([
				'user'              => $user,
				'transferContentTo' => $transferContentTo
			]);

			$this->trigger(static::EVENT_BEFORE_DELETE_USER, $event);

			// Is the event is giving us the go-ahead?
			if ($event->performAction)
			{
				// Get the entry IDs that belong to this user
				$entryIds = (new Query())
					->select('id')
					->from('{{%entries}}')
					->where(['authorId' => $user->id])
					->column();

				// Should we transfer the content to a new user?
				if ($transferContentTo)
				{
					// Delete the template caches for any entries authored by this user
					Craft::$app->templateCache->deleteCachesByElementId($entryIds);

					// Update the entry/version/draft tables to point to the new user
					$userRefs = [
						'{{%entries}}' => 'authorId',
						'{{%entrydrafts}}' => 'creatorId',
						'{{%entryversions}}' => 'creatorId',
					];

					foreach ($userRefs as $table => $column)
					{
						Craft::$app->getDb()->createCommand()->update($table, [
							$column => $transferContentTo->id
						], [
							$column => $user->id
						])->execute();
					}
				}
				else
				{
					// Delete the entries
					Craft::$app->elements->deleteElementById($entryIds);
				}

				// Delete the user
				$success = Craft::$app->elements->deleteElementById($user->id);

				// If it didn't work, rollback the transaction in case something changed in onBeforeDeleteUser
				if (!$success)
				{
					if ($transaction !== null)
					{
						$transaction->rollback();
					}

					return false;
				}
			}
			else
			{
				$success = false;
			}

			// Commit the transaction regardless of whether we deleted the user,
			// in case something changed in onBeforeDeleteUser
			if ($transaction !== null)
			{
				$transaction->commit();
			}
		}
		catch (\Exception $e)
		{
			if ($transaction !== null)
			{
				$transaction->rollback();
			}

			throw $e;
		}

		if ($success)
		{
			// Fire an 'afterDeleteUser' event
			$this->trigger(static::EVENT_AFTER_DELETE_USER, new DeleteUserEvent([
				'user'              => $user,
				'transferContentTo' => $transferContentTo
			]));
		}

		return $success;
	}

	/**
	 * Shuns a message for a user.
	 *
	 * @param int      $userId     The user’s ID.
	 * @param string   $message    The message to be shunned.
	 * @param DateTime $expiryDate When the message should be un-shunned. Defaults to `null` (never un-shun).
	 *
	 * @return bool Whether the message was shunned successfully.
	 */
	public function shunMessageForUser($userId, $message, $expiryDate = null)
	{
		if ($expiryDate instanceof \DateTime)
		{
			$expiryDate = DateTimeHelper::formatTimeForDb($expiryDate->getTimestamp());
		}
		else
		{
			$expiryDate = null;
		}

		$affectedRows = Craft::$app->getDb()->createCommand()->insertOrUpdate('shunnedmessages', [
			'userId'  => $userId,
			'message' => $message
		], [
			'expiryDate' => $expiryDate
		])->execute();

		return (bool) $affectedRows;
	}

	/**
	 * Un-shuns a message for a user.
	 *
	 * @param int    $userId  The user’s ID.
	 * @param string $message The message to un-shun.
	 *
	 * @return bool Whether the message was un-shunned successfully.
	 */
	public function unshunMessageForUser($userId, $message)
	{
		$affectedRows = Craft::$app->getDb()->createCommand()->delete('{{%shunnedmessages}}', [
			'userId'  => $userId,
			'message' => $message
		])->execute();

		return (bool) $affectedRows;
	}

	/**
	 * Returns whether a message is shunned for a user.
	 *
	 * @param int    $userId  The user’s ID.
	 * @param string $message The message to check.
	 *
	 * @return bool Whether the user has shunned the message.
	 */
	public function hasUserShunnedMessage($userId, $message)
	{
		return (new Query())
			->from('{{%shunnedmessages}}')
			->where(['and',
				'userId = :userId',
				'message = :message',
				['or', 'expiryDate IS NULL', 'expiryDate > :now']
			], [
				':userId'  => $userId,
				':message' => $message,
				':now'     => DateTimeHelper::formatTimeForDb()
			])
			->exists();
	}

	/**
	 * Sets a new verification code on the user's record.
	 *
	 * @param User $user The user.
	 *
	 * @return string The user’s brand new verification code.
	 */
	public function setVerificationCodeOnUser(User $user)
	{
		$userRecord = $this->_getUserRecordById($user->id);
		$unhashedVerificationCode = $this->_setVerificationCodeOnUserRecord($userRecord);
		$userRecord->save();

		return $unhashedVerificationCode;
	}

	/**
	 * Deletes any pending users that have shown zero sense of urgency and are just taking up space.
	 *
	 * This method will check the
	 * [purgePendingUsersDuration](http://buildwithcraft.com/docs/config-settings#purgePendingUsersDuration) config
	 * setting, and if it is set to a valid duration, it will delete any user accounts that were created that duration
	 * ago, and have still not activated their account.
	 *
	 * @return null
	 */
	public function purgeExpiredPendingUsers()
	{
		if (($duration = Craft::$app->config->get('purgePendingUsersDuration')) !== false)
		{
			$interval = new DateInterval($duration);
			$expire = DateTimeHelper::currentUTCDateTime();
			$pastTimeStamp = $expire->sub($interval)->getTimestamp();
			$pastTime = DateTimeHelper::formatTimeForDb($pastTimeStamp);

			$ids = (new Query())
				->select('id')
				->from('{{%users}}')
				->where(['and', 'pending=1', 'verificationCodeIssuedDate < :pastTime'], [':pastTime' => $pastTime])
				->column();

			$affectedRows = Craft::$app->getDb()->createCommand()->delete('{{%elements}}', ['in', 'id', $ids])->execute();

			if ($affectedRows > 0)
			{
				Craft::info('Just deleted '.$affectedRows.' pending users from the users table, because the were more than '.$duration.' old.', __METHOD__);
			}
		}
	}

	// Private Methods
	// =========================================================================

	/**
	 * Gets a user record by its ID.
	 *
	 * @param int $userId
	 *
	 * @throws Exception
	 * @return UserRecord
	 */
	private function _getUserRecordById($userId)
	{
		$userRecord = UserRecord::findOne($userId);

		if (!$userRecord)
		{
			throw new Exception(Craft::t('app', 'No user exists with the ID “{id}”.', ['id' => $userId]));
		}

		return $userRecord;
	}

	/**
	 * Sets a user record up for a new verification code without saving it.
	 *
	 * @param  UserRecord $userRecord
	 *
	 * @return string
	 */
	private function _setVerificationCodeOnUserRecord(UserRecord $userRecord)
	{
		$unhashedCode = StringHelper::UUID();
		$hashedCode = Craft::$app->getSecurity()->hashPassword($unhashedCode);
		$userRecord->verificationCode = $hashedCode;
		$userRecord->verificationCodeIssuedDate = DateTimeHelper::currentUTCDateTime();

		return $unhashedCode;
	}

	/**
	 * Determines if a user is within their invalid login window.
	 *
	 * @param UserRecord $userRecord
	 *
	 * @return bool
	 */
	private function _isUserInsideInvalidLoginWindow(UserRecord $userRecord)
	{
		if ($userRecord->invalidLoginWindowStart)
		{
			$duration = new DateInterval(Craft::$app->config->get('invalidLoginWindowDuration'));
			$end = $userRecord->invalidLoginWindowStart->add($duration);
			return ($end >= DateTimeHelper::currentUTCDateTime());
		}
		else
		{
			return false;
		}
	}

	/**
	 * Sets a user record up for a new password without saving it.
	 *
	 * @param User       $user                        The user who is getting a new password.
	 * @param UserRecord $userRecord                  The user’s record.
	 * @param bool       $updatePasswordResetRequired Whether the user’s
	 *                                                [[User::passwordResetRequired passwordResetRequired]]
	 *                                                attribute should be set `false`. Default is `true`.
	 * @param bool       $forceDifferentPassword      Whether to force a new password to be different from any existing
	 *                                                password.
	 *
	 * @return bool
	 */
	private function _setPasswordOnUserRecord(User $user, UserRecord $userRecord, $updatePasswordResetRequired = true, $forceDifferentPassword = false)
	{
		// Validate the password first
		$passwordModel = new PasswordModel();
		$passwordModel->password = $user->newPassword;

		$validates = false;

		// If it's a new user AND we allow public registration, set it on the 'password' field and not 'newpassword'.
		if (!$user->id && Craft::$app->systemSettings->getSetting('users', 'allowPublicRegistration'))
		{
			$passwordErrorField = 'password';
		}
		else
		{
			$passwordErrorField = 'newPassword';
		}

		if ($passwordModel->validate())
		{
			if ($forceDifferentPassword)
			{
				// See if the passwords are the same.
				if (Craft::$app->getSecurity()->validatePassword($user->newPassword, $userRecord->password))
				{
					$user->addErrors([
						$passwordErrorField => Craft::t('app', 'That password is the same as your old password. Please choose a new one.'),
					]);
				}
				else
				{
					$validates = true;
				}
			}
			else
			{
				$validates = true;
			}

			if ($validates)
			{
				// Fire a 'beforeSetPassword' event
				$event = new UserEvent([
					'user' => $user
				]);

				$this->trigger(static::EVENT_BEFORE_SET_PASSWORD, $event);

				// Is the event is giving us the go-ahead?
				$validates = $event->performAction;
			}
		}

		if ($validates)
		{
			$hash = Craft::$app->getSecurity()->hashPassword($user->newPassword);

			$userRecord->password = $user->password = $hash;
			$userRecord->invalidLoginWindowStart = null;
			$userRecord->invalidLoginCount = $user->invalidLoginCount = null;
			$userRecord->verificationCode = null;
			$userRecord->verificationCodeIssuedDate = null;

			// If it's an existing user, reset the passwordResetRequired bit.
			if ($updatePasswordResetRequired && $user->id)
			{
				$userRecord->passwordResetRequired = $user->passwordResetRequired = false;
			}

			$userRecord->lastPasswordChangeDate = $user->lastPasswordChangeDate = DateTimeHelper::currentUTCDateTime();

			$user->newPassword = null;

			$success = true;
		}
		else
		{
			$user->addErrors([
				$passwordErrorField => $passwordModel->getErrors('password')
			]);

			$success = false;
		}

		if ($success)
		{
			// Fire an 'afterSetPassword' event
			$this->trigger(static::EVENT_AFTER_SET_PASSWORD, new UserEvent([
				'user' => $user
			]));

		}

		return $success;
	}

	/**
	 * @param $userRecord
	 * @param $status
	 */
	private function _processSaveUserStatus($userRecord, $status)
	{
		switch ($status)
		{
			case UserStatus::Active:
			{
				$userRecord->archived = false;
				$userRecord->locked = false;
				$userRecord->pending = false;
				$userRecord->suspended = false;

				break;
			}

			case UserStatus::Pending:
			{
				$userRecord->pending = true;
				break;
			}

			case UserStatus::Locked:
			{
				$userRecord->locked = true;
				break;
			}

			case UserStatus::Suspended:
			{
				$userRecord->suspended = true;
				break;
			}

			case UserStatus::Archived:
			{
				$userRecord->archived = true;
				break;
			}
		}
	}
}<|MERGE_RESOLUTION|>--- conflicted
+++ resolved
@@ -632,24 +632,14 @@
 	/**
 	 * Crops and saves a user’s photo.
 	 *
-<<<<<<< HEAD
-	 * @param string $fileName The name of the file.
+	 * @param string $filename The name of the file.
 	 * @param Image  $image    The image.
 	 * @param User   $user     The user.
-=======
-	 * @param string    $filename The name of the file.
-	 * @param Image     $image    The image.
-	 * @param UserModel $user     The user.
->>>>>>> b6f07957
 	 *
 	 * @throws \Exception
 	 * @return bool Whether the photo was saved successfully.
 	 */
-<<<<<<< HEAD
-	public function saveUserPhoto($fileName, Image $image, User $user)
-=======
-	public function saveUserPhoto($filename, Image $image, UserModel $user)
->>>>>>> b6f07957
+	public function saveUserPhoto($filename, Image $image, User $user)
 	{
 		$userName = IOHelper::cleanFilename($user->username);
 		$userPhotoFolder = Craft::$app->path->getUserPhotosPath().'/'.$userName;
