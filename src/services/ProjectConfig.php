--- conflicted
+++ resolved
@@ -115,14 +115,9 @@
     public const PATH_GRAPHQL_PUBLIC_TOKEN = self::PATH_GRAPHQL . '.' . 'publicToken';
     public const PATH_GRAPHQL_SCHEMAS = self::PATH_GRAPHQL . '.' . 'schemas';
     public const PATH_IMAGE_TRANSFORMS = 'imageTransforms';
-<<<<<<< HEAD
-    public const PATH_META_NAMES = 'meta.__names__';
-=======
-    public const PATH_MATRIX_BLOCK_TYPES = 'matrixBlockTypes';
     /** @since 4.4.17 */
     public const PATH_META = 'meta';
     public const PATH_META_NAMES = self::PATH_META . '.__names__';
->>>>>>> b16f7c1a
     public const PATH_PLUGINS = 'plugins';
     public const PATH_ROUTES = 'routes';
     public const PATH_SCHEMA_VERSION = self::PATH_SYSTEM . '.schemaVersion';
@@ -788,13 +783,7 @@
      */
     public function saveModifiedConfigData(): void
     {
-<<<<<<< HEAD
-        $this->_processProjectConfigNameChanges();
-
         if (!empty($this->_appliedChanges)) {
-=======
-        if ($this->_updateDb && !empty($this->_appliedChanges)) {
->>>>>>> b16f7c1a
             $deltaChanges = [];
             $db = Craft::$app->getDb();
 
@@ -1253,12 +1242,7 @@
         $this->updateConfigVersion();
 
         if ($this->writeYamlAutomatically) {
-<<<<<<< HEAD
-            $this->_processProjectConfigNameChanges();
             $this->writeYamlFiles();
-=======
-            $this->updateYamlFiles();
->>>>>>> b16f7c1a
         }
 
         // And now ensure that Project Config doesn't attempt to export the config again
