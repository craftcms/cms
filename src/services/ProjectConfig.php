<?php
declare(strict_types=1);
/**
 * @link https://craftcms.com/
 * @copyright Copyright (c) Pixel & Tonic, Inc.
 * @license https://craftcms.github.io/license/
 */

namespace craft\services;

use Craft;
use craft\db\Query;
use craft\db\Table;
use craft\elements\User;
use craft\errors\OperationAbortedException;
use craft\events\ConfigEvent;
use craft\events\RebuildConfigEvent;
use craft\helpers\ArrayHelper;
use craft\helpers\DateTimeHelper;
use craft\helpers\Db;
use craft\helpers\FileHelper;
use craft\helpers\Json;
use craft\helpers\ProjectConfig as ProjectConfigHelper;
use craft\helpers\StringHelper;
use craft\models\ProjectConfigData;
use craft\models\ReadOnlyProjectConfigData;
use Symfony\Component\Yaml\Yaml;
use Throwable;
use yii\base\Application;
use yii\base\Component;
use yii\base\ErrorException;
use yii\base\Exception;
use yii\base\InvalidConfigException;
use yii\base\NotSupportedException;
use yii\caching\ExpressionDependency;
use yii\web\ServerErrorHttpException;

/**
 * Project config service.
 * An instance of the ProjectConfig service is globally accessible in Craft via [[\craft\base\ApplicationTrait::getProjectConfig()|`Craft::$app->projectConfig`]].
 *
 * @property-read bool $isApplyingExternalChanges
 * @property-read bool $isApplyingYamlChanges
 * @author Pixel & Tonic, Inc. <support@pixelandtonic.com>
 * @since 3.1.0
 */
class ProjectConfig extends Component
{
    /**
     * The cache key that is used to store the modified time of the project config files, at the time they were last applied.
     */
    public const CACHE_KEY = 'projectConfig:files';
    /**
     * The cache key that is used to store the modified time of the project config files, at the time they were last applied or ignored.
     *
     * @since 3.5.0
     */
    public const IGNORE_CACHE_KEY = 'projectConfig:ignore';
    /**
     * The cache key that is used to store the loaded project config data.
     */
    public const STORED_CACHE_KEY = 'projectConfig:internal';
    /**
     * The cache key that is used to store whether there were any issues writing the project config files out.
     *
     * @since 3.5.0
     */
    public const FILE_ISSUES_CACHE_KEY = 'projectConfig:fileIssues';
    /**
     * The cache key that is used to store the current project config diff
     *
     * @since 3.5.8
     */
    public const DIFF_CACHE_KEY = 'projectConfig:diff';
    /**
     * The duration that project config caches should be cached.
     */
    public const CACHE_DURATION = 31536000; // 1 year
    /**
     * @var string Filename for base config file
     * @since 3.1.0
     */
    public const CONFIG_FILENAME = 'project.yaml';
    /**
     * Filename for base config delta files
     *
     * @since 3.4.0
     */
    public const CONFIG_DELTA_FILENAME = 'delta.yaml';
    /**
     * The array key to use for signaling ordered-to-associative array conversion.
     */
    public const ASSOC_KEY = '__assoc__';

    public const PATH_CATEGORY_GROUPS = 'categoryGroups';
    public const PATH_DATE_MODIFIED = 'dateModified';
    public const PATH_ELEMENT_SOURCES = 'elementSources';
    public const PATH_ENTRY_TYPES = 'entryTypes';
    public const PATH_FIELDS = 'fields';
    public const PATH_FIELD_GROUPS = 'fieldGroups';
    public const PATH_GLOBAL_SETS = 'globalSets';
    public const PATH_GRAPHQL = 'graphql';
    public const PATH_GRAPHQL_PUBLIC_TOKEN = self::PATH_GRAPHQL . '.' . 'publicToken';
    public const PATH_GRAPHQL_SCHEMAS = self::PATH_GRAPHQL . '.' . 'schemas';
    public const PATH_IMAGE_TRANSFORMS = 'imageTransforms';
    public const PATH_MATRIX_BLOCK_TYPES = 'matrixBlockTypes';
    public const PATH_META_NAMES = 'meta.__names__';
    public const PATH_PLUGINS = 'plugins';
    public const PATH_ROUTES = 'routes';
    public const PATH_SCHEMA_VERSION = self::PATH_SYSTEM . '.schemaVersion';
    public const PATH_SECTIONS = 'sections';
    public const PATH_SITES = 'sites';
    public const PATH_SITE_GROUPS = 'siteGroups';
    public const PATH_SYSTEM = 'system';
    public const PATH_TAG_GROUPS = 'tagGroups';
    public const PATH_USERS = 'users';
    public const PATH_USER_FIELD_LAYOUTS = self::PATH_USERS . '.' . 'fieldLayouts';
    public const PATH_USER_GROUPS = self::PATH_USERS . '.groups';
    public const PATH_VOLUMES = 'volumes';

    // Regexp patterns
    // -------------------------------------------------------------------------

    /**
     * Regexp pattern to determine a string that could be used as an UID.
     */
    public const UID_PATTERN = '[a-zA-Z0-9_-]+';

    // Events
    // -------------------------------------------------------------------------

    /**
     * @event ConfigEvent The event that is triggered when an item is added to the config.
     *
     * ---
     *
     * ```php
     * use craft\events\ParseConfigEvent;
     * use craft\services\ProjectConfig;
     * use yii\base\Event;
     *
     * Event::on(ProjectConfig::class, ProjectConfig::EVENT_ADD_ITEM, function(ParseConfigEvent $e) {
     *     // Ensure the item is also added in the database...
     * });
     * ```
     */
    public const EVENT_ADD_ITEM = 'addItem';

    /**
     * @event ConfigEvent The event that is triggered when an item is updated in the config.
     *
     * ---
     *
     * ```php
     * use craft\events\ParseConfigEvent;
     * use craft\services\ProjectConfig;
     * use yii\base\Event;
     *
     * Event::on(ProjectConfig::class, ProjectConfig::EVENT_UPDATE_ITEM, function(ParseConfigEvent $e) {
     *     // Ensure the item is also updated in the database...
     * });
     * ```
     */
    public const EVENT_UPDATE_ITEM = 'updateItem';

    /**
     * @event ConfigEvent The event that is triggered when an item is removed from the config.
     *
     * ---
     *
     * ```php
     * use craft\events\ParseConfigEvent;
     * use craft\services\ProjectConfig;
     * use yii\base\Event;
     *
     * Event::on(ProjectConfig::class, ProjectConfig::EVENT_REMOVE_ITEM, function(ParseConfigEvent $e) {
     *     // Ensure the item is also removed in the database...
     * });
     * ```
     */
    public const EVENT_REMOVE_ITEM = 'removeItem';

    /**
     * @event Event The event that is triggered after pending project config file changes have been applied.
     */
    public const EVENT_AFTER_APPLY_CHANGES = 'afterApplyChanges';

    /**
     * @event RebuildConfigEvent The event that is triggered when the project config is being rebuilt.
     *
     * ---
     *
     * ```php
     * use craft\events\RebuildConfigEvent;
     * use craft\services\ProjectConfig;
     * use yii\base\Event;
     *
     * Event::on(ProjectConfig::class, ProjectConfig::EVENT_REBUILD, function(RebuildConfigEvent $e) {
     *     // Add plugin's project config data...
     *    $e->config['myPlugin']['key'] = $value;
     * });
     * ```
     *
     * @since 3.1.20
     */
    public const EVENT_REBUILD = 'rebuild';

    /**
     * @var bool Whether project config changes should be written to YAML files automatically.
     *
     * If set to `false`, you can manually write out project config YAML files using the `project-config/write` command.
     *
     * ::: warning
     * If this is set to `false`, Craft won’t have a strong grasp of whether the YAML files or database contain the most relevant
     * project config data, so there’s a chance that the Project Config utility will be a bit misleading.
     * :::
     *
     * @see updateYamlFiles()
     * @since 3.5.13
     */
    public bool $writeYamlAutomatically = true;

    /**
     * @var string The folder name to save the project config files in, within the `config/` folder.
     * @since 3.5.0
     */
    public string $folderName = 'project';

    /**
     * @var int The maximum number of project.yaml deltas to store in storage/config-deltas/
     * @since 3.4.0
     */
    public int $maxDeltas = 50;

    /**
     * @var int The maximum number of times deferred events can be re-deferred before we give up on them
     * @see defer()
     * @see _applyChanges()
     */
    public int $maxDefers = 500;

    /**
     * @var bool Whether the project config is read-only.
     */
    public bool $readOnly = false;

    /**
     * @var bool Whether events generated by config changes should be muted.
     * @since 3.1.2
     */
    public bool $muteEvents = false;

    /**
     * @var bool Whether project config should force updates on entries that aren't new or being removed.
     */
    public bool $forceUpdate = false;

    /**
     * @var array A list of all external files.
     */
    private array $_configFileList = [];

    /**
     * @var bool Whether the config has been modified during the request and must be saved.
     */
    private bool $_isConfigModified = false;

    /**
     * @var bool Whether the config should be saved to DB after request
     */
    private bool $_updateInternalConfig = false;

    /**
     * @var bool Whether we’re listening for the request end, to update the config parse time caches.
     * @see updateParsedConfigTimes()
     */
    private bool $_waitingToUpdateParsedConfigTimes = false;

    /**
     * @var bool Whether external project config changes are currently being applied.
     * @see getIsApplyingExternalChanges()
     */
    private bool $_applyingExternalChanges = false;

    /**
     * @var bool Whether the config's dateModified timestamp has been updated by this request.
     */
    private bool $_timestampUpdated = false;

    /**
     * @var array Deferred config sync events
     * @see defer()
     * @see _applyChanges()
     */
    private array $_deferredEvents = [];

    /**
     * A running list of all the changes applied during this request
     *
     * @var array
     */
    private array $_appliedChanges = [];

    /**
     * @var ReadOnlyProjectConfigData|null Config as defined in the external config.
     */
    private ?ReadOnlyProjectConfigData $_externalConfig = null;

    /**
     * @var ReadOnlyProjectConfigData|null Current config as stored in database.
     */
    private ?ReadOnlyProjectConfigData $_internalConfig = null;

    /**
     * @var ProjectConfigData|null The currently working config - it consists of the current config plus any changes
     * applied during this request.
     */
    private ?ProjectConfigData $_currentWorkingConfig = null;

    /**
     * @var array[] Config change handlers
     * @see registerChangeEventHandler()
     * @see handleChangeEvent()
     * @since 3.4.0
     */
    private array $_changeEventHandlers = [];

    /**
     * @var array[] The specificity of change event handlers.
     * @see registerChangeEventHandler()
     * @see handleChangeEvent()
     * @see _sortChangeEventHandlers()
     * @since 3.4.0
     */
    private array $_changeEventHandlerSpecificity = [];

    /**
     * @var array[] The registration order of change event handlers.
     * @see registerChangeEventHandler()
     * @see handleChangeEvent()
     * @see _sortChangeEventHandlers()
     * @since 3.4.0
     */
    private array $_changeEventHandlerRegistrationOrder = [];

    /**
     * @var bool[] Whether the change event handlers have been sorted.
     * @see registerChangeEventHandler()
     * @see handleChangeEvent()
     * @see _sortChangeEventHandlers()
     * @since 3.4.0
     */
    private array $_sortedChangeEventHandlers = [];

    /**
     * @inheritdoc
     */
    public function __construct($config = [])
    {
        if (isset($config['maxBackups'])) {
            $config['maxDeltas'] = ArrayHelper::remove($config, 'maxBackups');
            Craft::$app->getDeprecator()->log(__CLASS__ . '::maxBackups', '`' . __CLASS__ . '::maxBackups` has been deprecated. Use `maxDeltas` instead.');
        }

        parent::__construct($config);
    }

    /**
     * @inheritdoc
     */
    public function init(): void
    {
        Craft::$app->on(Application::EVENT_AFTER_REQUEST, function() {
            $this->saveModifiedConfigData();
        }, null, false);

        $this->on(self::EVENT_ADD_ITEM, [$this, 'handleChangeEvent']);
        $this->on(self::EVENT_UPDATE_ITEM, [$this, 'handleChangeEvent']);
        $this->on(self::EVENT_REMOVE_ITEM, [$this, 'handleChangeEvent']);

        parent::init();
    }

    /**
     * Resets the internal state.
     *
     * @internal
     */
    public function reset(): void
    {
        $this->_internalConfig = null;
        $this->_externalConfig = null;
        $this->_currentWorkingConfig = null;
        $this->_configFileList = [];
        $this->_isConfigModified = false;
        $this->_updateInternalConfig = false;
        $this->_applyingExternalChanges = false;
        $this->_timestampUpdated = false;

        $this->init();
    }

    /**
     * Returns a config item value by its path.
     *
     * ---
     *
     * ```php
     * $value = Craft::$app->projectConfig->get('foo.bar');
     * ```
     *
     * @param string|null $path The config item path, or `null` if the entire config should be returned
     * @param bool $getFromExternalConfig whether data should be fetched from the working config instead of the loaded config. Defaults to `false`.
     * @return mixed The config item value
     */
    public function get(?string $path = null, bool $getFromExternalConfig = false)
    {
        if ($getFromExternalConfig) {
            $source = $this->getExternalConfig();
        } else {
            $source = $this->getCurrentWorkingConfig();
        }

        if ($path === null) {
            return $source->export();
        }

        return $source->get($path);
    }

    /**
     * Sets a config item value at the given path.
     *
     * ---
     *
     * ```php
     * Craft::$app->projectConfig->set('foo.bar', 'value');
     * ```
     *
     * @param string $path The config item path
     * @param mixed $value The config item value
     * @param string|null $message The message describing changes.
     * @param bool $updateTimestamp Whether the `dateModified` value should be updated, if it hasn’t been updated yet for this request
     * @param bool $rebuilding Whether the change should always be processed. This should only used when rebuilding.
     * @throws ErrorException
     * @throws Exception
     * @throws NotSupportedException if the service is set to read-only mode
     * @throws ServerErrorHttpException
     * @throws InvalidConfigException
     */
    public function set(string $path, $value, ?string $message = null, bool $updateTimestamp = true, bool $rebuilding = false): void
    {
<<<<<<< HEAD
        if (\is_array($value)) {
=======
        // If we haven't yet pulled in the YAML changes, then anything in there should be discarded
        if (empty($this->_appliedConfig)) {
            $this->_appliedConfig = $this->_getLoadedConfig();
        }

        if (is_array($value)) {
>>>>>>> 3306d3e4
            $value = ProjectConfigHelper::cleanupConfig($value);
        }

        $valueHasChanged = $rebuilding;
        $workingConfig = $this->getCurrentWorkingConfig();
        $previousValue = $workingConfig->get($path);

        if (!$rebuilding && $value !== $previousValue) {
            if ($this->readOnly) {
                // If we're applying yaml changes that are coming in via external config, anyway, bail silently.
                if ($this->getIsApplyingExternalChanges() && $value === $this->getExternalConfig()->get($path)) {
                    return;
                }

                throw new NotSupportedException('Changes to the project config are not possible while in read-only mode.');
            }

            if ($updateTimestamp && !$this->_timestampUpdated) {
                $this->_timestampUpdated = true;
                $this->set(self::PATH_DATE_MODIFIED, DateTimeHelper::currentTimeStamp(), 'Update timestamp for project config');
            }

            $valueHasChanged = true;
        }

        if ($valueHasChanged) {
            $this->getCurrentWorkingConfig()->commitChanges($previousValue, $value, $path, $valueHasChanged, $message, true);
            $this->_saveConfigAfterRequest();
        }
    }

    /**
     * Removes a config item at the given path.
     *
     * ---
     * ```php
     * Craft::$app->projectConfig->remove('foo.bar');
     * ```
     *
     * @param string $path The config item path
     * @param string|null $message The message describing changes.
     */
    public function remove(string $path, ?string $message = null): void
    {
        $this->set($path, null, $message);
    }

    /**
     * Regenerates `project.yaml` based on the loaded project config.
     * @deprecated in 4.0.0. use [[regenerateExternalConfig()]] instead.
     */
    public function regenerateYamlFromConfig(): void
    {
        Craft::$app->getDeprecator()->log(__CLASS__ . '::regenerateYamlFromConfig()', '`' . __CLASS__ . '::regenerateYamlFromConfig()` has been deprecated. Use `regenerateExternalConfig()` instead.');
        $this->regenerateExternalConfig();
    }

    /**
     * Regenerates the external config based on the loaded project config.
     * @since 4.0.0
     */
    public function regenerateExternalConfig(): void
    {
        $this->_applyingExternalChanges = false;

        // Ensure we have the working config
        $this->getCurrentWorkingConfig();

        // And ensure we save it.
        $this->_saveConfigAfterRequest();
        $this->updateParsedConfigTimesAfterRequest();
        $this->saveModifiedConfigData(true);
    }

    /**
     * Applies changes in `project.yaml` to the project config.
     *
     * @deprecated in 4.0.0. Use [[applyExternalChanges()]] instead.
     */
    public function applyYamlChanges(): void
    {
        Craft::$app->getDeprecator()->log(__CLASS__ . '::applyYamlChanges()', '`' . __CLASS__ . '::applyYamlChanges()` has been deprecated. Use `applyExternalChanges()` instead.');
        $this->applyExternalChanges();
    }

    /**
     * Applies changes in external config to project config.
     *
     * @since 4.0.0
     */
    public function applyExternalChanges(): void
    {
        $mutex = Craft::$app->getMutex();
        $lockName = 'project-config-sync';

        if (!$mutex->acquire($lockName, 15)) {
            throw new Exception('Could not acquire a lock to apply project config changes.');
        }

        // Disable read/write splitting for the remainder of this request
        Craft::$app->getDb()->enableReplicas = false;

        // Start with a clean slate.
        $this->reset();

        $this->_applyingExternalChanges = true;
        $cache = Craft::$app->getCache();
        $cache->delete(self::CACHE_KEY);
        $cache->delete(self::IGNORE_CACHE_KEY);

        $changes = $this->_getPendingChanges();

        $this->_applyChanges($changes, $this->getCurrentWorkingConfig(), $this->getExternalConfig());
        $anyChangesApplied = (bool)(count($changes['newItems']) + count($changes['removedItems']) + count($changes['changedItems']));

        // Kill the cached config data
        $cache->delete(self::STORED_CACHE_KEY);
        if ($anyChangesApplied) {
            $this->updateConfigVersion();
        }

        $mutex->release($lockName);
    }

    /**
     * Applies given changes to the project config.
     *
     * @param array $configData
     */
    public function applyConfigChanges(array $configData): void
    {
        $this->_applyingExternalChanges = true;

        $changes = $this->_getPendingChanges($configData);
        $incomingConfig = Craft::createObject(ReadOnlyProjectConfigData::class, ['data' => $configData]);

        $this->_applyChanges($changes, $this->getCurrentWorkingConfig(), $incomingConfig);
    }

    /**
     * Returns whether project.yaml changes are currently being applied
     *
     * @return bool
     * @deprecated in 4.0.0. Use [[getIsApplyingExternalChanges()]] instead.
     */
    public function getIsApplyingYamlChanges(): bool
    {
        Craft::$app->getDeprecator()->log(__CLASS__ . '::getIsApplyingYamlChanges()', '`' . __CLASS__ . '::applyYamlChanges()` has been deprecated. Use `getIsApplyingExternalChanges()` instead.');
        return $this->getIsApplyingExternalChanges();
    }

    /**
     * Returns whether external changes are currently being applied
     *
     * @return bool
     * @since 4.0.0
     */
    public function getIsApplyingExternalChanges(): bool
    {
        return $this->_applyingExternalChanges;
    }

    /**
     * Returns whether project config YAML files appear to exist.
     *
     * @return bool
     * @since 3.5.13
     * @deprecated in 4.0.0. Use [[getDoesExternalConfigExist()]].
     */
    public function getDoesYamlExist(): bool
    {
        Craft::$app->getDeprecator()->log(__CLASS__ . '::getDoesYamlExist()', '`' . __CLASS__ . '::getDoesYamlExist()` has been deprecated. Use `getDoesExternalConfigExist()` instead.');
        return $this->getDoesExternalConfigExist();
    }

    /**
     * Returns whether external project config files appear to exist.
     *
     * @return bool
     * @since 4.0.0
     */
    public function getDoesExternalConfigExist(): bool
    {
        return file_exists(Craft::$app->getPath()->getProjectConfigFilePath());
    }

    /**
     * Returns whether a given path has pending changes that need to be applied to the loaded project config.
     *
     * @param string|null $path A specific config path that should be checked for pending changes.
     * If this is null, then `true` will be returned if there are *any* pending changes in external config.
     * @param bool $force Whether to check for changes even if it doesn’t look like anything has changed since
     * the last time [[ignorePendingChanges()]] has been called.
     * @return bool
     */
    public function areChangesPending(?string $path = null, bool $force = false): bool
    {
        // If the path is currently being processed, return true
        if ($path !== null && $this->getCurrentWorkingConfig()->getHasPathBeenModified($path)) {
            return true;
        }

        // If the file does not exist, but should, generate it
        if ($this->getHadFileWriteIssues() || !$this->getDoesExternalConfigExist()) {
            if ($this->writeYamlAutomatically) {
                $this->regenerateExternalConfig();
            }

            $this->saveModifiedConfigData();
            return false;
        }

        // If the file modification date hasn't changed, then no need to check the contents
        if (!$this->_areConfigFilesModified($force)) {
            return false;
        }

        if ($path !== null) {
            $oldValue = $this->getInternalConfig()->get($path);
            $newValue = $this->getExternalConfig()->get($path);
            return ProjectConfigHelper::encodeValueAsString($oldValue) !== ProjectConfigHelper::encodeValueAsString($newValue);
        }

        // If the file contents haven't changed, just update the cached file modification date
        if (!$this->_getPendingChanges(null, true)) {
            $this->updateParsedConfigTimes();
            return false;
        }

        // Clear the cached config, just in case it conflicts with what we've got here
        Craft::$app->getCache()->delete(self::STORED_CACHE_KEY);
        $this->_currentWorkingConfig = null;
        return true;
    }

    /**
     * Processes changes in the project config files for a given config item path.
     *
     * Note that this will only have an effect if external project config changes are currently getting [[getIsApplyingExternalChanges()|applied]].
     *
     * @param string $path The config item path
     * @param bool $force Whether the config change should be processed regardless of previous records,
     * or whether external changes are currently being applied
     */
    public function processConfigChanges(string $path, bool $force = false): void
    {
        if ($force || $this->getIsApplyingExternalChanges()) {
            $this->getCurrentWorkingConfig()->commitChanges($this->getInternalConfig()->get($path), $this->getExternalConfig()->get($path), $path, false, null, $force);
        }
    }

    /**
     * Updates the stored config after the request ends.
     */
    public function updateStoredConfigAfterRequest(): void
    {
        $this->_updateInternalConfig = true;
    }

    /**
     * Updates cached config file modified times after the request ends.
     */
    public function updateParsedConfigTimesAfterRequest(): void
    {
        if ($this->_waitingToUpdateParsedConfigTimes) {
            return;
        }

        Craft::$app->on(Application::EVENT_AFTER_REQUEST, [$this, 'updateParsedConfigTimes']);
        $this->_waitingToUpdateParsedConfigTimes = true;
    }

    /**
     * Ignores any pending changes in the project config files.
     *
     * @since 3.5.0
     */
    public function ignorePendingChanges(): void
    {
        Craft::$app->getCache()->set(
            self::IGNORE_CACHE_KEY,
            $this->_getConfigFileModifiedTime(),
            self::CACHE_DURATION,
            $this->getCacheDependency()
        );
    }

    /**
     * Updates cached config file modified times immediately.
     *
     * @return bool
     */
    public function updateParsedConfigTimes(): bool
    {
        $time = $this->_getConfigFileModifiedTime();
        return !empty(Craft::$app->getCache()->multiSet([
            self::CACHE_KEY => $time,
            self::IGNORE_CACHE_KEY => $time,
        ], self::CACHE_DURATION));
    }

    /**
     * Saves all the config data that has been modified up to now.
     *
     * @param bool|null $writeExternalConfig Whether to update the external config. Defaults to [[$writeYamlAutomatically]].
     * @throws ErrorException
     */
    public function saveModifiedConfigData(?bool $writeExternalConfig = null): void
    {
        $this->_processProjectConfigNameChanges();

        if ($this->_isConfigModified) {
            $this->updateConfigVersion();

            if ($writeExternalConfig ?? $this->writeYamlAutomatically) {
                $this->updateYamlFiles();
            }
        }

        if (!$this->_updateInternalConfig) {
            return;
        }

        if (!empty($this->_appliedChanges)) {
            $deltaEntry = [
                'dateApplied' => date('Y-m-d H:i:s'),
                'changes' => [],
            ];

            $db = Craft::$app->getDb();

            foreach ($this->_appliedChanges as $changeSet) {
                // Allow modification of the array being looped over.
                $currentSet = $changeSet;

                if (!empty($changeSet['removed'])) {
                    $this->removeInternalConfigValuesByPaths(array_keys($changeSet['removed']));
                }

                if (!empty($changeSet['added'])) {
                    $isMysql = $db->getIsMysql();
                    $batch = [];
                    $pathsToInsert = [];
                    $additionalCleanupPaths = [];

                    foreach ($currentSet['added'] as $key => $value) {
                        // Prepare for storage
                        $dbValue = ProjectConfigHelper::encodeValueAsString($value);
                        if (!mb_check_encoding($dbValue, 'UTF-8') || ($isMysql && StringHelper::containsMb4($dbValue))) {
                            $dbValue = 'base64:' . base64_encode($dbValue);
                        }
                        $batch[$key] = $dbValue;
                        $pathsToInsert[] = $key;

                        // Delete parent key, as it cannot hold a value AND be an array at the same time
                        $additionalCleanupPaths[pathinfo($key, PATHINFO_FILENAME)] = true;

                        // Prepare for delta
                        if (!empty($currentSet['removed']) && array_key_exists($key, $currentSet['removed'])) {
                            if (is_string($changeSet['removed'][$key])) {
                                $changeSet['removed'][$key] = StringHelper::decdec($changeSet['removed'][$key]);
                            }

                            $changeSet['removed'][$key] = Json::decodeIfJson($changeSet['removed'][$key]);

                            // Ensure types
                            if (is_bool($value)) {
                                $changeSet['removed'][$key] = (bool)$changeSet['removed'][$key];
                            } else if (is_int($value)) {
                                $changeSet['removed'][$key] = (int)$changeSet['removed'][$key];
                            }

                            if ($changeSet['removed'][$key] === $value) {
                                unset($changeSet['removed'][$key], $changeSet['added'][$key]);
                            } else if (array_key_exists($key, $changeSet['removed'])) {
                                $changeSet['changed'][$key] = [
                                    'from' => $changeSet['removed'][$key],
                                    'to' => $changeSet['added'][$key],
                                ];

                                unset($changeSet['removed'][$key], $changeSet['added'][$key]);
                            }
                        }
                    }

                    // Store in the DB
                    if (!empty($batch)) {
                        $this->removeInternalConfigValuesByPaths($pathsToInsert);
                        $this->removeInternalConfigValuesByPaths(array_keys($additionalCleanupPaths));
                        $this->persistInternalConfigValues($batch);
                    }
                }

                if (empty($changeSet['added'])) {
                    unset($changeSet['added']);
                }

                if (empty($changeSet['removed'])) {
                    unset($changeSet['removed']);
                }

                if (!empty($changeSet['added']) || !empty($changeSet['removed']) || !empty($changeSet['changed'])) {
                    $deltaEntry['changes'][] = $changeSet;
                }
            }

            if (!empty($deltaEntry['changes'])) {
                $this->storeYamlHistory($deltaEntry);
            }
        }
    }

    /**
     * Remove values from internal config by a list of paths.
     *
     * @param array $paths
     * @throws \yii\db\Exception
     */
    protected function removeInternalConfigValuesByPaths(array $paths): void
    {
        Db::delete(Table::PROJECTCONFIG, [
            'path' => $paths,
        ]);
    }

    /**
     * Persist an array of `$path => $value` to the internal config.
     *
     * @param array $values
     * @throws \yii\db\Exception
     */
    protected function persistInternalConfigValues(array $values): void
    {
        $batch = [];

        foreach ($values as $path => $value) {
            $batch[] = [$path, $value];
        }

        Db::batchInsert(Table::PROJECTCONFIG, ['path', 'value'], $batch, false);
    }

    /**
     * Returns a summary of all pending config changes.
     *
     * @return array
     */
    public function getPendingChangeSummary(): array
    {
        $pendingChanges = $this->_getPendingChanges();

        $summary = [];

        // Reduce all the small changes to overall item changes.
        foreach ($pendingChanges as $type => $changes) {
            $summary[$type] = [];
            foreach ($changes as $path) {
                $pathParts = explode('.', $path);
                if (count($pathParts) > 1) {
                    $summary[$type][$pathParts[0] . '.' . $pathParts[1]] = true;
                }
            }
        }

        return $summary;
    }

    /**
     * Returns whether all schema versions stored in the config are compatible with the actual codebase.
     * The schemas must match exactly to avoid unpredictable behavior that can occur when running migrations
     * and applying project config changes at the same time.
     *
     * @param array $issues Passed by reference and populated with issues on error in
     *                      the following format: `[$pluginName, $existingSchema, $incomingSchema]`
     * @return bool
     */
    public function getAreConfigSchemaVersionsCompatible(array &$issues = []): bool
    {
<<<<<<< HEAD
        $incomingSchema = (string)$this->getExternalConfig()->get(self::CONFIG_SCHEMA_VERSION_KEY);
=======
        $incomingSchema = (string)$this->get(self::PATH_SCHEMA_VERSION, true);
>>>>>>> 3306d3e4
        $existingSchema = Craft::$app->schemaVersion;

        // Compare existing Craft schema version with the one that is being applied.
        if (!version_compare($existingSchema, $incomingSchema, '=')) {
            $issues[] = [
                'cause' => 'Craft CMS',
                'existing' => $existingSchema,
                'incoming' => $incomingSchema,
            ];
        }

        $plugins = Craft::$app->getPlugins()->getAllPlugins();

        foreach ($plugins as $plugin) {
<<<<<<< HEAD
            $incomingSchema = (string)$this->getExternalConfig()->get(Plugins::CONFIG_PLUGINS_KEY . '.' . $plugin->handle . '.schemaVersion');
            $existingSchema = (string)$plugin->schemaVersion;
=======
            $incomingSchema = (string)$this->get(self::PATH_PLUGINS . '.' . $plugin->handle . '.schemaVersion', true);
            $existingSchema = $plugin->schemaVersion;
>>>>>>> 3306d3e4

            // Compare existing plugin schema version with the one that is being applied.
            if ($incomingSchema && !version_compare($existingSchema, $incomingSchema, '=')) {
                $issues[] = [
                    'cause' => $plugin->name,
                    'existing' => $existingSchema,
                    'incoming' => $incomingSchema,
                ];
            }
        }

        return empty($issues);
    }

    // Config Change Event Registration
    // -------------------------------------------------------------------------

    /**
     * Attaches an event handler for when an item is added to the config at a given path.
     *
     * ---
     *
     * ```php
     * use craft\events\ConfigEvent;
     * use craft\helpers\Db;
     *
     * Craft::$app->projectConfig->onAdd('foo.{uid}', function(ConfigEvent $event) {
     *     // Get the UID from the item path
     *     $uid = $event->tokenMatches[0];
     *
     *     // Prep the row data
     *     $data = array_merge($event->newValue);
     *
     *     // See if the row already exists (maybe it was soft-deleted)
     *     $id = Db::idByUid('{{%tablename}}', $uid);
     *
     *     if ($id) {
     *         $data['dateDeleted'] = null;
     *         Craft::$app->db->createCommand()->update('{{%tablename}}', $data, [
     *             'id' => $id,
     *         ]);
     *     } else {
     *         $data['uid'] = $uid;
     *         Craft::$app->db->createCommand()->insert('{{%tablename}}', $data);
     *     }
     * });
     * ```
     *
     * @param string $path The config path pattern. Can contain `{uri}` tokens, which will be passed to the handler.
     * @param callable $handler The handler method.
     * @param mixed $data The data to be passed to the event handler when the event is triggered.
     * When the event handler is invoked, this data can be accessed via [[ConfigEvent::data]].
     * @return static self reference
     */
    public function onAdd(string $path, callable $handler, $data = null): self
    {
        $this->registerChangeEventHandler(self::EVENT_ADD_ITEM, $path, $handler, $data);
        return $this;
    }

    /**
     * Attaches an event handler for when an item is updated in the config at a given path.
     *
     * ---
     *
     * ```php
     * use craft\events\ConfigEvent;
     *
     * Craft::$app->projectConfig->onUpdate('foo.{uid}', function(ConfigEvent $event) {
     *     // Get the UID from the item path
     *     $uid = $event->tokenMatches[0];
     *
     *     // Update the item in the database
     *     $data = array_merge($event->newValue);
     *     Craft::$app->db->createCommand()->update('{{%tablename}}', $data, [
     *         'uid' => $uid,
     *     ]);
     * });
     * ```
     *
     * @param string $path The config path pattern. Can contain `{uri}` tokens, which will be passed to the handler.
     * @param callable $handler The handler method.
     * @param mixed $data The data to be passed to the event handler when the event is triggered.
     * When the event handler is invoked, this data can be accessed via [[ConfigEvent::data]].
     * @return static self reference
     */
    public function onUpdate(string $path, callable $handler, $data = null): self
    {
        $this->registerChangeEventHandler(self::EVENT_UPDATE_ITEM, $path, $handler, $data);
        return $this;
    }

    /**
     * Attaches an event handler for when an item is removed from the config at a given path.
     *
     * ---
     *
     * ```php
     * use craft\events\ConfigEvent;
     *
     * Craft::$app->projectConfig->onRemove('foo.{uid}', function(ConfigEvent $event) {
     *     // Get the UID from the item path
     *     $uid = $event->tokenMatches[0];
     *
     *     // Soft-delete the item from the database
     *     Craft::$app->db->createCommand()->softDelete('{{%tablename}}', [
     *         'uid' => $uid,
     *     ]);
     * });
     * ```
     *
     * @param string $path The config path pattern. Can contain `{uri}` tokens, which will be passed to the handler.
     * @param callable $handler The handler method.
     * @param mixed $data The data to be passed to the event handler when the event is triggered.
     * When the event handler is invoked, this data can be accessed via [[ConfigEvent::data]].
     * @return static self reference
     */
    public function onRemove(string $path, callable $handler, $data = null): self
    {
        $this->registerChangeEventHandler(self::EVENT_REMOVE_ITEM, $path, $handler, $data);
        return $this;
    }

    /**
     * Defers an event until all other project config changes have been processed.
     *
     * @param ConfigEvent $event
     * @param callable $handler
     * @since 3.1.13
     */
    public function defer(ConfigEvent $event, callable $handler): void
    {
        Craft::info('Deferring event handler for ' . $event->path, __METHOD__);
        $this->_deferredEvents[] = [$event, $event->tokenMatches, $handler];
    }

    /**
     * Registers a config change event listener, for a specific config path pattern.
     *
     * @param string $event The event name
     * @param string $path The config path pattern. Can contain `{uid}` tokens, which will be passed to the handler.
     * @param callable $handler The handler method.
     * @param mixed $data The data to be passed to the event handler when the event is triggered.
     * When the event handler is invoked, this data can be accessed via [[ConfigEvent::data]].
     */
    public function registerChangeEventHandler(string $event, string $path, callable $handler, $data = null): void
    {
        $specificity = substr_count($path, '.');
        $pattern = '/^(?P<path>' . preg_quote($path, '/') . ')(?P<extra>\..+)?$/';
        $pattern = str_replace('\\{uid\\}', '(' . self::UID_PATTERN . ')', $pattern);

        $this->_changeEventHandlers[$event][] = [$pattern, $handler, $data];
        $this->_changeEventHandlerSpecificity[$event][] = $specificity;
        $this->_changeEventHandlerRegistrationOrder[$event][] = count($this->_changeEventHandlers[$event]);
        unset($this->_sortedChangeEventHandlers[$event]);
    }

    /**
     * Handles a config change event.
     *
     * @param ConfigEvent $event
     * @since 3.4.0
     */
    public function handleChangeEvent(ConfigEvent $event): void
    {
        if (empty($this->_changeEventHandlers[$event->name])) {
            return;
        }

        // Make sure the event handlers are sorted from least-to-most specific
        $this->_sortChangeEventHandlers($event->name);

        foreach ($this->_changeEventHandlers[$event->name] as [$pattern, $handler, $data]) {
            if (preg_match($pattern, $event->path, $matches)) {
                // Is this a nested path?
                if (isset($matches['extra'])) {
                    $path = $matches['path'];
                    $incomingConfig = $this->getIsApplyingExternalChanges() ? $this->getExternalConfig() : $this->getCurrentWorkingConfig();
                    $this->getCurrentWorkingConfig()->commitChanges($this->getInternalConfig()->get($path), $incomingConfig->get($path), $path);
                    continue;
                }

                // Chop off [0] (full match) and ['path'] & [1] (requested path)
                $event->tokenMatches = array_values(array_slice($matches, 3));

                // Set the event data
                $event->data = $data;

                $handler($event);

                $event->tokenMatches = null;
                $event->data = null;
            }
        }
    }

    /**
     * Ensures that the config change event handlers are sorted by least-to-most specific.
     *
     * @param string $event The event name
     * @since 3.4.0
     */
    private function _sortChangeEventHandlers(string $event): void
    {
        if (isset($this->_sortedChangeEventHandlers[$event])) {
            return;
        }

        array_multisort(
            $this->_changeEventHandlerSpecificity[$event], SORT_ASC, SORT_NUMERIC,
            $this->_changeEventHandlerRegistrationOrder[$event], SORT_ASC, SORT_NUMERIC,
            $this->_changeEventHandlers[$event]);

        $this->_sortedChangeEventHandlers[$event] = true;
    }

    /**
     * Rebuilds the project config from the current state in the database.
     *
     * @throws Throwable if reasons
     * @since 3.1.20
     */
    public function rebuild(): void
    {
        $this->reset();

<<<<<<< HEAD
        $this->muteEvents = true;
        $readOnly = $this->readOnly;
        $this->readOnly = false;

        $config = $this->getInternalConfig()->export();
        $config['dateModified'] = DateTimeHelper::currentTimeStamp();
        $config[self::CONFIG_SYSTEM] = $this->_systemConfig($config[self::CONFIG_SYSTEM] ?? []);
        $config[Sites::CONFIG_SITEGROUP_KEY] = $this->_getSiteGroupData();
        $config[Sites::CONFIG_SITES_KEY] = $this->_getSiteData();
        $config[Sections::CONFIG_SECTIONS_KEY] = $this->_getSectionData();
        $config[Sections::CONFIG_ENTRYTYPES_KEY] = $this->_getEntryTypeData();
        $config[Fields::CONFIG_FIELDGROUP_KEY] = $this->_getFieldGroupData();
        $config[Fields::CONFIG_FIELDS_KEY] = $this->_getFieldData();
        $config[Matrix::CONFIG_BLOCKTYPE_KEY] = $this->_getMatrixBlockTypeData();
        $config[Volumes::CONFIG_VOLUME_KEY] = $this->_getVolumeData();
        $config[Categories::CONFIG_CATEGORYROUP_KEY] = $this->_getCategoryGroupData();
        $config[Tags::CONFIG_TAGGROUP_KEY] = $this->_getTagGroupData();
        $config[Users::CONFIG_USERS_KEY] = $this->_getUserData($config[Users::CONFIG_USERS_KEY] ?? []);
        $config[Globals::CONFIG_GLOBALSETS_KEY] = $this->_getGlobalSetData();
        $config[Plugins::CONFIG_PLUGINS_KEY] = $this->_getPluginData($config[Plugins::CONFIG_PLUGINS_KEY] ?? []);
        $config[AssetTransforms::CONFIG_TRANSFORM_KEY] = $this->_getTransformData();
        $config[Gql::CONFIG_GQL_KEY] = $this->_getGqlData();
=======
        $config = $this->get();
        $config[self::PATH_CATEGORY_GROUPS] = $this->_getCategoryGroupData();
        $config[self::PATH_DATE_MODIFIED] = DateTimeHelper::currentTimeStamp();
        $config[self::PATH_ELEMENT_SOURCES] = $this->_getElementSourceData($config[self::PATH_ELEMENT_SOURCES] ?? []);
        $config[self::PATH_ENTRY_TYPES] = $this->_getEntryTypeData();
        $config[self::PATH_FIELDS] = $this->_getFieldData();
        $config[self::PATH_FIELD_GROUPS] = $this->_getFieldGroupData();
        $config[self::PATH_GLOBAL_SETS] = $this->_getGlobalSetData();
        $config[self::PATH_GRAPHQL] = $this->_getGqlData();
        $config[self::PATH_IMAGE_TRANSFORMS] = $this->_getTransformData();
        $config[self::PATH_MATRIX_BLOCK_TYPES] = $this->_getMatrixBlockTypeData();
        $config[self::PATH_PLUGINS] = $this->_getPluginData($config[self::PATH_PLUGINS] ?? []);
        $config[self::PATH_SECTIONS] = $this->_getSectionData();
        $config[self::PATH_SITES] = $this->_getSiteData();
        $config[self::PATH_SITE_GROUPS] = $this->_getSiteGroupData();
        $config[self::PATH_SYSTEM] = $this->_systemConfig($config[self::PATH_SYSTEM] ?? []);
        $config[self::PATH_TAG_GROUPS] = $this->_getTagGroupData();
        $config[self::PATH_USERS] = $this->_getUserData($config[self::PATH_USERS] ?? []);
        $config[self::PATH_VOLUMES] = $this->_getVolumeData();
>>>>>>> 3306d3e4

        // Fire a 'rebuild' event
        $event = new RebuildConfigEvent([
            'config' => $config,
        ]);
        $this->trigger(self::EVENT_REBUILD, $event);

        // Process the changes
        foreach ($event->config as $path => $value) {
            $this->set($path, $value, 'Project config rebuild', false, true);
        }

        // Make sure we save it all.
        $this->_saveConfigAfterRequest();
        $this->updateConfigVersion();

        if ($this->writeYamlAutomatically) {
            $this->_processProjectConfigNameChanges();
            $this->updateYamlFiles();
        }

        // And now ensure that Project Config doesn't attempt to export the config again
        $this->_isConfigModified = false;
        $this->_updateInternalConfig = true;

        $this->readOnly = $readOnly;
        $this->muteEvents = false;
    }

    /**
     * Applies changes from a configuration array.
     *
     * @param array $changes array nested array with keys `removedItems`, `changedItems` and `newItems`
     * @param ReadOnlyProjectConfigData $existingConfig The config data repository that holds the current data
     * @param ReadOnlyProjectConfigData $incomingConfig The config data repository that holds the incoming data
     * @throws OperationAbortedException
     */
    private function _applyChanges(array $changes, ReadOnlyProjectConfigData $existingConfig, ReadOnlyProjectConfigData $incomingConfig): void
    {
        Craft::info('Looking for pending changes', __METHOD__);

        $processChanges = fn ($path) => $this->getCurrentWorkingConfig()->commitChanges($existingConfig->get($path), $incomingConfig->get($path), $path, false, null, true);

        // If we're parsing all the changes, we better work the actual config map.
        if (!empty($changes['removedItems'])) {
            Craft::info('Parsing ' . count($changes['removedItems']) . ' removed configuration items', __METHOD__);
            foreach ($changes['removedItems'] as $itemPath) {
                $processChanges($itemPath);
            }
        }

        if (!empty($changes['changedItems'])) {
            Craft::info('Parsing ' . count($changes['changedItems']) . ' changed configuration items', __METHOD__);
            foreach ($changes['changedItems'] as $itemPath) {
                $processChanges($itemPath);
            }
        }

        if (!empty($changes['newItems'])) {
            Craft::info('Parsing ' . count($changes['newItems']) . ' new configuration items', __METHOD__);
            foreach ($changes['newItems'] as $itemPath) {
                $processChanges($itemPath);
            }
        }

        $defers = -count($this->_deferredEvents);
        while (!empty($this->_deferredEvents)) {
            if ($defers > $this->maxDefers) {
                $paths = [];

                // Grab a list of all deferred event paths
                foreach ($this->_deferredEvents as [$deferredEvent]) {
                    // Save us the trouble of filtering out duplicates later
                    $paths[$deferredEvent->path] = true;
                }

                $message = "The following config paths could not be processed successfully:\n" . implode("\n", array_keys($paths));
                throw new OperationAbortedException($message);
            }

            /** @var ConfigEvent $event */
            /** @var string[]|null $tokenMatches */
            /** @var callable $handler */
            [$event, $tokenMatches, $handler] = array_shift($this->_deferredEvents);
            Craft::info('Re-triggering deferred event for ' . $event->path, __METHOD__);
            $event->tokenMatches = $tokenMatches;
            $handler($event);
            $event->tokenMatches = null;
            $defers++;
        }

        Craft::info('Finalizing configuration parsing', __METHOD__);

        // Fire an 'afterApplyChanges' event
        if ($this->hasEventHandlers(self::EVENT_AFTER_APPLY_CHANGES)) {
            $this->trigger(self::EVENT_AFTER_APPLY_CHANGES);
        }

        $this->updateParsedConfigTimesAfterRequest();
        $this->_applyingExternalChanges = false;
    }

    /**
     * Retrieve a config file tree with modified times based on the main configuration file.
     *
     * @return int
     */
    private function _getConfigFileModifiedTime(): int
    {
        $path = Craft::$app->getPath()->getProjectConfigFilePath();
        if (!file_exists($path)) {
            return 0;
        }
        return filemtime($path);
    }

    /**
     * Load the config stored in the external storage.
     *
     * @return ReadOnlyProjectConfigData
     */
    private function _loadExternalConfig(): ReadOnlyProjectConfigData
    {
        // If the external config does not exist, just use the loaded config
        if ($this->getHadFileWriteIssues() || !$this->getDoesExternalConfigExist()) {
            return $this->getCurrentWorkingConfig();
        }

        $fileList = $this->_getConfigFileList();
        $generatedConfig = [];
        $projectConfigPathLength = strlen(Craft::$app->getPath()->getProjectConfigPath(false));

        foreach ($fileList as $filePath) {
            $yamlConfig = Yaml::parse(file_get_contents($filePath));
            $subPath = substr($filePath, $projectConfigPathLength + 1);

            if (StringHelper::countSubstrings($subPath, DIRECTORY_SEPARATOR) > 0) {
                $configPath = explode(DIRECTORY_SEPARATOR, $subPath);
                $filename = pathinfo(array_pop($configPath), PATHINFO_FILENAME);
                $insertionPoint = &$generatedConfig;

                foreach ($configPath as $pathSegment) {
                    if (!isset($insertionPoint[$pathSegment])) {
                        $insertionPoint[$pathSegment] = [];
                    }

                    $insertionPoint = &$insertionPoint[$pathSegment];
                }

                /** @var string $pathSegment */
                /** @phpstan-ignore-next-line */
                if ($pathSegment === $filename) {
                    $insertionPoint = array_merge($insertionPoint, $yamlConfig);
                } else {
                    // Is this in the <handle>--<uid> format?
                    if (preg_match('/^\w+--(' . StringHelper::UUID_PATTERN . ')$/', $filename, $match)) {
                        // Ignore the handle
                        $filename = $match[1];
                    }
                    $insertionPoint[$filename] = $yamlConfig;
                }
            } else {
                $generatedConfig = array_merge($generatedConfig, $yamlConfig);
            }
        }

<<<<<<< HEAD
        return new ReadOnlyProjectConfigData($generatedConfig);
=======
        $this->_appliedConfig = $generatedConfig;

        return $generatedConfig;
>>>>>>> 3306d3e4
    }

    /**
     * Return a nested array for pending config changes
     *
     * @param array|null $configData config data to use. If null, the config is fetched from the project config files.
     * @param bool $existsOnly whether to just return `true` or `false` depending on whether any changes are found.
     * @return array|bool
     */
    private function _getPendingChanges(?array $configData = null, bool $existsOnly = false)
    {
        $newItems = [];
        $changedItems = [];

        $currentConfig = $this->getCurrentWorkingConfig()->export();

        if ($configData === null) {
            $configData = $this->getExternalConfig()->export();
        }

        unset($configData['imports'], $currentConfig['imports']);

        // flatten both configs so we can compare them.
        $flatConfig = [];
        $flatCurrent = [];

        ProjectConfigHelper::flattenConfigArray($configData, '', $flatConfig);
        ProjectConfigHelper::flattenConfigArray($currentConfig, '', $flatCurrent);

        // Compare and if something is different, mark the immediate parent as changed.
        foreach ($flatConfig as $key => $value) {
            // Drop the last part of path
            $immediateParent = pathinfo($key, PATHINFO_FILENAME);

            if (!array_key_exists($key, $flatCurrent)) {
                if ($existsOnly) {
                    return true;
                }
                $newItems[] = $immediateParent;
            } else if ($this->forceUpdate || $flatCurrent[$key] !== $value) {
                if ($existsOnly) {
                    return true;
                }
                $changedItems[] = $immediateParent;
            }

            unset($flatCurrent[$key]);
        }

        if ($existsOnly) {
            return !empty($flatCurrent);
        }

        $removedItems = array_keys($flatCurrent);

        foreach ($removedItems as &$removedItem) {
            // Drop the last part of path
            $removedItem = pathinfo($removedItem, PATHINFO_FILENAME);
        }

        unset($removedItem);

        // Sort by number of dots to ensure deepest paths listed first
        $sorter = function($a, $b) {
            $aDepth = substr_count($a, '.');
            $bDepth = substr_count($b, '.');

            if ($aDepth === $bDepth) {
                return 0;
            }

            return $aDepth > $bDepth ? -1 : 1;
        };

        $newItems = array_unique($newItems);
        $removedItems = array_unique($removedItems);
        $changedItems = array_unique($changedItems);

        uasort($newItems, $sorter);
        uasort($removedItems, $sorter);
        uasort($changedItems, $sorter);

        return compact('newItems', 'removedItems', 'changedItems');
    }

    /**
     * Return true if the config files have been modified since last we checked.
     *
     * @param bool $force Whether to check for changes even if it doesn’t look like anything has changed since
     * the last time [[ignorePendingChanges()]] has been called.
     * @return bool
     */
    private function _areConfigFilesModified(bool $force): bool
    {
        $cachedModifiedTime = Craft::$app->getCache()->get($force ? self::CACHE_KEY : self::IGNORE_CACHE_KEY);
        return (
            !$cachedModifiedTime ||
            $this->_getConfigFileModifiedTime() !== $cachedModifiedTime
        );
    }

    /**
     * Figure out the entire list of yaml config files
     *
     * @return array
     */
    private function _getConfigFileList(): array
    {
        if (!empty($this->_configFileList)) {
            return $this->_configFileList;
        }

        return $this->_configFileList = $this->_findConfigFiles();
    }

    /**
     * Finds all of the `.yaml` files in the `config/project/` folder.
     *
     * @param string|null $path
     * @return string[]
     */
    private function _findConfigFiles(?string $path = null): array
    {
        if ($path === null) {
            $path = Craft::$app->getPath()->getProjectConfigPath(false);
        }
        if (!is_dir($path)) {
            return [];
        }
        return FileHelper::findFiles($path, [
            'only' => ['*.yaml'],
            'caseSensitive' => false,
        ]);
    }

    /**
     * Save configuration data after the request.
     *
     * @param array $data
     */
    private function _saveConfigAfterRequest(): void
    {
        $this->_isConfigModified = true;
    }

    /**
     * Store yaml history
     *
     * @param array $configData config data to be saved as history
     * @throws Exception
     */
    protected function storeYamlHistory(array $configData): void
    {
        $basePath = Craft::$app->getPath()->getConfigDeltaPath() . '/' . self::CONFIG_DELTA_FILENAME;

        // Go through all of them and move them forward.
        for ($i = $this->maxDeltas; $i > 0; $i--) {
            $thisFile = $basePath . ($i == 1 ? '' : '.' . ($i - 1));
            if (file_exists($thisFile)) {
                if ($i === $this->maxDeltas) {
                    @unlink($thisFile);
                } else {
                    @rename($thisFile, "$basePath.$i");
                }
            }
        }

        file_put_contents($basePath, Yaml::dump($configData, 20, 2));
    }

    /**
     * Create a Query object ready to retrieve internal project config values.
     *
     * @return Query
     */
    private function _createProjectConfigQuery(): Query
    {
        return (new Query())
            ->select(['path', 'value'])
            ->from([Table::PROJECTCONFIG]);
    }

    /**
     * Updates the config version used for cache invalidation.
     */
    protected function updateConfigVersion(): void
    {
        $info = Craft::$app->getInfo();
        $info->configVersion = StringHelper::randomString(12);
        Craft::$app->saveInfo($info, ['configVersion']);
    }

    /**
     * Update the config Yaml files with the buffered changes.
     *
     * @throws Exception if something goes wrong
     */
    protected function updateYamlFiles(): void
    {
        $config = ProjectConfigHelper::splitConfigIntoComponents($this->getCurrentWorkingConfig()->export());

        try {
            $basePath = Craft::$app->getPath()->getProjectConfigPath();

            // Delete everything except hidden files/folders
            FileHelper::clearDirectory($basePath, [
                'except' => ['.*', '.*/'],
            ]);

<<<<<<< HEAD
            $projectConfigNames = $this->getInternalConfig()->get(self::CONFIG_NAMES_KEY);
=======
            $projectConfigNames = $this->get(self::PATH_META_NAMES);
>>>>>>> 3306d3e4

            $uids = [];
            $replacements = [];

            if (!empty($projectConfigNames)) {
                foreach ($projectConfigNames as $uid => $name) {
                    $uids[] = '/^(.*' . preg_quote($uid) . '.*)$/mi';
                    $replacements[] = '$1 # ' . $name;
                }
            }

            foreach ($config as $relativeFile => $configData) {
                $configData = ProjectConfigHelper::cleanupConfig($configData);
                ksort($configData);
                $filePath = $basePath . DIRECTORY_SEPARATOR . $relativeFile;
                $yamlContent = Yaml::dump($configData, 20, 2);

                if (!empty($uids)) {
                    $yamlContent = preg_replace($uids, $replacements, $yamlContent);
                }

                FileHelper::writeToFile($filePath, $yamlContent);
            }
        } catch (Throwable $e) {
            Craft::$app->getCache()->set(self::FILE_ISSUES_CACHE_KEY, true, self::CACHE_DURATION);
            if (isset($basePath)) {
                // Try to delete everything (again?) so Craft doesn't apply half-baked project config data
                try {
                    FileHelper::clearDirectory($basePath, [
                        'except' => ['.*', '.*/'],
                    ]);
                } catch (Throwable $e) {
                    // oh well
                }
            }
            throw new Exception('Unable to write new project config files', 0, $e);
        }

        Craft::$app->getCache()->delete(self::FILE_ISSUES_CACHE_KEY);
    }

    /**
<<<<<<< HEAD
=======
     * Discard all project config names.
     *
     * @throws \yii\db\Exception
     */
    private function _discardProjectConfigNames(): void
    {
        $this->_projectConfigNameChanges = [];
        $this->set(self::PATH_META_NAMES, []);
    }

    /**
>>>>>>> 3306d3e4
     * Process any queued up project config name changes.
     *
     * @throws \yii\db\Exception
     */
    private function _processProjectConfigNameChanges(): void
    {
<<<<<<< HEAD
        if (!$this->readOnly) {
            foreach ($this->getCurrentWorkingConfig()->getProjectConfigNameChanges() as $uid => $name) {
                $this->set(self::CONFIG_NAMES_KEY . '.' . $uid, $name);
=======
        if (!empty($this->_projectConfigNameChanges) && !$this->readOnly) {
            foreach ($this->_projectConfigNameChanges as $uid => $name) {
                $this->set(self::PATH_META_NAMES . '.' . $uid, $name);
>>>>>>> 3306d3e4
            }
        }
    }

    /**
     * Returns whether we have a record of issues writing out files to the project config folder.
     *
     * @return bool
     * @since 3.5.0
     */
    public function getHadFileWriteIssues(): bool
    {
        return $this->writeYamlAutomatically && Craft::$app->getCache()->get(self::FILE_ISSUES_CACHE_KEY);
    }

    /**
     * Update Craft's internal config store for a path with the new value. If the value
     * is null, it will be removed instead.
     *
     * @param string $path
     * @param mixed $oldValue
     * @param mixed $newValue
     * @param string|null $message message describing the changes made.
     */
    public function rememberAppliedChanges(string $path, $oldValue, $newValue, ?string $message = null): void
    {
        $appliedChanges = [];

        $modified = ProjectConfigHelper::encodeValueAsString($oldValue) !== ProjectConfigHelper::encodeValueAsString($newValue);

        if ($newValue !== null && ($oldValue === null || $modified)) {
            if (!is_scalar($newValue)) {
                $flatData = [];
                ProjectConfigHelper::flattenConfigArray($newValue, $path, $flatData);
            } else {
                $flatData = [$path => $newValue];
            }

            $appliedChanges['added'] = $flatData;
        }

        if ($oldValue && ($newValue === null || $modified)) {
            if (!is_scalar($oldValue)) {
                $flatData = [];
                ProjectConfigHelper::flattenConfigArray($oldValue, $path, $flatData);
            } else {
                $flatData = [$path => $oldValue];
            }

            $appliedChanges['removed'] = $flatData;
        }

        if ($message) {
            $appliedChanges['message'] = $message;
        }

        $this->_appliedChanges[] = $appliedChanges;
    }

    /**
     * Get the external project config data.
     *
     * @return ReadOnlyProjectConfigData
     */
    protected function getExternalConfig(): ReadOnlyProjectConfigData
    {
        if ($this->_externalConfig === null) {
            $this->_externalConfig = $this->_loadExternalConfig();
        }

        return $this->_externalConfig;
    }

    /**
     * Get the internal project config data.
     *
     * @return ReadOnlyProjectConfigData
     */
    protected function getInternalConfig(): ReadOnlyProjectConfigData
    {
        if ($this->_internalConfig === null) {
            $this->_internalConfig = $this->_loadInternalConfig();
        }

        return $this->_internalConfig;
    }

    /**
     * Get the current working project config data.
     *
     * @return ProjectConfigData
     */
    protected function getCurrentWorkingConfig(): ProjectConfigData
    {
        if ($this->_currentWorkingConfig === null) {
            $this->_currentWorkingConfig = Craft::createObject(ProjectConfigData::class, ['data' => $this->getInternalConfig()->export()]);
        }

        return $this->_currentWorkingConfig;
    }

    /**
     * Load the config stored in the Db
     *
     * @return ReadOnlyProjectConfigData
     */
    private function _loadInternalConfig(): ReadOnlyProjectConfigData
    {
        if (!Craft::$app->getIsInstalled()) {
            return Craft::createObject(ReadOnlyProjectConfigData::class);
        }

        if (Craft::$app->getIsInstalled() && version_compare(Craft::$app->getInfo()->schemaVersion, '3.1.1', '<')) {
            return Craft::createObject(ReadOnlyProjectConfigData::class);
        }

        if (Craft::$app->getIsInstalled() && version_compare(Craft::$app->getInfo()->schemaVersion, '3.4.4', '<')) {
            $config = (new Query())
                ->select(['config'])
                ->from([Table::INFO])
                ->scalar();

            $data = [];

            if ($config) {
                // Try to decode it in case it contains any 4+ byte characters
                $config = StringHelper::decdec($config);
                if (strpos($config, '{') === 0) {
                    $data = Json::decode($config);
                } else {
                    $data = unserialize($config, ['allowed_classes' => false]);
                }
            }

            return Craft::createObject(ReadOnlyProjectConfigData::class, ['data' => $data]);
        }

        // See if we can get away with using the cached data
        $data = Craft::$app->getCache()->getOrSet(self::STORED_CACHE_KEY, function() {
            $data = [];
            // Load the project config data
            $rows = $this->_createProjectConfigQuery()->orderBy('path')->pairs();
            foreach ($rows as $path => $value) {
                $current = &$data;
                $segments = explode('.', $path);
                foreach ($segments as $segment) {
                    // If we're still traversing, enforce array to avoid errors.
                    if (!is_array($current)) {
                        $current = [];
                    }
                    if (!array_key_exists($segment, $current)) {
                        $current[$segment] = [];
                    }
                    $current = &$current[$segment];
                }
                $current = Json::decode(StringHelper::decdec($value));
            }
            return ProjectConfigHelper::cleanupConfig($data);
        }, null, $this->getCacheDependency());

        return Craft::createObject(ReadOnlyProjectConfigData::class, ['data' => $data]);
    }

    /**
     * Returns the cache dependency that should be used for project config caches.
     *
     * @return ExpressionDependency
     * @since 3.5.8
     */
    public function getCacheDependency(): ExpressionDependency
    {
        return new ExpressionDependency([
            'expression' => Craft::class . '::$app->getInfo()->configVersion',
        ]);
    }

    /**
     * Returns the system config array.
     *
     * @param array $data
     * @return array
     */
    private function _systemConfig(array $data): array
    {
        $data['schemaVersion'] = Craft::$app->schemaVersion;
        return $data;
    }

    /**
     * Return site data config array.
     *
     * @return array
     */
    private function _getSiteGroupData(): array
    {
        $data = [];
        foreach (Craft::$app->getSites()->getAllGroups() as $group) {
            $data[$group->uid] = $group->getConfig();
        }
        return $data;
    }

    /**
     * Return site data config array.
     *
     * @return array
     */
    private function _getSiteData(): array
    {
        $data = [];
        foreach (Craft::$app->getSites()->getAllSites(true) as $site) {
            $data[$site->uid] = $site->getConfig();
        }
        return $data;
    }

    /**
     * Return section data config array.
     *
     * @return array
     */
    private function _getSectionData(): array
    {
        $data = [];
        foreach (Craft::$app->getSections()->getAllSections() as $section) {
            $data[$section->uid] = $section->getConfig();
        }
        return $data;
    }

    /**
     * Returns element source data.
     *
     * @param array $sourceConfigs
     * @return array
     */
    private function _getElementSourceData(array $sourceConfigs): array
    {
        $conditionsService = Craft::$app->getConditions();
        foreach ($sourceConfigs as &$elementTypeConfigs) {
            foreach ($elementTypeConfigs as &$config) {
                if ($config['type'] === ElementSources::TYPE_CUSTOM && isset($config['condition'])) {
                    $config['condition'] = $conditionsService->createCondition($config['condition'])->getConfig();
                }
            }
        }
        return $sourceConfigs;
    }

    /**
     * Return entry type data config array.
     *
     * @return array
     */
    private function _getEntryTypeData(): array
    {
        $data = [];
        foreach (Craft::$app->getSections()->getAllEntryTypes() as $entryType) {
            $data[$entryType->uid] = $entryType->getConfig();
        }
        return $data;
    }

    /**
     * Return field data config array.
     *
     * @return array
     */
    private function _getFieldGroupData(): array
    {
        $data = [];
        foreach (Craft::$app->getFields()->getAllGroups() as $group) {
            $data[$group->uid] = $group->getConfig();
        }
        return $data;
    }

    /**
     * Return field data config array.
     *
     * @return array
     */
    private function _getFieldData(): array
    {
        $data = [];
        $fieldsService = Craft::$app->getFields();
        foreach ($fieldsService->getAllFields('global') as $field) {
            $data[$field->uid] = $fieldsService->createFieldConfig($field);
        }
        return $data;
    }

    /**
     * Return matrix block type data config array.
     *
     * @return array
     */
    private function _getMatrixBlockTypeData(): array
    {
        $data = [];
        foreach (Craft::$app->getMatrix()->getAllBlockTypes() as $blockType) {
            $data[$blockType->uid] = $blockType->getConfig();
        }
        return $data;
    }

    /**
     * Return volume data config array.
     *
     * @return array
     */
    private function _getVolumeData(): array
    {
        $data = [];
        $volumesService = Craft::$app->getVolumes();
        foreach ($volumesService->getAllVolumes() as $volume) {
            $data[$volume->uid] = $volumesService->createVolumeConfig($volume);
        }
        return $data;
    }

    /**
     * Return user data config array.
     *
     * @param array $data
     * @return array
     */
    private function _getUserData(array $data): array
    {
        $fieldLayout = Craft::$app->getFields()->getLayoutByType(User::class);
        if ($fieldLayoutConfig = $fieldLayout->getConfig()) {
            $data['fieldLayouts'] = [
                $fieldLayout->uid => $fieldLayoutConfig,
            ];
        } else {
            unset($data['fieldLayouts']);
        }

        $data['groups'] = [];

        foreach (Craft::$app->getUserGroups()->getAllGroups() as $group) {
            $data['groups'][$group->uid] = $group->getConfig();
        }

        return $data;
    }

    /**
     * Return category group data config array.
     *
     * @return array
     */
    private function _getCategoryGroupData(): array
    {
        $data = [];
        foreach (Craft::$app->getCategories()->getAllGroups() as $group) {
            $data[$group->uid] = $group->getConfig();
        }
        return $data;
    }

    /**
     * Return tag group data config array.
     *
     * @return array
     */
    private function _getTagGroupData(): array
    {
        $data = [];
        foreach (Craft::$app->getTags()->getAllTagGroups() as $group) {
            $data[$group->uid] = $group->getConfig();
        }
        return $data;
    }

    /**
     * Return global set data config array.
     *
     * @return array
     */
    private function _getGlobalSetData(): array
    {
        $data = [];
        foreach (Craft::$app->getGlobals()->getAllSets() as $globalSet) {
            $data[$globalSet->uid] = $globalSet->getConfig();
        }
        return $data;
    }

    /**
     * Return plugin data config array
     *
     * @param array $currentPluginData
     * @return array
     */
    private function _getPluginData(array $currentPluginData): array
    {
        $plugins = (new Query())
            ->select([
                'handle',
                'schemaVersion',
            ])
            ->from([Table::PLUGINS])
            ->all();

        $pluginData = [];

        foreach ($plugins as $plugin) {
            $pluginData[$plugin['handle']] = array_merge(
                $currentPluginData[$plugin['handle']] ?? [],
                [
                    'schemaVersion' => $plugin['schemaVersion'],
                ]
            );
        }

        return $pluginData;
    }

    /**
     * Return asset transform config array
     *
     * @return array
     */
    private function _getTransformData(): array
    {
        $transformRows = (new Query())
            ->select([
                'name',
                'handle',
                'mode',
                'position',
                'width',
                'height',
                'format',
                'quality',
                'interlace',
                'uid',
            ])
            ->from([Table::ASSETTRANSFORMS])
            ->indexBy('uid')
            ->all();

        foreach ($transformRows as &$row) {
            unset($row['uid']);
            $row['width'] = (int)$row['width'] ?: null;
            $row['height'] = (int)$row['height'] ?: null;
            $row['quality'] = (int)$row['quality'] ?: null;
        }

        return $transformRows;
    }

    /**
     * Return GraphQL config array
     *
     * @return array
     */
    private function _getGqlData(): array
    {
        $gqlService = Craft::$app->getGql();
        $publicToken = $gqlService->getPublicToken();

        $data = [
            'schemas' => [],
            'publicToken' => [
                'enabled' => $publicToken->enabled ?? false,
                'expiryDate' => ($publicToken->expiryDate ?? false) ? $publicToken->expiryDate->getTimestamp() : null,
            ],
        ];

        foreach ($gqlService->getSchemas() as $schema) {
            $data['schemas'][$schema->uid] = $schema->getConfig();
        }

        return $data;
    }
}<|MERGE_RESOLUTION|>--- conflicted
+++ resolved
@@ -450,16 +450,7 @@
      */
     public function set(string $path, $value, ?string $message = null, bool $updateTimestamp = true, bool $rebuilding = false): void
     {
-<<<<<<< HEAD
-        if (\is_array($value)) {
-=======
-        // If we haven't yet pulled in the YAML changes, then anything in there should be discarded
-        if (empty($this->_appliedConfig)) {
-            $this->_appliedConfig = $this->_getLoadedConfig();
-        }
-
         if (is_array($value)) {
->>>>>>> 3306d3e4
             $value = ProjectConfigHelper::cleanupConfig($value);
         }
 
@@ -509,6 +500,7 @@
 
     /**
      * Regenerates `project.yaml` based on the loaded project config.
+     *
      * @deprecated in 4.0.0. use [[regenerateExternalConfig()]] instead.
      */
     public function regenerateYamlFromConfig(): void
@@ -519,6 +511,7 @@
 
     /**
      * Regenerates the external config based on the loaded project config.
+     *
      * @since 4.0.0
      */
     public function regenerateExternalConfig(): void
@@ -938,11 +931,7 @@
      */
     public function getAreConfigSchemaVersionsCompatible(array &$issues = []): bool
     {
-<<<<<<< HEAD
-        $incomingSchema = (string)$this->getExternalConfig()->get(self::CONFIG_SCHEMA_VERSION_KEY);
-=======
-        $incomingSchema = (string)$this->get(self::PATH_SCHEMA_VERSION, true);
->>>>>>> 3306d3e4
+        $incomingSchema = (string)$this->getExternalConfig()->get(self::PATH_SCHEMA_VERSION);
         $existingSchema = Craft::$app->schemaVersion;
 
         // Compare existing Craft schema version with the one that is being applied.
@@ -957,13 +946,8 @@
         $plugins = Craft::$app->getPlugins()->getAllPlugins();
 
         foreach ($plugins as $plugin) {
-<<<<<<< HEAD
-            $incomingSchema = (string)$this->getExternalConfig()->get(Plugins::CONFIG_PLUGINS_KEY . '.' . $plugin->handle . '.schemaVersion');
-            $existingSchema = (string)$plugin->schemaVersion;
-=======
-            $incomingSchema = (string)$this->get(self::PATH_PLUGINS . '.' . $plugin->handle . '.schemaVersion', true);
+            $incomingSchema = (string)$this->getExternalConfig()->get(self::PATH_PLUGINS . '.' . $plugin->handle . '.schemaVersion');
             $existingSchema = $plugin->schemaVersion;
->>>>>>> 3306d3e4
 
             // Compare existing plugin schema version with the one that is being applied.
             if ($incomingSchema && !version_compare($existingSchema, $incomingSchema, '=')) {
@@ -1190,31 +1174,11 @@
     {
         $this->reset();
 
-<<<<<<< HEAD
         $this->muteEvents = true;
         $readOnly = $this->readOnly;
         $this->readOnly = false;
 
         $config = $this->getInternalConfig()->export();
-        $config['dateModified'] = DateTimeHelper::currentTimeStamp();
-        $config[self::CONFIG_SYSTEM] = $this->_systemConfig($config[self::CONFIG_SYSTEM] ?? []);
-        $config[Sites::CONFIG_SITEGROUP_KEY] = $this->_getSiteGroupData();
-        $config[Sites::CONFIG_SITES_KEY] = $this->_getSiteData();
-        $config[Sections::CONFIG_SECTIONS_KEY] = $this->_getSectionData();
-        $config[Sections::CONFIG_ENTRYTYPES_KEY] = $this->_getEntryTypeData();
-        $config[Fields::CONFIG_FIELDGROUP_KEY] = $this->_getFieldGroupData();
-        $config[Fields::CONFIG_FIELDS_KEY] = $this->_getFieldData();
-        $config[Matrix::CONFIG_BLOCKTYPE_KEY] = $this->_getMatrixBlockTypeData();
-        $config[Volumes::CONFIG_VOLUME_KEY] = $this->_getVolumeData();
-        $config[Categories::CONFIG_CATEGORYROUP_KEY] = $this->_getCategoryGroupData();
-        $config[Tags::CONFIG_TAGGROUP_KEY] = $this->_getTagGroupData();
-        $config[Users::CONFIG_USERS_KEY] = $this->_getUserData($config[Users::CONFIG_USERS_KEY] ?? []);
-        $config[Globals::CONFIG_GLOBALSETS_KEY] = $this->_getGlobalSetData();
-        $config[Plugins::CONFIG_PLUGINS_KEY] = $this->_getPluginData($config[Plugins::CONFIG_PLUGINS_KEY] ?? []);
-        $config[AssetTransforms::CONFIG_TRANSFORM_KEY] = $this->_getTransformData();
-        $config[Gql::CONFIG_GQL_KEY] = $this->_getGqlData();
-=======
-        $config = $this->get();
         $config[self::PATH_CATEGORY_GROUPS] = $this->_getCategoryGroupData();
         $config[self::PATH_DATE_MODIFIED] = DateTimeHelper::currentTimeStamp();
         $config[self::PATH_ELEMENT_SOURCES] = $this->_getElementSourceData($config[self::PATH_ELEMENT_SOURCES] ?? []);
@@ -1233,7 +1197,6 @@
         $config[self::PATH_TAG_GROUPS] = $this->_getTagGroupData();
         $config[self::PATH_USERS] = $this->_getUserData($config[self::PATH_USERS] ?? []);
         $config[self::PATH_VOLUMES] = $this->_getVolumeData();
->>>>>>> 3306d3e4
 
         // Fire a 'rebuild' event
         $event = new RebuildConfigEvent([
@@ -1400,13 +1363,7 @@
             }
         }
 
-<<<<<<< HEAD
         return new ReadOnlyProjectConfigData($generatedConfig);
-=======
-        $this->_appliedConfig = $generatedConfig;
-
-        return $generatedConfig;
->>>>>>> 3306d3e4
     }
 
     /**
@@ -1616,11 +1573,7 @@
                 'except' => ['.*', '.*/'],
             ]);
 
-<<<<<<< HEAD
-            $projectConfigNames = $this->getInternalConfig()->get(self::CONFIG_NAMES_KEY);
-=======
-            $projectConfigNames = $this->get(self::PATH_META_NAMES);
->>>>>>> 3306d3e4
+            $projectConfigNames = $this->getInternalConfig()->get(self::PATH_META_NAMES);
 
             $uids = [];
             $replacements = [];
@@ -1663,35 +1616,15 @@
     }
 
     /**
-<<<<<<< HEAD
-=======
-     * Discard all project config names.
+     * Process any queued up project config name changes.
      *
      * @throws \yii\db\Exception
      */
-    private function _discardProjectConfigNames(): void
-    {
-        $this->_projectConfigNameChanges = [];
-        $this->set(self::PATH_META_NAMES, []);
-    }
-
-    /**
->>>>>>> 3306d3e4
-     * Process any queued up project config name changes.
-     *
-     * @throws \yii\db\Exception
-     */
     private function _processProjectConfigNameChanges(): void
     {
-<<<<<<< HEAD
         if (!$this->readOnly) {
             foreach ($this->getCurrentWorkingConfig()->getProjectConfigNameChanges() as $uid => $name) {
-                $this->set(self::CONFIG_NAMES_KEY . '.' . $uid, $name);
-=======
-        if (!empty($this->_projectConfigNameChanges) && !$this->readOnly) {
-            foreach ($this->_projectConfigNameChanges as $uid => $name) {
                 $this->set(self::PATH_META_NAMES . '.' . $uid, $name);
->>>>>>> 3306d3e4
             }
         }
     }
