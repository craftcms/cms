<?php
/**
 * @link https://craftcms.com/
 * @copyright Copyright (c) Pixel & Tonic, Inc.
 * @license https://craftcms.github.io/license/
 */

namespace craft\services;

use Craft;
use craft\db\Query;
use craft\db\Table;
use craft\elements\User;
use craft\errors\OperationAbortedException;
use craft\events\ConfigEvent;
use craft\events\RebuildConfigEvent;
use craft\helpers\ArrayHelper;
use craft\helpers\DateTimeHelper;
use craft\helpers\Db;
use craft\helpers\FileHelper;
use craft\helpers\Json;
use craft\helpers\Path as PathHelper;
use craft\helpers\ProjectConfig as ProjectConfigHelper;
use craft\helpers\StringHelper;
use Symfony\Component\Yaml\Yaml;
use yii\base\Application;
use yii\base\Component;
use yii\base\ErrorException;
use yii\base\Exception;
use yii\base\NotSupportedException;
use yii\caching\DbQueryDependency;
use yii\web\ServerErrorHttpException;

/**
 * Project config service.
 * An instance of the ProjectConfig service is globally accessible in Craft via [[\craft\base\ApplicationTrait::getProjectConfig()|`Craft::$app->projectConfig`]].
 *
 * @property-read bool $isApplyingYamlChanges
 * @author Pixel & Tonic, Inc. <support@pixelandtonic.com>
 * @since 3.1.0
 */
class ProjectConfig extends Component
{
    // Cache settings
    // -------------------------------------------------------------------------

    const CACHE_KEY = 'projectConfig:files';
    const STORED_CACHE_KEY = 'projectConfig:internal';
    const CACHE_DURATION = 2592000; // 30 days

    // Array key to use if not using config files.
    const CONFIG_KEY = 'storedConfig';

    /**
     * @var string Filename for base config file
     * @since 3.1.0
     * @deprecated in 3.5.0. Use [[filename]] instead.
     */
    const CONFIG_FILENAME = 'project.yaml';

    /**
     * Filename for base config delta files
     *
     * @since 3.4.0
     */
    const CONFIG_DELTA_FILENAME = 'delta.yaml';

    // Key to use for schema version storage.
    const CONFIG_SCHEMA_VERSION_KEY = 'system.schemaVersion';

    /**
     * Key to use for signaling ordered-to-associative array conversion
     *
     * @since 3.4.0
     */
    const CONFIG_ASSOC_KEY = '__assoc__';

    /**
     * Key to use when memoizing the entire config array
     *
     * @since 3.4.0
     */
    const CONFIG_ALL_KEY = '__all__';

    // Regexp patterns
    // -------------------------------------------------------------------------

    const UID_PATTERN = '[a-zA-Z0-9_-]+';

    // Events
    // -------------------------------------------------------------------------

    /**
     * @event ConfigEvent The event that is triggered when an item is added to the config.
     *
     * ---
     *
     * ```php
     * use craft\events\ParseConfigEvent;
     * use craft\services\ProjectConfig;
     * use yii\base\Event;
     *
     * Event::on(ProjectConfig::class, ProjectConfig::EVENT_ADD_ITEM, function(ParseConfigEvent $e) {
     *     // Ensure the item is also added in the database...
     * });
     * ```
     */
    const EVENT_ADD_ITEM = 'addItem';

    /**
     * @event ConfigEvent The event that is triggered when an item is updated in the config.
     *
     * ---
     *
     * ```php
     * use craft\events\ParseConfigEvent;
     * use craft\services\ProjectConfig;
     * use yii\base\Event;
     *
     * Event::on(ProjectConfig::class, ProjectConfig::EVENT_UPDATE_ITEM, function(ParseConfigEvent $e) {
     *     // Ensure the item is also updated in the database...
     * });
     * ```
     */
    const EVENT_UPDATE_ITEM = 'updateItem';

    /**
     * @event ConfigEvent The event that is triggered when an item is removed from the config.
     *
     * ---
     *
     * ```php
     * use craft\events\ParseConfigEvent;
     * use craft\services\ProjectConfig;
     * use yii\base\Event;
     *
     * Event::on(ProjectConfig::class, ProjectConfig::EVENT_REMOVE_ITEM, function(ParseConfigEvent $e) {
     *     // Ensure the item is also removed in the database...
     * });
     * ```
     */
    const EVENT_REMOVE_ITEM = 'removeItem';

    /**
     * @event Event The event that is triggered after pending changes in `config/project.yaml` have been applied.
     */
    const EVENT_AFTER_APPLY_CHANGES = 'afterApplyChanges';

    /**
     * @event RebuildConfigEvent The event that is triggered when the project config is being rebuilt.
     *
     * ---
     *
     * ```php
     * use craft\events\RebuildConfigEvent;
     * use craft\services\ProjectConfig;
     * use yii\base\Event;
     *
     * Event::on(ProjectConfig::class, ProjectConfig::EVENT_REBUILD, function(RebuildConfigEvent $e) {
     *     // Add plugin's project config data...
     *    $e->config['myPlugin']['key'] = $value;
     * });
     * ```
     *
     * @since 3.1.20
     */
    const EVENT_REBUILD = 'rebuild';

    /**
     * @var string The filename to save the project config as.
     * @since 3.5.0
     */
    public $filename = 'project.yaml';

    /**
     * @var int The maximum number of project.yaml deltas to store in storage/config-backups/
     * @since 3.4.0
     */
    public $maxDeltas = 50;

    /**
     * @var int The maximum number of times deferred events can be re-deferred before we give up on them
     * @see defer()
     * @see _applyChanges()
     */
    public $maxDefers = 500;

    /**
     * @var bool Whether the project config is read-only.
     */
    public $readOnly = false;

    /**
     * @var bool Whether events generated by config changes should be muted.
     * @since 3.1.2
     */
    public $muteEvents = false;

    /**
     * @var bool Whether project config should force updates on entries that aren't new or being removed.
     */
    public $forceUpdate = false;

    /**
     * @var array Keeps track of memoization dependencies
     * @since 3.4.0
     */
    private $_memoizationDependencies = [];

    /**
     * @var array Map of paths being processed and their original loaded values.
     * @since 3.4.0
     */
    private $_oldValuesByPath = [];

    /**
     * @var array A list of already parsed change paths
     */
    private $_parsedChanges = [];

    /**
     * @var array An array of already parsed Yaml files
     */
    private $_parsedConfigs = [];

    /**
     * @var array A list of all config files, defined by import directives in configuration files.
     */
    private $_configFileList = [];

    /**
     * @var array A list of Yaml files that have been modified during this request and need to be saved.
     */
    private $_modifiedYamlFiles = [];

    /**
     * @var array Config map currently used
     * @see _getStoredConfigMap()
     */
    private $_configMap;

    /**
     * @var bool Whether to update the config map on request end
     */
    private $_updateConfigMap = false;

    /**
     * @var bool Whether the config should be saved to yaml file at the end of request
     */
    private $_updateConfig = false;

    /**
     * @var bool Whether we’re listening for the request end, to update the Yaml caches.
     * @see updateParsedConfigTimes()
     */
    private $_waitingToUpdateParsedConfigTimes = false;

    /**
     * @var bool Whether project.yaml changes are currently being applied.
     * @see applyYamlChanges()
     * @see getIsApplyingYamlChanges()
     */
    private $_applyingYamlChanges = false;

    /**
     * @var bool Whether we're saving project configs to project.yaml
     * @see _useConfigFile()
     */
    private $_useConfigFile;

    /**
     * @var bool Whether the config's dateModified timestamp has been updated by this request.
     */
    private $_timestampUpdated = false;

    /**
     * @var array The current changeset being applied, if applying changes by array.
     */
    private $_changesBeingApplied;

    /**
     * @var array Deferred config sync events
     * @see defer()
     * @see _applyChanges()
     */
    private $_deferredEvents = [];

    /**
     * A running list of all the changes applied during this request
     *
     * @var array
     */
    private $_appliedChanges = [];

    /**
     * @var array Current config as stored in database.
     */
    private $_storedConfig;

    /**
     * @var array The currently-loaded config, possibly with pending changes
     * that will be stored in the database & project.yaml at the end of the request
     */
    private $_loadedConfig;

    /**
     * @var array[] Config change handlers
     * @see registerChangeEventHandler()
     * @see handleChangeEvent()
     * @since 3.4.0
     */
    private $_changeEventHandlers = [];

    /**
     * @var array[] The specificity of change event handlers.
     * @see registerChangeEventHandler()
     * @see handleChangeEvent()
     * @see _sortChangeEventHandlers()
     * @since 3.4.0
     */
    private $_changeEventHandlerSpecificity = [];

    /**
     * @var array[] The registration order of change event handlers.
     * @see registerChangeEventHandler()
     * @see handleChangeEvent()
     * @see _sortChangeEventHandlers()
     * @since 3.4.0
     */
    private $_changeEventHandlerRegistrationOrder = [];

    /**
     * @var bool[] Whether the change event handlers have been sorted.
     * @see registerChangeEventHandler()
     * @see handleChangeEvent()
     * @see _sortChangeEventHandlers()
     * @since 3.4.0
     */
    private $_sortedChangeEventHandlers = [];

    /**
     * @inheritdoc
     */
    public function __construct($config = [])
    {
        if (isset($config['maxBackups'])) {
            $config['maxDeltas'] = ArrayHelper::remove($config, 'maxBackups');
            Craft::$app->getDeprecator()->log(__CLASS__ . '::maxBackups', __CLASS__ . '::maxBackups has been deprecated. Use \'maxDeltas\' instead.');
        }

        parent::__construct($config);
    }

    /**
     * @inheritdoc
     */
    public function init()
    {
        Craft::$app->on(Application::EVENT_AFTER_REQUEST, [$this, 'saveModifiedConfigData'], null, false);

        $this->on(self::EVENT_ADD_ITEM, [$this, 'handleChangeEvent']);
        $this->on(self::EVENT_UPDATE_ITEM, [$this, 'handleChangeEvent']);
        $this->on(self::EVENT_REMOVE_ITEM, [$this, 'handleChangeEvent']);

        parent::init();
    }

    /**
     * Resets the internal state.
     *
     * @internal
     */
    public function reset()
    {
        $this->_storedConfig = null;
        $this->_loadedConfig = null;
        $this->_parsedChanges = [];
        $this->_parsedConfigs = [];
        $this->_configFileList = [];
        $this->_modifiedYamlFiles = [];
        $this->_configMap = null;
        $this->_updateConfigMap = false;
        $this->_updateConfig = false;
        $this->_applyingYamlChanges = false;
        $this->_timestampUpdated = false;
        $this->_changesBeingApplied = null;

        $this->init();
    }

    /**
     * Returns a config item value value by its path.
     *
     * ---
     *
     * ```php
     * $value = Craft::$app->projectConfig->get('foo.bar');
     * ```
     *
     * @param string|null $path The config item path, or `null` if the entire config should be returned
     * @param bool $getFromYaml whether data should be fetched from `config/project.yaml` instead of the loaded config. Defaults to `false`.
     * @return mixed The config item value
     */
    public function get(string $path = null, $getFromYaml = false)
    {
        if ($getFromYaml) {
            $source = $this->_changesBeingApplied ?? $this->_getConfigurationFromYaml();
        } else {
            $source = $this->_getLoadedConfig();
        }

        if ($path === null) {
            return $source;
        }

        return $this->_traverseDataArray($source, $path);
    }

    /**
     * Sets a config item value at the given path.
     *
     * ---
     *
     * ```php
     * Craft::$app->projectConfig->set('foo.bar', 'value');
     * ```
     *
     * @param string $path The config item path
     * @param mixed $value The config item value
     * @param string|null $message The message describing changes.
     * @throws NotSupportedException if the service is set to read-only mode
     * @throws ErrorException
     * @throws Exception
     * @throws ServerErrorHttpException
     */
    public function set(string $path, $value, $message = '')
    {
        if (\is_array($value)) {
            $value = ProjectConfigHelper::cleanupConfig($value);
        }

        $valueChanged = false;

        if ($value !== $this->get($path)) {
            if ($this->readOnly) {
                // If we're applying yaml changes that are coming in via `project.yaml`, anyway, bail silently.
                if ($this->getIsApplyingYamlChanges() && $value === $this->get($path, true)) {
                    return;
                }

                throw new NotSupportedException('Changes to the project config are not possible while in read-only mode.');
            }

            if (!$this->_timestampUpdated) {
                $this->_timestampUpdated = true;
                $this->set('dateModified', DateTimeHelper::currentTimeStamp(), 'Update timestamp for project config');
            }

            $valueChanged = true;
        }

        // Mark this path (and its parent paths) as being processed, and store their current values
        // Ensure that new data is processed for this path and all its parent paths
        $tok = strtok($path, '.');
        $thisPath = '';
        while ($tok !== false) {
            $thisPath .= ($thisPath !== '' ? '.' : '') . $tok;
            $this->_oldValuesByPath[$thisPath] = $this->get($thisPath);
            unset($this->_parsedChanges[$thisPath]);
            $tok = strtok('.');
        }

        $targetFilePath = null;

        if ($this->_useConfigFile()) {
            $configMap = $this->_getStoredConfigMap();

            $topNode = explode('.', $path, 2)[0];
            $targetFilePath = $configMap[$topNode] ?? Craft::$app->getPath()->getProjectConfigFilePath();

            $config = $this->_parseYamlFile($targetFilePath);

            // For new top nodes, update the map
            if (empty($configMap[$topNode])) {
                $this->_mapNodeLocation($topNode, Craft::$app->getPath()->getProjectConfigFilePath());
                $this->_updateConfigMap = true;
            }
        } else {
            $config = $this->_getConfigurationFromYaml();
        }

        $this->_traverseDataArray($config, $path, $value, $value === null);

        // Save config only if something actually changed.
        if ($valueChanged) {
            $this->_saveConfig($config, $targetFilePath);
        }

        $this->processConfigChanges($path, true, $message);
    }

    /**
     * Removes a config item at the given path.
     *
     * ---
     * ```php
     * Craft::$app->projectConfig->remove('foo.bar');
     * ```
     *
     * @param string $path The config item path
     * @param string|null $message The message describing changes.
     */
    public function remove(string $path, string $message = null)
    {
        $this->set($path, null, $message);
    }

    /**
     * Regenerates `project.yaml` based on the loaded project config.
     */
    public function regenerateYamlFromConfig()
    {
        $loadedConfig = $this->_getLoadedConfig();
        $baseFile = Craft::$app->getPath()->getProjectConfigFilePath();
        $this->_saveConfig($loadedConfig, $baseFile);
        $this->updateParsedConfigTimesAfterRequest();
    }

    /**
     * Applies changes in `project.yaml` to the project config.
     */
    public function applyYamlChanges()
    {
        $mutex = Craft::$app->getMutex();
        $lockName = 'project-config-sync';

        if (!$mutex->acquire($lockName, 15)) {
            throw new Exception('Could not acquire a lock for the syncing project config.');
        }

        // Disable read/write splitting for the remainder of this request
        Craft::$app->getDb()->enableSlaves = false;

        $this->_applyingYamlChanges = true;
        Craft::$app->getCache()->delete(self::CACHE_KEY);

        $changes = $this->_getPendingChanges();

        $this->_applyChanges($changes);

        // Kill the cached config data
        Craft::$app->getCache()->delete(self::STORED_CACHE_KEY);

        $mutex->release($lockName);
    }

    /**
     * Applies given changes to the project config.
     *
     * @param array $configData
     */
    public function applyConfigChanges(array $configData)
    {
        $this->_applyingYamlChanges = true;

        $changes = $this->_getPendingChanges($configData);

        $this->_changesBeingApplied = $configData;
        $this->_applyChanges($changes);
        $this->_changesBeingApplied = null;

        // Cover an edge-case where we're applying changes, but there's no config file yet
        $configPath = Craft::$app->getPath()->getProjectConfigFilePath();

        if ($this->_useConfigFile() && empty($this->_parsedConfigs[$configPath])) {
            $this->_parsedConfigs[$configPath] = $configData;
        }
    }

    /**
     * Returns whether project.yaml changes are currently being applied
     *
     * @return bool
     */
    public function getIsApplyingYamlChanges(): bool
    {
        return $this->_applyingYamlChanges;
    }

    /**
     * Returns whether a given path has pending changes that need to be applied to the loaded project config.
     *
     * @param string|null $path A specific config path that should be checked for pending changes.
     * If this is null, then `true` will be returned if there are *any* pending changes in `project.yaml.`.
     * @return bool
     */
    public function areChangesPending(string $path = null): bool
    {
        // If the path is currently being processed, return true
        if (array_key_exists($path, $this->_oldValuesByPath)) {
            return true;
        }

        // TODO remove after next breakpoint
        if (version_compare(Craft::$app->getInfo()->schemaVersion, '3.4.4', '<')) {
            return false;
        }

        // If the file does not exist, but should, generate it
        if ($this->_useConfigFile() && !file_exists(Craft::$app->getPath()->getProjectConfigFilePath())) {
            $this->regenerateYamlFromConfig();
            $this->saveModifiedConfigData();
        }

        if (!$this->_useConfigFile() || !$this->_areConfigFilesModified()) {
            return false;
        }

        if ($path !== null) {
            $storedConfig = $this->_getStoredConfig();
            $oldValue = $this->_traverseDataArray($storedConfig, $path);
            $newValue = $this->get($path, true);
            return Json::encode($oldValue) !== Json::encode($newValue);
        }

        $changes = $this->_getPendingChanges();

        foreach ($changes as $changeType) {
            if (!empty($changeType)) {
                // Clear the cached config, just in case it conflicts with what we've got here
                Craft::$app->getCache()->delete(self::STORED_CACHE_KEY);
                $this->_loadedConfig = null;
                return true;
            }
        }

        $this->updateParsedConfigTimes();

        return false;
    }

    /**
     * Processes changes in `config/project.yaml` for a given path.
     *
     * @param string $path The config item path
     * @param bool $triggerUpdate is set to true and no changes are detected, an update event will be triggered, anyway.
     * @param string|null $message The message describing changes, if modifications are made.
     * @param bool $force Whether the config change should be processed regardless of previous records
     */
    public function processConfigChanges(string $path, bool $triggerUpdate = false, $message = null, bool $force = false)
    {
        if (!$force && !empty($this->_parsedChanges[$path])) {
            return;
        }

        $this->_parsedChanges[$path] = true;

        $storedConfig = $this->_getStoredConfig();
        $oldValue = $this->_traverseDataArray($storedConfig, $path);

        // If this path is currently being processed, use its original pre-processed value as the "old" value
        foreach ($this->_oldValuesByPath as $thisPath => $thisOldValue) {
            if (strpos("$path.", "$thisPath.") === 0) {
                if ($path === $thisPath) {
                    $oldValue = $thisOldValue;
                } else if (is_array($thisOldValue)) {
                    $oldValue = $this->_traverseDataArray($thisOldValue, substr($path, strlen($thisPath) + 1));
                } else {
                    $oldValue = null;
                }
                break;
            }
        }

        $newValue = $this->get($path, true);
        $valueChanged = $triggerUpdate || $this->forceUpdate || Json::encode($oldValue) !== Json::encode($newValue);

        if ($valueChanged && !$this->muteEvents) {
            $event = new ConfigEvent(compact('path', 'oldValue', 'newValue'));
            if ($newValue === null && $oldValue !== null) {
                // Fire a 'removeItem' event
                $this->trigger(self::EVENT_REMOVE_ITEM, $event);
            } else if ($oldValue === null && $newValue !== null) {
                // Fire an 'addItem' event
                $this->trigger(self::EVENT_ADD_ITEM, $event);
            } else {
                // Fire an 'updateItem' event
                $this->trigger(self::EVENT_UPDATE_ITEM, $event);
            }
        }

        // Mark this path, and any parent paths, as parsed
        $tok = strtok($path, '.');
        $thisPath = '';
        while ($tok !== false) {
            $thisPath .= ($thisPath !== '' ? '.' : '') . $tok;
            unset($this->_oldValuesByPath[$thisPath]);
            $this->_parsedChanges[$thisPath] = true;
            $tok = strtok('.');
        }

        if ($valueChanged) {
            // Memoize the new config data
            $this->_updateInternalConfig($path, $oldValue, $newValue, $message);

            $this->updateStoredConfigAfterRequest();
            $this->updateParsedConfigTimesAfterRequest();
        }
    }

    /**
     * Updates the stored config after the request ends.
     */
    public function updateStoredConfigAfterRequest()
    {
        $this->_updateConfig = true;
    }

    /**
     * Updates cached config file modified times after the request ends.
     */
    public function updateParsedConfigTimesAfterRequest()
    {
        if ($this->_waitingToUpdateParsedConfigTimes || !$this->_useConfigFile()) {
            return;
        }

        Craft::$app->on(Application::EVENT_AFTER_REQUEST, [$this, 'updateParsedConfigTimes']);
        $this->_waitingToUpdateParsedConfigTimes = true;
    }

    /**
     * Updates cached config file modified times immediately.
     *
     * @return bool
     */
    public function updateParsedConfigTimes(): bool
    {
        $fileList = $this->_getConfigFileModifiedTimes();
        return Craft::$app->getCache()->set(self::CACHE_KEY, $fileList, self::CACHE_DURATION);
    }

    /**
     * Saves all the config data that has been modified up to now.
     *
     * @throws ErrorException
     */
    public function saveModifiedConfigData()
    {
        if (!empty($this->_modifiedYamlFiles) && $this->_useConfigFile()) {
            $this->_writeYamlFiles();
        }

        if (!$this->_updateConfig && !($this->_updateConfigMap && $this->_useConfigFile())) {
            return;
        }

        if (!empty($this->_appliedChanges)) {
            $deltaEntry = [
                'dateApplied' => date('Y-m-d H:i:s'),
                'changes' => []
            ];

            $db = Craft::$app->getDb();
            foreach ($this->_appliedChanges as $changeSet) {
                // Allow modification of the array being looped over.
                $currentSet = $changeSet;

                if (!empty($changeSet['removed'])) {
                    Db::delete(Table::PROJECTCONFIG, [
                        'path' => array_keys($changeSet['removed']),
                    ]);
                }

                if (!empty($changeSet['added'])) {
                    $isMysql = $db->getIsMysql();
                    $batch = [];
                    $pathsToInsert = [];
                    $additionalCleanupPaths = [];

                    foreach ($currentSet['added'] as $key => $value) {
                        // Prepare for storage
                        $dbValue = Json::encode($value);
                        if (!mb_check_encoding($value, 'UTF-8') || ($isMysql && StringHelper::containsMb4($dbValue))) {
                            $dbValue = 'base64:' . base64_encode($dbValue);
                        }
                        $batch[] = [$key, $dbValue];
                        $pathsToInsert[] = $key;

                        // Delete parent key, as it cannot hold a value AND be an array at the same time
                        $additionalCleanupPaths[pathinfo($key, PATHINFO_FILENAME)] = true;

                        // Prepare for delta
                        if (!empty($currentSet['removed']) && array_key_exists($key, $currentSet['removed'])) {
                            if (is_string($changeSet['removed'][$key])) {
                                $changeSet['removed'][$key] = StringHelper::decdec($changeSet['removed'][$key]);
                            }

                            $changeSet['removed'][$key] = Json::decodeIfJson($changeSet['removed'][$key]);

                            // Ensure types
                            if (is_bool($value)) {
                                $changeSet['removed'][$key] = (bool)$changeSet['removed'][$key];
                            } else if (is_int($value)) {
                                $changeSet['removed'][$key] = (int)$changeSet['removed'][$key];
                            }

                            if ($changeSet['removed'][$key] === $value) {
                                unset($changeSet['removed'][$key], $changeSet['added'][$key]);
                            } elseif (array_key_exists($key, $changeSet['removed'])) {
                                $changeSet['changed'][$key] = [
                                    'from' => $changeSet['removed'][$key],
                                    'to' => $changeSet['added'][$key],
                                ];

                                unset($changeSet['removed'][$key], $changeSet['added'][$key]);
                            }
                        }
                    }

                    // Store in the DB
                    if (!empty($batch)) {
                        Db::delete(Table::PROJECTCONFIG, [
                            'path' => $pathsToInsert,
                        ]);
                        Db::delete(Table::PROJECTCONFIG, [
                            'path' => array_keys($additionalCleanupPaths),
                        ]);
                        Db::batchInsert(Table::PROJECTCONFIG, ['path', 'value'], $batch, false);
                    }
                }

                if (empty($changeSet['added'])) {
                    unset($changeSet['added']);
                }

                if (empty($changeSet['removed'])) {
                    unset($changeSet['removed']);
                }

                if (!empty($changeSet['added']) || !empty($changeSet['removed']) || !empty($changeSet['changed'])) {
                    $deltaEntry['changes'][] = $changeSet;
                }
            }

            if (!empty($deltaEntry['changes'])) {
                $this->_storeYamlHistory($deltaEntry);
            }
        }

        if ($this->_updateConfigMap && $this->_useConfigFile()) {
            $configMap = $this->_generateConfigMap();

            foreach ($configMap as &$filePath) {
                $filePath = Craft::alias($filePath);
            }

            $info = Craft::$app->getInfo();
            $info->configMap = Json::encode($configMap);
            Craft::$app->saveInfoAfterRequest();
        }
    }

    /**
     * Returns a summary of all pending config changes.
     *
     * @return array
     */
    public function getPendingChangeSummary(): array
    {
        $pendingChanges = $this->_getPendingChanges();

        $summary = [];

        // Reduce all the small changes to overall item changes.
        foreach ($pendingChanges as $type => $changes) {
            $summary[$type] = [];
            foreach ($changes as $path) {
                $pathParts = explode('.', $path);
                if (count($pathParts) > 1) {
                    $summary[$type][$pathParts[0] . '.' . $pathParts[1]] = true;
                }
            }
        }

        return $summary;
    }

    /**
     * Returns whether all schema versions stored in the config are compatible with the actual codebase.
     * The schemas must match exactly to avoid unpredictable behavior that can occur when running migrations
     * and applying project config changes at the same time.
     *
     * @param array $issues Passed by reference and populated with issues on error in
     *                      the following format: `[$pluginName, $existingSchema, $incomingSchema]`
     *
     * @return bool|array
     */
    public function getAreConfigSchemaVersionsCompatible(&$issues = [])
    {
        // TODO remove after next breakpoint
        if (version_compare(Craft::$app->getInfo()->version, '3.1', '<')) {
            return true;
        }

        $incomingSchema = (string)$this->get(self::CONFIG_SCHEMA_VERSION_KEY, true);
        $existingSchema = (string)Craft::$app->schemaVersion;

        // Compare existing Craft schema version with the one that is being applied.
        if (!version_compare($existingSchema, $incomingSchema, '=')) {
            $issues[] = [
                'cause' => 'Craft CMS',
                'existing' => $existingSchema,
                'incoming' => $incomingSchema
            ];
        }

        $plugins = Craft::$app->getPlugins()->getAllPlugins();

        foreach ($plugins as $plugin) {
            $incomingSchema = (string)$this->get(Plugins::CONFIG_PLUGINS_KEY . '.' . $plugin->handle . '.schemaVersion', true);
            $existingSchema = (string)$plugin->schemaVersion;

            // Compare existing plugin schema version with the one that is being applied.
            if ($incomingSchema && !version_compare($existingSchema, $incomingSchema, '=')) {
                $issues[] = [
                    'cause' => $plugin->name,
                    'existing' => $existingSchema,
                    'incoming' => $incomingSchema
                ];
            }
        }

        return empty($issues);
    }

    // Config Change Event Registration
    // -------------------------------------------------------------------------

    /**
     * Attaches an event handler for when an item is added to the config at a given path.
     *
     * ---
     *
     * ```php
     * use craft\events\ConfigEvent;
     * use craft\helpers\Db;
     *
     * Craft::$app->projectConfig->onAdd('foo.{uid}', function(ConfigEvent $event) {
     *     // Get the UID from the item path
     *     $uid = $event->tokenMatches[0];
     *
     *     // Prep the row data
     *     $data = array_merge($event->newValue);
     *
     *     // See if the row already exists (maybe it was soft-deleted)
     *     $id = Db::idByUid('{{%tablename}}', $uid);
     *
     *     if ($id) {
     *         $data['dateDeleted'] = null;
     *         Craft::$app->db->createCommand()->update('{{%tablename}}', $data, [
     *             'id' => $id,
     *         ]);
     *     } else {
     *         $data['uid'] = $uid;
     *         Craft::$app->db->createCommand()->insert('{{%tablename}}', $data);
     *     }
     * });
     * ```
     *
     * @param string $path The config path pattern. Can contain `{uri}` tokens, which will be passed to the handler.
     * @param callable $handler The handler method.
     * @param mixed $data The data to be passed to the event handler when the event is triggered.
     * When the event handler is invoked, this data can be accessed via [[ConfigEvent::data]].
     * @return static self reference
     */
    public function onAdd(string $path, $handler, $data = null): self
    {
        $this->registerChangeEventHandler(self::EVENT_ADD_ITEM, $path, $handler, $data);
        return $this;
    }

    /**
     * Attaches an event handler for when an item is updated in the config at a given path.
     *
     * ---
     *
     * ```php
     * use craft\events\ConfigEvent;
     *
     * Craft::$app->projectConfig->onUpdate('foo.{uid}', function(ConfigEvent $event) {
     *     // Get the UID from the item path
     *     $uid = $event->tokenMatches[0];
     *
     *     // Update the item in the database
     *     $data = array_merge($event->newValue);
     *     Craft::$app->db->createCommand()->update('{{%tablename}}', $data, [
     *         'uid' => $uid,
     *     ]);
     * });
     * ```
     *
     * @param string $path The config path pattern. Can contain `{uri}` tokens, which will be passed to the handler.
     * @param callable $handler The handler method.
     * @param mixed $data The data to be passed to the event handler when the event is triggered.
     * When the event handler is invoked, this data can be accessed via [[ConfigEvent::data]].
     * @return static self reference
     */
    public function onUpdate(string $path, $handler, $data = null): self
    {
        $this->registerChangeEventHandler(self::EVENT_UPDATE_ITEM, $path, $handler, $data);
        return $this;
    }

    /**
     * Attaches an event handler for when an item is removed from the config at a given path.
     *
     * ---
     *
     * ```php
     * use craft\events\ConfigEvent;
     *
     * Craft::$app->projectConfig->onRemove('foo.{uid}', function(ConfigEvent $event) {
     *     // Get the UID from the item path
     *     $uid = $event->tokenMatches[0];
     *
     *     // Soft-delete the item from the database
     *     Craft::$app->db->createCommand()->softDelete('{{%tablename}}', [
     *         'uid' => $uid,
     *     ]);
     * });
     * ```
     *
     * @param string $path The config path pattern. Can contain `{uri}` tokens, which will be passed to the handler.
     * @param callable $handler The handler method.
     * @param mixed $data The data to be passed to the event handler when the event is triggered.
     * When the event handler is invoked, this data can be accessed via [[ConfigEvent::data]].
     * @return static self reference
     */
    public function onRemove(string $path, $handler, $data = null): self
    {
        $this->registerChangeEventHandler(self::EVENT_REMOVE_ITEM, $path, $handler, $data);
        return $this;
    }

    /**
     * Defers an event until all other project config changes have been processed.
     *
     * @param ConfigEvent $event
     * @param callable $handler
     * @since 3.1.13
     */
    public function defer(ConfigEvent $event, callable $handler)
    {
        Craft::info('Deferring event handler for ' . $event->path, __METHOD__);
        $this->_deferredEvents[] = [$event, $event->tokenMatches, $handler];
    }

    /**
     * Registers a config change event listener, for a specific config path pattern.
     *
     * @param string $event The event name
     * @param string $path The config path pattern. Can contain `{uid}` tokens, which will be passed to the handler.
     * @param callable $handler The handler method.
     * @param mixed $data The data to be passed to the event handler when the event is triggered.
     * When the event handler is invoked, this data can be accessed via [[ConfigEvent::data]].
     */
    public function registerChangeEventHandler(string $event, string $path, $handler, $data = null)
    {
        $specificity = substr_count($path, '.');
        $pattern = '/^(?P<path>' . preg_quote($path, '/') . ')(?P<extra>\..+)?$/';
        $pattern = str_replace('\\{uid\\}', '(' . self::UID_PATTERN . ')', $pattern);

        $this->_changeEventHandlers[$event][] = [$pattern, $handler, $data];
        $this->_changeEventHandlerSpecificity[$event][] = $specificity;
        $this->_changeEventHandlerRegistrationOrder[$event][] = count($this->_changeEventHandlers[$event]);
        unset($this->_sortedChangeEventHandlers[$event]);
    }

    /**
     * Handles a config change event.
     *
     * @param ConfigEvent $event
     * @since 3.4.0
     */
    public function handleChangeEvent(ConfigEvent $event)
    {
        if (empty($this->_changeEventHandlers[$event->name])) {
            return;
        }

        // Make sure the event handlers are sorted from least-to-most specific
        $this->_sortChangeEventHandlers($event->name);

        foreach ($this->_changeEventHandlers[$event->name] as list($pattern, $handler, $data)) {
            if (preg_match($pattern, $event->path, $matches)) {
                // Is this a nested path?
                if (isset($matches['extra'])) {
                    $this->processConfigChanges($matches['path']);
                    continue;
                }

                // Chop off [0] (full match) and ['path'] & [1] (requested path)
                $event->tokenMatches = array_values(array_slice($matches, 3));

                // Set the event data
                $event->data = $data;

                $handler($event);

                $event->tokenMatches = null;
                $event->data = null;
            }
        }
    }

    /**
     * Ensures that the config change event handlers are sorted by least-to-most specific.
     *
     * @param string $event The event name
     * @since 3.4.0
     */
    private function _sortChangeEventHandlers(string $event)
    {
        if (isset($this->_sortedChangeEventHandlers[$event])) {
            return;
        }

        array_multisort(
            $this->_changeEventHandlerSpecificity[$event], SORT_ASC, SORT_NUMERIC,
            $this->_changeEventHandlerRegistrationOrder[$event], SORT_ASC, SORT_NUMERIC,
            $this->_changeEventHandlers[$event]);

        $this->_sortedChangeEventHandlers[$event] = true;
    }

    /**
     * Rebuilds the project config from the current state in the database.
     *
     * @throws \Throwable if reasons
     * @since 3.1.20
     */
    public function rebuild()
    {
        $this->reset();
        $currentConfig = $this->get();

        // Gather everything that we can about the current state of affairs
        $configData = $this->_getCurrentStateData();

        // Fire a 'rebuild' event
        $event = new RebuildConfigEvent([
            'config' => $configData,
        ]);
        $this->trigger(self::EVENT_REBUILD, $event);

        // Remove any existing user groups and fieldlayouts from $currentConfig
        unset($currentConfig['users']['groups'], $currentConfig['users']['fieldLayouts']);

        // Merge the new data over the existing one.
        $configData = array_replace_recursive([
            'system' => $currentConfig['system'],
            'routes' => $currentConfig['routes'] ?? [],
            'plugins' => $currentConfig['plugins'] ?? [],
            'users' => $currentConfig['users'] ?? [],
            'email' => $currentConfig['email'] ?? [],
        ], $event->config);

        $this->muteEvents = true;
        $readOnly = $this->readOnly;
        $this->readOnly = false;

        foreach ($configData as $path => $value) {
            $this->set($path, $value, 'Project config rebuild');
        }

        $this->readOnly = $readOnly;
        $this->muteEvents = false;
    }

    /**
     * Applies changes from a configuration array.
     *
     * @param array $changes array nested array with keys `removedItems`, `changedItems` and `newItems`
     * @throws OperationAbortedException
     */
    private function _applyChanges(array $changes)
    {
        Craft::info('Looking for pending changes', __METHOD__);

        // If we're parsing all the changes, we better work the actual config map.
        $this->_configMap = $this->_generateConfigMap();

        if (!empty($changes['removedItems'])) {
            Craft::info('Parsing ' . count($changes['removedItems']) . ' removed configuration items', __METHOD__);
            foreach ($changes['removedItems'] as $itemPath) {
                $this->processConfigChanges($itemPath, false, null, true);
            }
        }

        if (!empty($changes['changedItems'])) {
            Craft::info('Parsing ' . count($changes['changedItems']) . ' changed configuration items', __METHOD__);
            foreach ($changes['changedItems'] as $itemPath) {
                $this->processConfigChanges($itemPath, false, null, true);
            }
        }

        if (!empty($changes['newItems'])) {
            Craft::info('Parsing ' . count($changes['newItems']) . ' new configuration items', __METHOD__);
            foreach ($changes['newItems'] as $itemPath) {
                $this->processConfigChanges($itemPath, false, null, true);
            }
        }

        $defers = -count($this->_deferredEvents);
        while (!empty($this->_deferredEvents)) {
            if ($defers > $this->maxDefers) {
                $paths = [];

                // Grab a list of all deferred event paths
                foreach ($this->_deferredEvents as list($deferredEvent)) {
                    // Save us the trouble of filtering out duplicates later
                    $paths[$deferredEvent->path] = true;
                }

                $message = "The following config paths could not be processed successfully:\n" . implode("\n", array_keys($paths));
                throw new OperationAbortedException($message);
            }

            /** @var ConfigEvent $event */
            /** @var string[]|null $tokenMatches */
            /** @var callable $handler */
            list($event, $tokenMatches, $handler) = array_shift($this->_deferredEvents);
            Craft::info('Re-triggering deferred event for ' . $event->path, __METHOD__);
            $event->tokenMatches = $tokenMatches;
            $handler($event);
            $event->tokenMatches = null;
            $defers++;
        }

        Craft::info('Finalizing configuration parsing', __METHOD__);

        // Fire an 'afterApplyChanges' event
        if ($this->hasEventHandlers(self::EVENT_AFTER_APPLY_CHANGES)) {
            $this->trigger(self::EVENT_AFTER_APPLY_CHANGES);
        }

        $this->updateParsedConfigTimesAfterRequest();
        $this->_updateConfigMap = true;
        $this->_applyingYamlChanges = false;
    }

    /**
     * Retrieve a a config file tree with modified times based on the main configuration file.
     *
     * @return array
     */
    private function _getConfigFileModifiedTimes(): array
    {
        $fileList = $this->_getConfigFileList();

        $output = [];

        clearstatcache();
        foreach ($fileList as $file) {
            if (file_exists($file)) {
                $output[$file] = FileHelper::lastModifiedTime($file);
            }
        }

        return $output;
    }

    /**
     * Generate the configuration based on the configuration files.
     *
     * @return array
     */
    private function _getConfigurationFromYaml(): array
    {
        if ($this->_useConfigFile()) {
            $fileList = $this->_getConfigFileList();
            $fileConfigs = [];
            foreach ($fileList as $file) {
                $fileConfigs[] = $this->_parseYamlFile($file);
            }
            $generatedConfig = array_merge(...$fileConfigs);
        } else {
            if (empty($this->_parsedConfigs[self::CONFIG_KEY])) {
                $this->_parsedConfigs[self::CONFIG_KEY] = $this->get();
            }
            $generatedConfig = $this->_parsedConfigs[self::CONFIG_KEY];
        }

        return $generatedConfig ?? [];
    }

    /**
     * Return parsed YAML contents of a file, holding the data in cache.
     *
     * @param string $file
     * @return mixed
     */
    private function _parseYamlFile(string $file)
    {
        if (empty($this->_parsedConfigs[$file])) {
            $this->_parsedConfigs[$file] = file_exists($file) ? Yaml::parse(file_get_contents($file)) : [];
        }

        return $this->_parsedConfigs[$file];
    }

    /**
     * Map a new node to a yaml file.
     *
     * @param $node
     * @param $location
     * @throws ServerErrorHttpException
     */
    private function _mapNodeLocation($node, $location)
    {
        $this->_getStoredConfigMap();
        $this->_configMap[$node] = $location;
    }

    /**
     * Get the stored config map.
     *
     * @return array
     * @throws ServerErrorHttpException
     */
    private function _getStoredConfigMap(): array
    {
        if ($this->_configMap !== null) {
            return $this->_configMap;
        }

        $configMap = Json::decode(Craft::$app->getInfo()->configMap) ?? [];

        foreach ($configMap as &$filePath) {
            $filePath = FileHelper::normalizePath(Craft::getAlias($filePath));

            // If any of the file doesn't exist, return a generated map and make sure we save it as request ends
            if (!file_exists($filePath)) {
                $configMap = $this->_generateConfigMap();
                $this->_updateConfigMap = true;
                break;
            }
        }

        return $this->_configMap = $configMap;
    }

    /**
     * Return a nested array for pending config changes
     *
     * @param array $configData config data to use. If null, config is fetched from `config/project.yaml`
     * @return array
     */
    private function _getPendingChanges(array $configData = null): array
    {
        $newItems = [];
        $changedItems = [];

        $currentConfig = $this->_getLoadedConfig() ?? [];

        if ($configData === null) {
            $configData = $this->_getConfigurationFromYaml() ?? [];
            unset($configData['dateModified'], $currentConfig['dateModified']);
        }

        unset($configData['imports'], $currentConfig['imports']);

        $flatConfig = [];
        $flatCurrent = [];


        // flatten both configs so we can compare them.
        ProjectConfigHelper::flattenConfigArray($configData, '', $flatConfig);
        ProjectConfigHelper::flattenConfigArray($currentConfig, '', $flatCurrent);

        // Compare and if something is different, mark the immediate parent as changed.
        foreach ($flatConfig as $key => $value) {
            // Drop the last part of path
            $immediateParent = pathinfo($key, PATHINFO_FILENAME);

            if (!array_key_exists($key, $flatCurrent)) {
                $newItems[] = $immediateParent;
            } else if ($this->forceUpdate || $flatCurrent[$key] !== $value) {
                $changedItems[] = $immediateParent;
            }

            unset($flatCurrent[$key]);
        }

        $removedItems = array_keys($flatCurrent);

        foreach ($removedItems as &$removedItem) {
            // Drop the last part of path
            $removedItem = pathinfo($removedItem, PATHINFO_FILENAME);
        }

        // Sort by number of dots to ensure deepest paths listed first
        $sorter = function($a, $b) {
            $aDepth = substr_count($a, '.');
            $bDepth = substr_count($b, '.');

            if ($aDepth === $bDepth) {
                return 0;
            }

            return $aDepth > $bDepth ? -1 : 1;
        };

        $newItems = array_unique($newItems);
        $removedItems = array_unique($removedItems);
        $changedItems = array_unique($changedItems);

        uasort($newItems, $sorter);
        uasort($removedItems, $sorter);
        uasort($changedItems, $sorter);

        return compact('newItems', 'removedItems', 'changedItems');
    }

    /**
     * Generate the configuration mapping data from configuration files.
     *
     * @return array
     */
    private function _generateConfigMap(): array
    {
        $fileList = $this->_getConfigFileList();
        $nodes = [];

        foreach ($fileList as $file) {
            $config = $this->_parseYamlFile($file);

            // Take record of top nodes
            $topNodes = array_keys($config);
            foreach ($topNodes as $topNode) {
                $nodes[$topNode] = $file;
            }
        }

        unset($nodes['imports']);
        return $nodes;
    }

    /**
     * Return true if any of the config files have been modified since last we checked.
     *
     * @return bool
     */
    private function _areConfigFilesModified(): bool
    {
        $cachedModifiedTimes = Craft::$app->getCache()->get(self::CACHE_KEY);

        if (!is_array($cachedModifiedTimes) || empty($cachedModifiedTimes)) {
            return true;
        }

        foreach ($cachedModifiedTimes as $file => $modified) {
            if (!file_exists($file) || FileHelper::lastModifiedTime($file) > $modified) {
                return true;
            }
        }

        // Re-cache
        Craft::$app->getCache()->set(self::CACHE_KEY, $cachedModifiedTimes, self::CACHE_DURATION);

        return false;
    }

    /**
     * Load the config file and figure out all the files imported and used.
     *
     * @return array
     */
    private function _getConfigFileList(): array
    {
        if (!empty($this->_configFileList)) {
            return $this->_configFileList;
        }

        $baseFile = Craft::$app->getPath()->getProjectConfigFilePath();

        $traverseFile = function($filePath) use (&$traverseFile) {
            $fileList = [$filePath];
            $config = $this->_parseYamlFile($filePath);
            $fileDir = pathinfo($filePath, PATHINFO_DIRNAME);

            if (isset($config['imports'])) {
                foreach ($config['imports'] as $file) {
                    if (PathHelper::ensurePathIsContained($file)) {
                        $fileList = array_merge($fileList, $traverseFile($fileDir . DIRECTORY_SEPARATOR . $file));
                    }
                }
            }

            return $fileList;
        };

        return $this->_configFileList = $traverseFile($baseFile);
    }

    /**
     * Save configuration data to a path.
     *
     * @param array $data
     * @param string|null $path
     * @throws ErrorException
     */
    private function _saveConfig(array $data, string $path = null)
    {
        if ($this->_useConfigFile() && $path) {
            $this->_parsedConfigs[$path] = $data;
            $this->_modifiedYamlFiles[$path] = true;
        } else {
            $this->_parsedConfigs[self::CONFIG_KEY] = $data;
        }
    }

    /**
     * Whether to use the config file or not.
     *
     * @return bool
     */
    private function _useConfigFile(): bool
    {
        if ($this->_useConfigFile !== null) {
            return $this->_useConfigFile;
        }

        return $this->_useConfigFile = Craft::$app->getConfig()->getGeneral()->useProjectConfigFile;
    }

    /**
     * Traverse a nested data array according to path and perform an action depending on parameters.
     *
     * @param array $data A nested array of data to traverse
     * @param array|string $path Path used to traverse the array. Either an array or a dot.based.path
     * @param mixed $value Value to set at the destination. If null, will return the value, unless deleting
     * @param bool $delete Whether to delete the value at the destination or not.
     * @return mixed|null
     */
    private function _traverseDataArray(array &$data, $path, $value = null, $delete = false)
    {
        if (is_string($path)) {
            $path = explode('.', $path);
        }

        $nextSegment = array_shift($path);

        // Last piece?
        if (count($path) === 0) {
            if ($delete) {
                unset($data[$nextSegment]);
            } else if ($value === null) {
                return $data[$nextSegment] ?? null;
            } else {
                $data[$nextSegment] = $value;
            }
        } else {
            if (!isset($data[$nextSegment])) {
                // If the path doesn't exist, it's fine if we wanted to delete or read
                if ($delete || $value === null) {
                    return null;
                }

                $data[$nextSegment] = [];
            } else if (!is_array($data[$nextSegment])) {
                // If the next part is not an array, but we have to travel further, make it an array.
                $data[$nextSegment] = [];
            }

            return $this->_traverseDataArray($data[$nextSegment], $path, $value, $delete);
        }

        return null;
    }

    /**
     * Store yaml history
     *
     * @param array $configData config data to be saved as history
     * @throws Exception
     */
    private function _storeYamlHistory(array $configData)
    {
        $basePath = Craft::$app->getPath()->getConfigDeltaPath() . '/' . self::CONFIG_DELTA_FILENAME;

        // Go through all of them and move them forward.
        for ($i = $this->maxDeltas; $i > 0; $i--) {
            $thisFile = $basePath . ($i == 1 ? '' : '.' . ($i - 1));
            if (file_exists($thisFile)) {
                if ($i === $this->maxDeltas) {
                    @unlink($thisFile);
                } else {
                    @rename($thisFile, "$basePath.$i");
                }
            }
        }

        file_put_contents($basePath, Yaml::dump($configData, 20, 2));
    }

    /**
     * Returns the loaded config.
     *
     * @return array
     */
    private function _getLoadedConfig(): array
    {
        // _loadedConfig will be set if we've made any changes in this request
        if ($this->_loadedConfig !== null) {
            return $this->_loadedConfig;
        }

        // Otherwise just return whatever's in the DB
        return $this->_getStoredConfig();
    }

    /**
     * Returns the stored config.
     *
     * @return array
     */
    private function _getStoredConfig(): array
    {
        if ($this->_storedConfig === null) {
            $this->_storedConfig = $this->_loadInternalConfigData();
        }

        return $this->_storedConfig;
    }


    /**
     * Create a Query object ready to retrieve internal project config values.
     *
     * @return Query
     */
    private function _createProjectConfigQuery(): Query
    {
        return (new Query())
            ->select(['path', 'value'])
            ->from([Table::PROJECTCONFIG]);
    }

    /**
     * Write the config Yaml file(s) with the buffered changes.
     *
     * @throws ErrorException
     * @throws \yii\base\InvalidConfigException
     */
    private function _writeYamlFiles()
    {
        foreach (array_keys($this->_modifiedYamlFiles) as $filePath) {
            $data = $this->_parsedConfigs[$filePath];
            $data = ProjectConfigHelper::cleanupConfig($data);
            ksort($data);
            FileHelper::writeToFile($filePath, Yaml::dump($data, 20, 2));
        }
    }

    /**
     * Update Craft's internal config store for a path with the new value. If the value
     * is null, it will be removed instead.
     *
     * @param string $path
     * @param mixed|null $oldValue
     * @param mixed|null $newValue
     * @param string|null $message message describing the changes made.
     */
    private function _updateInternalConfig(string $path, $oldValue, $newValue, string $message = null)
    {
        $currentLoadedConfig = $this->_getLoadedConfig();
        $this->_traverseDataArray($currentLoadedConfig, $path, $newValue, $newValue === null);
        $this->_loadedConfig = $currentLoadedConfig;

        $appliedChanges = [];

        $modified = Json::encode($oldValue) !== Json::encode($newValue);

        if ($newValue !== null && ($oldValue === null || $modified)) {
            if (!is_scalar($newValue)) {
                $flatData = [];
                ProjectConfigHelper::flattenConfigArray($newValue, $path, $flatData);
            } else {
                $flatData = [$path => $newValue];
            }

            $appliedChanges['added'] = $flatData;
        }

        if ($oldValue && ($newValue === null || $modified)) {
            if (!is_scalar($oldValue)) {
                $flatData = [];
                ProjectConfigHelper::flattenConfigArray($oldValue, $path, $flatData);
            } else {
                $flatData = [$path => $oldValue];
            }

            $appliedChanges['removed'] = $flatData;
        }

        if ($message) {
            $appliedChanges['message'] = $message;
        }

        $this->_appliedChanges[] = $appliedChanges;
    }

    /**
     * Load internal config data by a given path.
     *
     * @param string $path
     * @param array $current
     * @return mixed
     */
    private function _loadInternalConfigData()
    {
        $data = [];

        if (!Craft::$app->getIsInstalled()) {
            return $data;
        }

        if (Craft::$app->getIsInstalled() && version_compare(Craft::$app->getInfo()->schemaVersion, '3.1.1', '<')) {
            return $data;
        }

        if (Craft::$app->getIsInstalled() && version_compare(Craft::$app->getInfo()->schemaVersion, '3.4.4', '<')) {
            $config = (new Query())
                ->select(['config'])
                ->from([Table::INFO])
                ->scalar();

            if ($config) {
                // Try to decode it in case it contains any 4+ byte characters
                $config = StringHelper::decdec($config);
                if (strpos($config, '{') === 0) {
                    $data = Json::decode($config);
                } else {
                    $data = unserialize($config, ['allowed_classes' => false]);
                }
            }

            return $data;
        }

        // See if we can get away with using the cached data
        $dependency = new DbQueryDependency([
<<<<<<< HEAD
=======
            'db' => 'db',
>>>>>>> 9337d8b7
            'query' => $this->_createProjectConfigQuery()
                ->select(['value'])
                ->where(['path' => 'dateModified']),
            'method' => 'scalar'
        ]);

        return Craft::$app->getCache()->getOrSet(self::STORED_CACHE_KEY, function() {
            $data = [];
            // Load the project config data
            $rows = $this->_createProjectConfigQuery()->orderBy('path')->pairs();
            foreach ($rows as $path => $value) {
                $current = &$data;
                $segments = explode('.', $path);
                foreach ($segments as $segment) {
                    // If we're still traversing, enforce array to avoid errors.
                    if (!is_array($current)) {
                        $current = [];
                    }
                    if (!array_key_exists($segment, $current)) {
                        $current[$segment] = [];
                    }
                    $current = &$current[$segment];
                }
                $current = Json::decode(StringHelper::decdec($value));
            }
            return ProjectConfigHelper::cleanupConfig($data);
        }, null, $dependency);
    }

    /**
     * Return project config array.
     * TODO: this is just a reminder that this part *needs* to be kept up-to-date as Craft evolves.
     *
     * @return array
     */
    private function _getCurrentStateData(): array
    {
        $data = [
            'dateModified' => DateTimeHelper::currentTimeStamp(),
            'siteGroups' => $this->_getSiteGroupData(),
            'sites' => $this->_getSiteData(),
            'sections' => $this->_getSectionData(),
            'fieldGroups' => $this->_getFieldGroupData(),
            'fields' => $this->_getFieldData(),
            'matrixBlockTypes' => $this->_getMatrixBlockTypeData(),
            'volumes' => $this->_getVolumeData(),
            'categoryGroups' => $this->_getCategoryGroupData(),
            'tagGroups' => $this->_getTagGroupData(),
            'users' => $this->_getUserData(),
            'globalSets' => $this->_getGlobalSetData(),
            'plugins' => $this->_getPluginData(),
            'imageTransforms' => $this->_getTransformData(),
            'graphql' => $this->_getGqlData(),
        ];

        return $data;
    }

    /**
     * Return site data config array.
     *
     * @return array
     */
    private function _getSiteGroupData(): array
    {
        $data = [];

        $siteGroups = (new Query())
            ->select([
                'uid',
                'name',
            ])
            ->from([Table::SITEGROUPS])
            ->where(['dateDeleted' => null])
            ->pairs();

        foreach ($siteGroups as $uid => $name) {
            $data[$uid] = ['name' => $name];
        }

        return $data;
    }

    /**
     * Return site data config array.
     *
     * @return array
     */
    private function _getSiteData(): array
    {
        $data = [];

        $sites = (new Query())
            ->select([
                'sites.name',
                'sites.handle',
                'sites.language',
                'sites.hasUrls',
                'sites.baseUrl',
                'sites.sortOrder',
                'sites.groupId',
                'sites.uid',
                'sites.primary',
                'siteGroups.uid AS siteGroup',
            ])
            ->from(['sites' => Table::SITES])
            ->innerJoin(['siteGroups' => Table::SITEGROUPS], '[[siteGroups.id]] = [[sites.groupId]]')
            ->where(['sites.dateDeleted' => null])
            ->andWhere(['siteGroups.dateDeleted' => null])
            ->all();

        foreach ($sites as $site) {
            $uid = $site['uid'];
            unset($site['uid'], $site['groupId']);

            $site['sortOrder'] = (int)$site['sortOrder'];
            $site['hasUrls'] = (bool)$site['hasUrls'];
            $site['primary'] = (bool)$site['primary'];

            $data[$uid] = $site;
        }

        return $data;
    }

    /**
     * Return section data config array.
     *
     * @return array
     */
    private function _getSectionData(): array
    {
        $sectionRows = (new Query())
            ->select([
                'sections.id',
                'sections.name',
                'sections.handle',
                'sections.type',
                'sections.enableVersioning',
                'sections.propagationMethod',
                'sections.previewTargets',
                'sections.uid',
                'structures.uid AS structure',
                'structures.maxLevels AS structureMaxLevels',
            ])
            ->from(['sections' => Table::SECTIONS])
            ->leftJoin(['structures' => Table::STRUCTURES], '[[structures.id]] = [[sections.structureId]]')
            ->where(['sections.dateDeleted' => null])
            ->andWhere(['structures.dateDeleted' => null])
            ->all();

        $sectionData = [];

        foreach ($sectionRows as $section) {
            if (!empty($section['structure'])) {
                $section['structure'] = [
                    'uid' => $section['structure'],
                    'maxLevels' => (int)$section['structureMaxLevels'] ?: null,
                ];
            } else {
                unset($section['structure']);
            }

            $uid = $section['uid'];
            unset($section['id'], $section['structureMaxLevels'], $section['uid']);

            $section['enableVersioning'] = (bool)$section['enableVersioning'];

            $sectionData[$uid] = $section;
            $sectionData[$uid]['entryTypes'] = [];
            $sectionData[$uid]['siteSettings'] = [];
            $sectionData[$uid]['previewTargets'] = Json::decodeIfJson($section['previewTargets']);
        }

        $sectionSiteRows = (new Query())
            ->select([
                'sections_sites.enabledByDefault',
                'sections_sites.hasUrls',
                'sections_sites.uriFormat',
                'sections_sites.template',
                'sites.uid AS siteUid',
                'sections.uid AS sectionUid',
            ])
            ->from(['sections_sites' => Table::SECTIONS_SITES])
            ->innerJoin(['sites' => Table::SITES], '[[sites.id]] = [[sections_sites.siteId]]')
            ->innerJoin(['sections' => Table::SECTIONS], '[[sections.id]] = [[sections_sites.sectionId]]')
            ->where(['sites.dateDeleted' => null])
            ->andWhere(['sections.dateDeleted' => null])
            ->all();

        foreach ($sectionSiteRows as $sectionSiteRow) {
            $sectionUid = $sectionSiteRow['sectionUid'];
            $siteUid = $sectionSiteRow['siteUid'];
            unset($sectionSiteRow['sectionUid'], $sectionSiteRow['siteUid']);

            $sectionSiteRow['hasUrls'] = (bool)$sectionSiteRow['hasUrls'];
            $sectionSiteRow['enabledByDefault'] = (bool)$sectionSiteRow['enabledByDefault'];

            $sectionData[$sectionUid]['siteSettings'][$siteUid] = $sectionSiteRow;
        }

        $entryTypeRows = (new Query())
            ->select([
                'entrytypes.fieldLayoutId',
                'entrytypes.name',
                'entrytypes.handle',
                'entrytypes.hasTitleField',
                'entrytypes.titleLabel',
                'entrytypes.titleFormat',
                'entrytypes.sortOrder',
                'entrytypes.uid',
                'sections.uid AS sectionUid',
            ])
            ->from(['entrytypes' => Table::ENTRYTYPES])
            ->innerJoin(['sections' => Table::SECTIONS], '[[sections.id]] = [[entrytypes.sectionId]]')
            ->where(['sections.dateDeleted' => null])
            ->andWhere(['entrytypes.dateDeleted' => null])
            ->all();

        $layoutIds = array_filter(ArrayHelper::getColumn($entryTypeRows, 'fieldLayoutId'));
        $fieldLayouts = $this->_generateFieldLayoutArray($layoutIds);

        foreach ($entryTypeRows as $entryType) {
            $uid = ArrayHelper::remove($entryType, 'uid');
            $sectionUid = ArrayHelper::remove($entryType, 'sectionUid');
            $fieldLayoutId = ArrayHelper::remove($entryType, 'fieldLayoutId');

            $entryType['hasTitleField'] = (bool)$entryType['hasTitleField'];
            $entryType['sortOrder'] = (int)$entryType['sortOrder'];

            if ($fieldLayoutId) {
                $layout = array_merge($fieldLayouts[$fieldLayoutId]);
                $layoutUid = ArrayHelper::remove($layout, 'uid');
                $entryType['fieldLayouts'] = [$layoutUid => $layout];
            }

            $sectionData[$sectionUid]['entryTypes'][$uid] = $entryType;
        }

        return $sectionData;
    }

    /**
     * Return field data config array.
     *
     * @return array
     */
    private function _getFieldGroupData(): array
    {
        $data = [];

        $fieldGroups = (new Query())
            ->select([
                'uid',
                'name',
            ])
            ->from([Table::FIELDGROUPS])
            ->pairs();

        foreach ($fieldGroups as $uid => $name) {
            $data[$uid] = ['name' => $name];
        }

        return $data;
    }

    /**
     * Return field data config array.
     *
     * @return array
     */
    private function _getFieldData(): array
    {
        $data = [];

        $fieldRows = (new Query())
            ->select([
                'fields.id',
                'fields.name',
                'fields.handle',
                'fields.instructions',
                'fields.searchable',
                'fields.translationMethod',
                'fields.translationKeyFormat',
                'fields.type',
                'fields.settings',
                'fields.uid',
                'fieldGroups.uid AS fieldGroup',
            ])
            ->from(['fields' => Table::FIELDS])
            ->leftJoin(['fieldGroups' => Table::FIELDGROUPS], '[[fieldGroups.id]] = [[fields.groupId]]')
            ->where(['fields.context' => 'global'])
            ->all();

        $fields = [];
        $fieldService = Craft::$app->getFields();

        // Massage the data and index by UID
        foreach ($fieldRows as $fieldRow) {
            $fieldRow['settings'] = Json::decodeIfJson($fieldRow['settings']);

            if (is_array($fieldRow['settings'])) {
                $fieldRow['settings'] = ProjectConfigHelper::packAssociativeArrays($fieldRow['settings']);
            }

            $fieldInstance = $fieldService->getFieldById($fieldRow['id']);
            $fieldRow['contentColumnType'] = $fieldInstance->getContentColumnType();

            $fieldRow['searchable'] = (bool)$fieldRow['searchable'];

            $fields[$fieldRow['uid']] = $fieldRow;
        }

        foreach ($fields as $field) {
            $fieldUid = $field['uid'];
            unset($field['id'], $field['uid']);
            $data[$fieldUid] = $field;
        }

        return $data;
    }

    /**
     * Return matrix block type data config array.
     *
     * @return array
     */
    private function _getMatrixBlockTypeData(): array
    {
        $data = [];

        $matrixBlockTypes = (new Query())
            ->select([
                'bt.fieldId',
                'bt.fieldLayoutId',
                'bt.name',
                'bt.handle',
                'bt.sortOrder',
                'bt.uid',
                'f.uid AS field',
            ])
            ->from(['bt' => Table::MATRIXBLOCKTYPES])
            ->innerJoin(['f' => Table::FIELDS], '[[f.id]] = [[bt.fieldId]]')
            ->all();

        $layoutIds = [];
        $blockTypeData = [];

        foreach ($matrixBlockTypes as $matrixBlockType) {
            $fieldId = $matrixBlockType['fieldId'];
            unset($matrixBlockType['fieldId']);

            $layoutIds[] = $matrixBlockType['fieldLayoutId'];

            $matrixBlockType['sortOrder'] = (int)$matrixBlockType['sortOrder'];

            $blockTypeData[$fieldId][$matrixBlockType['uid']] = $matrixBlockType;
        }

        $matrixFieldLayouts = $this->_generateFieldLayoutArray($layoutIds);

        // Fetch the subfields
        $matrixSubfieldRows = (new Query())
            ->select([
                'fields.id',
                'fields.name',
                'fields.handle',
                'fields.instructions',
                'fields.searchable',
                'fields.translationMethod',
                'fields.translationKeyFormat',
                'fields.type',
                'fields.settings',
                'fields.context',
                'fields.uid',
                'fieldGroups.uid AS fieldGroup',
            ])
            ->from(['fields' => Table::FIELDS])
            ->leftJoin(['fieldGroups' => Table::FIELDGROUPS], '[[fieldGroups.id]] = [[fields.groupId]]')
            ->where(['like', 'fields.context', 'matrixBlockType:'])
            ->all();

        $matrixSubFields = [];
        $fieldService = Craft::$app->getFields();

        // Massage the data and index by UID
        foreach ($matrixSubfieldRows as $matrixSubfieldRow) {
            $matrixSubfieldRow['settings'] = Json::decodeIfJson($matrixSubfieldRow['settings']);

            if (is_array($matrixSubfieldRow['settings'])) {
                $matrixSubfieldRow['settings'] = ProjectConfigHelper::packAssociativeArrays($matrixSubfieldRow['settings']);
            }

            $fieldInstance = $fieldService->getFieldById($matrixSubfieldRow['id']);
            $matrixSubfieldRow['contentColumnType'] = $fieldInstance->getContentColumnType();
            list (, $blockTypeUid) = explode(':', $matrixSubfieldRow['context']);

            if (empty($matrixSubFields[$blockTypeUid])) {
                $matrixSubFields[$blockTypeUid] = [];
            }

            $fieldUid = $matrixSubfieldRow['uid'];
            unset($matrixSubfieldRow['uid'], $matrixSubfieldRow['id'], $matrixSubfieldRow['context']);

            $matrixSubfieldRow['searchable'] = (bool)$matrixSubfieldRow['searchable'];

            $matrixSubFields[$blockTypeUid][$fieldUid] = $matrixSubfieldRow;
        }

        foreach ($blockTypeData as &$blockTypes) {
            foreach ($blockTypes as &$blockType) {
                $blockTypeUid = $blockType['uid'];
                $layout = $matrixFieldLayouts[$blockType['fieldLayoutId']];
                unset($blockType['uid'], $blockType['fieldLayoutId']);
                $blockType['fieldLayouts'] = [$layout['uid'] => ['tabs' => $layout['tabs']]];
                $blockType['fields'] = $matrixSubFields[$blockTypeUid] ?? [];
                $data[$blockTypeUid] = $blockType;
            }
        }

        return $data;
    }

    /**
     * Return volume data config array.
     *
     * @return array
     */
    private function _getVolumeData(): array
    {
        $volumes = (new Query())
            ->select([
                'volumes.fieldLayoutId',
                'volumes.name',
                'volumes.handle',
                'volumes.type',
                'volumes.hasUrls',
                'volumes.url',
                'volumes.settings',
                'volumes.sortOrder',
                'volumes.uid',
            ])
            ->from(['volumes' => Table::VOLUMES])
            ->where(['volumes.dateDeleted' => null])
            ->all();

        $layoutIds = [];

        foreach ($volumes as $volume) {
            $layoutIds[] = $volume['fieldLayoutId'];
        }

        $fieldLayouts = $this->_generateFieldLayoutArray($layoutIds);

        $data = [];

        foreach ($volumes as $volume) {
            if (isset($fieldLayouts[$volume['fieldLayoutId']])) {
                $layoutUid = $fieldLayouts[$volume['fieldLayoutId']]['uid'];
                unset($fieldLayouts[$volume['fieldLayoutId']]['uid']);
                $volume['fieldLayouts'] = [$layoutUid => $fieldLayouts[$volume['fieldLayoutId']]];
            }

            $volume['settings'] = Json::decodeIfJson($volume['settings']);

            $uid = $volume['uid'];
            unset($volume['fieldLayoutId'], $volume['uid']);

            $volume['hasUrls'] = (bool)$volume['hasUrls'];
            $volume['sortOrder'] = (int)$volume['sortOrder'];

            $data[$uid] = $volume;
        }

        return $data;
    }

    /**
     * Return user group data config array.
     *
     * @return array
     */
    private function _getUserData(): array
    {
        $data = [];

        $layoutId = (new Query())
            ->select(['id'])
            ->from([Table::FIELDLAYOUTS])
            ->where(['type' => User::class])
            ->andWhere(['dateDeleted' => null])
            ->scalar();

        if ($layoutId) {
            $layouts = array_values($this->_generateFieldLayoutArray([$layoutId]));
            $layout = reset($layouts);
            $uid = $layout['uid'];
            unset($layout['uid']);
            $data['fieldLayouts'] = [$uid => $layout];
        }

        $groups = (new Query())
            ->select(['id', 'name', 'handle', 'uid'])
            ->from([Table::USERGROUPS])
            ->all();

        $permissions = (new Query())
            ->select(['id', 'name'])
            ->from([Table::USERPERMISSIONS])
            ->pairs();

        $groupPermissions = (new Query())
            ->select(['permissionId', 'groupId'])
            ->from([Table::USERPERMISSIONS_USERGROUPS])
            ->all();

        $permissionList = [];

        foreach ($groupPermissions as $groupPermission) {
            $permissionList[$groupPermission['groupId']][] = $permissions[$groupPermission['permissionId']];
        }

        foreach ($groups as $group) {
            $data['groups'][$group['uid']] = [
                'name' => $group['name'],
                'handle' => $group['handle'],
                'permissions' => $permissionList[$group['id']] ?? []
            ];
        }

        return $data;
    }

    /**
     * Return category group data config array.
     *
     * @return array
     */
    private function _getCategoryGroupData(): array
    {
        $groupRows = (new Query())
            ->select([
                'groups.name',
                'groups.handle',
                'groups.uid',
                'groups.fieldLayoutId',
                'structures.uid AS structure',
                'structures.maxLevels AS structureMaxLevels',
            ])
            ->from(['groups' => Table::CATEGORYGROUPS])
            ->leftJoin(['structures' => Table::STRUCTURES], '[[structures.id]] = [[groups.structureId]]')
            ->where(['groups.dateDeleted' => null])
            ->andWhere(['structures.dateDeleted' => null])
            ->all();

        $groupData = [];

        $layoutIds = [];

        foreach ($groupRows as $group) {
            $layoutIds[] = $group['fieldLayoutId'];
        }

        $fieldLayouts = $this->_generateFieldLayoutArray($layoutIds);

        foreach ($groupRows as $group) {
            if (!empty($group['structure'])) {
                $group['structure'] = [
                    'uid' => $group['structure'],
                    'maxLevels' => (int)$group['structureMaxLevels'] ?: null,
                ];
            } else {
                unset($group['structure']);
            }

            if (isset($fieldLayouts[$group['fieldLayoutId']])) {
                $layoutUid = $fieldLayouts[$group['fieldLayoutId']]['uid'];
                unset($fieldLayouts[$group['fieldLayoutId']]['uid']);
                $group['fieldLayouts'] = [$layoutUid => $fieldLayouts[$group['fieldLayoutId']]];
            }

            $uid = $group['uid'];
            unset($group['structureMaxLevels'], $group['uid'], $group['fieldLayoutId']);

            $groupData[$uid] = $group;
            $groupData[$uid]['siteSettings'] = [];
        }

        $groupSiteRows = (new Query())
            ->select([
                'groups_sites.hasUrls',
                'groups_sites.uriFormat',
                'groups_sites.template',
                'sites.uid AS siteUid',
                'groups.uid AS groupUid',
            ])
            ->from(['groups_sites' => Table::CATEGORYGROUPS_SITES])
            ->innerJoin(['sites' => Table::SITES], '[[sites.id]] = [[groups_sites.siteId]]')
            ->innerJoin(['groups' => Table::CATEGORYGROUPS], '[[groups.id]] = [[groups_sites.groupId]]')
            ->where(['groups.dateDeleted' => null])
            ->andWhere(['sites.dateDeleted' => null])
            ->all();

        foreach ($groupSiteRows as $groupSiteRow) {
            $groupUid = $groupSiteRow['groupUid'];
            $siteUid = $groupSiteRow['siteUid'];
            unset($groupSiteRow['siteUid'], $groupSiteRow['groupUid']);

            $groupSiteRow['hasUrls'] = (bool)$groupSiteRow['hasUrls'];

            $groupData[$groupUid]['siteSettings'][$siteUid] = $groupSiteRow;
        }

        return $groupData;
    }

    /**
     * Return tag group data config array.
     *
     * @return array
     */
    private function _getTagGroupData(): array
    {
        $groupRows = (new Query())
            ->select([
                'groups.name',
                'groups.handle',
                'groups.uid',
                'groups.fieldLayoutId',
            ])
            ->from(['groups' => Table::TAGGROUPS])
            ->where(['groups.dateDeleted' => null])
            ->all();

        $groupData = [];
        $layoutIds = [];

        foreach ($groupRows as $group) {
            $layoutIds[] = $group['fieldLayoutId'];
        }

        $fieldLayouts = $this->_generateFieldLayoutArray($layoutIds);

        foreach ($groupRows as $group) {
            if (isset($fieldLayouts[$group['fieldLayoutId']])) {
                $layoutUid = $fieldLayouts[$group['fieldLayoutId']]['uid'];
                unset($fieldLayouts[$group['fieldLayoutId']]['uid']);
                $group['fieldLayouts'] = [$layoutUid => $fieldLayouts[$group['fieldLayoutId']]];
            }

            $uid = $group['uid'];
            unset($group['uid'], $group['fieldLayoutId']);

            $groupData[$uid] = $group;
        }

        return $groupData;
    }

    /**
     * Return global set data config array.
     *
     * @return array
     */
    private function _getGlobalSetData(): array
    {
        $setRows = (new Query())
            ->select([
                'sets.name',
                'sets.handle',
                'sets.uid',
                'sets.fieldLayoutId',
            ])
            ->from(['sets' => Table::GLOBALSETS])
            ->all();

        $setData = [];
        $layoutIds = [];

        foreach ($setRows as $setRow) {
            $layoutIds[] = $setRow['fieldLayoutId'];
        }

        $fieldLayouts = $this->_generateFieldLayoutArray($layoutIds);

        foreach ($setRows as $setRow) {
            if (isset($fieldLayouts[$setRow['fieldLayoutId']])) {
                $layoutUid = $fieldLayouts[$setRow['fieldLayoutId']]['uid'];
                unset($fieldLayouts[$setRow['fieldLayoutId']]['uid']);
                $setRow['fieldLayouts'] = [$layoutUid => $fieldLayouts[$setRow['fieldLayoutId']]];
            }

            $uid = $setRow['uid'];
            unset($setRow['uid'], $setRow['fieldLayoutId']);

            $setData[$uid] = $setRow;
        }

        return $setData;
    }

    /**
     * Return plugin data config array
     *
     * @return array
     */
    private function _getPluginData(): array
    {
        $plugins = (new Query())
            ->select([
                'handle',
                'schemaVersion',
            ])
            ->from([Table::PLUGINS])
            ->all();

        $pluginData = [];

        foreach ($plugins as $plugin) {
            $pluginData[$plugin['handle']] = [
                'schemaVersion' => $plugin['schemaVersion'],
            ];
        }

        return $pluginData;
    }

    /**
     * Return asset transform config array
     *
     * @return array
     */
    private function _getTransformData(): array
    {
        $transformRows = (new Query())
            ->select([
                'name',
                'handle',
                'mode',
                'position',
                'width',
                'height',
                'format',
                'quality',
                'interlace',
                'uid',
            ])
            ->from([Table::ASSETTRANSFORMS])
            ->indexBy('uid')
            ->all();

        foreach ($transformRows as &$row) {
            unset($row['uid']);
            $row['width'] = (int)$row['width'] ?: null;
            $row['height'] = (int)$row['height'] ?: null;
            $row['quality'] = (int)$row['quality'] ?: null;
        }

        return $transformRows;
    }

    /**
     * Return GraphQL config array
     *
     * @return array
     */
    private function _getGqlData(): array
    {
        $scopeRows = (new Query())
            ->select([
                'name',
                'scope',
                'isPublic',
                'uid',
            ])
            ->from([Table::GQLSCHEMAS])
            ->indexBy('uid')
            ->all();

        foreach ($scopeRows as &$row) {
            unset($row['uid']);
            $row['isPublic'] = (bool) $row['isPublic'];
            $row['scope'] = Json::decodeIfJson($row['scope']);
        }

        return ['schemas' => $scopeRows];
    }

    /**
     * Generate field layout config data for a list of array ids
     *
     * @param int[] $layoutIds
     *
     * @return array
     */
    private function _generateFieldLayoutArray(array $layoutIds): array
    {
        // Get all the UIDs
        $fieldLayoutUids = (new Query())
            ->select(['id', 'uid'])
            ->from([Table::FIELDLAYOUTS])
            ->where(['id' => $layoutIds])
            ->pairs();

        $fieldLayouts = [];
        foreach ($fieldLayoutUids as $id => $uid) {
            $fieldLayouts[$id] = [
                'uid' => $uid,
                'tabs' => [],
            ];
        }

        // Get the tabs and fields
        $fieldRows = (new Query())
            ->select([
                'fields.handle',
                'fields.uid AS fieldUid',
                'layoutFields.fieldId',
                'layoutFields.required',
                'layoutFields.sortOrder AS fieldOrder',
                'tabs.id AS tabId',
                'tabs.name as tabName',
                'tabs.sortOrder AS tabOrder',
                'tabs.uid AS tabUid',
                'layouts.id AS layoutId',
            ])
            ->from(['layoutFields' => Table::FIELDLAYOUTFIELDS])
            ->innerJoin(['tabs' => Table::FIELDLAYOUTTABS], '[[tabs.id]] = [[layoutFields.tabId]]')
            ->innerJoin(['layouts' => Table::FIELDLAYOUTS], '[[layouts.id]] = [[layoutFields.layoutId]]')
            ->innerJoin(['fields' => Table::FIELDS], '[[fields.id]] = [[layoutFields.fieldId]]')
            ->where(['layouts.id' => $layoutIds])
            ->andWhere(['layouts.dateDeleted' => null])
            ->orderBy(['tabs.sortOrder' => SORT_ASC, 'layoutFields.sortOrder' => SORT_ASC])
            ->all();

        foreach ($fieldRows as $fieldRow) {
            $layout = &$fieldLayouts[$fieldRow['layoutId']];

            if (empty($layout['tabs'][$fieldRow['tabUid']])) {
                $layout['tabs'][$fieldRow['tabUid']] =
                    [
                        'name' => $fieldRow['tabName'],
                        'sortOrder' => (int)$fieldRow['tabOrder'],
                    ];
            }

            $tab = &$layout['tabs'][$fieldRow['tabUid']];

            $field['required'] = (bool)$fieldRow['required'];
            $field['sortOrder'] = (int)$fieldRow['fieldOrder'];

            $tab['fields'][$fieldRow['fieldUid']] = $field;
        }

        // Get rid of UIDs
        foreach ($fieldLayouts as &$fieldLayout) {
            $fieldLayout['tabs'] = array_values($fieldLayout['tabs']);
        }

        return $fieldLayouts;
    }
}<|MERGE_RESOLUTION|>--- conflicted
+++ resolved
@@ -1752,10 +1752,7 @@
 
         // See if we can get away with using the cached data
         $dependency = new DbQueryDependency([
-<<<<<<< HEAD
-=======
             'db' => 'db',
->>>>>>> 9337d8b7
             'query' => $this->_createProjectConfigQuery()
                 ->select(['value'])
                 ->where(['path' => 'dateModified']),
