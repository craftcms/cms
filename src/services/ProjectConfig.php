--- conflicted
+++ resolved
@@ -242,17 +242,7 @@
             $config = $this->_getConfigurationFromYaml();
         }
 
-<<<<<<< HEAD
-        $arrayAccess = $this->_nodePathToArrayAccess($path);
-
-        if ($value === null) {
-            eval('unset($config' . $arrayAccess . ');');
-        } else {
-            eval('$config' . $arrayAccess . ' = $value;');
-        }
-=======
         $this->_traverseDataArray($config, $path, $value, null === $value);
->>>>>>> 50cae8e1
 
         $this->_saveConfig($config, $targetFilePath);
 
