--- conflicted
+++ resolved
@@ -195,7 +195,6 @@
     }
 
     /**
-<<<<<<< HEAD
      * Set up an event handler to save modified data after request is over. This is called automatically when service is initialized.
      *
      * @return void
@@ -220,12 +219,9 @@
             $this->_waitingToSaveModifiedConfigData = false;
         }
     }
-
-    /**
-     * Returns a config value by its path.
-=======
+    
+    /**
      * Returns a config item value value by its path.
->>>>>>> 16098fe8
      *
      * ---
      *
@@ -770,7 +766,7 @@
     private function _parseYamlFile(string $file)
     {
         if (empty($this->_parsedConfigs[$file])) {
-            $this->_parsedConfigs[$file] = file_exists($file) ? Yaml::parse(file_get_contents($file)) : [];
+            $this->_parsedConfigs[$file] = file_exists($file) ? Yaml::parseFile($file) : [];
         }
 
         return $this->_parsedConfigs[$file];
