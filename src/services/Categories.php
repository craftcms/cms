--- conflicted
+++ resolved
@@ -126,15 +126,9 @@
 
         $this->_editableGroupIds = [];
 
-<<<<<<< HEAD
         foreach ($this->getAllGroups() as $group) {
             if (Craft::$app->getUser()->checkPermission('editCategories:' . $group->uid)) {
                 $this->_editableGroupIds[] = $group->id;
-=======
-        foreach ($this->getAllGroupIds() as $groupId) {
-            if (Craft::$app->getUser()->checkPermission('editCategories:' . $groupId)) {
-                $this->_editableGroupIds[] = $groupId;
->>>>>>> 928249a9
             }
         }
 
@@ -548,7 +542,6 @@
                     }
                 }
 
-<<<<<<< HEAD
                 // Finally, deal with the existing categories...
                 // -----------------------------------------------------------------
 
@@ -556,7 +549,7 @@
                     // Get all of the category IDs in this group
                     $categoryIds = Category::find()
                         ->groupId($groupRecord->id)
-                        ->status(null)
+                        ->anyStatus()
                         ->limit(null)
                         ->ids();
 
@@ -577,46 +570,6 @@
                             foreach ($categoryIds as $categoryId) {
                                 App::maxPowerCaptain();
 
-                                // Loop through each of the changed sites and update all of the categories’ slugs and
-                                // URIs
-                                foreach ($sitesWithNewUriFormats as $siteId) {
-                                    $category = Category::find()
-                                        ->id($categoryId)
-                                        ->siteId($siteId)
-                                        ->status(null)
-                                        ->one();
-
-                                    if ($category) {
-                                        Craft::$app->getElements()->updateElementSlugAndUri($category, false, false);
-                                    }
-=======
-            // Finally, deal with the existing categories...
-            // -----------------------------------------------------------------
-
-            if (!$isNewCategoryGroup) {
-                // Get all of the category IDs in this group
-                $categoryIds = Category::find()
-                    ->groupId($group->id)
-                    ->anyStatus()
-                    ->ids();
-
-                // Are there any sites left?
-                if (!empty($allSiteSettings)) {
-                    // Drop the old category URIs for any site settings that don't have URLs
-                    if (!empty($sitesNowWithoutUrls)) {
-                        $db->createCommand()
-                            ->update(
-                                '{{%elements_sites}}',
-                                ['uri' => null],
-                                [
-                                    'elementId' => $categoryIds,
-                                    'siteId' => $sitesNowWithoutUrls,
-                                ])
-                            ->execute();
-                    } else if (!empty($sitesWithNewUriFormats)) {
-                        foreach ($categoryIds as $categoryId) {
-                            App::maxPowerCaptain();
-
                             // Loop through each of the changed sites and update all of the categories’ slugs and
                             // URIs
                             foreach ($sitesWithNewUriFormats as $siteId) {
@@ -626,9 +579,9 @@
                                     ->anyStatus()
                                     ->one();
 
-                                if ($category) {
-                                    Craft::$app->getElements()->updateElementSlugAndUri($category, false, false);
->>>>>>> 928249a9
+                                    if ($category) {
+                                        Craft::$app->getElements()->updateElementSlugAndUri($category, false, false);
+                                    }
                                 }
                             }
                         }
@@ -681,9 +634,6 @@
             ]));
         }
 
-<<<<<<< HEAD
-        Craft::$app->getProjectConfig()->save(self::CONFIG_CATEGORYROUP_KEY . '.' . $group->uid, null);
-=======
         $transaction = Craft::$app->getDb()->beginTransaction();
         try {
             // Delete the field layout
@@ -713,13 +663,7 @@
                     ['id' => $group->id])
                 ->execute();
 
-            $transaction->commit();
-        } catch (\Throwable $e) {
-            $transaction->rollBack();
-
-            throw $e;
-        }
->>>>>>> 928249a9
+        Craft::$app->getProjectConfig()->save(self::CONFIG_CATEGORYROUP_KEY . '.' . $group->uid, null);
 
         // Fire an 'afterDeleteGroup' event
         if ($this->hasEventHandlers(self::EVENT_AFTER_DELETE_GROUP)) {
