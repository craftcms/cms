<?php
/**
 * @link https://craftcms.com/
 * @copyright Copyright (c) Pixel & Tonic, Inc.
 * @license https://craftcms.github.io/license/
 */

namespace craft\services;

use Craft;
use craft\base\ElementInterface;
use craft\behaviors\DraftBehavior;
use craft\db\Connection;
use craft\db\Query;
use craft\db\Table;
use craft\errors\InvalidElementException;
use craft\events\DraftEvent;
use craft\helpers\DateTimeHelper;
use craft\helpers\Db;
use yii\base\Component;
use yii\base\Exception;
use yii\base\InvalidArgumentException;
use yii\db\Exception as DbException;
use yii\di\Instance;

/**
 * Drafts service.
 * An instance of the Drafts service is globally accessible in Craft via [[\craft\base\ApplicationTrait::getDrafts()|`Craft::$app->drafts`]].
 *
 * @author Pixel & Tonic, Inc. <support@pixelandtonic.com>
 * @since 3.2.0
 */
class Drafts extends Component
{
    /**
     * @event DraftEvent The event that is triggered before a draft is created.
     */
    const EVENT_BEFORE_CREATE_DRAFT = 'beforeCreateDraft';

    /**
     * @event DraftEvent The event that is triggered after a draft is created.
     */
    const EVENT_AFTER_CREATE_DRAFT = 'afterCreateDraft';

    /**
     * @event DraftEvent The event that is triggered before source changes are merged into a draft.
     * @since 3.4.0
     * @deprecated in 3.7.0. Use [[Elements::EVENT_BEFORE_MERGE_CANONICAL_CHANGES]] instead.
     */
    const EVENT_BEFORE_MERGE_SOURCE_CHANGES = 'beforeMergeSource';

    /**
     * @event DraftEvent The event that is triggered after source changes are merged into a draft.
     * @since 3.4.0
     * @deprecated in 3.7.0. Use [[Elements::EVENT_AFTER_MERGE_CANONICAL_CHANGES]] instead.
     */
    const EVENT_AFTER_MERGE_SOURCE_CHANGES = 'afterMergeSource';

    /**
     * @event DraftEvent The event that is triggered before a draft is published.
     * @since 3.6.0
     */
    const EVENT_BEFORE_PUBLISH_DRAFT = 'beforePublishDraft';

    /**
     * @event DraftEvent The event that is triggered after a draft is published.
     * @since 3.6.0
     */
    const EVENT_AFTER_PUBLISH_DRAFT = 'afterPublishDraft';

    /**
     * @event DraftEvent The event that is triggered before a draft is published.
     * @deprecated in 3.6.0. Use [[EVENT_BEFORE_PUBLISH_DRAFT]] instead.
     */
    const EVENT_BEFORE_APPLY_DRAFT = self::EVENT_BEFORE_PUBLISH_DRAFT;

    /**
     * @event DraftEvent The event that is triggered after a draft is published.
     * @deprecated in 3.6.0. Use [[EVENT_AFTER_PUBLISH_DRAFT]] instead.
     */
    const EVENT_AFTER_APPLY_DRAFT = self::EVENT_AFTER_PUBLISH_DRAFT;

    /**
     * @var Connection|array|string The database connection to use
     * @since 3.5.4
     */
    public $db = 'db';

    /**
     * @inheritdoc
     */
    public function init()
    {
        parent::init();
        $this->db = Instance::ensure($this->db, Connection::class);
    }

    /**
     * Returns drafts for a given element ID that the current user is allowed to edit
     *
     * @param ElementInterface $element
     * @param string|null $permission
     * @return ElementInterface[]
     */
    public function getEditableDrafts(ElementInterface $element, string $permission = null): array
    {
        $user = Craft::$app->getUser()->getIdentity();
        if (!$user) {
            return [];
        }

        $query = $element::find()
            ->draftOf($element)
            ->siteId($element->siteId)
            ->anyStatus()
            ->orderBy(['dateUpdated' => SORT_DESC]);

        if (!$permission || !$user->can($permission)) {
            $query->draftCreator($user);
        }

        return $query->all();
    }

    /**
     * Creates a new draft for the given element.
     *
     * @param ElementInterface $source The element to create a draft for
     * @param int $creatorId The user ID that the draft should be attributed to
     * @param string|null $name The draft name
     * @param string|null $notes The draft notes
     * @param array $newAttributes any attributes to apply to the draft
     * @param bool $provisional Whether to create a provisional draft
     * @return ElementInterface The new draft
     * @throws \Throwable
     */
    public function createDraft(
        ElementInterface $source,
        int $creatorId,
        string $name = null,
        string $notes = null,
        array $newAttributes = [],
        bool $provisional = false
    ): ElementInterface
    {
        // Make sure the source isn't a draft or revision
        if ($source->getIsDraft() || $source->getIsRevision()) {
            throw new InvalidArgumentException('Cannot create a draft from another draft or revision.');
        }

        // Fire a 'beforeCreateDraft' event
        $event = new DraftEvent([
            'source' => $source,
            'creatorId' => $creatorId,
            'provisional' => $provisional,
            'draftName' => $name,
            'draftNotes' => $notes,
        ]);
        $this->trigger(self::EVENT_BEFORE_CREATE_DRAFT, $event);
        $name = $event->draftName;
        $notes = $event->draftNotes;

        if ($name === null || $name === '') {
            $name = $this->generateDraftName($source->id);
        }

        $transaction = $this->db->beginTransaction();
        try {
            // Create the draft row
            $draftId = $this->insertDraftRow($name, $notes, $creatorId, $source->id, $source::trackChanges(), $provisional);

            // Duplicate the element
            $newAttributes['isProvisionalDraft'] = $provisional;
            $newAttributes['canonicalId'] = $source->id;
            $newAttributes['draftId'] = $draftId;
            $newAttributes['behaviors']['draft'] = [
                'class' => DraftBehavior::class,
                'creatorId' => $creatorId,
                'draftName' => $name,
                'draftNotes' => $notes,
                'trackChanges' => $source::trackChanges(),
            ];

            $draft = Craft::$app->getElements()->duplicateElement($source, $newAttributes);

            $transaction->commit();
        } catch (\Throwable $e) {
            $transaction->rollBack();
            throw $e;
        }

        // Fire an 'afterCreateDraft' event
        if ($this->hasEventHandlers(self::EVENT_AFTER_CREATE_DRAFT)) {
            $this->trigger(self::EVENT_AFTER_CREATE_DRAFT, new DraftEvent([
                'source' => $source,
                'creatorId' => $creatorId,
                'provisional' => $provisional,
                'draftName' => $name,
                'draftNotes' => $notes,
                'draft' => $draft,
            ]));
        }

        return $draft;
    }

    /**
     * Returns the next auto-generated draft name that should be assigned, for the given source element.
     *
     * @param int $sourceId The source element’s ID
     * @return string
     * @since 3.6.5
     */
    public function generateDraftName(int $sourceId): string
    {
        // Get all of the source's current draft names
        $draftNames = (new Query())
            ->select(['name'])
            ->from([Table::DRAFTS])
            ->where(['sourceId' => $sourceId])
            ->column();
        $draftNames = array_flip($draftNames);

        // Find one that isn't taken
        $num = count($draftNames);
        do {
            $name = Craft::t('app', 'Draft {num}', ['num' => ++$num]);
        } while (isset($draftNames[$name]));

        return $name;
    }

    /**
     * Saves an element as a draft.
     *
     * @param ElementInterface $element
     * @param int|null $creatorId
     * @param string|null $name
     * @param string|null $notes
     * @param bool $markAsSaved
     * @return bool
     * @throws \Throwable
     */
    public function saveElementAsDraft(ElementInterface $element, ?int $creatorId = null, ?string $name = null, ?string $notes = null, bool $markAsSaved = true): bool
    {
        if ($name === null) {
            $name = Craft::t('app', 'First draft');
        }

        // Create the draft row
        $draftId = $this->insertDraftRow($name, $notes, $creatorId);

        $element->draftId = $draftId;
        $element->attachBehavior('draft', new DraftBehavior([
            'creatorId' => $creatorId,
            'draftName' => $name,
            'draftNotes' => $notes,
            'markAsSaved' => $markAsSaved,
        ]));

        // Try to save and return the result
        return Craft::$app->getElements()->saveElement($element);
    }

    /**
     * Merges recent source element changes into a draft.
     *
     * @param ElementInterface $draft The draft
     * @since 3.4.0
     * @deprecated in 3.7.0. Use [[Elements::mergeCanonicalChanges()]] instead.
     */
    public function mergeSourceChanges(ElementInterface $draft)
    {
<<<<<<< HEAD
        try {
            Craft::$app->getElements()->mergeCanonicalChanges($draft);
        } catch (InvalidArgumentException $e) {
        }
    }

    /**
=======
        /** @var ElementInterface|DraftBehavior $draft */
        /** @var DraftBehavior $behavior */
        $behavior = $draft->getBehavior('draft');

        if (!$behavior->trackChanges) {
            return;
        }

        $sourceId = $draft->getSourceId();
        if ($sourceId === $draft->id) {
            return;
        }

        $sourceElements = $draft::find()
            ->id($sourceId)
            ->siteId('*')
            ->anyStatus()
            ->ignorePlaceholders()
            ->indexBy('siteId')
            ->all();

        // Make sure the draft actually supports its own site ID
        $supportedSites = ElementHelper::supportedSitesForElement($draft);
        $supportedSiteIds = ArrayHelper::getColumn($supportedSites, 'siteId');
        if (!in_array($draft->siteId, $supportedSiteIds, false)) {
            throw new Exception('Attempting to merge source changes for a draft in an unsupported site.');
        }

        // Fire a 'beforeMergeSource' event
        if ($this->hasEventHandlers(self::EVENT_BEFORE_MERGE_SOURCE_CHANGES)) {
            $this->trigger(self::EVENT_BEFORE_MERGE_SOURCE_CHANGES, new DraftEvent([
                'source' => $sourceElements[$draft->siteId] ?? reset($sourceElements),
                'creatorId' => $behavior->creatorId,
                'draftName' => $behavior->draftName,
                'draftNotes' => $behavior->draftNotes,
                'draft' => $draft,
            ]));
        }

        $transaction = $this->db->beginTransaction();
        try {
            // Start with $draft's site
            if (isset($sourceElements[$draft->siteId])) {
                $this->_mergeSourceChangesInternal($sourceElements[$draft->siteId], $draft);
            }

            // Now the other sites
            /** @var ElementInterface[]|DraftBehavior[] $otherSiteDrafts */
            $otherSiteDrafts = $draft::find()
                ->drafts()
                ->id($draft->id)
                ->siteId(ArrayHelper::withoutValue($supportedSiteIds, $draft->id))
                ->anyStatus()
                ->all();

            foreach ($otherSiteDrafts as $otherSiteDraft) {
                if (!isset($sourceElements[$otherSiteDraft->siteId])) {
                    continue;
                }
                $this->_mergeSourceChangesInternal($sourceElements[$otherSiteDraft->siteId], $otherSiteDraft);
            }

            // It's now fully duplicated and propagated
            $behavior->dateLastMerged = new \DateTime();
            $draft->afterPropagate(false);

            $transaction->commit();
        } catch (\Throwable $e) {
            $transaction->rollBack();
            throw $e;
        }

        // Fire an 'afterMergeSource' event
        if ($this->hasEventHandlers(self::EVENT_AFTER_MERGE_SOURCE_CHANGES)) {
            $this->trigger(self::EVENT_AFTER_MERGE_SOURCE_CHANGES, new DraftEvent([
                'source' => $sourceElements[$draft->siteId] ?? reset($sourceElements),
                'creatorId' => $behavior->creatorId,
                'draftName' => $behavior->draftName,
                'draftNotes' => $behavior->draftNotes,
                'draft' => $draft,
            ]));
        }
    }

    /**
     * Merges recent source element changes into a draft for a given site
     *
     * @param ElementInterface $source The source element
     * @param ElementInterface $draft The draft element
     */
    private function _mergeSourceChangesInternal(ElementInterface $source, ElementInterface $draft)
    {
        /** @var ElementInterface|DraftBehavior $draft */
        /** @var DraftBehavior $behavior */
        $behavior = $draft->getBehavior('draft');

        foreach ($behavior->getOutdatedAttributes() as $attribute) {
            if (!$behavior->isAttributeModified($attribute)) {
                $draft->$attribute = $source->$attribute;
            }
        }

        $outdatedFieldHandles = [];
        foreach ($behavior->getOutdatedFields() as $fieldHandle) {
            if (!$behavior->isFieldModified($fieldHandle)) {
                $outdatedFieldHandles[] = $fieldHandle;
            }
        }
        if (!empty($outdatedFieldHandles)) {
            $draft->setFieldValues($source->getSerializedFieldValues($outdatedFieldHandles));
        }

        $behavior->mergingChanges = true;
        Craft::$app->getElements()->saveElement($draft, false, false);
        $behavior->mergingChanges = false;
    }

    /**
>>>>>>> 86dcff64
     * Publishes a draft.
     *
     * @param ElementInterface $draft The draft
     * @return ElementInterface The updated source element
     * @throws \Throwable
     * @since 3.6.0
     */
    public function publishDraft(ElementInterface $draft): ElementInterface
    {
        /** @var ElementInterface|DraftBehavior $draft */
        /** @var DraftBehavior $behavior */
        $behavior = $draft->getBehavior('draft');
        $canonical = $draft->getCanonical(true);

        // If the source ended up being from a different site than the draft, get the draft in that site
        if ($canonical->siteId != $draft->siteId) {
            $draft = $draft::find()
                ->drafts()
                ->provisionalDrafts(null)
                ->id($draft->id)
                ->siteId($canonical->siteId)
                ->structureId($canonical->structureId)
                ->anyStatus()
                ->one();
            if ($draft === null) {
                throw new Exception("Could not load the draft for site ID $canonical->siteId");
            }
        }

        // Fire a 'beforePublishDraft' event
        if ($this->hasEventHandlers(self::EVENT_BEFORE_PUBLISH_DRAFT)) {
            $this->trigger(self::EVENT_BEFORE_PUBLISH_DRAFT, new DraftEvent([
                'source' => $canonical,
                'creatorId' => $behavior->creatorId,
                'draftName' => $behavior->draftName,
                'draftNotes' => $behavior->draftNotes,
                'draft' => $draft,
            ]));
        }

        $elementsService = Craft::$app->getElements();
        $draftNotes = $draft->draftNotes;

        $transaction = $this->db->beginTransaction();
        try {
            if ($canonical !== $draft) {
                // Merge in any attribute & field values that were updated in the source element, but not the draft
                $elementsService->mergeCanonicalChanges($draft);

                // "Duplicate" the draft with the source element's ID, UID, and content ID
                $newSource = $elementsService->updateCanonicalElement($draft, [
                    'revisionNotes' => $draftNotes ?: Craft::t('app', 'Applied “{name}”', ['name' => $draft->draftName]),
                ]);

                // Move the new source element after the draft?
                if ($draft->structureId && $draft->root) {
                    Craft::$app->getStructures()->moveAfter($draft->structureId, $newSource, $draft);
                }
            } else {
                // Detach the draft behavior
                $behavior = $draft->detachBehavior('draft');

                // Duplicate the draft as a new element
                $e = null;
                try {
                    $newSource = $elementsService->duplicateElement($draft, [
                        'draftId' => null,
                        'revisionNotes' => $draftNotes,
                    ]);
                } catch (\Throwable $e) {
                    // Don't throw it just yet, until we reattach the draft behavior
                }

                // Now reattach the draft behavior to the draft
                if ($behavior !== null) {
                    $draft->attachBehavior('draft', $behavior);
                }

                if ($e !== null) {
                    throw $e;
                }
            }

            // Now delete the draft
            $elementsService->deleteElement($draft, true);

            $transaction->commit();
        } catch (\Throwable $e) {
            $transaction->rollBack();

            if ($e instanceof InvalidElementException) {
                // Add the errors from the duplicated element back onto the draft
                $draft->addErrors($e->element->getErrors());
            }

            throw $e;
        }

        // Fire an 'afterPublishDraft' event
        if ($this->hasEventHandlers(self::EVENT_AFTER_PUBLISH_DRAFT)) {
            $this->trigger(self::EVENT_AFTER_PUBLISH_DRAFT, new DraftEvent([
                'source' => $newSource,
                'creatorId' => $behavior->creatorId,
                'draftName' => $behavior->draftName,
                'draftNotes' => $behavior->draftNotes,
                'draft' => $draft,
            ]));
        }

        return $newSource;
    }

    /**
     * Publishes a draft.
     *
     * @param ElementInterface $draft The draft
     * @return ElementInterface The updated source element
     * @throws \Throwable
     * @deprecated in 3.6.0. Use [[publishDraft()]] instead.
     */
    public function applyDraft(ElementInterface $draft): ElementInterface
    {
        return $this->publishDraft($draft);
    }

    /**
     * Deletes any sourceless drafts that were never formally saved.
     *
     * @return void
     */
    public function purgeUnsavedDrafts(): void
    {
        $generalConfig = Craft::$app->getConfig()->getGeneral();

        if ($generalConfig->purgeUnsavedDraftsDuration === 0) {
            return;
        }

        $interval = DateTimeHelper::secondsToInterval($generalConfig->purgeUnsavedDraftsDuration);
        $expire = DateTimeHelper::currentUTCDateTime();
        $pastTime = $expire->sub($interval);

        $drafts = (new Query())
            ->select(['e.draftId', 'e.type'])
            ->from(['e' => Table::ELEMENTS])
            ->innerJoin(['d' => Table::DRAFTS], '[[d.id]] = [[e.draftId]]')
            ->where(['d.saved' => false])
            ->andWhere(['d.sourceId' => null])
            ->andWhere(['<', 'e.dateUpdated', Db::prepareDateForDb($pastTime)])
            ->all();

        $elementsService = Craft::$app->getElements();

        foreach ($drafts as $draftInfo) {
            /** @var ElementInterface|string $elementType */
            $elementType = $draftInfo['type'];
            $draft = $elementType::find()
                ->draftId($draftInfo['draftId'])
                ->anyStatus()
                ->siteId('*')
                ->one();

            if ($draft) {
                $elementsService->deleteElement($draft, true);
            } else {
                // Perhaps the draft's row in the `entries` table was deleted manually or something.
                // Just drop its row in the `drafts` table, and let that cascade to `elements` and whatever other tables
                // still have rows for the draft.
                Db::delete(Table::DRAFTS, [
                    'id' => $draftInfo['draftId'],
                ], [], $this->db);
            }

            Craft::info("Deleted unsaved draft {$draftInfo['draftId']}", __METHOD__);
        }
    }

    /**
     * Creates a new row in the `drafts` table.
     *
     * @param string|null $name
     * @param string|null $notes
     * @param int|null $creatorId
     * @param int|null $sourceId
     * @param bool $trackChanges
     * @param bool $provisional
     * @return int The new draft ID
     * @throws DbException
     * @since 3.6.4
     */
    public function insertDraftRow(
        ?string $name,
        ?string $notes = null,
        int $creatorId = null,
        ?int $sourceId = null,
        bool $trackChanges = false,
        bool $provisional = false
    ): int
    {
        Db::insert(Table::DRAFTS, [
            'sourceId' => $sourceId, // todo: remove this in v4
            'creatorId' => $creatorId,
            'provisional' => $provisional,
            'name' => $name,
            'notes' => $notes,
            'trackChanges' => $trackChanges,
        ], false, $this->db);
        return $this->db->getLastInsertID(Table::DRAFTS);
    }
}<|MERGE_RESOLUTION|>--- conflicted
+++ resolved
@@ -271,7 +271,6 @@
      */
     public function mergeSourceChanges(ElementInterface $draft)
     {
-<<<<<<< HEAD
         try {
             Craft::$app->getElements()->mergeCanonicalChanges($draft);
         } catch (InvalidArgumentException $e) {
@@ -279,126 +278,6 @@
     }
 
     /**
-=======
-        /** @var ElementInterface|DraftBehavior $draft */
-        /** @var DraftBehavior $behavior */
-        $behavior = $draft->getBehavior('draft');
-
-        if (!$behavior->trackChanges) {
-            return;
-        }
-
-        $sourceId = $draft->getSourceId();
-        if ($sourceId === $draft->id) {
-            return;
-        }
-
-        $sourceElements = $draft::find()
-            ->id($sourceId)
-            ->siteId('*')
-            ->anyStatus()
-            ->ignorePlaceholders()
-            ->indexBy('siteId')
-            ->all();
-
-        // Make sure the draft actually supports its own site ID
-        $supportedSites = ElementHelper::supportedSitesForElement($draft);
-        $supportedSiteIds = ArrayHelper::getColumn($supportedSites, 'siteId');
-        if (!in_array($draft->siteId, $supportedSiteIds, false)) {
-            throw new Exception('Attempting to merge source changes for a draft in an unsupported site.');
-        }
-
-        // Fire a 'beforeMergeSource' event
-        if ($this->hasEventHandlers(self::EVENT_BEFORE_MERGE_SOURCE_CHANGES)) {
-            $this->trigger(self::EVENT_BEFORE_MERGE_SOURCE_CHANGES, new DraftEvent([
-                'source' => $sourceElements[$draft->siteId] ?? reset($sourceElements),
-                'creatorId' => $behavior->creatorId,
-                'draftName' => $behavior->draftName,
-                'draftNotes' => $behavior->draftNotes,
-                'draft' => $draft,
-            ]));
-        }
-
-        $transaction = $this->db->beginTransaction();
-        try {
-            // Start with $draft's site
-            if (isset($sourceElements[$draft->siteId])) {
-                $this->_mergeSourceChangesInternal($sourceElements[$draft->siteId], $draft);
-            }
-
-            // Now the other sites
-            /** @var ElementInterface[]|DraftBehavior[] $otherSiteDrafts */
-            $otherSiteDrafts = $draft::find()
-                ->drafts()
-                ->id($draft->id)
-                ->siteId(ArrayHelper::withoutValue($supportedSiteIds, $draft->id))
-                ->anyStatus()
-                ->all();
-
-            foreach ($otherSiteDrafts as $otherSiteDraft) {
-                if (!isset($sourceElements[$otherSiteDraft->siteId])) {
-                    continue;
-                }
-                $this->_mergeSourceChangesInternal($sourceElements[$otherSiteDraft->siteId], $otherSiteDraft);
-            }
-
-            // It's now fully duplicated and propagated
-            $behavior->dateLastMerged = new \DateTime();
-            $draft->afterPropagate(false);
-
-            $transaction->commit();
-        } catch (\Throwable $e) {
-            $transaction->rollBack();
-            throw $e;
-        }
-
-        // Fire an 'afterMergeSource' event
-        if ($this->hasEventHandlers(self::EVENT_AFTER_MERGE_SOURCE_CHANGES)) {
-            $this->trigger(self::EVENT_AFTER_MERGE_SOURCE_CHANGES, new DraftEvent([
-                'source' => $sourceElements[$draft->siteId] ?? reset($sourceElements),
-                'creatorId' => $behavior->creatorId,
-                'draftName' => $behavior->draftName,
-                'draftNotes' => $behavior->draftNotes,
-                'draft' => $draft,
-            ]));
-        }
-    }
-
-    /**
-     * Merges recent source element changes into a draft for a given site
-     *
-     * @param ElementInterface $source The source element
-     * @param ElementInterface $draft The draft element
-     */
-    private function _mergeSourceChangesInternal(ElementInterface $source, ElementInterface $draft)
-    {
-        /** @var ElementInterface|DraftBehavior $draft */
-        /** @var DraftBehavior $behavior */
-        $behavior = $draft->getBehavior('draft');
-
-        foreach ($behavior->getOutdatedAttributes() as $attribute) {
-            if (!$behavior->isAttributeModified($attribute)) {
-                $draft->$attribute = $source->$attribute;
-            }
-        }
-
-        $outdatedFieldHandles = [];
-        foreach ($behavior->getOutdatedFields() as $fieldHandle) {
-            if (!$behavior->isFieldModified($fieldHandle)) {
-                $outdatedFieldHandles[] = $fieldHandle;
-            }
-        }
-        if (!empty($outdatedFieldHandles)) {
-            $draft->setFieldValues($source->getSerializedFieldValues($outdatedFieldHandles));
-        }
-
-        $behavior->mergingChanges = true;
-        Craft::$app->getElements()->saveElement($draft, false, false);
-        $behavior->mergingChanges = false;
-    }
-
-    /**
->>>>>>> 86dcff64
      * Publishes a draft.
      *
      * @param ElementInterface $draft The draft
