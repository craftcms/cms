<?php
/**
 * @link https://craftcms.com/
 * @copyright Copyright (c) Pixel & Tonic, Inc.
 * @license https://craftcms.github.io/license/
 */

namespace craft\services;

use Craft;
use craft\base\ElementInterface;
use craft\behaviors\DraftBehavior;
use craft\db\Connection;
use craft\db\Query;
use craft\db\Table;
use craft\errors\InvalidElementException;
use craft\events\DraftEvent;
use craft\helpers\DateTimeHelper;
use craft\helpers\Db;
use yii\base\Component;
use yii\base\Exception;
use yii\base\InvalidArgumentException;
use yii\db\Exception as DbException;
use yii\di\Instance;

/**
 * Drafts service.
 * An instance of the Drafts service is globally accessible in Craft via [[\craft\base\ApplicationTrait::getDrafts()|`Craft::$app->drafts`]].
 *
 * @author Pixel & Tonic, Inc. <support@pixelandtonic.com>
 * @since 3.2.0
 */
class Drafts extends Component
{
    /**
     * @event DraftEvent The event that is triggered before a draft is created.
     */
    const EVENT_BEFORE_CREATE_DRAFT = 'beforeCreateDraft';

    /**
     * @event DraftEvent The event that is triggered after a draft is created.
     */
    const EVENT_AFTER_CREATE_DRAFT = 'afterCreateDraft';

    /**
<<<<<<< HEAD
     * @event DraftEvent The event that is triggered before a draft is published.
     * @since 3.6.0
=======
     * @event DraftEvent The event that is triggered before source changes are merged into a draft.
     * @since 3.4.0
     * @deprecated in 3.7.0. Use [[Elements::EVENT_BEFORE_MERGE_CANONICAL_CHANGES]] instead.
     */
    const EVENT_BEFORE_MERGE_SOURCE_CHANGES = 'beforeMergeSource';

    /**
     * @event DraftEvent The event that is triggered after source changes are merged into a draft.
     * @since 3.4.0
     * @deprecated in 3.7.0. Use [[Elements::EVENT_AFTER_MERGE_CANONICAL_CHANGES]] instead.
     */
    const EVENT_AFTER_MERGE_SOURCE_CHANGES = 'afterMergeSource';

    /**
     * @event DraftEvent The event that is triggered before a draft is applied to its canonical element.
     * @see applyDraft()
     * @since 3.1.0
>>>>>>> d79dc220
     */
    const EVENT_BEFORE_APPLY_DRAFT = 'beforeApplyDraft';

    /**
     * @event DraftEvent The event that is triggered after a draft is applied to its canonical element.
     * @see applyDraft()
     * @since 3.1.0
     */
    const EVENT_AFTER_APPLY_DRAFT = 'afterApplyDraft';

    /**
     * @event DraftEvent The event that is triggered before a draft is applied to its canonical element.
     * @since 3.6.0
     * @deprecated in 3.7.0. Use [[EVENT_BEFORE_APPLY_DRAFT]] instead.
     */
    const EVENT_BEFORE_PUBLISH_DRAFT = self::EVENT_BEFORE_APPLY_DRAFT;

    /**
     * @event DraftEvent The event that is triggered after a draft is applied to its canonical element.
     * @since 3.6.0
     * @deprecated in 3.7.0. Use [[EVENT_AFTER_APPLY_DRAFT]] instead.
     */
    const EVENT_AFTER_PUBLISH_DRAFT = self::EVENT_AFTER_APPLY_DRAFT;

    /**
     * @var Connection|array|string The database connection to use
     * @since 3.5.4
     */
    public $db = 'db';

    /**
     * @inheritdoc
     */
    public function init()
    {
        parent::init();
        $this->db = Instance::ensure($this->db, Connection::class);
    }

    /**
     * Returns drafts for a given element ID that the current user is allowed to edit
     *
     * @param ElementInterface $element
     * @param string|null $permission
     * @return ElementInterface[]
     */
    public function getEditableDrafts(ElementInterface $element, string $permission = null): array
    {
        $user = Craft::$app->getUser()->getIdentity();
        if (!$user) {
            return [];
        }

        $query = $element::find()
            ->draftOf($element)
            ->siteId($element->siteId)
            ->status(null)
            ->orderBy(['dateUpdated' => SORT_DESC]);

        if (!$permission || !$user->can($permission)) {
            $query->draftCreator($user);
        }

        return $query->all();
    }

    /**
     * Creates a new draft for the given element.
     *
     * @param ElementInterface $source The element to create a draft for
     * @param int $creatorId The user ID that the draft should be attributed to
     * @param string|null $name The draft name
     * @param string|null $notes The draft notes
     * @param array $newAttributes any attributes to apply to the draft
     * @param bool $provisional Whether to create a provisional draft
     * @return ElementInterface The new draft
     * @throws \Throwable
     */
    public function createDraft(
        ElementInterface $source,
        int $creatorId,
        string $name = null,
        string $notes = null,
        array $newAttributes = [],
        bool $provisional = false
    ): ElementInterface
    {
        // Make sure the source isn't a draft or revision
        if ($source->getIsDraft() || $source->getIsRevision()) {
            throw new InvalidArgumentException('Cannot create a draft from another draft or revision.');
        }

        // Fire a 'beforeCreateDraft' event
        $event = new DraftEvent([
            'source' => $source,
            'creatorId' => $creatorId,
            'provisional' => $provisional,
            'draftName' => $name,
            'draftNotes' => $notes,
        ]);
        $this->trigger(self::EVENT_BEFORE_CREATE_DRAFT, $event);
        $name = $event->draftName;
        $notes = $event->draftNotes;

        if ($name === null || $name === '') {
            $name = $this->generateDraftName($source->id);
        }

        $transaction = $this->db->beginTransaction();
        try {
            // Create the draft row
            $draftId = $this->insertDraftRow($name, $notes, $creatorId, $source->id, $source::trackChanges(), $provisional);

            // Duplicate the element
            $newAttributes['isProvisionalDraft'] = $provisional;
            $newAttributes['canonicalId'] = $source->id;
            $newAttributes['draftId'] = $draftId;
            $newAttributes['behaviors']['draft'] = [
                'class' => DraftBehavior::class,
                'creatorId' => $creatorId,
                'draftName' => $name,
                'draftNotes' => $notes,
                'trackChanges' => $source::trackChanges(),
            ];

            $draft = Craft::$app->getElements()->duplicateElement($source, $newAttributes);

            $transaction->commit();
        } catch (\Throwable $e) {
            $transaction->rollBack();
            throw $e;
        }

        // Fire an 'afterCreateDraft' event
        if ($this->hasEventHandlers(self::EVENT_AFTER_CREATE_DRAFT)) {
            $this->trigger(self::EVENT_AFTER_CREATE_DRAFT, new DraftEvent([
                'source' => $source,
                'creatorId' => $creatorId,
                'provisional' => $provisional,
                'draftName' => $name,
                'draftNotes' => $notes,
                'draft' => $draft,
            ]));
        }

        return $draft;
    }

    /**
     * Returns the next auto-generated draft name that should be assigned, for the given source element.
     *
     * @param int $sourceId The source element’s ID
     * @return string
     * @since 3.6.5
     */
    public function generateDraftName(int $sourceId): string
    {
        // Get all of the source's current draft names
        $draftNames = (new Query())
            ->select(['name'])
            ->from([Table::DRAFTS])
            ->where(['sourceId' => $sourceId])
            ->column();
        $draftNames = array_flip($draftNames);

        // Find one that isn't taken
        $num = count($draftNames);
        do {
            $name = Craft::t('app', 'Draft {num}', ['num' => ++$num]);
        } while (isset($draftNames[$name]));

        return $name;
    }

    /**
     * Saves an element as a draft.
     *
     * @param ElementInterface $element
     * @param int|null $creatorId
     * @param string|null $name
     * @param string|null $notes
     * @param bool $markAsSaved
     * @return bool
     * @throws \Throwable
     */
    public function saveElementAsDraft(ElementInterface $element, ?int $creatorId = null, ?string $name = null, ?string $notes = null, bool $markAsSaved = true): bool
    {
        if ($name === null) {
            $name = Craft::t('app', 'First draft');
        }

        // Create the draft row
        $draftId = $this->insertDraftRow($name, $notes, $creatorId);

        $element->draftId = $draftId;
        $element->attachBehavior('draft', new DraftBehavior([
            'creatorId' => $creatorId,
            'draftName' => $name,
            'draftNotes' => $notes,
            'markAsSaved' => $markAsSaved,
        ]));

        // Try to save and return the result
        return Craft::$app->getElements()->saveElement($element);
    }

    /**
<<<<<<< HEAD
     * Publishes a draft.
=======
     * Merges recent source element changes into a draft.
     *
     * @param ElementInterface $draft The draft
     * @since 3.4.0
     * @deprecated in 3.7.0. Use [[Elements::mergeCanonicalChanges()]] instead.
     */
    public function mergeSourceChanges(ElementInterface $draft)
    {
        try {
            Craft::$app->getElements()->mergeCanonicalChanges($draft);
        } catch (InvalidArgumentException $e) {
        }
    }

    /**
     * Applies a draft to its canonical element, and deletes the draft.
     *
     * If an unpublished draft is passed, its draft data will simply be removed from it.
>>>>>>> d79dc220
     *
     * @param ElementInterface $draft The draft
     * @return ElementInterface The canonical element with the draft applied to it
     * @throws \Throwable
     * @since 3.6.0
     */
    public function applyDraft(ElementInterface $draft): ElementInterface
    {
        /** @var ElementInterface|DraftBehavior $draft */
        /** @var DraftBehavior $behavior */
        $behavior = $draft->getBehavior('draft');
        $canonical = $draft->getCanonical(true);

        // If the source ended up being from a different site than the draft, get the draft in that site
        if ($canonical->siteId != $draft->siteId) {
            $draft = $draft::find()
                ->drafts()
                ->provisionalDrafts(null)
                ->id($draft->id)
                ->siteId($canonical->siteId)
                ->structureId($canonical->structureId)
                ->status(null)
                ->one();
            if ($draft === null) {
                throw new Exception("Could not load the draft for site ID $canonical->siteId");
            }
        }

        // Fire a 'beforeApplyDraft' event
        if ($this->hasEventHandlers(self::EVENT_BEFORE_APPLY_DRAFT)) {
            $this->trigger(self::EVENT_BEFORE_APPLY_DRAFT, new DraftEvent([
                'source' => $canonical,
                'creatorId' => $behavior->creatorId,
                'draftName' => $behavior->draftName,
                'draftNotes' => $behavior->draftNotes,
                'draft' => $draft,
            ]));
        }

        $elementsService = Craft::$app->getElements();
        $draftNotes = $draft->draftNotes;

        $transaction = $this->db->beginTransaction();
        try {
            if ($canonical !== $draft) {
                // Merge in any attribute & field values that were updated in the source element, but not the draft
                $elementsService->mergeCanonicalChanges($draft);

                // "Duplicate" the draft with the source element's ID, UID, and content ID
                $newSource = $elementsService->updateCanonicalElement($draft, [
                    'revisionNotes' => $draftNotes ?: Craft::t('app', 'Applied “{name}”', ['name' => $draft->draftName]),
                ]);

                // Move the new source element after the draft?
                if ($draft->structureId && $draft->root) {
                    Craft::$app->getStructures()->moveAfter($draft->structureId, $newSource, $draft);
                }

                // Now delete the draft
                $elementsService->deleteElement($draft, true);
            } else {
                // Just remove the draft data
                $draftId = $draft->draftId;
                $draft->draftId = null;
                $draft->detachBehavior('draft');
                $draft->setRevisionNotes($draftNotes);

                try {
                    $elementsService->saveElement($draft, false, true, false);
                    Db::delete(Table::DRAFTS, [
                        'id' => $draftId,
                    ]);
                } catch (\Throwable $e) {
                    // Put everything back
                    $draft->draftId = $draftId;
                    $draft->attachBehavior('draft', $behavior);
                    throw $e;
                }

                $newSource = $draft;
            }

            $transaction->commit();
        } catch (\Throwable $e) {
            $transaction->rollBack();

            if ($e instanceof InvalidElementException) {
                // Add the errors from the duplicated element back onto the draft
                $draft->addErrors($e->element->getErrors());
            }

            throw $e;
        }

        // Fire an 'afterApplyDraft' event
        if ($this->hasEventHandlers(self::EVENT_AFTER_APPLY_DRAFT)) {
            $this->trigger(self::EVENT_AFTER_APPLY_DRAFT, new DraftEvent([
                'source' => $newSource,
                'creatorId' => $behavior->creatorId,
                'draftName' => $behavior->draftName,
                'draftNotes' => $behavior->draftNotes,
                'draft' => $draft,
            ]));
        }

        return $newSource;
    }

    /**
     * Applies a draft to its canonical element, and deletes the draft.
     *
     * If an unpublished draft is passed, its draft data will simply be removed from it.
     *
     * @param ElementInterface $draft The draft
     * @return ElementInterface The canonical element with the draft applied to it
     * @throws \Throwable
     * @deprecated in 3.7.0. Use [[applyDraft()]] instead.
     */
    public function publishDraft(ElementInterface $draft): ElementInterface
    {
        return $this->applyDraft($draft);
    }

    /**
     * Deletes any sourceless drafts that were never formally saved.
     *
     * @return void
     */
    public function purgeUnsavedDrafts(): void
    {
        $generalConfig = Craft::$app->getConfig()->getGeneral();

        if ($generalConfig->purgeUnsavedDraftsDuration === 0) {
            return;
        }

        $interval = DateTimeHelper::secondsToInterval($generalConfig->purgeUnsavedDraftsDuration);
        $expire = DateTimeHelper::currentUTCDateTime();
        $pastTime = $expire->sub($interval);

        $drafts = (new Query())
            ->select(['e.draftId', 'e.type'])
            ->from(['e' => Table::ELEMENTS])
            ->innerJoin(['d' => Table::DRAFTS], '[[d.id]] = [[e.draftId]]')
            ->where(['d.saved' => false])
            ->andWhere(['d.sourceId' => null])
            ->andWhere(['<', 'e.dateUpdated', Db::prepareDateForDb($pastTime)])
            ->all();

        $elementsService = Craft::$app->getElements();

        foreach ($drafts as $draftInfo) {
            /** @var ElementInterface|string $elementType */
            $elementType = $draftInfo['type'];
            $draft = $elementType::find()
                ->draftId($draftInfo['draftId'])
                ->status(null)
                ->siteId('*')
                ->one();

            if ($draft) {
                $elementsService->deleteElement($draft, true);
            } else {
                // Perhaps the draft's row in the `entries` table was deleted manually or something.
                // Just drop its row in the `drafts` table, and let that cascade to `elements` and whatever other tables
                // still have rows for the draft.
                Db::delete(Table::DRAFTS, [
                    'id' => $draftInfo['draftId'],
                ], [], $this->db);
            }

            Craft::info("Deleted unsaved draft {$draftInfo['draftId']}", __METHOD__);
        }
    }

    /**
     * Creates a new row in the `drafts` table.
     *
     * @param string|null $name
     * @param string|null $notes
     * @param int|null $creatorId
     * @param int|null $sourceId
     * @param bool $trackChanges
     * @param bool $provisional
     * @return int The new draft ID
     * @throws DbException
     * @since 3.6.4
     */
    public function insertDraftRow(
        ?string $name,
        ?string $notes = null,
        int $creatorId = null,
        ?int $sourceId = null,
        bool $trackChanges = false,
        bool $provisional = false
    ): int
    {
        Db::insert(Table::DRAFTS, [
            'sourceId' => $sourceId, // todo: remove this in v4
            'creatorId' => $creatorId,
            'provisional' => $provisional,
            'name' => $name,
            'notes' => $notes,
            'trackChanges' => $trackChanges,
        ], false, $this->db);
        return $this->db->getLastInsertID(Table::DRAFTS);
    }
}<|MERGE_RESOLUTION|>--- conflicted
+++ resolved
@@ -43,28 +43,8 @@
     const EVENT_AFTER_CREATE_DRAFT = 'afterCreateDraft';
 
     /**
-<<<<<<< HEAD
      * @event DraftEvent The event that is triggered before a draft is published.
      * @since 3.6.0
-=======
-     * @event DraftEvent The event that is triggered before source changes are merged into a draft.
-     * @since 3.4.0
-     * @deprecated in 3.7.0. Use [[Elements::EVENT_BEFORE_MERGE_CANONICAL_CHANGES]] instead.
-     */
-    const EVENT_BEFORE_MERGE_SOURCE_CHANGES = 'beforeMergeSource';
-
-    /**
-     * @event DraftEvent The event that is triggered after source changes are merged into a draft.
-     * @since 3.4.0
-     * @deprecated in 3.7.0. Use [[Elements::EVENT_AFTER_MERGE_CANONICAL_CHANGES]] instead.
-     */
-    const EVENT_AFTER_MERGE_SOURCE_CHANGES = 'afterMergeSource';
-
-    /**
-     * @event DraftEvent The event that is triggered before a draft is applied to its canonical element.
-     * @see applyDraft()
-     * @since 3.1.0
->>>>>>> d79dc220
      */
     const EVENT_BEFORE_APPLY_DRAFT = 'beforeApplyDraft';
 
@@ -272,28 +252,9 @@
     }
 
     /**
-<<<<<<< HEAD
-     * Publishes a draft.
-=======
-     * Merges recent source element changes into a draft.
-     *
-     * @param ElementInterface $draft The draft
-     * @since 3.4.0
-     * @deprecated in 3.7.0. Use [[Elements::mergeCanonicalChanges()]] instead.
-     */
-    public function mergeSourceChanges(ElementInterface $draft)
-    {
-        try {
-            Craft::$app->getElements()->mergeCanonicalChanges($draft);
-        } catch (InvalidArgumentException $e) {
-        }
-    }
-
-    /**
      * Applies a draft to its canonical element, and deletes the draft.
      *
      * If an unpublished draft is passed, its draft data will simply be removed from it.
->>>>>>> d79dc220
      *
      * @param ElementInterface $draft The draft
      * @return ElementInterface The canonical element with the draft applied to it
