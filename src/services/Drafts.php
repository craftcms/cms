<?php
/**
 * @link https://craftcms.com/
 * @copyright Copyright (c) Pixel & Tonic, Inc.
 * @license https://craftcms.github.io/license/
 */

namespace craft\services;

use Craft;
use craft\base\Element;
use craft\base\ElementInterface;
use craft\behaviors\DraftBehavior;
use craft\db\Connection;
use craft\db\Query;
use craft\db\Table;
use craft\errors\InvalidElementException;
use craft\events\DraftEvent;
use craft\helpers\DateTimeHelper;
use craft\helpers\Db;
use craft\helpers\ElementHelper;
use yii\base\Component;
use yii\base\Exception;
use yii\base\InvalidArgumentException;
use yii\db\Exception as DbException;
use yii\di\Instance;

/**
 * Drafts service.
 * An instance of the Drafts service is globally accessible in Craft via [[\craft\base\ApplicationTrait::getDrafts()|`Craft::$app->drafts`]].
 *
 * @author Pixel & Tonic, Inc. <support@pixelandtonic.com>
 * @since 3.2.0
 */
class Drafts extends Component
{
    /**
     * @event DraftEvent The event that is triggered before a draft is created.
     */
    const EVENT_BEFORE_CREATE_DRAFT = 'beforeCreateDraft';

    /**
     * @event DraftEvent The event that is triggered after a draft is created.
     */
    const EVENT_AFTER_CREATE_DRAFT = 'afterCreateDraft';

    /**
     * @event DraftEvent The event that is triggered before a draft is published.
     * @since 3.6.0
     */
    const EVENT_BEFORE_APPLY_DRAFT = 'beforeApplyDraft';

    /**
     * @event DraftEvent The event that is triggered after a draft is applied to its canonical element.
     * @see applyDraft()
     */
    const EVENT_AFTER_APPLY_DRAFT = 'afterApplyDraft';

    /**
     * @var Connection|array|string The database connection to use
     * @since 3.5.4
     */
    public $db = 'db';

    /**
     * @inheritdoc
     */
    public function init(): void
    {
        parent::init();
        $this->db = Instance::ensure($this->db, Connection::class);
    }

    /**
     * Returns drafts for a given element ID that the current user is allowed to edit
     *
     * @param ElementInterface $element
     * @param string|null $permission
     * @return ElementInterface[]
     */
    public function getEditableDrafts(ElementInterface $element, ?string $permission = null): array
    {
        $user = Craft::$app->getUser()->getIdentity();
        if (!$user) {
            return [];
        }

        $query = $element::find()
            ->draftOf($element)
            ->siteId($element->siteId)
            ->status(null)
            ->orderBy(['dateUpdated' => SORT_DESC]);

        if (!$permission || !$user->can($permission)) {
            $query->draftCreator($user);
        }

        return $query->all();
    }

    /**
     * Creates a new draft for the given element.
     *
     * @param ElementInterface $canonical The element to create a draft for
     * @param int $creatorId The user ID that the draft should be attributed to
     * @param string|null $name The draft name
     * @param string|null $notes The draft notes
     * @param array $newAttributes any attributes to apply to the draft
     * @param bool $provisional Whether to create a provisional draft
     * @return ElementInterface The new draft
     * @throws \Throwable
     */
    public function createDraft(
<<<<<<< HEAD
        ElementInterface $canonical,
        int              $creatorId,
        ?string          $name = null,
        ?string          $notes = null,
        array            $newAttributes = [],
        bool             $provisional = false
    ): ElementInterface
    {
        // Make sure the canonical element isn't a draft or revision
        if ($canonical->getIsDraft() || $canonical->getIsRevision()) {
=======
        ElementInterface $source,
        int $creatorId,
        string $name = null,
        string $notes = null,
        array $newAttributes = [],
        bool $provisional = false
    ): ElementInterface {
        // Make sure the source isn't a draft or revision
        if ($source->getIsDraft() || $source->getIsRevision()) {
>>>>>>> 5a6f18cd
            throw new InvalidArgumentException('Cannot create a draft from another draft or revision.');
        }

        // Fire a 'beforeCreateDraft' event
        $event = new DraftEvent([
            'canonical' => $canonical,
            'creatorId' => $creatorId,
            'provisional' => $provisional,
            'draftName' => $name,
            'draftNotes' => $notes,
        ]);
        $this->trigger(self::EVENT_BEFORE_CREATE_DRAFT, $event);
        $name = $event->draftName;
        $notes = $event->draftNotes;

        if ($name === null || $name === '') {
            $name = $this->generateDraftName($canonical->id);
        }

        $transaction = $this->db->beginTransaction();
        try {
            // Create the draft row
            $draftId = $this->insertDraftRow($name, $notes, $creatorId, $canonical->id, $canonical::trackChanges(), $provisional);

            // Duplicate the element
            $newAttributes['isProvisionalDraft'] = $provisional;
            $newAttributes['canonicalId'] = $canonical->id;
            $newAttributes['draftId'] = $draftId;
            $newAttributes['behaviors']['draft'] = [
                'class' => DraftBehavior::class,
                'creatorId' => $creatorId,
                'draftName' => $name,
                'draftNotes' => $notes,
                'trackChanges' => $canonical::trackChanges(),
            ];

            $draft = Craft::$app->getElements()->duplicateElement($canonical, $newAttributes);

            $transaction->commit();
        } catch (\Throwable $e) {
            $transaction->rollBack();
            throw $e;
        }

        // Fire an 'afterCreateDraft' event
        if ($this->hasEventHandlers(self::EVENT_AFTER_CREATE_DRAFT)) {
            $this->trigger(self::EVENT_AFTER_CREATE_DRAFT, new DraftEvent([
                'canonical' => $canonical,
                'creatorId' => $creatorId,
                'provisional' => $provisional,
                'draftName' => $name,
                'draftNotes' => $notes,
                'draft' => $draft,
            ]));
        }

        return $draft;
    }

    /**
     * Returns the next auto-generated draft name that should be assigned, for the given canonical element.
     *
     * @param int $canonicalId The canonical element’s ID
     * @return string
     * @since 3.6.5
     */
    public function generateDraftName(int $canonicalId): string
    {
        // Get all of the canonical element’s current draft names
        $draftNames = (new Query())
            ->select(['name'])
            ->from([Table::DRAFTS])
            ->where(['canonicalId' => $canonicalId])
            ->column();
        $draftNames = array_flip($draftNames);

        // Find one that isn't taken
        $num = count($draftNames);
        do {
            $name = Craft::t('app', 'Draft {num}', ['num' => ++$num]);
        } while (isset($draftNames[$name]));

        return $name;
    }

    /**
     * Saves an element as a draft.
     *
     * @param ElementInterface $element
     * @param int|null $creatorId
     * @param string|null $name
     * @param string|null $notes
     * @param bool $markAsSaved
     * @return bool
     * @throws \Throwable
     */
    public function saveElementAsDraft(ElementInterface $element, ?int $creatorId = null, ?string $name = null, ?string $notes = null, bool $markAsSaved = true): bool
    {
        if ($name === null) {
            $name = Craft::t('app', 'First draft');
        }

        // Create the draft row
        $draftId = $this->insertDraftRow($name, $notes, $creatorId);

        $element->draftId = $draftId;
        $element->attachBehavior('draft', new DraftBehavior([
            'creatorId' => $creatorId,
            'draftName' => $name,
            'draftNotes' => $notes,
            'markAsSaved' => $markAsSaved,
        ]));

        // Try to save and return the result
        return Craft::$app->getElements()->saveElement($element);
    }

    /**
     * Applies a draft to its canonical element, and deletes the draft.
     *
     * If an unpublished draft is passed, its draft data will simply be removed from it.
     *
     * @param ElementInterface $draft The draft
     * @return ElementInterface The canonical element with the draft applied to it
     * @throws \Throwable
     * @since 3.6.0
     */
    public function applyDraft(ElementInterface $draft): ElementInterface
    {
        /** @var ElementInterface|DraftBehavior $draft */
        /** @var DraftBehavior $behavior */
        $behavior = $draft->getBehavior('draft');
        $canonical = $draft->getCanonical(true);

        // If the canonical element ended up being from a different site than the draft, get the draft in that site
        if ($canonical->siteId != $draft->siteId) {
            $draft = $draft::find()
                ->drafts()
                ->provisionalDrafts(null)
                ->id($draft->id)
                ->siteId($canonical->siteId)
                ->structureId($canonical->structureId)
                ->status(null)
                ->one();
            if ($draft === null) {
                throw new Exception("Could not load the draft for site ID $canonical->siteId");
            }
        }

        // Fire a 'beforeApplyDraft' event
        if ($this->hasEventHandlers(self::EVENT_BEFORE_APPLY_DRAFT)) {
            $this->trigger(self::EVENT_BEFORE_APPLY_DRAFT, new DraftEvent([
                'canonical' => $canonical,
                'creatorId' => $behavior->creatorId,
                'draftName' => $behavior->draftName,
                'draftNotes' => $behavior->draftNotes,
                'draft' => $draft,
            ]));
        }

        $elementsService = Craft::$app->getElements();
        $draftNotes = $draft->draftNotes;

        $transaction = $this->db->beginTransaction();
        try {
            if ($canonical !== $draft) {
                // Merge in any attribute & field values that were updated in the canonical element, but not the draft
                if (ElementHelper::isOutdated($draft)) {
                    $elementsService->mergeCanonicalChanges($draft);
                }

                // "Duplicate" the draft with the canonical element's ID, UID, and content ID
                $newCanonical = $elementsService->updateCanonicalElement($draft, [
                    'revisionNotes' => $draftNotes ?: Craft::t('app', 'Applied “{name}”', ['name' => $draft->draftName]),
                ]);

                // Move the new canonical element after the draft?
                if ($draft->structureId && $draft->root) {
                    Craft::$app->getStructures()->moveAfter($draft->structureId, $newCanonical, $draft);
                }

                // Now delete the draft
                $elementsService->deleteElement($draft, true);
            } else {
                // Just remove the draft data
                $draftId = $draft->draftId;
                $draft->draftId = null;
                $draft->detachBehavior('draft');
                $draft->setRevisionNotes($draftNotes);
                $draft->firstSave = true;

                // We still need to validate so the SlugValidator gets run
                $draft->setScenario(Element::SCENARIO_ESSENTIALS);

                try {
                    $elementsService->saveElement($draft);
                    Db::delete(Table::DRAFTS, [
                        'id' => $draftId,
                    ]);
                } catch (\Throwable $e) {
                    // Put everything back
                    $draft->draftId = $draftId;
                    $draft->attachBehavior('draft', $behavior);
                    $draft->firstSave = false;
                    throw $e;
                }

                $draft->firstSave = false;
                $newCanonical = $draft;
            }

            $transaction->commit();
        } catch (\Throwable $e) {
            $transaction->rollBack();

            if ($e instanceof InvalidElementException) {
                // Add the errors from the duplicated element back onto the draft
                $draft->addErrors($e->element->getErrors());
            }

            throw $e;
        }

        // Fire an 'afterApplyDraft' event
        if ($this->hasEventHandlers(self::EVENT_AFTER_APPLY_DRAFT)) {
            $this->trigger(self::EVENT_AFTER_APPLY_DRAFT, new DraftEvent([
                'canonical' => $newCanonical,
                'creatorId' => $behavior->creatorId,
                'draftName' => $behavior->draftName,
                'draftNotes' => $behavior->draftNotes,
                'draft' => $draft,
            ]));
        }

        return $newCanonical;
    }

    /**
     * Deletes any unpublished drafts that were never formally saved.
     */
    public function purgeUnsavedDrafts(): void
    {
        $generalConfig = Craft::$app->getConfig()->getGeneral();

        if ($generalConfig->purgeUnsavedDraftsDuration === 0) {
            return;
        }

        $interval = DateTimeHelper::secondsToInterval($generalConfig->purgeUnsavedDraftsDuration);
        $expire = DateTimeHelper::currentUTCDateTime();
        $pastTime = $expire->sub($interval);

        $drafts = (new Query())
            ->select(['e.draftId', 'e.type'])
            ->from(['e' => Table::ELEMENTS])
            ->innerJoin(['d' => Table::DRAFTS], '[[d.id]] = [[e.draftId]]')
            ->where(['d.saved' => false])
            ->andWhere(['d.canonicalId' => null])
            ->andWhere(['<', 'e.dateUpdated', Db::prepareDateForDb($pastTime)])
            ->all();

        $elementsService = Craft::$app->getElements();

        foreach ($drafts as $draftInfo) {
            /** @var ElementInterface|string $elementType */
            $elementType = $draftInfo['type'];
            $draft = $elementType::find()
                ->draftId($draftInfo['draftId'])
                ->status(null)
                ->siteId('*')
                ->one();

            if ($draft) {
                $elementsService->deleteElement($draft, true);
            } else {
                // Perhaps the draft's row in the `entries` table was deleted manually or something.
                // Just drop its row in the `drafts` table, and let that cascade to `elements` and whatever other tables
                // still have rows for the draft.
                Db::delete(Table::DRAFTS, [
                    'id' => $draftInfo['draftId'],
                ], [], $this->db);
            }

            Craft::info("Deleted unsaved draft {$draftInfo['draftId']}", __METHOD__);
        }
    }

    /**
     * Creates a new row in the `drafts` table.
     *
     * @param string|null $name
     * @param string|null $notes
     * @param int|null $creatorId
     * @param int|null $canonicalId
     * @param bool $trackChanges
     * @param bool $provisional
     * @return int The new draft ID
     * @throws DbException
     * @since 3.6.4
     */
    public function insertDraftRow(
        ?string $name,
        ?string $notes = null,
<<<<<<< HEAD
        ?int    $creatorId = null,
        ?int    $canonicalId = null,
        bool    $trackChanges = false,
        bool    $provisional = false
    ): int
    {
=======
        int $creatorId = null,
        ?int $sourceId = null,
        bool $trackChanges = false,
        bool $provisional = false
    ): int {
>>>>>>> 5a6f18cd
        Db::insert(Table::DRAFTS, [
            'canonicalId' => $canonicalId,
            'creatorId' => $creatorId,
            'provisional' => $provisional,
            'name' => $name,
            'notes' => $notes,
            'trackChanges' => $trackChanges,
        ], false, $this->db);
        return $this->db->getLastInsertID(Table::DRAFTS);
    }
}<|MERGE_RESOLUTION|>--- conflicted
+++ resolved
@@ -111,28 +111,15 @@
      * @throws \Throwable
      */
     public function createDraft(
-<<<<<<< HEAD
         ElementInterface $canonical,
-        int              $creatorId,
-        ?string          $name = null,
-        ?string          $notes = null,
-        array            $newAttributes = [],
-        bool             $provisional = false
-    ): ElementInterface
-    {
-        // Make sure the canonical element isn't a draft or revision
-        if ($canonical->getIsDraft() || $canonical->getIsRevision()) {
-=======
-        ElementInterface $source,
         int $creatorId,
-        string $name = null,
-        string $notes = null,
+        ?string $name = null,
+        ?string $notes = null,
         array $newAttributes = [],
         bool $provisional = false
     ): ElementInterface {
-        // Make sure the source isn't a draft or revision
-        if ($source->getIsDraft() || $source->getIsRevision()) {
->>>>>>> 5a6f18cd
+        // Make sure the canonical element isn't a draft or revision
+        if ($canonical->getIsDraft() || $canonical->getIsRevision()) {
             throw new InvalidArgumentException('Cannot create a draft from another draft or revision.');
         }
 
@@ -436,20 +423,11 @@
     public function insertDraftRow(
         ?string $name,
         ?string $notes = null,
-<<<<<<< HEAD
-        ?int    $creatorId = null,
-        ?int    $canonicalId = null,
-        bool    $trackChanges = false,
-        bool    $provisional = false
-    ): int
-    {
-=======
-        int $creatorId = null,
-        ?int $sourceId = null,
+        ?int $creatorId = null,
+        ?int $canonicalId = null,
         bool $trackChanges = false,
         bool $provisional = false
     ): int {
->>>>>>> 5a6f18cd
         Db::insert(Table::DRAFTS, [
             'canonicalId' => $canonicalId,
             'creatorId' => $creatorId,
