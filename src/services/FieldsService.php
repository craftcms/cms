--- conflicted
+++ resolved
@@ -284,11 +284,7 @@
 	 */
 	public function validateField(FieldModel $field)
 	{
-<<<<<<< HEAD
-		$fieldRecord = $this->_getFieldRecordById($field->id);
-=======
 		$fieldRecord = $this->_getFieldRecord($field);
->>>>>>> 37337977
 
 		$fieldRecord->groupId      = $field->groupId;
 		$fieldRecord->name         = $field->name;
@@ -335,33 +331,6 @@
 	{
 		if (!$validate || $this->validateField($field))
 		{
-<<<<<<< HEAD
-			$fieldRecord = $this->_getFieldRecordById($field->id);
-
-			$fieldRecord->groupId      = $field->groupId;
-			$fieldRecord->name         = $field->name;
-			$fieldRecord->handle       = $field->handle;
-			$fieldRecord->instructions = $field->instructions;
-			$fieldRecord->translatable = $field->translatable;
-			$fieldRecord->type         = $field->type;
-
-			// Give the field type a chance to prep the settings from post
-			$fieldType = $field->getFieldType();
-			$preppedSettings = $fieldType->prepSettings($field->settings);
-
-			// Set the prepped settings on the FieldRecord, FieldModel, and the field type
-			$fieldRecord->settings = $field->settings = $preppedSettings;
-			$fieldType->setSettings($preppedSettings);
-
-			$isNewField = $fieldRecord->isNewRecord();
-
-			if (!$isNewField)
-			{
-				$fieldRecord->oldHandle = $fieldRecord->handle;
-			}
-
-=======
->>>>>>> 37337977
 			$transaction = craft()->db->getCurrentTransaction() === null ? craft()->db->beginTransaction() : null;
 			try
 			{
@@ -408,22 +377,14 @@
 					else
 					{
 						// Existing field going from a field that did not define any content attributes to one that does.
-<<<<<<< HEAD
-						if (!craft()->db->columnExists('content', 'field_'.$fieldRecord->oldHandle))
-=======
 						if (!craft()->db->columnExists('content', 'field_'.$fieldRecord->getOldHandle()))
->>>>>>> 37337977
 						{
 							craft()->db->createCommand()->addColumn('content', 'field_'.$field->handle, $column);
 						}
 						else
 						{
 							// Existing field that already had a column defined, just altering it.
-<<<<<<< HEAD
-							craft()->db->createCommand()->alterColumn('content', 'field_'.$fieldRecord->oldHandle, $column, 'field_'.$field->handle);
-=======
 							craft()->db->createCommand()->alterColumn('content', 'field_'.$fieldRecord->getOldHandle(), $column, 'field_'.$field->handle);
->>>>>>> 37337977
 						}
 					}
 				}
@@ -432,15 +393,9 @@
 					// Did the old field have a column we need to remove?
 					if (!$isNewField)
 					{
-<<<<<<< HEAD
-						if ($fieldRecord->oldHandle && craft()->db->columnExists('content', 'field_'.$fieldRecord->oldHandle))
-						{
-							craft()->db->createCommand()->dropColumn('content', 'field_'.$fieldRecord->oldHandle);
-=======
 						if ($fieldRecord->getOldHandle() && craft()->db->columnExists('content', 'field_'.$fieldRecord->getOldHandle()))
 						{
 							craft()->db->createCommand()->dropColumn('content', 'field_'.$fieldRecord->getOldHandle());
->>>>>>> 37337977
 						}
 					}
 				}
@@ -786,11 +741,7 @@
 	}
 
 	/**
-<<<<<<< HEAD
-	 * Returns a field record by its ID or creates a new one.
-=======
 	 * Returns a field record for a given model.
->>>>>>> 37337977
 	 *
 	 * @access private
 	 * @param FieldModel $field
@@ -798,13 +749,9 @@
 	 */
 	private function _getFieldRecord(FieldModel $field)
 	{
-<<<<<<< HEAD
-		if ($fieldId)
-=======
 		$fieldId = $field->id;
 
 		if (!$field->isNew())
->>>>>>> 37337977
 		{
 			if (!isset($this->_fieldRecordsById) || !array_key_exists($fieldId, $this->_fieldRecordsById[$fieldId]))
 			{
@@ -820,13 +767,9 @@
 		}
 		else
 		{
-<<<<<<< HEAD
-			return new FieldRecord();
-=======
 			$fieldRecord = new FieldRecord();
 			$fieldRecord->id = $fieldId;
 			return $fieldRecord;
->>>>>>> 37337977
 		}
 	}
 }