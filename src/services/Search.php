--- conflicted
+++ resolved
@@ -11,7 +11,6 @@
 use craft\base\Element;
 use craft\base\ElementInterface;
 use craft\base\Field;
-use craft\db\Connection;
 use craft\db\Query;
 use craft\db\Table;
 use craft\errors\SiteNotFoundException;
@@ -109,8 +108,6 @@
     public function indexElementAttributes(ElementInterface $element, $withFields = true): bool
     {
         /** @var Element $element */
-<<<<<<< HEAD
-=======
         // Clear the element's current search keywords
         Craft::$app->getDb()->createCommand()
             ->delete(Table::SEARCHINDEX, [
@@ -119,8 +116,6 @@
             ])
             ->execute();
 
-        // Does it have any searchable attributes?
->>>>>>> 7820cfd8
         $searchableAttributes = $element::searchableAttributes();
         $searchableAttributes[] = 'slug';
         if ($element::hasTitles()) {
@@ -404,12 +399,8 @@
             $cleanKeywords = ' ' . $cleanKeywords . ' ';
         }
 
-<<<<<<< HEAD
-        if ($driver === Connection::DRIVER_PGSQL) {
-=======
         $db = Craft::$app->getDb();
         if ($isPgsql = $db->getIsPgsql()) {
->>>>>>> 7820cfd8
             $maxSize = $this->maxPostgresKeywordLength;
         } else {
             $maxSize = Db::getTextualColumnStorageCapacity(Schema::TYPE_TEXT);
@@ -421,11 +412,7 @@
 
         $columns['keywords'] = $cleanKeywords;
 
-<<<<<<< HEAD
-        if ($driver === Connection::DRIVER_PGSQL) {
-=======
         if ($isPgsql) {
->>>>>>> 7820cfd8
             $columns['keywords_vector'] = $cleanKeywords;
         }
 
