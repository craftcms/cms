<?php
/**
 * @link https://craftcms.com/
 * @copyright Copyright (c) Pixel & Tonic, Inc.
 * @license https://craftcms.github.io/license/
 */

namespace craft\services;

use Craft;
use craft\base\Element;
use craft\base\ElementInterface;
use craft\base\Field;
use craft\db\Query;
use craft\db\Table;
use craft\errors\SiteNotFoundException;
use craft\events\SearchEvent;
use craft\helpers\Db;
use craft\helpers\Search as SearchHelper;
use craft\helpers\StringHelper;
use craft\models\Site;
use craft\search\SearchQuery;
use craft\search\SearchQueryTerm;
use craft\search\SearchQueryTermGroup;
use yii\base\Component;
use yii\db\Schema;

/**
 * Handles search operations.
 * An instance of the Search service is globally accessible in Craft via [[\craft\base\ApplicationTrait::getSearch()|`Craft::$app->search`]].
 *
 * @author Pixel & Tonic, Inc. <support@pixelandtonic.com>
 * @since 3.0.0
 */
class Search extends Component
{
    // Constants
    // =========================================================================

    /**
     * @event SearchEvent The event that is triggered before a search is performed.
     */
    const EVENT_BEFORE_SEARCH = 'beforeSearch';

    /**
     * @event SearchEvent The event that is triggered after a search is performed.
     */
    const EVENT_AFTER_SEARCH = 'afterSearch';

    // Properties
    // =========================================================================

    /**
     * @var int The minimum word length that keywords must be in order to use a full-text search.
     */
    public $minFullTextWordLength;

    /**
     * @var
     */
    private $_tokens;

    /**
     * @var
     */
    private $_terms;

    /**
     * @var
     */
    private $_groups;

    /**
     * @var int Because the `keywords` column in the search index table is a
     * B-TREE index on Postgres, you can get an "index row size exceeds maximum
     * for index" error with a lot of data. This value is a hard limit to
     * truncate search index data for a single row in Postgres.
     */
    public $maxPostgresKeywordLength = 2450;

    // Public Methods
    // =========================================================================

    /**
     * @inheritdoc
     */
    public function init()
    {
        parent::init();

        if ($this->minFullTextWordLength === null) {
            if (Craft::$app->getDb()->getIsMysql()) {
                $this->minFullTextWordLength = 4;
            } else {
                $this->minFullTextWordLength = 1;
            }
        }
    }

    /**
     * Indexes the attributes of a given element defined by its element type.
     *
     * @param ElementInterface $element
     * @param string[]|null $fieldHandles The field handles that should be indexed,
     * or `null` if all fields should be indexed.
     * @return bool Whether the indexing was a success.
     * @throws SiteNotFoundException
     */
    public function indexElementAttributes(ElementInterface $element, array $fieldHandles = null): bool
    {
        // Figure out which fields to update, and which to ignore
        /** @var Field[] $updateFields */
        $updateFields = [];
        /** @var string[] $ignoreFieldIds */
        $ignoreFieldIds = [];
        if ($element::hasContent() && ($fieldLayout = $element->getFieldLayout()) !== null) {
            if ($fieldHandles !== null) {
                $fieldHandles = array_flip($fieldHandles);
            }
            foreach ($fieldLayout->getFields() as $field) {
                /** @var Field $field */
                if ($field->searchable) {
                    // Are we updating this field's keywords?
                    if ($fieldHandles === null || isset($fieldHandles[$field->handle])) {
                        $updateFields[] = $field;
                    } else {
                        // Leave its existing keywords alone
                        $ignoreFieldIds[] = (string)$field->id;
                    }
                }
            }
        }

        /** @var Element $element */
        // Clear the element's current search keywords
        $deleteCondition = [
            'elementId' => $element->id,
            'siteId' => $element->siteId,
        ];
        if (!empty($ignoreFieldIds)) {
            $deleteCondition = ['and', $deleteCondition, ['not', ['fieldId' => $ignoreFieldIds]]];
        }
        Craft::$app->getDb()->createCommand()
            ->delete(Table::SEARCHINDEX, $deleteCondition)
            ->execute();

<<<<<<< HEAD
        // Update the element attributes' keywords
        $searchableAttributes = $element::searchableAttributes();
        $searchableAttributes[] = 'slug';
=======
        // Does it have any searchable attributes?
        $searchableAttributes = array_flip($element::searchableAttributes());

        $searchableAttributes['slug'] = true;

>>>>>>> 95d12cef
        if ($element::hasTitles()) {
            $searchableAttributes['title'] = true;
        }
<<<<<<< HEAD
        foreach ($searchableAttributes as $attribute) {
=======

        foreach (array_keys($searchableAttributes) as $attribute) {
>>>>>>> 95d12cef
            $value = $element->getSearchKeywords($attribute);
            $this->_indexElementKeywords($element->id, $attribute, '0', $element->siteId, $value);
        }

        // Update the custom fields' keywords
        foreach ($updateFields as $field) {
            $fieldValue = $element->getFieldValue($field->handle);
            $keywords = $field->getSearchKeywords($fieldValue, $element);
            $this->_indexElementKeywords($element->id, 'field', (string)$field->id, $element->siteId, $keywords);
        }

        return true;
    }

    /**
     * Indexes the field values for a given element and site.
     *
     * @param int $elementId The ID of the element getting indexed.
     * @param int $siteId The site ID of the content getting indexed.
     * @param array $fields The field values, indexed by field ID.
     * @return bool Whether the indexing was a success.
     * @throws SiteNotFoundException
     * @deprecated in 3.4.0. Use [[indexFields()]] instead.
     */
    public function indexElementFields(int $elementId, int $siteId, array $fields): bool
    {
        foreach ($fields as $fieldId => $value) {
            $this->_indexElementKeywords($elementId, 'field', (string)$fieldId, $siteId, $value);
        }

        return true;
    }

    /**
     * Filters a list of element IDs by a given search query.
     *
     * @param int[] $elementIds The list of element IDs to filter by the search query.
     * @param string|array|SearchQuery $query The search query (either a string or a SearchQuery instance)
     * @param bool $scoreResults Whether to order the results based on how closely they match the query.
     * @param int|int[]|null $siteId The site ID(s) to filter by.
     * @param bool $returnScores Whether the search scores should be included in the results. If true, results will be returned as `element ID => score`.
     * @return array The filtered list of element IDs.
     */
    public function filterElementIdsByQuery(array $elementIds, $query, bool $scoreResults = true, $siteId = null, bool $returnScores = false): array
    {
        if (is_string($query)) {
            $query = new SearchQuery($query, Craft::$app->getConfig()->getGeneral()->defaultSearchTermOptions);
        } else if (is_array($query)) {
            $options = $query;
            $query = $options['query'];
            unset($options['query']);
            $options = array_merge(Craft::$app->getConfig()->getGeneral()->defaultSearchTermOptions, $options);
            $query = new SearchQuery($query, $options);
        }

        // Fire a 'beforeSearch' event
        if ($this->hasEventHandlers(self::EVENT_BEFORE_SEARCH)) {
            $this->trigger(self::EVENT_BEFORE_SEARCH, new SearchEvent([
                'elementIds' => $elementIds,
                'query' => $query,
                'siteId' => $siteId,
            ]));
        }

        // Get tokens for query
        $this->_tokens = $query->getTokens();
        $this->_terms = [];
        $this->_groups = [];

        // Set Terms and Groups based on tokens
        foreach ($this->_tokens as $obj) {
            if ($obj instanceof SearchQueryTermGroup) {
                $this->_groups[] = $obj->terms;
            } else {
                $this->_terms[] = $obj;
            }
        }

        // Get where clause from tokens, bail out if no valid query is there
        $where = $this->_getWhereClause($siteId);

        if ($where === false || empty($where)) {
            return [];
        }

        $db = Craft::$app->getDb();

        if ($siteId !== null) {
            if (is_array($siteId)) {
                $where .= sprintf(' AND %s IN (%s)',
                    $db->quoteColumnName('siteId'),
                    implode(',', $siteId)
                );
            } else {
                $where .= sprintf(' AND %s = %s', $db->quoteColumnName('siteId'), $db->quoteValue($siteId));
            }
        }

        // Begin creating SQL
        $sql = sprintf('SELECT * FROM %s WHERE %s', $db->quoteTableName(Table::SEARCHINDEX), $where);

        // Append elementIds to QSL
        if (!empty($elementIds)) {
            $sql .= sprintf(' AND %s IN (%s)',
                $db->quoteColumnName('elementId'),
                implode(',', $elementIds)
            );
        }

        // Execute the sql
        $results = $db->createCommand($sql)->queryAll();

        // Are we scoring the results?
        if ($scoreResults) {
            $scoresByElementId = [];

            // Loop through results and calculate score per element
            foreach ($results as $row) {
                $elementId = $row['elementId'];
                $score = $this->_scoreRow($row);

                if (!isset($scoresByElementId[$elementId])) {
                    $scoresByElementId[$elementId] = $score;
                } else {
                    $scoresByElementId[$elementId] += $score;
                }
            }

            // Sort found elementIds by score
            arsort($scoresByElementId);

            // Fire an 'afterSearch' event
            if ($this->hasEventHandlers(self::EVENT_AFTER_SEARCH)) {
                $this->trigger(self::EVENT_AFTER_SEARCH, new SearchEvent([
                    'elementIds' => array_keys($scoresByElementId),
                    'query' => $query,
                    'siteId' => $siteId,
                ]));
            }

            if ($returnScores) {
                return $scoresByElementId;
            }

            // Just return the ordered element IDs
            return array_keys($scoresByElementId);
        }

        // Don't apply score, just return the IDs
        $elementIds = [];

        foreach ($results as $row) {
            $elementIds[] = $row['elementId'];
        }

        $elementIds = array_unique($elementIds);

        // Fire an 'afterSearch' event
        if ($this->hasEventHandlers(self::EVENT_AFTER_SEARCH)) {
            $this->trigger(self::EVENT_AFTER_SEARCH, new SearchEvent([
                'elementIds' => $elementIds,
                'query' => $query,
                'siteId' => $siteId,
            ]));
        }

        return $elementIds;
    }

    /**
     * Deletes any search indexes that belong to elements that don’t exist anymore.
     *
     * @since 3.2.10
     */
    public function deleteOrphanedIndexes()
    {
        $db = Craft::$app->getDb();
        if ($db->getIsMysql()) {
            $sql = <<<SQL
DELETE s.* FROM {{%searchindex}} s
LEFT JOIN {{%elements}} e ON e.id = s.elementId
WHERE e.id IS NULL
SQL;
        } else {
            $sql = <<<SQL
DELETE FROM {{%searchindex}} s
WHERE NOT EXISTS (
    SELECT * FROM {{%elements}}
    WHERE id = s."elementId"
)
SQL;
        }
        $db->createCommand($sql)->execute();
    }

    // Private Methods
    // =========================================================================

    /**
     * Indexes keywords for a specific element attribute/field.
     *
     * @param int $elementId
     * @param string $attribute
     * @param string $fieldId
     * @param int $siteId
     * @param string $dirtyKeywords
     * @throws SiteNotFoundException
     */
    private function _indexElementKeywords(int $elementId, string $attribute, string $fieldId, int $siteId, string $dirtyKeywords)
    {
        $attribute = strtolower($attribute);

        // Acquire a lock for this element/attribute/field ID/site ID
        $mutex = Craft::$app->getMutex();
        $lockKey = "searchindex:{$elementId}:{$attribute}:{$fieldId}:{$siteId}";

        if (!$mutex->acquire($lockKey)) {
            // Not worth waiting around; for all we know the other process has newer search attributes anyway
            return;
        }

        /** @var Site $site */
        $site = Craft::$app->getSites()->getSiteById($siteId);

        // Clean 'em up
        $cleanKeywords = SearchHelper::normalizeKeywords($dirtyKeywords, [], true, $site->language);

        // Save 'em
        $columns = [
            'elementId' => $elementId,
            'attribute' => $attribute,
            'fieldId' => $fieldId,
            'siteId' => $site->id,
        ];

        if ($cleanKeywords !== null && $cleanKeywords !== false && $cleanKeywords !== '') {
            // Add padding around keywords
            $cleanKeywords = ' ' . $cleanKeywords . ' ';
        }

        $db = Craft::$app->getDb();
        if ($isPgsql = $db->getIsPgsql()) {
            $maxSize = $this->maxPostgresKeywordLength;
        } else {
            $maxSize = Db::getTextualColumnStorageCapacity(Schema::TYPE_TEXT);
        }

        if ($maxSize !== null && $maxSize !== false) {
            $cleanKeywords = $this->_truncateSearchIndexKeywords($cleanKeywords, $maxSize);
        }

        $columns['keywords'] = $cleanKeywords;

        if ($isPgsql) {
            $columns['keywords_vector'] = $cleanKeywords;
        }

        // Insert/update the row in searchindex
        $db->createCommand()
            ->insert(Table::SEARCHINDEX, $columns, false)
            ->execute();

        // Release the lock
        $mutex->release($lockKey);
    }

    /**
     * Calculate score for a result.
     *
     * @param array $row A single result from the search query.
     * @return float The total score for this row.
     */
    private function _scoreRow(array $row): float
    {
        // Starting point
        $score = 0;

        // Loop through AND-terms and score each one against this row
        foreach ($this->_terms as $term) {
            $score += $this->_scoreTerm($term, $row);
        }

        // Loop through each group of OR-terms
        foreach ($this->_groups as $terms) {
            // OR-terms are weighted less depending on the amount of OR terms in the group
            $weight = 1 / count($terms);

            // Get the score for each term and add it to the total
            foreach ($terms as $term) {
                $score += $this->_scoreTerm($term, $row, $weight);
            }
        }

        return $score;
    }

    /**
     * Calculate score for a row/term combination.
     *
     * @param SearchQueryTerm $term The SearchQueryTerm to score.
     * @param array $row The result row to score against.
     * @param float|int $weight Optional weight for this term.
     * @return float The total score for this term/row combination.
     */
    private function _scoreTerm(SearchQueryTerm $term, array $row, $weight = 1): float
    {
        // Skip these terms: exact filtering is just that, no weighted search applies since all elements will
        // already apply for these filters.
        if ($term->exact || !($keywords = $this->_normalizeTerm($term->term))) {
            return 0;
        }

        // Account for substrings
        if (!$term->subLeft) {
            $keywords = ' ' . $keywords;
        }

        if (!$term->subRight) {
            $keywords .= ' ';
        }

        // Get haystack and safe word count
        $haystack = $row['keywords'];
        $wordCount = count(array_filter(explode(' ', $haystack)));

        // Get number of matches
        $score = StringHelper::countSubstrings($haystack, $keywords);

        if ($score) {
            // Exact match
            if (trim($keywords) === trim($haystack)) {
                $mod = 100;
            } // Don't scale up for substring matches
            else if ($term->subLeft || $term->subRight) {
                $mod = 10;
            } else {
                $mod = 50;
            }

            // If this is a title, 5X it
            if ($row['attribute'] === 'title') {
                $mod *= 5;
            }

            $score = ($score / $wordCount) * $mod * $weight;
        }

        return $score;
    }

    /**
     * Get the complete where clause for current tokens
     *
     * @param int|int[]|null $siteId The site ID(s) to search within
     * @return string|false
     */
    private function _getWhereClause($siteId)
    {
        $where = [];

        // Add the regular terms to the WHERE clause
        if (!empty($this->_terms)) {
            $condition = $this->_processTokens($this->_terms, true, $siteId);

            if ($condition === false) {
                return false;
            }

            $where[] = $condition;
        }

        // Add each group to the where clause
        foreach ($this->_groups as $group) {
            $condition = $this->_processTokens($group, false, $siteId);

            if ($condition === false) {
                return false;
            }

            $where[] = $condition;
        }

        // And combine everything with AND
        return implode(' AND ', $where);
    }

    /**
     * Generates partial WHERE clause for search from given tokens
     *
     * @param array $tokens
     * @param bool $inclusive
     * @param int|int[]|null $siteId
     * @return string|false
     * @throws \Throwable
     */
    private function _processTokens(array $tokens, bool $inclusive, $siteId)
    {
        $glue = $inclusive ? ' AND ' : ' OR ';
        $where = [];
        $words = [];

        $db = Craft::$app->getDb();

        foreach ($tokens as $obj) {
            // Get SQL and/or keywords
            list($sql, $keywords) = $this->_getSqlFromTerm($obj, $siteId);

            if ($sql === false && $inclusive) {
                return false;
            }

            // If we have SQL, just add that
            if ($sql) {
                $where[] = $sql;
            } // No SQL but keywords, save them for later
            else if ($keywords !== null && $keywords !== '') {
                if ($inclusive && $db->getIsMysql()) {
                    $keywords = '+' . $keywords;
                }

                $words[] = $keywords;
            }
        }

        // If we collected full-text words, combine them into one
        if (!empty($words)) {
            $where[] = $this->_sqlFullText($words, true, $glue);
        }

        // If we have valid where clauses now, stringify them
        if (!empty($where)) {
            // Implode WHERE clause to a string
            $where = implode($glue, $where);

            // And group together for non-inclusive queries
            if (!$inclusive) {
                $where = "({$where})";
            }
        } else {
            // If the tokens didn't produce a valid where clause,
            // make sure we return false
            $where = false;
        }

        return $where;
    }

    /**
     * Generates a piece of WHERE clause for fallback (LIKE) search from search term
     * or returns keywords to use in a full text search clause
     *
     * @param SearchQueryTerm $term
     * @param int|int[]|null $siteId
     * @return array
     * @throws \Throwable
     */
    private function _getSqlFromTerm(SearchQueryTerm $term, $siteId): array
    {
        // Initiate return value
        $sql = null;
        $keywords = null;
        $isMysql = Craft::$app->getDb()->getIsMysql();

        // Check for other attributes
        if ($term->attribute !== null) {
            // Is attribute a valid fieldId?
            $fieldId = $this->_getFieldIdFromAttribute($term->attribute);

            if ($fieldId) {
                $attr = 'fieldId';
                $val = $fieldId;
            } else {
                $attr = 'attribute';
                $val = $term->attribute;
            }

            // Use subselect for attributes
            $subSelect = $this->_sqlWhere($attr, '=', $val);
        } else {
            $subSelect = null;
        }

        // Sanitize term
        if ($term->term !== null) {
            $keywords = $this->_normalizeTerm($term->term);

            // Make sure that it didn't result in an empty string (e.g. if they entered '&')
            // unless it's meant to search for *anything* (e.g. if they entered 'attribute:*').
            if ($keywords !== '' || $term->subLeft) {
                // If we're on PostgreSQL and this is a phrase or exact match, we have to special case it.
                if (!$isMysql && $term->phrase) {
                    $sql = $this->_sqlPhraseExactMatch($keywords, $term->exact);
                } else {

                    // Create fulltext clause from term
                    if ($this->_doFullTextSearch($keywords, $term)) {
                        if ($term->subRight) {
                            if ($isMysql) {
                                $keywords .= '*';
                            } else {
                                $keywords .= ':*';
                            }
                        }

                        // Add quotes for exact match
                        if ($isMysql && StringHelper::contains($keywords, ' ')) {
                            if (StringHelper::first($keywords, 1) === '*') {
                                $keywords = StringHelper::insert($keywords, '"', 1);
                            } else {
                                $keywords = '"' . $keywords;
                            }

                            if (StringHelper::last($keywords, 1) === '*') {
                                $keywords = StringHelper::insert($keywords, '"', StringHelper::length($keywords) - 1);
                            } else {
                                $keywords .= '"';
                            }
                        }

                        // Determine prefix for the full-text keyword
                        if ($term->exclude) {
                            $keywords = '-' . $keywords;
                        }

                        // Only create an SQL clause if there's a subselect. Otherwise, return the keywords.
                        if ($subSelect !== null) {
                            // If there is a subselect, create the full text SQL bit
                            $sql = $this->_sqlFullText($keywords);
                        }
                    } // Create LIKE clause from term
                    else {
                        if ($term->exact) {
                            // Create exact clause from term
                            $operator = $term->exclude ? 'NOT LIKE' : 'LIKE';
                            $keywords = ($term->subLeft ? '%' : ' ') . $keywords . ($term->subRight ? '%' : ' ');
                        } else {
                            // Create LIKE clause from term
                            $operator = $term->exclude ? 'NOT LIKE' : 'LIKE';
                            $keywords = ($term->subLeft ? '%' : '% ') . $keywords . ($term->subRight ? '%' : ' %');
                        }

                        // Generate the SQL
                        $sql = $this->_sqlWhere('keywords', $operator, $keywords);
                    }
                }
            }
        } else {
            // Support for attribute:* syntax to just check if something has *any* keyword value.
            if ($term->subLeft) {
                $sql = $this->_sqlWhere('keywords', '!=', '');
            }
        }

        // If we have a where clause in the subselect, add the keyword bit to it.
        if ($subSelect !== null && $sql !== null) {
            $sql = $this->_sqlSubSelect($subSelect . ' AND ' . $sql, $siteId);

            // We need to reset keywords even if the subselect ended up in no results.
            $keywords = null;
        }

        return [$sql, $keywords];
    }

    /**
     * Normalize term from tokens, keep a record for cache.
     *
     * @param string $term
     * @return string
     */
    private function _normalizeTerm(string $term): string
    {
        static $terms = [];

        if (!array_key_exists($term, $terms)) {
            $terms[$term] = SearchHelper::normalizeKeywords($term);
        }

        return $terms[$term];
    }

    /**
     * Get the fieldId for given attribute or 0 for unmatched.
     *
     * @param string $attribute
     * @return int
     */
    private function _getFieldIdFromAttribute(string $attribute): int
    {
        // Get field id from service
        /** @var Field $field */
        $field = Craft::$app->getFields()->getFieldByHandle($attribute);

        // Fallback to 0
        return $field ? $field->id : 0;
    }

    /**
     * Get SQL bit for simple WHERE clause
     *
     * @param string $key The attribute.
     * @param string $oper The operator.
     * @param string $val The value.
     * @return string
     */
    private function _sqlWhere(string $key, string $oper, string $val): string
    {
        $key = Craft::$app->getDb()->quoteColumnName($key);

        return sprintf("(%s %s '%s')", $key, $oper, $val);
    }

    /**
     * Get SQL necessary for a full text search.
     *
     * @param mixed $val String or Array of keywords
     * @param bool $bool Use In Boolean Mode or not
     * @param string $glue If multiple values are passed in as an array, the operator to combine them (AND or OR)
     * @return string
     * @throws \Throwable
     */
    private function _sqlFullText($val, bool $bool = true, string $glue = ' AND '): string
    {
        $db = Craft::$app->getDb();

        if ($db->getIsMysql()) {
            return sprintf("MATCH(%s) AGAINST('%s'%s)", $db->quoteColumnName('keywords'), (is_array($val) ? implode(' ', $val) : $val), ($bool ? ' IN BOOLEAN MODE' : ''));
        }

        if ($glue === ' AND ') {
            $glue = ' & ';
        } else {
            $glue = ' | ';
        }

        if (is_array($val)) {
            foreach ($val as $key => $value) {
                if (StringHelper::contains($value, ' ')) {
                    $temp = explode(' ', $val[$key]);
                    $temp = implode(' & ', $temp);
                    $val[$key] = $temp;
                }
            }
        } else {
            // If where here, it's a single string with punctuation that's been stripped out (i.e. "multi-site").
            // We can assume "and".
            if (StringHelper::contains($val, ' ')) {
                $val = StringHelper::replace($val, ' ', ' & ');
            }
        }

        return sprintf("%s @@ '%s'::tsquery", $db->quoteColumnName('keywords_vector'), (is_array($val) ? implode($glue, $val) : $val));
    }

    /**
     * Get SQL bit for sub-selects.
     *
     * @param string $where
     * @param int|int[]|null $siteId
     * @return string|false
     */
    private function _sqlSubSelect(string $where, $siteId)
    {
        $query = (new Query())
            ->select(['elementId'])
            ->from([Table::SEARCHINDEX])
            ->where($where);

        if ($siteId !== null) {
            $query->andWhere(['siteId' => $siteId]);
        }

        $elementIds = $query->column();

        if (!empty($elementIds)) {
            return Craft::$app->getDb()->quoteColumnName('elementId') . ' IN (' . implode(', ', $elementIds) . ')';
        }

        return false;
    }

    /**
     * Whether or not to do a full text search or not.
     *
     * @param string $keywords
     * @param SearchQueryTerm $term
     * @return bool
     */
    private function _doFullTextSearch(string $keywords, SearchQueryTerm $term): bool
    {
        return $keywords !== '' && !$term->subLeft && !$term->exact && !$term->exclude && strlen($keywords) >= $this->minFullTextWordLength;
    }

    /**
     * This method will return PostgreSQL specific SQL necessary to find an exact phrase search.
     *
     * @param string $val The phrase or exact value to search for.
     * @param bool $exact Whether this should be an exact match or not.
     * @return string The SQL to perform the search.
     */
    private function _sqlPhraseExactMatch(string $val, bool $exact = false): string
    {
        $ftVal = explode(' ', $val);
        $ftVal = implode(' & ', $ftVal);
        $likeVal = !$exact ? '%' . $val . '%' : $val;

        $db = Craft::$app->getDb();

        return sprintf("%s @@ '%s'::tsquery AND %s LIKE '%s'", $db->quoteColumnName('keywords_vector'), $ftVal, $db->quoteColumnName('keywords'), $likeVal);
    }

    /**
     * @param string $cleanKeywords The string of space separated search keywords.
     * @param int $maxSize The maximum size the keywords string should be.
     * @return string The (possibly) truncated keyword string.
     */
    private function _truncateSearchIndexKeywords(string $cleanKeywords, int $maxSize): string
    {
        $cleanKeywordsLength = strlen($cleanKeywords);

        // Give ourselves a little wiggle room.
        /** @noinspection CallableParameterUseCaseInTypeContextInspection */
        $maxSize = ceil($maxSize * 0.95);

        if ($cleanKeywordsLength > $maxSize) {
            // Time to truncate.
            $cleanKeywords = mb_strcut($cleanKeywords, 0, $maxSize);

            // Make sure we don't cut off a word in the middle.
            if ($cleanKeywords[mb_strlen($cleanKeywords) - 1] !== ' ') {
                $position = mb_strrpos($cleanKeywords, ' ');

                if ($position) {
                    $cleanKeywords = mb_substr($cleanKeywords, 0, $position + 1);
                }
            }
        }

        return $cleanKeywords;
    }
}<|MERGE_RESOLUTION|>--- conflicted
+++ resolved
@@ -144,26 +144,13 @@
             ->delete(Table::SEARCHINDEX, $deleteCondition)
             ->execute();
 
-<<<<<<< HEAD
         // Update the element attributes' keywords
-        $searchableAttributes = $element::searchableAttributes();
-        $searchableAttributes[] = 'slug';
-=======
-        // Does it have any searchable attributes?
         $searchableAttributes = array_flip($element::searchableAttributes());
-
         $searchableAttributes['slug'] = true;
-
->>>>>>> 95d12cef
         if ($element::hasTitles()) {
             $searchableAttributes['title'] = true;
         }
-<<<<<<< HEAD
-        foreach ($searchableAttributes as $attribute) {
-=======
-
         foreach (array_keys($searchableAttributes) as $attribute) {
->>>>>>> 95d12cef
             $value = $element->getSearchKeywords($attribute);
             $this->_indexElementKeywords($element->id, $attribute, '0', $element->siteId, $value);
         }
