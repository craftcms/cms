--- conflicted
+++ resolved
@@ -27,7 +27,6 @@
 use craft\search\SearchQueryTermGroup;
 use Throwable;
 use yii\base\Component;
-use yii\base\InvalidArgumentException;
 use yii\db\Expression;
 use yii\db\Schema;
 
@@ -212,74 +211,7 @@
      */
     public function searchElements(ElementQuery $elementQuery): array
     {
-<<<<<<< HEAD
-        $searchQuery = $elementQuery->search;
-        if (is_string($searchQuery)) {
-            $searchQuery = new SearchQuery($searchQuery, Craft::$app->getConfig()->getGeneral()->defaultSearchTermOptions);
-        } elseif (is_array($searchQuery)) {
-            $options = array_merge($searchQuery);
-            $searchQuery = ArrayHelper::remove($options, 'query');
-            $options = array_merge(Craft::$app->getConfig()->getGeneral()->defaultSearchTermOptions, $options);
-            $searchQuery = new SearchQuery($searchQuery, $options);
-        }
-=======
-        return $this->_searchElements($elementQuery, null, $elementQuery->search, $elementQuery->siteId, $elementQuery->customFields);
-    }
-
-    /**
-     * Normalizes a `search` param into a [[SearchQuery]] object.
-     *
-     * @param string|array|SearchQuery $searchQuery
-     * @return SearchQuery
-     * @since 3.8.0
-     */
-    public function normalizeSearchQuery($searchQuery): SearchQuery
-    {
-        if ($searchQuery instanceof SearchQuery) {
-            return $searchQuery;
-        }
-
-        if (is_string($searchQuery)) {
-            return new SearchQuery($searchQuery, Craft::$app->getConfig()->getGeneral()->defaultSearchTermOptions);
-        }
-
-        if (is_array($searchQuery)) {
-            $options = $searchQuery;
-            $searchQuery = $options['query'];
-            unset($options['query']);
-            $options = array_merge(Craft::$app->getConfig()->getGeneral()->defaultSearchTermOptions, $options);
-            return new SearchQuery($searchQuery, $options);
-        }
-
-        throw new InvalidArgumentException('Invalid search query.');
-    }
-
-    /**
-     * Filters a list of element IDs by a given search query.
-     *
-     * @param ElementQuery|null $elementQuery
-     * @param int[]|null $elementIds
-     * @param string|array|SearchQuery $searchQuery
-     * @param int|int[]|null $siteId
-     * @param FieldInterface[]|null $customFields
-     * @return array
-     */
-    private function _searchElements(
-        ?ElementQuery $elementQuery,
-        ?array $elementIds,
-        $searchQuery,
-        $siteId,
-        ?array $customFields
-    ): array {
-        if ($elementQuery !== null) {
-            $elementQuery = (clone $elementQuery)
-                ->search(null)
-                ->offset(null)
-                ->limit(null);
-        }
-
-        $searchQuery = $this->normalizeSearchQuery($searchQuery);
->>>>>>> b8122b9d
+        $searchQuery = $this->normalizeSearchQuery($elementQuery->search);
 
         $elementQuery = (clone $elementQuery)
             ->search(null)
@@ -394,6 +326,29 @@
         }
 
         return $scores;
+    }
+
+    /**
+     * Normalizes a `search` param into a [[SearchQuery]] object.
+     *
+     * @param string|array|SearchQuery $searchQuery
+     * @return SearchQuery
+     * @since 4.4.0
+     */
+    public function normalizeSearchQuery(string|array|SearchQuery $searchQuery): SearchQuery
+    {
+        if ($searchQuery instanceof SearchQuery) {
+            return $searchQuery;
+        }
+
+        if (is_string($searchQuery)) {
+            return new SearchQuery($searchQuery, Craft::$app->getConfig()->getGeneral()->defaultSearchTermOptions);
+        }
+
+        $options = array_merge($searchQuery);
+        $searchQuery = ArrayHelper::remove($options, 'query');
+        $options = array_merge(Craft::$app->getConfig()->getGeneral()->defaultSearchTermOptions, $options);
+        return new SearchQuery($searchQuery, $options);
     }
 
     /**
