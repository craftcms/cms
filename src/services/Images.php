--- conflicted
+++ resolved
@@ -266,11 +266,7 @@
             return null;
         }
 
-<<<<<<< HEAD
-        $data = new PelDataWindow(IOHelper::getFileContents($filePath));
-=======
         $data = new \PelDataWindow(Io::getFileContents($filePath));
->>>>>>> 69443460
 
         // Is this a valid JPEG?
         if (PelJpeg::isValid($data)) {
