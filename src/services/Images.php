<?php
/**
 * @link https://craftcms.com/
 * @copyright Copyright (c) Pixel & Tonic, Inc.
 * @license https://craftcms.github.io/license/
 */

namespace craft\services;

use Craft;
use craft\base\Image;
use craft\helpers\App;
use craft\helpers\ConfigHelper;
use craft\helpers\FileHelper;
use craft\helpers\Image as ImageHelper;
use craft\image\Raster;
use craft\image\Svg;
use craft\image\SvgAllowedAttributes;
use enshrined\svgSanitize\Sanitizer;
use Imagine\Gd\Imagine as GdImagine;
use Imagine\Image\Format;
use Imagine\Imagick\Imagick;
<<<<<<< HEAD
use Throwable;
=======
use Imagine\Imagick\Imagine as ImagickImagine;
>>>>>>> d7ee2e20
use yii\base\Component;
use yii\base\Exception;

/**
 * Images service.
 *
 * An instance of the service is available via [[\craft\base\ApplicationTrait::getImages()|`Craft::$app->images`]].
 *
 * @property bool $isGd Whether image manipulations will be performed using GD or not
 * @property bool $isImagick Whether image manipulations will be performed using Imagick or not
 * @property array $supportedImageFormats A list of all supported image formats
 * @author Pixel & Tonic, Inc. <support@pixelandtonic.com>
 * @since 3.0.0
 */
class Images extends Component
{
    public const DRIVER_GD = 'gd';
    public const DRIVER_IMAGICK = 'imagick';
    public const MINIMUM_IMAGICK_VERSION = '6.2.9';

    /**
     * @var array Image formats that can be manipulated.
     */
    public array $supportedImageFormats = ['jpg', 'jpeg', 'gif', 'png'];

    /**
     * @var string Image driver.
     */
    private string $_driver = '';

    /**
     * @var string|null Imagick version being used, if any.
     */
    private ?string $_imagickVersion = null;

    /**
     * Decide on the image driver being used.
     */
    public function init(): void
    {
        if (strtolower(Craft::$app->getConfig()->getGeneral()->imageDriver) === 'gd') {
            $this->_driver = self::DRIVER_GD;
        } elseif ($this->getCanUseImagick()) {
            $this->_driver = self::DRIVER_IMAGICK;
        } else {
            $this->_driver = self::DRIVER_GD;
        }

        parent::init();
    }

    /**
     * Returns whether image manipulations will be performed using GD or not.
     *
     * @return bool
     */
    public function getIsGd(): bool
    {
        return $this->_driver === self::DRIVER_GD;
    }

    /**
     * Returns whether image manipulations will be performed using Imagick or not.
     *
     * @return bool
     */
    public function getIsImagick(): bool
    {
        return $this->_driver === self::DRIVER_IMAGICK;
    }

    /**
     * Returns the version of the image driver.
     *
     * @return string
     */
    public function getVersion(): string
    {
        if ($this->getIsGd()) {
            return App::extensionVersion('gd');
        }

        $version = App::extensionVersion('imagick');
        try {
            $version .= ' (ImageMagick ' . $this->getImageMagickApiVersion() . ')';
        } catch (Throwable) {
        }
        return $version;
    }

    /**
     * Returns a list of all supported image formats.
     *
     * @return array
     */
    public function getSupportedImageFormats(): array
    {
        $supportedFormats = $this->supportedImageFormats;

        if ($this->getSupportsWebP()) {
            $supportedFormats[] = Format::ID_WEBP;
        }

        if ($this->getSupportsAvif()) {
            $supportedFormats[] = Format::ID_AVIF;
        }

        if ($this->getSupportsHeic()) {
            $supportedFormats[] = Format::ID_HEIC;
        }

        return $supportedFormats;
    }

    /**
     * Returns the installed ImageMagick API version.
     *
     * @return string
     * @throws Exception if the Imagick extension isn’t installed
     */
    public function getImageMagickApiVersion(): string
    {
        if (isset($this->_imagickVersion)) {
            return $this->_imagickVersion;
        }

        if (!extension_loaded('imagick')) {
            throw new Exception('The Imagick extension isn’t loaded.');
        }

        // Taken from Imagick\Imagine() constructor.
        // Imagick::getVersion() is static only since Imagick PECL extension 3.2.0b1, so instantiate it.
        $versionString = \Imagick::getVersion()['versionString'];
        [$this->_imagickVersion] = sscanf($versionString, 'ImageMagick %s %04d-%02d-%02d %s %s');

        return $this->_imagickVersion;
    }

    /**
     * Returns whether Imagick is installed and meets version requirements
     *
     * @return bool
     */
    public function getCanUseImagick(): bool
    {
        if (!extension_loaded('imagick')) {
            return false;
        }

        // https://github.com/craftcms/cms/issues/5435
        if (empty(\Imagick::queryFormats())) {
            return false;
        }

        // Make sure it meets the minimum API version requirement
        if (version_compare($this->getImageMagickApiVersion(), self::MINIMUM_IMAGICK_VERSION) === -1) {
            return false;
        }

        return true;
    }

    /**
     * Returns whether the WebP image format is supported.
     *
     * @return bool
     */
    public function getSupportsWebP(): bool
    {
        $info = $this->getIsImagick() ? ImagickImagine::getDriverInfo() : GdImagine::getDriverInfo();
        return $info->isFormatSupported(Format::ID_WEBP);
    }


    /**
     * Returns whether the AVIF image format is supported.
     *
     * @return bool
     */
    public function getSupportsAvif(): bool
    {
        $info = $this->getIsImagick() ? ImagickImagine::getDriverInfo() : GdImagine::getDriverInfo();
        return $info->isFormatSupported(Format::ID_AVIF);
    }

    /**
     * Returns whether the HEIC/HEIF image format is supported.
     *
     * @return bool
     * @since 3.7.63
     */
    public function getSupportsHeic(): bool
    {
        $info = $this->getIsImagick() ? ImagickImagine::getDriverInfo() : GdImagine::getDriverInfo();
        return $info->isFormatSupported(Format::ID_HEIC);
    }

    /**
     * Loads an image from a file system path.
     *
     * @param string $path
     * @param bool $rasterize Whether the image should be rasterized if it's an SVG
     * @param int $svgSize The size SVG should be scaled up to, if rasterized
     * @return Image
     */
    public function loadImage(string $path, bool $rasterize = false, int $svgSize = 1000): Image
    {
        if (FileHelper::isSvg($path)) {
            $image = new Svg();
            $image->loadImage($path);

            if ($rasterize) {
                $image->scaleToFit($svgSize, $svgSize);
                $svgString = $image->getSvgString();
                $image = new Raster();
                $image->loadFromSVG($svgString);
            }
        } else {
            $image = new Raster();
            $image->loadImage($path);
        }

        return $image;
    }

    /**
     * Determines if there is enough memory to process this image.
     *
     * The code was adapted from http://www.php.net/manual/en/function.imagecreatefromjpeg.php#64155.
     * It will first attempt to do it with available memory. If that fails,
     * Craft will bump the memory to amount defined by the
     * <config4:phpMaxMemoryLimit> config setting, then try again.
     *
     * @param string $filePath The path to the image file.
     * @param bool $toTheMax If set to true, will set the PHP memory to the config setting phpMaxMemoryLimit.
     * @return bool
     */
    public function checkMemoryForImage(string $filePath, bool $toTheMax = false): bool
    {
        if (FileHelper::isSvg($filePath)) {
            return true;
        }

        if (!function_exists('memory_get_usage')) {
            return false;
        }

        if ($toTheMax) {
            // Turn it up to 11.
            App::maxPowerCaptain();
        }

        // If the file is 0bytes, we probably have enough memory
        if (!filesize($filePath)) {
            return true;
        }

        // Find out how much memory this image is going to need.
        $imageInfo = getimagesize($filePath);

        // If we can't find out the imagesize, chances are, we won't be able to anything about it.
        if (!is_array($imageInfo)) {
            Craft::warning('Could not determine image information for ' . $filePath);
            return true;
        }

        $K64 = 65536;
        $tweakFactor = 1.7;
        $bits = $imageInfo['bits'] ?? 8;
        $channels = $imageInfo['channels'] ?? 4;
        $memoryNeeded = round(($imageInfo[0] * $imageInfo[1] * $bits * $channels / 8 + $K64) * $tweakFactor);

        $memoryLimit = ConfigHelper::sizeInBytes(ini_get('memory_limit'));

        if ($memoryLimit == -1 || memory_get_usage() + $memoryNeeded < $memoryLimit) {
            return true;
        }

        if (!$toTheMax) {
            return $this->checkMemoryForImage($filePath, true);
        }

        // Oh well, we tried.
        return false;
    }

    /**
     * Cleans an image by its path, clearing embedded potentially malicious embedded code.
     *
     * @param string $filePath
     * @throws Exception if $filePath is a malformed SVG image
     */
    public function cleanImage(string $filePath): void
    {
        $cleanedByRotation = false;
        $cleanedByStripping = false;

        // Special case for SVG files.
        if (FileHelper::isSvg($filePath)) {
            if (!Craft::$app->getConfig()->getGeneral()->sanitizeSvgUploads) {
                return;
            }

            $sanitizer = new Sanitizer();
            $sanitizer->setAllowedAttrs(new SvgAllowedAttributes());
            $svgContents = file_get_contents($filePath);
            $svgContents = $sanitizer->sanitize($svgContents);

            if (!$svgContents) {
                throw new Exception('There was a problem sanitizing the SVG file contents, likely due to malformed XML.');
            }

            file_put_contents($filePath, $svgContents);
            return;
        }

        if (FileHelper::isGif($filePath) && !Craft::$app->getConfig()->getGeneral()->transformGifs) {
            return;
        }

        try {
            if (Craft::$app->getConfig()->getGeneral()->rotateImagesOnUploadByExifData) {
                $cleanedByRotation = $this->rotateImageByExifData($filePath);
            }

            $cleanedByStripping = $this->stripOrientationFromExifData($filePath);
        } catch (Throwable $e) {
            Craft::error('Tried to rotate or strip EXIF data from image and failed: ' . $e->getMessage(), __METHOD__);
        }

        // Image has already been cleaned if it had exif/orientation data
        if ($cleanedByRotation || $cleanedByStripping) {
            return;
        }

        $this->loadImage($filePath)->saveAs($filePath, true);
    }

    /**
     * Rotate image according to it's EXIF data.
     *
     * @param string $filePath
     * @return bool
     */
    public function rotateImageByExifData(string $filePath): bool
    {
        if (!ImageHelper::canHaveExifData($filePath)) {
            return false;
        }

        // Quick and dirty, if possible
        if (!($this->getIsImagick() && method_exists(\Imagick::class, 'getImageOrientation'))) {
            return false;
        }

        $image = new \Imagick($filePath);
        $orientation = $image->getImageOrientation();

        $degrees = false;

        switch ($orientation) {
            case ImageHelper::EXIF_IFD0_ROTATE_180:
                $degrees = 180;
                break;
            case ImageHelper::EXIF_IFD0_ROTATE_90:
                $degrees = 90;
                break;
            case ImageHelper::EXIF_IFD0_ROTATE_270:
                $degrees = 270;
                break;
        }

        if ($degrees === false) {
            return false;
        }

        /** @var Raster $image */
        $image = $this->loadImage($filePath);
        $image->rotate($degrees);

        return $image->saveAs($filePath, true);
    }

    /**
     * Get EXIF metadata for a file by it's path.
     *
     * @param string $filePath
     * @return array|null
     */
    public function getExifData(string $filePath): ?array
    {
        if (!ImageHelper::canHaveExifData($filePath)) {
            return null;
        }

        $image = new Raster();

        return $image->getExifMetadata($filePath);
    }

    /**
     * Strip orientation from EXIF data for an image at a path.
     *
     * @param string $filePath
     * @return bool
     */
    public function stripOrientationFromExifData(string $filePath): bool
    {
        if (!ImageHelper::canHaveExifData($filePath)) {
            return false;
        }

        // Quick and dirty, if possible
        if (!($this->getIsImagick() && method_exists(\Imagick::class, 'setImageOrientation'))) {
            return false;
        }

        $image = new \Imagick($filePath);
        $image->setImageOrientation(\Imagick::ORIENTATION_UNDEFINED);
        ImageHelper::cleanExifDataFromImagickImage($image);
        $image->writeImages($filePath, true);

        return true;
    }
}<|MERGE_RESOLUTION|>--- conflicted
+++ resolved
@@ -20,11 +20,8 @@
 use Imagine\Gd\Imagine as GdImagine;
 use Imagine\Image\Format;
 use Imagine\Imagick\Imagick;
-<<<<<<< HEAD
+use Imagine\Imagick\Imagine as ImagickImagine;
 use Throwable;
-=======
-use Imagine\Imagick\Imagine as ImagickImagine;
->>>>>>> d7ee2e20
 use yii\base\Component;
 use yii\base\Exception;
 
@@ -198,7 +195,6 @@
         return $info->isFormatSupported(Format::ID_WEBP);
     }
 
-
     /**
      * Returns whether the AVIF image format is supported.
      *
