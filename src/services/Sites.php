--- conflicted
+++ resolved
@@ -23,10 +23,7 @@
 use craft\events\SiteGroupEvent;
 use craft\helpers\App;
 use craft\helpers\Db;
-<<<<<<< HEAD
 use craft\helpers\StringHelper;
-=======
->>>>>>> 928249a9
 use craft\models\Site;
 use craft\models\SiteGroup;
 use craft\queue\jobs\PropagateElements;
@@ -427,11 +424,7 @@
     public function getSiteByUid(string $uid): Site
     {
         if (!isset($this->_sitesByUid[$uid])) {
-<<<<<<< HEAD
             throw new SiteNotFoundException('Site with UID ”' . $uid . '“ not found!');
-=======
-            throw new SiteNotFoundException('Site with UID ”'.$uid.'“ not found!');
->>>>>>> 928249a9
         }
 
         return $this->_sitesByUid[$uid];
@@ -536,15 +529,9 @@
 
         $this->_editableSiteIds = [];
 
-<<<<<<< HEAD
         foreach ($this->getAllSites() as $site) {
             if (Craft::$app->getUser()->checkPermission('editSite:' . $site->uid)) {
                 $this->_editableSiteIds[] = $site->id;
-=======
-        foreach ($this->getAllSiteIds() as $siteId) {
-            if (Craft::$app->getUser()->checkPermission('editSite:' . $siteId)) {
-                $this->_editableSiteIds[] = $siteId;
->>>>>>> 928249a9
             }
         }
 
@@ -693,17 +680,7 @@
             'sortOrder' => $site->sortOrder,
             'primary' => $site->primary,
 
-<<<<<<< HEAD
         ];
-=======
-            if (Craft::$app->getIsInstalled()) {
-                // Get the next biggest sort order
-                $maxSortOrder = (new Query())
-                    ->from(['{{%sites}}'])
-                    ->where(['dateDeleted' => null])
-                    ->max('[[sortOrder]]');
-            }
->>>>>>> 928249a9
 
         if ($isNewSite) {
             $uid = StringHelper::UUID();
@@ -807,16 +784,9 @@
                 // Did the primary site just change?
                 $oldPrimarySiteId = $this->getPrimarySite()->id;
 
-<<<<<<< HEAD
                 if ($data['primary'] && $siteRecord->id != $oldPrimarySiteId) {
                     $this->_processNewPrimarySite($oldPrimarySiteId, $siteRecord->id);
                 }
-=======
-        if (Craft::$app->getIsInstalled()) {
-            // Did the primary site just change?
-            if ($site->primary && $site->id != $oldPrimarySiteId) {
-                $this->_processNewPrimarySite($oldPrimarySiteId, $site->id);
->>>>>>> 928249a9
             }
 
             // Refresh sites
@@ -876,20 +846,6 @@
                 }
             }
         }
-<<<<<<< HEAD
-=======
-
-        // Fire an 'afterSaveSite' event
-        if ($this->hasEventHandlers(self::EVENT_AFTER_SAVE_SITE)) {
-            $this->trigger(self::EVENT_AFTER_SAVE_SITE, new SiteEvent([
-                'site' => $site,
-                'isNew' => $isNewSite,
-                'oldPrimarySiteId' => $oldPrimarySiteId,
-            ]));
-        }
-
-        return true;
->>>>>>> 928249a9
     }
 
     /**
@@ -1140,24 +1096,7 @@
             }
         }
 
-<<<<<<< HEAD
         Craft::$app->getProjectConfig()->save(self::CONFIG_SITES_KEY . '.' . $site->uid, null);
-=======
-        $transaction = Craft::$app->getDb()->beginTransaction();
-        try {
-            $affectedRows = Craft::$app->getDb()->createCommand()
-                ->softDelete('{{%sites}}', ['id' => $site->id])
-                ->execute();
-
-            $transaction->commit();
-
-            $success = (bool)$affectedRows;
-        } catch (\Throwable $e) {
-            $transaction->rollBack();
-
-            throw $e;
-        }
->>>>>>> 928249a9
 
         // Fire an 'afterDeleteSite' event
         if ($this->hasEventHandlers(self::EVENT_AFTER_DELETE_SITE)) {
@@ -1206,21 +1145,6 @@
                 }
             }
         }
-    }
-
-    /**
-     * Restores a site by its ID.
-     *
-     * @param int $id The site’s ID
-     * @return bool Whether the site was restored successfully
-     */
-    public function restoreSiteById(int $id): bool
-    {
-        $affectedRows = Craft::$app->getDb()->createCommand()
-            ->restore('{{%sites}}', ['id' => $id])
-            ->execute();
-
-        return (bool)$affectedRows;
     }
 
     // Private Methods
@@ -1334,7 +1258,6 @@
     }
 
     /**
-<<<<<<< HEAD
      * Returns a Query object prepped for retrieving sites.
      *
      * @return Query
@@ -1348,8 +1271,6 @@
     }
 
     /**
-=======
->>>>>>> 928249a9
      * Gets a site group record or creates a new one.
      *
      * @param mixed $criteria ID or UID of the site group.
@@ -1363,7 +1284,6 @@
             $groupRecord = SiteGroupRecord::findOne(['uid' => $criteria]);
         }
 
-<<<<<<< HEAD
         return $groupRecord ?? new SiteGroupRecord();
     }
 
@@ -1379,13 +1299,6 @@
             $siteRecord = SiteRecord::findOne($criteria);
         } else if (\is_string($criteria)) {
             $siteRecord = SiteRecord::findOne(['uid' => $criteria]);
-=======
-            if (!$record) {
-                throw new SiteGroupNotFoundException('Invalid site group ID: ' . $group->id);
-            }
-        } else {
-            $record = new SiteGroupRecord();
->>>>>>> 928249a9
         }
 
         return $siteRecord ?? new SiteRecord();
