<?php
namespace Craft;

/**
 * UserSessionService provides APIs for managing user sessions.
 *
 * An instance of UserSessionService is globally accessible in Craft via
 * {@link WebApp::userSession `craft()->userSession`}.
 *
 * @author    Pixel & Tonic, Inc. <support@pixelandtonic.com>
 * @copyright Copyright (c) 2014, Pixel & Tonic, Inc.
 * @license   http://buildwithcraft.com/license Craft License Agreement
 * @see       http://buildwithcraft.com
 * @package   craft.app.services
 * @since     1.0
 */
class UserSessionService extends \CWebUser
{
	// Constants
	// =========================================================================

	const FLASH_KEY_PREFIX = 'Craft.UserSessionService.flash.';
	const FLASH_COUNTERS   = 'Craft.UserSessionService.flashcounters';

	// Properties
	// =========================================================================

	/**
	 * Stores the user identity.
	 *
	 * @var UserIdentity
	 */
	private $_identity;

	/**
	 * Stores the current user model.
	 *
	 * @var UserModel
	 */
	private $_userModel;

	/**
	 * @var
	 */
	private $_userRow;

	/**
	 * @var
	 */
	private $_sessionRestoredFromCookie;

	// Public Methods
	// =========================================================================

	/**
	 * Initializes the application component.
	 *
	 * @return null
	 */
	public function init()
	{
		if (!craft()->isConsole())
		{
			craft()->getSession()->open();

			// Let's set our own state key prefix. Leaving identical to CWebUser for the key so people won't get logged
			// out when updating.
			$this->setStateKeyPrefix(md5('Yii.Craft\UserSessionService.'.craft()->getId()));

			$rememberMe = craft()->request->getCookie('rememberMe') !== null ? true : false;
			$seconds = $this->_getSessionDuration($rememberMe);
			$this->authTimeout = $seconds;

			$this->updateAuthStatus();

			parent::init();
		}
	}

	/**
	 * Returns the currently logged-in user.
	 *
	 * @return UserModel|null The currently logged-in user, or `null`.
	 */
	public function getUser()
	{
		// Does a user appear to be logged in?
		if (craft()->isInstalled() && $this->getState('__id') !== null)
		{
			if (!isset($this->_user))
			{
				$userRow = $this->_getUserRow($this->getId());

				if ($userRow && $userRow['status'] == UserStatus::Active || $userRow['status'] == UserStatus::Pending)
				{
					$this->_userModel = UserModel::populateModel($userRow);
				}
				else
				{
					$this->_userModel = false;
				}
			}

			return $this->_userModel ? $this->_userModel : null;
		}
	}

	/**
	 * Returns the URL the user was trying to access before getting redirected to the login page via
	 * {@link requireLogin()}.
	 *
	 * @param string $defaultUrl The default URL that should be returned if no return URL was stored.
	 *
	 * @return string The return URL, or $defaultUrl.
	 */
	public function getReturnUrl($defaultUrl = '')
	{
		return $this->getState('__returnUrl', UrlHelper::getUrl($defaultUrl));
	}

	/**
	 * Stores a notice in the user’s flash data.
	 *
	 * The message will be stored on the user session, and can be retrieved by calling
	 * {@link getFlash() `getFlash('notice')`} or {@link getFlashes()}.
	 *
	 * Only one flash notice can be stored at a time.
	 *
	 * @param string $message The message.
	 *
	 * @return null
	 */
	public function setNotice($message)
	{
		$this->setFlash('notice', $message);
	}

	/**
	 * Stores an error message in the user’s flash data.
	 *
	 * The message will be stored on the user session, and can be retrieved by calling
	 * {@link getFlash() `getFlash('error')`} or {@link getFlashes()}.
	 *
	 * Only one flash error message can be stored at a time.
	 *
	 * @param string $message The message.
	 *
	 * @return null
	 */
	public function setError($message)
	{
		$this->setFlash('error', $message);
	}

	/**
	 * Stores a JS file from resources/ in the user’s flash data.
	 *
	 * The file will be stored on the user session, and can be retrieved by calling {@link getJsResourceFlashes()} or
	 * {@link TemplatesService::getFootHtml()}.
	 *
	 * @param string $resource The resource path to the JS file.
	 *
	 * @return null
	 */
	public function addJsResourceFlash($resource)
	{
		$resources = $this->getJsResourceFlashes(false);

		if (!in_array($resource, $resources))
		{
			$resources[] = $resource;
			$this->setFlash('jsResources', $resources);
		}
	}

	/**
	 * Returns the stored JS resource flashes.
	 *
	 * @param bool $delete Whether to delete the stored flashes. Defaults to `true`.
	 *
	 * @return array The stored JS resource flashes.
	 */
	public function getJsResourceFlashes($delete = true)
	{
		return $this->getFlash('jsResources', array(), $delete);
	}

	/**
	 * Stores JS in the user’s flash data.
	 *
	 * The Javascript code will be stored on the user session, and can be retrieved by calling
	 * {@link getJsFlashes()} or {@link TemplatesService::getFootHtml()}.
	 *
	 * @param string $js The Javascript code.
	 *
	 * @return null
	 */
	public function addJsFlash($js)
	{
		$scripts = $this->getJsFlashes();
		$scripts[] = $js;
		$this->setFlash('js', $scripts);
	}

	/**
	 * Returns the stored JS flashes.
	 *
	 * @param bool $delete Whether to delete the stored flashes. Defaults to `true`.
	 *
	 * @return array The stored JS flashes.
	 */
	public function getJsFlashes($delete = true)
	{
		return $this->getFlash('js', array(), $delete);
	}

	/**
	 * Alias of {@link getIsGuest()}.
	 *
	 * @return bool
	 */
	public function isGuest()
	{
		$user = $this->_getUserRow($this->getId());
		return empty($user);
	}

	/**
	 * Returns whether the current user is logged in.
	 *
	 * The result will always just be the opposite of whatever {@link getIsGuest()} returns.
	 *
	 * @return bool Whether the current user is logged in.
	 */
	public function isLoggedIn()
	{
		return !$this->isGuest();
	}

	/**
	 * Returns whether the current user is an admin.
	 *
	 * @return bool Whether the current user is an admin.
	 */
	public function isAdmin()
	{
		$user = $this->getUser();
		return ($user && $user->admin);
	}

	/**
	 * Returns whether the current user has a given permission.
	 *
	 * @param string $permissionName The name of the permission.
	 *
	 * @return bool Whether the current user has the permission.
	 */
	public function checkPermission($permissionName)
	{
		$user = $this->getUser();
		return ($user && $user->can($permissionName));
	}

	/**
	 * Checks whether the current user has a given permission, and ends the request with a 403 error if they don’t.
	 *
	 * @param string $permissionName The name of the permission.
	 *
	 * @throws HttpException
	 * @return null
	 */
	public function requirePermission($permissionName)
	{
		if (!$this->checkPermission($permissionName))
		{
			throw new HttpException(403);
		}
	}

	/**
	 * Checks whether the current user is an admin, and ends the request with a 403 error if they aren’t.
	 *
	 * @throws HttpException
	 * @return null
	 */
	public function requireAdmin()
	{
		if (!$this->isAdmin())
		{
			throw new HttpException(403);
		}
	}

	/**
	 * Checks whether the current user is logged in, and redirects them to the Login page if they aren’t.
	 *
	 * The current request’s URL will be stored on the user’s session before they get redirected, and Craft will
	 * automatically redirect them back to the original URL after they’ve logged in.
	 *
	 * @throws Exception
	 * @return null
	 */
	public function requireLogin()
	{
		if ($this->isGuest())
		{
			if (craft()->config->get('loginPath') === craft()->request->getPath())
			{
				throw new Exception(Craft::t('requireLogin was used on the login page, creating an infinite loop.'));
			}

			if (!craft()->request->isAjaxRequest())
			{
				$url = craft()->request->getPath();
				if (($queryString = craft()->request->getQueryStringWithoutPath()))
				{
					if (craft()->request->getPathInfo())
					{
						$url .= '?'.$queryString;
					}
					else
					{
						$url .= '&'.$queryString;
					}
				}

				$this->setReturnUrl($url);
			}
			elseif (isset($this->loginRequiredAjaxResponse))
			{
				echo $this->loginRequiredAjaxResponse;
				craft()->end();
			}

			$url = UrlHelper::getUrl(craft()->config->getLoginPath());
			craft()->request->redirect($url);
		}
	}

	/**
	 * Alias of {@link requireLogin()}.
	 *
	 * @return null
	 */
	public function loginRequired()
	{
		$this->requireLogin();
	}

	/**
	 * Logs a user in.
	 *
	 * If $rememberMe is set to `true`, the user will be logged in for the duration specified by the
	 * [rememberedUserSessionDuration](http://buildwithcraft.com/docs/config-settings#rememberedUserSessionDuration)
	 * config setting. Otherwise it will last for the duration specified by the
	 * [userSessionDuration](http://buildwithcraft.com/docs/config-settings#userSessionDuration)
	 * config setting.
	 *
	 * @param string $username   The user’s username.
	 * @param string $password   The user’s submitted password.
	 * @param bool   $rememberMe Whether the user should be remembered.
	 *
	 * @throws Exception
	 * @return bool Whether the user was logged in successfully.
	 */
	public function login($username, $password, $rememberMe = false)
	{
		// Validate the username/password first.
		$usernameModel = new UsernameModel();
		$passwordModel = new PasswordModel();

		$usernameModel->username = $username;
		$passwordModel->password = $password;

		// Require a userAgent string and an IP address to help prevent direct socket connections from trying to login.
		if (!craft()->request->userAgent || !$_SERVER['REMOTE_ADDR'])
		{
			Craft::log('Someone tried to login with loginName: '.$username.', without presenting an IP address or userAgent string.', LogLevel::Warning);
			$this->logout();
			$this->requireLogin();
		}

		// Validate the model.
		if ($usernameModel->validate() && $passwordModel->validate())
		{
			// Authenticate the credentials.
			$this->_identity = new UserIdentity($username, $password);
			$this->_identity->authenticate();

			// Was the login successful?
			if ($this->_identity->errorCode == UserIdentity::ERROR_NONE)
			{
				// See if the 'rememberUsernameDuration' config item is set. If so, save the name to a cookie.
				$rememberUsernameDuration = craft()->config->get('rememberUsernameDuration');

				if ($rememberUsernameDuration)
				{
					$interval = new DateInterval($rememberUsernameDuration);
					$expire = new DateTime();
					$expire->add($interval);

					// Save the username cookie.
					$this->saveCookie('username', $username, $expire->getTimestamp());
				}

				// If there is a remember me cookie, but $rememberMe is false, they logged in with an unchecked remember
				// me box, so let's remove the cookie.
				if (craft()->request->getCookie('rememberMe') !== null && !$rememberMe)
				{
					craft()->request->deleteCookie('rememberMe');
				}

				if ($rememberMe)
				{
					$rememberMeSessionDuration = craft()->config->get('rememberedUserSessionDuration');
					if ($rememberMeSessionDuration)
					{
						$interval = new DateInterval($rememberMeSessionDuration);
						$expire = new DateTime();
						$expire->add($interval);

						// Save the username cookie.
						$this->saveCookie('rememberMe', true, $expire->getTimestamp());
					}
				}

				// Get how long this session is supposed to last.
				$seconds = $this->_getSessionDuration($rememberMe);

				$id = $this->_identity->getId();
				$states = $this->_identity->getPersistentStates();

				// Fire an 'onBeforeLogin' event
				$this->onBeforeLogin(new Event($this, array(
					'username'      => $usernameModel->username,
				)));

				// Run any before login logic.
				if ($this->beforeLogin($id, $states, false))
				{
					$this->changeIdentity($id, $this->_identity->getName(), $states);

					// Fire an 'onLogin' event
					$this->onLogin(new Event($this, array(
						'username'      => $usernameModel->username,
					)));

					if ($seconds > 0)
					{
						if ($this->allowAutoLogin)
						{
							$user = craft()->users->getUserById($id);

							if ($user)
							{
								// Save the necessary info to the identity cookie.
								$sessionToken = StringHelper::UUID();
								$hashedToken = craft()->security->hashData(base64_encode(serialize($sessionToken)));
								$uid = craft()->users->handleSuccessfulLogin($user, $hashedToken);
								$userAgent = craft()->request->userAgent;

								$data = array(
									$this->getName(),
									$sessionToken,
									$uid,
									$seconds,
									$userAgent,
									$this->saveIdentityStates(),
								);

								$this->saveCookie('', $data, $seconds);
							}
							else
							{
								throw new Exception(Craft::t('Could not find a user with Id of {userId}.', array('{userId}' => $this->getId())));
							}
						}
						else
						{
							throw new Exception(Craft::t('{class}.allowAutoLogin must be set true in order to use cookie-based authentication.', array('{class}' => get_class($this))));
						}
					}

					$this->_sessionRestoredFromCookie = false;
					$this->_userRow = null;

					// Run any after login logic.
					$this->afterLogin(false);
				}

				return !$this->getIsGuest();
			}
		}

		Craft::log($username.' tried to log in unsuccessfully.', LogLevel::Warning);
		return false;
	}

	/**
	 * Logs a user in for impersonation.
	 *
	 * This method doesn’t have any sort of credential verification, and just requires the ID of the user to
	 * impersonate, so use it at your own peril.
	 *
	 * The new user session will only last as long as the browser session remains active; no identity cookie will be
	 * created.
	 *
	 * @param int $userId The user’s ID.
	 *
	 * @throws Exception
	 * @return bool Whether the user is now being impersonated.
	 */
	public function impersonate($userId)
	{
		$userModel = craft()->users->getUserById($userId);

		if (!$userModel)
		{
			throw new Exception(Craft::t('Could not find a user with Id of {userId}.', array('{userId}' => $userId)));
		}

		$this->_identity = new UserIdentity($userModel->username, null);
		$this->_identity->logUserIn($userModel);

		$id = $this->_identity->getId();
		$states = $this->_identity->getPersistentStates();

		// Run any before login logic.
		if ($this->beforeLogin($id, $states, false))
		{
			// Fire an 'onBeforeLogin' event
			$this->onBeforeLogin(new Event($this, array(
				'username'      => $userModel->username,
			)));

			$this->changeIdentity($id, $this->_identity->getName(), $states);

			// Fire an 'onLogin' event
			$this->onLogin(new Event($this, array(
				'username'      => $userModel->username,
			)));

			$this->_sessionRestoredFromCookie = false;
			$this->_userRow = null;

			// Run any after login logic.
			$this->afterLogin(false);

			return !$this->getIsGuest();
		}

		Craft::log($userModel->username.' tried to log in unsuccessfully.', LogLevel::Warning);
		return false;
	}

	/**
	 * Returns the login error code from the user identity.
	 *
	 * @return int|null The login error code, or `null` if there isn’t one.
	 */
	public function getLoginErrorCode()
	{
		if (isset($this->_identity))
		{
			return $this->_identity->errorCode;
		}
	}

	/**
	 * Returns a login error message by a given error code.
	 *
	 * @param $errorCode The login error code.
	 * @param $loginName The user’s username or email.
	 *
	 * @return string The login error message.
	 */
	public function getLoginErrorMessage($errorCode, $loginName)
	{
		switch ($errorCode)
		{
			case UserIdentity::ERROR_PASSWORD_RESET_REQUIRED:
			{
				$error = Craft::t('You need to reset your password. Check your email for instructions.');
				break;
			}
			case UserIdentity::ERROR_ACCOUNT_LOCKED:
			{
				$error = Craft::t('Account locked.');
				break;
			}
			case UserIdentity::ERROR_ACCOUNT_COOLDOWN:
			{
				$user = craft()->users->getUserByUsernameOrEmail($loginName);

				if ($user)
				{
					$timeRemaining = $user->getRemainingCooldownTime();

					if ($timeRemaining)
					{
						$humanTimeRemaining = $timeRemaining->humanDuration();
						$error = Craft::t('Account locked. Try again in {time}.', array('time' => $humanTimeRemaining));
					}
					else
					{
						$error = Craft::t('Account locked.');
					}
				}
				else
				{
					$error = Craft::t('Account locked.');
				}
				break;
			}
			case UserIdentity::ERROR_ACCOUNT_SUSPENDED:
			{
				$error = Craft::t('Account suspended.');
				break;
			}
			case UserIdentity::ERROR_NO_CP_ACCESS:
			{
				$error = Craft::t('You cannot access the CP with that account.');
				break;
			}
			case UserIdentity::ERROR_NO_CP_OFFLINE_ACCESS:
			{
				$error = Craft::t('You cannot access the CP while the system is offline with that account.');
				break;
			}
			default:
			{
				$error = Craft::t('Invalid username or password.');
			}
		}

		return $error;
	}

	/**
	 * Returns the username of the account that the browser was last logged in as.
	 *
	 * @return string|null
	 */
	public function getRememberedUsername()
	{
		return $this->getCookieValue('username');
	}

	/**
	 * Alias of {@link isGuest()}.
	 *
	 * @return bool
	 */
	public function getIsGuest()
	{
		return $this->isGuest();
	}

	/**
	 * Sets a cookie on the browser.
	 *
	 * @param string $name     The name of the cookie.
	 * @param mixed  $data     The data that should be stored on the cookie.
	 * @param int    $duration The duration that the cookie should be stored for, in seconds.
	 *
	 * @todo Set domain to wildcard?  .example.com, .example.co.uk, .too.many.subdomains.com
	 * @return null
	 */
	public function saveCookie($name, $data, $duration = 0)
	{
		$name = $this->getStateKeyPrefix().$name;
		$cookie = new \CHttpCookie($name, '');
		$cookie->httpOnly = true;
		$cookie->expire = time() + $duration;

		if (craft()->request->isSecureConnection())
		{
			$cookie->secure = true;
		}

		$cookie->value = craft()->security->hashData(base64_encode(serialize($data)));
		craft()->request->getCookies()->add($cookie->name, $cookie);
	}

	/**
	 * Returns a cookie that was stored for the current application state.
	 *
	 * @param string $name The cookie name.
	 *
	 * @return \CHttpCookie|null The cookie, or `null` if it didn’t exist.
	 */
	public function getCookie($name)
	{
		$name = $this->getStateKeyPrefix().$name;
		return craft()->request->getCookies()->itemAt($name);
	}

	/**
	 * Returns the value of a cookie by its name, ensuring that the data hasn’t been tampered with.
	 *
	 * @param \CHttpCookie|string $cookie The cookie, or the name of the cookie.
	 *
	 * @return mixed The value of the cookie if it exists and hasn’t been tampered with, or `null`.
	 */
	public function getCookieValue($cookie)
	{
		if (is_string($cookie))
		{
			$cookie = $this->getCookie($cookie);
		}

		if ($cookie && !empty($cookie->value) && ($data = craft()->security->validateData($cookie->value)) !== false)
		{
			return @unserialize(base64_decode($data));
		}
	}

	/**
	 * Returns the current user identity cookie, if there is one.
	 *
	 * @return \CHttpCookie|null The user identity cookie.
	 */
	public function getIdentityCookie()
	{
		return $this->getCookie('');
	}

	/**
	 * Returns the current user identity cookie’s value, if there is one.
	 *
	 * @param \CHttpCookie|null The user identity cookie, or `null` if you don’t have it on hand.
	 *
	 * @return array|null The user identity cookie’s data, or `null` if it didn’t exist.
	 */
	public function getIdentityCookieValue(\CHttpCookie $cookie = null)
	{
		if (!$cookie)
		{
			$cookie = $this->getIdentityCookie();
		}

		if (
			$cookie &&
			($data = $this->getCookieValue($cookie)) &&
			is_array($data) &&
			isset($data[0], $data[1], $data[2], $data[3], $data[4], $data[5])
		)
		{
			return $data;
		}
	}

	/**
	 * Returns whether the current user session was just restored from a cookie.
	 *
	 * This happens when a user with an active session closes their browser, and then re-opens it before their session
	 * is supposed to expire.
	 *
	 * @return bool Whether the current user session was just restored from a cookie.
	 */
	public function wasSessionRestoredFromCookie()
	{
		return $this->_sessionRestoredFromCookie;
	}

	/**
	 * Clears all user identity information from persistent storage.
	 *
	 * This will remove the data stored via {@link setState}.
	 *
	 * @return null
	 */
	public function clearStates()
	{
		if (isset($_SESSION))
		{
			$keys = array_keys($_SESSION);
			$prefix = $this->getStateKeyPrefix();

			$n = mb_strlen($prefix);

			foreach($keys as $key)
			{
				if (!strncmp($key, $prefix, $n))
				{
					unset($_SESSION[$key]);
				}
			}
		}
	}

	/**
	 * Fires an 'onBeforeLogin' event.
	 *
	 * @param Event $event
	 *
	 * @return null
	 */
	public function onBeforeLogin(Event $event)
	{
		$this->raiseEvent('onBeforeLogin', $event);
	}

	/**
	 * Fires an 'onLogin' event.
	 *
	 * @param Event $event
	 *
	 * @return null
	 */
	public function onLogin(Event $event)
	{
		$this->raiseEvent('onLogin', $event);
	}

	/**
	 * Fires an 'onBeforeLogout' event.
	 *
	 * @param Event $event
	 */
	public function onBeforeLogout(Event $event)
	{
		$this->raiseEvent('onBeforeLogout', $event);
	}

	/**
	 * Fires an 'onLogout' event.
	 *
	 * @param Event $event
	 */
	public function onLogout(Event $event)
	{
		$this->raiseEvent('onLogout', $event);
	}

	// Protected Methods
	// =========================================================================

	/**
	 * Changes the current user with the specified identity information.
	 *
	 * This method is called by {@link login} and {@link restoreFromCookie} when the current user needs to be populated
	 * with the corresponding identity information.
	 *
	 * Derived classes may override this method by retrieving additional user-related information. Make sure the parent
	 * implementation is called first.
	 *
	 * @param mixed  $id     A unique identifier for the user.
	 * @param string $name   The display name for the user.
	 * @param array  $states Identity states.
	 *
	 * @return null
	 */
	protected function changeIdentity($id, $name, $states)
	{
		$this->setId($id);
		$this->setName($name);
		$this->loadIdentityStates($states);
	}

	/**
	 * Renews the user’s identity cookie.
	 *
	 * @return null
	 */
	protected function renewCookie()
	{
		$this->_checkVitals();

		$cookie = $this->getIdentityCookie();

		if ($cookie)
		{
			$data = $this->getIdentityCookieValue($cookie);

			if ($data)
			{
				$savedUserAgent = $data[4];
				$currentUserAgent = craft()->request->userAgent;

				$this->_checkUserAgentString($currentUserAgent, $savedUserAgent);

				// Bump the expiration time.
				$expiration = time() + $data[3];
				$cookie->expire = $expiration;
				craft()->request->getCookies()->add($cookie->name, $cookie);

				$this->authTimeout = $data[3];
				$this->setState(static::AUTH_TIMEOUT_VAR, $expiration);
			}
		}
	}

	/**
	 * Restores a user session from the identity cookie.
	 *
	 * This method is used when automatic login ({@link allowAutoLogin}) is enabled. The user identity information is
	 * recovered from cookie.
	 *
	 * @return null
	 */
	protected function restoreFromCookie()
	{
		if (!$this->_checkVitals())
		{
			return false;
		}

		// See if they have an existing identity cookie.
		$cookie = $this->getIdentityCookie();

		if ($cookie)
		{
			$data = $this->getIdentityCookieValue($cookie);

			if ($data)
			{
				$loginName = $data[0];
				$currentSessionToken = $data[1];
				$uid = $data[2];
				$seconds = $data[3];
				$savedUserAgent = $data[4];
				$states = $data[5];
				$currentUserAgent = craft()->request->userAgent;

				$this->_checkUserAgentString($currentUserAgent, $savedUserAgent);

				// Get the hashed token from the db based on login name and uid.
				if (($sessionRow = $this->_findSessionToken($loginName, $uid)) !== false)
				{
					$dbHashedToken = $sessionRow['token'];
					$userId = $sessionRow['userId'];

					// Make sure the given session token matches what we have in the db.
					$checkHashedToken= craft()->security->hashData(base64_encode(serialize($currentSessionToken)));
					if (strcmp($checkHashedToken, $dbHashedToken) === 0)
					{
						// It's all good.
						if($this->beforeLogin($loginName, $states, true))
						{
							$this->changeIdentity($userId, $loginName, $states);

							if ($this->autoRenewCookie)
							{
								// Generate a new session token for the database and cookie.
								$newSessionToken = StringHelper::UUID();
								$hashedNewToken = craft()->security->hashData(base64_encode(serialize($newSessionToken)));
								$this->_updateSessionToken($loginName, $dbHashedToken, $hashedNewToken);

								// While we're let's clean up stale sessions.
								$this->_cleanStaleSessions();

								// Save updated info back to identity cookie.
								$data = array(
									$this->getName(),
									$newSessionToken,
									$uid,
									$seconds,
									$currentUserAgent,
									$states,
								);

								$this->saveCookie('', $data, $seconds);
								$this->authTimeout = $seconds;
								$this->_sessionRestoredFromCookie = true;
								$this->_userRow = null;
							}

							$this->afterLogin(true);
						}
					}
					else
					{
						Craft::log('Tried to restore session from a cookie, but the given hashed database token value does not appear to belong to the given login name. Hashed db value: '.$dbHashedToken.' and loginName: '.$loginName.'.', LogLevel::Warning);
						// Forcing logout here clears the identity cookie helping to prevent session fixation.
						$this->logout();
					}
				}
				else
				{
					Craft::log('Tried to restore session from a cookie, but the given login name does not match the given uid. UID: '.$uid.' and loginName: '.$loginName.'.', LogLevel::Warning);
					// Forcing logout here clears the identity cookie helping to prevent session fixation.
					$this->logout();
				}
			}
			else
			{
				Craft::log('Tried to restore session from a cookie, but it appears we the data in the cookie is invalid.', LogLevel::Warning);
				$this->logout();
			}
		}
	}

	/**
	 * Called before a user is logged out.
	 *
	 * @return bool So true.
	 */
	protected function beforeLogout()
	{
		// Fire an 'onBeforeLogout' event
		$this->onBeforeLogout(new Event($this));

<<<<<<< HEAD
		$cookie = craft()->request->getCookies()->itemAt($this->getStateKeyPrefix());
=======
		$cookie = $this->getIdentityCookie();
>>>>>>> 67c970d8

		if ($cookie)
		{
			$data = $this->getIdentityCookieValue($cookie);

			if ($data)
			{
				$loginName = $data[0];
				$uid = $data[2];

				// Clean up their row in the sessions table.
				$user = craft()->users->getUserByUsernameOrEmail($loginName);

				if ($user)
				{
					craft()->db->createCommand()->delete('sessions', 'userId=:userId AND uid=:uid', array('userId' => $user->id, 'uid' => $uid));
				}
			}
			else
			{
				Craft::log('During logout, tried to remove the row from the sessions table, but it appears the cookie data is invalid.', LogLevel::Warning);
			}
		}

		$this->_userRow = null;

		return true;
	}

	/**
	 * Fires an 'onLogout' event after a user has been logged out.
<<<<<<< HEAD
	 * 
=======
	 *
>>>>>>> 67c970d8
	 * @return null
	 */
	protected function afterLogout()
	{
		// Fire an 'onLogout' event
		$this->onLogout(new Event($this));
	}

	// Private Methods
	// =========================================================================

	/**
	 * @param string $loginName
	 * @param string $uid
	 *
	 * @return bool
	 */
	private function _findSessionToken($loginName, $uid)
	{
		$result = craft()->db->createCommand()
		    ->select('s.token, s.userId')
		    ->from('sessions s')
		    ->join('users u', 's.userId = u.id')
		    ->where('(u.username=:username OR u.email=:email) AND s.uid=:uid', array(':username' => $loginName, ':email' => $loginName, 'uid' => $uid))
		    ->queryRow();

		if (is_array($result) && count($result) > 0)
		{
			return $result;
		}

		return false;
	}

	/**
	 * @param string $loginName
	 * @param string $currentToken
	 * @param string $newToken
	 *
	 * @return int
	 */
	private function _updateSessionToken($loginName, $currentToken, $newToken)
	{
		$user = craft()->users->getUserByUsernameOrEmail($loginName);

		craft()->db->createCommand()->update('sessions', array('token' => $newToken), 'token=:currentToken AND userId=:userId', array('currentToken' => $currentToken, 'userId' => $user->id));
	}

	/**
	 * @return null
	 */
	private function _cleanStaleSessions()
	{
		$interval = new DateInterval('P3M');
		$expire = DateTimeHelper::currentUTCDateTime();
		$pastTimeStamp = $expire->sub($interval)->getTimestamp();
		$pastTime = DateTimeHelper::formatTimeForDb($pastTimeStamp);

		craft()->db->createCommand()->delete('sessions', 'dateUpdated < :pastTime', array('pastTime' => $pastTime));
	}

	/**
	 * @param string $rememberMe
	 *
	 * @return int
	 */
	private function _getSessionDuration($rememberMe)
	{
		if ($rememberMe)
		{
			$duration = craft()->config->get('rememberedUserSessionDuration');
		}
		else
		{
			$duration = craft()->config->get('userSessionDuration');
		}

		// Calculate how long the session should last.
		if ($duration)
		{
			$interval = new DateInterval($duration);
			$expire = DateTimeHelper::currentUTCDateTime();
			$currentTimeStamp = $expire->getTimestamp();
			$futureTimeStamp = $expire->add($interval)->getTimestamp();
			$seconds = $futureTimeStamp - $currentTimeStamp;
		}
		else
		{
			$seconds = null;
		}

		return $seconds;
	}

	/**
	 * @param int $id
	 *
	 * @return int
	 */
	private function _getUserRow($id)
	{
		if (!isset($this->_userRow))
		{
			if ($id)
			{
				$userRow = craft()->db->createCommand()
				    ->select('*')
				    ->from('users')
				    ->where('id=:id', array(':id' => $id))
				    ->queryRow();

				if ($userRow)
				{
					$this->_userRow = $userRow;
				}
				else
				{
					$this->_userRow = false;
				}
			}
			else
			{
				$this->_userRow = false;
			}
		}

		return $this->_userRow;
	}

	/**
	 * Checks whether the the current request has a user agent string or IP address.
	 *
	 * @return bool
	 */
	private function _checkVitals()
	{
		if (craft()->config->get('requireUserAgentAndIpForSession'))
		{
			// Require a userAgent string and an IP address to help prevent direct socket connections from trying to login.
			if (!craft()->request->userAgent || !craft()->request->getIpAddress())
			{
				Craft::log('Someone tried to restore a session from a cookie without presenting an IP address or userAgent string.', LogLevel::Warning);
				$this->logout(true);

				return false;
			}
		}

		return true;
	}

	/**
	 * Checks whether the current user agent string matches the user agent string saved in the identity cookie.
	 *
	 * @param string $currentUserAgent
	 * @param string $savedUserAgent
	 *
	 * @return null
	 */
	private function _checkUserAgentString($currentUserAgent, $savedUserAgent)
	{
		if (craft()->config->get('requireMatchingUserAgentForSession'))
		{
			// If the saved userAgent differs from the current one, bail.
			if ($savedUserAgent !== $currentUserAgent)
			{
				Craft::log('Tried to restore session from the the identity cookie, but the saved userAgent ('.$savedUserAgent.') does not match the current userAgent ('.$currentUserAgent.').', LogLevel::Warning);
				$this->logout(true);
			}
		}
	}
}<|MERGE_RESOLUTION|>--- conflicted
+++ resolved
@@ -1001,11 +1001,7 @@
 		// Fire an 'onBeforeLogout' event
 		$this->onBeforeLogout(new Event($this));
 
-<<<<<<< HEAD
-		$cookie = craft()->request->getCookies()->itemAt($this->getStateKeyPrefix());
-=======
 		$cookie = $this->getIdentityCookie();
->>>>>>> 67c970d8
 
 		if ($cookie)
 		{
@@ -1037,11 +1033,7 @@
 
 	/**
 	 * Fires an 'onLogout' event after a user has been logged out.
-<<<<<<< HEAD
-	 * 
-=======
-	 *
->>>>>>> 67c970d8
+	 *
 	 * @return null
 	 */
 	protected function afterLogout()
