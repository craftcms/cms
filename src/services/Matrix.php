<?php
/**
 * @link https://craftcms.com/
 * @copyright Copyright (c) Pixel & Tonic, Inc.
 * @license https://craftcms.github.io/license/
 */

namespace craft\services;

use Craft;
use craft\base\ElementInterface;
use craft\db\Query;
use craft\db\Table;
use craft\elements\db\MatrixBlockQuery;
use craft\elements\MatrixBlock;
use craft\errors\MatrixBlockTypeNotFoundException;
use craft\events\ConfigEvent;
use craft\fields\Matrix as MatrixField;
use craft\helpers\ArrayHelper;
use craft\helpers\Db;
use craft\helpers\ElementHelper;
use craft\helpers\Html;
use craft\helpers\MigrationHelper;
use craft\helpers\StringHelper;
use craft\migrations\CreateMatrixContentTable;
use craft\models\FieldLayout;
use craft\models\MatrixBlockType;
use craft\models\Site;
use craft\records\MatrixBlockType as MatrixBlockTypeRecord;
use craft\web\assets\matrix\MatrixAsset;
use craft\web\View;
use yii\base\Component;
use yii\base\Exception;

/**
 * The Matrix service provides APIs for managing Matrix fields.
 * An instance of the Matrix service is globally accessible in Craft via [[\craft\base\ApplicationTrait::getMatrix()|`Craft::$app->matrix`]].
 *
 * @author Pixel & Tonic, Inc. <support@pixelandtonic.com>
 * @since 3.0.0
 */
class Matrix extends Component
{
    /**
     * @var bool Whether to ignore changes to the project config.
     * @deprecated in 3.1.2. Use [[\craft\services\ProjectConfig::$muteEvents]] instead.
     */
    public $ignoreProjectConfigChanges = false;

    /**
     * @var
     */
    private $_blockTypesById;

    /**
     * @var
     */
    private $_blockTypesByFieldId;

    /**
     * @var
     */
    private $_fetchedAllBlockTypesForFieldId;

    /**
     * @var
     */
    private $_blockTypeRecordsById;

    /**
     * @var string[]
     */
    private $_uniqueBlockTypeAndFieldHandles = [];

    const CONFIG_BLOCKTYPE_KEY = 'matrixBlockTypes';


    /**
     * Returns the block types for a given Matrix field.
     *
     * @param int $fieldId The Matrix field ID.
     * @return MatrixBlockType[] An array of block types.
     */
    public function getBlockTypesByFieldId(int $fieldId): array
    {
        if (!empty($this->_fetchedAllBlockTypesForFieldId[$fieldId])) {
            return $this->_blockTypesByFieldId[$fieldId];
        }

        $this->_blockTypesByFieldId[$fieldId] = [];

        $results = $this->_createBlockTypeQuery()
            ->where(['bt.fieldId' => $fieldId])
            ->all();

        foreach ($results as $result) {
            $blockType = new MatrixBlockType($result);
            $this->_blockTypesById[$blockType->id] = $blockType;
            $this->_blockTypesByFieldId[$fieldId][] = $blockType;
        }

        $this->_fetchedAllBlockTypesForFieldId[$fieldId] = true;

        return $this->_blockTypesByFieldId[$fieldId];
    }

    /**
     * Returns all the block types.
     *
     * @return MatrixBlockType[] An array of block types.
     * @since 3.3.0
     */
    public function getAllBlockTypes(): array
    {
        $results = $this->_createBlockTypeQuery()
            ->innerJoin(['f' => Table::FIELDS], '[[f.id]] = [[bt.fieldId]]')
            ->where(['f.type' => MatrixField::class])
            ->all();

        foreach ($results as $key => $result) {
            $results[$key] = new MatrixBlockType($result);
        }

        return $results;
    }

    /**
     * Returns a block type by its ID.
     *
     * @param int $blockTypeId The block type ID.
     * @return MatrixBlockType|null The block type, or `null` if it didn’t exist.
     */
    public function getBlockTypeById(int $blockTypeId)
    {
        if ($this->_blockTypesById !== null && array_key_exists($blockTypeId, $this->_blockTypesById)) {
            return $this->_blockTypesById[$blockTypeId];
        }

        $result = $this->_createBlockTypeQuery()
            ->where(['bt.id' => $blockTypeId])
            ->one();

        return $this->_blockTypesById[$blockTypeId] = $result ? new MatrixBlockType($result) : null;
    }

    /**
     * Validates a block type.
     *
     * If the block type doesn’t validate, any validation errors will be stored on the block type.
     *
     * @param MatrixBlockType $blockType The block type.
     * @param bool $validateUniques Whether the Name and Handle attributes should be validated to
     * ensure they’re unique. Defaults to `true`.
     * @return bool Whether the block type validated.
     */
    public function validateBlockType(MatrixBlockType $blockType, bool $validateUniques = true): bool
    {
        $validates = true;

        $blockTypeRecord = $this->_getBlockTypeRecord($blockType);

        $blockTypeRecord->fieldId = $blockType->fieldId;
        $blockTypeRecord->name = $blockType->name;
        $blockTypeRecord->handle = $blockType->handle;

        $blockTypeRecord->validateUniques = $validateUniques;

        if (!$blockTypeRecord->validate()) {
            $validates = false;
            $blockType->addErrors($blockTypeRecord->getErrors());
        }

        $blockTypeRecord->validateUniques = true;

        // Can't validate multiple new rows at once so we'll need to give these temporary context to avoid false unique
        // handle validation errors, and just validate those manually. Also apply the future fieldColumnPrefix so that
        // field handle validation takes its length into account.
        $contentService = Craft::$app->getContent();
        $originalFieldContext = $contentService->fieldContext;
        $originalFieldColumnPrefix = $contentService->fieldColumnPrefix;

        $contentService->fieldContext = StringHelper::randomString(10);
        $contentService->fieldColumnPrefix = 'field_' . $blockType->handle . '_';

        foreach ($blockType->getFields() as $field) {
            // Hack to allow blank field names
            if (!$field->name) {
                $field->name = '__blank__';
            }

            $field->validate();

            // Make sure the block type handle + field handle combo is unique for the whole field. This prevents us from
            // worrying about content column conflicts like "a" + "b_c" == "a_b" + "c".
            if ($blockType->handle && $field->handle) {
                $blockTypeAndFieldHandle = $blockType->handle . '_' . $field->handle;

                if (in_array($blockTypeAndFieldHandle, $this->_uniqueBlockTypeAndFieldHandles, true)) {
                    // This error *might* not be entirely accurate, but it's such an edge case that it's probably better
                    // for the error to be worded for the common problem (two duplicate handles within the same block
                    // type).
                    $error = Craft::t('app', '{attribute} “{value}” has already been taken.',
                        [
                            'attribute' => Craft::t('app', 'Handle'),
                            'value' => $field->handle,
                        ]);

                    $field->addError('handle', $error);
                } else {
                    $this->_uniqueBlockTypeAndFieldHandles[] = $blockTypeAndFieldHandle;
                }
            }

            if ($field->hasErrors()) {
                $blockType->hasFieldErrors = true;
                $validates = false;
            }
        }

        $contentService->fieldContext = $originalFieldContext;
        $contentService->fieldColumnPrefix = $originalFieldColumnPrefix;

        return $validates;
    }

    /**
     * Saves a block type.
     *
     * @param MatrixBlockType $blockType The block type to be saved.
     * @param bool $runValidation Whether the block type should be validated before being saved.
     * Defaults to `true`.
     * @return bool
     * @throws Exception if an error occurs when saving the block type
     * @throws \Throwable if reasons
     */
    public function saveBlockType(MatrixBlockType $blockType, bool $runValidation = true): bool
    {
        if ($runValidation && !$blockType->validate()) {
            return false;
        }

        $isNewBlockType = $blockType->getIsNew();
        $configPath = self::CONFIG_BLOCKTYPE_KEY . '.' . $blockType->uid;
        $configData = $blockType->getConfig();
        $field = $blockType->getField();

        Craft::$app->getProjectConfig()->set($configPath, $configData, "Save matrix block type “{$blockType->handle}” for parent field “{$field->handle}”");

        if ($isNewBlockType) {
            $blockType->id = Db::idByUid(Table::MATRIXBLOCKTYPES, $blockType->uid);
        }

        return true;
    }

    /**
     * Handle block type change
     *
     * @param ConfigEvent $event
     */
    public function handleChangedBlockType(ConfigEvent $event)
    {
        if ($this->ignoreProjectConfigChanges) {
            return;
        }

        $blockTypeUid = $event->tokenMatches[0];
        $data = $event->newValue;
        $previousData = $event->oldValue;

        // Make sure the field has been synced
        $fieldId = Db::idByUid(Table::FIELDS, $data['field']);
        if ($fieldId === null) {
            Craft::$app->getProjectConfig()->defer($event, [$this, __FUNCTION__]);
            return;
        }

        $fieldsService = Craft::$app->getFields();
        $contentService = Craft::$app->getContent();

        $transaction = Craft::$app->getDb()->beginTransaction();

        // Store the current contexts.
        $originalContentTable = $contentService->contentTable;
        $originalFieldContext = $contentService->fieldContext;
        $originalFieldColumnPrefix = $contentService->fieldColumnPrefix;
        $originalOldFieldColumnPrefix = $fieldsService->oldFieldColumnPrefix;

        try {
            // Get the block type record
            $blockTypeRecord = $this->_getBlockTypeRecord($blockTypeUid);

            // Set the basic info on the new block type record
            $blockTypeRecord->fieldId = $fieldId;
            $blockTypeRecord->name = $data['name'];
            $blockTypeRecord->handle = $data['handle'];
            $blockTypeRecord->sortOrder = $data['sortOrder'];
            $blockTypeRecord->uid = $blockTypeUid;

            // Make sure that alterations, if any, occur in the correct context.
            $contentService->fieldContext = 'matrixBlockType:' . $blockTypeUid;
            $contentService->fieldColumnPrefix = 'field_' . $blockTypeRecord->handle . '_';
            /* @var MatrixField $matrixField */
            $matrixField = $fieldsService->getFieldById($blockTypeRecord->fieldId);

            // Ignore it, if the parent field is not a Matrix field.
            if ($matrixField instanceof MatrixField) {
                $contentService->contentTable = $matrixField->contentTable;
                $fieldsService->oldFieldColumnPrefix = 'field_' . ($blockTypeRecord->getOldAttribute('handle') ?? $data['handle']) . '_';

                $oldFields = $previousData['fields'] ?? [];
                $newFields = $data['fields'] ?? [];

                // Remove fields that this block type no longer has
                foreach ($oldFields as $fieldUid => $fieldData) {
                    if (!array_key_exists($fieldUid, $newFields)) {
                        $fieldsService->applyFieldDelete($fieldUid);
                    }
                }

                // (Re)save all the fields that now exist for this block.
                foreach ($newFields as $fieldUid => $fieldData) {
                    $fieldsService->applyFieldSave($fieldUid, $fieldData, 'matrixBlockType:' . $blockTypeUid);
                }

                // Refresh the schema cache
                Craft::$app->getDb()->getSchema()->refresh();

                if (
                    !empty($data['fieldLayouts']) &&
                    ($layoutConfig = reset($data['fieldLayouts']))
                ) {
                    // Save the field layout
                    $layout = FieldLayout::createFromConfig($layoutConfig);
                    $layout->id = $blockTypeRecord->fieldLayoutId;
                    $layout->type = MatrixBlock::class;
                    $layout->uid = key($data['fieldLayouts']);
                    $fieldsService->saveLayout($layout);
                    $blockTypeRecord->fieldLayoutId = $layout->id;
                } else if ($blockTypeRecord->fieldLayoutId) {
                    // Delete the field layout
                    $fieldsService->deleteLayoutById($blockTypeRecord->fieldLayoutId);
                    $blockTypeRecord->fieldLayoutId = null;
                }

                // Save it
                $blockTypeRecord->save(false);
            }

            $transaction->commit();
        } catch (\Throwable $e) {
            $transaction->rollBack();
            throw $e;
        }

        // Restore the previous contexts.
        $contentService->fieldContext = $originalFieldContext;
        $contentService->fieldColumnPrefix = $originalFieldColumnPrefix;
        $contentService->contentTable = $originalContentTable;
        $fieldsService->oldFieldColumnPrefix = $originalOldFieldColumnPrefix;

        // Clear caches
        unset(
            $this->_blockTypesById[$blockTypeRecord->id],
            $this->_blockTypesByFieldId[$blockTypeRecord->fieldId]
        );
        $this->_fetchedAllBlockTypesForFieldId[$blockTypeRecord->fieldId] = false;

        // Invalidate Matrix block caches
        Craft::$app->getElements()->invalidateCachesForElementType(MatrixBlock::class);
    }

    /**
     * Deletes a block type.
     *
     * @param MatrixBlockType $blockType The block type.
     * @return bool Whether the block type was deleted successfully.
     */
    public function deleteBlockType(MatrixBlockType $blockType): bool
    {
        Craft::$app->getProjectConfig()->remove(self::CONFIG_BLOCKTYPE_KEY . '.' . $blockType->uid, "Delete matrix block type “{$blockType->handle}” for parent field “{$blockType->getField()->handle}”");
        return true;
    }

    /**
     * Handle block type change
     *
     * @param ConfigEvent $event
     * @throws \Throwable if reasons
     */
    public function handleDeletedBlockType(ConfigEvent $event)
    {
        if ($this->ignoreProjectConfigChanges) {
            return;
        }

        $blockTypeUid = $event->tokenMatches[0];
        $blockTypeRecord = $this->_getBlockTypeRecord($blockTypeUid);

        if (!$blockTypeRecord->id) {
            return;
        }

        $transaction = Craft::$app->getDb()->beginTransaction();

        try {
            $blockType = $this->getBlockTypeById($blockTypeRecord->id);

            if (!$blockType) {
                return;
            }

            // First delete the blocks of this type
            foreach (Craft::$app->getSites()->getAllSiteIds() as $siteId) {
                $blocks = MatrixBlock::find()
                    ->siteId($siteId)
                    ->typeId($blockType->id)
                    ->all();

                foreach ($blocks as $block) {
                    Craft::$app->getElements()->deleteElement($block);
                }
            }

            // Set the new contentTable
            $contentService = Craft::$app->getContent();
            $fieldsService = Craft::$app->getFields();
            $originalContentTable = $contentService->contentTable;

            /* @var MatrixField $matrixField */
            $matrixField = $fieldsService->getFieldById($blockType->fieldId);

            // Ignore it, if the parent field is not a Matrix field.
            if ($matrixField instanceof MatrixField) {
                $contentService->contentTable = $matrixField->contentTable;

                // Set the new fieldColumnPrefix
                $originalFieldColumnPrefix = Craft::$app->getContent()->fieldColumnPrefix;
                Craft::$app->getContent()->fieldColumnPrefix = 'field_' . $blockType->handle . '_';

                // Now delete the block type fields
                foreach ($blockType->getFields() as $field) {
                    Craft::$app->getFields()->deleteField($field);
                }

                // Restore the contentTable and the fieldColumnPrefix to original values.
                Craft::$app->getContent()->fieldColumnPrefix = $originalFieldColumnPrefix;
                $contentService->contentTable = $originalContentTable;

                // Delete the field layout
                $fieldLayoutId = (new Query())
                    ->select(['fieldLayoutId'])
                    ->from([Table::MATRIXBLOCKTYPES])
                    ->where(['id' => $blockTypeRecord->id])
                    ->scalar();

                // Delete the field layout
                Craft::$app->getFields()->deleteLayoutById($fieldLayoutId);

                // Finally delete the actual block type
                Db::delete(Table::MATRIXBLOCKTYPES, [
                    'id' => $blockTypeRecord->id,
                ]);
            }

            $transaction->commit();
        } catch (\Throwable $e) {
            $transaction->rollBack();
            throw $e;
        }

        // Clear caches
        unset(
            $this->_blockTypesById[$blockTypeRecord->id],
            $this->_blockTypesByFieldId[$blockTypeRecord->fieldId],
            $this->_blockTypeRecordsById[$blockTypeRecord->id]
        );
        $this->_fetchedAllBlockTypesForFieldId[$blockTypeRecord->fieldId] = false;

        // Invalidate Matrix block caches
        Craft::$app->getElements()->invalidateCachesForElementType(MatrixBlock::class);
    }

    /**
     * Validates a Matrix field's settings.
     *
     * If the settings don’t validate, any validation errors will be stored on the settings model.
     *
     * @param MatrixField $matrixField The Matrix field
     * @return bool Whether the settings validated.
     */
    public function validateFieldSettings(MatrixField $matrixField): bool
    {
        $validates = true;

        $this->_uniqueBlockTypeAndFieldHandles = [];

        $uniqueAttributes = ['name', 'handle'];
        $uniqueAttributeValues = [];

        foreach ($matrixField->getBlockTypes() as $blockType) {
            if (!$this->validateBlockType($blockType, false)) {
                // Don't break out of the loop because we still want to get validation errors for the remaining block
                // types.
                $validates = false;
            }

            // Do our own unique name/handle validation, since the DB-based validation can't be trusted when saving
            // multiple records at once
            foreach ($uniqueAttributes as $attribute) {
                $value = $blockType->$attribute;

                if ($value && (!isset($uniqueAttributeValues[$attribute]) || !in_array($value, $uniqueAttributeValues[$attribute], true))) {
                    $uniqueAttributeValues[$attribute][] = $value;
                } else {
                    $blockType->addError($attribute, Craft::t('app', '{attribute} “{value}” has already been taken.',
                        [
                            'attribute' => $blockType->getAttributeLabel($attribute),
                            'value' => Html::encode($value),
                        ]));

                    $validates = false;
                }
            }
        }

        return $validates;
    }

    /**
     * Saves a Matrix field's settings.
     *
     * @param MatrixField $matrixField The Matrix field
     * @param bool $validate Whether the settings should be validated before being saved.
     * @return bool Whether the settings saved successfully.
     * @throws \Throwable if reasons
     */
    public function saveSettings(MatrixField $matrixField, bool $validate = true): bool
    {
        if (!$matrixField->contentTable) {
            throw new Exception('Unable to save a Matrix field’s settings without knowing its content table.');
        }

        if ($validate && !$this->validateFieldSettings($matrixField)) {
            return false;
        }

        $db = Craft::$app->getDb();
        $transaction = $db->beginTransaction();
        try {
            // Do we need to create/rename the content table?
            if (!$db->tableExists($matrixField->contentTable)) {
                $oldContentTable = $matrixField->oldSettings['contentTable'] ?? null;
                if ($oldContentTable && $db->tableExists($oldContentTable)) {
                    MigrationHelper::renameTable($oldContentTable, $matrixField->contentTable);
                } else {
                    $this->_createContentTable($matrixField->contentTable);
                }
            }

            // Only make block type changes if we're not in the middle of applying YAML changes
            if (!Craft::$app->getProjectConfig()->getIsApplyingYamlChanges()) {
                // Delete the old block types first, in case there's a handle conflict with one of the new ones
                $oldBlockTypes = $this->getBlockTypesByFieldId($matrixField->id);
                $oldBlockTypesById = [];

                foreach ($oldBlockTypes as $blockType) {
                    $oldBlockTypesById[$blockType->id] = $blockType;
                }

                foreach ($matrixField->getBlockTypes() as $blockType) {
                    if (!$blockType->getIsNew()) {
                        unset($oldBlockTypesById[$blockType->id]);
                    }
                }

                foreach ($oldBlockTypesById as $blockType) {
                    $this->deleteBlockType($blockType);
                }

                // Save the new ones
                $sortOrder = 0;

                $originalContentTable = Craft::$app->getContent()->contentTable;
                Craft::$app->getContent()->contentTable = $matrixField->contentTable;

                foreach ($matrixField->getBlockTypes() as $blockType) {
                    $sortOrder++;
                    $blockType->fieldId = $matrixField->id;
                    $blockType->sortOrder = $sortOrder;
                    $this->saveBlockType($blockType, false);
                }

                Craft::$app->getContent()->contentTable = $originalContentTable;
            }

            $transaction->commit();
        } catch (\Throwable $e) {
            $transaction->rollBack();
            throw $e;
        }

        // Clear caches
        unset(
            $this->_blockTypesByFieldId[$matrixField->id],
            $this->_fetchedAllBlockTypesForFieldId[$matrixField->id]
        );

        return true;
    }

    /**
     * Deletes a Matrix field.
     *
     * @param MatrixField $matrixField The Matrix field.
     * @return bool Whether the field was deleted successfully.
     * @throws \Throwable
     */
    public function deleteMatrixField(MatrixField $matrixField): bool
    {
        // Clear the schema cache
        $db = Craft::$app->getDb();
        $db->getSchema()->refresh();

        $transaction = $db->beginTransaction();
        try {
            $originalContentTable = Craft::$app->getContent()->contentTable;
            Craft::$app->getContent()->contentTable = $matrixField->contentTable;

            // Delete the block types
            $blockTypes = $this->getBlockTypesByFieldId($matrixField->id);

            foreach ($blockTypes as $blockType) {
                $this->deleteBlockType($blockType);
            }

            // Drop the content table
            $db->createCommand()
                ->dropTable($matrixField->contentTable)
                ->execute();

            Craft::$app->getContent()->contentTable = $originalContentTable;

            $transaction->commit();

            return true;
        } catch (\Throwable $e) {
            $transaction->rollBack();

            throw $e;
        }
    }

    /**
     * Returns the content table name for a given Matrix field.
     *
     * @param MatrixField $matrixField The Matrix field.
     * @return string|false The table name, or `false` if $useOldHandle was set to `true` and there was no old handle.
     * @deprecated in 3.0.23. Use [[MatrixField::$contentTable]] instead.
     */
    public function getContentTableName(MatrixField $matrixField)
    {
        return $matrixField->contentTable;
    }

    /**
     * Defines a new Matrix content table name.
     *
     * @param MatrixField $field
     * @return string
     * @since 3.0.23
     */
    public function defineContentTableName(MatrixField $field): string
    {
        $baseName = 'matrixcontent_' . strtolower($field->handle);
        $db = Craft::$app->getDb();
        $i = -1;
        do {
            $i++;
            $name = '{{%' . $baseName . ($i !== 0 ? '_' . $i : '') . '}}';
        } while ($name !== $field->contentTable && $db->tableExists($name));
        return $name;
    }

    /**
     * Returns a block by its ID.
     *
     * @param int $blockId The Matrix block’s ID.
     * @param int|null $siteId The site ID to return. Defaults to the current site.
     * @return MatrixBlock|null The Matrix block, or `null` if it didn’t exist.
     */
    public function getBlockById(int $blockId, int $siteId = null)
    {
        /* @noinspection PhpIncompatibleReturnTypeInspection */
        return Craft::$app->getElements()->getElementById($blockId, MatrixBlock::class, $siteId);
    }

    /**
     * Saves a Matrix field.
     *
     * @param MatrixField $field The Matrix field
     * @param ElementInterface $owner The element the field is associated with
     * @throws \Throwable if reasons
     */
    public function saveField(MatrixField $field, ElementInterface $owner)
    {
        $elementsService = Craft::$app->getElements();
        /* @var MatrixBlockQuery $query */
        $query = $owner->getFieldValue($field->handle);
        /* @var MatrixBlock[] $blocks */
        if (($blocks = $query->getCachedResult()) !== null) {
            $saveAll = false;
        } else {
            $blocksQuery = clone $query;
            $blocks = $blocksQuery->anyStatus()->all();
            $saveAll = true;
        }
        $blockIds = [];
        $collapsedBlockIds = [];
        $sortOrder = 0;

        $transaction = Craft::$app->getDb()->beginTransaction();
        try {
            foreach ($blocks as $block) {
                $sortOrder++;
                if ($saveAll || !$block->id || $block->dirty) {
                    $block->ownerId = $owner->id;
                    $block->sortOrder = $sortOrder;
                    $elementsService->saveElement($block, false);
                } else if ((int)$block->sortOrder !== $sortOrder) {
                    // Just update its sortOrder
                    $block->sortOrder = $sortOrder;
                    Db::update(Table::MATRIXBLOCKS, [
                        'sortOrder' => $sortOrder,
                    ], [
                        'id' => $block->id,
                    ], [], false);
                }

                $blockIds[] = $block->id;

                // Tell the browser to collapse this block?
                if ($block->collapsed) {
                    $collapsedBlockIds[] = $block->id;
                }
            }

            // Delete any blocks that shouldn't be there anymore
            $this->_deleteOtherBlocks($field, $owner, $blockIds);

            // Should we duplicate the blocks to other sites?
            if (
                $field->propagationMethod !== MatrixField::PROPAGATION_METHOD_ALL &&
                ($owner->propagateAll || !empty($owner->newSiteIds))
            ) {
                // Find the owner's site IDs that *aren't* supported by this site's Matrix blocks
                $ownerSiteIds = ArrayHelper::getColumn(ElementHelper::supportedSitesForElement($owner), 'siteId');
                $fieldSiteIds = $this->getSupportedSiteIds($field->propagationMethod, $owner, $field->propagationKeyFormat);
                $otherSiteIds = array_diff($ownerSiteIds, $fieldSiteIds);

                // If propagateAll isn't set, only deal with sites that the element was just propagated to for the first time
                if (!$owner->propagateAll) {
                    $preexistingOtherSiteIds = array_diff($otherSiteIds, $owner->newSiteIds);
                    $otherSiteIds = array_intersect($otherSiteIds, $owner->newSiteIds);
                } else {
                    $preexistingOtherSiteIds = [];
                }

                if (!empty($otherSiteIds)) {
                    // Get the owner element across each of those sites
                    $localizedOwners = $owner::find()
                        ->drafts($owner->getIsDraft())
                        ->revisions($owner->getIsRevision())
                        ->id($owner->id)
                        ->siteId($otherSiteIds)
                        ->anyStatus()
                        ->all();

                    // Duplicate Matrix blocks, ensuring we don't process the same blocks more than once
                    $handledSiteIds = [];

                    $cachedQuery = clone $query;
                    $cachedQuery->anyStatus();
                    $cachedQuery->setCachedResult($blocks);
                    $owner->setFieldValue($field->handle, $cachedQuery);

                    foreach ($localizedOwners as $localizedOwner) {
                        // Make sure we haven't already duplicated blocks for this site, via propagation from another site
                        if (isset($handledSiteIds[$localizedOwner->siteId])) {
                            continue;
                        }

                        // Find all of the field’s supported sites shared with this target
                        $sourceSupportedSiteIds = $this->getSupportedSiteIds($field->propagationMethod, $localizedOwner, $field->propagationKeyFormat);

                        // Do blocks in this target happen to share supported sites with a preexisting site?
                        if (
                            !empty($preexistingOtherSiteIds) &&
                            !empty($sharedPreexistingOtherSiteIds = array_intersect($preexistingOtherSiteIds, $sourceSupportedSiteIds)) &&
                            $preexistingLocalizedOwner = $owner::find()
                                ->drafts($owner->getIsDraft())
                                ->revisions($owner->getIsRevision())
                                ->id($owner->id)
                                ->siteId($sharedPreexistingOtherSiteIds)
                                ->anyStatus()
                                ->one()
                        ) {
                            // Just resave Matrix blocks for that one site, and let them propagate over to the new site(s) from there
                            $this->saveField($field, $preexistingLocalizedOwner);
                        } else {
                            $this->duplicateBlocks($field, $owner, $localizedOwner);
                        }

                        // Make sure we don't duplicate blocks for any of the sites that were just propagated to
                        $handledSiteIds = array_merge($handledSiteIds, array_flip($sourceSupportedSiteIds));
                    }

                    $owner->setFieldValue($field->handle, $query);
                }
            }

            $transaction->commit();
        } catch (\Throwable $e) {
            $transaction->rollBack();
            throw $e;
        }

        // Tell the browser to collapse any new block IDs
        if (!Craft::$app->getRequest()->getIsConsoleRequest() && !Craft::$app->getResponse()->isSent && !empty($collapsedBlockIds)) {
            Craft::$app->getSession()->addAssetBundleFlash(MatrixAsset::class);

            foreach ($collapsedBlockIds as $blockId) {
                Craft::$app->getSession()->addJsFlash('Craft.MatrixInput.rememberCollapsedBlockId(' . $blockId . ');', View::POS_END);
            }
        }
    }

    /**
     * Duplicates Matrix blocks from one owner element to another.
     *
     * @param MatrixField $field The Matrix field to duplicate blocks for
     * @param ElementInterface $source The source element blocks should be duplicated from
     * @param ElementInterface $target The target element blocks should be duplicated to
     * @param bool $checkOtherSites Whether to duplicate blocks for the source element's other supported sites
     * @throws \Throwable if reasons
     * @since 3.2.0
     */
    public function duplicateBlocks(MatrixField $field, ElementInterface $source, ElementInterface $target, bool $checkOtherSites = false)
    {
        $elementsService = Craft::$app->getElements();
        /* @var MatrixBlockQuery $query */
        $query = $source->getFieldValue($field->handle);
        /* @var MatrixBlock[] $blocks */
        if (($blocks = $query->getCachedResult()) === null) {
            $blocksQuery = clone $query;
            $blocks = $blocksQuery->anyStatus()->all();
        }
        $newBlockIds = [];

        $transaction = Craft::$app->getDb()->beginTransaction();
        try {
            foreach ($blocks as $block) {
<<<<<<< HEAD
                $newAttributes = [
                    // Only set the canonicalId if the target owner element is a derivative
                    'canonicalId' => $target->getIsDerivative() ? $block->id : null,
=======
                /* @var MatrixBlock $newBlock */
                $newBlock = $elementsService->duplicateElement($block, [
>>>>>>> 3f22d51d
                    'ownerId' => $target->id,
                    'owner' => $target,
                    'siteId' => $target->siteId,
                    'propagating' => false,
                ];

                if ($target->updatingFromDerivative && $block->getIsDerivative()) {
                    /** @var MatrixBlock $newBlock */
                    $newBlock = $elementsService->updateCanonicalElement($block, $newAttributes);
                } else {
                    /** @var MatrixBlock $newBlock */
                    $newBlock = $elementsService->duplicateElement($block, $newAttributes);
                }

                $newBlockIds[] = $newBlock->id;
            }

            // Delete any blocks that shouldn't be there anymore
            $this->_deleteOtherBlocks($field, $target, $newBlockIds);

            $transaction->commit();
        } catch (\Throwable $e) {
            $transaction->rollBack();
            throw $e;
        }

        // Duplicate blocks for other sites as well?
        if ($checkOtherSites && $field->propagationMethod !== MatrixField::PROPAGATION_METHOD_ALL) {
            // Find the target's site IDs that *aren't* supported by this site's Matrix blocks
            $targetSiteIds = ArrayHelper::getColumn(ElementHelper::supportedSitesForElement($target), 'siteId');
            $fieldSiteIds = $this->getSupportedSiteIds($field->propagationMethod, $target, $field->propagationKeyFormat);
            $otherSiteIds = array_diff($targetSiteIds, $fieldSiteIds);

            if (!empty($otherSiteIds)) {
                // Get the original element and duplicated element for each of those sites
                $otherSources = $target::find()
                    ->drafts($source->getIsDraft())
                    ->revisions($source->getIsRevision())
                    ->id($source->id)
                    ->siteId($otherSiteIds)
                    ->anyStatus()
                    ->all();
                $otherTargets = $target::find()
                    ->drafts($target->getIsDraft())
                    ->revisions($target->getIsRevision())
                    ->id($target->id)
                    ->siteId($otherSiteIds)
                    ->anyStatus()
                    ->indexBy('siteId')
                    ->all();

                // Duplicate Matrix blocks, ensuring we don't process the same blocks more than once
                $handledSiteIds = [];

                foreach ($otherSources as $otherSource) {
                    // Make sure the target actually exists for this site
                    if (!isset($otherTargets[$otherSource->siteId])) {
                        continue;
                    }

                    // Make sure we haven't already duplicated blocks for this site, via propagation from another site
                    if (in_array($otherSource->siteId, $handledSiteIds, false)) {
                        continue;
                    }

                    $this->duplicateBlocks($field, $otherSource, $otherTargets[$otherSource->siteId]);

                    // Make sure we don't duplicate blocks for any of the sites that were just propagated to
                    $sourceSupportedSiteIds = $this->getSupportedSiteIds($field->propagationMethod, $otherSource, $field->propagationKeyFormat);
                    $handledSiteIds = array_merge($handledSiteIds, $sourceSupportedSiteIds);
                }
            }
        }
    }

    /**
     * Merges recent canonical Matrix block changes into the given Matrix field’s blocks.
     *
     * @param MatrixField $field The Matrix field
     * @param ElementInterface $owner The element the field is associated with
     * @return void
     * @since 3.7.0
     */
    public function mergeCanonicalChanges(MatrixField $field, ElementInterface $owner): void
    {
        // Get the canonical owner across all sites
        $canonicalOwners = $owner::find()
            ->id($owner->getCanonicalId())
            ->siteId('*')
            ->anyStatus()
            ->ignorePlaceholders()
            ->all();

        $elementsService = Craft::$app->getElements();
        $handledSiteIds = [];

        foreach ($canonicalOwners as $canonicalOwner) {
            if (isset($handledSiteIds[$canonicalOwner->siteId])) {
                continue;
            }

            // Get all the canonical owner’s blocks, including soft-deleted ones
            $canonicalBlocks = MatrixBlock::find()
                ->fieldId($field->id)
                ->ownerId($canonicalOwner->id)
                ->siteId($canonicalOwner->siteId)
                ->status(null)
                ->trashed(null)
                ->ignorePlaceholders()
                ->all();

            // Get all the derivative owner’s blocks, so we can compare
            $derivativeBlocks = MatrixBlock::find()
                ->fieldId($field->id)
                ->ownerId($owner->id)
                ->siteId($canonicalOwner->siteId)
                ->status(null)
                ->trashed(null)
                ->ignorePlaceholders()
                ->indexBy('canonicalId')
                ->all();

            foreach ($canonicalBlocks as $canonicalBlock) {
                if (isset($derivativeBlocks[$canonicalBlock->id])) {
                    $derivativeBlock = $derivativeBlocks[$canonicalBlock->id];

                    // Has it been soft-deleted?
                    if ($canonicalBlock->trashed) {
                        // Delete the derivative block too, unless any changes were made to it
                        if ($derivativeBlock->dateUpdated == $derivativeBlock->dateCreated) {
                            $elementsService->deleteElement($derivativeBlock);
                        }
                    } else if (!$derivativeBlock->trashed) {
                        // Merge the upstream changes into the derivative block
                        $elementsService->mergeCanonicalChanges($derivativeBlock);
                    }
                } else if (!$canonicalBlock->trashed && $canonicalBlock->dateCreated > $owner->dateCreated) {
                    // This is a new block, so duplicate it into the derivative owner
                    $elementsService->duplicateElement($canonicalBlock, [
                        'canonicalId' => $canonicalBlock->id,
                        'ownerId' => $owner->id,
                        'owner' => $owner,
                        'siteId' => $canonicalOwner->siteId,
                        'propagating' => false,
                    ]);
                }
            }

            // Keep track of the sites we've already covered
            $siteIds = $this->getSupportedSiteIds($field->propagationMethod, $canonicalOwner, $field->propagationKeyFormat);
            foreach ($siteIds as $siteId) {
                $handledSiteIds[$siteId] = true;
            }
        }
    }

    /**
     * Returns the site IDs that are supported by Matrix blocks for the given Matrix field and owner element.
     *
     * @param MatrixField $field
     * @param ElementInterface $owner
     * @return int[]
     * @since 3.2.0
     * @deprecated in 3.3.18. Use [[getSupportedSiteIds()]] instead.
     */
    public function getSupportedSiteIdsForField(MatrixField $field, ElementInterface $owner): array
    {
        return $this->getSupportedSiteIds($field->propagationMethod, $owner, $field->propagationKeyFormat);
    }

    /**
     * Returns the site IDs that are supported by Matrix blocks for the given propagation method and owner element.
     *
     * @param string $propagationMethod
     * @param ElementInterface $owner
     * @param string|null $propagationKeyFormat
     * @return int[]
     * @since 3.3.18
     */
    public function getSupportedSiteIds(string $propagationMethod, ElementInterface $owner, ?string $propagationKeyFormat = null): array
    {
        /* @var Site[] $allSites */
        $allSites = ArrayHelper::index(Craft::$app->getSites()->getAllSites(), 'id');
        $ownerSiteIds = ArrayHelper::getColumn(ElementHelper::supportedSitesForElement($owner), 'siteId');
        $siteIds = [];

        if ($propagationMethod === MatrixField::PROPAGATION_METHOD_CUSTOM && $propagationKeyFormat !== null) {
            $view = Craft::$app->getView();
            $elementsService = Craft::$app->getElements();
            $propagationKey = $view->renderObjectTemplate($propagationKeyFormat, $owner);
        }

        foreach ($ownerSiteIds as $siteId) {
            switch ($propagationMethod) {
                case MatrixField::PROPAGATION_METHOD_NONE:
                    $include = $siteId == $owner->siteId;
                    break;
                case MatrixField::PROPAGATION_METHOD_SITE_GROUP:
                    $include = $allSites[$siteId]->groupId == $allSites[$owner->siteId]->groupId;
                    break;
                case MatrixField::PROPAGATION_METHOD_LANGUAGE:
                    $include = $allSites[$siteId]->language == $allSites[$owner->siteId]->language;
                    break;
                case MatrixField::PROPAGATION_METHOD_CUSTOM:
                    if (!isset($propagationKey)) {
                        $include = true;
                    } else {
                        $siteOwner = $elementsService->getElementById($owner->id, get_class($owner), $siteId);
                        $include = $siteOwner && $propagationKey === $view->renderObjectTemplate($propagationKeyFormat, $siteOwner);
                    }
                    break;
                default:
                    $include = true;
                    break;
            }

            if ($include) {
                $siteIds[] = $siteId;
            }
        }

        return $siteIds;
    }

    /**
     * Returns a Query object prepped for retrieving block types.
     *
     * @return Query
     */
    private function _createBlockTypeQuery(): Query
    {
        return (new Query())
            ->select([
                'bt.id',
                'bt.fieldId',
                'bt.fieldLayoutId',
                'bt.name',
                'bt.handle',
                'bt.sortOrder',
                'bt.uid',
            ])
            ->from(['bt' => Table::MATRIXBLOCKTYPES])
            ->orderBy(['bt.sortOrder' => SORT_ASC]);
    }

    /**
     * Returns a block type record by its model or UID or creates a new one.
     *
     * @param MatrixBlockType|string $blockType
     * @return MatrixBlockTypeRecord
     * @throws MatrixBlockTypeNotFoundException if $blockType->id is invalid
     */
    private function _getBlockTypeRecord($blockType): MatrixBlockTypeRecord
    {
        if (is_string($blockType)) {
            $blockTypeRecord = MatrixBlockTypeRecord::findOne(['uid' => $blockType]) ?? new MatrixBlockTypeRecord();

            if (!$blockTypeRecord->getIsNewRecord()) {
                $this->_blockTypeRecordsById[$blockTypeRecord->id] = $blockTypeRecord;
            }

            return $blockTypeRecord;
        }

        if ($blockType->getIsNew()) {
            return new MatrixBlockTypeRecord();
        }

        if (isset($this->_blockTypeRecordsById[$blockType->id])) {
            return $this->_blockTypeRecordsById[$blockType->id];
        }

        $blockTypeRecord = MatrixBlockTypeRecord::findOne($blockType->id);

        if ($blockTypeRecord === null) {
            throw new MatrixBlockTypeNotFoundException('Invalid block type ID: ' . $blockType->id);
        }

        return $this->_blockTypeRecordsById[$blockType->id] = $blockTypeRecord;
    }

    /**
     * Creates the content table for a Matrix field.
     *
     * @param string $tableName
     */
    private function _createContentTable(string $tableName)
    {
        $migration = new CreateMatrixContentTable([
            'tableName' => $tableName,
        ]);

        ob_start();
        $migration->up();
        ob_end_clean();
    }

    /**
     * Deletes blocks from an owner element
     *
     * @param MatrixField $field The Matrix field
     * @param ElementInterface The owner element
     * @param int[] $except Block IDs that should be left alone
     */
    private function _deleteOtherBlocks(MatrixField $field, ElementInterface $owner, array $except)
    {
        $deleteBlocks = MatrixBlock::find()
            ->anyStatus()
            ->ownerId($owner->id)
            ->fieldId($field->id)
            ->siteId($owner->siteId)
            ->andWhere(['not', ['elements.id' => $except]])
            ->all();

        $elementsService = Craft::$app->getElements();

        foreach ($deleteBlocks as $deleteBlock) {
            $elementsService->deleteElement($deleteBlock);
        }
    }
}<|MERGE_RESOLUTION|>--- conflicted
+++ resolved
@@ -860,14 +860,9 @@
         $transaction = Craft::$app->getDb()->beginTransaction();
         try {
             foreach ($blocks as $block) {
-<<<<<<< HEAD
                 $newAttributes = [
                     // Only set the canonicalId if the target owner element is a derivative
                     'canonicalId' => $target->getIsDerivative() ? $block->id : null,
-=======
-                /* @var MatrixBlock $newBlock */
-                $newBlock = $elementsService->duplicateElement($block, [
->>>>>>> 3f22d51d
                     'ownerId' => $target->id,
                     'owner' => $target,
                     'siteId' => $target->siteId,
@@ -875,10 +870,10 @@
                 ];
 
                 if ($target->updatingFromDerivative && $block->getIsDerivative()) {
-                    /** @var MatrixBlock $newBlock */
+                    /* @var MatrixBlock $newBlock */
                     $newBlock = $elementsService->updateCanonicalElement($block, $newAttributes);
                 } else {
-                    /** @var MatrixBlock $newBlock */
+                    /* @var MatrixBlock $newBlock */
                     $newBlock = $elementsService->duplicateElement($block, $newAttributes);
                 }
 
