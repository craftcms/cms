--- conflicted
+++ resolved
@@ -781,7 +781,7 @@
                         } else {
                             // Duplicate the blocks, but **don't track** the duplications, so the edit page doesn’t think
                             // its blocks have been replaced by the other sites’ blocks
-                            $this->duplicateBlocks($field, $owner, $localizedOwner, false, false);
+                            $this->duplicateBlocks($field, $owner, $localizedOwner, trackDuplications: false);
                         }
 
                         // Make sure we don't duplicate blocks for any of the sites that were just propagated to
@@ -814,19 +814,11 @@
      * @param MatrixField $field The Matrix field to duplicate blocks for
      * @param ElementInterface $source The source element blocks should be duplicated from
      * @param ElementInterface $target The target element blocks should be duplicated to
-<<<<<<< HEAD
      * @param bool $checkOtherSites Whether to duplicate blocks for the source element’s other supported sites
      * @param bool $deleteOtherBlocks Whether to delete any blocks that belong to the element, which weren’t included in the duplication
-     * @throws Throwable if reasons
-     * @since 3.2.0
-     */
-    public function duplicateBlocks(MatrixField $field, ElementInterface $source, ElementInterface $target, bool $checkOtherSites = false, bool $deleteOtherBlocks = true): void
-    {
-=======
-     * @param bool $checkOtherSites Whether to duplicate blocks for the source element's other supported sites
      * @param bool $trackDuplications whether to keep track of the duplications from [[\craft\services\Elements::$duplicatedElementIds]]
      * and [[\craft\services\Elements::$duplicatedElementSourceIds]]
-     * @throws \Throwable if reasons
+     * @throws Throwable if reasons
      * @since 3.2.0
      */
     public function duplicateBlocks(
@@ -834,9 +826,9 @@
         ElementInterface $source,
         ElementInterface $target,
         bool $checkOtherSites = false,
-        bool $trackDuplications = true
-    ) {
->>>>>>> 7c58e977
+        bool $deleteOtherBlocks = true,
+        bool $trackDuplications = true,
+    ): void {
         $elementsService = Craft::$app->getElements();
         /** @var MatrixBlockQuery $query */
         $query = $source->getFieldValue($field->handle);
@@ -875,13 +867,7 @@
                     ], ['blockId' => $block->id, 'ownerId' => $target->id], updateTimestamp: false);
                     $newBlockId = $block->id;
                 } else {
-<<<<<<< HEAD
-                    $newBlockId = $elementsService->duplicateElement($block, $newAttributes)->id;
-=======
-                    /** @var MatrixBlock $newBlock */
-                    $newBlock = $elementsService->duplicateElement($block, $newAttributes, true, $trackDuplications);
-                    $newBlockId = $newBlock->id;
->>>>>>> 7c58e977
+                    $newBlockId = $elementsService->duplicateElement($block, $newAttributes, trackDuplication: $trackDuplications)->id;
                 }
 
                 $newBlockIds[] = $newBlockId;
