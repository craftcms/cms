--- conflicted
+++ resolved
@@ -242,13 +242,7 @@
                 $blockTypeUid = $blockType->uid;
             }
 
-<<<<<<< HEAD
             $projectConfig = Craft::$app->getProjectConfig();
-=======
-                    $contentService->fieldContext = 'matrixBlockType:' . $blockType->id;
-                    $contentService->fieldColumnPrefix = 'field_' . $oldBlockType->handle . '_';
-                    $fieldsService->oldFieldColumnPrefix = 'field_' . $oldBlockType->handle . '_';
->>>>>>> 928249a9
 
             $configData = [
                 'field' => $parentField->uid,
@@ -292,16 +286,10 @@
                 Craft::$app->getDb()->getSchema()->refresh();
             }
 
-<<<<<<< HEAD
             // Now, take care of the field layout for this block type
             // -------------------------------------------------------------
             $fieldLayoutFields = [];
             $sortOrder = 0;
-=======
-                // Resetting the fieldContext here might be redundant if this isn't a new blocktype but whatever
-                $contentService->fieldContext = 'matrixBlockType:' . $blockType->id;
-                $contentService->fieldColumnPrefix = 'field_' . $blockType->handle . '_';
->>>>>>> 928249a9
 
             // Resetting the fieldContext here might be redundant if this isn't a new blocktype but whatever
             $contentService->fieldContext = 'matrixBlockType:' . $blockTypeUid;
