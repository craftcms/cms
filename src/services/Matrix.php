<?php
/**
 * @link https://craftcms.com/
 * @copyright Copyright (c) Pixel & Tonic, Inc.
 * @license https://craftcms.github.io/license/
 */

namespace craft\services;

use Craft;
use craft\base\ElementInterface;
use craft\db\Query;
use craft\db\Table;
use craft\elements\db\MatrixBlockQuery;
use craft\elements\MatrixBlock;
use craft\errors\MatrixBlockTypeNotFoundException;
use craft\events\ConfigEvent;
use craft\fields\Matrix as MatrixField;
use craft\helpers\ArrayHelper;
use craft\helpers\Db;
use craft\helpers\ElementHelper;
use craft\helpers\Html;
use craft\migrations\CreateMatrixContentTable;
use craft\models\FieldLayout;
use craft\models\MatrixBlockType;
use craft\models\Site;
use craft\records\MatrixBlockType as MatrixBlockTypeRecord;
use craft\web\assets\matrix\MatrixAsset;
use craft\web\View;
use Throwable;
use yii\base\Component;
use yii\base\Exception;
use yii\base\InvalidArgumentException;

/**
 * The Matrix service provides APIs for managing Matrix fields.
 *
 * An instance of the service is available via [[\craft\base\ApplicationTrait::getMatrix()|`Craft::$app->matrix`]].
 *
 * @author Pixel & Tonic, Inc. <support@pixelandtonic.com>
 * @since 3.0.0
 */
class Matrix extends Component
{
    /**
     * @var MatrixBlockType[]|null[]
     */
    private array $_blockTypesById = [];

    /**
     * @var MatrixBlockType[][]
     */
    private array $_blockTypesByFieldId = [];

    /**
     * @var bool[]
     */
    private array $_fetchedAllBlockTypesForFieldId = [];

    /**
     * @var MatrixBlockTypeRecord[]
     */
    private array $_blockTypeRecordsById = [];

    /**
     * @var string[]
     */
    private array $_uniqueBlockTypeAndFieldHandles = [];


    /**
     * Returns the block types for a given Matrix field.
     *
     * @param int $fieldId The Matrix field ID.
     * @return MatrixBlockType[] An array of block types.
     */
    public function getBlockTypesByFieldId(int $fieldId): array
    {
        if (!empty($this->_fetchedAllBlockTypesForFieldId[$fieldId])) {
            return $this->_blockTypesByFieldId[$fieldId];
        }

        $this->_blockTypesByFieldId[$fieldId] = [];

        $results = $this->_createBlockTypeQuery()
            ->where(['bt.fieldId' => $fieldId])
            ->all();

        foreach ($results as $result) {
            $blockType = new MatrixBlockType($result);
            $this->_blockTypesById[$blockType->id] = $blockType;
            $this->_blockTypesByFieldId[$fieldId][] = $blockType;
        }

        $this->_fetchedAllBlockTypesForFieldId[$fieldId] = true;

        return $this->_blockTypesByFieldId[$fieldId];
    }

    /**
     * Returns all the block types.
     *
     * @return MatrixBlockType[] An array of block types.
     * @since 3.3.0
     */
    public function getAllBlockTypes(): array
    {
        $results = $this->_createBlockTypeQuery()
            ->innerJoin(['f' => Table::FIELDS], '[[f.id]] = [[bt.fieldId]]')
            ->where(['f.type' => MatrixField::class])
            ->all();

        foreach ($results as $key => $result) {
            $results[$key] = new MatrixBlockType($result);
        }

        return $results;
    }

    /**
     * Returns a block type by its ID.
     *
     * @param int $blockTypeId The block type ID.
     * @return MatrixBlockType|null The block type, or `null` if it didn’t exist.
     */
    public function getBlockTypeById(int $blockTypeId): ?MatrixBlockType
    {
        if (array_key_exists($blockTypeId, $this->_blockTypesById)) {
            return $this->_blockTypesById[$blockTypeId];
        }

        $result = $this->_createBlockTypeQuery()
            ->where(['bt.id' => $blockTypeId])
            ->one();

        return $this->_blockTypesById[$blockTypeId] = $result ? new MatrixBlockType($result) : null;
    }

    /**
     * Validates a block type.
     *
     * If the block type doesn’t validate, any validation errors will be stored on the block type.
     *
     * @param MatrixBlockType $blockType The block type.
     * @return bool Whether the block type validated.
     */
    public function validateBlockType(MatrixBlockType $blockType): bool
    {
        $validates = true;

        $blockTypeRecord = $this->_getBlockTypeRecord($blockType);

        $blockTypeRecord->fieldId = $blockType->fieldId;
        $blockTypeRecord->name = $blockType->name;
        $blockTypeRecord->handle = $blockType->handle;

        if (!$blockTypeRecord->validate()) {
            $validates = false;
            $blockType->addErrors($blockTypeRecord->getErrors());
        }

        foreach ($blockType->getCustomFields() as $field) {
            // Hack to allow blank field names
            if (!$field->name) {
                $field->name = '__blank__';
            }

            $field->validate();

            // Make sure the block type handle + field handle combo is unique for the whole field. This prevents us from
            // worrying about content column conflicts like "a" + "b_c" == "a_b" + "c".
            if ($blockType->handle && $field->handle) {
                $blockTypeAndFieldHandle = $blockType->handle . '_' . $field->handle;

                if (in_array($blockTypeAndFieldHandle, $this->_uniqueBlockTypeAndFieldHandles, true)) {
                    // This error *might* not be entirely accurate, but it's such an edge case that it's probably better
                    // for the error to be worded for the common problem (two duplicate handles within the same block
                    // type).
                    $error = Craft::t('app', '{attribute} “{value}” has already been taken.',
                        [
                            'attribute' => Craft::t('app', 'Handle'),
                            'value' => $field->handle,
                        ]);

                    $field->addError('handle', $error);
                } else {
                    $this->_uniqueBlockTypeAndFieldHandles[] = $blockTypeAndFieldHandle;
                }
            }

            if ($field->hasErrors()) {
                $blockType->hasFieldErrors = true;
                $validates = false;
            }
        }

        return $validates;
    }

    /**
     * Saves a block type.
     *
     * @param MatrixBlockType $blockType The block type to be saved.
     * @param bool $runValidation Whether the block type should be validated before being saved.
     * Defaults to `true`.
     * @return bool
     * @throws Exception if an error occurs when saving the block type
     * @throws Throwable if reasons
     */
    public function saveBlockType(MatrixBlockType $blockType, bool $runValidation = true): bool
    {
        if ($runValidation && !$blockType->validate()) {
            return false;
        }

        $isNewBlockType = $blockType->getIsNew();
        $configPath = ProjectConfig::PATH_MATRIX_BLOCK_TYPES . '.' . $blockType->uid;
        $configData = $blockType->getConfig();
        $field = $blockType->getField();

        Craft::$app->getProjectConfig()->set($configPath, $configData, "Save matrix block type “{$blockType->handle}” for parent field “{$field->handle}”");

        if ($isNewBlockType) {
            $blockType->id = Db::idByUid(Table::MATRIXBLOCKTYPES, $blockType->uid);
        }

        return true;
    }

    /**
     * Handle block type change
     *
     * @param ConfigEvent $event
     */
    public function handleChangedBlockType(ConfigEvent $event): void
    {
        $blockTypeUid = $event->tokenMatches[0];
        $data = $event->newValue;
        $previousData = $event->oldValue;

        // Make sure the field has been synced
        $fieldId = Db::idByUid(Table::FIELDS, $data['field']);
        if ($fieldId === null) {
            Craft::$app->getProjectConfig()->defer($event, [$this, __FUNCTION__]);
            return;
        }

        $fieldsService = Craft::$app->getFields();
        $contentService = Craft::$app->getContent();

        $transaction = Craft::$app->getDb()->beginTransaction();

        // Store the current contexts.
        $originalContentTable = $contentService->contentTable;
        $originalFieldContext = $contentService->fieldContext;
        $originalFieldColumnPrefix = $contentService->fieldColumnPrefix;
        $originalOldFieldColumnPrefix = $fieldsService->oldFieldColumnPrefix;

        try {
            // Get the block type record
            $blockTypeRecord = $this->_getBlockTypeRecord($blockTypeUid);

            // Set the basic info on the new block type record
            $blockTypeRecord->fieldId = $fieldId;
            $blockTypeRecord->name = $data['name'];
            $blockTypeRecord->handle = $data['handle'];
            $blockTypeRecord->sortOrder = $data['sortOrder'];
            $blockTypeRecord->uid = $blockTypeUid;

            // Make sure that alterations, if any, occur in the correct context.
            $contentService->fieldContext = 'matrixBlockType:' . $blockTypeUid;
            $contentService->fieldColumnPrefix = 'field_' . $blockTypeRecord->handle . '_';
            /** @var MatrixField $matrixField */
            $matrixField = $fieldsService->getFieldById($blockTypeRecord->fieldId);

            // Ignore it, if the parent field is not a Matrix field.
            if ($matrixField instanceof MatrixField) {
                $contentService->contentTable = $matrixField->contentTable;
                $fieldsService->oldFieldColumnPrefix = 'field_' . ($blockTypeRecord->getOldAttribute('handle') ?? $data['handle']) . '_';

                $oldFields = $previousData['fields'] ?? [];
                $newFields = $data['fields'] ?? [];

                // Remove fields that this block type no longer has
                foreach ($oldFields as $fieldUid => $fieldData) {
                    if (!array_key_exists($fieldUid, $newFields)) {
                        $fieldsService->applyFieldDelete($fieldUid);
                    }
                }

                // (Re)save all the fields that now exist for this block.
                foreach ($newFields as $fieldUid => $fieldData) {
                    $fieldsService->applyFieldSave($fieldUid, $fieldData, 'matrixBlockType:' . $blockTypeUid);
                }

                // Refresh the schema cache
                Craft::$app->getDb()->getSchema()->refresh();

                if (
                    !empty($data['fieldLayouts']) &&
                    ($layoutConfig = reset($data['fieldLayouts']))
                ) {
                    // Save the field layout
                    $layout = FieldLayout::createFromConfig($layoutConfig);
                    $layout->id = $blockTypeRecord->fieldLayoutId;
                    $layout->type = MatrixBlock::class;
                    $layout->uid = key($data['fieldLayouts']);
                    $fieldsService->saveLayout($layout);
                    $blockTypeRecord->fieldLayoutId = $layout->id;
                } elseif ($blockTypeRecord->fieldLayoutId) {
                    // Delete the field layout
                    $fieldsService->deleteLayoutById($blockTypeRecord->fieldLayoutId);
                    $blockTypeRecord->fieldLayoutId = null;
                }

                // Save it
                $blockTypeRecord->save(false);
            }

            $transaction->commit();
        } catch (Throwable $e) {
            $transaction->rollBack();
            throw $e;
        }

        // Restore the previous contexts.
        $contentService->fieldContext = $originalFieldContext;
        $contentService->fieldColumnPrefix = $originalFieldColumnPrefix;
        $contentService->contentTable = $originalContentTable;
        $fieldsService->oldFieldColumnPrefix = $originalOldFieldColumnPrefix;

        // Clear caches
        unset(
            $this->_blockTypesById[$blockTypeRecord->id],
            $this->_blockTypesByFieldId[$blockTypeRecord->fieldId]
        );
        $this->_fetchedAllBlockTypesForFieldId[$blockTypeRecord->fieldId] = false;

        // Invalidate Matrix block caches
        Craft::$app->getElements()->invalidateCachesForElementType(MatrixBlock::class);
    }

    /**
     * Deletes a block type.
     *
     * @param MatrixBlockType $blockType The block type.
     * @return bool Whether the block type was deleted successfully.
     */
    public function deleteBlockType(MatrixBlockType $blockType): bool
    {
        Craft::$app->getProjectConfig()->remove(ProjectConfig::PATH_MATRIX_BLOCK_TYPES . '.' . $blockType->uid, "Delete matrix block type “{$blockType->handle}” for parent field “{$blockType->getField()->handle}”");
        return true;
    }

    /**
     * Handle block type change
     *
     * @param ConfigEvent $event
     * @throws Throwable if reasons
     */
    public function handleDeletedBlockType(ConfigEvent $event): void
    {
        $blockTypeUid = $event->tokenMatches[0];
        $blockTypeRecord = $this->_getBlockTypeRecord($blockTypeUid);

        if (!$blockTypeRecord->id) {
            return;
        }

        $transaction = Craft::$app->getDb()->beginTransaction();

        try {
            $blockType = $this->getBlockTypeById($blockTypeRecord->id);

            if (!$blockType) {
                return;
            }

            // First delete the blocks of this type
            foreach (Craft::$app->getSites()->getAllSiteIds() as $siteId) {
                $blocks = MatrixBlock::find()
                    ->typeId($blockType->id)
                    ->siteId($siteId)
                    ->all();

                foreach ($blocks as $block) {
                    Craft::$app->getElements()->deleteElement($block);
                }
            }

            // Set the new contentTable
            $contentService = Craft::$app->getContent();
            $fieldsService = Craft::$app->getFields();
            $originalContentTable = $contentService->contentTable;

            /** @var MatrixField $matrixField */
            $matrixField = $fieldsService->getFieldById($blockType->fieldId);

            // Ignore it, if the parent field is not a Matrix field.
            if ($matrixField instanceof MatrixField) {
                $contentService->contentTable = $matrixField->contentTable;

                // Set the new fieldColumnPrefix + oldFieldColumnPrefix
                $originalFieldColumnPrefix = $contentService->fieldColumnPrefix;
                $originalOldFieldColumnPrefix = $fieldsService->oldFieldColumnPrefix;

                $contentService->fieldColumnPrefix = "field_{$blockType->handle}_";
                $fieldsService->oldFieldColumnPrefix = "field_{$blockType->handle}_";

                // Now delete the block type fields
                foreach ($blockType->getCustomFields() as $field) {
                    $fieldsService->deleteField($field);
                }

                // Restore the contentTable and the fieldColumnPrefix to original values.
                $contentService->contentTable = $originalContentTable;
                $contentService->fieldColumnPrefix = $originalFieldColumnPrefix;
                $fieldsService->oldFieldColumnPrefix = $originalOldFieldColumnPrefix;

                // Delete the field layout
                $fieldLayoutId = (new Query())
                    ->select(['fieldLayoutId'])
                    ->from([Table::MATRIXBLOCKTYPES])
                    ->where(['id' => $blockTypeRecord->id])
                    ->scalar();

                // Delete the field layout
                $fieldsService->deleteLayoutById($fieldLayoutId);

                // Finally delete the actual block type
                Db::delete(Table::MATRIXBLOCKTYPES, [
                    'id' => $blockTypeRecord->id,
                ]);
            }

            $transaction->commit();
        } catch (Throwable $e) {
            $transaction->rollBack();
            throw $e;
        }

        // Clear caches
        unset(
            $this->_blockTypesById[$blockTypeRecord->id],
            $this->_blockTypesByFieldId[$blockTypeRecord->fieldId],
            $this->_blockTypeRecordsById[$blockTypeRecord->id]
        );
        $this->_fetchedAllBlockTypesForFieldId[$blockTypeRecord->fieldId] = false;

        // Invalidate Matrix block caches
        Craft::$app->getElements()->invalidateCachesForElementType(MatrixBlock::class);
    }

    /**
     * Validates a Matrix field's settings.
     *
     * If the settings don’t validate, any validation errors will be stored on the settings model.
     *
     * @param MatrixField $matrixField The Matrix field
     * @return bool Whether the settings validated.
     */
    public function validateFieldSettings(MatrixField $matrixField): bool
    {
        $validates = true;

        $this->_uniqueBlockTypeAndFieldHandles = [];

        $uniqueAttributes = ['name', 'handle'];
        $uniqueAttributeValues = [];

        foreach ($matrixField->getBlockTypes() as $blockType) {
            if (!$this->validateBlockType($blockType)) {
                // Don't break out of the loop because we still want to get validation errors for the remaining block
                // types.
                $validates = false;
            }

            // Do our own unique name/handle validation, since the DB-based validation can't be trusted when saving
            // multiple records at once
            foreach ($uniqueAttributes as $attribute) {
                $value = $blockType->$attribute;

                if ($value && (!isset($uniqueAttributeValues[$attribute]) || !in_array($value, $uniqueAttributeValues[$attribute], true))) {
                    $uniqueAttributeValues[$attribute][] = $value;
                } else {
                    $blockType->addError($attribute, Craft::t('app', '{attribute} “{value}” has already been taken.',
                        [
                            'attribute' => $blockType->getAttributeLabel($attribute),
                            'value' => Html::encode($value),
                        ]));

                    $validates = false;
                }
            }
        }

        return $validates;
    }

    /**
     * Saves a Matrix field's settings.
     *
     * @param MatrixField $matrixField The Matrix field
     * @param bool $validate Whether the settings should be validated before being saved.
     * @return bool Whether the settings saved successfully.
     * @throws Throwable if reasons
     */
    public function saveSettings(MatrixField $matrixField, bool $validate = true): bool
    {
        if (!isset($matrixField->contentTable)) {
            throw new Exception('Unable to save a Matrix field’s settings without knowing its content table.');
        }

        if ($validate && !$this->validateFieldSettings($matrixField)) {
            return false;
        }

        $db = Craft::$app->getDb();
        $transaction = $db->beginTransaction();
        try {
            // Do we need to create/rename the content table?
            if (!$db->tableExists($matrixField->contentTable)) {
                $oldContentTable = $matrixField->oldSettings['contentTable'] ?? null;
                if ($oldContentTable && $db->tableExists($oldContentTable)) {
                    Db::renameTable($oldContentTable, $matrixField->contentTable);
                } else {
                    $this->_createContentTable($matrixField->contentTable);
                }
            }

            // Only make block type changes if we're not in the middle of applying external changes
            if (!Craft::$app->getProjectConfig()->getIsApplyingExternalChanges()) {
                // Delete the old block types first, in case there's a handle conflict with one of the new ones
                $oldBlockTypes = $this->getBlockTypesByFieldId($matrixField->id);
                $oldBlockTypesById = [];

                foreach ($oldBlockTypes as $blockType) {
                    $oldBlockTypesById[$blockType->id] = $blockType;
                }

                foreach ($matrixField->getBlockTypes() as $blockType) {
                    if (!$blockType->getIsNew()) {
                        unset($oldBlockTypesById[$blockType->id]);
                    }
                }

                foreach ($oldBlockTypesById as $blockType) {
                    $this->deleteBlockType($blockType);
                }

                // Save the new ones
                $sortOrder = 0;

                $originalContentTable = Craft::$app->getContent()->contentTable;
                Craft::$app->getContent()->contentTable = $matrixField->contentTable;

                foreach ($matrixField->getBlockTypes() as $blockType) {
                    $sortOrder++;
                    $blockType->fieldId = $matrixField->id;
                    $blockType->sortOrder = $sortOrder;
                    $this->saveBlockType($blockType, false);
                }

                Craft::$app->getContent()->contentTable = $originalContentTable;
            }

            $transaction->commit();
        } catch (Throwable $e) {
            $transaction->rollBack();
            throw $e;
        }

        // Clear caches
        unset(
            $this->_blockTypesByFieldId[$matrixField->id],
            $this->_fetchedAllBlockTypesForFieldId[$matrixField->id]
        );

        return true;
    }

    /**
     * Deletes a Matrix field.
     *
     * @param MatrixField $matrixField The Matrix field.
     * @return bool Whether the field was deleted successfully.
     * @throws Throwable
     */
    public function deleteMatrixField(MatrixField $matrixField): bool
    {
        // Clear the schema cache
        $db = Craft::$app->getDb();
        $db->getSchema()->refresh();

        $transaction = $db->beginTransaction();
        try {
            $originalContentTable = Craft::$app->getContent()->contentTable;
            Craft::$app->getContent()->contentTable = $matrixField->contentTable;

            // Delete the block types
            $blockTypes = $this->getBlockTypesByFieldId($matrixField->id);

            foreach ($blockTypes as $blockType) {
                $this->deleteBlockType($blockType);
            }

            // Drop the content table
            $db->createCommand()
                ->dropTable($matrixField->contentTable)
                ->execute();

            Craft::$app->getContent()->contentTable = $originalContentTable;

            $transaction->commit();

            return true;
        } catch (Throwable $e) {
            $transaction->rollBack();

            throw $e;
        }
    }

    /**
     * Defines a new Matrix content table name.
     *
     * @param MatrixField $field
     * @return string
     * @since 3.0.23
     */
    public function defineContentTableName(MatrixField $field): string
    {
        $baseName = 'matrixcontent_' . strtolower($field->handle);
        $db = Craft::$app->getDb();
        $i = -1;
        do {
            $i++;
            $name = '{{%' . $baseName . ($i !== 0 ? '_' . $i : '') . '}}';
        } while ($name !== ($field->contentTable ?? null) && $db->tableExists($name));
        return $name;
    }

    /**
     * Returns a block by its ID.
     *
     * @param int $blockId The Matrix block’s ID.
     * @param int|null $siteId The site ID to return. Defaults to the current site.
     * @return MatrixBlock|null The Matrix block, or `null` if it didn’t exist.
     */
    public function getBlockById(int $blockId, ?int $siteId = null): ?MatrixBlock
    {
        return Craft::$app->getElements()->getElementById($blockId, MatrixBlock::class, $siteId);
    }

    /**
     * Saves a Matrix field.
     *
     * @param MatrixField $field The Matrix field
     * @param ElementInterface $owner The element the field is associated with
     * @throws Throwable if reasons
     */
    public function saveField(MatrixField $field, ElementInterface $owner): void
    {
        $elementsService = Craft::$app->getElements();
        /** @var MatrixBlockQuery $query */
        $query = $owner->getFieldValue($field->handle);
        if (($blocks = $query->getCachedResult()) !== null) {
            $saveAll = false;
        } else {
            $blocks = (clone $query)->status(null)->all();
            $saveAll = true;
        }
        $blockIds = [];
        $collapsedBlockIds = [];
        $sortOrder = 0;

        $transaction = Craft::$app->getDb()->beginTransaction();
        try {
            /** @var MatrixBlock[] $blocks */
            foreach ($blocks as $block) {
                $sortOrder++;
                if ($saveAll || !$block->id || $block->dirty) {
                    $block->primaryOwnerId = $block->ownerId = $owner->id;
                    $block->sortOrder = $sortOrder;
                    $elementsService->saveElement($block, false);

                    // If this is a draft, we can shed the draft data now
                    if ($block->getIsDraft()) {
                        $canonicalBlockId = $block->getCanonicalId();
                        Craft::$app->getDrafts()->removeDraftData($block);
                        Db::delete(Table::MATRIXBLOCKS_OWNERS, [
                            'blockId' => $canonicalBlockId,
                            'ownerId' => $owner->id,
                        ]);
                    }
                } elseif ((int)$block->sortOrder !== $sortOrder) {
                    // Just update its sortOrder
                    $block->sortOrder = $sortOrder;
                    Db::update(Table::MATRIXBLOCKS_OWNERS, [
                        'sortOrder' => $sortOrder,
                    ], [
                        'blockId' => $block->id,
                        'ownerId' => $owner->id,
                    ], [], false);
                }

                $blockIds[] = $block->id;

                // Tell the browser to collapse this block?
                if ($block->collapsed) {
                    $collapsedBlockIds[] = $block->id;
                }
            }

            // Delete any blocks that shouldn't be there anymore
            $this->_deleteOtherBlocks($field, $owner, $blockIds);

            // Should we duplicate the blocks to other sites?
            if (
                $field->propagationMethod !== MatrixField::PROPAGATION_METHOD_ALL &&
                ($owner->propagateAll || !empty($owner->newSiteIds))
            ) {
                // Find the owner's site IDs that *aren't* supported by this site's Matrix blocks
                $ownerSiteIds = ArrayHelper::getColumn(ElementHelper::supportedSitesForElement($owner), 'siteId');
                $fieldSiteIds = $this->getSupportedSiteIds($field->propagationMethod, $owner, $field->propagationKeyFormat);
                $otherSiteIds = array_diff($ownerSiteIds, $fieldSiteIds);

                // If propagateAll isn't set, only deal with sites that the element was just propagated to for the first time
                if (!$owner->propagateAll) {
                    $preexistingOtherSiteIds = array_diff($otherSiteIds, $owner->newSiteIds);
                    $otherSiteIds = array_intersect($otherSiteIds, $owner->newSiteIds);
                } else {
                    $preexistingOtherSiteIds = [];
                }

                if (!empty($otherSiteIds)) {
                    // Get the owner element across each of those sites
                    $localizedOwners = $owner::find()
                        ->drafts($owner->getIsDraft())
                        ->provisionalDrafts($owner->isProvisionalDraft)
                        ->revisions($owner->getIsRevision())
                        ->id($owner->id)
                        ->siteId($otherSiteIds)
                        ->status(null)
                        ->all();

                    // Duplicate Matrix blocks, ensuring we don't process the same blocks more than once
                    $handledSiteIds = [];

                    $cachedQuery = (clone $query)->status(null);
                    $cachedQuery->setCachedResult($blocks);
                    $owner->setFieldValue($field->handle, $cachedQuery);

                    foreach ($localizedOwners as $localizedOwner) {
                        // Make sure we haven't already duplicated blocks for this site, via propagation from another site
                        if (isset($handledSiteIds[$localizedOwner->siteId])) {
                            continue;
                        }

                        // Find all of the field’s supported sites shared with this target
                        $sourceSupportedSiteIds = $this->getSupportedSiteIds($field->propagationMethod, $localizedOwner, $field->propagationKeyFormat);

                        // Do blocks in this target happen to share supported sites with a preexisting site?
                        if (
                            !empty($preexistingOtherSiteIds) &&
                            !empty($sharedPreexistingOtherSiteIds = array_intersect($preexistingOtherSiteIds, $sourceSupportedSiteIds)) &&
                            $preexistingLocalizedOwner = $owner::find()
                                ->drafts($owner->getIsDraft())
                                ->provisionalDrafts($owner->isProvisionalDraft)
                                ->revisions($owner->getIsRevision())
                                ->id($owner->id)
                                ->siteId($sharedPreexistingOtherSiteIds)
                                ->status(null)
                                ->one()
                        ) {
                            // Just resave Matrix blocks for that one site, and let them propagate over to the new site(s) from there
                            $this->saveField($field, $preexistingLocalizedOwner);
                        } else {
                            $this->duplicateBlocks($field, $owner, $localizedOwner);
                        }

                        // Make sure we don't duplicate blocks for any of the sites that were just propagated to
                        $handledSiteIds = array_merge($handledSiteIds, array_flip($sourceSupportedSiteIds));
                    }

                    $owner->setFieldValue($field->handle, $query);
                }
            }

            $transaction->commit();
        } catch (Throwable $e) {
            $transaction->rollBack();
            throw $e;
        }

        // Tell the browser to collapse any new block IDs
        if (!Craft::$app->getRequest()->getIsConsoleRequest() && !Craft::$app->getResponse()->isSent && !empty($collapsedBlockIds)) {
            Craft::$app->getSession()->addAssetBundleFlash(MatrixAsset::class);

            foreach ($collapsedBlockIds as $blockId) {
                Craft::$app->getSession()->addJsFlash('Craft.MatrixInput.rememberCollapsedBlockId(' . $blockId . ');', View::POS_END);
            }
        }
    }

    /**
     * Duplicates Matrix blocks from one owner element to another.
     *
     * @param MatrixField $field The Matrix field to duplicate blocks for
     * @param ElementInterface $source The source element blocks should be duplicated from
     * @param ElementInterface $target The target element blocks should be duplicated to
     * @param bool $checkOtherSites Whether to duplicate blocks for the source element's other supported sites
     * @param bool $deleteOtherBlocks Whether to delete any blocks that belong to the element, which weren’t included in the duplication
     * @throws Throwable if reasons
     * @since 3.2.0
     */
    public function duplicateBlocks(MatrixField $field, ElementInterface $source, ElementInterface $target, bool $checkOtherSites = false, bool $deleteOtherBlocks = true): void
    {
        $elementsService = Craft::$app->getElements();
        /** @var MatrixBlockQuery $query */
        $query = $source->getFieldValue($field->handle);
        if (($blocks = $query->getCachedResult()) === null) {
            $blocks = (clone $query)->status(null)->all();
        }
        $newBlockIds = [];

        $transaction = Craft::$app->getDb()->beginTransaction();
        try {
            /** @var MatrixBlock[] $blocks */
            foreach ($blocks as $block) {
                $newAttributes = [
                    // Only set the canonicalId if the target owner element is a derivative
                    'canonicalId' => $target->getIsDerivative() ? $block->id : null,
                    'primaryOwnerId' => $target->id,
                    'owner' => $target,
                    'siteId' => $target->siteId,
                    'propagating' => false,
                ];

                if ($target->updatingFromDerivative && $block->getIsDerivative()) {
                    if (
                        ElementHelper::isRevision($source) ||
                        !empty($target->newSiteIds) ||
                        $source->isFieldModified($field->handle, true)
                    ) {
                        $newBlockId = $elementsService->updateCanonicalElement($block, $newAttributes)->id;
                    } else {
                        $newBlockId = $block->getCanonicalId();
                    }
                } elseif ($block->primaryOwnerId === $target->id) {
                    // Only the block ownership was duplicated, so just update its sort order for the target element
                    Db::update(Table::MATRIXBLOCKS_OWNERS, [
                        'sortOrder' => $block->sortOrder,
                    ], ['blockId' => $block->id, 'ownerId' => $target->id], updateTimestamp: false);
                    $newBlockId = $block->id;
                } else {
<<<<<<< HEAD
                    // If the block’s primary owner is equal to the target element ID, no need to do anything
                    if ($block->primaryOwnerId !== $target->id) {
                        $newBlockId = $elementsService->duplicateElement($block, $newAttributes)->id;
                    } else {
                        $newBlockId = $block->id;
                    }
=======
                    /** @var MatrixBlock $newBlock */
                    $newBlockId = $elementsService->duplicateElement($block, $newAttributes)->id;
>>>>>>> 4a3db93a
                }

                $newBlockIds[] = $newBlockId;
            }

            if ($deleteOtherBlocks) {
                // Delete any blocks that shouldn't be there anymore
                $this->_deleteOtherBlocks($field, $target, $newBlockIds);
            }

            $transaction->commit();
        } catch (Throwable $e) {
            $transaction->rollBack();
            throw $e;
        }

        // Duplicate blocks for other sites as well?
        if ($checkOtherSites && $field->propagationMethod !== MatrixField::PROPAGATION_METHOD_ALL) {
            // Find the target's site IDs that *aren't* supported by this site's Matrix blocks
            $targetSiteIds = ArrayHelper::getColumn(ElementHelper::supportedSitesForElement($target), 'siteId');
            $fieldSiteIds = $this->getSupportedSiteIds($field->propagationMethod, $target, $field->propagationKeyFormat);
            $otherSiteIds = array_diff($targetSiteIds, $fieldSiteIds);

            if (!empty($otherSiteIds)) {
                // Get the original element and duplicated element for each of those sites
                $otherSources = $target::find()
                    ->drafts($source->getIsDraft())
                    ->provisionalDrafts($source->isProvisionalDraft)
                    ->revisions($source->getIsRevision())
                    ->id($source->id)
                    ->siteId($otherSiteIds)
                    ->status(null)
                    ->all();
                $otherTargets = $target::find()
                    ->drafts($target->getIsDraft())
                    ->provisionalDrafts($target->isProvisionalDraft)
                    ->revisions($target->getIsRevision())
                    ->id($target->id)
                    ->siteId($otherSiteIds)
                    ->status(null)
                    ->indexBy('siteId')
                    ->all();

                // Duplicate Matrix blocks, ensuring we don't process the same blocks more than once
                $handledSiteIds = [];

                foreach ($otherSources as $otherSource) {
                    // Make sure the target actually exists for this site
                    if (!isset($otherTargets[$otherSource->siteId])) {
                        continue;
                    }

                    // Make sure we haven't already duplicated blocks for this site, via propagation from another site
                    if (in_array($otherSource->siteId, $handledSiteIds, false)) {
                        continue;
                    }

                    $otherTargets[$otherSource->siteId]->updatingFromDerivative = $target->updatingFromDerivative;
                    $this->duplicateBlocks($field, $otherSource, $otherTargets[$otherSource->siteId]);

                    // Make sure we don't duplicate blocks for any of the sites that were just propagated to
                    $sourceSupportedSiteIds = $this->getSupportedSiteIds($field->propagationMethod, $otherSource, $field->propagationKeyFormat);
                    $handledSiteIds = array_merge($handledSiteIds, $sourceSupportedSiteIds);
                }
            }
        }
    }

    /**
     * Duplicates block ownership relations for a new draft element.
     *
     * @param MatrixField $field The Matrix field
     * @param ElementInterface $canonical The canonical element
     * @param ElementInterface $draft The draft element
     * @since 4.0.0
     */
    public function duplicateOwnership(MatrixField $field, ElementInterface $canonical, ElementInterface $draft): void
    {
        if (!$canonical->getIsCanonical()) {
            throw new InvalidArgumentException('The source element must be canonical.');
        }

        if (!$draft->getIsDraft()) {
            throw new InvalidArgumentException('The target element must be a draft.');
        }

        $blocksTable = Table::MATRIXBLOCKS;
        $ownersTable = Table::MATRIXBLOCKS_OWNERS;

        Craft::$app->getDb()->createCommand(<<<SQL
INSERT INTO $ownersTable ([[blockId]], [[ownerId]], [[sortOrder]]) 
SELECT [[o.blockId]], '$draft->id', [[o.sortOrder]] 
FROM $ownersTable AS [[o]]
INNER JOIN $blocksTable AS [[b]] ON [[b.id]] = [[o.blockId]] AND [[b.primaryOwnerId]] = '$canonical->id' AND [[b.fieldId]] = '$field->id'
WHERE [[o.ownerId]] = '$canonical->id'
SQL
        )->execute();
    }

    /**
     * Creates revisions for all the blocks that belong to the given canonical element, and assigns those
     * revisions to the given owner revision.
     *
     * @param MatrixField $field The Matrix field
     * @param ElementInterface $canonical The canonical element
     * @param ElementInterface $revision The revision element
     * @since 4.0.0
     */
    public function createRevisionBlocks(MatrixField $field, ElementInterface $canonical, ElementInterface $revision): void
    {
        $blocks = MatrixBlock::find()
            ->ownerId($canonical->id)
            ->fieldId($field->id)
            ->siteId('*')
            ->unique()
            ->status(null)
            ->all();

        $revisionsService = Craft::$app->getRevisions();
        $ownershipData = [];

        foreach ($blocks as $block) {
            $blockRevisionId = $revisionsService->createRevision($block, null, null, [
                'primaryOwnerId' => $revision->id,
                'saveOwnership' => false,
            ]);
            $ownershipData[] = [$blockRevisionId, $revision->id, $block->sortOrder];
        }

        Db::batchInsert(Table::MATRIXBLOCKS_OWNERS, ['blockId', 'ownerId', 'sortOrder'], $ownershipData);
    }

    /**
     * Merges recent canonical Matrix block changes into the given Matrix field’s blocks.
     *
     * @param MatrixField $field The Matrix field
     * @param ElementInterface $owner The element the field is associated with
     * @since 3.7.0
     */
    public function mergeCanonicalChanges(MatrixField $field, ElementInterface $owner): void
    {
        // Get the owner across all sites
        $localizedOwners = $owner::find()
            ->id($owner->id ?: false)
            ->siteId(['not', $owner->siteId])
            ->drafts($owner->getIsDraft())
            ->provisionalDrafts($owner->isProvisionalDraft)
            ->revisions($owner->getIsRevision())
            ->status(null)
            ->ignorePlaceholders()
            ->indexBy('siteId')
            ->all();
        $localizedOwners[$owner->siteId] = $owner;

        // Get the canonical owner across all sites
        $canonicalOwners = $owner::find()
            ->id($owner->getCanonicalId())
            ->siteId(array_keys($localizedOwners))
            ->status(null)
            ->ignorePlaceholders()
            ->all();

        $elementsService = Craft::$app->getElements();
        $handledSiteIds = [];

        foreach ($canonicalOwners as $canonicalOwner) {
            if (isset($handledSiteIds[$canonicalOwner->siteId])) {
                continue;
            }

            // Get all the canonical owner’s blocks, including soft-deleted ones
            $canonicalBlocks = MatrixBlock::find()
                ->fieldId($field->id)
                ->primaryOwnerId($canonicalOwner->id)
                ->siteId($canonicalOwner->siteId)
                ->status(null)
                ->trashed(null)
                ->ignorePlaceholders()
                ->all();

            // Get all the derivative owner’s blocks, so we can compare
            $derivativeBlocks = MatrixBlock::find()
                ->fieldId($field->id)
                ->primaryOwnerId($owner->id)
                ->siteId($canonicalOwner->siteId)
                ->status(null)
                ->trashed(null)
                ->ignorePlaceholders()
                ->indexBy('canonicalId')
                ->all();

            foreach ($canonicalBlocks as $canonicalBlock) {
                if (isset($derivativeBlocks[$canonicalBlock->id])) {
                    $derivativeBlock = $derivativeBlocks[$canonicalBlock->id];

                    // Has it been soft-deleted?
                    if ($canonicalBlock->trashed) {
                        // Delete the derivative block too, unless any changes were made to it
                        if ($derivativeBlock->dateUpdated == $derivativeBlock->dateCreated) {
                            $elementsService->deleteElement($derivativeBlock);
                        }
                    } elseif (!$derivativeBlock->trashed && ElementHelper::isOutdated($derivativeBlock)) {
                        // Merge the upstream changes into the derivative block
                        $elementsService->mergeCanonicalChanges($derivativeBlock);
                    }
                } elseif (!$canonicalBlock->trashed && $canonicalBlock->dateCreated > $owner->dateCreated) {
                    // This is a new block, so duplicate it into the derivative owner
                    $elementsService->duplicateElement($canonicalBlock, [
                        'canonicalId' => $canonicalBlock->id,
                        'primaryOwnerId' => $owner->id,
                        'owner' => $localizedOwners[$canonicalBlock->siteId],
                        'siteId' => $canonicalBlock->siteId,
                        'propagating' => false,
                    ]);
                }
            }

            // Keep track of the sites we've already covered
            $siteIds = $this->getSupportedSiteIds($field->propagationMethod, $canonicalOwner, $field->propagationKeyFormat);
            foreach ($siteIds as $siteId) {
                $handledSiteIds[$siteId] = true;
            }
        }
    }

    /**
     * Returns the site IDs that are supported by Matrix blocks for the given propagation method and owner element.
     *
     * @param string $propagationMethod
     * @param ElementInterface $owner
     * @param string|null $propagationKeyFormat
     * @return int[]
     * @since 3.3.18
     */
    public function getSupportedSiteIds(string $propagationMethod, ElementInterface $owner, ?string $propagationKeyFormat = null): array
    {
        /** @var Site[] $allSites */
        $allSites = ArrayHelper::index(Craft::$app->getSites()->getAllSites(), 'id');
        $ownerSiteIds = ArrayHelper::getColumn(ElementHelper::supportedSitesForElement($owner), 'siteId');
        $siteIds = [];

        $view = Craft::$app->getView();
        $elementsService = Craft::$app->getElements();

        if ($propagationMethod === MatrixField::PROPAGATION_METHOD_CUSTOM && $propagationKeyFormat !== null) {
            $propagationKey = $view->renderObjectTemplate($propagationKeyFormat, $owner);
        }

        foreach ($ownerSiteIds as $siteId) {
            switch ($propagationMethod) {
                case MatrixField::PROPAGATION_METHOD_NONE:
                    $include = $siteId == $owner->siteId;
                    break;
                case MatrixField::PROPAGATION_METHOD_SITE_GROUP:
                    $include = $allSites[$siteId]->groupId == $allSites[$owner->siteId]->groupId;
                    break;
                case MatrixField::PROPAGATION_METHOD_LANGUAGE:
                    $include = $allSites[$siteId]->language == $allSites[$owner->siteId]->language;
                    break;
                case MatrixField::PROPAGATION_METHOD_CUSTOM:
                    if (!isset($propagationKey)) {
                        $include = true;
                    } else {
                        $siteOwner = $elementsService->getElementById($owner->id, get_class($owner), $siteId);
                        $include = $siteOwner && $propagationKey === $view->renderObjectTemplate($propagationKeyFormat, $siteOwner);
                    }
                    break;
                default:
                    $include = true;
                    break;
            }

            if ($include) {
                $siteIds[] = $siteId;
            }
        }

        return $siteIds;
    }

    /**
     * Returns a Query object prepped for retrieving block types.
     *
     * @return Query
     */
    private function _createBlockTypeQuery(): Query
    {
        return (new Query())
            ->select([
                'bt.id',
                'bt.fieldId',
                'bt.fieldLayoutId',
                'bt.name',
                'bt.handle',
                'bt.sortOrder',
                'bt.uid',
            ])
            ->from(['bt' => Table::MATRIXBLOCKTYPES])
            ->orderBy(['bt.sortOrder' => SORT_ASC]);
    }

    /**
     * Returns a block type record by its model or UID or creates a new one.
     *
     * @param string|MatrixBlockType $blockType
     * @return MatrixBlockTypeRecord
     * @throws MatrixBlockTypeNotFoundException if $blockType->id is invalid
     */
    private function _getBlockTypeRecord(string|MatrixBlockType $blockType): MatrixBlockTypeRecord
    {
        if (is_string($blockType)) {
            $blockTypeRecord = MatrixBlockTypeRecord::findOne(['uid' => $blockType]) ?? new MatrixBlockTypeRecord();

            if (!$blockTypeRecord->getIsNewRecord()) {
                $this->_blockTypeRecordsById[$blockTypeRecord->id] = $blockTypeRecord;
            }

            return $blockTypeRecord;
        }

        if ($blockType->getIsNew()) {
            return new MatrixBlockTypeRecord();
        }

        if (isset($this->_blockTypeRecordsById[$blockType->id])) {
            return $this->_blockTypeRecordsById[$blockType->id];
        }

        $blockTypeRecord = MatrixBlockTypeRecord::findOne($blockType->id);

        if ($blockTypeRecord === null) {
            throw new MatrixBlockTypeNotFoundException('Invalid block type ID: ' . $blockType->id);
        }

        return $this->_blockTypeRecordsById[$blockType->id] = $blockTypeRecord;
    }

    /**
     * Creates the content table for a Matrix field.
     *
     * @param string $tableName
     */
    private function _createContentTable(string $tableName): void
    {
        $migration = new CreateMatrixContentTable([
            'tableName' => $tableName,
        ]);

        ob_start();
        $migration->up();
        ob_end_clean();
    }

    /**
     * Deletes blocks from an owner element
     *
     * @param MatrixField $field The Matrix field
     * @param ElementInterface $owner The owner element
     * @param int[] $except Block IDs that should be left alone
     */
    private function _deleteOtherBlocks(MatrixField $field, ElementInterface $owner, array $except): void
    {
        $blocks = MatrixBlock::find()
            ->ownerId($owner->id)
            ->fieldId($field->id)
            ->status(null)
            ->siteId($owner->siteId)
            ->andWhere(['not', ['elements.id' => $except]])
            ->all();

        $elementsService = Craft::$app->getElements();
        $deleteOwnership = [];

        foreach ($blocks as $block) {
            if ($block->primaryOwnerId === $owner->id) {
                $elementsService->deleteElement($block);
            } else {
                // Just delete the ownership relation
                $deleteOwnership[] = $block->id;
            }
        }

        if ($deleteOwnership) {
            Db::delete(Table::MATRIXBLOCKS_OWNERS, [
                'blockId' => $deleteOwnership,
                'ownerId' => $owner->id,
            ]);
        }
    }
}<|MERGE_RESOLUTION|>--- conflicted
+++ resolved
@@ -854,17 +854,7 @@
                     ], ['blockId' => $block->id, 'ownerId' => $target->id], updateTimestamp: false);
                     $newBlockId = $block->id;
                 } else {
-<<<<<<< HEAD
-                    // If the block’s primary owner is equal to the target element ID, no need to do anything
-                    if ($block->primaryOwnerId !== $target->id) {
-                        $newBlockId = $elementsService->duplicateElement($block, $newAttributes)->id;
-                    } else {
-                        $newBlockId = $block->id;
-                    }
-=======
-                    /** @var MatrixBlock $newBlock */
                     $newBlockId = $elementsService->duplicateElement($block, $newAttributes)->id;
->>>>>>> 4a3db93a
                 }
 
                 $newBlockIds[] = $newBlockId;
