--- conflicted
+++ resolved
@@ -146,6 +146,11 @@
 					// Save the file row
 					$fileRecord->save(false);
 
+					// Fire an 'onSaveAsset' event
+					$this->onSaveAsset(new Event($this, array(
+						'asset' => $file
+					)));
+
 					if ($transaction !== null)
 					{
 						$transaction->commit();
@@ -169,21 +174,7 @@
 	}
 
 	/**
-<<<<<<< HEAD
 	 * Saves a file's content.
-=======
-	 * Fires an 'onBeforeSaveAsset' event.
-	 *
-	 * @param Event $event
-	 */
-	public function onBeforeSaveAsset(Event $event)
-	{
-		$this->raiseEvent('onBeforeSaveAsset', $event);
-	}
-
-	/**
-	 * Fires an 'onSaveAsset' event.
->>>>>>> 36590eea
 	 *
 	 * @param AssetFileModel $file
 	 * @param bool           $validate
@@ -205,6 +196,26 @@
 		{
 			return false;
 		}
+	}
+
+	/**
+	 * Fires an 'onBeforeSaveAsset' event.
+	 *
+	 * @param Event $event
+	 */
+	public function onBeforeSaveAsset(Event $event)
+	{
+		$this->raiseEvent('onBeforeSaveAsset', $event);
+	}
+
+	/**
+	 * Fires an 'onSaveAsset' event.
+	 *
+	 * @param Event $event
+	 */
+	public function onSaveAsset(Event $event)
+	{
+		$this->raiseEvent('onSaveAsset', $event);
 	}
 
 	/**
