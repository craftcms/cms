--- conflicted
+++ resolved
@@ -146,14 +146,11 @@
 					// Save the file row
 					$fileRecord->save(false);
 
-<<<<<<< HEAD
-=======
 					// Fire an 'onSaveAsset' event
 					$this->onSaveAsset(new Event($this, array(
 						'asset' => $file
 					)));
 
->>>>>>> 6832a388
 					if ($transaction !== null)
 					{
 						$transaction->commit();
@@ -178,8 +175,6 @@
 
 	/**
 	 * Saves a file's content.
-<<<<<<< HEAD
-=======
 	 *
 	 * @param AssetFileModel $file
 	 * @param bool           $validate
@@ -215,28 +210,12 @@
 
 	/**
 	 * Fires an 'onSaveAsset' event.
->>>>>>> 6832a388
-	 *
-	 * @param AssetFileModel $file
-	 * @param bool           $validate
-	 * @return bool
-	 */
-	public function saveFileContent(AssetFileModel $file, $validate = true)
-	{
-		// TODO: translation support
-		if (craft()->elements->saveElement($file, $validate))
-		{
-			// Fire an 'onSaveFileContent' event
-			$this->onSaveFileContent(new Event($this, array(
-				'file' => $file
-			)));
-
-			return true;
-		}
-		else
-		{
-			return false;
-		}
+	 *
+	 * @param Event $event
+	 */
+	public function onSaveAsset(Event $event)
+	{
+		$this->raiseEvent('onSaveAsset', $event);
 	}
 
 	/**
@@ -280,7 +259,6 @@
 
 	/**
 	 * Get the folder tree for Assets by source ids
-<<<<<<< HEAD
 	 *
 	 * @param $allowedSourceIds
 	 * @return array
@@ -352,79 +330,6 @@
 			return array();
 		}
 
-=======
-	 *
-	 * @param $allowedSourceIds
-	 * @return array
-	 */
-	public function getFolderTreeBySourceIds($allowedSourceIds)
-	{
-		$folders = $this->findFolders(array('sourceId' => $allowedSourceIds, 'order' => 'path'));
-		$tree = $this->_getFolderTreeByFolders($folders);
-
-		$sort = array();
-		foreach ($tree as $topFolder)
-		{
-			$sort[] = craft()->assetSources->getSourceById($topFolder->sourceId)->sortOrder;
-		}
-
-		array_multisort($sort, $tree);
-		return $tree;
-	}
-
-	/**
-	 * Get the users Folder model.
-	 *
-	 * @param UserModel $userModel
-	 * @return AssetFolderModel|null
-	 * @throws Exception
-	 */
-	public function getUserFolder(UserModel $userModel)
-	{
-		$sourceTopFolder = craft()->assets->findFolder(array('sourceId' => FolderCriteriaModel::AssetsNoSource, 'parentId' => FolderCriteriaModel::AssetsNoParent));
-
-		// Super unlikely, but would be very awkward if this happened without any contingency plans in place.
-		if (!$sourceTopFolder)
-		{
-			$sourceTopFolder = new AssetFolderModel();
-			$sourceTopFolder->name = TempAssetSourceType::sourceName;
-			$sourceTopFolder->id = $this->storeFolder($sourceTopFolder);
-		}
-
-		$folderName = 'user_' . $userModel->id;
-		$folderCriteria = new FolderCriteriaModel(array(
-			'name' => $folderName,
-			'parentId' => $sourceTopFolder->id
-		));
-
-		$folder = $this->findFolder($folderCriteria);
-		if (!$folder)
-		{
-			$folder = new AssetFolderModel();
-			$folder->parentId = $sourceTopFolder->id;
-			$folder->name = $folderName;
-			$folder->id = $this->storeFolder($folder);
-		}
-
-		return $folder;
-	}
-
-	/**
-	 * Get the folder tree for Assets by a folder id.
-	 *
-	 * @param $folderId
-	 * @return array
-	 */
-	public function getFolderTreeByFolderId($folderId)
-	{
-		$folder = $this->getFolderById($folderId);
-
-		if (is_null($folder))
-		{
-			return array();
-		}
-
->>>>>>> 6832a388
 		return $this->_getFolderTreeByFolders(array($folder));
 	}
 
