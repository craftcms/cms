--- conflicted
+++ resolved
@@ -1238,12 +1238,8 @@
 			// Use the previous data to clean up
 			$originatingSource->deleteCreatedImages($oldFileModel);
 			$originatingSource->finalizeTransfer($oldFileModel);
-<<<<<<< HEAD
-
-			craft()->assetTransforms->deleteTransformRecordsByFileId($oldFileModel);
-=======
+
 			craft()->assetTransforms->deleteTransformIndexDataByFileId($oldFileModel);
->>>>>>> fe4a2f44
 			IOHelper::deleteFile($localCopy);
 		}
 
