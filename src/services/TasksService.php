--- conflicted
+++ resolved
@@ -31,19 +31,13 @@
 	 */
 	private $_runningTask;
 
-<<<<<<< HEAD
 	/**
 	 * @var
 	 */
 	private $_listeningForRequestEnd = false;
 
-	////////////////////
-	// PUBLIC METHODS
-	////////////////////
-=======
 	// Public Methods
 	// =========================================================================
->>>>>>> adc5fce1
 
 	/**
 	 * Creates a task to run later in the system.
@@ -65,7 +59,6 @@
 		$task->parentId = $parentId;
 		$this->saveTask($task);
 
-<<<<<<< HEAD
 		if (!$this->_listeningForRequestEnd && !$this->isTaskRunning())
 		{
 			// Turn this request into a runner once everything else is done
@@ -73,8 +66,6 @@
 			$this->_listeningForRequestEnd = true;
 		}
 
-=======
->>>>>>> adc5fce1
 		return $task;
 	}
 
@@ -138,6 +129,8 @@
 
 	/**
 	 * Closes the connection with the client and turns the request into a task runner.
+	 *
+	 * @return null
 	 */
 	public function closeAndRun()
 	{
