<?php
/**
 * @link https://craftcms.com/
 * @copyright Copyright (c) Pixel & Tonic, Inc.
 * @license https://craftcms.github.io/license/
 */

namespace craft\services;

use Craft;
use craft\db\Table;
use craft\db\Query as DbQuery;
use craft\errors\GqlException;
use craft\events\RegisterGqlDirectivesEvent;
use craft\events\RegisterGqlQueriesEvent;
use craft\events\RegisterGqlTypesEvent;
use craft\gql\common\SchemaObject;
use craft\gql\base\Directive;
use craft\gql\directives\FormatDateTime;
use craft\gql\directives\Transform;
use craft\gql\GqlEntityRegistry;
use craft\gql\base\InterfaceType;
use craft\gql\interfaces\elements\Asset as AssetInterface;
use craft\gql\interfaces\Element as ElementInterface;
use craft\gql\interfaces\elements\Entry as EntryInterface;
use craft\gql\interfaces\elements\GlobalSet as GlobalSetInterface;
use craft\gql\interfaces\elements\MatrixBlock as MatrixBlockInterface;
use craft\gql\interfaces\elements\User as UserInterface;
use craft\gql\queries\Asset as AssetQuery;
use craft\gql\queries\Entry as EntryQuery;
use craft\gql\queries\GlobalSet as GlobalSetQuery;
use craft\gql\queries\Ping as PingQuery;
use craft\gql\queries\User as UserQuery;
use craft\gql\TypeLoader;
use craft\gql\types\DateTime;
use craft\gql\types\Query;
use craft\helpers\DateTimeHelper;
use craft\models\GqlToken;
use craft\records\GqlToken as GqlTokenRecord;
use GraphQL\GraphQL;
use GraphQL\Type\Schema;
use yii\base\Component;

/**
 * The Gql service provides GraphQL functionality.
 *
 * @author Pixel & Tonic, Inc. <support@pixelandtonic.com>
 * @since 3.2
 */
class Gql extends Component
{
    // Constants
    // =========================================================================

    /**
     * @event RegisterGqlTypesEvent The event that is triggered when registering GraphQL types.
     *
     * Plugins get a chance to add their own GQL types.
     * See [GraphQL](https://docs.craftcms.com/v3/graphql.html) for documentation on adding GraphQL support.
     *
     * ---
     * ```php
     * use craft\events\RegisterGqlTypeEvent;
     * use craft\services\GraphQl;
     * use yii\base\Event;
     *
     * Event::on(Gql::class, Gql::EVENT_REGISTER_GQL_TYPES, function(RegisterGqlTypeEvent $event) {
     *     // Add my GQL types
     *     $event->types[] = MyType::class;
     * });
     * ```
     */
    const EVENT_REGISTER_GQL_TYPES = 'registerGqlTypes';

    /**
     * @event RegisterGqlQueriesEvent The event that is triggered when registering GraphQL queries.
     *
     * Plugins get a chance to add their own GQL queries.
     * See [GraphQL](https://docs.craftcms.com/v3/graphql.html) for documentation on adding GraphQL support.
     *
     * ---
     * ```php
     * use craft\events\RegisterGqlQueriesEvent;
     * use craft\services\GraphQl;
     * use yii\base\Event;
     * use GraphQL\Type\Definition\Type;
     *
     * Event::on(Gql::class, Gql::EVENT_REGISTER_GQL_TYPES, function(RegisterGqlQueriesEvent $event) {
     *     // Add my GQL queries
     *     $even->queries['queryPluginData'] =
     *     [
     *         'type' => Type::listOf(MyType::getType())),
     *         'args' => MyArguments::getArguments(),
     *         'resolve' => MyResolver::class . '::resolve'
     *     ];
     * });
     * ```
     */
    const EVENT_REGISTER_GQL_QUERIES = 'registerGqlQueries';

    /**
     * @event RegisterGqlDirectivesEvent The event that is triggered when registering GraphQL directives.
     *
     * Plugins get a chance to add their own GQL directives.
     * See [GraphQL](https://docs.craftcms.com/v3/graphql.html) for documentation on adding GraphQL support.
     *
     * ---
     * ```php
     * use craft\events\RegisterGqlDirectivesEvent;
     * use craft\services\GraphQl;
     * use yii\base\Event;
     *
     * Event::on(Gql::class,
     *     Gql::EVENT_REGISTER_GQL_TYPES,
     *     function(RegisterGqlModelEvent $event) {
     *         $event->directives[] = MyDirective::class;
     *     }
     * );
     * ```
     */
    const EVENT_REGISTER_GQL_DIRECTIVES = 'registerGqlDirectives';

    /**
     * Token value for the public token.
     */
    const PUBLIC_TOKEN = '__PUBLIC__';

    /**
     * Currently loaded schema
     *
     * @var Schema
     */
    private $_schema;

    /**
     * GQL token currently in user
     *
     * @var GqlToken
     */
    private $_token;

    // Public Methods
    // =========================================================================

    /**
     * Returns the GraphQL schema.
     *
     * @param GqlToken $token
     * @param bool $prebuildSchema should the schema be deep-scanned and pre-built instead of lazy-loaded
     * @return Schema
     * @throws GqlException in case of invalid schema
     */
    public function getSchema($token = null, $prebuildSchema = false): Schema
    {
        if ($token) {
            $this->setToken($token);
        }

        if (!$this->_schema || $prebuildSchema) {
            $this->_registerGqlTypes();
            $this->_registerGqlQueries();

            $schemaConfig = [
                'typeLoader' => TypeLoader::class . '::loadType',
                'query' => TypeLoader::loadType('Query'),
                'directives' => $this->_loadGqlDirectives(),
            ];

            if (!$prebuildSchema) {
                $this->_schema = new Schema($schemaConfig);
            } else {
                $interfaces = [
                    EntryInterface::class,
                    MatrixBlockInterface::class,
                    AssetInterface::class,
                    UserInterface::class,
                    GlobalSetInterface::class,
                    ElementInterface::class,
                ];

                foreach ($interfaces as $interfaceClass) {
                    if (!is_subclass_of($interfaceClass, InterfaceType::class)) {
                        throw new GqlException('Incorrectly defined interface ' . $interfaceClass);
                    }

                    $typeGeneratorClass = $interfaceClass::getTypeGenerator();

                    foreach ($typeGeneratorClass::generateTypes() as $type) {
                        $schemaConfig['types'][] = $type;
                    }
                }
                try {
                    $this->_schema = new Schema($schemaConfig);
                    $this->_schema->getTypeMap();
                } catch (\Throwable $exception) {
                    throw new GqlException('Failed to validate the GQL Schema - ' . $exception->getMessage());
                }
            }
        }

        return $this->_schema;
    }

    /**
     * Set the GQL token to be used.
     *
     * @param GqlToken|null $token The token to set. Null to unset.
     * @throws \yii\base\Exception
     */
    public function setToken(GqlToken $token = null)
    {
        $this->_token = $token;

        if ($token) {
            $token->lastUsed = DateTimeHelper::currentUTCDateTime();
            $this->saveToken($token);
        }
    }

    /**
     * Return the token in use for the current GQL request.
     *
     * @return GqlToken
     * @throws GqlException if no token set.
     */
    public function getCurrentToken(): GqlToken
    {
        if (!$this->_token) {
            throw new GqlException('No access token set.');
        }

        return $this->_token;
    }

    /**
     * Return an array of all tokens.
     *
     * @return array
     */
    public function getTokens(): array
    {
        $rows = $this->_createTokenQuery()->all();
        $tokens = [];

        $publicTokenExists = false;

        foreach ($rows as $row) {
            $token = new GqlToken($row);
            $tokens[] = $token;

            if ($token->accessToken == self::PUBLIC_TOKEN) {
                $publicTokenExists = true;
            }
        }

        if (!$publicTokenExists) {
            array_unshift($tokens, $this->getPublicToken());
        }

        return $tokens;
    }

    /**
     * Return the public token. If it does not exist, it will be created.
     *
     * @return GqlToken
     * @throws \yii\base\Exception
     */
    public function getPublicToken(): GqlToken
    {
        $tokenRow = $this->_createTokenQuery()->where(['accessToken' => self::PUBLIC_TOKEN])->one();

        if ($tokenRow) {
            $token = new GqlToken($tokenRow);
        } else {
            $token = new GqlToken([
                'name' => Craft::t('app', 'Public Access Token'),
                'accessToken' => self::PUBLIC_TOKEN,
                'enabled' => true,
            ]);
            $this->saveToken($token);
        }

        return $token;
    }

    /**
     * Returns all of the known GQL permissions, sorted by category.
     *
     * @return array
     */
    public function getAllPermissions(): array
    {
        $permissions = [];

        // Entries
        // ---------------------------------------------------------------------
        $permissions = array_merge($permissions, $this->_getSectionPermissions());

        // Assets
        // ---------------------------------------------------------------------
        $permissions = array_merge($permissions, $this->_getVolumePermissions());

        // Global Sets
        // ---------------------------------------------------------------------
        $permissions = array_merge($permissions, $this->_getGlobalSetPermissions());

        // Users
        // ---------------------------------------------------------------------
        $permissions = array_merge($permissions, $this->_getUserPermissions());

        return $permissions;

    }

    /**
     * Flush all GQL caches, registries and loaders.
     *
     * @return void
     */
    public function flushCaches()
    {
        $this->_token = null;
        $this->_schema = null;
        TypeLoader::flush();
        GqlEntityRegistry::flush();
    }

    /**
     * Return a GQL token by its id.
     *
     * @param int $tokenId
     * @return GqlToken|null
     */
    public function getTokenById(int $tokenId)
    {
        $tokenRow = $this->_createTokenQuery()->where(['id' => $tokenId])->one();
        return $tokenRow ? new GqlToken($tokenRow) : null;
    }

    /**
     * Return a GQL token by its access token.
     *
     * @param string $accessToken
     * @return GqlToken|null
     */
    public function getTokenByAccessToken(string $accessToken)
    {
        $tokenRow = $this->_createTokenQuery()->where(['accessToken' => $accessToken])->one();
        return $tokenRow ? new GqlToken($tokenRow) : null;
    }

    /**
     * Save a GQL token.
     *
     * @param GqlToken $token the token to save
     * @param bool $runValidation Whether the token should be validated
     * @return bool Whether the token was saved successfully
     * @throws \yii\base\Exception
     */
    public function saveToken(GqlToken $token, $runValidation = true): bool
    {
        $isNewToken = !$token->id;
<<<<<<< HEAD
=======
        
        if ($isNewToken && empty($token->accessToken)) {
            $token->accessToken = Craft::$app->getSecurity()->generateRandomString(32);
        }
>>>>>>> e88f1a46

        if ($runValidation && !$token->validate()) {
            Craft::info('Token not saved due to validation error.', __METHOD__);
            return false;
        }

        if ($isNewToken) {
            $tokenRecord = new GqlTokenRecord();
        } else {
            $tokenRecord = GqlTokenRecord::findOne($token->id) ?: new GqlTokenRecord();
        }

        $tokenRecord->name = $token->name;
        $tokenRecord->enabled = (bool) $token->enabled;
        $tokenRecord->expiryDate = $token->expiryDate;
        $tokenRecord->lastUsed = $token->lastUsed;
        $tokenRecord->permissions = $token->permissions;

        if ($isNewToken) {
            $tokenRecord->accessToken = $token->accessToken;
        }

        $tokenRecord->save();
        $token->id = $tokenRecord->id;

        return true;
    }

    /**
     * Deletes a GQL token by its ID.
     *
     * @param int $tokenId The transform's ID
     * @return bool Whether the token was deleted.
     */
    public function deleteTokenById(int $tokenId): bool
    {
        $tokenRecord = GqlTokenRecord::findOne($tokenId);

        if (!$tokenRecord) {
            return true;
        }

        return $tokenRecord->delete();
    }

    // Private Methods
    // =========================================================================

    /**
     * Get GraphQL type definitions from a list of models that support GraphQL
     *
     * @return void
     */
    private function _registerGqlTypes()
    {
        $typeList = [
            // Scalars
            DateTime::class,

            // Interfaces
            ElementInterface::class,
            EntryInterface::class,
            MatrixBlockInterface::class,
            AssetInterface::class,
            UserInterface::class,
            GlobalSetInterface::class,
        ];

        $event = new RegisterGqlTypesEvent([
            'types' => $typeList,
        ]);

        $this->trigger(self::EVENT_REGISTER_GQL_TYPES, $event);

        foreach ($event->types as $type) {
            /** @var SchemaObject $type */
            TypeLoader::registerType($type::getName(), $type . '::getType');
        }
    }

    /**
     * Get GraphQL query definitions
     *
     * @return void
     */
    private function _registerGqlQueries()
    {
        $queryList = [
            // Queries
            PingQuery::getQueries(),
            EntryQuery::getQueries(),
            AssetQuery::getQueries(),
            UserQuery::getQueries(),
            GlobalSetQuery::getQueries(),
        ];


        $event = new RegisterGqlQueriesEvent([
            'queries' => array_merge(...$queryList)
        ]);

        $this->trigger(self::EVENT_REGISTER_GQL_QUERIES, $event);

        TypeLoader::registerType('Query', function () use ($event) {
            return call_user_func(Query::class . '::getType', $event->queries);
        });
    }

    /**
     * Get GraphQL query definitions
     *
     * @return Directive[]
     */
    private function _loadGqlDirectives(): array
    {
        $directiveClasses = [
            // Directives
            FormatDateTime::class,
            Transform::class,
        ];

        $event = new RegisterGqlDirectivesEvent([
            'directives' => $directiveClasses
        ]);

        $this->trigger(self::EVENT_REGISTER_GQL_DIRECTIVES, $event);

        $directives = GraphQL::getStandardDirectives();

        foreach ($event->directives as $directive) {
            /** @var Directive $directive */
            $directives[] = $directive::getDirective();
        }

        return $directives;
    }

    /**
     * Return section permissions.
     *
     * @return array
     */
    private function _getSectionPermissions(): array
    {
        $permissions = [];

        $sortedEntryTypes = [];

        foreach (Craft::$app->getSections()->getAllEntryTypes() as $entryType) {
            $sortedEntryTypes[$entryType->sectionId][] = $entryType;
        }

        if (!empty($sortedEntryTypes)) {
            $label = Craft::t('app', 'Entries');

            $sectionPermissions = [];

            foreach (Craft::$app->getSections()->getAllSections() as $section) {
                $nested = ['label' => Craft::t('app', 'View section - {section}', ['section' => Craft::t('site', $section->name)])];

                foreach ($sortedEntryTypes[$section->id] as $entryType) {
                    $nested['nested']['entrytypes.' . $entryType->uid . ':read'] = ['label' => Craft::t('app', 'View entry type - {entryType}', ['entryType' => Craft::t('site', $entryType->name)])];
                }

                $sectionPermissions['sections.' . $section->uid . ':read'] = $nested;
            }

            $permissions[$label] = $sectionPermissions;
        }

        return $permissions;
    }

    /**
     * Return volume permissions.
     *
     * @return array
     */
    private function _getVolumePermissions(): array
    {
        $permissions = [];

        $volumes = Craft::$app->getVolumes()->getAllVolumes();

        if (!empty($volumes)) {
            $label = Craft::t('app', 'Assets');
            $volumePermissions = [];

            foreach ($volumes as $volume) {
                $volumePermissions['volumes.' . $volume->uid . ':read'] = ['label' => Craft::t('app', 'View volume - {volume}', ['volume' => Craft::t('site', $volume->name)])];
            }

            $permissions[$label] = $volumePermissions;
        }

        return $permissions;
    }

    /**
     * Return global set permissions.
     *
     * @return array
     */
    private function _getGlobalSetPermissions(): array
    {
        $permissions = [];

        $globalSets = Craft::$app->getGlobals()->getAllSets();

        if (!empty($globalSets)) {
            $label = Craft::t('app', 'Globals');
            $globalSetPermissions = [];

            foreach ($globalSets as $globalSet) {
                $suffix = 'globalsets.' . $globalSet->uid;
                $globalSetPermissions[$suffix . ':read'] = ['label' => Craft::t('app', 'View global set - {globalSet}', ['globalSet' => Craft::t('site', $globalSet->name)])];
            }

            $permissions[$label] = $globalSetPermissions;
        }

        return $permissions;
    }
    /**
     * Return user permissions.
     *
     * @return array
     */
    private function _getUserPermissions(): array
    {
        $permissions = [];

        $userGroups = Craft::$app->getUserGroups()->getAllGroups();

        $label = Craft::t('app', 'Users');

        $userPermissions = ['usergroups.everyone:read' => ['label' => Craft::t('app', 'View all users')]];

        foreach ($userGroups as $userGroup) {
            $suffix = 'usergroups.' . $userGroup->uid;
            $userPermissions[$suffix . ':read'] = ['label' => Craft::t('app', 'View user group - {userGroup}', ['userGroup' => Craft::t('site', $userGroup->name)])];
        }

        $permissions[$label] = $userPermissions;

        return $permissions;
    }

    /**
     * Returns a DbCommand object prepped for retrieving volumes.
     *
     * @return DbQuery
     */
    private function _createTokenQuery(): DbQuery
    {
        $query = (new DbQuery())
            ->select([
                'id',
                'name',
                'accessToken',
                'enabled',
                'expiryDate',
                'lastUsed',
                'permissions',
                'dateCreated',
            ])
            ->from([Table::GQLTOKENS]);

        return $query;
    }

}<|MERGE_RESOLUTION|>--- conflicted
+++ resolved
@@ -361,13 +361,6 @@
     public function saveToken(GqlToken $token, $runValidation = true): bool
     {
         $isNewToken = !$token->id;
-<<<<<<< HEAD
-=======
-        
-        if ($isNewToken && empty($token->accessToken)) {
-            $token->accessToken = Craft::$app->getSecurity()->generateRandomString(32);
-        }
->>>>>>> e88f1a46
 
         if ($runValidation && !$token->validate()) {
             Craft::info('Token not saved due to validation error.', __METHOD__);
