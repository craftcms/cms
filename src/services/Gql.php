--- conflicted
+++ resolved
@@ -8,8 +8,8 @@
 namespace craft\services;
 
 use Craft;
+use craft\db\Table;
 use craft\db\Query as DbQuery;
-use craft\db\Table;
 use craft\errors\GqlException;
 use craft\events\DefineGqlValidationRulesEvent;
 use craft\events\ExecuteGqlQueryEvent;
@@ -294,7 +294,6 @@
     }
 
     /**
-<<<<<<< HEAD
      * Return a set of validation rules to use.
      *
      * @param bool $debug Whether debugging validation rules should be allowed.
@@ -322,23 +321,16 @@
     }
 
     /**
-     * Execute a GraphQL query for a given schema definition.
-=======
-     * Execute a GraphQL query for a given active schema.
->>>>>>> dbc886eb
-     *
-     * @param GqlSchema $schema The active schema to use.
+     * Execute a GraphQL query for a given schema.
+     *
+     * @param Schema $schema The schema definition to use.
      * @param string $query The query string to execute.
      * @param array|null $variables The variables to use.
      * @param string|null $operationName The operation name.
      * @param bool $debugMode Whether debug mode validations rules should be used for GraphQL.
      * @return array
      */
-<<<<<<< HEAD
-    public function executeQuery(Schema $schemaDef, string $query, $variables, $operationName, $debugMode = false): array
-=======
     public function executeQuery(GqlSchema $schema, string $query, $variables, $operationName): array
->>>>>>> dbc886eb
     {
         $event = new ExecuteGqlQueryEvent([
             'accessToken' => $schema->accessToken,
@@ -350,22 +342,18 @@
         $this->trigger(self::EVENT_BEFORE_EXECUTE_GQL_QUERY, $event);
 
         if ($event->result === null) {
-<<<<<<< HEAD
-            $event->result = GraphQL::executeQuery($schemaDef, $query, $event->rootValue, $event->context, $variables, $operationName, null, $this->getValidationRules($debugMode))->toArray(true);
-=======
             $cacheKey = $this->_getCacheKey($schema, $query, $event->rootValue, $event->context, $variables, $operationName);
 
             if ($cacheKey && ($cachedResult = $this->getCachedResult($cacheKey))) {
                 $event->result = $cachedResult;
             } else {
                 $schemaDef = $this->getSchemaDef($schema, StringHelper::contains($query, '__schema'));
-                $event->result = GraphQL::executeQuery($schemaDef, $query, $event->rootValue, $event->context, $event->variables, $event->operationName)->toArray(true);
+            $event->result = GraphQL::executeQuery($schemaDef, $query, $event->rootValue, $event->context, $variables, $operationName, null, $this->getValidationRules($debugMode))->toArray(true);
 
                 if (empty($event->result['errors']) && $cacheKey) {
                     $this->setCachedResult($cacheKey, $event->result);
                 }
             }
->>>>>>> dbc886eb
         }
 
         $this->trigger(self::EVENT_AFTER_EXECUTE_GQL_QUERY, $event);
