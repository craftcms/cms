<?php
/**
 * @link https://craftcms.com/
 * @copyright Copyright (c) Pixel & Tonic, Inc.
 * @license https://craftcms.github.io/license/
 */

namespace craft\services;

use Craft;
use craft\base\GqlInlineFragmentFieldInterface;
use craft\behaviors\FieldLayoutBehavior;
use craft\db\Query as DbQuery;
use craft\db\Table;
use craft\errors\GqlException;
use craft\events\ConfigEvent;
use craft\events\DefineGqlValidationRulesEvent;
use craft\events\ExecuteGqlQueryEvent;
use craft\events\RegisterGqlDirectivesEvent;
use craft\events\RegisterGqlMutationsEvent;
use craft\events\RegisterGqlPermissionsEvent;
use craft\events\RegisterGqlQueriesEvent;
use craft\events\RegisterGqlSchemaComponentsEvent;
use craft\events\RegisterGqlTypesEvent;
use craft\gql\base\Directive;
use craft\gql\base\GeneratorInterface;
use craft\gql\base\InterfaceType;
use craft\gql\directives\FormatDateTime;
use craft\gql\directives\Markdown;
use craft\gql\directives\ParseRefs;
use craft\gql\directives\Transform;
use craft\gql\GqlEntityRegistry;
use craft\gql\interfaces\Element as ElementInterface;
use craft\gql\interfaces\elements\Asset as AssetInterface;
use craft\gql\interfaces\elements\Category as CategoryInterface;
use craft\gql\interfaces\elements\Entry as EntryInterface;
use craft\gql\interfaces\elements\GlobalSet as GlobalSetInterface;
use craft\gql\interfaces\elements\MatrixBlock as MatrixBlockInterface;
use craft\gql\interfaces\elements\Tag as TagInterface;
use craft\gql\interfaces\elements\User as UserInterface;
use craft\gql\mutations\Asset as AssetMutation;
use craft\gql\mutations\Category as CategoryMutation;
use craft\gql\mutations\Entry as EntryMutation;
use craft\gql\mutations\GlobalSet as GlobalSetMutation;
use craft\gql\mutations\Ping as PingMutation;
use craft\gql\mutations\Tag as TagMutation;
use craft\gql\queries\Asset as AssetQuery;
use craft\gql\queries\Category as CategoryQuery;
use craft\gql\queries\Entry as EntryQuery;
use craft\gql\queries\GlobalSet as GlobalSetQuery;
use craft\gql\queries\Ping as PingQuery;
use craft\gql\queries\Tag as TagQuery;
use craft\gql\queries\User as UserQuery;
use craft\gql\TypeLoader;
use craft\gql\TypeManager;
use craft\gql\types\DateTime;
use craft\gql\types\Mutation;
use craft\gql\types\Number;
use craft\gql\types\Query;
use craft\gql\types\QueryArgument;
use craft\helpers\Db;
use craft\helpers\Gql as GqlHelper;
use craft\helpers\Json;
use craft\helpers\StringHelper;
use craft\models\GqlSchema;
use craft\models\GqlToken;
use craft\models\Section;
use craft\records\GqlSchema as GqlSchemaRecord;
use craft\records\GqlToken as GqlTokenRecord;
use GraphQL\GraphQL;
use GraphQL\Type\Schema;
use GraphQL\Validator\DocumentValidator;
use GraphQL\Validator\Rules\FieldsOnCorrectType;
use GraphQL\Validator\Rules\KnownTypeNames;
use yii\base\Component;
use yii\base\Exception;
use yii\base\InvalidArgumentException;
use yii\caching\TagDependency;

/**
 * The Gql service provides GraphQL functionality.
 *
 * @author Pixel & Tonic, Inc. <support@pixelandtonic.com>
 * @since 3.3.0
 */
class Gql extends Component
{
    /**
     * @event RegisterGqlTypesEvent The event that is triggered when registering GraphQL types.
     *
     * Plugins get a chance to add their own GraphQL types.
     * See [GraphQL](https://docs.craftcms.com/v3/graphql.html) for documentation on adding GraphQL support.
     *
     * ---
     * ```php
     * use craft\events\RegisterGqlTypeEvent;
     * use craft\services\GraphQl;
     * use yii\base\Event;
     *
     * Event::on(Gql::class, Gql::EVENT_REGISTER_GQL_TYPES, function(RegisterGqlTypeEvent $event) {
     *     // Add my GraphQL types
     *     $event->types[] = MyType::class;
     * });
     * ```
     */
    const EVENT_REGISTER_GQL_TYPES = 'registerGqlTypes';

    /**
     * @event RegisterGqlQueriesEvent The event that is triggered when registering GraphQL queries.
     *
     * Plugins get a chance to add their own GraphQL queries.
     * See [GraphQL](https://docs.craftcms.com/v3/graphql.html) for documentation on adding GraphQL support.
     *
     * ---
     * ```php
     * use craft\events\RegisterGqlQueriesEvent;
     * use craft\services\GraphQl;
     * use yii\base\Event;
     * use GraphQL\Type\Definition\Type;
     *
     * Event::on(Gql::class, Gql::EVENT_REGISTER_GQL_QUERIES, function(RegisterGqlQueriesEvent $event) {
     *     // Add my GraphQL queries
     *     $event->queries['queryPluginData'] =
     *     [
     *         'type' => Type::listOf(MyType::getType())),
     *         'args' => MyArguments::getArguments(),
     *         'resolve' => MyResolver::class . '::resolve'
     *     ];
     * });
     * ```
     */
    const EVENT_REGISTER_GQL_QUERIES = 'registerGqlQueries';

    /**
     * @event RegisterGqlMutationsEvent The event that is triggered when registering GraphQL mutations.
     *
     * Plugins get a chance to add their own GraphQL mutations.
     * See [GraphQL](https://docs.craftcms.com/v3/graphql.html) for documentation on adding GraphQL support.
     *
     * ---
     * ```php
     * use craft\events\RegisterGqlMutationsEvent;
     * use craft\services\GraphQl;
     * use yii\base\Event;
     * use GraphQL\Type\Definition\Type;
     *
     * Event::on(Gql::class, Gql::EVENT_REGISTER_GQL_MUTATIONS, function(RegisterGqlMutationsEvent $event) {
     *     // Add my GraphQL queries
     *     $event->queries['mutationPluginData'] =
     *     [
     *         'type' => Type::listOf(MyType::getType())),
     *         'args' => MyArguments::getArguments(),
     *     ];
     * });
     * ```
     */
    const EVENT_REGISTER_GQL_MUTATIONS = 'registerGqlMutations';

    /**
     * @event RegisterGqlDirectivesEvent The event that is triggered when registering GraphQL directives.
     *
     * Plugins get a chance to add their own GraphQL directives.
     * See [GraphQL](https://docs.craftcms.com/v3/graphql.html) for documentation on adding GraphQL support.
     *
     * ---
     * ```php
     * use craft\events\RegisterGqlDirectivesEvent;
     * use craft\services\GraphQl;
     * use yii\base\Event;
     *
     * Event::on(Gql::class,
     *     Gql::EVENT_REGISTER_GQL_DIRECTIVES,
     *     function(RegisterGqlDirectivesEvent $event) {
     *         $event->directives[] = MyDirective::class;
     *     }
     * );
     * ```
     */
    const EVENT_REGISTER_GQL_DIRECTIVES = 'registerGqlDirectives';

    /**
     * @event RegisterGqlPermissionsEvent The event that is triggered when registering user permissions.
     * @since 3.4.0
     * @deprecated in 3.5.0. Use the [[EVENT_REGISTER_GQL_SCHEMA_COMPONENTS]] event instead.
     */
    const EVENT_REGISTER_GQL_PERMISSIONS = 'registerGqlPermissions';

    /**
     * @event RegisterGqlSchemaComponentsEvent The event that is triggered when registering GraphQL schema components.
     * @since 3.5.0
     */
    const EVENT_REGISTER_GQL_SCHEMA_COMPONENTS = 'registerGqlSchemaComponents';

    /**
     * @event DefineGqlValidationRulesEvent The event that is triggered when defining validation rules to be used.
     *
     * Plugins get a chance to alter the GraphQL validation rule list.
     *
     * ---
     * ```php
     * use craft\events\DefineGqlValidationRulesEvent;
     * use craft\services\GraphQl;
     * use yii\base\Event;
     * use GraphQL\Type\Definition\Type;
     * use GraphQL\Validator\Rules\DisableIntrospection;
     *
     * Event::on(Gql::class, Gql::::EVENT_DEFINE_GQL_VALIDATION_RULES, function (DefineGqlValidationRulesEvent $event) {
     *     // Disable introspection permanently.
     *     $event->validationRules[DisableIntrospection::class] = new DisableIntrospection();
     * });
     * ```
     */
    const EVENT_DEFINE_GQL_VALIDATION_RULES = 'defineGqlValidationRules';

    /**
     * @event ExecuteGqlQueryEvent The event that is triggered before executing the GraphQL query.
     *
     * Plugins get a chance to modify the query or return a cached response.
     *
     * ---
     * ```php
     * use craft\events\ExecuteGqlQueryEvent;
     * use craft\services\GraphQl;
     * use yii\base\Event;
     *
     * Event::on(Gql::class,
     *     Gql::EVENT_BEFORE_EXECUTE_GQL_QUERY,
     *     function(ExecuteGqlQueryEvent $event) {
     *         // Set the result from cache
     *         $event->result = ...;
     *     }
     * );
     * ```
     *
     * @since 3.3.11
     */
    const EVENT_BEFORE_EXECUTE_GQL_QUERY = 'beforeExecuteGqlQuery';

    /**
     * @event ExecuteGqlQueryEvent The event that is triggered after executing the GraphQL query.
     *
     * Plugins get a chance to do something after a performed GraphQL query.
     *
     * ---
     * ```php
     * use craft\events\ExecuteGqlQueryEvent;
     * use craft\services\GraphQl;
     * use yii\base\Event;
     *
     * Event::on(Gql::class,
     *     Gql::EVENT_AFTER_EXECUTE_GQL_QUERY,
     *     function(ExecuteGqlQueryEvent $event) {
     *         // Cache the results from $event->result or just tweak them
     *     }
     * );
     * ```
     *
     * @since 3.3.11
     */
    const EVENT_AFTER_EXECUTE_GQL_QUERY = 'afterExecuteGqlQuery';

    /**
     * @since 3.3.12
     */
    const CACHE_TAG = 'graphql';

    /**
     * @since 3.4.0
     */
    const CONFIG_GQL_SCHEMAS_KEY = 'graphql.schemas';

    /**
     * The field name to use when fetching count of related elements
     *
     * @since 3.4.0
     */
    const GRAPHQL_COUNT_FIELD = '_count';

    /**
     * @var Schema Currently loaded schema definition
     */
    private $_schemaDef;

    /**
     * @var GqlSchema The active GraphQL schema
     * @see setActiveSchema()
     */
    private $_schema;

    /**
     * @var array Cache of content fields by element class
     */
    private $_contentFieldCache = [];

    /**
     * Returns the GraphQL schema.
     *
     * @param GqlSchema $schema
     * @param bool $prebuildSchema should the schema be deep-scanned and pre-built instead of lazy-loaded
     * @return Schema
     * @throws GqlException in case of invalid schema
     */
    public function getSchemaDef(GqlSchema $schema = null, $prebuildSchema = false): Schema
    {
        if ($schema) {
            $this->setActiveSchema($schema);
        }

        if (!$this->_schemaDef || $prebuildSchema) {
            // Either cached version was not found or we need a pre-built schema.
            $registeredTypes = $this->_registerGqlTypes();
            $this->_registerGqlQueries();
            $this->_registerGqlMutations();

            $schemaConfig = [
                'typeLoader' => TypeLoader::class . '::loadType',
                'query' => TypeLoader::loadType('Query'),
                'mutation' => TypeLoader::loadType('Mutation'),
                'directives' => $this->_loadGqlDirectives(),
            ];

            // If we're not required to pre-build the schema the relevant GraphQL types will be added to the Schema
            // as the query is being resolved thanks to the magic of lazy-loading, so we needn't worry.
            if (!$prebuildSchema) {
                $this->_schemaDef = new Schema($schemaConfig);
                return $this->_schemaDef;
            }

            foreach ($registeredTypes as $registeredType) {
                if (method_exists($registeredType, 'getTypeGenerator')) {
                    /** @var GeneratorInterface $typeGeneratorClass */
                    $typeGeneratorClass = $registeredType::getTypeGenerator();

                    if (is_subclass_of($typeGeneratorClass, GeneratorInterface::class)) {
                        foreach ($typeGeneratorClass::generateTypes() as $type) {
                            $schemaConfig['types'][] = $type;
                        }
                    }
                }
            }

            try {
                $this->_schemaDef = new Schema($schemaConfig);
                $this->_schemaDef->getTypeMap();
            } catch (\Throwable $exception) {
                throw new GqlException('Failed to validate the GQL Schema - ' . $exception->getMessage());
            }
        }

        return $this->_schemaDef;
    }

    /**
     * Return a set of validation rules to use.
     *
     * @param bool $debug Whether debugging validation rules should be allowed.
     * @return array
     */
    public function getValidationRules($debug = false)
    {
        $validationRules = DocumentValidator::defaultRules();

        if (!$debug) {
            // Remove the rules which would generate a full schema just for a nice message, to avoid performance hit.
            unset(
                $validationRules[KnownTypeNames::class],
                $validationRules[FieldsOnCorrectType::class]
            );
        }

        $event = new DefineGqlValidationRulesEvent([
            'validationRules' => $validationRules,
            'debug' => $debug
        ]);

        $this->trigger(self::EVENT_DEFINE_GQL_VALIDATION_RULES, $event);

        return array_values($event->validationRules);
    }

    /**
     * Execute a GraphQL query for a given schema.
     *
     * @param GqlSchema $schema The schema definition to use.
     * @param string $query The query string to execute.
     * @param array|null $variables The variables to use.
     * @param string|null $operationName The operation name.
     * @param bool $debugMode Whether debug mode validations rules should be used for GraphQL.
     * @return array
     * @since 3.3.11
     */
    public function executeQuery(
        GqlSchema $schema,
        string $query,
        array $variables = null,
        string $operationName = null,
        bool $debugMode = false
    ): array {
        $event = new ExecuteGqlQueryEvent([
            'schemaId' => $schema->id,
            'query' => $query,
            'variables' => $variables,
            'operationName' => $operationName,
        ]);

        $this->trigger(self::EVENT_BEFORE_EXECUTE_GQL_QUERY, $event);

        if ($event->result === null) {
            $cacheKey = $this->_getCacheKey(
                $schema,
                $query,
                $event->rootValue,
                $event->context,
                $event->variables,
                $event->operationName
            );

            if ($cacheKey && ($cachedResult = $this->getCachedResult($cacheKey)) !== null) {
                $event->result = $cachedResult;
            } else {
                $schemaDef = $this->getSchemaDef($schema, $debugMode || StringHelper::contains($query, '__schema'));
<<<<<<< HEAD
                $event->result = GraphQL::executeQuery($schemaDef, $query, $event->rootValue, $event->context, $event->variables, $event->operationName, null, $this->getValidationRules($debugMode))->toArray($debugMode);
=======
                $elementsService = Craft::$app->getElements();
                $elementsService->startCollectingCacheTags();

                $event->result = GraphQL::executeQuery(
                    $schemaDef,
                    $query,
                    $event->rootValue,
                    $event->context,
                    $event->variables,
                    $event->operationName,
                    null,
                    $this->getValidationRules($debugMode)
                )->toArray($debugMode);

                $dep = $elementsService->stopCollectingCacheTags();
>>>>>>> 28b01f8a

                if (empty($event->result['errors']) && $cacheKey) {
                    $this->setCachedResult($cacheKey, $event->result, $dep);
                }
            }
        }

        $this->trigger(self::EVENT_AFTER_EXECUTE_GQL_QUERY, $event);

        return $event->result ?? [];
    }

    /**
     * Invalidates all GraphQL result caches.
     *
     * @since 3.3.12
     */
    public function invalidateCaches()
    {
        TagDependency::invalidate(Craft::$app->getCache(), self::CACHE_TAG);
    }

    /**
     * Returns the cached result for a key.
     *
     * @param string $cacheKey
     * @return array|null
     * @since 3.3.12
     */
    public function getCachedResult($cacheKey)
    {
        return Craft::$app->getCache()->get($cacheKey) ?: null;
    }

    /**
     * Cache a result for the key and tag it.
     *
     * @param string $cacheKey
     * @param array $result
     * @param TagDependency|null $dependency
     * @since 3.3.12
     */
    public function setCachedResult(string $cacheKey, array $result, TagDependency $dependency = null)
    {
        if ($dependency === null) {
            $dependency = new TagDependency();
        }

        // Add the global graphql cache tag
        $dependency->tags[] = self::CACHE_TAG;

        Craft::$app->getCache()->set($cacheKey, $result, null, $dependency);
    }

    /**
     * Returns the active GraphQL schema.
     *
     * @return GqlSchema
     * @throws GqlException if no schema is currently active.
     */
    public function getActiveSchema(): GqlSchema
    {
        if (!$this->_schema) {
            throw new GqlException('No schema is active.');
        }

        return $this->_schema;
    }

    /**
     * Sets the active GraphQL schema.
     *
     * @param GqlSchema|null $schema The schema, or `null` to unset the active schema
     * @throws Exception
     */
    public function setActiveSchema(GqlSchema $schema = null)
    {
        $this->_schema = $schema;
    }

    /**
     * Returns all GraphQL tokens.
     *
     * @return GqlToken[]
     * @since 3.4.0
     */
    public function getTokens(): array
    {
        $rows = $this->_createTokenQuery()->all();
        $schemas = [];
        $names = [];

        $publicToken = null;

        foreach ($rows as $row) {
            $token = new GqlToken($row);

            if (!$token->getIsPublic()) {
                $schemas[] = $token;
                $names[] = $token->name;
            }
        }

        // Sort them by name
        array_multisort($names, SORT_ASC, SORT_STRING, $schemas);

        return $schemas;
    }

    /**
     * Returns the public schema. If it does not exist and admin changes are allowed, it will be created.
     *
     * @return GqlSchema|null
     * @throws Exception
     */
    public function getPublicSchema()
    {
        $result = $this->_createTokenQuery()
            ->where(['accessToken' => GqlToken::PUBLIC_TOKEN])
            ->one();

        if ($result && $result['schemaId']) {
            return (new GqlToken($result))->getSchema();
        }

        // If admin changes aren't currently supported, return null
        if (!Craft::$app->getConfig()->getGeneral()->allowAdminChanges) {
            return null;
        }

        return $this->_createPublicSchema($result ? $result['id'] : null);
    }

    /**
     * Returns all of the known GraphQL permissions, sorted by category.
     *
     * @return array
     * @deprecated in 3.5.0. Use [[\craft\services\Gql::get()]] instead.
     */
    public function getAllPermissions(): array
    {
        return $this->getAllSchemaComponents()['queries'];
    }

    /**
     * Returns all of the known GraphQL schema components.
     *
     * @return array
     * @since 3.5.0
     */
    public function getAllSchemaComponents(): array
    {
        $queries = [];
        $mutations = [];

        // Entries
        // ---------------------------------------------------------------------
        $components = $this->_getSectionSchemaComponents();
        $label = Craft::t('app', 'Entries');
        $queries[$label] = $components['query'] ?? [];
        $mutations[$label] = $components['mutation'] ?? [];

        // Assets
        // ---------------------------------------------------------------------
        $components = $this->_getVolumeSchemaComponents();
        $label = Craft::t('app', 'Assets');
        $queries[$label] = $components['query'] ?? [];
        $mutations[$label] = $components['mutation'] ?? [];

        // Global Sets
        // ---------------------------------------------------------------------
        $components = $this->_getGlobalSetSchemaComponents();
        $label = Craft::t('app', 'Global sets');
        $queries[$label] = $components['query'] ?? [];
        $mutations[$label] = $components['mutation'] ?? [];

        // Users
        // ---------------------------------------------------------------------
        $components = $this->_getUserSchemaComponents();
        $label = Craft::t('app', 'Users');
        $queries[$label] = $components['query'] ?? [];
        $mutations[$label] = $components['mutation'] ?? [];

        // Categories
        // ---------------------------------------------------------------------
        $components = $this->_getCategorySchemaComponents();
        $label = Craft::t('app', 'Categories');
        $queries[$label] = $components['query'] ?? [];
        $mutations[$label] = $components['mutation'] ?? [];

        // Tags
        // ---------------------------------------------------------------------
        $components = $this->_getTagSchemaComponents();
        $label = Craft::t('app', 'Tags');
        $queries[$label] = $components['query'] ?? [];
        $mutations[$label] = $components['mutation'] ?? [];

        // Let plugins customize them and add new ones
        // ---------------------------------------------------------------------

        if ($this->hasEventHandlers(self::EVENT_REGISTER_GQL_PERMISSIONS)) {
            $deprecatedEvent = new RegisterGqlPermissionsEvent([
                'permissions' => $queries
            ]);

            $this->trigger(self::EVENT_REGISTER_GQL_PERMISSIONS, $deprecatedEvent);

            $queries = $deprecatedEvent->permissions;
        }

        $event = new RegisterGqlSchemaComponentsEvent([
            'queries' => $queries,
            'mutations' => $mutations
        ]);

        $this->trigger(self::EVENT_REGISTER_GQL_SCHEMA_COMPONENTS, $event);

        return [
            'queries' => $event->queries,
            'mutations' => $event->mutations
        ];
    }

    /**
     * Flush all GraphQL caches, registries and loaders.
     *
     * @return void
     */
    public function flushCaches()
    {
        $this->_schema = null;
        $this->_schemaDef = null;
        $this->_contentFieldCache = [];
        TypeLoader::flush();
        GqlEntityRegistry::flush();
        TypeManager::flush();
        $this->invalidateCaches();
    }

    /**
     * Returns a GraphQL token by its id.
     *
     * @param int $id
     * @return GqlToken|null
     * @since 3.4.0
     */
    public function getTokenById(int $id)
    {
        $result = $this->_createTokenQuery()
            ->where(['id' => $id])
            ->one();

        return $result ? new GqlToken($result) : null;
    }

    /**
     * Returns a GraphQL token by its name.
     *
     * @param string $tokenName
     * @return GqlToken|null
     * @since 3.4.0
     */
    public function getTokenByName(string $tokenName)
    {
        $result = $this->_createTokenQuery()
            ->where(['name' => $tokenName])
            ->one();

        return $result ? new GqlToken($result) : null;
    }

    /**
     * Returns a GraphQL token by its UID.
     *
     * @param string $uid
     * @return GqlToken
     * @throws InvalidArgumentException if $uid is invalid
     * @since 3.4.0
     */
    public function getTokenByUid(string $uid): GqlToken
    {
        $result = $this->_createTokenQuery()
            ->where(['uid' => $uid])
            ->one();

        if (!$result) {
            throw new InvalidArgumentException('Invalid UID');
        }

        return new GqlToken($result);
    }

    /**
     * Returns a GraphQL token by its access token.
     *
     * @param string $token
     * @return GqlToken
     * @throws InvalidArgumentException if $token is invalid
     * @since 3.4.0
     */
    public function getTokenByAccessToken(string $token): GqlToken
    {
        $result = $this->_createTokenQuery()
            ->where(['accessToken' => $token])
            ->one();

        if (!$result) {
            throw new InvalidArgumentException('Invalid access token');
        }

        return new GqlToken($result);
    }

    /**
     * Saves a GraphQL token.
     *
     * @param GqlToken $token the schema to save
     * @param bool $runValidation Whether the schema should be validated
     * @return bool Whether the schema was saved successfully
     * @throws Exception
     * @since 3.4.0
     */
    public function saveToken(GqlToken $token, $runValidation = true): bool
    {
        if ($token->isTemporary) {
            return false;
        }

        $isNewToken = !$token->id;

        if ($runValidation && !$token->validate()) {
            Craft::info('Token not saved due to validation error.', __METHOD__);
            return false;
        }

        if ($isNewToken) {
            $tokenRecord = new GqlTokenRecord();
        } else {
            $tokenRecord = GqlTokenRecord::findOne($token->id) ?: new GqlTokenRecord();
        }

        $tokenRecord->name = $token->name;
        $tokenRecord->enabled = (bool)$token->enabled;
        $tokenRecord->expiryDate = $token->expiryDate;
        $tokenRecord->lastUsed = $token->lastUsed;
        $tokenRecord->schemaId = $token->schemaId;

        if ($token->accessToken) {
            $tokenRecord->accessToken = $token->accessToken;
        }

        $tokenRecord->save();
        $token->id = $tokenRecord->id;
        $token->uid = $tokenRecord->uid;

        return true;
    }

    /**
     * Deletes a GraphQL token by its ID.
     *
     * @param int $id The schemas's ID
     * @return bool Whether the schema was deleted.
     * @since 3.4.0
     */
    public function deleteTokenById(int $id): bool
    {
        $record = GqlTokenRecord::findOne($id);

        if (!$record) {
            return true;
        }

        return $record->delete();
    }

    /**
     * Saves a GraphQL scope.
     *
     * @param GqlSchema $schema the schema to save
     * @param bool $runValidation Whether the scope should be validated
     * @return bool Whether the scope was saved successfully
     * @throws Exception
     * @since 3.4.0
     */
    public function saveSchema(GqlSchema $schema, $runValidation = true): bool
    {
        $isNewScope = !$schema->id;

        if ($runValidation && !$schema->validate()) {
            Craft::info('Schema not saved due to validation error.', __METHOD__);
            return false;
        }

        if ($isNewScope && empty($schema->uid)) {
            $schema->uid = StringHelper::UUID();
        } else if (empty($schema->uid)) {
            $schema->uid = Db::uidById(Table::GQLSCHEMAS, $schema->id);
        }

        $projectConfig = Craft::$app->getProjectConfig();
        $configData = [
            'name' => $schema->name,
            'scope' => $schema->scope,
            'isPublic' => $schema->isPublic
        ];

        $configPath = self::CONFIG_GQL_SCHEMAS_KEY . '.' . $schema->uid;
        $projectConfig->set($configPath, $configData, "Save GraphQL schema “{$schema->name}”");

        return true;
    }

    /**
     * Handle schema change
     *
     * @param ConfigEvent $event
     * @since 3.4.0
     */
    public function handleChangedSchema(ConfigEvent $event)
    {
        $schemaUid = $event->tokenMatches[0];
        $data = $event->newValue;

        $transaction = Craft::$app->getDb()->beginTransaction();

        try {
            $schemaRecord = $this->_getSchemaRecord($schemaUid);
            $isNew = $schemaRecord->getIsNewRecord();

            $schemaRecord->uid = $schemaUid;
            $schemaRecord->name = $data['name'];
            $schemaRecord->isPublic = (bool)($data['isPublic'] ?? false);
            $schemaRecord->scope = (!empty($data['scope']) && is_array($data['scope'])) ? Json::encode((array)$data['scope']) : [];

            // Save the schema record
            $schemaRecord->save(false);

            // If we're updating to 3.4+, check if the old token info for this schema was cached
            if (
                $isNew &&
                ($allSchemas = Craft::$app->getCache()->get('migration:add_gql_project_config_support:schemas')) &&
                !empty($allSchemas[$schemaUid])
            ) {
                $migratedSchema = $allSchemas[$schemaUid];
                $token = new GqlToken([
                    'name' => $migratedSchema['name'],
                    'accessToken' => $migratedSchema['accessToken'],
                    'enabled' => $migratedSchema['enabled'],
                    'expiryDate' => $migratedSchema['expiryDate'],
                    'lastUsed' => $migratedSchema['lastUsed'],
                    'schemaId' => $schemaRecord->id,
                ]);
                $this->saveToken($token);
            }

            $transaction->commit();
        } catch (\Throwable $e) {
            $transaction->rollBack();
            throw $e;
        }

        $this->invalidateCaches();
    }

    /**
     * Deletes a GraphQL schema by its ID.
     *
     * @param int $id The schema's ID
     * @return bool Whether the schema was deleted.
     * @since 3.4.0
     */
    public function deleteSchemaById(int $id): bool
    {
        $schema = $this->getSchemaById($id);

        if (!$schema) {
            return false;
        }

        return $this->deleteSchema($schema);
    }

    /**
     * Deletes a GraphQL schema.
     *
     * @param GqlSchema schema
     * @return bool
     * @since 3.4.0
     */
    public function deleteSchema(GqlSchema $scope): bool
    {
        Craft::$app->getProjectConfig()->remove(self::CONFIG_GQL_SCHEMAS_KEY . '.' . $scope->uid, "Delete the “{$scope->name}” GraphQL schema");
        return true;
    }


    /**
     * Handle schema getting deleted
     *
     * @param ConfigEvent $event
     * @since 3.4.0
     */
    public function handleDeletedSchema(ConfigEvent $event)
    {
        $uid = $event->tokenMatches[0];
        $schemaRecord = $this->_getSchemaRecord($uid);

        if ($schemaRecord->getIsNewRecord()) {
            return;
        }

        $db = Craft::$app->getDb();
        $transaction = $db->beginTransaction();

        try {
            // Delete the scope
            Db::delete(Table::GQLSCHEMAS, [
                'id' => $schemaRecord->id,
            ]);

            $transaction->commit();
        } catch (\Throwable $e) {
            $transaction->rollBack();
            throw $e;
        }

        $this->invalidateCaches();
    }

    /**
     * Get a schema by its ID.
     *
     * @param int $id The schema's ID
     * @return GqlSchema|null
     */
    public function getSchemaById(int $id)
    {
        $result = $this->_createSchemaQuery()
            ->where(['id' => $id])
            ->one();

        return $result ? new GqlSchema($result) : null;
    }

    /**
     * Get a schema by its UID.
     *
     * @param string $uid The schema's UID
     * @return GqlSchema|null
     * @since 3.4.0
     */
    public function getSchemaByUid(string $uid)
    {
        $result = $this->_createSchemaQuery()
            ->where(['uid' => $uid])
            ->one();

        return $result ? new GqlSchema($result) : null;
    }

    /**
     * Get all schemas.
     *
     * @return GqlSchema[]
     * @since 3.4.0
     */
    public function getSchemas(): array
    {
        $rows = $this->_createSchemaQuery()
            ->all();

        $scopes = [];

        foreach ($rows as $row) {
            $scopes[] = new GqlSchema($row);
        }

        return $scopes;
    }


    /**
     * Return the content arguments based on an element class and contexts for it.
     *
     * @param FieldLayoutBehavior[] $contexts
     * @param string $elementClass
     * @return array
     */
    public function getContentArguments(array $contexts, $elementClass): array
    {
        if (!array_key_exists($elementClass, $this->_contentFieldCache)) {
            $contentArguments = [];

            foreach ($contexts as $context) {
                if (!GqlHelper::isSchemaAwareOf($elementClass::gqlScopesByContext($context))) {
                    continue;
                }

                foreach ($context->getFields() as $contentField) {
                    if (!$contentField instanceof GqlInlineFragmentFieldInterface) {
                        $contentArguments[$contentField->handle] = $contentField->getContentGqlQueryArgumentType();
                    }
                }
            }

            $this->_contentFieldCache[$elementClass] = $contentArguments;
        }

        return $this->_contentFieldCache[$elementClass];
    }

    /**
     * Generate a cache key for the GraphQL operation. Returns null if caching is disabled or unable to generate one.
     *
     * @param GqlSchema $schema
     * @param string $query
     * @param mixed $rootValue
     * @param mixed $context
     * @param array|null $variables
     * @param string|null $operationName
     *
     * @return string|null
     */
    private function _getCacheKey(
        GqlSchema $schema,
        string $query,
        $rootValue,
        $context,
        array $variables = null,
        string $operationName = null
    ) {
        // No cache key, if explicitly disabled
        $generalConfig = Craft::$app->getConfig()->getGeneral();

        if (!$generalConfig->enableGraphQlCaching) {
            return null;
        }

        // No cache key if we have placeholder elements
        if (!empty(Craft::$app->getElements()->getPlaceholderElements())) {
            return null;
        }

        try {
            $cacheKey = self::CACHE_TAG . "::$schema->uid::" . md5($query) . '::' . serialize($rootValue) . '::' .
                serialize($context) . '::' . serialize($variables) . ($operationName ? "::$operationName" : '');
        } catch (\Throwable $e) {
            Craft::$app->getErrorHandler()->logException($e);
            $cacheKey = null;
        }

        return $cacheKey;
    }

    /**
     * Register GraphQL types
     *
     * @return array the list of registered types.
     */
    private function _registerGqlTypes(): array
    {
        $typeList = [
            // Scalars
            DateTime::class,
            Number::class,
            QueryArgument::class,

            // Interfaces
            ElementInterface::class,
            EntryInterface::class,
            MatrixBlockInterface::class,
            AssetInterface::class,
            UserInterface::class,
            GlobalSetInterface::class,
            CategoryInterface::class,
            TagInterface::class,
        ];

        $event = new RegisterGqlTypesEvent([
            'types' => $typeList,
        ]);

        $this->trigger(self::EVENT_REGISTER_GQL_TYPES, $event);

        foreach ($event->types as $type) {
            /** @var InterfaceType $type */
            TypeLoader::registerType($type::getName(), $type . '::getType');
        }

        return $event->types;
    }

    /**
     * Get GraphQL query definitions
     *
     * @return void
     */
    private function _registerGqlQueries()
    {
        $queryList = [
            // Queries
            PingQuery::getQueries(),
            EntryQuery::getQueries(),
            AssetQuery::getQueries(),
            UserQuery::getQueries(),
            GlobalSetQuery::getQueries(),
            CategoryQuery::getQueries(),
            TagQuery::getQueries(),
        ];


        $event = new RegisterGqlQueriesEvent([
            'queries' => array_merge(...$queryList)
        ]);

        $this->trigger(self::EVENT_REGISTER_GQL_QUERIES, $event);

        TypeLoader::registerType('Query', function() use ($event) {
            return call_user_func(Query::class . '::getType', $event->queries);
        });
    }

    /**
     * Get GraphQL mutation definitions
     *
     * @return void
     */
    private function _registerGqlMutations()
    {
        $mutationList = [
            // Mutations
            PingMutation::getMutations(),
            EntryMutation::getMutations(),
            TagMutation::getMutations(),
            CategoryMutation::getMutations(),
            GlobalSetMutation::getMutations(),
            AssetMutation::getMutations(),
        ];


        $event = new RegisterGqlMutationsEvent([
            'mutations' => array_merge(...$mutationList)
        ]);

        $this->trigger(self::EVENT_REGISTER_GQL_MUTATIONS, $event);

        TypeLoader::registerType('Mutation', function() use ($event) {
            return call_user_func(Mutation::class . '::getType', $event->mutations);
        });
    }

    /**
     * Get GraphQL query definitions
     *
     * @return Directive[]
     */
    private function _loadGqlDirectives(): array
    {
        $directiveClasses = [
            // Directives
            FormatDateTime::class,
            Markdown::class,
            ParseRefs::class,
            Transform::class,
        ];

        $event = new RegisterGqlDirectivesEvent([
            'directives' => $directiveClasses
        ]);

        $this->trigger(self::EVENT_REGISTER_GQL_DIRECTIVES, $event);

        $directives = GraphQL::getStandardDirectives();

        foreach ($event->directives as $directive) {
            /** @var Directive $directive */
            $directives[] = $directive::create();
        }

        return $directives;
    }

    /**
     * Return section permissions.
     *
     * @return array
     */
    private function _getSectionSchemaComponents(): array
    {
        $sortedEntryTypes = [];

        foreach (Craft::$app->getSections()->getAllEntryTypes() as $entryType) {
            $sortedEntryTypes[$entryType->sectionId][] = $entryType;
        }

        $queryComponents = [];
        $mutationComponents = [];

        if (!empty($sortedEntryTypes)) {

            foreach (Craft::$app->getSections()->getAllSections() as $section) {
                $query = ['label' => Craft::t('app', 'Section - {section}', ['section' => Craft::t('site', $section->name)])];
                $mutate = ['label' => Craft::t('app', 'Section - {section}', ['section' => Craft::t('site', $section->name)])];

                foreach ($sortedEntryTypes[$section->id] as $entryType) {
                    $suffix = 'entrytypes.' . $entryType->uid;

                    if ($section->type == Section::TYPE_SINGLE) {
                        $mutate['nested'][$suffix . ':save'] = ['label' => Craft::t('app', 'Edit “{entryType}”', ['entryType' => Craft::t('site', $entryType->name)])];
                    } else {
                        $mutate['nested'][$suffix . ':edit'] = [
                            'label' => Craft::t('app', 'Edit entries with the “{entryType}” entry type', ['entryType' => Craft::t('site', $entryType->name)]),
                            'nested' => [
                                $suffix . ':create' => ['label' => Craft::t('app', 'Create entries with the “{entryType}” entry type', ['entryType' => Craft::t('site', $entryType->name)])],
                                $suffix . ':save' => ['label' => Craft::t('app', 'Save entries with the “{entryType}” entry type', ['entryType' => Craft::t('site', $entryType->name)])],
                                $suffix . ':delete' => ['label' => Craft::t('app', 'Delete entries with the “{entryType}” entry type', ['entryType' => Craft::t('site', $entryType->name)])],
                            ],
                        ];
                    }

                    $query['nested'][$suffix . ':read'] = [
                        'label' => Craft::t('app', 'View entries with the “{entryType}” entry type', ['entryType' => Craft::t('site', $entryType->name)]),
                    ];
                }

                $queryComponents['sections.' . $section->uid . ':read'] = $query;
                $mutationComponents['sections.' . $section->uid . ':edit'] = $mutate;
            }
        }

        return [
            'query' => $queryComponents,
            'mutation' => $mutationComponents,
        ];
    }

    /**
     * Return volume permissions.
     *
     * @return array
     */
    private function _getVolumeSchemaComponents(): array
    {
        $queryComponents = [];
        $mutationComponents = [];

        $volumes = Craft::$app->getVolumes()->getAllVolumes();

        if (!empty($volumes)) {
            foreach ($volumes as $volume) {
                $suffix = 'volumes.' . $volume->uid;
                $queryComponents[$suffix . ':read'] = ['label' => Craft::t('app', 'View volume - {volume}', ['volume' => Craft::t('site', $volume->name)])];
                $mutationComponents[$suffix . ':edit'] = [
                    'label' => Craft::t('app', 'Edit assets in the “{volume}” volume', ['volume' => Craft::t('site', $volume->name)]),
                    'nested' => [
                        $suffix . ':create' => ['label' => Craft::t('app', 'Create assets in the “{volume}” volume', ['volume' => Craft::t('site', $volume->name)])],
                        $suffix . ':save' => ['label' => Craft::t('app', 'Modify assets in the “{volume}” volume', ['volume' => Craft::t('site', $volume->name)])],
                        $suffix . ':delete' => ['label' => Craft::t('app', 'Delete assets from the “{volume}” volume', ['volume' => Craft::t('site', $volume->name)])],
                    ]
                ];
            }
        }

        return [
            'query' => $queryComponents,
            'mutation' => $mutationComponents,
        ];
    }

    /**
     * Return global set permissions.
     *
     * @return array
     */
    private function _getGlobalSetSchemaComponents(): array
    {
        $queryComponents = [];
        $mutationComponents = [];

        $globalSets = Craft::$app->getGlobals()->getAllSets();

        if (!empty($globalSets)) {
            foreach ($globalSets as $globalSet) {
                $suffix = 'globalsets.' . $globalSet->uid;
                $queryComponents[$suffix . ':read'] = ['label' => Craft::t('app', 'View global set - {globalSet}', ['globalSet' => Craft::t('site', $globalSet->name)])];
                $mutationComponents[$suffix . ':edit'] = ['label' => Craft::t('app', 'Edit the “{globalSet}” global set.', ['globalSet' => Craft::t('site', $globalSet->name)])];
            }
        }

        return [
            'query' => $queryComponents,
            'mutation' => $mutationComponents,
        ];
    }

    /**
     * Return category group permissions.
     *
     * @return array
     */
    private function _getCategorySchemaComponents(): array
    {
        $queryComponents = [];
        $mutationComponents = [];

        $categoryGroups = Craft::$app->getCategories()->getAllGroups();

        if (!empty($categoryGroups)) {
            foreach ($categoryGroups as $categoryGroup) {
                $suffix = 'categorygroups.' . $categoryGroup->uid;
                $queryComponents[$suffix . ':read'] = ['label' => Craft::t('app', 'View category group - {categoryGroup}', ['categoryGroup' => Craft::t('site', $categoryGroup->name)])];
                $mutationComponents[$suffix . ':edit'] = [
                    'label' => Craft::t('app', 'Edit categories in the “{categoryGroup}” category group', ['categoryGroup' => Craft::t('site', $categoryGroup->name)]),
                    'nested' => [
                        $suffix . ':save' => ['label' => Craft::t('app', 'Save categories in the “{categoryGroup}” category group', ['categoryGroup' => Craft::t('site', $categoryGroup->name)])],
                        $suffix . ':delete' => ['label' => Craft::t('app', 'Delete categories from the “{categoryGroup}” category group', ['categoryGroup' => Craft::t('site', $categoryGroup->name)])],
                    ]
                ];
            }
        }

        return [
            'query' => $queryComponents,
            'mutation' => $mutationComponents,
        ];
    }

    /**
     * Return tag group permissions.
     *
     * @return array
     */
    private function _getTagSchemaComponents(): array
    {
        $queryComponents = [];
        $mutationComponents = [];

        $tagGroups = Craft::$app->getTags()->getAllTagGroups();

        if (!empty($tagGroups)) {
            foreach ($tagGroups as $tagGroup) {
                $suffix = 'taggroups.' . $tagGroup->uid;
                $queryComponents[$suffix . ':read'] = ['label' => Craft::t('app', 'View tag group - {tagGroup}', ['tagGroup' => Craft::t('site', $tagGroup->name)])];
                $mutationComponents[$suffix . ':edit'] = [
                    'label' => Craft::t('app', 'Edit tags in the “{tagGroup}” tag group', ['tagGroup' => Craft::t('site', $tagGroup->name)]),
                    'nested' => [
                        $suffix . ':save' => ['label' => Craft::t('app', 'Save tags in the “{tagGroup}” tag group', ['tagGroup' => Craft::t('site', $tagGroup->name)])],
                        $suffix . ':delete' => ['label' => Craft::t('app', 'Delete tags from the “{tagGroup}” tag group', ['tagGroup' => Craft::t('site', $tagGroup->name)])],
                    ]
                ];
            }
        }

        return [
            'query' => $queryComponents,
            'mutation' => $mutationComponents,
        ];
    }

    /**
     * Return user permissions.
     *
     * @return array
     */
    private function _getUserSchemaComponents(): array
    {
        $queryComponents = [];
        $userGroups = Craft::$app->getUserGroups()->getAllGroups();

        $queryComponents['usergroups.everyone:read'] = ['label' => Craft::t('app', 'View all users')];

        foreach ($userGroups as $userGroup) {
            $suffix = 'usergroups.' . $userGroup->uid;
            $queryComponents[$suffix . ':read'] = ['label' => Craft::t('app', 'View user group - {userGroup}', ['userGroup' => Craft::t('site', $userGroup->name)])];
        }

        return [
            'query' => $queryComponents,
        ];
    }

    /**
     * Returns a DbCommand object prepped for retrieving tokens.
     *
     * @return DbQuery
     */
    private function _createTokenQuery(): DbQuery
    {
        $query = (new DbQuery())
            ->select([
                'id',
                'schemaId',
                'name',
                'accessToken',
                'enabled',
                'expiryDate',
                'lastUsed',
                'dateCreated',
                'uid',
            ])
            ->from([Table::GQLTOKENS]);

        return $query;
    }

    /**
     * Returns a DbCommand object prepped for retrieving schemas.
     *
     * @return DbQuery
     */
    private function _createSchemaQuery(): DbQuery
    {
        $query = (new DbQuery())
            ->select([
                'id',
                'name',
                'scope',
                'isPublic',
                'uid',
            ])
            ->from([Table::GQLSCHEMAS]);

        return $query;
    }

    /**
     * Creates the public schema.
     *
     * @param int $tokenId Token id, if one exists already for the public schema
     * @return GqlSchema
     * @throws Exception if the schema couldn't be created.
     */
    private function _createPublicSchema(int $tokenId = null): GqlSchema
    {
        $existingSchema = $this->_createSchemaQuery()->where(['isPublic' => true])->one();

        if ($existingSchema) {
            $schema = new GqlSchema($existingSchema);
        } else {
            $schemaUid = StringHelper::UUID();
            $schema = new GqlSchema([
                'name' => 'Public Schema',
                'uid' => $schemaUid,
                'isPublic' => true,
            ]);
        }

        $this->saveSchema($schema);

        $token = $tokenId ? $this->getTokenById($tokenId) : new GqlToken([
            'name' => 'Public Token',
            'accessToken' => GqlToken::PUBLIC_TOKEN,
            'enabled' => true,
        ]);

        $token->schemaId = $existingSchema ? $schema->id : Db::idByUid(Table::GQLSCHEMAS, $schemaUid);

        if (!$this->saveToken($token)) {
            throw new Exception('Couldn’t create public schema.');
        }

        return $schema;
    }

    /**
     * Gets a schema's record by uid.
     *
     * @param string $uid
     * @return GqlSchemaRecord
     */
    private function _getSchemaRecord(string $uid): GqlSchemaRecord
    {
        return GqlSchemaRecord::findOne(['uid' => $uid]) ?? new GqlSchemaRecord();
    }
}<|MERGE_RESOLUTION|>--- conflicted
+++ resolved
@@ -419,9 +419,6 @@
                 $event->result = $cachedResult;
             } else {
                 $schemaDef = $this->getSchemaDef($schema, $debugMode || StringHelper::contains($query, '__schema'));
-<<<<<<< HEAD
-                $event->result = GraphQL::executeQuery($schemaDef, $query, $event->rootValue, $event->context, $event->variables, $event->operationName, null, $this->getValidationRules($debugMode))->toArray($debugMode);
-=======
                 $elementsService = Craft::$app->getElements();
                 $elementsService->startCollectingCacheTags();
 
@@ -437,7 +434,6 @@
                 )->toArray($debugMode);
 
                 $dep = $elementsService->stopCollectingCacheTags();
->>>>>>> 28b01f8a
 
                 if (empty($event->result['errors']) && $cacheKey) {
                     $this->setCachedResult($cacheKey, $event->result, $dep);
