--- conflicted
+++ resolved
@@ -822,6 +822,13 @@
         if (!isset($this->_publicToken)) {
             $config = Craft::$app->getProjectConfig()->get(ProjectConfig::PATH_GRAPHQL_PUBLIC_TOKEN) ?? [];
             $this->_publicToken = $this->_createPublicToken($config);
+
+            if ($this->_publicToken) {
+                $this->_publicToken->id = $this->_createTokenQuery()
+                    ->select(['id'])
+                    ->where(['accessToken' => GqlToken::PUBLIC_TOKEN])
+                    ->scalar();
+            }
         }
 
         return $this->_publicToken;
@@ -877,32 +884,15 @@
         // Public token information is stored in the project config
         if ($token->accessToken === GqlToken::PUBLIC_TOKEN) {
             $data = [
-<<<<<<< HEAD
+                'enabled' => $token->enabled,
                 'expiryDate' => $token->expiryDate?->getTimestamp(),
-                'enabled' => $token->enabled,
             ];
 
+            $projectConfigService = Craft::$app->getProjectConfig();
+            $muteEvents = $projectConfigService->muteEvents;
+            $projectConfigService->muteEvents = false;
             Craft::$app->getProjectConfig()->set(ProjectConfig::PATH_GRAPHQL_PUBLIC_TOKEN, $data);
-
-            return true;
-        }
-
-        if ($runValidation && !$token->validate()) {
-            Craft::info('Token not saved due to validation error.', __METHOD__);
-            return false;
-=======
-                'enabled' => (bool)$token->enabled,
-                'expiryDate' => $token->expiryDate ? $token->expiryDate->getTimestamp() : null,
-            ];
-
-            $projectConfigService = Craft::$app->getProjectConfig();
-            if ($data !== $projectConfigService->get(self::CONFIG_GQL_PUBLIC_TOKEN_KEY)) {
-                $muteEvents = $projectConfigService->muteEvents;
-                $projectConfigService->muteEvents = true;
-                $projectConfigService->set(self::CONFIG_GQL_PUBLIC_TOKEN_KEY, $data);
-                $projectConfigService->muteEvents = $muteEvents;
-            }
->>>>>>> 93aef05d
+            $projectConfigService->muteEvents = $muteEvents;
         }
 
         $this->_saveTokenInternal($token);
