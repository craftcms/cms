<?php
/**
 * @link https://craftcms.com/
 * @copyright Copyright (c) Pixel & Tonic, Inc.
 * @license https://craftcms.github.io/license/
 */

namespace craft\services;

use Craft;
use craft\base\ElementContainerFieldInterface;
use craft\base\ElementInterface as BaseElementInterface;
use craft\base\FieldInterface;
use craft\base\GqlInlineFragmentFieldInterface;
use craft\behaviors\FieldLayoutBehavior;
use craft\db\Query as DbQuery;
use craft\db\Table;
use craft\errors\GqlException;
use craft\events\ConfigEvent;
use craft\events\DefineGqlValidationRulesEvent;
use craft\events\ExecuteGqlQueryEvent;
use craft\events\RegisterGqlDirectivesEvent;
use craft\events\RegisterGqlMutationsEvent;
use craft\events\RegisterGqlQueriesEvent;
use craft\events\RegisterGqlSchemaComponentsEvent;
use craft\events\RegisterGqlTypesEvent;
use craft\gql\ArgumentManager;
use craft\gql\base\Directive;
use craft\gql\base\GeneratorInterface;
use craft\gql\base\SingularTypeInterface;
use craft\gql\directives\FormatDateTime;
use craft\gql\directives\Markdown;
use craft\gql\directives\Money;
use craft\gql\directives\ParseRefs;
use craft\gql\directives\StripTags;
use craft\gql\directives\Transform;
use craft\gql\directives\Trim;
use craft\gql\ElementQueryConditionBuilder;
use craft\gql\GqlEntityRegistry;
use craft\gql\interfaces\Element as ElementInterface;
use craft\gql\interfaces\elements\Address as AddressInterface;
use craft\gql\interfaces\elements\Asset as AssetInterface;
use craft\gql\interfaces\elements\Category as CategoryInterface;
use craft\gql\interfaces\elements\Entry as EntryInterface;
use craft\gql\interfaces\elements\GlobalSet as GlobalSetInterface;
use craft\gql\interfaces\elements\Tag as TagInterface;
use craft\gql\interfaces\elements\User as UserInterface;
use craft\gql\mutations\Asset as AssetMutation;
use craft\gql\mutations\Category as CategoryMutation;
use craft\gql\mutations\Entry as EntryMutation;
use craft\gql\mutations\GlobalSet as GlobalSetMutation;
use craft\gql\mutations\Ping as PingMutation;
use craft\gql\mutations\Tag as TagMutation;
use craft\gql\queries\Address as AddressQuery;
use craft\gql\queries\Asset as AssetQuery;
use craft\gql\queries\Category as CategoryQuery;
use craft\gql\queries\Entry as EntryQuery;
use craft\gql\queries\GlobalSet as GlobalSetQuery;
use craft\gql\queries\Ping as PingQuery;
use craft\gql\queries\Tag as TagQuery;
use craft\gql\queries\User as UserQuery;
use craft\gql\TypeLoader;
use craft\gql\TypeManager;
use craft\gql\types\DateTime;
use craft\gql\types\Mutation;
use craft\gql\types\Number;
use craft\gql\types\Query;
use craft\gql\types\QueryArgument;
use craft\helpers\DateTimeHelper;
use craft\helpers\Db;
use craft\helpers\Gql as GqlHelper;
use craft\helpers\ProjectConfig as ProjectConfigHelper;
use craft\helpers\StringHelper;
use craft\models\FieldLayout;
use craft\models\GqlSchema;
use craft\models\GqlToken;
use craft\models\Section;
use craft\records\GqlSchema as GqlSchemaRecord;
use craft\records\GqlToken as GqlTokenRecord;
use GraphQL\Error\DebugFlag;
use GraphQL\Error\Error;
use GraphQL\GraphQL;
use GraphQL\Type\Definition\Directive as GqlDirective;
use GraphQL\Type\Schema;
use GraphQL\Validator\DocumentValidator;
use GraphQL\Validator\Rules\DisableIntrospection;
use GraphQL\Validator\Rules\FieldsOnCorrectType;
use GraphQL\Validator\Rules\KnownTypeNames;
use GraphQL\Validator\Rules\QueryComplexity;
use GraphQL\Validator\Rules\QueryDepth;
use Throwable;
use yii\base\Component;
use yii\base\Exception;
use yii\base\InvalidArgumentException;
use yii\base\UnknownMethodException;
use yii\caching\TagDependency;

/**
 * GraphQL service.
 *
 * An instance of the service is available via [[\craft\base\ApplicationTrait::getGql()|`Craft::$app->gql`]].
 *
 * @author Pixel & Tonic, Inc. <support@pixelandtonic.com>
 * @since 3.3.0
 */
class Gql extends Component
{
    /**
     * @event RegisterGqlTypesEvent The event that is triggered when registering GraphQL types.
     *
     * Plugins get a chance to add their own GraphQL types.
     * See [GraphQL API](https://craftcms.com/docs/4.x/graphql.html) for documentation on adding GraphQL support.
     *
     * ---
     * ```php
     * use craft\events\RegisterGqlTypesEvent;
     * use craft\services\Gql;
     * use yii\base\Event;
     *
     * Event::on(Gql::class, Gql::EVENT_REGISTER_GQL_TYPES, function(RegisterGqlTypesEvent $event) {
     *     // Add my GraphQL types
     *     $event->types[] = MyType::class;
     * });
     * ```
     */
    public const EVENT_REGISTER_GQL_TYPES = 'registerGqlTypes';

    /**
     * @event RegisterGqlQueriesEvent The event that is triggered when registering GraphQL queries.
     *
     * Plugins get a chance to add their own GraphQL queries.
     * See [GraphQL API](https://craftcms.com/docs/4.x/graphql.html) for documentation on adding GraphQL support.
     *
     * ---
     * ```php
     * use craft\events\RegisterGqlQueriesEvent;
     * use craft\services\Gql;
     * use yii\base\Event;
     * use GraphQL\Type\Definition\Type;
     *
     * Event::on(Gql::class, Gql::EVENT_REGISTER_GQL_QUERIES, function(RegisterGqlQueriesEvent $event) {
     *     // Add my GraphQL queries
     *     $event->queries['queryPluginData'] =
     *     [
     *         'type' => Type::listOf(MyType::getType()),
     *         'args' => MyArguments::getArguments(),
     *         'resolve' => MyResolver::class . '::resolve'
     *     ];
     * });
     * ```
     */
    public const EVENT_REGISTER_GQL_QUERIES = 'registerGqlQueries';

    /**
     * @event RegisterGqlMutationsEvent The event that is triggered when registering GraphQL mutations.
     *
     * Plugins get a chance to add their own GraphQL mutations.
     * See [GraphQL API](https://craftcms.com/docs/4.x/graphql.html) for documentation on adding GraphQL support.
     *
     * ---
     * ```php
     * use craft\events\RegisterGqlMutationsEvent;
     * use craft\services\Gql;
     * use yii\base\Event;
     * use GraphQL\Type\Definition\Type;
     *
     * Event::on(Gql::class, Gql::EVENT_REGISTER_GQL_MUTATIONS, function(RegisterGqlMutationsEvent $event) {
     *     // Add my GraphQL mutations
     *     $event->mutations['mutationPluginData'] =
     *     [
     *         'type' => Type::listOf(MyType::getType()),
     *         'args' => MyArguments::getArguments(),
     *     ];
     * });
     * ```
     */
    public const EVENT_REGISTER_GQL_MUTATIONS = 'registerGqlMutations';

    /**
     * @event RegisterGqlDirectivesEvent The event that is triggered when registering GraphQL directives.
     *
     * Plugins get a chance to add their own GraphQL directives.
     * See [GraphQL API](https://craftcms.com/docs/4.x/graphql.html) for documentation on adding GraphQL support.
     *
     * ---
     * ```php
     * use craft\events\RegisterGqlDirectivesEvent;
     * use craft\services\Gql;
     * use yii\base\Event;
     *
     * Event::on(Gql::class,
     *     Gql::EVENT_REGISTER_GQL_DIRECTIVES,
     *     function(RegisterGqlDirectivesEvent $event) {
     *         $event->directives[] = MyDirective::class;
     *     }
     * );
     * ```
     */
    public const EVENT_REGISTER_GQL_DIRECTIVES = 'registerGqlDirectives';

    /**
     * @event RegisterGqlSchemaComponentsEvent The event that is triggered when registering GraphQL schema components.
     * @since 3.5.0
     */
    public const EVENT_REGISTER_GQL_SCHEMA_COMPONENTS = 'registerGqlSchemaComponents';

    /**
     * @event DefineGqlValidationRulesEvent The event that is triggered when defining validation rules to be used.
     *
     * Plugins get a chance to alter the GraphQL validation rule list.
     *
     * ---
     * ```php
     * use craft\events\DefineGqlValidationRulesEvent;
     * use craft\services\Gql;
     * use yii\base\Event;
     * use GraphQL\Type\Definition\Type;
     * use GraphQL\Validator\Rules\DisableIntrospection;
     *
     * Event::on(Gql::class, Gql::::EVENT_DEFINE_GQL_VALIDATION_RULES, function (DefineGqlValidationRulesEvent $event) {
     *     // Disable introspection permanently.
     *     $event->validationRules[DisableIntrospection::class] = new DisableIntrospection();
     * });
     * ```
     */
    public const EVENT_DEFINE_GQL_VALIDATION_RULES = 'defineGqlValidationRules';

    /**
     * @event ExecuteGqlQueryEvent The event that is triggered before executing the GraphQL query.
     *
     * Plugins get a chance to modify the query or return a cached response.
     *
     * ---
     * ```php
     * use craft\events\ExecuteGqlQueryEvent;
     * use craft\services\Gql;
     * use yii\base\Event;
     *
     * Event::on(Gql::class,
     *     Gql::EVENT_BEFORE_EXECUTE_GQL_QUERY,
     *     function(ExecuteGqlQueryEvent $event) {
     *         // Set the result from cache
     *         $event->result = ...;
     *     }
     * );
     * ```
     *
     * @since 3.3.11
     */
    public const EVENT_BEFORE_EXECUTE_GQL_QUERY = 'beforeExecuteGqlQuery';

    /**
     * @event ExecuteGqlQueryEvent The event that is triggered after executing the GraphQL query.
     *
     * Plugins get a chance to do something after a performed GraphQL query.
     *
     * ---
     * ```php
     * use craft\events\ExecuteGqlQueryEvent;
     * use craft\services\Gql;
     * use yii\base\Event;
     *
     * Event::on(Gql::class,
     *     Gql::EVENT_AFTER_EXECUTE_GQL_QUERY,
     *     function(ExecuteGqlQueryEvent $event) {
     *         // Cache the results from $event->result or just tweak them
     *     }
     * );
     * ```
     *
     * @since 3.3.11
     */
    public const EVENT_AFTER_EXECUTE_GQL_QUERY = 'afterExecuteGqlQuery';

    /**
     * @since 3.3.12
     */
    public const CACHE_TAG = 'graphql';

    /**
     * The field name to use when fetching count of related elements
     *
     * @since 3.4.0
     */
    public const GRAPHQL_COUNT_FIELD = '_count';

    /**
     * Complexity value for accessing a simple field.
     *
     * @since 3.6.0
     */
    public const GRAPHQL_COMPLEXITY_SIMPLE_FIELD = 1;

    /**
     * Complexity value for accessing a field that will trigger a single query for the request.
     *
     * @since 3.6.0
     */
    public const GRAPHQL_COMPLEXITY_QUERY = 10;

    /**
     * Complexity value for accessing a field that will add an instance of eager-loading for the request.
     *
     * @since 3.6.0
     */
    public const GRAPHQL_COMPLEXITY_EAGER_LOAD = 25;

    /**
     * Complexity value for accessing a field that will likely trigger a CPU heavy operation.
     *
     * @since 3.6.0
     */
    public const GRAPHQL_COMPLEXITY_CPU_HEAVY = 200;

    /**
     * Complexity value for accessing a field that will trigger a query for every parent returned.
     *
     * @since 3.6.0
     */
    public const GRAPHQL_COMPLEXITY_NPLUS1 = 500;

    /**
     * @var Schema|null Currently loaded schema definition
     */
    private ?Schema $_schemaDef = null;

    /**
     * @var GqlSchema|null The active GraphQL schema
     * @see setActiveSchema()
     */
    private ?GqlSchema $_schema = null;

    /**
     * @var array Content arguments by element class
     * @see getOrSetContentArguments()
     */
    private array $_contentArguments = [];

    /**
     * @var TypeManager|null GQL type manager
     */
    private ?TypeManager $_typeManager = null;

    /**
     * @var array
     */
    private array $_typeDefinitions = [];

    /**
     * @var GqlToken|null
     * @see getPublicToken()
     */
    private ?GqlToken $_publicToken = null;

    /**
     * Returns the GraphQL schema.
     *
     * @param GqlSchema|null $schema
     * @param bool $prebuildSchema should the schema be deep-scanned and pre-built instead of lazy-loaded
     * @return Schema
     * @throws GqlException in case of invalid schema
     */
    public function getSchemaDef(?GqlSchema $schema = null, bool $prebuildSchema = false): Schema
    {
        if ($schema) {
            $this->setActiveSchema($schema);
        }
        if (!$this->_schemaDef || $prebuildSchema) {
            // Either cached version was not found or we need a pre-built schema.
            $registeredTypes = $this->_registerGqlTypes();
            $this->_registerGqlQueries();
            $this->_registerGqlMutations();

            $schemaConfig = [
                'typeLoader' => TypeLoader::class . '::loadType',
                'query' => TypeLoader::loadType('Query'),
                'mutation' => TypeLoader::loadType('Mutation'),
                'directives' => $this->_loadGqlDirectives(),
            ];

            // If we're not required to pre-build the schema the relevant GraphQL types will be added to the Schema
            // as the query is being resolved thanks to the magic of lazy-loading, so we needn't worry.
            if (!$prebuildSchema) {
                $this->_schemaDef = new Schema($schemaConfig);
                return $this->_schemaDef;
            }

            foreach ($registeredTypes as $registeredType) {
                if (method_exists($registeredType, 'getTypeGenerator')) {
                    $typeGeneratorClass = $registeredType::getTypeGenerator();
                    if (is_subclass_of($typeGeneratorClass, GeneratorInterface::class)) {
                        foreach ($typeGeneratorClass::generateTypes() as $type) {
                            $schemaConfig['types'][] = $type;
                        }
                    }
                }
            }

            try {
                $this->_schemaDef = new Schema($schemaConfig);
                $this->_schemaDef->getTypeMap();
            } catch (Throwable $exception) {
                throw new GqlException('Failed to validate the GQL Schema - ' . $exception->getMessage(), previous: $exception);
            }
        }

        return $this->_schemaDef;
    }

    /**
     * Return a set of validation rules to use.
     *
     * @param bool $debug Whether debugging validation rules should be allowed.
     * @param bool $isIntrospectionQuery Whether this is an introspection query
     * @return array
     */
    public function getValidationRules(bool $debug = false, bool $isIntrospectionQuery = false): array
    {
        $validationRules = DocumentValidator::defaultRules();

        if (!$debug) {
            // Remove the rules which would generate a full schema just for a nice message, to avoid performance hit.
            unset(
                $validationRules[KnownTypeNames::class],
                $validationRules[FieldsOnCorrectType::class]
            );
        }

        $generalConfig = Craft::$app->getConfig()->getGeneral();

        if (!$isIntrospectionQuery) {
            // Set complexity rule, if defined,
            if (!empty($generalConfig->maxGraphqlComplexity)) {
                $validationRules[QueryComplexity::class] = new QueryComplexity($generalConfig->maxGraphqlComplexity);
            }

            // Set depth rule, if defined,
            if (!empty($generalConfig->maxGraphqlDepth)) {
                $validationRules[QueryDepth::class] = new QueryDepth($generalConfig->maxGraphqlDepth);
            }
        }

        if (!$generalConfig->enableGraphqlIntrospection && Craft::$app->getUser()->getIsGuest()) {
            $validationRules[DisableIntrospection::class] = new DisableIntrospection();
        }

        $event = new DefineGqlValidationRulesEvent([
            'validationRules' => $validationRules,
            'debug' => $debug,
        ]);

        $this->trigger(self::EVENT_DEFINE_GQL_VALIDATION_RULES, $event);

        return array_values($event->validationRules);
    }

    /**
     * Execute a GraphQL query for a given schema.
     *
     * @param GqlSchema $schema The schema definition to use.
     * @param string $query The query string to execute.
     * @param array|null $variables The variables to use.
     * @param string|null $operationName The operation name.
     * @param bool $debugMode Whether debug mode validations rules should be used for GraphQL.
     * @return array
     * @since 3.3.11
     */
    public function executeQuery(
        GqlSchema $schema,
        string $query,
        ?array $variables = null,
        ?string $operationName = null,
        bool $debugMode = false,
    ): array {
        $event = new ExecuteGqlQueryEvent([
            'schemaId' => $schema->id,
            'query' => $query,
            'variables' => $variables,
            'operationName' => $operationName,
            'context' => [
                'conditionBuilder' => Craft::createObject([
                    'class' => ElementQueryConditionBuilder::class,
                ]),
                'argumentManager' => Craft::createObject([
                    'class' => ArgumentManager::class,
                ]),
            ],
        ]);

        $this->trigger(self::EVENT_BEFORE_EXECUTE_GQL_QUERY, $event);

        if ($event->result === null) {
            $cacheKey = $this->_getCacheKey(
                $schema,
                $event->query,
                $event->rootValue,
                $event->variables,
                $event->operationName
            );

            if ($cacheKey && ($cachedResult = $this->getCachedResult($cacheKey)) !== null) {
                $event->result = $cachedResult;
            } else {
                $isIntrospectionQuery = StringHelper::containsAny($event->query, ['__schema', '__type']);
                $schemaDef = $this->getSchemaDef($schema, true);
                $elementsService = Craft::$app->getElements();
                $elementsService->startCollectingCacheInfo();

                $event->result = GraphQL::executeQuery(
                    $schemaDef,
                    $event->query,
                    $event->rootValue,
                    $event->context,
                    $event->variables,
                    $event->operationName,
                    null,
                    $this->getValidationRules($debugMode, $isIntrospectionQuery)
                )
                    ->setErrorsHandler([$this, 'handleQueryErrors'])
                    ->toArray($debugMode ? DebugFlag::INCLUDE_DEBUG_MESSAGE | DebugFlag::INCLUDE_TRACE : false);

                [$dep, $duration] = $elementsService->stopCollectingCacheInfo();

                if (empty($event->result['errors']) && $cacheKey) {
                    $this->setCachedResult($cacheKey, $event->result, $dep, $duration);
                }
            }
        }

        $this->trigger(self::EVENT_AFTER_EXECUTE_GQL_QUERY, $event);

        return $event->result ?? [];
    }

    /**
     * Invalidates all GraphQL result caches.
     *
     * @since 3.3.12
     */
    public function invalidateCaches(): void
    {
        TagDependency::invalidate(Craft::$app->getCache(), self::CACHE_TAG);
    }

    /**
     * Returns the cached result for a key.
     *
     * @param string $cacheKey
     * @return array|null
     * @since 3.3.12
     */
    public function getCachedResult(string $cacheKey): ?array
    {
        return Craft::$app->getCache()->get($cacheKey) ?: null;
    }

    /**
     * Cache a result for the key and tag it.
     *
     * @param string $cacheKey
     * @param array $result
     * @param TagDependency|null $dependency
     * @param int|null $duration
     * @since 3.3.12
     */
    public function setCachedResult(string $cacheKey, array $result, ?TagDependency $dependency = null, ?int $duration = null): void
    {
        if ($dependency === null) {
            $dependency = new TagDependency();
        }

        // Add the global graphql cache tag
        $dependency->tags[] = self::CACHE_TAG;

        Craft::$app->getCache()->set($cacheKey, $result, $duration, $dependency);
    }

    /**
     * Returns the active GraphQL schema.
     *
     * @return GqlSchema
     * @throws GqlException if no schema is currently active.
     */
    public function getActiveSchema(): GqlSchema
    {
        if (!$this->_schema) {
            throw new GqlException('No schema is active.');
        }

        return $this->_schema;
    }

    /**
     * Sets the active GraphQL schema.
     *
     * @param GqlSchema|null $schema The schema, or `null` to unset the active schema
     * @throws Exception
     */
    public function setActiveSchema(?GqlSchema $schema = null): void
    {
        $this->_schema = $schema;
    }

    /**
     * Returns all GraphQL tokens.
     *
     * @return GqlToken[]
     * @since 3.4.0
     */
    public function getTokens(): array
    {
        $rows = $this->_createTokenQuery()->all();
        $schemas = [];
        $names = [];

        foreach ($rows as $row) {
            $token = new GqlToken($row);

            if (!$token->getIsPublic()) {
                $schemas[] = $token;
                $names[] = $token->name;
            }
        }

        // Sort them by name
        array_multisort($names, SORT_ASC, SORT_STRING, $schemas);

        return $schemas;
    }

    /**
     * Returns the public schema. If it does not exist and admin changes are allowed, it will be created.
     *
     * @return GqlSchema|null
     * @throws Exception
     */
    public function getPublicSchema(): ?GqlSchema
    {
        return $this->getPublicToken()?->getSchema();
    }

    /**
     * Returns all of the known GraphQL schema components.
     *
     * @return array
     * @since 3.5.0
     */
    public function getAllSchemaComponents(): array
    {
        $queries = [];
        $mutations = [];

        // Sites
        $label = Craft::t('app', 'Sites');
        [$queries[$label], $mutations[$label]] = $this->siteSchemaComponents();

        // Elements
        $label = Craft::t('app', 'All elements');
        [$queries[$label], $mutations[$label]] = $this->elementSchemaComponents();

        // Entries
        $label = Craft::t('app', 'Entries');
        [$queries[$label], $mutations[$label]] = $this->entrySchemaComponents();

        // Assets
        $label = Craft::t('app', 'Assets');
        [$queries[$label], $mutations[$label]] = $this->assetSchemaComponents();

        // Global Sets
        $label = Craft::t('app', 'Global Sets');
        [$queries[$label], $mutations[$label]] = $this->globalSetSchemaComponents();

        // Users
        $label = Craft::t('app', 'Users');
        [$queries[$label], $mutations[$label]] = $this->userSchemaComponents();

        // Categories
        $label = Craft::t('app', 'Categories');
        [$queries[$label], $mutations[$label]] = $this->categorySchemaComponents();

        // Tags
        $label = Craft::t('app', 'Tags');
        [$queries[$label], $mutations[$label]] = $this->tagSchemaComponents();

        // Let plugins customize them and add new ones
        $event = new RegisterGqlSchemaComponentsEvent([
            'queries' => $queries,
            'mutations' => $mutations,
        ]);

        $this->trigger(self::EVENT_REGISTER_GQL_SCHEMA_COMPONENTS, $event);

        return [
            'queries' => $event->queries,
            'mutations' => $event->mutations,
        ];
    }

    /**
     * Flush all GraphQL caches, registries and loaders.
     */
    public function flushCaches(): void
    {
        $this->_schema = null;
        $this->_schemaDef = null;
        $this->_contentArguments = [];
        $this->_typeDefinitions = [];
        TypeLoader::flush();
        GqlEntityRegistry::flush();
        $this->invalidateCaches();
    }

    /**
     * Returns a GraphQL token by its ID.
     *
     * @param int $id
     * @return GqlToken|null
     * @since 3.4.0
     */
    public function getTokenById(int $id): ?GqlToken
    {
        $result = $this->_createTokenQuery()
            ->where(['id' => $id])
            ->one();

        return $result ? new GqlToken($result) : null;
    }

    /**
     * Returns a GraphQL token by its name.
     *
     * @param string $tokenName
     * @return GqlToken|null
     * @since 3.4.0
     */
    public function getTokenByName(string $tokenName): ?GqlToken
    {
        $result = $this->_createTokenQuery()
            ->where(['name' => $tokenName])
            ->one();

        return $result ? new GqlToken($result) : null;
    }

    /**
     * Returns a GraphQL token by its UID.
     *
     * @param string $uid
     * @return GqlToken
     * @throws InvalidArgumentException if $uid is invalid
     * @since 3.4.0
     */
    public function getTokenByUid(string $uid): GqlToken
    {
        $result = $this->_createTokenQuery()
            ->where(['uid' => $uid])
            ->one();

        if (!$result) {
            throw new InvalidArgumentException('Invalid UID');
        }

        return new GqlToken($result);
    }

    /**
     * Returns a GraphQL token by its access token.
     *
     * @param string $token
     * @return GqlToken
     * @throws InvalidArgumentException if $token is invalid
     * @since 3.4.0
     */
    public function getTokenByAccessToken(string $token): GqlToken
    {
        if ($token === GqlToken::PUBLIC_TOKEN) {
            $publicToken = $this->getPublicToken();

            if (!$publicToken) {
                throw new InvalidArgumentException('Invalid access token');
            }

            return $publicToken;
        }

        $result = $this->_createTokenQuery()
            ->where(['accessToken' => $token])
            ->one();

        if (!$result) {
            throw new InvalidArgumentException('Invalid access token');
        }

        return new GqlToken($result);
    }

    /**
     * Returns the public token. If it does not exist and admin changes are allowed, it will be created.
     *
     * @return GqlToken|null
     * @since 3.5.0
     */
    public function getPublicToken(): ?GqlToken
    {
        if (!isset($this->_publicToken)) {
            $config = Craft::$app->getProjectConfig()->get(ProjectConfig::PATH_GRAPHQL_PUBLIC_TOKEN) ?? [];
            $this->_publicToken = $this->_createPublicToken($config);

            if ($this->_publicToken) {
                $this->_publicToken->id = $this->_createTokenQuery()
                    ->select(['id'])
                    ->where(['accessToken' => GqlToken::PUBLIC_TOKEN])
                    ->scalar();
            }
        }

        return $this->_publicToken;
    }

    /**
     * Creates a public token with the given config.
     *
     * @param array $config
     * @return GqlToken|null
     */
    private function _createPublicToken(array $config): ?GqlToken
    {
        $schema = $this->_getPublicSchema();

        if (!$schema) {
            if (!Craft::$app->getConfig()->getGeneral()->allowAdminChanges) {
                return null;
            }

            $schema = $this->_createPublicSchema();
        }

        return new GqlToken([
            'name' => 'Public Token',
            'accessToken' => GqlToken::PUBLIC_TOKEN,
            'schema' => $schema,
            'enabled' => $config['enabled'] ?? false,
            'expiryDate' => DateTimeHelper::toDateTime($config['expiryDate'] ?? false) ?: null,
        ]);
    }

    /**
     * Saves a GraphQL token.
     *
     * @param GqlToken $token the schema to save
     * @param bool $runValidation Whether the schema should be validated
     * @return bool Whether the schema was saved successfully
     * @throws Exception
     * @since 3.4.0
     */
    public function saveToken(GqlToken $token, bool $runValidation = true): bool
    {
        if ($token->isTemporary) {
            return false;
        }

        if ($runValidation && !$token->validate()) {
            Craft::info('Token not saved due to validation error.', __METHOD__);
            return false;
        }

        // Public token information is stored in the project config
        if ($token->accessToken === GqlToken::PUBLIC_TOKEN) {
            $data = [
                'enabled' => $token->enabled,
                'expiryDate' => $token->expiryDate?->getTimestamp(),
            ];

            $projectConfigService = Craft::$app->getProjectConfig();
            $muteEvents = $projectConfigService->muteEvents;
            $projectConfigService->muteEvents = false;
            Craft::$app->getProjectConfig()->set(ProjectConfig::PATH_GRAPHQL_PUBLIC_TOKEN, $data);
            $projectConfigService->muteEvents = $muteEvents;
        }

        $this->_saveTokenInternal($token);

        return true;
    }

    /**
     * Handle public token settings being updated.
     *
     * @param ConfigEvent $event
     * @since 3.5.0
     */
    public function handleChangedPublicToken(ConfigEvent $event): void
    {
        // If we're just adding a public schema, ensure it makes it in.
        ProjectConfigHelper::ensureAllGqlSchemasProcessed();

        $this->_publicToken = $this->_createPublicToken($event->newValue);
    }

    /**
     * Deletes a GraphQL token by its ID.
     *
     * @param int $id The schemas's ID
     * @return bool Whether the schema was deleted.
     * @since 3.4.0
     */
    public function deleteTokenById(int $id): bool
    {
        $record = GqlTokenRecord::findOne($id);

        if (!$record) {
            return true;
        }

        return $record->delete();
    }

    /**
     * Saves a GraphQL schema.
     *
     * @param GqlSchema $schema the schema to save
     * @param bool $runValidation Whether the schema should be validated
     * @return bool Whether the schema was saved successfully
     * @throws Exception
     * @since 3.4.0
     */
    public function saveSchema(GqlSchema $schema, bool $runValidation = true): bool
    {
        $isNewSchema = !$schema->id;

        if ($runValidation && !$schema->validate()) {
            Craft::info('Schema not saved due to validation error.', __METHOD__);
            return false;
        }

        if ($isNewSchema && empty($schema->uid)) {
            $schema->uid = StringHelper::UUID();
        } elseif (empty($schema->uid)) {
            $schema->uid = Db::uidById(Table::GQLSCHEMAS, $schema->id);
        }

        $configPath = ProjectConfig::PATH_GRAPHQL_SCHEMAS . '.' . $schema->uid;
        $configData = $schema->getConfig();
        Craft::$app->getProjectConfig()->set($configPath, $configData, "Save GraphQL schema “{$schema->name}”");

        if ($isNewSchema) {
            $schema->id = Db::idByUid(Table::GQLSCHEMAS, $schema->uid);
        }

        return true;
    }

    /**
     * Handle schema change
     *
     * @param ConfigEvent $event
     * @since 3.4.0
     */
    public function handleChangedSchema(ConfigEvent $event): void
    {
        $schemaUid = $event->tokenMatches[0];
        $data = $event->newValue;

        $transaction = Craft::$app->getDb()->beginTransaction();

        try {
            $schemaRecord = $this->_getSchemaRecord($schemaUid);
            $isNew = $schemaRecord->getIsNewRecord();

            $schemaRecord->uid = $schemaUid;
            $schemaRecord->name = $data['name'];
            $schemaRecord->isPublic = (bool)($data['isPublic'] ?? false);
            $schemaRecord->scope = ($data['scope'] ?? false) ?: [];

            // Save the schema record
            $schemaRecord->save(false);

            // If we're updating to 3.4+, check if the old token info for this schema was cached
            if (
                $isNew &&
                ($allSchemas = Craft::$app->getCache()->get('migration:add_gql_project_config_support:schemas')) &&
                !empty($allSchemas[$schemaUid])
            ) {
                $migratedSchema = $allSchemas[$schemaUid];
                $token = new GqlToken([
                    'name' => $migratedSchema['name'],
                    'accessToken' => $migratedSchema['accessToken'],
                    'enabled' => $migratedSchema['enabled'],
                    'expiryDate' => $migratedSchema['expiryDate'],
                    'lastUsed' => $migratedSchema['lastUsed'],
                    'schemaId' => $schemaRecord->id,
                ]);
                $this->saveToken($token);
            }

            $transaction->commit();
        } catch (Throwable $e) {
            $transaction->rollBack();
            throw $e;
        }

        $this->invalidateCaches();
    }

    /**
     * Deletes a GraphQL schema by its ID.
     *
     * @param int $id The schema's ID
     * @return bool Whether the schema was deleted.
     * @since 3.4.0
     */
    public function deleteSchemaById(int $id): bool
    {
        $schema = $this->getSchemaById($id);

        if (!$schema) {
            return false;
        }

        return $this->deleteSchema($schema);
    }

    /**
     * Deletes a GraphQL schema.
     *
     * @param GqlSchema $schema
     * @return bool
     * @since 3.4.0
     */
    public function deleteSchema(GqlSchema $schema): bool
    {
        Craft::$app->getProjectConfig()->remove(ProjectConfig::PATH_GRAPHQL_SCHEMAS . '.' . $schema->uid, "Delete the “{$schema->name}” GraphQL schema");
        return true;
    }


    /**
     * Handle schema getting deleted
     *
     * @param ConfigEvent $event
     * @since 3.4.0
     */
    public function handleDeletedSchema(ConfigEvent $event): void
    {
        $uid = $event->tokenMatches[0];
        $schemaRecord = $this->_getSchemaRecord($uid);

        if ($schemaRecord->getIsNewRecord()) {
            return;
        }

        $db = Craft::$app->getDb();
        $transaction = $db->beginTransaction();

        try {
            // Delete the schema
            Db::delete(Table::GQLSCHEMAS, [
                'id' => $schemaRecord->id,
            ]);

            $transaction->commit();
        } catch (Throwable $e) {
            $transaction->rollBack();
            throw $e;
        }

        $this->invalidateCaches();
    }

    /**
     * Get a schema by its ID.
     *
     * @param int $id The schema's ID
     * @return GqlSchema|null
     */
    public function getSchemaById(int $id): ?GqlSchema
    {
        $result = $this->_createSchemaQuery()
            ->where(['id' => $id])
            ->one();

        return $result ? new GqlSchema($result) : null;
    }

    /**
     * Get a schema by its UID.
     *
     * @param string $uid The schema's UID
     * @return GqlSchema|null
     * @since 3.4.0
     */
    public function getSchemaByUid(string $uid): ?GqlSchema
    {
        $result = $this->_createSchemaQuery()
            ->where(['uid' => $uid])
            ->one();

        return $result ? new GqlSchema($result) : null;
    }

    /**
     * Get all schemas.
     *
     * @return GqlSchema[]
     * @since 3.4.0
     */
    public function getSchemas(): array
    {
        $rows = $this->_createSchemaQuery()
            ->all();

        $schemas = [];

        foreach ($rows as $row) {
            $schemas[] = new GqlSchema($row);
        }

        return $schemas;
    }

    /**
     * Returns the content arguments
     *
     * @param string $elementType
     * @phpstorm-param class-string<BaseElementInterface> $elementType
     * @param callable $setter
     * @phpstan-param callable():array $setter
     * @return array
     * @since 5.0.0
     */
    public function getOrSetContentArguments(string $elementType, callable $setter): array
    {
        if (!isset($this->_contentArguments[$elementType])) {
            $this->_contentArguments[$elementType] = $setter();
        }
        return $this->_contentArguments[$elementType];
    }

    /**
     * Returns the content arguments for a given element type and field layouts.
     *
     * @param string $elementType
     * @phpstorm-param class-string<BaseElementInterface> $elementType
     * @param FieldLayout[] $fieldLayouts
     * @return array
     * @since 5.0.0
     */
    public function defineContentArgumentsForFieldLayouts(string $elementType, array $fieldLayouts): array
    {
        $fields = [];
        $handledFieldLayouts = [];

        foreach ($fieldLayouts as $fieldLayout) {
            // avoid checking the same field layout more than once
            if (isset($fieldLayout->uid)) {
                if (isset($handledFieldLayouts[$fieldLayout->uid])) {
                    continue;
                }
                $handledFieldLayouts[$fieldLayout->uid] = true;
            }

            array_push($fields, ...$fieldLayout->getCustomFields());
        }

        return $this->defineContentArgumentsForFields($elementType, $fields);
    }

    /**
     * Returns the content arguments for a given element type and custom fields.
     *
     * @param string $elementType
     * @phpstorm-param class-string<BaseElementInterface> $elementType
     * @param FieldInterface[] $fields
     * @return array
     * @since 5.0.0
     */
    public function defineContentArgumentsForFields(string $elementType, array $fields): array
    {
        $arguments = [];
        $elementQuery = Craft::$app->getElements()->createElementQuery($elementType);

        foreach ($fields as $field) {
            if (
                !isset($arguments[$field->handle]) &&
                !$field instanceof GqlInlineFragmentFieldInterface &&
                !method_exists($elementQuery, $field->handle)
            ) {
                $arguments[$field->handle] = $field->getContentGqlQueryArgumentType();
            }
        }

        return $arguments;
    }

    /**
     * Returns the content arguments for an element class based on the given contexts.
     *
     * @param array $contexts
     * @param string $elementType
     * @phpstan-param class-string<BaseElementInterface> $elementType
     * @return array
     */
    public function getContentArguments(array $contexts, string $elementType): array
    {
        /** @var FieldLayoutBehavior[] $contexts */
        /** @var string|BaseElementInterface $elementType */
        return $this->getOrSetContentArguments($elementType, function() use ($contexts, $elementType): array {
            $fields = [];
            foreach ($contexts as $context) {
                if (GqlHelper::isSchemaAwareOf($elementType::gqlScopesByContext($context))) {
                    try {
                        array_push($fields, ...$context->getCustomFields());
                    } catch (UnknownMethodException) {
                    }
                }
            }
            return $this->defineContentArgumentsForFields($elementType, $fields);
        });
    }

    /**
     * Custom error handler for GraphQL query errors
     *
     * @param Error[] $errors
     * @param callable $formatter
     * @return Error[]
     * @since 3.6.2
     */
    public function handleQueryErrors(array $errors, callable $formatter): array
    {
        $devMode = Craft::$app->getConfig()->getGeneral()->devMode;

        foreach ($errors as &$error) {
            $originException = $nextException = $error;

            // Get the origin exception.
            while ($nextException = $nextException->getPrevious()) {
                $originException = $nextException;
            }

            // If devMode enabled, substitute the original exception here.
            if ($devMode && !empty($originException->getMessage())) {
                $error = $originException;
            } elseif (!$originException instanceof Error) {
                // If devMode not enabled and the error seems to be originating from Craft, display a generic message
                $error = new Error(
                    Craft::t('app', 'Something went wrong when processing the GraphQL query.')
                );
            }

            // Log it.
            Craft::$app->getErrorHandler()->logException($originException);
        }

        return array_map($formatter, $errors);
    }

    /**
     * Prepare field definitions for a given GraphQL type by giving plugins a chance to modify them.
     *
     * @param array $fields
     * @param string $typeName
     * @return array
     */
    public function prepareFieldDefinitions(array $fields, string $typeName): array
    {
        if (!array_key_exists($typeName, $this->_typeDefinitions)) {
            if ($this->_typeManager === null) {
                $this->_typeManager = Craft::createObject(TypeManager::class);
            }

            $this->_typeDefinitions[$typeName] = $this->_typeManager->registerFieldDefinitions($fields, $typeName);
        }

        return $this->_typeDefinitions[$typeName];
    }

    /**
     * Generate a cache key for the GraphQL operation. Returns null if caching is disabled or unable to generate one.
     *
     * @param GqlSchema $schema
     * @param string $query
     * @param mixed $rootValue
     * @param array|null $variables
     * @param string|null $operationName
     * @return string|null
     */
    private function _getCacheKey(
        GqlSchema $schema,
        string $query,
        mixed $rootValue,
        ?array $variables = null,
        ?string $operationName = null,
    ): ?string {
        // No cache key, if explicitly disabled
        $generalConfig = Craft::$app->getConfig()->getGeneral();

        if (!$generalConfig->enableGraphqlCaching) {
            return null;
        }

        // Do not cache mutations
        if (preg_match('/^\s*mutation(?P<operationName>\s+\w+)?\s*(?P<variables>\(.*\))?\s*{/si', $query)) {
            return null;
        }

        // No cache key if we have placeholder elements
        if (!empty(Craft::$app->getElements()->getPlaceholderElements())) {
            return null;
        }

        try {
            $cacheKey = self::CACHE_TAG .
                '::' . Craft::$app->getSites()->getCurrentSite()->id .
                '::' . $schema->uid .
                '::' . md5($query) .
                '::' . serialize($rootValue) .
                '::' . Craft::$app->getInfo()->configVersion .
                '::' . serialize($variables) .
                ($operationName ? "::$operationName" : '');
        } catch (Throwable $e) {
            Craft::$app->getErrorHandler()->logException($e);
            $cacheKey = null;
        }

        return $cacheKey;
    }

    /**
     * Register GraphQL types
     *
     * @return array the list of registered types.
     */
    private function _registerGqlTypes(): array
    {
        $typeList = [
            // Scalars
            DateTime::class,
            Number::class,
            QueryArgument::class,

            // Interfaces
            AddressInterface::class,
            ElementInterface::class,
            EntryInterface::class,
            AssetInterface::class,
            UserInterface::class,
            GlobalSetInterface::class,
            CategoryInterface::class,
            TagInterface::class,
        ];

        $event = new RegisterGqlTypesEvent([
            'types' => $typeList,
        ]);

        $this->trigger(self::EVENT_REGISTER_GQL_TYPES, $event);

        foreach ($event->types as $type) {
            /** @var string|SingularTypeInterface $type */
            /** @phpstan-var class-string<SingularTypeInterface>|SingularTypeInterface $type */
            TypeLoader::registerType($type::getName(), "$type::getType");
        }

        return $event->types;
    }

    /**
     * Get GraphQL query definitions
     */
    private function _registerGqlQueries(): void
    {
        $queryList = [
            // Queries
            AddressQuery::getQueries(),
            PingQuery::getQueries(),
            EntryQuery::getQueries(),
            AssetQuery::getQueries(),
            UserQuery::getQueries(),
            GlobalSetQuery::getQueries(),
            CategoryQuery::getQueries(),
            TagQuery::getQueries(),
        ];


        $event = new RegisterGqlQueriesEvent([
            'queries' => array_merge(...$queryList),
        ]);

        $this->trigger(self::EVENT_REGISTER_GQL_QUERIES, $event);

        TypeLoader::registerType('Query', function() use ($event) {
            return call_user_func(Query::class . '::getType', $event->queries);
        });
    }

    /**
     * Get GraphQL mutation definitions
     */
    private function _registerGqlMutations(): void
    {
        $mutationList = [
            // Mutations
            PingMutation::getMutations(),
            EntryMutation::getMutations(),
            TagMutation::getMutations(),
            CategoryMutation::getMutations(),
            GlobalSetMutation::getMutations(),
            AssetMutation::getMutations(),
        ];

        $event = new RegisterGqlMutationsEvent([
            'mutations' => array_merge(...$mutationList),
        ]);

        $this->trigger(self::EVENT_REGISTER_GQL_MUTATIONS, $event);

        TypeLoader::registerType('Mutation', function() use ($event) {
            return call_user_func(Mutation::class . '::getType', $event->mutations);
        });
    }

    /**
     * Get GraphQL query definitions
     *
     * @return GqlDirective[]
     */
    private function _loadGqlDirectives(): array
    {
        $directiveClasses = [
            // Directives
            FormatDateTime::class,
            Markdown::class,
            Money::class,
            ParseRefs::class,
            StripTags::class,
            Trim::class,
        ];

        if (!Craft::$app->getConfig()->getGeneral()->disableGraphqlTransformDirective) {
            $directiveClasses[] = Transform::class;
        }

        $event = new RegisterGqlDirectivesEvent([
            'directives' => $directiveClasses,
        ]);

        $this->trigger(self::EVENT_REGISTER_GQL_DIRECTIVES, $event);

        $directives = GraphQL::getStandardDirectives();

        foreach ($event->directives as $directive) {
            /** @var Directive $directive */
            $directives[] = $directive::create();
        }

        return $directives;
    }

    /**
     * Return site schema components.
     *
     * @return array
     */
    private function siteSchemaComponents(): array
    {
        $sites = Craft::$app->getSites()->getAllSites(true);
        $queryComponents = [];

        foreach ($sites as $site) {
            $queryComponents["sites.{$site->uid}:read"] = [
                'label' => Craft::t('app', 'Query for elements in the “{site}” site', [
                    'site' => $site->name,
                ]),
            ];
        }

        return [$queryComponents, []];
    }

    /**
     * Return element schema components.
     *
     * @return array
     */
    private function elementSchemaComponents(): array
    {
        $queryComponents = [
            'elements.drafts:read' => [
                'label' => Craft::t('app', 'Query for element drafts'),
            ],
            'elements.revisions:read' => [
                'label' => Craft::t('app', 'Query for element revisions'),
            ],
            'elements.inactive:read' => [
                'label' => Craft::t('app', 'Query for non-enabled elements'),
            ],
        ];

        return [$queryComponents, []];
    }

    /**
     * Return the available schema components for entries.
     *
     * @return array
     */
    private function entrySchemaComponents(): array
    {
        $queryComponents = [];
        $mutationComponents = [];

        $entriesService = Craft::$app->getEntries();
        $singles = $entriesService->getSectionsByType(Section::TYPE_SINGLE);

        foreach ($singles as $section) {
            $name = Craft::t('site', $section->name);
            $prefix = "sections.$section->uid";
            $queryComponents["$prefix:read"] = [
                'label' => Craft::t('app', 'Query for the “{name}” entry', ['name' => $name]),
            ];
            $mutationComponents["$prefix:save"] = [
                'label' => Craft::t('app', 'Save the “{section}” entry', ['section' => $name]),
            ];
        }

        foreach ($entriesService->getAllSections() as $section) {
            if ($section->type === Section::TYPE_SINGLE) {
                continue;
            }

            $name = Craft::t('site', $section->name);
            $prefix = "sections.$section->uid";

            $queryComponents["$prefix:read"] = [
                'label' => Craft::t('app', 'Query for entries in the “{name}” section', ['name' => $name]),
            ];

            $mutationComponents["$prefix:edit"] = [
                'label' => Craft::t('app', 'Edit entries in the “{name}” section', ['name' => $name]),
                'nested' => [
                    "$prefix:create" => [
                        'label' => Craft::t('app', 'Create entries in the “{section}” section', ['section' => $name]),
                    ],
                    "$prefix:save" => [
                        'label' => Craft::t('app', 'Save entries in the “{section}” section', ['section' => $name]),
                    ],
                    "$prefix:delete" => [
                        'label' => Craft::t('app', 'Delete entries in the “{section}” section', ['section' => $name]),
                    ],
                ],
            ];
        }

        // Add components for fields that manage nested entries
        $fieldsService = Craft::$app->getFields();
        /** @var ElementContainerFieldInterface[] $fields */
        $fields = array_merge(...array_map(
            fn(string $type) => $fieldsService->getFieldsByType($type),
            $fieldsService->getNestedEntryFieldTypes(),
        ));
        usort($fields, fn(ElementContainerFieldInterface $a, ElementContainerFieldInterface $b) =>
            $a::displayName() <=> $b::displayName());

        foreach ($fields as $field) {
            $name = Craft::t('site', $field->name);
            $type = $field::displayName();
            $prefix = "nestedentryfields.$field->uid";

            $queryComponents["$prefix:read"] = [
                'label' => Craft::t('app', 'Query for entries in the “{name}” {type} field', [
                    'name' => $name,
                    'type' => $type,
                ]),
            ];

            $mutationComponents["$prefix:edit"] = [
                'label' => Craft::t('app', 'Edit entries in the “{name}” {type} field', [
                    'name' => $name,
                    'type' => $type,
                ]),
                'nested' => [
                    "$prefix:create" => [
                        'label' => Craft::t('app', 'Create entries in the “{section}” {type} field', [
                            'name' => $name,
                            'type' => $type,
                        ]),
                    ],
                    "$prefix:save" => [
                        'label' => Craft::t('app', 'Save entries in the “{section}” {type} field', [
                            'name' => $name,
                            'type' => $type,
                        ]),
                    ],
                    "$prefix:delete" => [
                        'label' => Craft::t('app', 'Delete entries in the “{section}” {type} field', [
                            'name' => $name,
                            'type' => $type,
                        ]),
                    ],
                ],
            ];
        }

        return [$queryComponents, $mutationComponents];
    }

    /**
     * Return volume permissions.
     *
     * @return array
     */
    private function assetSchemaComponents(): array
    {
        $queryComponents = [];
        $mutationComponents = [];

        $volumes = Craft::$app->getVolumes()->getAllVolumes();

        if (!empty($volumes)) {
            foreach ($volumes as $volume) {
                $name = Craft::t('site', $volume->name);
                $prefix = "volumes.$volume->uid";
                $queryComponents["$prefix:read"] = [
                    'label' => Craft::t('app', 'Query for assets in the “{name}” volume', ['name' => $name]),
                ];
                $mutationComponents["$prefix:edit"] = [
                    'label' => Craft::t('app', 'Edit assets in the “{volume}” volume', ['volume' => $name]),
                    'nested' => [
                        "$prefix:create" => [
                            'label' => Craft::t('app', 'Create assets in the “{volume}” volume', ['volume' => $name]),
                        ],
                        "$prefix:save" => [
                            'label' => Craft::t('app', 'Modify assets in the “{volume}” volume', ['volume' => $name]),
                        ],
                        "$prefix:delete" => [
                            'label' => Craft::t('app', 'Delete assets from the “{volume}” volume', ['volume' => $name]),
                        ],
                    ],
                ];
            }
        }

        return [$queryComponents, $mutationComponents];
    }

    /**
     * Return global set permissions.
     *
     * @return array
     */
    private function globalSetSchemaComponents(): array
    {
        $queryComponents = [];
        $mutationComponents = [];

        $globalSets = Craft::$app->getGlobals()->getAllSets();

        if (!empty($globalSets)) {
            foreach ($globalSets as $globalSet) {
                $name = Craft::t('site', $globalSet->name);
                $prefix = "globalsets.$globalSet->uid";
                $queryComponents["$prefix:read"] = [
                    'label' => Craft::t('app', 'Query for the “{name}” global set', ['name' => $name]),
                ];
                $mutationComponents["$prefix:edit"] = [
                    'label' => Craft::t('app', 'Edit the “{globalSet}” global set.', ['globalSet' => $name]),
                ];
            }
        }

        return [$queryComponents, $mutationComponents];
    }

    /**
     * Return user permissions.
     *
     * @return array
     */
    private function userSchemaComponents(): array
    {
        $queryComponents = [];
        $userGroups = Craft::$app->getUserGroups()->getAllGroups();

        $queryComponents['usergroups.everyone:read'] = [
            'label' => Craft::t('app', 'Query for users'),
        ];

        foreach ($userGroups as $userGroup) {
            $name = Craft::t('site', $userGroup->name);
            $prefix = "usergroups.$userGroup->uid";
            $queryComponents["$prefix:read"] = [
                'label' => Craft::t('app', 'Query for users in the “{name}” user group', ['name' => $name]),
            ];
        }

        return [$queryComponents, []];
    }

    /**
     * Return category group permissions.
     *
     * @return array
     */
    private function categorySchemaComponents(): array
    {
        $queryComponents = [];
        $mutationComponents = [];

        $categoryGroups = Craft::$app->getCategories()->getAllGroups();

        if (!empty($categoryGroups)) {
            foreach ($categoryGroups as $categoryGroup) {
                $name = Craft::t('site', $categoryGroup->name);
                $prefix = "categorygroups.$categoryGroup->uid";
                $queryComponents["$prefix:read"] = [
                    'label' => Craft::t('app', 'Query for categories in the “{name}” category group', ['name' => $name]),
                ];
                $mutationComponents["$prefix:edit"] = [
                    'label' => Craft::t('app', 'Edit categories in the “{categoryGroup}” category group', ['categoryGroup' => $name]),
                    'nested' => [
                        "$prefix:save" => [
                            'label' => Craft::t('app', 'Save categories in the “{categoryGroup}” category group', ['categoryGroup' => $name]),
                        ],
                        "$prefix:delete" => [
                            'label' => Craft::t('app', 'Delete categories from the “{categoryGroup}” category group', ['categoryGroup' => $name]),
                        ],
                    ],
                ];
            }
        }

        return [$queryComponents, $mutationComponents];
    }

    /**
     * Return tag group permissions.
     *
     * @return array
     */
    private function tagSchemaComponents(): array
    {
        $queryComponents = [];
        $mutationComponents = [];

        $tagGroups = Craft::$app->getTags()->getAllTagGroups();

        if (!empty($tagGroups)) {
            foreach ($tagGroups as $tagGroup) {
                $name = Craft::t('site', $tagGroup->name);
                $prefix = "taggroups.$tagGroup->uid";
                $queryComponents["$prefix:read"] = [
                    'label' => Craft::t('app', 'Query for tags in the “{name}” tag group', ['name' => $name]),
                ];
                $mutationComponents["$prefix:edit"] = [
                    'label' => Craft::t('app', 'Edit tags in the “{tagGroup}” tag group', ['tagGroup' => $name]),
                    'nested' => [
                        "$prefix:save" => [
                            'label' => Craft::t('app', 'Save tags in the “{tagGroup}” tag group', ['tagGroup' => $name]),
                        ],
                        "$prefix:delete" => [
                            'label' => Craft::t('app', 'Delete tags from the “{tagGroup}” tag group', ['tagGroup' => $name]),
                        ],
                    ],
                ];
            }
        }

<<<<<<< HEAD
        return [$queryComponents, $mutationComponents];
=======
        return [
            'query' => $queryComponents,
            'mutation' => $mutationComponents,
        ];
    }

    /**
     * Return user permissions.
     *
     * @return array
     */
    private function _getUserSchemaComponents(): array
    {
        if (Craft::$app->edition !== Craft::Pro) {
            return [];
        }

        $queryComponents = [];
        $userGroups = Craft::$app->getUserGroups()->getAllGroups();

        $queryComponents['usergroups.everyone:read'] = ['label' => Craft::t('app', 'View all users')];

        foreach ($userGroups as $userGroup) {
            $suffix = 'usergroups.' . $userGroup->uid;
            $queryComponents[$suffix . ':read'] = ['label' => Craft::t('app', 'View user group - {userGroup}', ['userGroup' => Craft::t('site', $userGroup->name)])];
        }

        return [
            'query' => $queryComponents,
        ];
>>>>>>> c3bfa0ad
    }

    /**
     * Returns a DbCommand object prepped for retrieving tokens.
     *
     * @return DbQuery
     */
    private function _createTokenQuery(): DbQuery
    {
        return (new DbQuery())
            ->select([
                'id',
                'schemaId',
                'name',
                'accessToken',
                'enabled',
                'expiryDate',
                'lastUsed',
                'dateCreated',
                'uid',
            ])
            ->from([Table::GQLTOKENS]);
    }

    /**
     * Returns a DbCommand object prepped for retrieving schemas.
     *
     * @return DbQuery
     */
    private function _createSchemaQuery(): DbQuery
    {
        return (new DbQuery())
            ->select([
                'id',
                'name',
                'scope',
                'isPublic',
                'uid',
            ])
            ->from([Table::GQLSCHEMAS]);
    }

    /**
     * Get the public schema, if it exists.
     *
     * @return GqlSchema|null
     */
    private function _getPublicSchema(): ?GqlSchema
    {
        $result = $this->_createSchemaQuery()->where(['isPublic' => true])->one();

        return $result ? new GqlSchema($result) : null;
    }

    /**
     * Creates the public schema.
     *
     * @return GqlSchema
     */
    private function _createPublicSchema(): GqlSchema
    {
        $schemaUid = StringHelper::UUID();
        $publicSchema = new GqlSchema([
            'name' => 'Public Schema',
            'uid' => $schemaUid,
            'isPublic' => true,
        ]);

        $this->saveSchema($publicSchema, false);

        return $publicSchema;
    }

    /**
     * Gets a schema's record by uid.
     *
     * @param string $uid
     * @return GqlSchemaRecord
     */
    private function _getSchemaRecord(string $uid): GqlSchemaRecord
    {
        return GqlSchemaRecord::findOne(['uid' => $uid]) ?? new GqlSchemaRecord();
    }


    /**
     * Save a GQL Token record based on the model.
     *
     * @param GqlToken $token
     */
    private function _saveTokenInternal(GqlToken $token): void
    {
        $isNewToken = !$token->id;

        if ($isNewToken) {
            $tokenRecord = new GqlTokenRecord();
        } else {
            $tokenRecord = GqlTokenRecord::findOne($token->id) ?: new GqlTokenRecord();
        }

        $tokenRecord->name = $token->name;
        $tokenRecord->enabled = $token->enabled;
        $tokenRecord->expiryDate = Db::prepareDateForDb($token->expiryDate);
        $tokenRecord->lastUsed = Db::prepareDateForDb($token->lastUsed);
        $tokenRecord->schemaId = $token->schemaId;

        if ($token->accessToken) {
            $tokenRecord->accessToken = $token->accessToken;
        }

        $tokenRecord->save();
        $token->id = $tokenRecord->id;
        $token->uid = $tokenRecord->uid;
    }
}<|MERGE_RESOLUTION|>--- conflicted
+++ resolved
@@ -1679,6 +1679,10 @@
      */
     private function userSchemaComponents(): array
     {
+        if (Craft::$app->edition !== Craft::Pro) {
+            return [[], []];
+        }
+
         $queryComponents = [];
         $userGroups = Craft::$app->getUserGroups()->getAllGroups();
 
@@ -1766,40 +1770,7 @@
             }
         }
 
-<<<<<<< HEAD
         return [$queryComponents, $mutationComponents];
-=======
-        return [
-            'query' => $queryComponents,
-            'mutation' => $mutationComponents,
-        ];
-    }
-
-    /**
-     * Return user permissions.
-     *
-     * @return array
-     */
-    private function _getUserSchemaComponents(): array
-    {
-        if (Craft::$app->edition !== Craft::Pro) {
-            return [];
-        }
-
-        $queryComponents = [];
-        $userGroups = Craft::$app->getUserGroups()->getAllGroups();
-
-        $queryComponents['usergroups.everyone:read'] = ['label' => Craft::t('app', 'View all users')];
-
-        foreach ($userGroups as $userGroup) {
-            $suffix = 'usergroups.' . $userGroup->uid;
-            $queryComponents[$suffix . ':read'] = ['label' => Craft::t('app', 'View user group - {userGroup}', ['userGroup' => Craft::t('site', $userGroup->name)])];
-        }
-
-        return [
-            'query' => $queryComponents,
-        ];
->>>>>>> c3bfa0ad
     }
 
     /**
