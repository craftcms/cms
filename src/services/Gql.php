--- conflicted
+++ resolved
@@ -295,55 +295,35 @@
     /**
      * Complexity value for accessing a simple field.
      *
-<<<<<<< HEAD
-     * @since 4.0.0
-=======
      * @since 3.6.0
->>>>>>> 4008560f
      */
     const GRAPHQL_COMPLEXITY_SIMPLE_FIELD = 1;
 
     /**
      * Complexity value for accessing a field that will trigger a single query for the request.
      *
-<<<<<<< HEAD
-     * @since 4.0.0
-=======
      * @since 3.6.0
->>>>>>> 4008560f
      */
     const GRAPHQL_COMPLEXITY_QUERY = 10;
 
     /**
      * Complexity value for accessing a field that will add an instance of eager-loading for the request.
      *
-<<<<<<< HEAD
-     * @since 4.0.0
-=======
      * @since 3.6.0
->>>>>>> 4008560f
      */
     const GRAPHQL_COMPLEXITY_EAGER_LOAD = 25;
 
     /**
      * Complexity value for accessing a field that will likely trigger a CPU heavy operation.
      *
-<<<<<<< HEAD
-     * @since 4.0.0
-=======
      * @since 3.6.0
->>>>>>> 4008560f
      */
     const GRAPHQL_COMPLEXITY_CPU_HEAVY = 200;
 
     /**
      * Complexity value for accessing a field that will trigger a query for every parent returned,
      *
-<<<<<<< HEAD
-     * @since 4.0.0
-=======
      * @since 3.6.0
->>>>>>> 4008560f
      */
     const GRAPHQL_COMPLEXITY_NPLUS1 = 500;
 
