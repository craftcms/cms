--- conflicted
+++ resolved
@@ -324,11 +324,7 @@
      * @return array
      * @since 3.3.11
      */
-<<<<<<< HEAD
     public function executeQuery(GqlSchema $schema, string $query, $variables, $operationName, $debugMode): array
-=======
-    public function executeQuery(GqlSchema $schema, string $query, $variables = [], $operationName = ''): array
->>>>>>> 50839db7
     {
         $event = new ExecuteGqlQueryEvent([
             'accessToken' => $schema->accessToken,
@@ -698,13 +694,8 @@
     }
 
     /**
-<<<<<<< HEAD
-     * Get GraphQL type definitions from a list of models that support GraphQL
-     *
-=======
      * Register GraphQL types
      * 
->>>>>>> 50839db7
      * @return array the list of registered types.
      */
     private function _registerGqlTypes(): array
