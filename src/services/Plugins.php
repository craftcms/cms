--- conflicted
+++ resolved
@@ -1121,13 +1121,6 @@
      */
     public function setPluginLicenseKey(string $handle, string $licenseKey = null): bool
     {
-<<<<<<< HEAD
-        if (($plugin = $this->getPlugin($handle)) === null) {
-            throw new InvalidPluginException($handle);
-        }
-
-=======
->>>>>>> bfbc916b
         // Validate the license key
         $normalizedLicenseKey = $this->normalizePluginLicenseKey($licenseKey);
 
