--- conflicted
+++ resolved
@@ -522,16 +522,11 @@
         }
 
         // Add the plugin to the project config
-<<<<<<< HEAD
-        $projectConfig->set($configKey . '.edition', $edition);
-        $projectConfig->set($configKey . '.enabled', true);
-        $projectConfig->set($configKey . '.schemaVersion', $plugin->schemaVersion);
-=======
         if (!$projectConfig->get($configKey, true)) {
+            $projectConfig->set($configKey . '.edition', $edition);
             $projectConfig->set($configKey . '.enabled', true);
             $projectConfig->set($configKey . '.schemaVersion', $plugin->schemaVersion);
         }
->>>>>>> 5c9e8b6c
 
         $this->_enabledPluginInfo[$handle] = $info;
         $this->_registerPlugin($plugin);
