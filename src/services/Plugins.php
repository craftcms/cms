<?php
/**
 * @link https://craftcms.com/
 * @copyright Copyright (c) Pixel & Tonic, Inc.
 * @license https://craftcms.github.io/license/
 */

namespace craft\services;

use Craft;
use craft\base\Plugin;
use craft\base\PluginInterface;
use craft\db\MigrationManager;
use craft\db\Query;
use craft\db\Table;
use craft\enums\LicenseKeyStatus;
use craft\errors\InvalidLicenseKeyException;
use craft\errors\InvalidPluginException;
use craft\events\PluginEvent;
use craft\helpers\ArrayHelper;
use craft\helpers\DateTimeHelper;
use craft\helpers\Db;
use craft\helpers\FileHelper;
use craft\helpers\ProjectConfig as ProjectConfigHelper;
use craft\helpers\StringHelper;
use DateTime;
use ReflectionClass;
use ReflectionException;
use Throwable;
use yii\base\Component;
use yii\base\InvalidArgumentException;
use yii\helpers\Inflector;
use yii\web\HttpException;

/**
 * The Plugins service provides APIs for managing plugins.
 * An instance of the Plugins service is globally accessible in Craft via [[\craft\base\ApplicationTrait::getPlugins()|`Craft::$app->plugins`]].
 *
 * @author Pixel & Tonic, Inc. <support@pixelandtonic.com>
 * @since 3.0.0
 */
class Plugins extends Component
{
    /**
     * @event \yii\base\Event The event that is triggered before any plugins have been loaded
     */
    public const EVENT_BEFORE_LOAD_PLUGINS = 'beforeLoadPlugins';

    /**
     * @event \yii\base\Event The event that is triggered after all plugins have been loaded
     */
    public const EVENT_AFTER_LOAD_PLUGINS = 'afterLoadPlugins';

    /**
     * @event PluginEvent The event that is triggered before a plugin is enabled
     */
    public const EVENT_BEFORE_ENABLE_PLUGIN = 'beforeEnablePlugin';
    /**
     * @event PluginEvent The event that is triggered after a plugin is enabled
     */
    public const EVENT_AFTER_ENABLE_PLUGIN = 'afterEnablePlugin';

    /**
     * @event PluginEvent The event that is triggered before a plugin is disabled
     */
    public const EVENT_BEFORE_DISABLE_PLUGIN = 'beforeDisablePlugin';
    /**
     * @event PluginEvent The event that is triggered after a plugin is disabled
     */
    public const EVENT_AFTER_DISABLE_PLUGIN = 'afterDisablePlugin';

    /**
     * @event PluginEvent The event that is triggered before a plugin is installed
     */
    public const EVENT_BEFORE_INSTALL_PLUGIN = 'beforeInstallPlugin';

    /**
     * @event PluginEvent The event that is triggered after a plugin is installed
     */
    public const EVENT_AFTER_INSTALL_PLUGIN = 'afterInstallPlugin';

    /**
     * @event PluginEvent The event that is triggered before a plugin is uninstalled
     */
    public const EVENT_BEFORE_UNINSTALL_PLUGIN = 'beforeUninstallPlugin';

    /**
     * @event PluginEvent The event that is triggered after a plugin is uninstalled
     */
    public const EVENT_AFTER_UNINSTALL_PLUGIN = 'afterUninstallPlugin';

    /**
     * @event PluginEvent The event that is triggered before a plugin's settings are saved
     */
    public const EVENT_BEFORE_SAVE_PLUGIN_SETTINGS = 'beforeSavePluginSettings';

    /**
     * @event PluginEvent The event that is triggered after a plugin's settings are saved
     */
    public const EVENT_AFTER_SAVE_PLUGIN_SETTINGS = 'afterSavePluginSettings';

    /**
     * @var array[] Custom plugin configurations.
     * @since 3.4.0
     */
    public array $pluginConfigs;

    /**
     * @var bool Whether plugins have been loaded yet for this request
     */
    private bool $_pluginsLoaded = false;

    /**
     * @var bool Whether plugins are in the middle of being loaded
     */
    private bool $_loadingPlugins = false;

    /**
     * @var PluginInterface[] All the enabled plugins, indexed by handles
     */
    private array $_plugins = [];

    /**
     * @var array|null Plugin info provided by Composer, indexed by handles
     */
    private ?array $_composerPluginInfo = null;

    /**
     * @var array All of the stored info for plugins (enabled or disabled), indexed by handles
     * @see getStoredPluginInfo()
     */
<<<<<<< HEAD
    private ?array $_enabledPluginInfo = null;

    /**
     * @var array|null All of the stored info for disabled plugins, indexed by handles
     */
    private ?array $_disabledPluginInfo = null;
=======
    private $_storedPluginInfo;
>>>>>>> d1e6c0fa

    /**
     * @var string[]|string|null Any plugin handles that must be disabled per the `disablePlugins` config setting
     */
    private $_forceDisabledPlugins;

    /**
     * @var string[] Cache for [[getPluginHandleByClass()]]
     */
    private array $_classPluginHandles = [];

    /**
     * @inheritdoc
     */
    public function init(): void
    {
        $generalConfig = Craft::$app->getConfig()->getGeneral();
        $this->_forceDisabledPlugins = is_array($generalConfig->disabledPlugins) ? array_flip($generalConfig->disabledPlugins) : $generalConfig->disabledPlugins;

        $this->_composerPluginInfo = [];

        $path = Craft::$app->getVendorPath() . DIRECTORY_SEPARATOR . 'craftcms' . DIRECTORY_SEPARATOR . 'plugins.php';

        if (file_exists($path)) {
            /** @var array $plugins */
            $plugins = require $path;

            foreach ($plugins as $packageName => $plugin) {
                $plugin['packageName'] = $packageName;
                // Normalize the base path (and find the actual path, not a possibly-symlinked path)
                if (isset($plugin['basePath'])) {
                    if (($basePath = realpath($plugin['basePath'])) !== false) {
                        $plugin['basePath'] = FileHelper::normalizePath($basePath);
                    } else {
                        Craft::warning("Invalid plugin base path: {$plugin['basePath']}", __METHOD__);
                        unset($plugin['basePath']);
                    }
                }
                $handle = $this->_normalizeHandle(ArrayHelper::remove($plugin, 'handle'));
                $this->_composerPluginInfo[$handle] = $plugin;
            }
        }
    }

    /**
     * Loads the enabled plugins.
     */
    public function loadPlugins(): void
    {
        if ($this->_pluginsLoaded === true || $this->_loadingPlugins === true || Craft::$app->getIsInstalled() === false) {
            return;
        }

        // Prevent this function from getting called twice.
        $this->_loadingPlugins = true;

        // Fire a 'beforeLoadPlugins' event
        if ($this->hasEventHandlers(self::EVENT_BEFORE_LOAD_PLUGINS)) {
            $this->trigger(self::EVENT_BEFORE_LOAD_PLUGINS);
        }

        // Find all of the installed plugins
        $pluginInfo = $this->_createPluginQuery()
            ->indexBy('handle')
            ->all();

        $this->_storedPluginInfo = [];

        foreach ($pluginInfo as $handle => $row) {
            try {
                $configData = $this->_getPluginConfigData($handle);
            } catch (InvalidPluginException $e) {
                continue;
            }

            // Clean up the row data
            $row['edition'] = $configData['edition'] ?? null;
            $row['settings'] = $configData['settings'] ?? [];
            $row['licenseKey'] = $configData['licenseKey'] ?? null;
            $row['enabled'] = !empty($configData['enabled']);
            $row['installDate'] = DateTimeHelper::toDateTime($row['installDate']);

            $this->_storedPluginInfo[$handle] = $row;
        }

        foreach ($this->_storedPluginInfo as $handle => $row) {
            // Skip disabled plugins
            if (!$row['enabled']) {
                continue;
            }

            try {
                $plugin = $this->createPlugin($handle, $row);
            } catch (InvalidPluginException $e) {
                $plugin = null;
            }

            if ($plugin !== null) {
                $hasVersionChanged = $this->hasPluginVersionNumberChanged($plugin);

                // If the plugin’s version just changed, make sure the old version is >= the min allowed version
                if (
                    $hasVersionChanged &&
                    isset($plugin->minVersionRequired) &&
                    strpos($row['version'], 'dev-') !== 0 &&
                    !StringHelper::endsWith($row['version'], '-dev') &&
                    version_compare($row['version'], $plugin->minVersionRequired, '<')
                ) {
                    throw new HttpException(200, Craft::t('app', 'You need to be on at least {plugin} {version} before you can update to {plugin} {targetVersion}.', [
                        'version' => $plugin->minVersionRequired,
                        'targetVersion' => $plugin->version,
                        'plugin' => $plugin->name,
                    ]));
                }

                // If we're not updating, check if the plugin's version number changed, but not its schema version.
                if (!Craft::$app->getIsInMaintenanceMode() && $hasVersionChanged && !$this->isPluginUpdatePending($plugin)) {
                    // Update our record of the plugin's version number
                    Db::update(Table::PLUGINS, [
                        'version' => $plugin->getVersion(),
                    ], [
                        'id' => $row['id'],
                    ]);
                }

                $this->_registerPlugin($plugin);
            }
        }
        unset($row);

        // Sort enabled plugins by their names
        ArrayHelper::multisort($this->_plugins, 'name', SORT_ASC, SORT_NATURAL | SORT_FLAG_CASE);

        $this->_loadingPlugins = false;
        $this->_pluginsLoaded = true;

        // Fire an 'afterLoadPlugins' event
        if ($this->hasEventHandlers(self::EVENT_AFTER_LOAD_PLUGINS)) {
            $this->trigger(self::EVENT_AFTER_LOAD_PLUGINS);
        }
    }

    /**
     * Returns whether plugins have been loaded yet for this request.
     *
     * @return bool
     */
    public function arePluginsLoaded(): bool
    {
        return $this->_pluginsLoaded;
    }

    /**
     * Returns an enabled plugin by its handle.
     *
     * @param string $handle The plugin’s handle
     * @return PluginInterface|null The plugin, or null if it doesn’t exist
     */
    public function getPlugin(string $handle): ?PluginInterface
    {
        $this->loadPlugins();

        if (isset($this->_plugins[$handle])) {
            return $this->_plugins[$handle];
        }

        return null;
    }

    /**
     * Returns an enabled plugin by its package name.
     *
     * @param string $packageName The plugin’s package name
     * @return PluginInterface|null The plugin, or null if it doesn’t exist
     */
    public function getPluginByPackageName(string $packageName): ?PluginInterface
    {
        $this->loadPlugins();

        foreach ($this->_plugins as $plugin) {
            if ($plugin->packageName === $packageName) {
                return $plugin;
            }
        }

        return null;
    }

    /**
     * Returns the plugin handle that contains the given class, if any.
     *
     * The plugin may not actually be installed.
     *
     * @param string $class
     * @return string|null The plugin handle, or null if it can’t be determined
     */
    public function getPluginHandleByClass(string $class): ?string
    {
        if (array_key_exists($class, $this->_classPluginHandles)) {
            return $this->_classPluginHandles[$class];
        }
        // Figure out the path to the folder that contains this class
        try {
            // Add a trailing slash so we don't get false positives
            $classPath = FileHelper::normalizePath(dirname((new ReflectionClass($class))->getFileName())) . DIRECTORY_SEPARATOR;
        } catch (ReflectionException $e) {
            return $this->_classPluginHandles[$class] = null;
        }

        // Find the plugin that contains this path (if any)
        foreach ($this->_composerPluginInfo as $handle => $info) {
            if (isset($info['basePath']) && strpos($classPath, $info['basePath'] . DIRECTORY_SEPARATOR) === 0) {
                return $this->_classPluginHandles[$class] = $handle;
            }
        }

        return $this->_classPluginHandles[$class] = null;
    }

    /**
     * Returns all the enabled plugins.
     *
     * @return PluginInterface[]
     */
    public function getAllPlugins(): array
    {
        $this->loadPlugins();

        return $this->_plugins;
    }

    /**
     * Enables a plugin by its handle.
     *
     * @param string $handle The plugin’s handle
     * @return bool Whether the plugin was enabled successfully
     * @throws InvalidPluginException if the plugin isn't installed
     */
    public function enablePlugin(string $handle): bool
    {
        if ($this->isPluginEnabled($handle)) {
            // It's already enabled
            return true;
        }

        if (($info = $this->getStoredPluginInfo($handle)) === null) {
            throw new InvalidPluginException($handle);
        }

        if (($plugin = $this->createPlugin($handle, $info)) === null) {
            throw new InvalidPluginException($handle);
        }

        // Fire a 'beforeEnablePlugin' event
        if ($this->hasEventHandlers(self::EVENT_BEFORE_ENABLE_PLUGIN)) {
            $this->trigger(self::EVENT_BEFORE_ENABLE_PLUGIN, new PluginEvent([
                'plugin' => $plugin,
            ]));
        }

        // Enable the plugin in the project config
        Craft::$app->getProjectConfig()->set(ProjectConfig::PATH_PLUGINS . '.' . $handle . '.enabled', true, "Enable plugin “{$handle}”");

        $this->_storedPluginInfo[$handle]['enabled'] = true;
        $this->_registerPlugin($plugin);

        // Fire an 'afterEnablePlugin' event
        if ($this->hasEventHandlers(self::EVENT_AFTER_ENABLE_PLUGIN)) {
            $this->trigger(self::EVENT_AFTER_ENABLE_PLUGIN, new PluginEvent([
                'plugin' => $plugin,
            ]));
        }

        return true;
    }

    /**
     * Disables a plugin by its handle.
     *
     * @param string $handle The plugin’s handle
     * @return bool Whether the plugin was disabled successfully
     * @throws InvalidPluginException if the plugin isn’t installed
     */
    public function disablePlugin(string $handle): bool
    {
        if (!$this->isPluginInstalled($handle)) {
            throw new InvalidPluginException($handle);
        }

        if (!$this->isPluginEnabled($handle)) {
            // It's already disabled
            return true;
        }

        if (($plugin = $this->getPlugin($handle)) === null) {
            throw new InvalidPluginException($handle);
        }

        // Fire a 'beforeDisablePlugin' event
        if ($this->hasEventHandlers(self::EVENT_BEFORE_DISABLE_PLUGIN)) {
            $this->trigger(self::EVENT_BEFORE_DISABLE_PLUGIN, new PluginEvent([
                'plugin' => $plugin,
            ]));
        }

        // Disable the plugin in the project config
        Craft::$app->getProjectConfig()->set(ProjectConfig::PATH_PLUGINS . '.' . $handle . '.enabled', false, "Disable plugin “{$handle}”");

        $this->_storedPluginInfo[$handle]['enabled'] = false;
        $this->_unregisterPlugin($plugin);

        // Fire an 'afterDisablePlugin' event
        if ($this->hasEventHandlers(self::EVENT_AFTER_DISABLE_PLUGIN)) {
            $this->trigger(self::EVENT_AFTER_DISABLE_PLUGIN, new PluginEvent([
                'plugin' => $plugin,
            ]));
        }

        return true;
    }

    /**
     * Installs a plugin by its handle.
     *
     * @param string $handle The plugin’s handle
     * @param string|null $edition The plugin’s edition
     * @return bool Whether the plugin was installed successfully.
     * @throws InvalidPluginException if the plugin doesn’t exist
     * @throws Throwable if reasons
     */
    public function installPlugin(string $handle, ?string $edition = null): bool
    {
        $this->loadPlugins();

        if ($this->getStoredPluginInfo($handle) !== null) {
            // It's already installed
            return true;
        }

        // Temporarily allow changes to the project config even if it's supposed to be read only
        $projectConfig = Craft::$app->getProjectConfig();
        $readOnly = $projectConfig->readOnly;
        $projectConfig->readOnly = false;

        $configKey = ProjectConfig::PATH_PLUGINS . '.' . $handle;

        $plugin = $this->createPlugin($handle);

        if ($plugin === null) {
            throw new InvalidPluginException($handle);
        }

        // Set the edition
        if ($edition === null) {
            // See if one is already set in the project config
            $edition = $projectConfig->get($configKey . '.edition');
        }
        $editions = $plugin::editions();
        if ($edition === null || !in_array($edition, $editions, true)) {
            $edition = reset($editions);
        }
        $plugin->edition = $edition;

        // Fire a 'beforeInstallPlugin' event
        if ($this->hasEventHandlers(self::EVENT_BEFORE_INSTALL_PLUGIN)) {
            $this->trigger(self::EVENT_BEFORE_INSTALL_PLUGIN, new PluginEvent([
                'plugin' => $plugin,
            ]));
        }

        $db = Craft::$app->getDb();
        $transaction = $db->beginTransaction();
        try {
            $info = [
                'handle' => $handle,
                'version' => $plugin->getVersion(),
                'schemaVersion' => $plugin->schemaVersion,
                'installDate' => Db::prepareDateForDb(new DateTime()),
            ];

            // Make sure the plugin doesn't have a row in the `plugins` or `migrations` tables first, just in case
            Db::delete(Table::PLUGINS, [
                'handle' => $handle,
            ]);
            Db::delete(Table::MIGRATIONS, [
                'track' => "plugin:$handle",
            ]);

            Db::insert(Table::PLUGINS, $info);

            $info['enabled'] = $projectConfig->get($configKey . '.enabled') ?? true;
            $info['installDate'] = DateTimeHelper::toDateTime($info['installDate']);
            $info['id'] = $db->getLastInsertID(Table::PLUGINS);

            $this->_setPluginMigrator($plugin);
            $plugin->install();
            $transaction->commit();
        } catch (Throwable $e) {
            $transaction->rollBack();

            if ($db->getIsMysql()) {
                // Explicitly remove the plugins row just in case the transaction was implicitly committed
                Db::delete(Table::PLUGINS, [
                    'handle' => $handle,
                ]);
            }

            throw $e;
        }

        // Add the plugin to the project config
        $pluginData = [
            'edition' => $edition,
            'enabled' => true,
            'schemaVersion' => $plugin->schemaVersion,
        ];

        $projectConfig->set($configKey, $pluginData, "Install plugin “{$handle}”");

        $this->_storedPluginInfo[$handle] = $info;
        $this->_registerPlugin($plugin);

        // Fire an 'afterInstallPlugin' event
        if ($this->hasEventHandlers(self::EVENT_AFTER_INSTALL_PLUGIN)) {
            $this->trigger(self::EVENT_AFTER_INSTALL_PLUGIN, new PluginEvent([
                'plugin' => $plugin,
            ]));
        }

        $projectConfig->readOnly = $readOnly;

        return true;
    }

    /**
     * Uninstalls a plugin by its handle.
     *
     * @param string $handle The plugin’s handle
     * @param bool $force Whether to force the plugin uninstallation, even if it is disabled, its
     * `uninstall()` method returns `false`, or its files aren’t present
     * @return bool Whether the plugin was uninstalled successfully
     * @throws InvalidPluginException if the plugin doesn’t exist
     * @throws Throwable if reasons
     */
    public function uninstallPlugin(string $handle, bool $force = false): bool
    {
        $this->loadPlugins();

        if (!$this->isPluginInstalled($handle)) {
            // It's already uninstalled
            return true;
        }

        $enabled = $this->isPluginEnabled($handle);

        if (!$enabled && !$force) {
            // Don't allow uninstalling disabled plugins, because that could be buggy
            // if the plugin was composer-updated while disabled, and its uninstall()
            // function is out of sync with what's actually in the database
            throw new InvalidPluginException($handle, 'Uninstalling disabled plugins is not allowed.');
        }

        // Temporarily allow changes to the project config even if it's supposed to be read only
        $projectConfig = Craft::$app->getProjectConfig();
        $readOnly = $projectConfig->readOnly;
        $projectConfig->readOnly = false;

        if (($plugin = $this->getPlugin($handle)) === null && !$force) {
            throw new InvalidPluginException($handle);
        }

        // Fire a 'beforeUninstallPlugin' event
        if ($plugin && $this->hasEventHandlers(self::EVENT_BEFORE_UNINSTALL_PLUGIN)) {
            $this->trigger(self::EVENT_BEFORE_UNINSTALL_PLUGIN, new PluginEvent([
                'plugin' => $plugin,
            ]));
        }

        $transaction = Craft::$app->getDb()->beginTransaction();
        try {
            // Let the plugin uninstall itself first
            if ($plugin && $enabled) {
                try {
                    $plugin->uninstall();
                } catch (Throwable $e) {
                    if (!$force) {
                        throw $e;
                    }
                }
            }

            // Clean up the plugins and migrations tables
            $info = $this->getStoredPluginInfo($handle);
            if ($info !== null) {
                Db::delete(Table::PLUGINS, [
                    'id' => $info['id'],
                ]);
            }

            Db::delete(Table::MIGRATIONS, [
                'track' => "plugin:$handle",
            ]);

            $transaction->commit();
        } catch (Throwable $e) {
            $transaction->rollBack();
            throw $e;
        }

        // Remove the plugin from the project config
        if ($projectConfig->get(ProjectConfig::PATH_PLUGINS . '.' . $handle, true)) {
            $projectConfig->remove(ProjectConfig::PATH_PLUGINS . '.' . $handle, "Uninstall the “{$handle}” plugin");
        }

        if ($plugin) {
            $this->_unregisterPlugin($plugin);
        }

        unset($this->_storedPluginInfo[$handle]);

        // Fire an 'afterUninstallPlugin' event
        if ($plugin && $this->hasEventHandlers(self::EVENT_AFTER_UNINSTALL_PLUGIN)) {
            $this->trigger(self::EVENT_AFTER_UNINSTALL_PLUGIN, new PluginEvent([
                'plugin' => $plugin,
            ]));
        }

        $projectConfig->readOnly = $readOnly;

        return true;
    }

    /**
     * Switches a plugin’s edition.
     *
     * @param string $handle The plugin’s handle
     * @param string $edition The plugin’s edition
     * @throws InvalidPluginException if the plugin doesn’t exist
     * @throws InvalidArgumentException if $edition is invalid
     * @throws Throwable if reasons
     */
    public function switchEdition(string $handle, string $edition): void
    {
        $info = $this->getPluginInfo($handle);

        /** @var string|PluginInterface $class */
        $class = $info['class'];

        if (!in_array($edition, $class::editions(), true)) {
            throw new InvalidArgumentException('Invalid plugin edition: ' . $edition);
        }

        // Update the project config
        Craft::$app->getProjectConfig()->set(ProjectConfig::PATH_PLUGINS . '.' . $handle . '.edition', $edition, "Switch edition for plugin “{$handle}”");

        if (isset($this->_storedPluginInfo[$handle])) {
            $this->_storedPluginInfo[$handle]['edition'] = $edition;
        }

        // If it's installed, update the instance and our locally stored info
        $plugin = $this->getPlugin($handle);
        if ($plugin !== null) {
            $plugin->edition = $edition;
        }
    }

    /**
     * Saves a plugin's settings.
     *
     * @param PluginInterface $plugin The plugin
     * @param array $settings The plugin’s new settings
     * @return bool Whether the plugin’s settings were saved successfully
     */
    public function savePluginSettings(PluginInterface $plugin, array $settings): bool
    {
        // Save the settings on the plugin
        $plugin->getSettings()->setAttributes($settings, false);

        // Validate them, now that it's a model
        if ($plugin->getSettings()->validate() === false) {
            return false;
        }

        // Fire a 'beforeSavePluginSettings' event
        if ($this->hasEventHandlers(self::EVENT_BEFORE_SAVE_PLUGIN_SETTINGS)) {
            $this->trigger(self::EVENT_BEFORE_SAVE_PLUGIN_SETTINGS, new PluginEvent([
                'plugin' => $plugin,
            ]));
        }

        if (!$plugin->beforeSaveSettings()) {
            return false;
        }

        // Update the plugin's settings in the project config
        $pluginSettings = $plugin->getSettings();
        $pluginSettings = $pluginSettings ? ProjectConfigHelper::packAssociativeArrays($pluginSettings->toArray()) : [];
        Craft::$app->getProjectConfig()->set(ProjectConfig::PATH_PLUGINS . '.' . $plugin->handle . '.settings', $pluginSettings, "Change settings for plugin “{$plugin->handle}”");

        $plugin->afterSaveSettings();

        // Fire an 'afterSavePluginSettings' event
        if ($this->hasEventHandlers(self::EVENT_AFTER_SAVE_PLUGIN_SETTINGS)) {
            $this->trigger(self::EVENT_AFTER_SAVE_PLUGIN_SETTINGS, new PluginEvent([
                'plugin' => $plugin,
            ]));
        }

        return true;
    }

    /**
     * Returns whether the given plugin’s version number has changed from what we have recorded in the database.
     *
     * @param PluginInterface $plugin The plugin
     * @return bool Whether the plugin’s version number has changed from what we have recorded in the database
     */
    public function hasPluginVersionNumberChanged(PluginInterface $plugin): bool
    {
        $this->loadPlugins();

        if (($info = $this->getStoredPluginInfo($plugin->id)) === null) {
            return false;
        }

        return $plugin->getVersion() !== $info['version'];
    }

    /**
     * Returns whether the given plugin’s local schema version is greater than the record we have in the database.
     *
     * @param PluginInterface $plugin The plugin
     * @return bool Whether the plugin’s local schema version is greater than the record we have in the database
     * @since 4.0.0
     */
    public function isPluginUpdatePending(PluginInterface $plugin): bool
    {
        $this->loadPlugins();

        if (($info = $this->getStoredPluginInfo($plugin->id)) === null) {
            return false;
        }

        return version_compare($plugin->schemaVersion, $info['schemaVersion'], '>');
    }

    /**
     * Returns whether a given plugin is installed (even if it's disabled).
     *
     * @param string $handle The plugin handle
     * @return bool
     */
    public function isPluginInstalled(string $handle): bool
    {
        $this->loadPlugins();
        return isset($this->_storedPluginInfo[$handle]);
    }

    /**
     * Returns whether a given plugin is installed and enabled.
     *
     * @param string $handle The plugin handle
     * @return bool
     */
    public function isPluginEnabled(string $handle): bool
    {
        $this->loadPlugins();
        return $this->_storedPluginInfo[$handle]['enabled'] ?? false;
    }

    /**
     * Returns whether a given plugin is installed but disabled.
     *
     * @param string $handle The plugin handle
     * @return bool
     */
    public function isPluginDisabled(string $handle): bool
    {
        return !$this->isPluginEnabled($handle) && $this->isPluginInstalled($handle);
    }

    /**
     * Returns the stored info for a given plugin.
     *
     * @param string $handle The plugin handle
     * @return array|null The stored info, if there is any
     */
    public function getStoredPluginInfo(string $handle): ?array
    {
        $this->loadPlugins();
        return $this->_storedPluginInfo[$handle] ?? null;
    }

    /**
     * Updates a plugin’s stored version & schema version to match what’s Composer-installed.
     *
     * @param PluginInterface $plugin
     * @return void
     * @throws InvalidPluginException if there’s no record of the plugin in the database
     * @since 3.7.13
     */
    public function updatePluginVersionInfo(PluginInterface $plugin): void
    {
        $success = (bool)Db::update(Table::PLUGINS, [
            'version' => $plugin->getVersion(),
            'schemaVersion' => $plugin->schemaVersion,
        ], [
            'handle' => $plugin->id,
        ]);

        if (!$success) {
            throw new InvalidPluginException($plugin->id);
        }

        // Update our cache of the versions
        $this->loadPlugins();
        if (isset($this->_storedPluginInfo[$plugin->id])) {
            $this->_storedPluginInfo[$plugin->id]['version'] = $plugin->getVersion();
            $this->_storedPluginInfo[$plugin->id]['schemaVersion'] = $plugin->schemaVersion;
        }

        // Only update the schema version if it's changed from what's in the file,
        // so we don't accidentally overwrite other pending changes
        $projectConfig = Craft::$app->getProjectConfig();
        $key = ProjectConfig::PATH_PLUGINS . ".$plugin->id.schemaVersion";

        if ($projectConfig->get($key, true) !== $plugin->schemaVersion) {
            Craft::$app->getProjectConfig()->set($key, $plugin->schemaVersion, "Update plugin schema version for “{$plugin->handle}”");
        }
    }

    /**
     * Returns the Composer-supplied info
     *
     * @param string|null $handle The plugin handle. If null is passed, info for all Composer-installed plugins will be returned.
     * @return array|null The plugin info, or null if an unknown handle was passed.
     */
    public function getComposerPluginInfo(?string $handle = null): ?array
    {
        if ($handle === null) {
            return $this->_composerPluginInfo;
        }
        return $this->_composerPluginInfo[$handle] ?? null;
    }

    /**
     * Creates and returns a new plugin instance based on its handle.
     *
     * @param string $handle The plugin’s handle
     * @param array|null $info The plugin’s stored info, if any
     * @return PluginInterface|null
     * @throws InvalidPluginException if $handle is invalid
     */
    public function createPlugin(string $handle, ?array $info = null): ?PluginInterface
    {
        if (!isset($this->_composerPluginInfo[$handle])) {
            throw new InvalidPluginException($handle);
        }

        $config = $this->_composerPluginInfo[$handle];

        if (isset($config['aliases'])) {
            foreach ($config['aliases'] as $alias => $path) {
                Craft::setAlias($alias, $path);
            }

            // Unset them so we don't end up calling Module::setAliases()
            unset($config['aliases']);
        }

        /** @var string|PluginInterface $class */
        $class = $config['class'];

        // Make sure the class exists and it implements PluginInterface
        if (!is_subclass_of($class, PluginInterface::class)) {
            return null;
        }

        // Is it installed?
        if ($info !== null) {
            $config['isInstalled'] = true;

            // Set the edition
            $config['edition'] = $info['edition'] ?? 'standard';
            $editions = $class::editions();
            if (!in_array($config['edition'], $editions, true)) {
                $config['edition'] = reset($editions);
            }

            $settings = array_merge(
                $info['settings'] ?? [],
                Craft::$app->getConfig()->getConfigFromFile($handle)
            );

            if ($settings !== []) {
                $config['settings'] = $settings;
            }

            // Merge in the custom config, if there is one
            if (isset($this->pluginConfigs[$handle])) {
                $config = ArrayHelper::merge($config, $this->pluginConfigs[$handle]);
            }
        }

        // Create the plugin
        /** @var Plugin $plugin */
        $plugin = Craft::createObject($config, [$handle, Craft::$app]);
        $this->_setPluginMigrator($plugin);
        return $plugin;
    }

    /**
     * Returns info about all of the plugins we can find, whether they’re installed or not.
     *
     * @return array
     */
    public function getAllPluginInfo(): array
    {
        $this->loadPlugins();

        // Get the info arrays
        $info = [];

        foreach (array_keys($this->_composerPluginInfo) as $handle) {
            $info[$handle] = $this->getPluginInfo($handle);
        }

        // Sort plugins by their names
        ArrayHelper::multisort($info, 'name', SORT_ASC, SORT_NATURAL | SORT_FLAG_CASE);

        return $info;
    }

    /**
     * Returns info about a plugin, whether it's installed or not.
     *
     * @param string $handle The plugin’s handle
     * @return array
     * @throws InvalidPluginException if the plugin isn't Composer-installed
     */
    public function getPluginInfo(string $handle): array
    {
        if (!isset($this->_composerPluginInfo[$handle])) {
            throw new InvalidPluginException($handle);
        }

        $pluginInfo = $this->getStoredPluginInfo($handle);

        // Get the plugin if it's enabled
        $plugin = $this->getPlugin($handle);

        $info = array_merge([
            'developer' => null,
            'developerUrl' => null,
            'description' => null,
            'documentationUrl' => null,
        ], $this->_composerPluginInfo[$handle]);

        $edition = $pluginInfo['edition'] ?? 'standard';
        if ($plugin) {
            $editions = $plugin::editions();
            if (!in_array($edition, $editions, true)) {
                $edition = reset($editions);
            }
        } else {
            $editions = ['standard'];
        }

        $info['isInstalled'] = $installed = $pluginInfo !== null;
        $info['isEnabled'] = $plugin !== null;
        $info['moduleId'] = $handle;
        $info['edition'] = $edition;
        $info['hasMultipleEditions'] = count($editions) > 1;
        $info['hasCpSettings'] = ($plugin !== null && $plugin->hasCpSettings);
        $info['licenseKey'] = $pluginInfo['licenseKey'] ?? null;
        $info['licenseKeyStatus'] = $pluginInfo['licenseKeyStatus'] ?? LicenseKeyStatus::Unknown;
        $info['licensedEdition'] = $pluginInfo['licensedEdition'] ?? null;
        $info['licenseIssues'] = $installed ? $this->getLicenseIssues($handle) : [];

        $info['isTrial'] = (
            $installed &&
            (
                $info['licenseKeyStatus'] === LicenseKeyStatus::Trial ||
                (
                    $info['licenseKeyStatus'] === LicenseKeyStatus::Valid &&
                    !empty($pluginInfo['licensedEdition'])
                    && $pluginInfo['licensedEdition'] !== $edition
                )
            )
        );

        // An upgrade is available if the plugin is in trial or licensed to less than the best edition
        $info['upgradeAvailable'] = (
            $info['isTrial'] ||
            (
                $info['hasMultipleEditions'] &&
                (
                    (!empty($pluginInfo['licensedEdition']) && $pluginInfo['licensedEdition'] !== end($editions)) ||
                    ($pluginInfo['edition'] ?? 'standard') !== end($editions)
                )
            )
        );

        return $info;
    }

    /**
     * Returns whether a plugin has licensing issues.
     *
     * @param string $handle
     * @return bool
     */
    public function hasIssues(string $handle): bool
    {
        return !empty($this->getLicenseIssues($handle));
    }

    /**
     * Returns any issues with a plugin license.
     *
     * The response will be an array containing a combination of these strings:
     *
     * - `wrong_edition` – if the current edition isn't the licensed one, and
     *   testing editions isn't allowed
     * - `mismatched` – if the license key is tied to a different Craft license
     * - `astray` – if the installed version is greater than the highest version
     *   the license is allowed to run
     * - `required` – if no license key is present but one is required
     * - `invalid` – if a license key is present but it’s invalid
     *
     * @param string $handle
     * @return string[]
     */
    public function getLicenseIssues(string $handle): array
    {
        $pluginInfo = $this->getStoredPluginInfo($handle);

        if ($pluginInfo === null) {
            return [];
        }

        $status = $pluginInfo['licenseKeyStatus'] ?? LicenseKeyStatus::Unknown;

        if ($status === LicenseKeyStatus::Unknown) {
            // Either we don't know yet, or the plugin is free
            return [];
        }

        $issues = [];

        // Make sure they're allowed to run the current edition
        $canTestEditions = Craft::$app->getCanTestEditions();
        if (
            !$canTestEditions &&
            isset($pluginInfo['edition'], $pluginInfo['licensedEdition']) &&
            $pluginInfo['edition'] !== $pluginInfo['licensedEdition']
        ) {
            $issues[] = 'wrong_edition';
        }

        // General license issues
        switch ($pluginInfo['licenseKeyStatus']) {
            case LicenseKeyStatus::Trial:
                if (!$canTestEditions) {
                    $issues[] = empty($pluginInfo['licenseKey']) ? 'required' : 'no_trials';
                }
                break;
            case LicenseKeyStatus::Invalid:
            case LicenseKeyStatus::Mismatched:
            case LicenseKeyStatus::Astray:
                $issues[] = $pluginInfo['licenseKeyStatus'];
                break;
        }

        return $issues;
    }

    /**
     * Returns a plugin’s SVG icon.
     *
     * @param string $handle The plugin’s handle
     * @return string The given plugin’s SVG icon
     */
    public function getPluginIconSvg(string $handle): string
    {
        // If it's installed, let the plugin say where it lives
        if (($plugin = $this->getPlugin($handle)) !== null) {
            $basePath = $plugin->getBasePath();
        } else {
            if (($basePath = $this->_composerPluginInfo[$handle]['basePath'] ?? false) !== false) {
                $basePath = Craft::getAlias($basePath);
            }
        }

        $iconPath = ($basePath !== false) ? $basePath . DIRECTORY_SEPARATOR . 'icon.svg' : false;

        if ($iconPath === false || !is_file($iconPath) || !FileHelper::isSvg($iconPath)) {
            $iconPath = Craft::getAlias('@appicons/default-plugin.svg');
        }

        return file_get_contents($iconPath);
    }

    /**
     * Returns the license key stored for a given plugin, if it was purchased through the Store.
     *
     * @param string $handle The plugin’s handle
     * @return string|null The plugin’s license key, or null if it isn’t known
     * @throws InvalidLicenseKeyException
     */
    public function getPluginLicenseKey(string $handle): ?string
    {
        return $this->normalizePluginLicenseKey(Craft::parseEnv($this->getStoredPluginInfo($handle)['licenseKey'] ?? null));
    }

    /**
     * Sets a plugin’s license key.
     *
     * Note this should *not* be used to store license keys generated by third party stores.
     *
     * @param string $handle The plugin’s handle
     * @param string|null $licenseKey The plugin’s license key
     * @return bool Whether the license key was updated successfully
     * @throws InvalidPluginException if the plugin isn't installed
     * @throws InvalidLicenseKeyException if $licenseKey is invalid
     */
    public function setPluginLicenseKey(string $handle, ?string $licenseKey = null): bool
    {
        // Validate the license key
        $normalizedLicenseKey = $this->normalizePluginLicenseKey($licenseKey);

        // Set the plugin's license key in the project config
        Craft::$app->getProjectConfig()->set(ProjectConfig::PATH_PLUGINS . '.' . $handle . '.licenseKey', $normalizedLicenseKey, "Set license key for plugin “{$handle}”");

        // Update our cache of it
        $this->loadPlugins();
        if (isset($this->_storedPluginInfo[$handle])) {
            $this->_storedPluginInfo[$handle]['licenseKey'] = $normalizedLicenseKey;
        }

        // If we've cached the plugin's license key status, update the cache
        if ($this->getPluginLicenseKeyStatus($handle) !== LicenseKeyStatus::Unknown) {
            $this->setPluginLicenseKeyStatus($handle, LicenseKeyStatus::Unknown);
        }

        return true;
    }

    /**
     * Normalizes a plugin license key.
     *
     * @param string|null $licenseKey
     * @return string|null
     * @throws InvalidLicenseKeyException
     */
    public function normalizePluginLicenseKey(?string $licenseKey = null): ?string
    {
        if (empty($licenseKey)) {
            return null;
        }

        if (strpos($licenseKey, '$') === 0) {
            return $licenseKey;
        }

        // Normalize to just uppercase numbers/letters
        $licenseKey = mb_strtoupper($licenseKey);
        $licenseKey = preg_replace('/[^A-Z0-9]/', '', $licenseKey);

        if (strlen($licenseKey) != 24) {
            // Invalid key
            throw new InvalidLicenseKeyException($licenseKey);
        }

        return $licenseKey;
    }

    /**
     * Returns the license key status of a given plugin.
     *
     * @param string $handle The plugin’s handle
     * @return string
     */
    public function getPluginLicenseKeyStatus(string $handle): string
    {
        return $this->getStoredPluginInfo($handle)['licenseKeyStatus'] ?? LicenseKeyStatus::Unknown;
    }

    /**
     * Sets the license key status for a given plugin.
     *
     * @param string $handle The plugin’s handle
     * @param string|null $licenseKeyStatus The plugin’s license key status
     * @param string|null $licensedEdition The plugin's licensed edition, if the key is valid
     * @throws InvalidPluginException if the plugin isn't installed
     */
    public function setPluginLicenseKeyStatus(string $handle, ?string $licenseKeyStatus = null, ?string $licensedEdition = null): void
    {
        $pluginInfo = $this->getPluginInfo($handle);

        if (!$pluginInfo['isInstalled']) {
            throw new InvalidPluginException($handle);
        }

        Db::update(Table::PLUGINS, [
            'licenseKeyStatus' => $licenseKeyStatus,
            'licensedEdition' => $licensedEdition,
        ], [
            'handle' => $handle,
        ]);

        // Update our cache of it
        if (isset($this->_storedPluginInfo[$handle])) {
            $this->_storedPluginInfo[$handle]['licenseKeyStatus'] = $licenseKeyStatus;
            $this->_storedPluginInfo[$handle]['licensedEdition'] = $licensedEdition;
        }
    }

    /**
     * Returns a Query object prepped for retrieving sections.
     *
     * @return Query
     */
    private function _createPluginQuery(): Query
    {
        return (new Query())
            ->select([
                'id',
                'handle',
                'version',
                'schemaVersion',
                'licenseKeyStatus',
                'licensedEdition',
                'installDate',
            ])
            ->from([Table::PLUGINS]);
    }

    /**
     * Converts old school camelCase handles to kebab-case.
     *
     * @param string $handle
     * @return string
     */
    private function _normalizeHandle(string $handle): string
    {
        if (strtolower($handle) !== $handle) {
            $handle = preg_replace('/\-{2,}/', '-', Inflector::camel2id($handle));
        }

        return $handle;
    }

    /**
     * Registers a plugin internally and as an application module.
     *
     * This should only be called for enabled plugins
     *
     * @param PluginInterface $plugin The plugin
     */
    private function _registerPlugin(PluginInterface $plugin): void
    {
        $this->_plugins[$plugin->id] = $plugin;
        Craft::$app->setModule($plugin->id, $plugin);
    }

    /**
     * Unregisters a plugin internally and as an application module.
     *
     * @param PluginInterface $plugin The plugin
     */
    private function _unregisterPlugin(PluginInterface $plugin): void
    {
        unset($this->_plugins[$plugin->id]);
        Craft::$app->setModule($plugin->id, null);
    }

    /**
     * Sets the 'migrator' component on a plugin.
     *
     * @param PluginInterface $plugin The plugin
     */
    private function _setPluginMigrator(PluginInterface $plugin): void
    {
        $ref = new ReflectionClass($plugin);
        $ns = $ref->getNamespaceName();
        $plugin->set('migrator', [
            'class' => MigrationManager::class,
            'track' => "plugin:$plugin->id",
            'migrationNamespace' => ($ns ? $ns . '\\' : '') . 'migrations',
            'migrationPath' => $plugin->getBasePath() . DIRECTORY_SEPARATOR . 'migrations',
        ]);
    }

    /**
<<<<<<< HEAD
     * Load disabled plugin info.
     */
    private function _loadDisabledPluginInfo(): void
    {
        if (!isset($this->_disabledPluginInfo)) {
            $pluginInfo = $this->_createPluginQuery()
                ->indexBy('handle')
                ->all();

            $this->_disabledPluginInfo = [];

            foreach ($pluginInfo as $handle => &$row) {
                try {
                    $configData = $this->_getPluginConfigData($handle);
                } catch (InvalidPluginException $e) {
                    continue;
                }

                // Skip enabled plugins
                if (!empty($configData['enabled'])) {
                    continue;
                }

                // Clean up the row data
                $row['settings'] = $configData['settings'] ?? [];
                $row['licenseKey'] = $configData['licenseKey'] ?? null;
                $row['enabled'] = true;

                $this->_disabledPluginInfo[$handle] = $row;
            }
        }
    }

    /**
=======
>>>>>>> d1e6c0fa
     * Load config data for plugin by its handle.
     *
     * @param string $handle
     * @return array
     *
     * @throws InvalidPluginException if plugin not found
     */
    private function _getPluginConfigData(string $handle): array
    {
        $projectConfig = Craft::$app->getProjectConfig();
        $configKey = ProjectConfig::PATH_PLUGINS . '.' . $handle;
        $data = $projectConfig->get($configKey);

        if (!empty($data['settings'])) {
            $data['settings'] = ProjectConfigHelper::unpackAssociativeArrays($data['settings']);
        }

        if (!$data) {
            throw new InvalidPluginException($handle);
        }

        // Force disable it?
        if (
            $this->_forceDisabledPlugins === '*' ||
            (is_array($this->_forceDisabledPlugins) && isset($this->_forceDisabledPlugins[$handle]))
        ) {
            $data['enabled'] = false;
        }

        return $data;
    }
}<|MERGE_RESOLUTION|>--- conflicted
+++ resolved
@@ -129,16 +129,7 @@
      * @var array All of the stored info for plugins (enabled or disabled), indexed by handles
      * @see getStoredPluginInfo()
      */
-<<<<<<< HEAD
-    private ?array $_enabledPluginInfo = null;
-
-    /**
-     * @var array|null All of the stored info for disabled plugins, indexed by handles
-     */
-    private ?array $_disabledPluginInfo = null;
-=======
-    private $_storedPluginInfo;
->>>>>>> d1e6c0fa
+    private array $_storedPluginInfo;
 
     /**
      * @var string[]|string|null Any plugin handles that must be disabled per the `disablePlugins` config setting
@@ -1334,43 +1325,6 @@
     }
 
     /**
-<<<<<<< HEAD
-     * Load disabled plugin info.
-     */
-    private function _loadDisabledPluginInfo(): void
-    {
-        if (!isset($this->_disabledPluginInfo)) {
-            $pluginInfo = $this->_createPluginQuery()
-                ->indexBy('handle')
-                ->all();
-
-            $this->_disabledPluginInfo = [];
-
-            foreach ($pluginInfo as $handle => &$row) {
-                try {
-                    $configData = $this->_getPluginConfigData($handle);
-                } catch (InvalidPluginException $e) {
-                    continue;
-                }
-
-                // Skip enabled plugins
-                if (!empty($configData['enabled'])) {
-                    continue;
-                }
-
-                // Clean up the row data
-                $row['settings'] = $configData['settings'] ?? [];
-                $row['licenseKey'] = $configData['licenseKey'] ?? null;
-                $row['enabled'] = true;
-
-                $this->_disabledPluginInfo[$handle] = $row;
-            }
-        }
-    }
-
-    /**
-=======
->>>>>>> d1e6c0fa
      * Load config data for plugin by its handle.
      *
      * @param string $handle
