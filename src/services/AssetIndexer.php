<?php
/**
 * @link https://craftcms.com/
 * @copyright Copyright (c) Pixel & Tonic, Inc.
 * @license https://craftcms.github.io/license/
 */

namespace craft\services;

use Craft;
use craft\base\LocalFsInterface;
use craft\db\Query;
use craft\db\Table;
use craft\elements\Asset;
use craft\errors\AssetDisallowedExtensionException;
use craft\errors\AssetException;
use craft\errors\AssetNotIndexableException;
use craft\errors\FsException;
use craft\errors\MissingAssetException;
use craft\errors\MissingVolumeFolderException;
use craft\errors\VolumeException;
use craft\helpers\Assets as AssetsHelper;
use craft\helpers\DateTimeHelper;
use craft\helpers\Db;
use craft\helpers\FileHelper;
use craft\helpers\Image;
use craft\helpers\ImageTransforms;
use craft\helpers\Json;
use craft\models\AssetIndexData;
use craft\models\AssetIndexingSession;
use craft\models\FsListing;
use craft\models\Volume;
use craft\models\VolumeFolder;
use craft\records\AssetIndexingSession as AssetIndexingSessionRecord;
use DateTime;
use Generator;
use Throwable;
use yii\base\Component;
use yii\base\Exception;
use yii\base\InvalidConfigException;

/**
 * Asset Indexer service.
 *
 * An instance of the service is available via [[\craft\base\ApplicationTrait::getAssetIndexer()|`Craft::$app->assetIndexer`]].
 *
 * @property-read array $existingIndexingSessions
 * @author Pixel & Tonic, Inc. <support@pixelandtonic.com>
 * @since 3.0.0
 */
class AssetIndexer extends Component
{
    /**
     * Returns a sorted list of files on a volume.
     *
     * @param Volume $volume The Volume to perform indexing on.
     * @param string $directory Optional path to get index list on a subfolder.
     * @return Generator
     * @throws FsException
     */
    public function getIndexListOnVolume(Volume $volume, string $directory = ''): Generator
    {
        try {
            $fileList = $volume->getFs()->getFileList($directory);
        } catch (VolumeException $exception) {
            Craft::$app->getErrorHandler()->logException($exception);
            return;
        }

        foreach ($fileList as $listing) {
            $path = $listing->getUri();
            $segments = preg_split('/\\\\|\//', $path);
            $lastSegmentIndex = count($segments) - 1;

            foreach ($segments as $i => $segment) {
                // Ignore if contained in or is a directory beginning with _
                if (str_starts_with($segment, '_') && ($listing->getIsDir() || $i < $lastSegmentIndex)) {
                    continue 2;
                }
            }

            yield $listing;
        }
    }

    /**
     * Return a list of currently active indexing sessions.
     *
     * @return array
     * @since 4.0.0
     */
    public function getExistingIndexingSessions(): array
    {
        $rows = $this->_createAssetIndexingSessionQuery()
            ->where(['isCli' => false])
            ->all();

        $sessions = [];

        foreach ($rows as $row) {
            $sessions[] = new AssetIndexingSession($row);
        }

        return $sessions;
    }

    /**
     * Remove all CLI-based indexing sessions.
     *
     * @return int
     * @throws \yii\db\Exception
     * @since 4.0.0
     */
    public function removeCliIndexingSessions(): int
    {
        return Db::delete(Table::ASSETINDEXINGSESSIONS, [
            'isCli' => true,
        ]);
    }

    /**
     * Get an indexing session by its id.
     *
     * @param int $sessionId
     * @return AssetIndexingSession|null
     * @since 4.0.0
     */
    public function getIndexingSessionById(int $sessionId): ?AssetIndexingSession
    {
        $query = $this->_createAssetIndexingSessionQuery();
        $row = $query->where(['id' => $sessionId])->one();

        if (!$row) {
            return null;
        }

        return new AssetIndexingSession($row);
    }

    /**
     * Start an indexing session for an array of volumes. If first element of array is "all", all volumes wil be indexed.
     *
     * @param array $volumes
     * @param bool $cacheRemoteImages
     * @return AssetIndexingSession
     * @since 4.0.0
     */
    public function startIndexingSession(array $volumes, bool $cacheRemoteImages = true): AssetIndexingSession
    {
        $volumeList = [];
        $volumeService = Craft::$app->getVolumes();

        if ($volumes[0] == '*') {
            $volumeList = $volumeService->getAllVolumes();
        } else {
            foreach ($volumes as $volumeId) {
                if ($volume = $volumeService->getVolumeById((int)$volumeId)) {
                    $volumeList[] = $volume;
                }
            }
        }

        $session = $this->createIndexingSession($volumeList, $cacheRemoteImages);
        $total = 0;

        /** @var Volume $volume */
        foreach ($volumeList as $volume) {
            try {
                $fileList = $volume->getFs()->getFileList();
            } catch (FsException) {
                Craft::warning('Unable to list files in ' . $volume->handle . '.');
                continue;
            }

            $total += $this->storeIndexList($fileList, $session->id, (int)$volume->id);
        }

        $session->totalEntries = $total;
        $this->storeIndexingSession($session);

        return $session;
    }

    /**
     * Stop an indexing session.
     *
     * @param AssetIndexingSession $session the indexing session to stop.
     * @throws Throwable
     * @since 4.0.0
     */
    public function stopIndexingSession(AssetIndexingSession $session): void
    {
        AssetIndexingSessionRecord::findOne($session->id)?->delete();
    }

    /**
     * Create a new indexing session.
     *
     * @param Volume[] $volumeList
     * @param bool $cacheRemoteImages Whether remote images should be cached.
     * @param bool $isCli Whether indexing is run via CLI
     * @return AssetIndexingSession
     * @since 4.0.0
     */
    public function createIndexingSession(array $volumeList, bool $cacheRemoteImages = true, bool $isCli = false): AssetIndexingSession
    {
        $indexedVolumes = [];

        foreach ($volumeList as $volume) {
            $indexedVolumes[$volume->id] = $volume->name;
        }

        $session = new AssetIndexingSession([
            'totalEntries' => 0,
            'indexedVolumes' => Json::encode($indexedVolumes),
            'processedEntries' => 0,
            'cacheRemoteImages' => $cacheRemoteImages,
            'actionRequired' => false,
            'isCli' => $isCli,
            'dateUpdated' => null,
        ]);

        $this->storeIndexingSession($session);

        return $session;
    }

    /**
     * Store an indexing session to DB.
     *
     * @param AssetIndexingSession $session
     */
    protected function storeIndexingSession(AssetIndexingSession $session): void
    {
        if ($session->id !== null) {
            $record = AssetIndexingSessionRecord::findOne($session->id);
        }

        $record = $record ?? new AssetIndexingSessionRecord();

        $record->indexedVolumes = $session->indexedVolumes;
        $record->totalEntries = $session->totalEntries;
        $record->processedEntries = $session->processedEntries;
        $record->cacheRemoteImages = $session->cacheRemoteImages;
        $record->actionRequired = $session->actionRequired;
        $record->isCli = $session->isCli;
        $record->save();

        $session->id = $record->id;
        $session->dateUpdated = DateTimeHelper::toDateTime($record->dateUpdated);
        $session->dateCreated = DateTimeHelper::toDateTime($record->dateCreated);
    }

    /**
     * Store the index list in the index data table.
     *
     * @param Generator $indexList Index list generated by `AssetIndexer::getIndexListOnVolume()`
     * @param int $sessionId Session id.
     * @param int $volumeId Volume id.
     * @return int Number of entries inserted
     */
    public function storeIndexList(Generator $indexList, int $sessionId, int $volumeId): int
    {
        $attributes = ['volumeId', 'sessionId', 'uri', 'size', 'timestamp', 'isDir', 'inProgress', 'completed'];
        $values = [];

        /** @var FsListing $volumeListing */
        foreach ($indexList as $volumeListing) {
            $values[] = [
                $volumeId,
                $sessionId,
                $volumeListing->getUri(),
                $volumeListing->getFileSize(),
                !$volumeListing->getIsDir() ? Db::prepareDateForDb(new DateTime('@' . $volumeListing->getDateModified())) : null,
                $volumeListing->getIsDir(),
                false,
                false,
            ];
        }

        return Db::batchInsert(Table::ASSETINDEXDATA, $attributes, $values);
    }

    /**
     * Process an indexing session step.
     *
     * @param AssetIndexingSession $indexingSession
     * @return AssetIndexingSession
     * @throws VolumeException if unable to index file because of Volume issue
     * @since 4.0.0
     */
    public function processIndexSession(AssetIndexingSession $indexingSession): AssetIndexingSession
    {
        $mutex = Craft::$app->getMutex();
        $lockName = 'idx--' . $indexingSession->id . '--';

        if (!$mutex->acquire($lockName, 3)) {
            throw new Exception('Could not acquire a lock for the indexing session "' . $indexingSession->id . '".');
        }

        $indexEntry = $this->getNextIndexEntry($indexingSession);

        // The most likely scenario is that the last entry is being worked on.
        if (!$indexEntry) {
            $mutex->release($lockName);
            return $indexingSession;
        }

        // Mark as started.
        $this->updateIndexEntry($indexEntry->id, ['inProgress' => true]);
        $mutex->release($lockName);

        try {
            if ($indexEntry->isDir) {
                $recordId = $this->indexFolderByEntry($indexEntry)->id;
            } else {
                $recordId = $this->indexFileByEntry($indexEntry, $indexingSession->cacheRemoteImages)->id;
            }

            $this->updateIndexEntry($indexEntry->id, ['completed' => true, 'inProgress' => false, 'recordId' => $recordId]);
        } catch (AssetDisallowedExtensionException|AssetNotIndexableException) {
            $this->updateIndexEntry($indexEntry->id, ['completed' => true, 'inProgress' => false, 'isSkipped' => true]);
        } catch (Throwable $exception) {
            Craft::$app->getErrorHandler()->logException($exception);
            $this->updateIndexEntry($indexEntry->id, ['completed' => true, 'inProgress' => false, 'isSkipped' => true]);
        }

        $session = $this->incrementProcessedEntryCount($indexingSession);

        if ($session->processedEntries == $session->totalEntries) {
            $session->actionRequired = true;
            $this->storeIndexingSession($session);
        }

        return $indexingSession;
    }

    /**
     * Get skipped items for an indexing session.
     *
     * @param AssetIndexingSession $session
     * @return string[]
     * @since 4.0.0
     */
    public function getSkippedItemsForSession(AssetIndexingSession $session): array
    {
        $skippedItems = (new Query())
            ->select(['volumeId', 'uri'])
            ->where(['sessionId' => $session->id])
            ->andWhere(['isSkipped' => true])
            ->from([Table::ASSETINDEXDATA])
            ->all();

        $skipped = [];
        $volumes = Craft::$app->getVolumes();

        foreach ($skippedItems as ['volumeId' => $volumeId, 'uri' => $uri]) {
            $skipped[] = $volumes->getVolumeById((int)$volumeId)->name . '/' . $uri;
        }

        return $skipped;
    }

    /**
     * Get missing entries after an indexing session.
     *
     * @param AssetIndexingSession $session
     * @return array with `files` and `folders` keys, containing missing entries.
     * @phpstan-return array{folders:array<int,string>,files:array<int,string>}
     * @throws AssetException
     * @since 4.0.0
     */
    public function getMissingEntriesForSession(AssetIndexingSession $session): array
    {
        if (!$session->actionRequired) {
            throw new AssetException('A session must be finished before missing entries can be fetched');
        }

        $missing = [
            'folders' => [],
            'files' => [],
        ];

        $cutoff = Db::prepareDateForDb($session->dateCreated);

        $volumeList = Json::decodeIfJson($session->indexedVolumes);
        if (!$volumeList || !is_array($volumeList)) {
            return $missing;
        }

        $volumeList = array_keys($volumeList);

        $missingFolders = (new Query())
            ->select(['path' => 'folders.path', 'volumeName' => 'volumes.name', 'folderId' => 'folders.id'])
            ->from(['folders' => Table::VOLUMEFOLDERS])
            ->leftJoin(['volumes' => Table::VOLUMES], '[[volumes.id]] = [[folders.volumeId]]')
            ->leftJoin(['indexData' => Table::ASSETINDEXDATA], ['and', '[[folders.id]] = [[indexData.recordId]]', ['indexData.isDir' => true]])
            ->where(['<', 'folders.dateCreated', $cutoff])
            ->andWhere(['folders.volumeId' => $volumeList])
            ->andWhere(['not', ['folders.parentId' => null]])
            ->andWhere(['indexData.id' => null])
            ->all();

        $missingFiles = (new Query())
            ->select(['path' => 'folders.path', 'volumeName' => 'volumes.name', 'filename' => 'assets.filename', 'assetId' => 'assets.id'])
            ->from(['assets' => Table::ASSETS])
            ->leftJoin(['elements' => Table::ELEMENTS], '[[elements.id]] = [[assets.id]]')
            ->leftJoin(['folders' => Table::VOLUMEFOLDERS], '[[folders.id]] = [[assets.folderId]]')
            ->leftJoin(['volumes' => Table::VOLUMES], '[[volumes.id]] = [[assets.volumeId]]')
            ->leftJoin(['indexData' => Table::ASSETINDEXDATA], ['and', '[[assets.id]] = [[indexData.recordId]]', ['indexData.isDir' => false]])
            ->where(['<', 'assets.dateCreated', $cutoff])
            ->andWhere(['assets.volumeId' => $volumeList])
            ->andWhere(['elements.dateDeleted' => null])
            ->andWhere(['indexData.id' => null])
            ->all();

        foreach ($missingFolders as ['folderId' => $folderId, 'path' => $path, 'volumeName' => $volumeName]) {
            $missing['folders'][$folderId] = $volumeName . '/' . $path;
        }

        foreach ($missingFiles as ['assetId' => $assetId, 'path' => $path, 'volumeName' => $volumeName, 'filename' => $filename]) {
            $missing['files'][$assetId] = $volumeName . '/' . $path . $filename;
        }

        return $missing;
    }

    /**
     * Returns the next item to index in an indexing session.
     *
     * @param AssetIndexingSession $session
     * @return AssetIndexData|null
     */
    public function getNextIndexEntry(AssetIndexingSession $session): ?AssetIndexData
    {
        $result = (new Query())
            ->select([
                'id',
                'volumeId',
                'sessionId',
                'uri',
                'size',
                'timestamp',
                'isDir',
                'recordId',
                'isSkipped',
                'completed',
                'inProgress',
            ])
            ->from([Table::ASSETINDEXDATA])
            ->where([
                'sessionId' => $session->id,
                'completed' => false,
                'inProgress' => false,
            ])
            ->orderBy(['id' => SORT_ASC])
            ->one();

        return $result ? new AssetIndexData($result) : null;
    }

    /**
     * Update indexing-process related data on an index entry.
     *
     * @param int $entryId Index entry id.
     * @param array $data Key=>value array of data to update.
     */
    public function updateIndexEntry(int $entryId, array $data): void
    {
        // Only allow a few fields to be updated.
        $data = array_intersect_key($data, array_flip(['inProgress', 'completed', 'recordId', 'isSkipped', 'processedEntries']));
        Db::update(Table::ASSETINDEXDATA, $data, [
            'id' => $entryId,
        ]);
    }

    /**
     * Index a single file by Volume and path.
     *
     * @param Volume $volume
     * @param string $path
     * @param int $sessionId optional indexing session id.
     * @param bool $cacheImages Whether remotely-stored images should be downloaded and stored locally, to speed up transform generation.
     * @param bool $createIfMissing Whether the asset record should be created if it doesn't exist yet
     * @return Asset
     * @throws AssetDisallowedExtensionException if attempting to index an Asset with a disallowed extension
     * @throws InvalidConfigException if misconfigured volume
     * @throws MissingAssetException if asset not found and `createIfMissing` set to `false`.
     * @throws VolumeException if unable to read metadata.
     */
    public function indexFile(Volume $volume, string $path, int $sessionId, bool $cacheImages = false, bool $createIfMissing = true): Asset
    {
        $fs = $volume->getFs();
        $listing = new FsListing([
            'dirname' => $path,
            'basename' => pathinfo($path, PATHINFO_BASENAME),
            'type' => 'file',
            'dateModified' => $fs->getDateModified($path),
            'fileSize' => $fs->getFileSize($path),
        ]);

        return $this->indexFileByListing((int)$volume->id, $listing, $sessionId, $cacheImages, $createIfMissing);
    }

    /**
     * @param int $volumeId
     * @param FsListing $listing
     * @param int $sessionId
     * @param bool $cacheImages
     * @param bool $createIfMissing
     * @return Asset
     * @throws AssetDisallowedExtensionException if attempting to index an Asset with a disallowed extension
     * @throws VolumeException
     * @throws InvalidConfigException
     * @throws MissingAssetException if asset not found and `createIfMissing` set to `false`.
     * @since 4.0.0
     */
    public function indexFileByListing(int $volumeId, FsListing $listing, int $sessionId, bool $cacheImages = false, bool $createIfMissing = true): Asset
    {
        $indexEntry = new AssetIndexData([
            'id' => null,
            'volumeId' => $volumeId,
            'sessionId' => $sessionId,
            'uri' => $listing->getUri(),
            'size' => $listing->getFileSize(),
            'timestamp' => $listing->getDateModified(),
            'isDir' => $listing->getIsDir(),
            'recordId' => null,
            'inProgress' => true,
            'isSkipped' => null,
            'completed' => false,
        ]);

        return $this->indexFileByEntry($indexEntry, $cacheImages, $createIfMissing);
    }

    /**
     * @param int $volumeId
     * @param FsListing $listing
     * @param int $sessionId
     * @param bool $createIfMissing
     * @return VolumeFolder
     * @throws AssetNotIndexableException
     * @throws VolumeException
     * @since 4.0.0
     */
    public function indexFolderByListing(int $volumeId, FsListing $listing, int $sessionId, bool $createIfMissing = true): VolumeFolder
    {
        $indexEntry = new AssetIndexData([
            'id' => null,
            'volumeId' => $volumeId,
            'sessionId' => $sessionId,
            'uri' => $listing->getUri(),
            'size' => $listing->getFileSize(),
            'timestamp' => $listing->getDateModified(),
            'isDir' => $listing->getIsDir(),
            'recordId' => null,
            'inProgress' => true,
            'isSkipped' => null,
            'completed' => false,
        ]);

        return $this->indexFolderByEntry($indexEntry, $createIfMissing);
    }

    /**
     * Indexes a file by its index entry.
     *
     * @param AssetIndexData $indexEntry
     * @param bool $cacheImages Whether remotely-stored images should be downloaded and stored locally, to speed up transform generation.
     * @param bool $createIfMissing Whether the asset record should be created if it doesn't exist yet
     * @return Asset
     * @throws AssetDisallowedExtensionException If the file being indexed has a disallowed extension
     * @throws InvalidConfigException
     * @throws MissingAssetException
     * @throws VolumeException
     */
    public function indexFileByEntry(AssetIndexData $indexEntry, bool $cacheImages = false, bool $createIfMissing = true): Asset
    {
        // Determine the parent folder
        $uriPath = $indexEntry->uri;
        $dirname = dirname($uriPath);

        // Check if in a directory that cannot be indexed
        foreach (preg_split('/\\\\|\//', $dirname) as $part) {
            if ($part[0] === '_') {
                throw new AssetNotIndexableException("File “{$indexEntry->uri}” is in a directory that cannot be indexed.");
            }
        }

        $extension = pathinfo($indexEntry->uri, PATHINFO_EXTENSION);
        $filename = basename($indexEntry->uri);

        // Check if filename is allowed and extension are allowed
        if (preg_match(AssetsHelper::INDEX_SKIP_ITEMS_PATTERN, $filename)) {
            throw new AssetNotIndexableException("File “{$indexEntry->uri}” will not be indexed.");
        }

        if (!in_array(strtolower($extension), Craft::$app->getConfig()->getGeneral()->allowedFileExtensions, true)) {
            throw new AssetDisallowedExtensionException("File “{$indexEntry->uri}” was not indexed because extension “{$extension}” is not allowed.");
        }

        if ($dirname === '.') {
            $parentId = ':empty:';
            $path = '';
        } else {
            $parentId = false;
            $path = $dirname . '/';
        }

        $assets = Craft::$app->getAssets();
        $folder = $assets->findFolder([
            'volumeId' => $indexEntry->volumeId,
            'path' => $path,
            'parentId' => $parentId,
        ]);

        if (!$folder) {
            /** @var Volume $volume */
            $volume = Craft::$app->getVolumes()->getVolumeById($indexEntry->volumeId);
            $folder = $assets->ensureFolderByFullPathAndVolume($path, $volume);
        } else {
            $volume = $folder->getVolume();
        }

        $folderId = $folder->id;

        /** @var Asset|null $asset */
        $asset = Asset::find()
            ->filename(Db::escapeParam($filename))
            ->folderId($folderId)
            ->one();

        // Create an Asset if there is none.
        if (!$asset) {
            if (!$createIfMissing) {
                throw new MissingAssetException($indexEntry, $volume, $folder, $filename);
            }

            $asset = new Asset();
            $asset->setVolumeId((int)$volume->id);
            $asset->folderId = $folderId;
            $asset->folderPath = $folder->path;
            $asset->setFilename($filename);
            $asset->kind = AssetsHelper::getFileKindByExtension($filename);
        }

        $asset->size = $indexEntry->size;
        $timeModified = $indexEntry->timestamp;

        $asset->setScenario(Asset::SCENARIO_INDEX);

        try {
            // All sorts of fun stuff for images.
            if ($asset->kind === Asset::KIND_IMAGE) {
                $dimensions = null;
                $tempPath = null;

                // For local images it's easy - the image is right there, nothing to cache and the Asset id means nothing.
                if ($volume->getFs() instanceof LocalFsInterface) {
                    $transformSourcePath = $asset->getImageTransformSourcePath();
                    $dimensions = Image::imageSize($transformSourcePath);
                } else {
                    // If we don't have to cache, then we don't really care if the Asset id is there.
                    if (!$cacheImages) {
                        try {
                            // Get the stream
                            $stream = $asset->getStream();

                            // And, well, try to read as little data as we can.
                            if (is_resource($stream)) {
                                $dimensions = Image::imageSizeByStream($stream);
                                fclose($stream);
                            }
                        } catch (VolumeException $e) {
                            Craft::info($e->getMessage());
                        }
                    }

                    // if $dimensions is not an array by now, either smart-guessing failed or the user wants to cache this.
                    if (!is_array($dimensions)) {
                        $tempPath = AssetsHelper::tempFilePath(pathinfo($filename, PATHINFO_EXTENSION));
                        AssetsHelper::downloadFile($volume->getFs(), $indexEntry->uri, $tempPath);
                        $dimensions = Image::imageSize($tempPath);
                    }
                }

                [$w, $h] = $dimensions;
                $asset->setWidth($w);
                $asset->setHeight($h);
                $asset->dateModified = $timeModified;

                Craft::$app->getElements()->saveElement($asset);

                // Now we definitely have an Asset id, so let's cover one last base.
                $shouldCache = !$volume->getFs() instanceof LocalFsInterface && $cacheImages && Craft::$app->getConfig()->getGeneral()->maxCachedCloudImageSize > 0;

                if ($shouldCache && $tempPath) {
                    $targetPath = $asset->getImageTransformSourcePath();
                    ImageTransforms::storeLocalSource($tempPath, $targetPath);
                    FileHelper::unlink($tempPath);
                }
            } else {
                // For images, the Asset has been saved already to ensure an ID was in place.
                $asset->dateModified = $timeModified;
                Craft::$app->getElements()->saveElement($asset);
            }
        } catch (Throwable $exception) {
            // Log an exception and pretend we're cool
            Craft::warning($exception->getMessage());
        }

        return $asset;
    }

    /**
     * Indexes a folder by its index entry.
     *
     * @param AssetIndexData $indexEntry
     * @param bool $createIfMissing Whether the asset record should be created if it doesn't exist yet
     * @return VolumeFolder
     * @throws VolumeException
     * @throws AssetNotIndexableException
     * @since 4.0.0
     */
    public function indexFolderByEntry(AssetIndexData $indexEntry, bool $createIfMissing = true): VolumeFolder
    {
<<<<<<< HEAD
        foreach (preg_split('/\\\\|\//', $indexEntry->uri) as $part) {
            if ($part[0] === '_') {
                throw new AssetNotIndexableException("The directory “{$indexEntry->uri}” cannot be indexed.");
=======
        if ($indexEntry->uri !== null) {
            foreach (explode('/', $indexEntry->uri) as $part) {
                if ($part[0] === '_') {
                    throw new AssetNotIndexableException("The directory “{$indexEntry->uri}” cannot be indexed.");
                }
>>>>>>> 3f7f7c5a
            }
        }

        $folder = Craft::$app->getAssets()->findFolder(['path' => $indexEntry->uri . '/', 'volumeId' => $indexEntry->volumeId]);

        /** @var Volume $volume */
        $volume = Craft::$app->getVolumes()->getVolumeById($indexEntry->volumeId);

        if (!$folder && !$createIfMissing) {
            throw new MissingVolumeFolderException($indexEntry, $volume, $indexEntry->uri);
        }

        return Craft::$app->getAssets()->ensureFolderByFullPathAndVolume($indexEntry->uri ?? '', $volume);
    }

    /**
     * Increment the processed entry count on a session.
     *
     * @param AssetIndexingSession $session
     * @return AssetIndexingSession
     * @throws Exception
     */
    protected function incrementProcessedEntryCount(AssetIndexingSession $session): AssetIndexingSession
    {
        // Make SURE the counter proceeds correctly across multiple indexing jobs.
        $mutex = Craft::$app->getMutex();
        $lockName = 'idx--update-' . $session->id . '--';

        if (!$mutex->acquire($lockName, 5)) {
            throw new Exception('Could not acquire a lock for the indexing session "' . $session->id . '".');
        }

        /** @var AssetIndexingSessionRecord $record */
        $record = AssetIndexingSessionRecord::findOne($session->id);
        $record->processedEntries++;
        $record->save();
        $mutex->release($lockName);

        $session->processedEntries = (int)$record->processedEntries;

        return $session;
    }

    /**
     * @return Query
     */
    private function _createAssetIndexingSessionQuery(): Query
    {
        return (new Query())
            ->select([
                'id',
                'indexedVolumes',
                'totalEntries',
                'processedEntries',
                'cacheRemoteImages',
                'isCli',
                'actionRequired',
                'dateCreated',
                'dateUpdated',
            ])
            ->from(Table::ASSETINDEXINGSESSIONS);
    }
}<|MERGE_RESOLUTION|>--- conflicted
+++ resolved
@@ -725,17 +725,11 @@
      */
     public function indexFolderByEntry(AssetIndexData $indexEntry, bool $createIfMissing = true): VolumeFolder
     {
-<<<<<<< HEAD
-        foreach (preg_split('/\\\\|\//', $indexEntry->uri) as $part) {
-            if ($part[0] === '_') {
-                throw new AssetNotIndexableException("The directory “{$indexEntry->uri}” cannot be indexed.");
-=======
         if ($indexEntry->uri !== null) {
-            foreach (explode('/', $indexEntry->uri) as $part) {
+            foreach (preg_split('/\\\\|\//', $indexEntry->uri) as $part) {
                 if ($part[0] === '_') {
                     throw new AssetNotIndexableException("The directory “{$indexEntry->uri}” cannot be indexed.");
                 }
->>>>>>> 3f7f7c5a
             }
         }
 
