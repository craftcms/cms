<?php
/**
 * @link https://craftcms.com/
 * @copyright Copyright (c) Pixel & Tonic, Inc.
 * @license https://craftcms.github.io/license/
 */

namespace craft\services;

use Craft;
use craft\base\LocalFsInterface;
use craft\db\Query;
use craft\db\Table;
use craft\elements\Asset;
use craft\errors\AssetDisallowedExtensionException;
use craft\errors\AssetException;
use craft\errors\AssetNotIndexableException;
use craft\errors\FsException;
use craft\errors\MissingAssetException;
use craft\errors\MissingVolumeFolderException;
use craft\errors\VolumeException;
use craft\helpers\Assets as AssetsHelper;
use craft\helpers\DateTimeHelper;
use craft\helpers\Db;
use craft\helpers\FileHelper;
use craft\helpers\Image;
use craft\helpers\ImageTransforms;
use craft\helpers\Json;
use craft\helpers\StringHelper;
use craft\models\AssetIndexData;
use craft\models\AssetIndexingSession;
use craft\models\FsListing;
use craft\models\Volume;
use craft\models\VolumeFolder;
use craft\records\AssetIndexingSession as AssetIndexingSessionRecord;
use DateTime;
use Generator;
use Throwable;
use yii\base\Component;
use yii\base\Exception;
use yii\base\InvalidConfigException;
use yii\db\Exception as DbException;

/**
 * Asset Indexer service.
 *
 * An instance of the service is available via [[\craft\base\ApplicationTrait::getAssetIndexer()|`Craft::$app->assetIndexer`]].
 *
 * @property-read array $existingIndexingSessions
 * @author Pixel & Tonic, Inc. <support@pixelandtonic.com>
 * @since 3.0.0
 */
class AssetIndexer extends Component
{
    /**
     * Returns a sorted list of files on a volume.
     *
     * @param Volume $volume The Volume to perform indexing on.
     * @param string $directory Optional path to get index list on a subfolder.
     * @return Generator
     */
    public function getIndexListOnVolume(Volume $volume, string $directory = ''): Generator
    {
        try {
            // only index volume's fsSubpath folder
            $fsSubpath = $volume->getFsSubpath();
            $fileList = $volume->getFs()->getFileList($fsSubpath . $directory);
        } catch (InvalidConfigException|FsException $exception) {
            Craft::$app->getErrorHandler()->logException($exception);
            return;
        }

        foreach ($fileList as $listing) {
            $path = $listing->getUri();
            $segments = preg_split('/\\\\|\//', $path);
            $lastSegmentIndex = count($segments) - 1;

            foreach ($segments as $i => $segment) {
                // Ignore if contained in or is a directory beginning with _
                if (str_starts_with($segment, '_') && ($listing->getIsDir() || $i < $lastSegmentIndex)) {
                    continue 2;
                }
            }

            yield $listing;
        }
    }

    /**
     * Return a list of currently active indexing sessions.
     *
     * @return array
     * @since 4.0.0
     */
    public function getExistingIndexingSessions(): array
    {
        $rows = $this->_createAssetIndexingSessionQuery()
            ->where(['isCli' => false])
            ->all();

        $sessions = [];

        foreach ($rows as $row) {
            $sessions[] = new AssetIndexingSession($row);
        }

        return $sessions;
    }

    /**
     * Remove all CLI-based indexing sessions.
     *
     * @return int
     * @throws DbException
     * @since 4.0.0
     */
    public function removeCliIndexingSessions(): int
    {
        return Db::delete(Table::ASSETINDEXINGSESSIONS, [
            'isCli' => true,
        ]);
    }

    /**
     * Get an indexing session by its id.
     *
     * @param int $sessionId
     * @return AssetIndexingSession|null
     * @since 4.0.0
     */
    public function getIndexingSessionById(int $sessionId): ?AssetIndexingSession
    {
        $query = $this->_createAssetIndexingSessionQuery();
        $row = $query->where(['id' => $sessionId])->one();

        if (!$row) {
            return null;
        }

        return new AssetIndexingSession($row);
    }

    /**
     * Start an indexing session for an array of volumes. If first element of array is "all", all volumes wil be indexed.
     *
     * @param array $volumes
     * @param bool $cacheRemoteImages
     * @param bool $listEmptyFolders
     * @return AssetIndexingSession
     * @since 4.0.0
     */
    public function startIndexingSession(array $volumes, bool $cacheRemoteImages = true, bool $listEmptyFolders = false): AssetIndexingSession
    {
        $volumeList = [];
        $volumeService = Craft::$app->getVolumes();

        if ($volumes[0] == '*') {
            $volumeList = $volumeService->getAllVolumes();
        } else {
            foreach ($volumes as $volumeId) {
                if ($volume = $volumeService->getVolumeById((int)$volumeId)) {
                    $volumeList[] = $volume;
                }
            }
        }

        $session = $this->createIndexingSession($volumeList, $cacheRemoteImages, listEmptyFolders: $listEmptyFolders);
        $total = 0;

        /** @var Volume $volume */
        foreach ($volumeList as $volume) {
            $fileList = $this->getIndexListOnVolume($volume);
            $total += $this->storeIndexList($fileList, $session->id, (int)$volume->id);
        }

        if ($total === 0) {
            $session->processIfRootEmpty = true;
        }
        $session->totalEntries = $total;
        $this->storeIndexingSession($session);

        return $session;
    }

    /**
     * Stop an indexing session.
     *
     * @param AssetIndexingSession $session the indexing session to stop.
     * @throws Throwable
     * @since 4.0.0
     */
    public function stopIndexingSession(AssetIndexingSession $session): void
    {
        AssetIndexingSessionRecord::findOne($session->id)?->delete();
    }

    /**
     * Create a new indexing session.
     *
     * @param Volume[] $volumeList
     * @param bool $cacheRemoteImages Whether remote images should be cached.
     * @param bool $isCli Whether indexing is run via CLI
     * @param bool $listEmptyFolders Whether empty folders should be listed for deletion.
     * @return AssetIndexingSession
     * @since 4.0.0
     */
    public function createIndexingSession(array $volumeList, bool $cacheRemoteImages = true, bool $isCli = false, bool $listEmptyFolders = false): AssetIndexingSession
    {
        $indexedVolumes = [];

        foreach ($volumeList as $volume) {
            $indexedVolumes[$volume->id] = $volume->name;
        }

        $session = new AssetIndexingSession([
            'totalEntries' => 0,
            'indexedVolumes' => Json::encode($indexedVolumes),
            'processedEntries' => 0,
            'cacheRemoteImages' => $cacheRemoteImages,
            'listEmptyFolders' => $listEmptyFolders,
            'actionRequired' => false,
            'isCli' => $isCli,
            'dateUpdated' => null,
            'processIfRootEmpty' => false,
        ]);

        $this->storeIndexingSession($session);

        return $session;
    }

    /**
     * Store an indexing session to DB.
     *
     * @param AssetIndexingSession $session
     */
    protected function storeIndexingSession(AssetIndexingSession $session): void
    {
        if ($session->id !== null) {
            $record = AssetIndexingSessionRecord::findOne($session->id);
        }

        $record = $record ?? new AssetIndexingSessionRecord();

        $record->indexedVolumes = $session->indexedVolumes;
        $record->totalEntries = $session->totalEntries;
        $record->processedEntries = $session->processedEntries;
        $record->cacheRemoteImages = $session->cacheRemoteImages;
        $record->listEmptyFolders = $session->listEmptyFolders;
        $record->actionRequired = $session->actionRequired;
        $record->isCli = $session->isCli;
        $record->processIfRootEmpty = $session->processIfRootEmpty;
        $record->save();

        $session->id = $record->id;
        $session->dateUpdated = DateTimeHelper::toDateTime($record->dateUpdated);
        $session->dateCreated = DateTimeHelper::toDateTime($record->dateCreated);
    }

    /**
     * Store the index list in the index data table.
     *
     * @param Generator $indexList Index list generated by `AssetIndexer::getIndexListOnVolume()`
     * @param int $sessionId Session id.
     * @param int $volumeId Volume id.
     * @return int Number of entries inserted
     */
    public function storeIndexList(Generator $indexList, int $sessionId, int $volumeId): int
    {
        $attributes = ['volumeId', 'sessionId', 'uri', 'size', 'timestamp', 'isDir', 'inProgress', 'completed'];
        $values = [];

        /** @var FsListing $volumeListing */
        foreach ($indexList as $volumeListing) {
            $values[] = [
                $volumeId,
                $sessionId,
                $volumeListing->getUri(),
                $volumeListing->getFileSize(),
                !$volumeListing->getIsDir() ? Db::prepareDateForDb(new DateTime('@' . $volumeListing->getDateModified())) : null,
                $volumeListing->getIsDir(),
                false,
                false,
            ];
        }

        return Db::batchInsert(Table::ASSETINDEXDATA, $attributes, $values);
    }

    /**
     * Process an indexing session step.
     *
     * @param AssetIndexingSession $indexingSession
     * @return AssetIndexingSession
     * @throws VolumeException if unable to index file because of Volume issue
     * @since 4.0.0
     */
    public function processIndexSession(AssetIndexingSession $indexingSession): AssetIndexingSession
    {
        $mutex = Craft::$app->getMutex();
        $lockName = 'idx--' . $indexingSession->id . '--';

        if (!$mutex->acquire($lockName, 3)) {
            throw new Exception('Could not acquire a lock for the indexing session "' . $indexingSession->id . '".');
        }

        $indexEntry = $this->getNextIndexEntry($indexingSession);

        // The most likely scenario is that the last entry is being worked on.
        if (!$indexEntry && !$indexingSession->processIfRootEmpty) {
            $mutex->release($lockName);
            return $indexingSession;
        }

        // Mark as started.
        if ($indexEntry) {
            $this->updateIndexEntry($indexEntry->id, ['inProgress' => true]);
            $mutex->release($lockName);

            try {
                if ($indexEntry->isDir) {
                    $recordId = $this->indexFolderByEntry($indexEntry)->id;
                } else {
                    $recordId = $this->indexFileByEntry($indexEntry, $indexingSession->cacheRemoteImages)->id;
                }

                $this->updateIndexEntry($indexEntry->id, ['completed' => true, 'inProgress' => false, 'recordId' => $recordId]);
            } catch (AssetDisallowedExtensionException|AssetNotIndexableException) {
                $this->updateIndexEntry($indexEntry->id, ['completed' => true, 'inProgress' => false, 'isSkipped' => true]);
            } catch (Throwable $exception) {
                Craft::$app->getErrorHandler()->logException($exception);
                $this->updateIndexEntry($indexEntry->id, ['completed' => true, 'inProgress' => false, 'isSkipped' => true]);
            }

            $session = $this->incrementProcessedEntryCount($indexingSession);
        } else {
            $session = $indexingSession;
        }

        if ($session->processedEntries == $session->totalEntries) {
            $session->actionRequired = true;
            if ($session->processIfRootEmpty) {
                $session->processIfRootEmpty = false;
            }
            $this->storeIndexingSession($session);
        }

        return $indexingSession;
    }

    /**
     * Get skipped items for an indexing session.
     *
     * @param AssetIndexingSession $session
     * @return string[]
     * @since 4.0.0
     */
    public function getSkippedItemsForSession(AssetIndexingSession $session): array
    {
        $skippedItems = (new Query())
            ->select(['volumeId', 'uri'])
            ->where(['sessionId' => $session->id])
            ->andWhere(['isSkipped' => true])
            ->from([Table::ASSETINDEXDATA])
            ->all();

        $skipped = [];
        $volumes = Craft::$app->getVolumes();

        foreach ($skippedItems as ['volumeId' => $volumeId, 'uri' => $uri]) {
            $skipped[] = $volumes->getVolumeById((int)$volumeId)->name . '/' . $uri;
        }

        return $skipped;
    }

    /**
     * Get missing entries after an indexing session.
     *
     * @param AssetIndexingSession $session
     * @return array with `files` and `folders` keys, containing missing entries.
     * @phpstan-return array{folders:array<int,string>,files:array<int,string>}
     * @throws AssetException
     * @since 4.0.0
     */
    public function getMissingEntriesForSession(AssetIndexingSession $session): array
    {
        if (!$session->actionRequired) {
            throw new AssetException('A session must be finished before missing entries can be fetched');
        }

        $missing = [
            'folders' => [],
            'files' => [],
        ];

        $cutoff = Db::prepareDateForDb($session->dateCreated);

        $volumeList = Json::decodeIfJson($session->indexedVolumes);
        if (!$volumeList || !is_array($volumeList)) {
            return $missing;
        }

        $volumeList = array_keys($volumeList);

<<<<<<< HEAD
        $missingFolders = (new Query())
            ->select(['path' => 'folders.path', 'volumeName' => 'volumes.name', 'volumeId' => 'volumes.id', 'volumeFsSubpath' => 'volumes.fsSubpath', 'folderId' => 'folders.id'])
=======
        $missingFoldersQuery = (new Query())
            ->select(['path' => 'folders.path', 'volumeName' => 'volumes.name', 'volumeId' => 'volumes.id', 'folderId' => 'folders.id'])
>>>>>>> 205c85fa
            ->from(['folders' => Table::VOLUMEFOLDERS])
            ->leftJoin(['volumes' => Table::VOLUMES], '[[volumes.id]] = [[folders.volumeId]]')
            ->where(['<', 'folders.dateCreated', $cutoff])
            ->andWhere(['folders.volumeId' => $volumeList])
            ->andWhere(['not', ['folders.parentId' => null]]);

        if (!$session->listEmptyFolders) {
            $missingFoldersQuery
                ->leftJoin(['indexData' => Table::ASSETINDEXDATA], ['and', '[[folders.id]] = [[indexData.recordId]]', ['indexData.isDir' => true]])
                ->andWhere(['indexData.id' => null]);
        }

        $missingFolders = $missingFoldersQuery->all();

        $missingFiles = (new Query())
            ->select(['path' => 'folders.path', 'volumeName' => 'volumes.name', 'volumeFsSubpath' => 'volumes.fsSubpath', 'filename' => 'assets.filename', 'assetId' => 'assets.id'])
            ->from(['assets' => Table::ASSETS])
            ->leftJoin(['elements' => Table::ELEMENTS], '[[elements.id]] = [[assets.id]]')
            ->leftJoin(['folders' => Table::VOLUMEFOLDERS], '[[folders.id]] = [[assets.folderId]]')
            ->leftJoin(['volumes' => Table::VOLUMES], '[[volumes.id]] = [[assets.volumeId]]')
            ->leftJoin(['indexData' => Table::ASSETINDEXDATA], ['and', '[[assets.id]] = [[indexData.recordId]]', ['indexData.isDir' => false]])
            ->where(['<', 'assets.dateCreated', $cutoff])
            ->andWhere(['assets.volumeId' => $volumeList])
            ->andWhere(['elements.dateDeleted' => null])
            ->andWhere(['indexData.id' => null])
            ->all();

        foreach ($missingFolders as ['folderId' => $folderId, 'path' => $path, 'volumeName' => $volumeName, 'volumeId' => $volumeId, 'volumeFsSubpath' => $volumeFsSubpath]) {
            /**
             * Check to see if the folders are actually empty
             * @link https://github.com/craftcms/cms/issues/11949
             */
            $hasAssets = (new Query())
                ->from(['a' => Table::ASSETS])
                ->innerJoin(['f' => Table::VOLUMEFOLDERS], '[[f.id]] = [[a.folderId]]')
                ->leftJoin(['e' => Table::ELEMENTS], '[[e.id]] = [[a.id]]')
                ->where(['a.volumeId' => $volumeId])
                ->andWhere(['like', 'f.path', "$path%", false])
                ->andWhere(['e.dateDeleted' => null])
                ->count();

<<<<<<< HEAD
            if (!$hasAssets) {
                $missing['folders'][$folderId] = $volumeName . '/' . (!empty($volumeFsSubpath) ? $volumeFsSubpath . '/' : '') . $path;
=======
            if ($hasAssets == 0) {
                $missing['folders'][$folderId] = $volumeName . '/' . $path;
>>>>>>> 205c85fa
            }

            if ($session->listEmptyFolders && $hasAssets > 0) {
                // if the folder contains as many assets as are listed in the $missingFiles
                // allow this folder to be offered for deletion (with the assets in it)
                if ($hasAssets == count(array_filter($missingFiles, function($file) use ($path) {
                    return StringHelper::startsWith($file['path'], $path);
                }))) {
                    $missing['folders'][$folderId] = $volumeName . '/' . $path;
                }
            }
        }

        foreach ($missingFiles as ['assetId' => $assetId, 'path' => $path, 'volumeName' => $volumeName, 'filename' => $filename, 'volumeFsSubpath' => $volumeFsSubpath]) {
            $missing['files'][$assetId] = $volumeName . '/' . (!empty($volumeFsSubpath) ? $volumeFsSubpath . '/' : '') . $path . $filename;
        }

        return $missing;
    }

    /**
     * Returns the next item to index in an indexing session.
     *
     * @param AssetIndexingSession $session
     * @return AssetIndexData|null
     */
    public function getNextIndexEntry(AssetIndexingSession $session): ?AssetIndexData
    {
        $result = (new Query())
            ->select([
                'id',
                'volumeId',
                'sessionId',
                'uri',
                'size',
                'timestamp',
                'isDir',
                'recordId',
                'isSkipped',
                'completed',
                'inProgress',
            ])
            ->from([Table::ASSETINDEXDATA])
            ->where([
                'sessionId' => $session->id,
                'completed' => false,
                'inProgress' => false,
            ])
            ->orderBy(['id' => SORT_ASC])
            ->one();

        return $result ? new AssetIndexData($result) : null;
    }

    /**
     * Update indexing-process related data on an index entry.
     *
     * @param int $entryId Index entry id.
     * @param array $data Key=>value array of data to update.
     */
    public function updateIndexEntry(int $entryId, array $data): void
    {
        // Only allow a few fields to be updated.
        $data = array_intersect_key($data, array_flip(['inProgress', 'completed', 'recordId', 'isSkipped', 'processedEntries']));
        Db::update(Table::ASSETINDEXDATA, $data, [
            'id' => $entryId,
        ]);
    }

    /**
     * Index a single file by Volume and path.
     *
     * @param Volume $volume
     * @param string $path
     * @param int $sessionId indexing session ID
     * @param bool $cacheImages Whether remotely-stored images should be downloaded and stored locally, to speed up transform generation.
     * @param bool $createIfMissing Whether the asset record should be created if it doesn't exist yet
     * @return Asset
     * @throws AssetDisallowedExtensionException if attempting to index an Asset with a disallowed extension
     * @throws InvalidConfigException if misconfigured volume
     * @throws MissingAssetException if asset not found and `createIfMissing` set to `false`.
     * @throws VolumeException if unable to read metadata.
     */
    public function indexFile(Volume $volume, string $path, int $sessionId, bool $cacheImages = false, bool $createIfMissing = true): Asset
    {
        $dirname = dirname($path);
        if (in_array($dirname, ['.', '/', '\\'])) {
            $dirname = '';
        }

        $fs = $volume->getFs();
        $listing = new FsListing([
            'dirname' => $dirname,
            'basename' => pathinfo($path, PATHINFO_BASENAME),
            'type' => 'file',
            'dateModified' => $fs->getDateModified($path),
            'fileSize' => $fs->getFileSize($path),
        ]);

        return $this->indexFileByListing((int)$volume->id, $listing, $sessionId, $cacheImages, $createIfMissing);
    }

    /**
     * @param int $volumeId
     * @param FsListing $listing
     * @param int $sessionId
     * @param bool $cacheImages
     * @param bool $createIfMissing
     * @return Asset
     * @throws AssetDisallowedExtensionException if attempting to index an Asset with a disallowed extension
     * @throws VolumeException
     * @throws InvalidConfigException
     * @throws MissingAssetException if asset not found and `createIfMissing` set to `false`.
     * @since 4.0.0
     */
    public function indexFileByListing(int $volumeId, FsListing $listing, int $sessionId, bool $cacheImages = false, bool $createIfMissing = true): Asset
    {
        $indexEntry = new AssetIndexData([
            'volumeId' => $volumeId,
            'sessionId' => $sessionId,
            'uri' => $listing->getUri(),
            'size' => $listing->getFileSize(),
            'timestamp' => $listing->getDateModified(),
            'isDir' => $listing->getIsDir(),
            'inProgress' => true,
        ]);

        $asset = $this->indexFileByEntry($indexEntry, $cacheImages, $createIfMissing);
        $indexEntry->recordId = $asset->id;
        $this->storeIndexEntry($indexEntry);
        return $asset;
    }

    /**
     * @param int $volumeId
     * @param FsListing $listing
     * @param int $sessionId
     * @param bool $createIfMissing
     * @return VolumeFolder
     * @throws AssetNotIndexableException
     * @throws VolumeException
     * @since 4.0.0
     */
    public function indexFolderByListing(int $volumeId, FsListing $listing, int $sessionId, bool $createIfMissing = true): VolumeFolder
    {
        $indexEntry = new AssetIndexData([
            'volumeId' => $volumeId,
            'sessionId' => $sessionId,
            'uri' => $listing->getUri(),
            'size' => $listing->getFileSize(),
            'timestamp' => $listing->getDateModified(),
            'isDir' => $listing->getIsDir(),
            'inProgress' => true,
        ]);

        $folder = $this->indexFolderByEntry($indexEntry, $createIfMissing);
        $indexEntry->recordId = $folder->id;
        $this->storeIndexEntry($indexEntry);
        return $folder;
    }

    /**
     * Store a single index entry.
     *
     * @param AssetIndexData $indexEntry
     * @throws DbException
     * @since 4.0.5
     */
    protected function storeIndexEntry(AssetIndexData $indexEntry)
    {
        $data = [
            'sessionId' => $indexEntry->sessionId,
            'volumeId' => $indexEntry->volumeId,
            'uri' => $indexEntry->uri,
            'size' => $indexEntry->size,
            'timestamp' => Db::prepareDateForDb($indexEntry->timestamp),
            'isDir' => $indexEntry->isDir,
            'recordId' => $indexEntry->recordId,
            'isSkipped' => $indexEntry->isSkipped,
            'inProgress' => $indexEntry->inProgress,
            'completed' => $indexEntry->completed,
        ];

        if ($indexEntry->id) {
            $data['id'] = $indexEntry->id;
        }

        Db::insert(Table::ASSETINDEXDATA, $data);
    }

    /**
     * Indexes a file by its index entry.
     *
     * @param AssetIndexData $indexEntry
     * @param bool $cacheImages Whether remotely-stored images should be downloaded and stored locally, to speed up transform generation.
     * @param bool $createIfMissing Whether the asset record should be created if it doesn't exist yet
     * @return Asset
     * @throws AssetDisallowedExtensionException If the file being indexed has a disallowed extension
     * @throws InvalidConfigException
     * @throws MissingAssetException
     * @throws VolumeException
     */
    public function indexFileByEntry(AssetIndexData $indexEntry, bool $cacheImages = false, bool $createIfMissing = true): Asset
    {
        // Determine the parent folder
        $uriPath = $indexEntry->uri;
        $dirname = dirname($uriPath);

        // Check if in a directory that cannot be indexed
        foreach (preg_split('/\\\\|\//', $dirname) as $part) {
            if ($part[0] === '_') {
                throw new AssetNotIndexableException("File “{$indexEntry->uri}” is in a directory that cannot be indexed.");
            }
        }

        $extension = pathinfo($indexEntry->uri, PATHINFO_EXTENSION);
        $filename = basename($indexEntry->uri);

        // Check if filename is allowed and extension are allowed
        if (preg_match(AssetsHelper::INDEX_SKIP_ITEMS_PATTERN, $filename)) {
            throw new AssetNotIndexableException("File “{$indexEntry->uri}” will not be indexed.");
        }

        if (!in_array(strtolower($extension), Craft::$app->getConfig()->getGeneral()->allowedFileExtensions, true)) {
            throw new AssetDisallowedExtensionException("File “{$indexEntry->uri}” was not indexed because extension “{$extension}” is not allowed.");
        }

        if ($dirname === '.') {
            $parentId = ':empty:';
            $path = '';
        } else {
            $parentId = false;
            $path = $dirname . '/';
        }

        $assets = Craft::$app->getAssets();
        $folder = $assets->findFolder([
            'volumeId' => $indexEntry->volumeId,
            'path' => $path,
            'parentId' => $parentId,
        ]);

        if (!$folder) {
            /** @var Volume $volume */
            $volume = Craft::$app->getVolumes()->getVolumeById($indexEntry->volumeId);
            $folder = $assets->ensureFolderByFullPathAndVolume($path, $volume);
        } else {
            $volume = $folder->getVolume();
        }

        $folderId = $folder->id;

        /** @var Asset|null $asset */
        $asset = Asset::find()
            ->filename(Db::escapeParam($filename))
            ->folderId($folderId)
            ->one();

        // Create an Asset if there is none.
        if (!$asset) {
            if (!$createIfMissing) {
                throw new MissingAssetException($indexEntry, $volume, $folder, $filename);
            }

            $asset = new Asset();
            $asset->setVolumeId((int)$volume->id);
            $asset->folderId = $folderId;
            $asset->folderPath = $folder->getPathWithFsSubpath();
            $asset->setFilename($filename);
            $asset->kind = AssetsHelper::getFileKindByExtension($filename);
        }

        $asset->size = $indexEntry->size;
        $timeModified = $indexEntry->timestamp;

        $asset->setScenario(Asset::SCENARIO_INDEX);

        try {
            // All sorts of fun stuff for images.
            if ($asset->kind === Asset::KIND_IMAGE) {
                $dimensions = null;
                $tempPath = null;

                // For local images it's easy - the image is right there, nothing to cache and the Asset id means nothing.
                if ($volume->getFs() instanceof LocalFsInterface) {
                    $transformSourcePath = $asset->getImageTransformSourcePath();
                    $dimensions = Image::imageSize($transformSourcePath);
                } else {
                    // If we don't have to cache, then we don't really care if the Asset id is there.
                    if (!$cacheImages) {
                        try {
                            // Get the stream
                            $stream = $asset->getStream();

                            // And, well, try to read as little data as we can.
                            if (is_resource($stream)) {
                                $dimensions = Image::imageSizeByStream($stream);
                                fclose($stream);
                            }
                        } catch (VolumeException $e) {
                            Craft::info($e->getMessage());
                        }
                    }

                    // if $dimensions is not an array by now, either smart-guessing failed or the user wants to cache this.
                    if (!is_array($dimensions)) {
                        $tempPath = AssetsHelper::tempFilePath(pathinfo($filename, PATHINFO_EXTENSION));
                        AssetsHelper::downloadFile($volume->getFs(), $indexEntry->uri, $tempPath);
                        $dimensions = Image::imageSize($tempPath);
                    }
                }

                [$w, $h] = $dimensions;
                $asset->setWidth($w);
                $asset->setHeight($h);
                $asset->dateModified = $timeModified;

                Craft::$app->getElements()->saveElement($asset);

                // Now we definitely have an Asset id, so let's cover one last base.
                $shouldCache = !$volume->getFs() instanceof LocalFsInterface && $cacheImages && Craft::$app->getConfig()->getGeneral()->maxCachedCloudImageSize > 0;

                if ($shouldCache && $tempPath) {
                    $targetPath = $asset->getImageTransformSourcePath();
                    ImageTransforms::storeLocalSource($tempPath, $targetPath);
                    FileHelper::unlink($tempPath);
                }
            } else {
                // For images, the Asset has been saved already to ensure an ID was in place.
                $asset->dateModified = $timeModified;
                Craft::$app->getElements()->saveElement($asset);
            }
        } catch (Throwable $exception) {
            // Log an exception and pretend we're cool
            Craft::warning($exception->getMessage());
        }

        return $asset;
    }

    /**
     * Indexes a folder by its index entry.
     *
     * @param AssetIndexData $indexEntry
     * @param bool $createIfMissing Whether the asset record should be created if it doesn't exist yet
     * @return VolumeFolder
     * @throws VolumeException
     * @throws AssetNotIndexableException
     * @since 4.0.0
     */
    public function indexFolderByEntry(AssetIndexData $indexEntry, bool $createIfMissing = true): VolumeFolder
    {
        if ($indexEntry->uri !== null) {
            foreach (preg_split('/\\\\|\//', $indexEntry->uri) as $part) {
                if ($part[0] === '_') {
                    throw new AssetNotIndexableException("The directory “{$indexEntry->uri}” cannot be indexed.");
                }
            }
        }

        $folder = Craft::$app->getAssets()->findFolder(['path' => $indexEntry->uri . '/', 'volumeId' => $indexEntry->volumeId]);

        /** @var Volume $volume */
        $volume = Craft::$app->getVolumes()->getVolumeById($indexEntry->volumeId);

        if (!$folder && !$createIfMissing) {
            throw new MissingVolumeFolderException($indexEntry, $volume, $indexEntry->uri);
        }

        return Craft::$app->getAssets()->ensureFolderByFullPathAndVolume($indexEntry->uri ?? '', $volume);
    }

    /**
     * Increment the processed entry count on a session.
     *
     * @param AssetIndexingSession $session
     * @return AssetIndexingSession
     * @throws Exception
     */
    protected function incrementProcessedEntryCount(AssetIndexingSession $session): AssetIndexingSession
    {
        // Make SURE the counter proceeds correctly across multiple indexing jobs.
        $mutex = Craft::$app->getMutex();
        $lockName = 'idx--update-' . $session->id . '--';

        if (!$mutex->acquire($lockName, 5)) {
            throw new Exception('Could not acquire a lock for the indexing session "' . $session->id . '".');
        }

        /** @var AssetIndexingSessionRecord $record */
        $record = AssetIndexingSessionRecord::findOne($session->id);
        $record->processedEntries++;
        $record->save();
        $mutex->release($lockName);

        $session->processedEntries = (int)$record->processedEntries;

        return $session;
    }

    /**
     * @return Query
     */
    private function _createAssetIndexingSessionQuery(): Query
    {
        return (new Query())
            ->select([
                'id',
                'indexedVolumes',
                'totalEntries',
                'processedEntries',
                'cacheRemoteImages',
                'listEmptyFolders',
                'isCli',
                'actionRequired',
                'processIfRootEmpty',
                'dateCreated',
                'dateUpdated',
            ])
            ->from(Table::ASSETINDEXINGSESSIONS);
    }
}<|MERGE_RESOLUTION|>--- conflicted
+++ resolved
@@ -403,13 +403,8 @@
 
         $volumeList = array_keys($volumeList);
 
-<<<<<<< HEAD
-        $missingFolders = (new Query())
+        $missingFoldersQuery = (new Query())
             ->select(['path' => 'folders.path', 'volumeName' => 'volumes.name', 'volumeId' => 'volumes.id', 'volumeFsSubpath' => 'volumes.fsSubpath', 'folderId' => 'folders.id'])
-=======
-        $missingFoldersQuery = (new Query())
-            ->select(['path' => 'folders.path', 'volumeName' => 'volumes.name', 'volumeId' => 'volumes.id', 'folderId' => 'folders.id'])
->>>>>>> 205c85fa
             ->from(['folders' => Table::VOLUMEFOLDERS])
             ->leftJoin(['volumes' => Table::VOLUMES], '[[volumes.id]] = [[folders.volumeId]]')
             ->where(['<', 'folders.dateCreated', $cutoff])
@@ -451,13 +446,8 @@
                 ->andWhere(['e.dateDeleted' => null])
                 ->count();
 
-<<<<<<< HEAD
-            if (!$hasAssets) {
+            if ($hasAssets == 0) {
                 $missing['folders'][$folderId] = $volumeName . '/' . (!empty($volumeFsSubpath) ? $volumeFsSubpath . '/' : '') . $path;
-=======
-            if ($hasAssets == 0) {
-                $missing['folders'][$folderId] = $volumeName . '/' . $path;
->>>>>>> 205c85fa
             }
 
             if ($session->listEmptyFolders && $hasAssets > 0) {
