<?php
namespace Craft;

/**
 *
 */
class PluginsService extends BaseApplicationComponent
{
	/**
	 * @var array The type of components plugins can have. Defined in app/etc/config/common.php.
	 */
	public $componentTypes;

	/**
	 * Stores all plugins, whether installed or not.
	 *
	 * @access private
	 * @var array
	 */
	private $_plugins = array();

	/**
	 * Stores all enabled plugins.
	 *
	 * @access private
	 * @var array
	 */
	private $_enabledPlugins = array();

	/**
	 * Stores all plugins in the system, regardless of whether they're installed/enabled or not.
	 *
	 * @access private
	 * @var array
	 */
	private $_allPlugins;

	/**
	 * List of the known component classes for each plugin,
	 * indexed by the component type, then the plugin handle.
	 *
	 * @access private
	 * @var array
	 */
	private $_pluginComponentClasses = array();

	/**
	 * Holds a list of all of the enabled plugin active record objects indexed by the plugin class name.
	 *
	 * @access private
	 * @var array
	 */
	private $_enabledPluginRecords = array();

	/**
	 * Init
	 */
	public function init()
	{
		if (craft()->isInstalled())
		{
			// Find all of the enabled plugins
			$records = PluginRecord::model()->findAllByAttributes(array(
				'enabled' => true
			));

			foreach ($records as $record)
			{
				$this->_enabledPluginRecords[$record->class] = $record;
			}

			$names = array();

			foreach ($this->_enabledPluginRecords as $record)
			{
				$plugin = $this->_getPlugin($record->class);

				if ($plugin)
				{
					$lcPluginHandle = strtolower($plugin->getClassHandle());
					$this->_plugins[$lcPluginHandle] = $plugin;
					$this->_enabledPlugins[$lcPluginHandle] = $plugin;
					$names[] = $plugin->getName();

					$plugin->setSettings($record->settings);

					$plugin->isInstalled = true;
					$plugin->isEnabled = true;

					$this->_importPluginComponents($plugin);
					$this->_registerPluginServices($plugin->getClassHandle());
				}
			}

			// Sort plugins by name
			array_multisort($names, $this->_enabledPlugins);

			// Now that all of the components have been imported,
			// initialize all the plugins
			foreach ($this->_enabledPlugins as $plugin)
			{
				$plugin->init();
			}
		}
	}

	/**
	 * Returns a plugin.
	 *
	 * @param string $handle
	 * @param bool   $enabledOnly
	 * @return BasePlugin|null
	 */
	public function getPlugin($handle, $enabledOnly = true)
	{
		$lcPluginHandle = strtolower($handle);

		if ($enabledOnly)
		{
			if (isset($this->_enabledPlugins[$lcPluginHandle]))
			{
				return $this->_enabledPlugins[$lcPluginHandle];
			}
			else
			{
				return null;
			}
		}
		else
		{
			if (!array_key_exists($lcPluginHandle, $this->_plugins))
			{
				// Make sure $handle has the right casing
				$handle = $this->_getPluginHandleFromFileSystem($handle);

				$plugin = $this->_getPlugin($handle);

				if ($plugin)
				{
					// Is it installed (but disabled)?
					$plugin->isInstalled = (bool) craft()->db->createCommand()
						->select('count(id)')
						->from('plugins')
						->where(array('class' => $plugin->getClassHandle()))
						->queryScalar();
				}

				$this->_plugins[$lcPluginHandle] = $plugin;
			}

			return $this->_plugins[$lcPluginHandle];
		}
	}

	/**
	 * Returns all plugins, whether they're installed or not.
	 *
	 * @param bool $enabledOnly
	 * @return array
	 */
	public function getPlugins($enabledOnly = true)
	{
		if ($enabledOnly)
		{
			return $this->_enabledPlugins;
		}
		else
		{
			if (!isset($this->_allPlugins))
			{
				$this->_allPlugins = array();
				$paths = array();

				// Find all of the plugins in the plugins folder
				$pluginsPath = craft()->path->getPluginsPath();
				$pluginFolders = IOHelper::getFolderContents($pluginsPath, false);

				foreach ($pluginFolders as $pluginFolder)
				{
					$paths = array_merge($paths, IOHelper::getFolderContents($pluginFolder, false, ".*Plugin\.php"));
				}

				if (is_array($paths) && count($paths) > 0)
				{
					foreach ($paths as $path)
					{
						$path = IOHelper::normalizePathSeparators($path);
						$fileName = IOHelper::getFileName($path, false);

						// Chop off the "Plugin" suffix
						$handle = substr($fileName, 0, strlen($fileName) - 6);

						$plugin = $this->getPlugin($handle, false);

						if ($plugin)
						{
							$this->_allPlugins[] = $plugin;
							$names[] = $plugin->getName();
						}
					}
				}

				if (!empty($names))
				{
					// Sort plugins by name
					array_multisort($names, $this->_allPlugins);
				}
			}

			return $this->_allPlugins;
		}
	}

	/**
	 * Enables a plugin.
	 *
	 * @param $handle
	 * @throws Exception
	 * @return bool
	 */
	public function enablePlugin($handle)
	{
		$plugin = $this->getPlugin($handle, false);
		$lcPluginHandle = strtolower($plugin->getClassHandle());

		if (!$plugin)
		{
			$this->_noPluginExists($handle);
		}

		if (!$plugin->isInstalled)
		{
			throw new Exception(Craft::t('“{plugin}” can’t be enabled because it isn’t installed yet.', array('plugin' => $plugin->getName())));
		}

		craft()->db->createCommand()->update('plugins',
			array('enabled' => 1),
			array('class' => $plugin->getClassHandle())
		);

		$plugin->isEnabled = true;
		$this->_enabledPlugins[$lcPluginHandle] = $plugin;

		return true;
	}

	/**
	 * Disables a plugin.
	 *
	 * @param $handle
	 * @throws Exception
	 * @return bool
	 */
	public function disablePlugin($handle)
	{
		$plugin = $this->getPlugin($handle);
		$lcPluginHandle = strtolower($plugin->getClassHandle());

		if (!$plugin)
		{
			$this->_noPluginExists($handle);
		}

		if (!$plugin->isInstalled)
		{
			throw new Exception(Craft::t('“{plugin}” can’t be disabled because it isn’t installed yet.', array('plugin' => $plugin->getName())));
		}

		craft()->db->createCommand()->update('plugins',
			array('enabled' => 0),
			array('class' => $plugin->getClassHandle())
		);

		$plugin->isEnabled = false;
		unset($this->_enabledPlugins[$lcPluginHandle]);

		return true;
	}

	/**
	 * Installs a plugin.
	 *
	 * @param $handle
	 * @throws Exception
	 * @throws \Exception
	 * @return bool
	 */
	public function installPlugin($handle)
	{
		$plugin = $this->getPlugin($handle, false);
		$lcPluginHandle = strtolower($plugin->getClassHandle());

		if (!$plugin)
		{
			$this->_noPluginExists($handle);
		}

		if ($plugin->isInstalled)
		{
			throw new Exception(Craft::t('“{plugin}” is already installed.', array('plugin' => $plugin->getName())));
		}

		$transaction = craft()->db->beginTransaction();
		try
		{
			// Add the plugins as a record to the database.
			$record = new PluginRecord();
			$record->class = $plugin->getClassHandle();
			$record->version = $plugin->version;
			$record->enabled = true;
			$record->installDate = DateTimeHelper::currentTimeStamp();
			$record->save();

			$plugin->isInstalled = true;
			$plugin->isEnabled = true;
			$this->_enabledPlugins[$lcPluginHandle] = $plugin;

			$this->_importPluginComponents($plugin);
			$plugin->createTables();

			$transaction->commit();
		}
		catch (\Exception $e)
		{
			$transaction->rollBack();
			throw $e;
		}

		$plugin->onAfterInstall();

		return true;
	}

	/**
	 * Uninstalls a plugin by removing it's record from the database, deleting it's tables and foreign keys and running the plugin's uninstall method if it exists.
	 *
	 * @param $handle
	 * @throws Exception
	 * @throws \Exception
	 * @return bool
	 */
	public function uninstallPlugin($handle)
	{
		$plugin = $this->getPlugin($handle, false);
		$lcPluginHandle = strtolower($plugin->getClassHandle());

		if (!$plugin)
		{
			$this->_noPluginExists($handle);
		}

		if (!$plugin->isInstalled)
		{
			throw new Exception(Craft::t('“{plugin}” is already uninstalled.', array('plugin' => $plugin->getName())));
		}

		if (!$plugin->isEnabled)
		{
			// Pretend that the plugin is enabled just for this request
			$plugin->isEnabled = true;
			$this->_enabledPlugins[$lcPluginHandle] = $plugin;
			$this->_importPluginComponents($plugin);
		}

		$plugin->onBeforeUninstall();

		$transaction = craft()->db->beginTransaction();
		try
		{
			$plugin->dropTables();

			// Remove the row from the database.
			craft()->db->createCommand()->delete('plugins', array('class' => $plugin->getClassHandle()));

			$transaction->commit();
		}
		catch (\Exception $e)
		{
			$transaction->rollBack();
			throw $e;
		}

		$plugin->isEnabled = false;
		$plugin->isInstalled = false;
		unset($this->_enabledPlugins[$lcPluginHandle]);

		return true;
	}

	/**
	 * Saves a plugin's settings.
	 *
	 * @param BasePlugin $plugin
	 * @param mixed $settings
	 * @return bool
	 */
	public function savePluginSettings($plugin, $settings)
	{
		$record = PluginRecord::model()->findByAttributes(array(
			'class' => $plugin->getClassHandle()
		));

		if ($record)
		{
			// Give the plugin a chance to modify the settings
			$record->settings = $plugin->prepSettings($settings);
			$record->save();

			return true;
		}

		return false;
	}

	/**
	 * Calls a hook in any plugin that has it.
	 *
	 * @param string $hook
	 * @param array $args
	 * @return array
	 */
	public function callHook($hook, $args = array())
	{
		$result = array();
		$methodName = 'hook'.ucfirst($hook);

		foreach ($this->getPlugins() as $plugin)
		{
			if (method_exists($plugin, $methodName))
			{
				$result[$plugin->getClassHandle()] = call_user_func_array(array($plugin, $methodName), $args);
			}
		}

		return $result;
	}

	/**
	 * Returns all components of a certain type, across all plugins.
	 *
	 * @param string $type
	 * @return array
	 */
	public function getAllComponentsByType($type)
	{
		// Make sure plugins can actually have this type of component
		if (!isset($this->componentTypes[$type]))
		{
			return array();
		}

		$components = array();

		if (isset($this->componentTypes[$type]['instanceof']))
		{
			$instanceOf = $this->componentTypes[$type]['instanceof'];
		}
		else
		{
			$instanceOf = null;
		}

		foreach ($this->getPlugins() as $plugin)
		{
			$pluginHandle = $plugin->getClassHandle();
			$classes = $this->getPluginComponentClassesByType($pluginHandle, $type);

			foreach ($classes as $class)
			{
				$component = blx()->components->initializeComponent($class, $instanceOf);

				if ($component)
				{
					$components[] = $component;
				}
			}
		}

		return $components;
	}

	/**
	 * Returns all of a plugin's component class names of a certain type.
	 *
	 * @param string $pluginHandle
	 * @param string $type
	 * @return array
	 */
	public function getPluginComponentClassesByType($pluginHandle, $type)
	{
		// Make sure plugins can actually have this type of component
		if (!isset($this->componentTypes[$type]))
		{
			return array();
		}

		if (isset($this->_pluginComponentClasses[$type][$pluginHandle]))
		{
			return $this->_pluginComponentClasses[$type][$pluginHandle];
		}
		else
		{
			return array();
		}
	}

	/**
	 * Returns whether the given plugin's local version number is greater than the record we have in the database.
	 *
	 * @param $plugin
	 * @return bool
	 */
	public function doesPluginRequireDatabaseUpdate($plugin)
	{
		// If the plugin is not set here, it's not enabled.
		if ($this->getPluginRecord($plugin))
		{
			if (version_compare($plugin->getVersion(), $this->_enabledPluginRecords[$plugin->getClassHandle()]->version, '>'))
			{
				return true;
			}
		}

		return false;
	}

	/**
	 * @param $plugin
	 * @return bool
	 */
	public function getPluginRecord($plugin)
	{
		if (isset($this->_enabledPluginRecords[$plugin->getClassHandle()]))
		{
			return $this->_enabledPluginRecords[$plugin->getClassHandle()];
		}

		return false;
	}

	/**
	 * Throws a "no plugin exists" exception.
	 *
	 * @access private
	 * @param string $handle
	 * @throws Exception
	 */
	private function _noPluginExists($handle)
	{
		throw new Exception(Craft::t('No plugin exists with the class “{class}”', array('class' => $handle)));
	}

	/**
	 * Finds and imports all of the supported component classes for a given plugin.
	 *
	 * @access private
	 * @param BasePlugin $plugin
	 */
	private function _importPluginComponents(BasePlugin $plugin)
	{
<<<<<<< HEAD
		$lcHandle = strtolower($plugin->getClassHandle());
		$pluginFolder = craft()->path->getPluginsPath().$lcHandle.'/';
=======
		$pluginHandle = $plugin->getClassHandle();
		$lcPluginHandle = strtolower($plugin->getClassHandle());
		$pluginFolder = blx()->path->getPluginsPath().$lcPluginHandle.'/';
>>>>>>> fc818d9b

		foreach ($this->componentTypes as $type => $typeInfo)
		{
			$folder = $pluginFolder.$typeInfo['subfolder'];

			if (IOHelper::folderExists($folder))
			{
				// See if it has any files in ClassName*Suffix.php format.
				$filter = $pluginHandle.'(_.+)?'.$typeInfo['suffix'].'\.php$';
				$files = IOHelper::getFolderContents($folder, false, $filter);

				if ($files)
				{
					foreach ($files as $file)
					{
						// Get the class name
						$class = IOHelper::getFileName($file, false);

						// Import the class.
<<<<<<< HEAD
						Craft::import("plugins.{$lcHandle}.{$folderName}.{$fileName}");
=======
						Blocks::import('plugins.'.$lcPluginHandle.'.'.$typeInfo['subfolder'].'.'.$class);
>>>>>>> fc818d9b

						// Remember it
						$this->_pluginComponentClasses[$type][$pluginHandle][] = $class;
					}
				}
			}
		}
	}

	/**
	 * Registers any services provided by a plugin.
	 *
	 * @access private
	 * @param string $handle
	 * @throws Exception
	 * @return void
	 */
	private function _registerPluginServices($handle)
	{
		$classes = $this->getPluginComponentClassesByType($handle, 'service');

		$services = array();

		foreach ($classes as $class)
		{
			$parts = explode('_', $class);

			foreach ($parts as $index => $part)
			{
				$parts[$index] = lcfirst($part);
			}

			$serviceName = implode('_', $parts);
			$serviceName = substr($serviceName, 0, -strlen('Service'));

			if (!craft()->getComponent($serviceName, false))
			{
				// Register the component with the handle as (className or className_*) minus the "Service" suffix
				$nsClass = __NAMESPACE__.'\\'.$class;
				$services[$serviceName] = array('class' => $nsClass);
			}
			else
			{
				throw new Exception(Craft::t('The plugin “{handle}” tried to register a service “{service}” that conflicts with a core service name.', array('handle' => $handle, 'service' => $serviceName)));
			}
		}

		craft()->setComponents($services, false);
	}

	/**
	 * Returns a new plugin instance based on its class handle.
	 *
	 * @param $handle
	 * @return BasePlugin|null
	 */
	private function _getPlugin($handle)
	{
		// Get the full class name
		$class = $handle.'Plugin';
		$nsClass = __NAMESPACE__.'\\'.$class;

		// Skip the autoloader
		if (!class_exists($nsClass, false))
		{
			$path = craft()->path->getPluginsPath().strtolower($handle).'/'.$class.'.php';

			if (($path = IOHelper::fileExists($path, false)) !== false)
			{
				require_once $path;
			}
			else
			{
				return null;
			}
		}

		if (!class_exists($nsClass, false))
		{
			return null;
		}

		$plugin = new $nsClass;

		// Make sure the plugin implements the BasePlugin abstract class
		if (!$plugin instanceof BasePlugin)
		{
			return null;
		}

		return $plugin;
	}

	/**
	 * Returns the actual plugin class handle based on a case-insensitive handle.
	 *
	 * @param $iHandle
	 * @return bool|string
	 */
	private function _getPluginHandleFromFileSystem($iHandle)
	{
		$pluginsPath = craft()->path->getPluginsPath();
		$fullPath = $pluginsPath.strtolower($iHandle).'/'.$iHandle.'Plugin.php';

		if (($file = IOHelper::fileExists($fullPath, true)) !== false)
		{
			$file = IOHelper::getFileName($file, false);
			return substr($file, 0, strlen($file) - strlen('Plugin'));
		}

		return false;
	}
}<|MERGE_RESOLUTION|>--- conflicted
+++ resolved
@@ -119,7 +119,7 @@
 		{
 			if (isset($this->_enabledPlugins[$lcPluginHandle]))
 			{
-				return $this->_enabledPlugins[$lcPluginHandle];
+				return $this->_enabledPlugins[$lcHandle];
 			}
 			else
 			{
@@ -297,7 +297,7 @@
 
 		if ($plugin->isInstalled)
 		{
-			throw new Exception(Craft::t('“{plugin}” is already installed.', array('plugin' => $plugin->getName())));
+			throw new Exception(Blocks::t('“{plugin}” is already installed.', array('plugin' => $plugin->getName())));
 		}
 
 		$transaction = craft()->db->beginTransaction();
@@ -438,13 +438,14 @@
 	/**
 	 * Returns all components of a certain type, across all plugins.
 	 *
-	 * @param string $type
+	 * @param string $componentType
 	 * @return array
 	 */
 	public function getAllComponentsByType($type)
 	{
-		// Make sure plugins can actually have this type of component
-		if (!isset($this->componentTypes[$type]))
+		$allClasses = array();
+
+		foreach ($this->getPlugins() as $plugin)
 		{
 			return array();
 		}
@@ -558,14 +559,9 @@
 	 */
 	private function _importPluginComponents(BasePlugin $plugin)
 	{
-<<<<<<< HEAD
-		$lcHandle = strtolower($plugin->getClassHandle());
-		$pluginFolder = craft()->path->getPluginsPath().$lcHandle.'/';
-=======
 		$pluginHandle = $plugin->getClassHandle();
 		$lcPluginHandle = strtolower($plugin->getClassHandle());
 		$pluginFolder = blx()->path->getPluginsPath().$lcPluginHandle.'/';
->>>>>>> fc818d9b
 
 		foreach ($this->componentTypes as $type => $typeInfo)
 		{
@@ -585,11 +581,7 @@
 						$class = IOHelper::getFileName($file, false);
 
 						// Import the class.
-<<<<<<< HEAD
-						Craft::import("plugins.{$lcHandle}.{$folderName}.{$fileName}");
-=======
-						Blocks::import('plugins.'.$lcPluginHandle.'.'.$typeInfo['subfolder'].'.'.$class);
->>>>>>> fc818d9b
+						Craft::import('plugins.'.$lcPluginHandle.'.'.$typeInfo['subfolder'].'.'.$class);
 
 						// Remember it
 						$this->_pluginComponentClasses[$type][$pluginHandle][] = $class;
