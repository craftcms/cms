<?php
/**
 * @link https://craftcms.com/
 * @copyright Copyright (c) Pixel & Tonic, Inc.
 * @license https://craftcms.github.io/license/
 */

namespace craft\services;

use Craft;
use craft\base\ElementInterface;
use craft\behaviors\RevisionBehavior;
use craft\db\Query;
use craft\db\Table;
use craft\errors\InvalidElementException;
use craft\events\RevisionEvent;
use craft\helpers\ArrayHelper;
use craft\helpers\Db;
use craft\helpers\Queue;
use craft\queue\jobs\PruneRevisions;
use Throwable;
use yii\base\Component;
use yii\base\Exception;
use yii\base\InvalidArgumentException;

/**
 * Revisions service.
 * An instance of the Revisions service is globally accessible in Craft via [[\craft\base\ApplicationTrait::getRevisions()|`Craft::$app->revisions`]].
 *
 * @author Pixel & Tonic, Inc. <support@pixelandtonic.com>
 * @since 3.2.0
 */
class Revisions extends Component
{
    /**
     * @event DraftEvent The event that is triggered before a revision is created.
     */
    public const EVENT_BEFORE_CREATE_REVISION = 'beforeCreateRevision';

    /**
     * @event DraftEvent The event that is triggered after a revision is created.
     */
    public const EVENT_AFTER_CREATE_REVISION = 'afterCreateRevision';

    /**
     * @event DraftEvent The event that is triggered before an element is reverted to a revision.
     */
    public const EVENT_BEFORE_REVERT_TO_REVISION = 'beforeRevertToRevision';

    /**
     * @event DraftEvent The event that is triggered after an element is reverted to a revision.
     */
    public const EVENT_AFTER_REVERT_TO_REVISION = 'afterRevertToRevision';

    /**
     * Creates a new revision for the given element.
     *
     * If the element appears to have not changed since its last revision, its last revision will be returned instead.
     *
     * @param ElementInterface $canonical The element to create a revision for
     * @param int|null $creatorId The user ID that the revision should be attributed to
     * @param string|null $notes The revision notes
     * @param array $newAttributes any attributes to apply to the draft
     * @param bool $force Whether to force a new revision even if the element doesn't appear to have changed since the last revision
     * @return ElementInterface The new revision
     * @throws Throwable
     */
    public function createRevision(ElementInterface $canonical, ?int $creatorId = null, ?string $notes = null, array $newAttributes = [], bool $force = false): ElementInterface
    {
        // Make sure the source isn't a draft or revision
        if ($canonical->getIsDraft() || $canonical->getIsRevision()) {
            throw new InvalidArgumentException('Cannot create a revision from another revision or draft.');
        }

        $lockKey = 'revision:' . $canonical->id;
        $mutex = Craft::$app->getMutex();
<<<<<<< HEAD
        if (!$mutex->acquire($lockKey)) {
            throw new Exception('Could not acquire a lock to save a revision for element ' . $canonical->id);
=======
        if (!$mutex->acquire($lockKey, 3)) {
            throw new Exception('Could not acquire a lock to save a revision for element ' . $source->id);
>>>>>>> 6056cfb6
        }

        $db = Craft::$app->getDb();

        $num = ArrayHelper::remove($newAttributes, 'revisionNum');

        if (!$force || !$num) {
            // Find the source's last revision number, if it has one
            $lastRevisionNum = $db->usePrimary(function() use ($canonical) {
                return (new Query())
                    ->select(['num'])
                    ->from([Table::REVISIONS])
                    ->where(['canonicalId' => $canonical->id])
                    ->orderBy(['num' => SORT_DESC])
                    ->limit(1)
                    ->scalar();
            });

            if (!$force && $lastRevisionNum) {
                // Get the revision, if it exists for the source's site
                /** @var ElementInterface|RevisionBehavior|null $lastRevision */
                $lastRevision = $db->usePrimary(function() use ($canonical, $lastRevisionNum) {
                    return $canonical::find()
                        ->revisionOf($canonical)
                        ->siteId($canonical->siteId)
                        ->status(null)
                        ->andWhere(['revisions.num' => $lastRevisionNum])
                        ->one();
                });

                // If the source hasn't been updated since the revision's creation date,
                // there's no need to create a new one
                if ($lastRevision && $canonical->dateUpdated->getTimestamp() === $lastRevision->dateCreated->getTimestamp()) {
                    $mutex->release($lockKey);
                    return $lastRevision;
                }
            }

            // Get the next revision number for this element
            if ($lastRevisionNum) {
                $num = $lastRevisionNum + 1;
            } else {
                $num = 1;
            }
        }

        if ($creatorId === null) {
            // Default to the logged-in user ID if there is one
            $creatorId = Craft::$app->getUser()->getId();
        }

        // Fire a 'beforeCreateRevision' event
        $event = new RevisionEvent([
            'canonical' => $canonical,
            'creatorId' => $creatorId,
            'revisionNum' => $num,
            'revisionNotes' => $notes,
        ]);
        $this->trigger(self::EVENT_BEFORE_CREATE_REVISION, $event);
        $notes = $event->revisionNotes;
        $creatorId = $event->creatorId;
        $canonical = $event->canonical;

        $elementsService = Craft::$app->getElements();

        $transaction = $db->beginTransaction();
        try {
            // Create the revision row
            Db::insert(Table::REVISIONS, [
                'canonicalId' => $canonical->id,
                'creatorId' => $creatorId,
                'num' => $num,
                'notes' => $notes,
            ], false);

            // Duplicate the element
            $newAttributes['canonicalId'] = $canonical->id;
            $newAttributes['revisionId'] = $db->getLastInsertID(Table::REVISIONS);
            $newAttributes['behaviors']['revision'] = [
                'class' => RevisionBehavior::class,
                'creatorId' => $creatorId,
                'revisionNum' => $num,
                'revisionNotes' => $notes,
            ];

            if (!isset($newAttributes['dateCreated'])) {
                $newAttributes['dateCreated'] = $canonical->dateUpdated;
            }

            $revision = $elementsService->duplicateElement($canonical, $newAttributes);

            $transaction->commit();
        } catch (Throwable $e) {
            $transaction->rollBack();
            $mutex->release($lockKey);
            throw $e;
        }

        // Fire an 'afterCreateRevision' event
        if ($this->hasEventHandlers(self::EVENT_AFTER_CREATE_REVISION)) {
            $this->trigger(self::EVENT_AFTER_CREATE_REVISION, new RevisionEvent([
                'canonical' => $canonical,
                'creatorId' => $creatorId,
                'revisionNum' => $num,
                'revisionNotes' => $notes,
                'revision' => $revision,
            ]));
        }

        $mutex->release($lockKey);

        // Prune any excess revisions
        if (Craft::$app->getConfig()->getGeneral()->maxRevisions) {
            Queue::push(new PruneRevisions([
                'elementType' => get_class($canonical),
                'canonicalId' => $canonical->id,
                'siteId' => $canonical->siteId,
            ]), 2049);
        }

        return $revision;
    }

    /**
     * Reverts an element to a revision, and creates a new revision for the element.
     *
     * @param ElementInterface $revision The revision whose source element should be reverted to
     * @param int $creatorId The user ID that the new revision should be attributed to
     * @return ElementInterface The new source element
     * @throws InvalidElementException
     * @throws Throwable
     */
    public function revertToRevision(ElementInterface $revision, int $creatorId): ElementInterface
    {
        /** @var ElementInterface|RevisionBehavior $revision */
        $canonical = $revision->getCanonical();

        // Fire a 'beforeRevertToRevision' event
        if ($this->hasEventHandlers(self::EVENT_BEFORE_REVERT_TO_REVISION)) {
            $this->trigger(self::EVENT_BEFORE_REVERT_TO_REVISION, new RevisionEvent([
                'canonical' => $canonical,
                'creatorId' => $creatorId,
                'revisionNum' => $revision->revisionNum,
                'revisionNotes' => $revision->revisionNotes,
                'revision' => $revision,
            ]));
        }

        // "Duplicate" the revision with the source element's ID, UID, and content ID
        $newSource = Craft::$app->getElements()->updateCanonicalElement($revision, [
            'revisionCreatorId' => $creatorId,
            'revisionNotes' => Craft::t('app', 'Reverted to revision {num}.', ['num' => $revision->revisionNum]),
        ]);

        // Fire an 'afterRevertToRevision' event
        if ($this->hasEventHandlers(self::EVENT_AFTER_REVERT_TO_REVISION)) {
            $this->trigger(self::EVENT_AFTER_REVERT_TO_REVISION, new RevisionEvent([
                'canonical' => $newSource,
                'creatorId' => $creatorId,
                'revisionNum' => $revision->revisionNum,
                'revisionNotes' => $revision->revisionNotes,
                'revision' => $revision,
            ]));
        }

        return $newSource;
    }
}<|MERGE_RESOLUTION|>--- conflicted
+++ resolved
@@ -74,13 +74,8 @@
 
         $lockKey = 'revision:' . $canonical->id;
         $mutex = Craft::$app->getMutex();
-<<<<<<< HEAD
-        if (!$mutex->acquire($lockKey)) {
+        if (!$mutex->acquire($lockKey, 3)) {
             throw new Exception('Could not acquire a lock to save a revision for element ' . $canonical->id);
-=======
-        if (!$mutex->acquire($lockKey, 3)) {
-            throw new Exception('Could not acquire a lock to save a revision for element ' . $source->id);
->>>>>>> 6056cfb6
         }
 
         $db = Craft::$app->getDb();
