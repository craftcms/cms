<?php
/**
 * @link https://craftcms.com/
 * @copyright Copyright (c) Pixel & Tonic, Inc.
 * @license https://craftcms.github.io/license/
 */

namespace craft\services;

use Craft;
use craft\base\ElementInterface;
use craft\base\FieldInterface;
use craft\base\PreviewableFieldInterface;
use craft\base\SortableFieldInterface;
use craft\db\Query;
use craft\db\Table;
use craft\helpers\Db;
use craft\helpers\Json;
use craft\models\FieldLayout;
use yii\base\Component;

/**
 * The ElementIndexes service provides APIs for managing element indexes.
 * An instance of ElementIndexes service is globally accessible in Craft via [[\craft\base\ApplicationTrait::getElementIndexes()|`Craft::$app->elementIndexes`]].
 *
 * @author Pixel & Tonic, Inc. <support@pixelandtonic.com>
 * @since 3.0.0
 */
class ElementIndexes extends Component
{
    private $_indexSettings;

    /**
     * Returns the element index settings for a given element type.
     *
     * @param string $elementType The element type class
     * @return array|null
     */
    public function getSettings(string $elementType)
    {
        if ($this->_indexSettings === null || !array_key_exists($elementType, $this->_indexSettings)) {
            $result = (new Query())
                ->select(['settings'])
                ->from([Table::ELEMENTINDEXSETTINGS])
                ->where(['type' => $elementType])
                ->scalar();

            if ($result) {
                $this->_indexSettings[$elementType] = Json::decode($result);
            } else {
                $this->_indexSettings[$elementType] = null;
            }
        }

        return $this->_indexSettings[$elementType];
    }

    /**
     * Saves new element index settings for a given element type.
     *
     * @param string $elementType The element type class
     * @param array $newSettings The new index settings
     * @return bool Whether the settings were saved successfully
     */
    public function saveSettings(string $elementType, array $newSettings): bool
    {
        /** @var string|ElementInterface $elementType */
        // Get the currently saved settings
        $settings = $this->getSettings($elementType);
        $baseSources = $this->_normalizeSources($elementType::sources('index'));

        // Updating the source order?
        if (isset($newSettings['sourceOrder'])) {
            // Only actually save a custom order if it's different from the default order
            $saveSourceOrder = false;

            if (count($newSettings['sourceOrder']) !== count($baseSources)) {
                $saveSourceOrder = true;
            } else {
                foreach ($baseSources as $i => $source) {
                    // Any differences?
                    if (
                        (array_key_exists('heading', $source) && (
                                $newSettings['sourceOrder'][$i][0] !== 'heading' ||
                                $newSettings['sourceOrder'][$i][1] !== $source['heading']
                            )) ||
                        (array_key_exists('key', $source) && (
                                $newSettings['sourceOrder'][$i][0] !== 'key' ||
                                $newSettings['sourceOrder'][$i][1] !== $source['key']
                            ))
                    ) {
                        $saveSourceOrder = true;
                        break;
                    }
                }
            }

            if ($saveSourceOrder) {
                $settings['sourceOrder'] = $newSettings['sourceOrder'];
            } else {
                unset($settings['sourceOrder']);
            }
        }

        // Updating the source settings?
        if (isset($newSettings['sources'])) {
            // Merge in the new source settings
            if (!isset($settings['sources'])) {
                $settings['sources'] = $newSettings['sources'];
            } else {
                $settings['sources'] = array_merge($settings['sources'], $newSettings['sources']);
            }

            // Prune out any settings for sources that don't exist
            $indexedBaseSources = $this->_indexSourcesByKey($baseSources);

            foreach ($settings['sources'] as $key => $source) {
                if (!isset($indexedBaseSources[$key])) {
                    unset($settings['sources'][$key]);
                }
            }
        }

        $success = (bool)Db::upsert(Table::ELEMENTINDEXSETTINGS, [
            'type' => $elementType,
        ], [
            'settings' => Json::encode($settings),
        ]);

        if (!$success) {
            return false;
        }

        $this->_indexSettings[$elementType] = $settings;
        return true;
    }

    /**
     * Returns the element index sources in the custom groupings/order.
     *
     * @param string $elementType The element type class
     * @param string $context The context
     * @return array
     */
    public function getSources(string $elementType, string $context = 'index'): array
    {
        /** @var string|ElementInterface $elementType */
        $settings = $this->getSettings($elementType);
        $baseSources = $this->_normalizeSources($elementType::sources($context));
        $sources = [];

        // Should we output the sources in a custom order?
        if (isset($settings['sourceOrder'])) {
            // Index the sources by their keys
            $indexedBaseSources = $this->_indexSourcesByKey($baseSources);

            // Assemble the customized source list
            $pendingHeading = null;

            foreach ($settings['sourceOrder'] as list($type, $value)) {
                if ($type === 'heading') {
                    // Queue it up. We'll only add it if a real source follows
                    $pendingHeading = $value;
                } else if (isset($indexedBaseSources[$value])) {
                    // If there's a pending heading, add that first
                    if ($pendingHeading !== null) {
                        $sources[] = ['heading' => $pendingHeading];
                        $pendingHeading = null;
                    }

                    $sources[] = $indexedBaseSources[$value];

                    // Unset this so we can have a record of unused sources afterward
                    unset($indexedBaseSources[$value]);
                }
            }

            // Append any remaining sources to the end of the list
            if (!empty($indexedBaseSources)) {
                $sources[] = ['heading' => ''];

                foreach ($indexedBaseSources as $source) {
                    $sources[] = $source;
                }
            }
        } else {
            $sources = $baseSources;
        }

        return $sources;
    }

    /**
     * Returns all of the available attributes that can be shown for a given element type source.
     *
     * @param string $elementType The element type class
     * @return array
     */
    public function getAvailableTableAttributes(string $elementType): array
    {
        /** @var string|ElementInterface $elementType */
        $attributes = $elementType::tableAttributes();

        // Normalize
        foreach ($attributes as $key => $info) {
            if (!is_array($info)) {
                $attributes[$key] = ['label' => $info];
            } else if (!isset($info['label'])) {
                $attributes[$key]['label'] = '';
            }
        }

<<<<<<< HEAD
        if ($includeFields) {
            // Mix in custom fields
            foreach ($this->getAvailableTableFields($elementType) as $field) {
                $attributes['field:' . $field->id] = ['label' => Craft::t('site', $field->name)];
            }
        }

=======
>>>>>>> 28b01f8a
        return $attributes;
    }

    /**
     * Returns the attributes that should be shown for a given element type source.
     *
     * @param string $elementType The element type class
     * @param string $sourceKey The element type source key
     * @return array
     */
    public function getTableAttributes(string $elementType, string $sourceKey): array
    {
        /** @var ElementInterface|string $elementType */
        // If this is a source path, use the first segment
        if (($slash = strpos($sourceKey, '/')) !== false) {
            $sourceKey = substr($sourceKey, 0, $slash);
        }

        $availableAttributes = array_merge(
            $this->getAvailableTableAttributes($elementType),
            $this->getSourceTableAttributes($elementType, $sourceKey)
        );

        $attributes = [];

        // Start with the first available attribute, no matter what
        $firstKey = null;
        foreach ($availableAttributes as $key => $attributeInfo) {
            $firstKey = $key;
            $attributes[] = [$key, $attributeInfo];
            break;
        }

        // Is there a custom attributes list?
        $settings = $this->getSettings($elementType);
        if (isset($settings['sources'][$sourceKey]['tableAttributes'])) {
            $attributeKeys = $settings['sources'][$sourceKey]['tableAttributes'];
        } else {
            $attributeKeys = $elementType::defaultTableAttributes($sourceKey);
        }

        // Assemble the remainder of the list
        foreach ($attributeKeys as $key) {
            if ($key != $firstKey && isset($availableAttributes[$key])) {
                $attributes[] = [$key, $availableAttributes[$key]];
            }
        }

        return $attributes;
    }

    /**
     * @var array
     * @see getFieldLayoutsForSource()
     */
    private $_fieldLayouts;

    /**
     * Returns all the field layouts available for the given element source.
     *
     * @param string $elementType
     * @param string $sourceKey
     * @return FieldLayout[]
     * @since 3.5.0
     */
    public function getFieldLayoutsForSource(string $elementType, string $sourceKey): array
    {
        if (!isset($this->_fieldLayouts[$elementType][$sourceKey])) {
            /** @var string|ElementInterface $elementType */
            $this->_fieldLayouts[$elementType][$sourceKey] = $elementType::fieldLayouts($sourceKey);
        }
        return $this->_fieldLayouts[$elementType][$sourceKey];
    }

    /**
     * Returns additional sort options that should be available for a given element source.
     *
     * @param string $elementType The element type class
     * @param string $sourceKey The element source key
     * @return \Generator
     * @since 3.5.0
     */
    public function getSourceSortOptions(string $elementType, string $sourceKey): \Generator
    {
        $processedFieldIds = [];
        foreach ($this->getFieldLayoutsForSource($elementType, $sourceKey) as $fieldLayout) {
            foreach ($fieldLayout->getFields() as $field) {
                if (
                    $field instanceof SortableFieldInterface &&
                    !isset($processedFieldIds[$field->id])
                ) {
                    $sortOption = $field->getSortOption();
                    if (!isset($sortOption['attribute'])) {
                        $sortOption['attribute'] = $sortOption['orderBy'];
                    }
                    yield $sortOption;
                    $processedFieldIds[$field->id] = true;
                }
            }
        }
    }

    /**
     * Returns additional table attributes that should be available for a given source.
     *
     * @param string $elementType The element type class
     * @param string $sourceKey The element source key
     * @return array
     * @since 3.5.0
     */
    public function getSourceTableAttributes(string $elementType, string $sourceKey): array
    {
        $processedFieldIds = [];
        $attributes = [];
        foreach ($this->getFieldLayoutsForSource($elementType, $sourceKey) as $fieldLayout) {
            foreach ($fieldLayout->getFields() as $field) {
                if (
                    $field instanceof PreviewableFieldInterface &&
                    !isset($processedFieldIds[$field->id])
                ) {
                    $attributes["field:$field->id"] = [
                        'label' => Craft::t('site', $field->name),
                    ];
                    $processedFieldIds[$field->id] = true;
                }
            }
        }
        return $attributes;
    }

    /**
     * Returns the fields that are available to be shown as table attributes.
     *
     * @param string $elementType The element type class
     * @return FieldInterface[]
     * @deprecated in 3.5.0. Use [[getSourceTableAttributes()]] instead.
     */
    public function getAvailableTableFields(string $elementType): array
    {
        /** @var string|ElementInterface $elementType */
        $fields = Craft::$app->getFields()->getFieldsByElementType($elementType);
        $availableFields = [];

        foreach ($fields as $field) {
            if ($field instanceof PreviewableFieldInterface) {
                $availableFields[] = $field;
            }
        }

        return $availableFields;
    }

    /**
     * Normalizes an element type’s source list.
     *
     * @param array $sources
     * @return array
     */
    private function _normalizeSources(array $sources): array
    {
        if (!is_array($sources)) {
            return [];
        }

        $normalizedSources = [];
        $pendingHeading = null;

        foreach ($sources as $source) {
            // Is this a heading?
            if (array_key_exists('heading', $source)) {
                $pendingHeading = $source['heading'];
            } else {
                // Is there a pending heading?
                if ($pendingHeading !== null) {
                    $normalizedSources[] = ['heading' => $pendingHeading];
                    $pendingHeading = null;
                }

                // Only allow sources that have a key
                if (empty($source['key'])) {
                    continue;
                }

                $normalizedSources[] = $source;
            }
        }

        return $normalizedSources;
    }

    /**
     * Indexes a list of sources by their key.
     *
     * @param array $sources
     * @return array
     */
    private function _indexSourcesByKey(array $sources): array
    {
        $indexedSources = [];

        foreach ($sources as $source) {
            if (isset($source['key'])) {
                $indexedSources[$source['key']] = $source;
            }
        }

        return $indexedSources;
    }
}<|MERGE_RESOLUTION|>--- conflicted
+++ resolved
@@ -210,16 +210,6 @@
             }
         }
 
-<<<<<<< HEAD
-        if ($includeFields) {
-            // Mix in custom fields
-            foreach ($this->getAvailableTableFields($elementType) as $field) {
-                $attributes['field:' . $field->id] = ['label' => Craft::t('site', $field->name)];
-            }
-        }
-
-=======
->>>>>>> 28b01f8a
         return $attributes;
     }
 
