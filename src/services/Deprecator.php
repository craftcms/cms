--- conflicted
+++ resolved
@@ -185,13 +185,7 @@
      */
     public function getLogById($logId)
     {
-<<<<<<< HEAD
-        $log = (new Query())
-            ->select('*')
-            ->from(static::$_tableName)
-=======
         $log = $this->_createDeprecationErrorQuery()
->>>>>>> a0d663cd
             ->where(['id' => $logId])
             ->one();
 
