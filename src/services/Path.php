<?php
/**
 * @link https://craftcms.com/
 * @copyright Copyright (c) Pixel & Tonic, Inc.
 * @license https://craftcms.github.io/license/
 */

namespace craft\services;

use Craft;
use craft\helpers\FileHelper;
use yii\base\Component;
use yii\base\Exception;

/**
 * The Path service provides APIs for getting server paths that are used by Craft.
 * An instance of the Path service is globally accessible in Craft via [[\craft\base\ApplicationTrait::getPath()|`Craft::$app->path`]].
 *
 * @author Pixel & Tonic, Inc. <support@pixelandtonic.com>
 * @since 3.0
 */
class Path extends Component
{
    // Properties
    // =========================================================================

    /**
     * @var
     */
    private $_configPath;

    /**
     * @var
     */
    private $_storagePath;

    /**
     * @var
     */
    private $_siteTranslationsPath;

    /**
     * @var
     */
    private $_vendorPath;

    // Public Methods
    // =========================================================================

    /**
     * Returns the path to the `config/` directory.
     *
     * @return string
     * @throws Exception
     */
    public function getConfigPath(): string
    {
        if ($this->_configPath !== null) {
            return $this->_configPath;
        }

        $configPath = Craft::getAlias('@config');

        if ($configPath === false) {
            throw new Exception('There was a problem getting the config path.');
        }

        return $this->_configPath = FileHelper::normalizePath($configPath);
    }

    /**
     * Returns the path to `config/project.yaml`.
     *
     * @return string
     */
    public function getProjectConfigFilePath(): string
    {
        return $this->getConfigPath() . DIRECTORY_SEPARATOR . ProjectConfig::CONFIG_FILENAME;
    }

    /**
     * Returns the path to the `storage/` directory.
     *
     * @return string
     * @throws Exception
     */
    public function getStoragePath(): string
    {
        if ($this->_storagePath !== null) {
            return $this->_storagePath;
        }

        $storagePath = Craft::getAlias('@storage');

        if ($storagePath === false) {
            throw new Exception('There was a problem getting the storage path.');
        }

        return $this->_storagePath = FileHelper::normalizePath($storagePath);
    }

    /**
<<<<<<< HEAD
     * Returns the path to the `storage/configs/` directory.
     *
     * @param bool $create Whether the directory should be created if it doesn't exist
     * @return string
     */
    public function getConfigBackupPath(bool $create = true): string
    {
        $path = $this->getStoragePath($create) . DIRECTORY_SEPARATOR . 'config-backups';

        if ($create) {
            FileHelper::createDirectory($path);
            $this->_createGitignore($path);
=======
     * Returns the path to the `storage/composer-backups/` directory.
     *
     * @param bool $create Whether the directory should be created if it doesn't exist
     * @return string
     * @throws Exception
     */
    public function getComposerBackupsPath(bool $create = true): string
    {
        $path = $this->getStoragePath($create) . DIRECTORY_SEPARATOR . 'composer-backups';

        if ($create) {
            FileHelper::createDirectory($path);

            // Add a .gitignore file in there if there isn't one
            $gitignorePath = $path . DIRECTORY_SEPARATOR . '.gitignore';
            if (!is_file($gitignorePath)) {
                FileHelper::writeToFile($gitignorePath, "*\n!.gitignore\n", [
                    // Prevent a segfault if this is called recursively
                    'lock' => false,
                ]);
            }
>>>>>>> 959250f0
        }

        return $path;
    }

    /**
     * Returns the path to the `storage/rebrand/` directory.
     *
     * @param bool $create Whether the directory should be created if it doesn't exist
     * @return string
     */
    public function getRebrandPath(bool $create = true): string
    {
        $path = $this->getStoragePath($create) . DIRECTORY_SEPARATOR . 'rebrand';

        if ($create) {
            FileHelper::createDirectory($path);
        }

        return $path;
    }

    /**
     * Returns the path to the `vendor/` directory.
     *
     * @return string
     * @throws Exception
     */
    public function getVendorPath(): string
    {
        if ($this->_vendorPath !== null) {
            return $this->_vendorPath;
        }

        $vendorPath = Craft::getAlias('@vendor');

        if ($vendorPath === false) {
            throw new Exception('There was a problem getting the vendor path.');
        }

        return $this->_vendorPath = FileHelper::normalizePath($vendorPath);
    }

    /**
     * Returns the path to the `storage/runtime/` directory.
     *
     * @param bool $create Whether the directory should be created if it doesn't exist
     * @return string
     */
    public function getRuntimePath(bool $create = true): string
    {
        $path = $this->getStoragePath($create) . DIRECTORY_SEPARATOR . 'runtime';

        if ($create) {
            FileHelper::createDirectory($path);
            $this->_createGitignore($path);
        }

        return $path;
    }

    /**
     * Returns the path to the `storage/backups/` directory.
     *
     * @param bool $create Whether the directory should be created if it doesn't exist
     * @return string
     */
    public function getDbBackupPath(bool $create = true): string
    {
        $path = $this->getStoragePath($create) . DIRECTORY_SEPARATOR . 'backups';

        if ($create) {
            FileHelper::createDirectory($path);
        }

        return $path;
    }

    /**
     * Returns the path to the `storage/runtime/temp/` directory.
     *
     * @param bool $create Whether the directory should be created if it doesn't exist
     * @return string
     */
    public function getTempPath(bool $create = true): string
    {
        $path = $this->getRuntimePath($create) . DIRECTORY_SEPARATOR . 'temp';

        if ($create) {
            FileHelper::createDirectory($path);
        }

        return $path;
    }

    /**
     * Returns the path to the `storage/runtime/assets/` directory.
     *
     * @param bool $create Whether the directory should be created if it doesn't exist
     * @return string
     */
    public function getAssetsPath(bool $create = true): string
    {
        $path = $this->getRuntimePath($create) . DIRECTORY_SEPARATOR . 'assets';

        if ($create) {
            FileHelper::createDirectory($path);
        }

        return $path;
    }

    /**
     * Returns the path to the `storage/runtime/assets/tempuploads/` directory.
     *
     * @param bool $create Whether the directory should be created if it doesn't exist
     * @return string
     */
    public function getTempAssetUploadsPath(bool $create = true): string
    {
        $path = $this->getAssetsPath($create) . DIRECTORY_SEPARATOR . 'tempuploads';

        if ($create) {
            FileHelper::createDirectory($path);
        }

        return $path;
    }

    /**
     * Returns the path to the `storage/runtime/assets/sources/` directory.
     *
     * @param bool $create Whether the directory should be created if it doesn't exist
     * @return string
     */
    public function getAssetSourcesPath(bool $create = true): string
    {
        $path = $this->getAssetsPath($create) . DIRECTORY_SEPARATOR . 'sources';

        if ($create) {
            FileHelper::createDirectory($path);
        }

        return $path;
    }

    /**
     * Returns the path to the `storage/runtime/assets/imageeditor/` folder.
     *
     * @param bool $create Whether the directory should be created if it doesn't exist
     * @return string
     */
    public function getImageEditorSourcesPath(bool $create = true): string
    {
        $path = $this->getAssetsPath($create) . DIRECTORY_SEPARATOR . 'imageeditor';

        if ($create) {
            FileHelper::createDirectory($path);
        }

        return $path;
    }

    /**
     * Returns the path to the `storage/runtime/assets/thumbs/` directory.
     *
     * @param bool $create Whether the directory should be created if it doesn't exist
     * @return string
     */
    public function getAssetThumbsPath(bool $create = true): string
    {
        $path = $this->getAssetsPath($create) . DIRECTORY_SEPARATOR . 'thumbs';

        if ($create) {
            FileHelper::createDirectory($path);
        }

        return $path;
    }

    /**
     * Returns the path to the `storage/runtime/assets/icons/` directory.
     *
     * @param bool $create Whether the directory should be created if it doesn't exist
     * @return string
     */
    public function getAssetsIconsPath(bool $create = true): string
    {
        $path = $this->getAssetsPath($create) . DIRECTORY_SEPARATOR . 'icons';

        if ($create) {
            FileHelper::createDirectory($path);
        }

        return $path;
    }

    /**
     * Returns the path to the `storage/runtime/pluginicons/` directory.
     *
     * @param bool $create Whether the directory should be created if it doesn't exist
     * @return string
     */
    public function getPluginIconsPath(bool $create = true): string
    {
        $path = $this->getRuntimePath($create) . DIRECTORY_SEPARATOR . 'pluginicons';

        if ($create) {
            FileHelper::createDirectory($path);
        }

        return $path;
    }

    /**
     * Returns the path to the `storage/logs/` directory.
     *
     * @param bool $create Whether the directory should be created if it doesn't exist
     * @return string
     */
    public function getLogPath(bool $create = true): string
    {
        $path = $this->getStoragePath($create) . DIRECTORY_SEPARATOR . 'logs';

        if ($create) {
            FileHelper::createDirectory($path);
        }

        return $path;
    }

    /**
     * Returns the path to the `app/translations/` directory.
     *
     * @return string
     */
    public function getCpTranslationsPath(): string
    {
        return Craft::$app->getBasePath() . DIRECTORY_SEPARATOR . 'translations';
    }

    /**
     * Returns the path to the `translations/` directory.
     *
     * @return string
     * @throws Exception
     */
    public function getSiteTranslationsPath(): string
    {
        if ($this->_siteTranslationsPath !== null) {
            return $this->_siteTranslationsPath;
        }

        $translationsPath = Craft::getAlias('@translations');

        if ($translationsPath === false) {
            throw new Exception('There was a problem getting the translations path.');
        }

        return $this->_siteTranslationsPath = $translationsPath;
    }

    /**
     * Returns the path to the `app/templates/` directory.
     *
     * @return string
     */
    public function getCpTemplatesPath(): string
    {
        return Craft::$app->getBasePath() . DIRECTORY_SEPARATOR . 'templates';
    }

    /**
     * Returns the path to the `templates/` directory.
     *
     * @return string
     * @throws Exception
     */
    public function getSiteTemplatesPath(): string
    {
        $siteTemplatesPath = Craft::getAlias('@templates');

        if ($siteTemplatesPath === false) {
            throw new Exception('There was a problem getting the site templates path.');
        }

        return FileHelper::normalizePath($siteTemplatesPath);
    }

    /**
     * Returns the path to the `storage/runtime/compiled_classes/` directory.
     *
     * @param bool $create Whether the directory should be created if it doesn't exist
     * @return string
     */
    public function getCompiledClassesPath(bool $create = true): string
    {
        $path = $this->getRuntimePath($create) . DIRECTORY_SEPARATOR . 'compiled_classes';

        if ($create) {
            FileHelper::createDirectory($path);
        }

        return $path;
    }

    /**
     * Returns the path to the `storage/runtime/compiled_templates/` directory.
     *
     * @param bool $create Whether the directory should be created if it doesn't exist
     * @return string
     */
    public function getCompiledTemplatesPath(bool $create = true): string
    {
        $path = $this->getRuntimePath($create) . DIRECTORY_SEPARATOR . 'compiled_templates';

        if ($create) {
            FileHelper::createDirectory($path);
        }

        return $path;
    }

    /**
     * Returns the path to the `storage/runtime/sessions/` directory.
     *
     * @param bool $create Whether the directory should be created if it doesn't exist
     * @return string
     */
    public function getSessionPath(bool $create = true): string
    {
        $path = $this->getRuntimePath($create) . DIRECTORY_SEPARATOR . 'sessions';

        if ($create) {
            FileHelper::createDirectory($path);
        }

        return $path;
    }

    /**
     * Returns the path to the file cache directory.
     *
     * This will be located at `storage/runtime/cache/` by default, but that can be overridden with the 'cachePath'
     * config setting in `config/filecache.php`.
     *
     * @param bool $create Whether the directory should be created if it doesn't exist
     * @return string
     */
    public function getCachePath(bool $create = true): string
    {
        $path = $this->getRuntimePath($create) . DIRECTORY_SEPARATOR . 'cache';

        if ($create) {
            FileHelper::createDirectory($path);
        }

        return $path;
    }

    /**
     * Returns the path to the license key file.
     *
     * @return string
     */
    public function getLicenseKeyPath(): string
    {
        return defined('CRAFT_LICENSE_KEY_PATH') ? CRAFT_LICENSE_KEY_PATH : $this->getConfigPath() . DIRECTORY_SEPARATOR . 'license.key';
    }

    /**
     * Creates a .gitignore file in the given directory if it doesn’t exist yet
     *
     * @param string $path
     */
    private function _createGitignore(string $path)
    {
        $gitignorePath = $path . DIRECTORY_SEPARATOR . '.gitignore';

        if (is_file($gitignorePath)) {
            return;
        }

        FileHelper::writeToFile($gitignorePath, "*\n!.gitignore\n", [
            // Prevent a segfault if this is called recursively
            'lock' => false,
        ]);
    }
}<|MERGE_RESOLUTION|>--- conflicted
+++ resolved
@@ -100,20 +100,6 @@
     }
 
     /**
-<<<<<<< HEAD
-     * Returns the path to the `storage/configs/` directory.
-     *
-     * @param bool $create Whether the directory should be created if it doesn't exist
-     * @return string
-     */
-    public function getConfigBackupPath(bool $create = true): string
-    {
-        $path = $this->getStoragePath($create) . DIRECTORY_SEPARATOR . 'config-backups';
-
-        if ($create) {
-            FileHelper::createDirectory($path);
-            $this->_createGitignore($path);
-=======
      * Returns the path to the `storage/composer-backups/` directory.
      *
      * @param bool $create Whether the directory should be created if it doesn't exist
@@ -135,7 +121,24 @@
                     'lock' => false,
                 ]);
             }
->>>>>>> 959250f0
+        }
+
+        return $path;
+    }
+
+    /**
+     * Returns the path to the `storage/configs/` directory.
+     *
+     * @param bool $create Whether the directory should be created if it doesn't exist
+     * @return string
+     */
+    public function getConfigBackupPath(bool $create = true): string
+    {
+        $path = $this->getStoragePath($create) . DIRECTORY_SEPARATOR . 'config-backups';
+
+        if ($create) {
+            FileHelper::createDirectory($path);
+            $this->_createGitignore($path);
         }
 
         return $path;
