--- conflicted
+++ resolved
@@ -335,13 +335,6 @@
      */
     public function addMigrationHistory(string $name)
     {
-<<<<<<< HEAD
-        $this->_validatePluginConfig();
-
-        Db::insert($this->migrationTable, [
-            'type' => $this->type,
-            'pluginId' => $this->pluginId,
-=======
         // TODO: Remove after next breakpoint
         if ($this->db->columnExists(Table::MIGRATIONS, 'type')) {
             if ($this->track !== self::TRACK_CRAFT) {
@@ -357,7 +350,6 @@
 
         Db::insert($this->migrationTable, [
             'track' => $this->track,
->>>>>>> 28b01f8a
             'name' => $name,
             'applyTime' => Db::prepareDateForDb(new \DateTime()),
         ]);
@@ -370,16 +362,8 @@
      */
     public function removeMigrationHistory(string $name)
     {
-<<<<<<< HEAD
-        $this->_validatePluginConfig();
-
-        Db::delete($this->migrationTable, [
-            'type' => $this->type,
-            'pluginId' => $this->pluginId,
-=======
         Db::delete($this->migrationTable, [
             'track' => $this->track,
->>>>>>> 28b01f8a
             'name' => $name,
         ]);
     }
@@ -391,16 +375,8 @@
      */
     public function truncateHistory()
     {
-<<<<<<< HEAD
-        $this->_validatePluginConfig();
-
-        Db::delete($this->migrationTable, [
-            'type' => $this->type,
-            'pluginId' => $this->pluginId,
-=======
         Db::delete($this->migrationTable, [
             'track' => $this->track,
->>>>>>> 28b01f8a
         ]);
     }
 
