--- conflicted
+++ resolved
@@ -450,64 +450,6 @@
      */
     private function _createMigrationQuery(): Query
     {
-<<<<<<< HEAD
-=======
-        // TODO: Remove after next breakpoint
-        if ($this->db->columnExists($this->migrationTable, 'version', true)) {
-            $query = (new Query())
-                ->select(['version as name', 'applyTime'])
-                ->from([$this->migrationTable])
-                ->orderBy(['name' => SORT_DESC]);
-
-            if ($this->track === 'craft') {
-                $query->where(['pluginId' => null]);
-            } else {
-                $pluginId = null;
-                if (strpos($this->track, 'plugin:') === 0) {
-                    $pluginId = (new Query())
-                        ->select(['id'])
-                        ->from([Table::PLUGINS])
-                        ->where(['handle' => substr($this->track, 7)])
-                        ->scalar();
-                }
-                if ($pluginId) {
-                    $query->where(['pluginId' => $pluginId]);
-                } else {
-                    $query->where(new Expression('1 = 0'));
-                }
-            }
-
-            return $query;
-        }
-
-        // TODO: Remove after next breakpoint
-        if ($this->db->columnExists($this->migrationTable, 'type', true)) {
-            $query = (new Query())
-                ->select(['name', 'applyTime'])
-                ->from([$this->migrationTable])
-                ->orderBy(['name' => SORT_DESC]);
-
-            if ($this->track === 'craft') {
-                $query->where(['type' => 'app']);
-            } elseif (strpos($this->track, 'plugin:') === 0) {
-                $pluginId = (new Query())
-                    ->select(['id'])
-                    ->from([Table::PLUGINS])
-                    ->where(['handle' => substr($this->track, 7)])
-                    ->scalar();
-                if ($pluginId) {
-                    $query->where(['pluginId' => $pluginId]);
-                } else {
-                    $query->where(new Expression('1 = 0'));
-                }
-            } else {
-                $query->where(['type' => 'content']);
-            }
-
-            return $query;
-        }
-
->>>>>>> 9aa883ea
         return (new Query())
             ->select(['name', 'applyTime'])
             ->from([$this->migrationTable])
