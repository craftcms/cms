--- conflicted
+++ resolved
@@ -94,12 +94,10 @@
     }
 
     /**
-<<<<<<< HEAD
-=======
      * Returns the human-facing driver label (MySQL, MariaDB, or PostgreSQL).
      *
      * @return string
-     * @since 3.8.1
+     * @since 4.4.1
      */
     public function getDriverLabel(): string
     {
@@ -116,18 +114,6 @@
     }
 
     /**
-     * Returns the version of the DB.
-     *
-     * @return string
-     * @deprecated in 3.4.21. Use [[\yii\db\Schema::getServerVersion()]] instead.
-     */
-    public function getVersion(): string
-    {
-        return App::normalizeVersion($this->getSchema()->getServerVersion());
-    }
-
-    /**
->>>>>>> 3c4de40b
      * Returns whether the database supports 4+ byte characters.
      *
      * @return bool
