<?php
/**
 * @link https://craftcms.com/
 * @copyright Copyright (c) Pixel & Tonic, Inc.
 * @license https://craftcms.github.io/license/
 */

namespace craft\db;

use Composer\Util\Platform;
use Craft;
use craft\db\mysql\QueryBuilder as MysqlQueryBuilder;
use craft\db\mysql\Schema as MysqlSchema;
use craft\db\pgsql\QueryBuilder as PgsqlQueryBuilder;
use craft\db\pgsql\Schema as PgsqlSchema;
use craft\errors\DbConnectException;
use craft\errors\ShellCommandException;
use craft\events\BackupEvent;
use craft\events\RestoreEvent;
use craft\helpers\Db;
use craft\helpers\FileHelper;
use craft\helpers\StringHelper;
use mikehaertl\shellcommand\Command as ShellCommand;
use Throwable;
use yii\base\Exception;
use yii\base\InvalidArgumentException;
use yii\base\NotSupportedException;
use yii\db\Exception as DbException;

/**
 * @inheritdoc
 * @property MysqlQueryBuilder|PgsqlQueryBuilder $queryBuilder The query builder for the current DB connection.
 * @property MysqlSchema|PgsqlSchema $schema The schema information for the database opened by this connection.
 * @property bool $supportsMb4 Whether the database supports 4+ byte characters.
 * @method MysqlQueryBuilder|PgsqlQueryBuilder getQueryBuilder() Returns the query builder for the current DB connection.
 * @method MysqlSchema|PgsqlSchema getSchema() Returns the schema information for the database opened by this connection.
 * @method TableSchema getTableSchema($name, $refresh = false) Obtains the schema information for the named table.
 * @method Command createCommand($sql = null, $params = []) Creates a command for execution.
 * @author Pixel & Tonic, Inc. <support@pixelandtonic.com>
 * @since 3.0.0
 */
class Connection extends \yii\db\Connection
{
    use PrimaryReplicaTrait;

    public const DRIVER_MYSQL = 'mysql';
    public const DRIVER_PGSQL = 'pgsql';

    /**
     * @event BackupEvent The event that is triggered before the backup is created.
     */
    public const EVENT_BEFORE_CREATE_BACKUP = 'beforeCreateBackup';

    /**
     * @event BackupEvent The event that is triggered after the backup is created.
     */
    public const EVENT_AFTER_CREATE_BACKUP = 'afterCreateBackup';

    /**
     * @event RestoreEvent The event that is triggered before the restore is started.
     */
    public const EVENT_BEFORE_RESTORE_BACKUP = 'beforeRestoreBackup';

    /**
     * @event RestoreEvent The event that is triggered after the restore occurred.
     */
    public const EVENT_AFTER_RESTORE_BACKUP = 'afterRestoreBackup';

    /**
     * @var bool|null whether the database supports 4+ byte characters
     * @see getSupportsMb4()
     * @see setSupportsMb4()
     */
    private ?bool $_supportsMb4 = null;

    /**
     * Returns whether this is a MySQL connection.
     *
     * @return bool
     */
    public function getIsMysql(): bool
    {
        return $this->getDriverName() === Connection::DRIVER_MYSQL;
    }

    /**
     * Returns whether this is a PostgreSQL connection.
     *
     * @return bool
     */
    public function getIsPgsql(): bool
    {
        return $this->getDriverName() === Connection::DRIVER_PGSQL;
    }

    /**
     * Returns whether the database supports 4+ byte characters.
     *
     * @return bool
     */
    public function getSupportsMb4(): bool
    {
        if (isset($this->_supportsMb4)) {
            return $this->_supportsMb4;
        }
        return $this->_supportsMb4 = $this->getIsPgsql();
    }

    /**
     * Sets whether the database supports 4+ byte characters.
     *
     * @param bool $supportsMb4
     */
    public function setSupportsMb4(bool $supportsMb4): void
    {
        $this->_supportsMb4 = $supportsMb4;
    }

    /**
     * @inheritdoc
     * @throws DbConnectException if there are any issues
     * @throws Throwable
     */
    public function open(): void
    {
        try {
            parent::open();
        } catch (DbException $e) {
            Craft::error($e->getMessage(), __METHOD__);

            if ($this->getIsMysql()) {
                if (!extension_loaded('pdo')) {
                    throw new DbConnectException('Craft CMS requires the PDO extension to operate.', 0, $e);
                }
                if (!extension_loaded('pdo_mysql')) {
                    throw new DbConnectException('Craft CMS requires the PDO_MYSQL driver to operate.', 0, $e);
                }
            } else {
                if (!extension_loaded('pdo')) {
                    throw new DbConnectException('Craft CMS requires the PDO extension to operate.', 0, $e);
                }
                if (!extension_loaded('pdo_pgsql')) {
                    throw new DbConnectException('Craft CMS requires the PDO_PGSQL driver to operate.', 0, $e);
                }
            }

            Craft::error($e->getMessage(), __METHOD__);
            throw new DbConnectException('Craft CMS can’t connect to the database with the credentials in config/db.php.', 0, $e);
        } catch (Throwable $e) {
            Craft::error($e->getMessage(), __METHOD__);
            throw new DbConnectException('Craft CMS can’t connect to the database with the credentials in config/db.php.', 0, $e);
        }
    }

    /**
     * @inheritdoc
     * @since 3.4.11
     */
    public function close(): void
    {
        parent::close();
        $this->_supportsMb4 = null;
    }

    /**
     * Returns the path for a new backup file.
     *
     * @return string
     * @since 3.0.38
     */
    public function getBackupFilePath(): string
    {
        // Determine the backup file path
        $systemName = mb_strtolower(FileHelper::sanitizeFilename(Craft::$app->getSystemName(), [
            'asciiOnly' => true,
        ]));
        $version = Craft::$app->getInfo()->version ?? Craft::$app->getVersion();
        $filename = ($systemName ? "$systemName--" : '') . gmdate('Y-m-d-His') . "--v$version";
        $backupPath = Craft::$app->getPath()->getDbBackupPath();
        $path = $backupPath . DIRECTORY_SEPARATOR . $filename . '.sql';
        $i = 0;
        while (file_exists($path)) {
            $path = $backupPath . DIRECTORY_SEPARATOR . $filename . '--' . ++$i . '.sql';
        }
        return $path;
    }

    /**
     * Returns the core table names whose data should be excluded from database backups.
     *
     * @return string[]
     */
    public function getIgnoredBackupTables(): array
    {
        return [
            Table::ASSETINDEXDATA,
<<<<<<< HEAD
            Table::IMAGETRANSFORMINDEX,
=======
            Table::ASSETTRANSFORMINDEX,
            Table::RESOURCEPATHS,
>>>>>>> 0b58d0d4
            Table::SESSIONS,
            '{{%cache}}',
        ];
    }

    /**
     * Performs a backup operation. If a `backupCommand` config setting has been set, will execute it. If not,
     * will execute the default database schema specific backup defined in `getDefaultBackupCommand()`, which uses
     * `pg_dump` for PostgreSQL and `mysqldump` for MySQL.
     *
     * @return string The file path to the database backup
     * @throws Exception if the backupCommand config setting is false
     * @throws ShellCommandException in case of failure
     */
    public function backup(): string
    {
        $file = $this->getBackupFilePath();
        $this->backupTo($file);
        return $file;
    }

    /**
     * Performs a backup operation. If a `backupCommand` config setting has been set, will execute it. If not,
     * will execute the default database schema specific backup defined in `getDefaultBackupCommand()`, which uses
     * `pg_dump` for PostgreSQL and `mysqldump` for MySQL.
     *
     * @param string $filePath The file path the database backup should be saved at
     * @throws Exception if the backupCommand config setting is false
     * @throws ShellCommandException in case of failure
     */
    public function backupTo(string $filePath): void
    {
        // Fire a 'beforeCreateBackup' event
        $event = new BackupEvent([
            'file' => $filePath,
            'ignoreTables' => $this->getIgnoredBackupTables(),
        ]);
        $this->trigger(self::EVENT_BEFORE_CREATE_BACKUP, $event);

        // Determine the command that should be executed
        $backupCommand = Craft::$app->getConfig()->getGeneral()->backupCommand;

        if ($backupCommand === null) {
            $backupCommand = $this->getSchema()->getDefaultBackupCommand($event->ignoreTables);
        }

        if ($backupCommand === false) {
            throw new Exception('Database not backed up because the backup command is false.');
        }

        // Create the shell command
        $backupCommand = $this->_parseCommandTokens($backupCommand, $filePath);
        $command = $this->_createShellCommand($backupCommand);

        $this->_executeDatabaseShellCommand($command);

        // Fire an 'afterCreateBackup' event
        if ($this->hasEventHandlers(self::EVENT_AFTER_CREATE_BACKUP)) {
            $this->trigger(self::EVENT_AFTER_CREATE_BACKUP, new BackupEvent([
                'file' => $filePath,
            ]));
        }

        $generalConfig = Craft::$app->getConfig()->getGeneral();

        if ($generalConfig->maxBackups) {
            $backupPath = Craft::$app->getPath()->getDbBackupPath();

            // Grab all .sql files in the backup folder.
            $files = glob($backupPath . DIRECTORY_SEPARATOR . '*.sql');

            // Sort them by file modified time descending (newest first).
            usort($files, static function($a, $b) {
                return filemtime($a) < filemtime($b);
            });

            if (count($files) >= $generalConfig->maxBackups) {
                $backupsToDelete = array_slice($files, $generalConfig->maxBackups);

                foreach ($backupsToDelete as $backupToDelete) {
                    FileHelper::unlink($backupToDelete);
                }
            }
        }
    }

    /**
     * Restores a database at the given file path.
     *
     * @param string $filePath The path of the database backup to restore.
     * @throws Exception if the restoreCommand config setting is false
     * @throws ShellCommandException in case of failure
     */
    public function restore(string $filePath): void
    {
        // Fire a 'beforeRestoreBackup' event
        if ($this->hasEventHandlers(self::EVENT_BEFORE_RESTORE_BACKUP)) {
            $this->trigger(self::EVENT_BEFORE_RESTORE_BACKUP, new RestoreEvent([
                'file' => $filePath,
            ]));
        }

        // Determine the command that should be executed
        $restoreCommand = Craft::$app->getConfig()->getGeneral()->restoreCommand;

        if ($restoreCommand === null) {
            $restoreCommand = $this->getSchema()->getDefaultRestoreCommand();
        }

        if ($restoreCommand === false) {
            throw new Exception('Database not restored because the restore command is false.');
        }

        // Create the shell command
        $restoreCommand = $this->_parseCommandTokens($restoreCommand, $filePath);
        $command = $this->_createShellCommand($restoreCommand);

        $this->_executeDatabaseShellCommand($command);

        // Fire an 'afterRestoreBackup' event
        if ($this->hasEventHandlers(self::EVENT_AFTER_RESTORE_BACKUP)) {
            $this->trigger(self::EVENT_AFTER_RESTORE_BACKUP, new BackupEvent([
                'file' => $filePath,
            ]));
        }
    }

    /**
     * @param string $name
     * @return string
     */
    public function quoteDatabaseName(string $name): string
    {
        return $this->getSchema()->quoteTableName($name);
    }

    /**
     * Returns whether a table exists.
     *
     * @param string $table
     * @param bool|null $refresh
     * @return bool
     */
    public function tableExists(string $table, ?bool $refresh = null): bool
    {
        // Default to refreshing the tables if Craft isn't installed yet
        if ($refresh || ($refresh === null && !Craft::$app->getIsInstalled())) {
            $this->getSchema()->refresh();
        }

        $table = $this->getSchema()->getRawTableName($table);

        return in_array($table, $this->getSchema()->getTableNames(), true);
    }

    /**
     * Checks if a column exists in a table.
     *
     * @param string $table
     * @param string $column
     * @param bool|null $refresh
     * @return bool
     * @throws NotSupportedException if there is no support for the current driver type
     */
    public function columnExists(string $table, string $column, ?bool $refresh = null): bool
    {
        // Default to refreshing the tables if Craft isn't installed yet
        if ($refresh || ($refresh === null && !Craft::$app->getIsInstalled())) {
            $this->getSchema()->refresh();
        }

        if (($tableSchema = $this->getTableSchema($table)) === null) {
            return false;
        }

        return ($tableSchema->getColumn($column) !== null);
    }

    /**
     * Generates a primary key name.
     *
     * @return string
     */
    public function getPrimaryKeyName(): string
    {
        return $this->_objectName('pk');
    }

    /**
     * Generates a foreign key name.
     *
     * @return string
     */
    public function getForeignKeyName(): string
    {
        return $this->_objectName('fk');
    }

    /**
     * Generates an index name.
     *
     * @return string
     */
    public function getIndexName(): string
    {
        return $this->_objectName('idx');
    }

    /**
     * Generates a FK, index, or PK name.
     *
     * @param string $prefix
     * @return string
     */
    private function _objectName(string $prefix): string
    {
        return $this->tablePrefix . $prefix . '_' . StringHelper::randomString();
    }

    /**
     * Creates a shell command set to the given string
     *
     * @param string $command The command to be executed
     * @return ShellCommand
     */
    private function _createShellCommand(string $command): ShellCommand
    {
        // Create the shell command
        $shellCommand = new ShellCommand();
        $shellCommand->setCommand($command);

        // If we don't have proc_open, maybe we've got exec
        if (!function_exists('proc_open') && function_exists('exec')) {
            $shellCommand->useExec = true;
        }

        return $shellCommand;
    }

    /**
     * Parses a database backup/restore command for config tokens
     *
     * @param string $command The command to parse tokens in
     * @param string $file The path to the backup file
     * @return string
     */
    private function _parseCommandTokens(string $command, string $file): string
    {
        $parsed = Db::parseDsn($this->dsn);
        $username = $this->getIsPgsql() && !empty($parsed['user']) ? $parsed['user'] : $this->username;
        $password = $this->getIsPgsql() && !empty($parsed['password']) ? $parsed['password'] : $this->password;
        $tokens = [
            '{file}' => $file,
            '{port}' => $parsed['port'] ?? '',
            '{server}' => $parsed['host'] ?? '',
            '{user}' => $username,
            '{password}' => addslashes(str_replace('$', '\\$', $password)),
            '{database}' => $parsed['dbname'] ?? '',
            '{schema}' => $this->getSchema()->defaultSchema ?? '',
        ];

        return str_replace(array_keys($tokens), $tokens, $command);
    }

    /**
     * @param ShellCommand $command
     * @throws ShellCommandException
     */
    private function _executeDatabaseShellCommand(ShellCommand $command): void
    {
        $success = $command->execute();

        // Nuke any temp connection files that might have been created.
        try {
            if ($this->getIsMysql()) {
                /** @var craft\db\mysql\Schema $schema */
                $schema = $this->getSchema();
                @unlink($schema->tempMyCnfPath);
            }
        } catch (InvalidArgumentException $e) {
            // the directory doesn't exist
        }

        // PostgreSQL specific cleanup.
        if ($this->getIsPgsql()) {
            if (Platform::isWindows()) {
                $envCommand = 'set PGPASSWORD=';
            } else {
                $envCommand = 'unset PGPASSWORD';
            }

            $cleanCommand = $this->_createShellCommand($envCommand);
            $cleanCommand->execute();
        }

        if (!$success) {
            $execCommand = $command->getExecCommand();

            // Redact the PGPASSWORD
            if ($this->getIsPgsql()) {
                $execCommand = preg_replace_callback('/(PGPASSWORD=")([^"]+)"/i', function($match) {
                    return $match[1] . str_repeat('•', strlen($match[2])) . '"';
                }, $execCommand);
            }

            throw new ShellCommandException($execCommand, $command->getExitCode(), $command->getStdErr());
        }
    }
}<|MERGE_RESOLUTION|>--- conflicted
+++ resolved
@@ -194,12 +194,8 @@
     {
         return [
             Table::ASSETINDEXDATA,
-<<<<<<< HEAD
             Table::IMAGETRANSFORMINDEX,
-=======
-            Table::ASSETTRANSFORMINDEX,
             Table::RESOURCEPATHS,
->>>>>>> 0b58d0d4
             Table::SESSIONS,
             '{{%cache}}',
         ];
