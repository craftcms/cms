--- conflicted
+++ resolved
@@ -16,10 +16,7 @@
 abstract class Table
 {
     const ASSETINDEXDATA = '{{%assetindexdata}}';
-<<<<<<< HEAD
-=======
     /* @since 4.0.0 */
->>>>>>> 407f08fc
     const ASSETINDEXINGSESSIONS = '{{%assetindexingsessions}}';
     const ASSETS = '{{%assets}}';
     const ASSETTRANSFORMINDEX = '{{%assettransformindex}}';
