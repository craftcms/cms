--- conflicted
+++ resolved
@@ -158,12 +158,7 @@
 
     /**
      * @inheritdoc
-<<<<<<< HEAD
-     * @return array|Model|null the first row (in terms of an array) of the query result. Null is returned if the query
-     * results in nothing.
-=======
-     * @return mixed|null first row of the query result array, or `null` if there are no query results.
->>>>>>> 3b1fcc42
+     * @return array|Model|null first row of the query result array, or `null` if there are no query results.
      */
     public function one($db = null)
     {
