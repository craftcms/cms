--- conflicted
+++ resolved
@@ -192,11 +192,7 @@
 
         return $this->_pgpasswordCommand()
             . $command->getExecCommand()
-<<<<<<< HEAD
-            . ($this->usePgRestore() ? '' : '< "{file}"');
-=======
             . ($this->usePgRestore() ? '' : ' < "{file}"');
->>>>>>> 19cc22f0
     }
 
     /**
