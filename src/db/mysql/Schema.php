--- conflicted
+++ resolved
@@ -201,13 +201,7 @@
         $commandFromConfig = Craft::$app->getConfig()->getGeneral()->backupCommand;
 
         // https://bugs.mysql.com/bug.php?id=109685
-<<<<<<< HEAD
-        $useSingleTransaction = $isMySQL8 && version_compare($serverVersion, '8.0.32', '>=');
-=======
-        $useSingleTransaction =
-            ($isMySQL5 && version_compare($serverVersion, '5.7.41', '<')) ||
-            ($isMySQL8 && version_compare($serverVersion, '8.0.32', '<'));
->>>>>>> 19cc22f0
+        $useSingleTransaction = $isMySQL8 && version_compare($serverVersion, '8.0.32', '<');
 
         if ($useSingleTransaction) {
             $baseCommand->addArg('--single-transaction');
