<?php
/**
 * @link https://craftcms.com/
 * @copyright Copyright (c) Pixel & Tonic, Inc.
 * @license https://craftcms.github.io/license/
 */

namespace craft\db\mysql;

use Craft;
use craft\db\Connection;
use craft\db\ExpressionBuilder;
use craft\db\ExpressionInterface;
use craft\db\TableSchema;
use craft\helpers\App;
use craft\helpers\Db;
use craft\helpers\FileHelper;
use craft\helpers\StringHelper;
use mikehaertl\shellcommand\Command as ShellCommand;
use PDO;
use PDOException;
use yii\base\ErrorException;
use yii\base\InvalidArgumentException;
use yii\base\NotSupportedException;
use yii\db\Exception;

/**
 * @inheritdoc
 * @method TableSchema|null getTableSchema($name, $refresh = false) Obtains the schema information for the named table.
 * @property Connection $db
 * @author Pixel & Tonic, Inc. <support@pixelandtonic.com>
 * @since 3.0.0
 */
class Schema extends \yii\db\mysql\Schema
{
    public const TYPE_TINYTEXT = 'tinytext';
    public const TYPE_MEDIUMTEXT = 'mediumtext';
    public const TYPE_LONGTEXT = 'longtext';
    public const TYPE_ENUM = 'enum';

    /**
     * @inheritdoc
     */
    public $columnSchemaClass = ColumnSchema::class;

    /**
     * @var int The maximum length that objects' names can be.
     */
    public int $maxObjectNameLength = 64;

    /**
     * @var string|null The path to the temporary my.cnf file used for backups and restoration.
     */
    public ?string $tempMyCnfPath = null;

    /**
     * @inheritdoc
     */
    public function init(): void
    {
        parent::init();

        $this->typeMap['tinytext'] = self::TYPE_TINYTEXT;
        $this->typeMap['mediumtext'] = self::TYPE_MEDIUMTEXT;
        $this->typeMap['longtext'] = self::TYPE_LONGTEXT;
        $this->typeMap['enum'] = self::TYPE_ENUM;
    }

    /**
     * Returns whether a table supports 4-byte characters.
     *
     * @param string $table The table to check
     * @return bool
     * @throws InvalidArgumentException if $table is invalid
     * @since 5.0.0
     */
    public function supportsMb4(string $table): bool
    {
        $tableSchema = $this->getTableSchema($table);
        if (!$tableSchema) {
            throw new InvalidArgumentException("Invalid table: $table");
        }
        foreach ($tableSchema->columns as $column) {
            // collation names always start with the charset name,
            // so if a collation includes "mb4" we can safely assume the table has an mb4 charset
            /** @var ColumnSchema $column */
            if (isset($column->collation) && str_contains($column->collation, 'mb4')) {
                return true;
            }
        }
        return false;
    }

    /**
     * Creates a query builder for the database.
     *
     * This method may be overridden by child classes to create a DBMS-specific query builder.
     *
     * @return QueryBuilder query builder instance
     */
    public function createQueryBuilder(): QueryBuilder
    {
        return new QueryBuilder($this->db, [
            'expressionBuilders' => [
                ExpressionInterface::class => ExpressionBuilder::class,
            ],
            'separator' => "\n",
        ]);
    }

    /**
     * Quotes a database name for use in a query.
     *
     * @param string $name
     * @return string
     */
    public function quoteDatabaseName(string $name): string
    {
        return '`' . $name . '`';
    }

    /**
     * Releases an existing savepoint.
     *
     * @param string $name The savepoint name.
     * @throws Exception
     */
    public function releaseSavepoint($name): void
    {
        try {
            parent::releaseSavepoint($name);
        } catch (Exception $e) {
            // Specifically look for a "SAVEPOINT does not exist" error.
            if ($e->getCode() == 42000 && isset($e->errorInfo[1]) && $e->errorInfo[1] == 1305) {
                Craft::warning('Tried to release a savepoint, but it does not exist: ' . $e->getMessage(), __METHOD__);
            } else {
                throw $e;
            }
        }
    }

    /**
     * Rolls back to a previously created savepoint.
     *
     * @param string $name The savepoint name.
     * @throws Exception
     */
    public function rollBackSavepoint($name): void
    {
        try {
            parent::rollBackSavepoint($name);
        } catch (Exception $e) {
            // Specifically look for a "SAVEPOINT does not exist" error.
            if ($e->getCode() == 42000 && isset($e->errorInfo[1]) && $e->errorInfo[1] == 1305) {
                Craft::warning('Tried to roll back a savepoint, but it does not exist: ' . $e->getMessage(), __METHOD__);
            } else {
                throw $e;
            }
        }
    }

    /**
     * Create a column schema builder instance giving the type and value precision.
     *
     * This method may be overridden by child classes to create a DBMS-specific column schema builder.
     *
     * @param string $type type of the column. See [[ColumnSchemaBuilder::$type]].
     * @param int|string|array $length length or precision of the column. See [[ColumnSchemaBuilder::$length]].
     * @return ColumnSchemaBuilder column schema builder instance
     */
    public function createColumnSchemaBuilder($type, $length = null): ColumnSchemaBuilder
    {
        return new ColumnSchemaBuilder($type, $length, $this->db);
    }

    /**
     * Returns the default backup command to execute.
     *
     * @param string[]|null $ignoreTables The table names whose data should be excluded from the backup
     * @return string The command to execute
     * @throws ErrorException
     */
    public function getDefaultBackupCommand(?array $ignoreTables = null): string
    {
<<<<<<< HEAD
        $useSingleTransaction = true;
        $serverVersion = App::normalizeVersion($this->getServerVersion());
=======
        $baseCommand = (new ShellCommand('mysqldump'))
            ->addArg('--defaults-file=', $this->_createDumpConfigFile())
            ->addArg('--add-drop-table')
            ->addArg('--comments')
            ->addArg('--create-options')
            ->addArg('--dump-date')
            ->addArg('--no-autocommit')
            ->addArg('--routines')
            ->addArg('--default-character-set=', Craft::$app->getConfig()->getDb()->charset)
            ->addArg('--set-charset')
            ->addArg('--triggers')
            ->addArg('--no-tablespaces');

        $serverVersion = App::normalizeVersion(Craft::$app->getDb()->getServerVersion());
        $isMySQL5 = version_compare($serverVersion, '8', '<');
>>>>>>> 271972b7
        $isMySQL8 = version_compare($serverVersion, '8', '>=');
        $ignoreTables = $ignoreTables ?? Craft::$app->getDb()->getIgnoredBackupTables();
        $commandFromConfig = Craft::$app->getConfig()->getGeneral()->backupCommand;

        // https://bugs.mysql.com/bug.php?id=109685
<<<<<<< HEAD
        if ($isMySQL8 && version_compare($serverVersion, '8.0.32', '>=')) {
            $useSingleTransaction = false;
        }

        $defaultArgs =
            ' --defaults-file="' . $this->_createDumpConfigFile() . '"' .
            ' --add-drop-table' .
            ' --comments' .
            ' --create-options' .
            ' --dump-date' .
            ' --no-autocommit' .
            ' --routines' .
            ' --default-character-set=' . Craft::$app->getConfig()->getDb()->getCharset() .
            ' --set-charset' .
            ' --triggers' .
            ' --no-tablespaces';
=======
        $useSingleTransaction =
            ($isMySQL5 && version_compare($serverVersion, '5.7.41', '>=')) ||
            ($isMySQL8 && version_compare($serverVersion, '8.0.32', '>='));
>>>>>>> 271972b7

        if ($useSingleTransaction) {
            $baseCommand->addArg('--single-transaction');
        }

<<<<<<< HEAD
        // Find out if the db/dump client supports column-statistics
        $shellCommand = new ShellCommand();

        if (App::isWindows()) {
            $shellCommand->setCommand('mysqldump --help | findstr "column-statistics"');
        } else {
            $shellCommand->setCommand('mysqldump --help | grep "column-statistics"');
=======
        if ($this->supportsColumnStatistics()) {
            $baseCommand->addArg('--column-statistics=', '0');
>>>>>>> 271972b7
        }

        $schemaDump = (clone $baseCommand)
            ->addArg('--no-data')
            ->addArg('--result-file=', '{file}')
            ->addArg('{database}');

        $dataDump = (clone $baseCommand)
            ->addArg('--no-create-info');

        foreach ($ignoreTables as $table) {
            $table = $this->getRawTableName($table);
            $dataDump->addArg('--ignore-table', "{schema}.$table");
        }

        if ($commandFromConfig instanceof \Closure) {
            $schemaDump = $commandFromConfig($schemaDump);
            $dataDump = $commandFromConfig($dataDump);
        }

        return "{$schemaDump->getExecCommand()} && {$dataDump->getExecCommand()} >> {file}";
    }

    /**
     * Returns the default database restore command to execute.
     *
     * @return string The command to execute
     * @throws ErrorException
     */
    public function getDefaultRestoreCommand(): string
    {
        $commandFromConfig = Craft::$app->getConfig()->getGeneral()->restoreCommand;
        $command = (new ShellCommand('mysql'))
            ->addArg('--defaults-file=', $this->_createDumpConfigFile())
            ->addArg('{database}');

        if ($commandFromConfig instanceof \Closure) {
            $command = $commandFromConfig($command);
        }

        return $command->getExecCommand() . ' < "{file}"';
    }

    /**
     * Returns all indexes for the given table. Each array element is of the following structure:
     *
     * ```php
     * [
     *     'IndexName' => [
     *         'columns' => ['col1' [, ...]],
     *         'unique' => false
     *     ],
     * ]
     * ```
     *
     * @param string $tableName The name of the table to get the indexes for.
     * @return array All indexes for the given table.
     * @throws NotSupportedException
     */
    public function findIndexes(string $tableName): array
    {
        $tableName = Craft::$app->getDb()->getSchema()->getRawTableName($tableName);
        $table = Craft::$app->getDb()->getSchema()->getTableSchema($tableName);
        $sql = $this->getCreateTableSql($table);
        $indexes = [];

        $regexp = '/(UNIQUE\s+)?KEY\s+([^\(\s]+)\s*\(([^\(\)]+)\)/mi';
        if (preg_match_all($regexp, $sql, $matches, PREG_SET_ORDER)) {
            foreach ($matches as $match) {
                $indexName = str_replace(['`', '"'], '', $match[2]);
                $indexColumns = array_map('trim', explode(',', str_replace(['`', '"'], '', $match[3])));
                $indexes[$indexName] = [
                    'columns' => $indexColumns,
                    'unique' => !empty($match[1]),
                ];
            }
        }

        return $indexes;
    }

    /**
     * Loads the metadata for the specified table.
     *
     * @param string $name table name
     * @return TableSchema|null driver dependent table metadata. Null if the table does not exist.
     * @throws \Exception
     */
    protected function loadTableSchema($name): ?TableSchema
    {
        $table = new TableSchema();
        $this->resolveTableNames($table, $name);

        if ($this->findColumns($table)) {
            $this->findConstraints($table);

            return $table;
        }

        return null;
    }

    /**
     * @param array $info
     * @return ColumnSchema
     */
    protected function loadColumnSchema($info): ColumnSchema
    {
        /** @var ColumnSchema $column */
        $column = parent::loadColumnSchema($info);
        $column->collation = $info['collation'] ?? null;
        return $column;
    }

    /**
     * Collects extra foreign key information details for the given table.
     *
     * @param TableSchema $table the table metadata
     * @throws Exception
     */
    protected function findConstraints($table): void
    {
        // This is almost directly copied from yii\db\mysql\Schema::findConstraints() (Yii 2.0.37) except:
        // - addition of DELETE_RULE & UPDATE_RULE in the SELECT clause
        // - addition of ON DELETE & ON UPDATE subpatterns in fallback regex
        // - calls to $table->addExtendedForeignKey()

        $sql = <<<SQL
SELECT
    `kcu`.`CONSTRAINT_NAME` AS `constraint_name`,
    `kcu`.`COLUMN_NAME` AS `column_name`,
    `kcu`.`REFERENCED_TABLE_NAME` AS `referenced_table_name`,
    `kcu`.`REFERENCED_COLUMN_NAME` AS `referenced_column_name`,
    `rc`.`DELETE_RULE`,
    `rc`.`UPDATE_RULE`
FROM `information_schema`.`REFERENTIAL_CONSTRAINTS` AS `rc`
JOIN `information_schema`.`KEY_COLUMN_USAGE` AS `kcu` ON
    (
        `kcu`.`CONSTRAINT_CATALOG` = `rc`.`CONSTRAINT_CATALOG` OR
        (`kcu`.`CONSTRAINT_CATALOG` IS NULL AND `rc`.`CONSTRAINT_CATALOG` IS NULL)
    ) AND
    `kcu`.`CONSTRAINT_SCHEMA` = `rc`.`CONSTRAINT_SCHEMA` AND
    `kcu`.`CONSTRAINT_NAME` = `rc`.`CONSTRAINT_NAME`
WHERE `rc`.`CONSTRAINT_SCHEMA` = database() AND `kcu`.`TABLE_SCHEMA` = database()
AND `rc`.`TABLE_NAME` = :tableName AND `kcu`.`TABLE_NAME` = :tableName1
SQL;

        try {
            $rows = $this->db->createCommand($sql, [':tableName' => $table->name, ':tableName1' => $table->name])->queryAll();
            $constraints = [];

            foreach ($rows as $i => $row) {
                $constraints[$row['constraint_name']]['referenced_table_name'] = $row['referenced_table_name'];
                $constraints[$row['constraint_name']]['columns'][$row['column_name']] = $row['referenced_column_name'];

                $table->addExtendedForeignKey($i, [
                    'deleteType' => $row['DELETE_RULE'],
                    'updateType' => $row['UPDATE_RULE'],
                ]);
            }

            $table->foreignKeys = [];
            foreach ($constraints as $name => $constraint) {
                $table->foreignKeys[$name] = array_merge(
                    [$constraint['referenced_table_name']],
                    $constraint['columns']
                );
            }
        } catch (\Exception $e) {
            $previous = $e->getPrevious();
            if (!$previous instanceof PDOException || !str_contains($previous->getMessage(), 'SQLSTATE[42S02')) {
                throw $e;
            }

            // table does not exist, try to determine the foreign keys using the table creation sql
            $sql = $this->getCreateTableSql($table);
            $regexp = '/FOREIGN KEY\s+\(([^\)]+)\)\s+REFERENCES\s+([^\(^\s]+)\s*\(([^\)]+)\)(?:\s+ON DELETE (\w+))?(?:\s+ON UPDATE (\w+))?/mi';
            if (preg_match_all($regexp, $sql, $matches, PREG_SET_ORDER)) {
                foreach ($matches as $i => $match) {
                    $fks = array_map('trim', explode(',', str_replace(['`', '"'], '', $match[1])));
                    $pks = array_map('trim', explode(',', str_replace(['`', '"'], '', $match[3])));
                    $constraint = [str_replace(['`', '"'], '', $match[2])];
                    foreach ($fks as $k => $name) {
                        $constraint[$name] = $pks[$k];
                    }
                    $table->foreignKeys[md5(serialize($constraint))] = $constraint;

                    $table->addExtendedForeignKey($i, [
                        'deleteType' => $match[4] ?? 'RESTRICT',
                        'updateType' => $match[5] ?? 'RESTRICT',
                    ]);
                }
                $table->foreignKeys = array_values($table->foreignKeys);
            }
        }
    }

    protected function supportsColumnStatistics(): bool
    {
        // Find out if the db/dump client supports column-statistics
        $shellCommand = new ShellCommand();

        if (Platform::isWindows()) {
            $shellCommand->setCommand('mysqldump --help | findstr "column-statistics"');
        } else {
            $shellCommand->setCommand('mysqldump --help | grep "column-statistics"');
        }

        // If we don't have proc_open, maybe we've got exec
        if (!function_exists('proc_open') && function_exists('exec')) {
            $shellCommand->useExec = true;
        }

        $success = $shellCommand->execute();

        // if there was output, then column-statistics is supported
        return $success && $shellCommand->getOutput();
    }

    /**
     * Creates a temporary my.cnf file based on the DB config settings.
     *
     * @return string The path to the my.cnf file
     * @throws ErrorException
     */
    private function _createDumpConfigFile(): string
    {
        $this->tempMyCnfPath = FileHelper::normalizePath(sys_get_temp_dir()) . DIRECTORY_SEPARATOR . StringHelper::randomString(12) . '.cnf';

        $parsed = Db::parseDsn($this->db->dsn);
        $username = $this->db->getIsPgsql() && !empty($parsed['user']) ? $parsed['user'] : $this->db->username;
        $password = $this->db->getIsPgsql() && !empty($parsed['password']) ? $parsed['password'] : $this->db->password;
        $contents = '[client]' . PHP_EOL .
            'user=' . $username . PHP_EOL .
            'password="' . addslashes($password) . '"';

        if (isset($parsed['unix_socket'])) {
            $contents .= PHP_EOL . 'socket=' . $parsed['unix_socket'];
        } else {
            $contents .= PHP_EOL . 'host=' . ($parsed['host'] ?? '') .
                PHP_EOL . 'port=' . ($parsed['port'] ?? '');
        }

        // Certificates
        if (isset($this->db->attributes[PDO::MYSQL_ATTR_SSL_CA])) {
            $contents .= PHP_EOL . 'ssl_ca=' . $this->db->attributes[PDO::MYSQL_ATTR_SSL_CA];
        }
        if (isset($this->db->attributes[PDO::MYSQL_ATTR_SSL_CERT])) {
            $contents .= PHP_EOL . 'ssl_cert=' . $this->db->attributes[PDO::MYSQL_ATTR_SSL_CERT];
        }
        if (isset($this->db->attributes[PDO::MYSQL_ATTR_SSL_KEY])) {
            $contents .= PHP_EOL . 'ssl_key=' . $this->db->attributes[PDO::MYSQL_ATTR_SSL_KEY];
        }

        FileHelper::writeToFile($this->tempMyCnfPath, '');
        // Avoid a “world-writable config file 'my.cnf' is ignored” warning
        chmod($this->tempMyCnfPath, 0600);
        FileHelper::writeToFile($this->tempMyCnfPath, $contents, ['append']);

        return $this->tempMyCnfPath;
    }
}<|MERGE_RESOLUTION|>--- conflicted
+++ resolved
@@ -7,6 +7,7 @@
 
 namespace craft\db\mysql;
 
+use Composer\Util\Platform;
 use Craft;
 use craft\db\Connection;
 use craft\db\ExpressionBuilder;
@@ -182,10 +183,6 @@
      */
     public function getDefaultBackupCommand(?array $ignoreTables = null): string
     {
-<<<<<<< HEAD
-        $useSingleTransaction = true;
-        $serverVersion = App::normalizeVersion($this->getServerVersion());
-=======
         $baseCommand = (new ShellCommand('mysqldump'))
             ->addArg('--defaults-file=', $this->_createDumpConfigFile())
             ->addArg('--add-drop-table')
@@ -200,52 +197,19 @@
             ->addArg('--no-tablespaces');
 
         $serverVersion = App::normalizeVersion(Craft::$app->getDb()->getServerVersion());
-        $isMySQL5 = version_compare($serverVersion, '8', '<');
->>>>>>> 271972b7
         $isMySQL8 = version_compare($serverVersion, '8', '>=');
         $ignoreTables = $ignoreTables ?? Craft::$app->getDb()->getIgnoredBackupTables();
         $commandFromConfig = Craft::$app->getConfig()->getGeneral()->backupCommand;
 
         // https://bugs.mysql.com/bug.php?id=109685
-<<<<<<< HEAD
-        if ($isMySQL8 && version_compare($serverVersion, '8.0.32', '>=')) {
-            $useSingleTransaction = false;
-        }
-
-        $defaultArgs =
-            ' --defaults-file="' . $this->_createDumpConfigFile() . '"' .
-            ' --add-drop-table' .
-            ' --comments' .
-            ' --create-options' .
-            ' --dump-date' .
-            ' --no-autocommit' .
-            ' --routines' .
-            ' --default-character-set=' . Craft::$app->getConfig()->getDb()->getCharset() .
-            ' --set-charset' .
-            ' --triggers' .
-            ' --no-tablespaces';
-=======
-        $useSingleTransaction =
-            ($isMySQL5 && version_compare($serverVersion, '5.7.41', '>=')) ||
-            ($isMySQL8 && version_compare($serverVersion, '8.0.32', '>='));
->>>>>>> 271972b7
+        $useSingleTransaction = $isMySQL8 && version_compare($serverVersion, '8.0.32', '>=');
 
         if ($useSingleTransaction) {
             $baseCommand->addArg('--single-transaction');
         }
 
-<<<<<<< HEAD
-        // Find out if the db/dump client supports column-statistics
-        $shellCommand = new ShellCommand();
-
-        if (App::isWindows()) {
-            $shellCommand->setCommand('mysqldump --help | findstr "column-statistics"');
-        } else {
-            $shellCommand->setCommand('mysqldump --help | grep "column-statistics"');
-=======
         if ($this->supportsColumnStatistics()) {
             $baseCommand->addArg('--column-statistics=', '0');
->>>>>>> 271972b7
         }
 
         $schemaDump = (clone $baseCommand)
