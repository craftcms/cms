--- conflicted
+++ resolved
@@ -146,25 +146,6 @@
      */
     public function getDefaultBackupCommand(): string
     {
-<<<<<<< HEAD
-        $defaultTableIgnoreList = [
-            Table::ASSETINDEXDATA,
-            Table::ASSETTRANSFORMINDEX,
-            '{{%cache}}',
-            Table::SESSIONS,
-            Table::TEMPLATECACHES,
-            '{{%templatecachecriteria}}',
-            Table::TEMPLATECACHEELEMENTS,
-        ];
-
-        $dbSchema = Craft::$app->getDb()->getSchema();
-
-        foreach ($defaultTableIgnoreList as $key => $ignoreTable) {
-            $defaultTableIgnoreList[$key] = ' --ignore-table={database}.' . $dbSchema->getRawTableName($ignoreTable);
-        }
-
-=======
->>>>>>> 959250f0
         $defaultArgs =
             ' --defaults-extra-file="' . $this->_createDumpConfigFile() . '"' .
             ' --add-drop-table' .
