<?php
namespace Blocks;

/**
 * Assets functions
 */
class AssetsVariable
{
	// -------------------------------------------
	//  Sources
	// -------------------------------------------

	/**
	 * Returns all installed asset source types.
	 *
	 * @return array
	 */
	public function getAllSourceTypes()
	{
		$sourceTypes = blx()->assetSources->getAllSourceTypes();
		return AssetSourceTypeVariable::populateVariables($sourceTypes);
	}

	/**
	 * Gets an asset source type.
	 *
	 * @param string $class
	 * @return AssetSourceTypeVariable|null
	 */
	public function getSourceType($class)
	{
		$sourceType = blx()->assetSources->getSourceType($class);

		if ($sourceType)
		{
			return new AssetSourceTypeVariable($sourceType);
		}
	}

	/**
	 * Returns all asset sources.
	 *
	 * @return array
	 */
	public function sources()
	{
		return blx()->assetSources->getAllSources();
	}

	/**
	 * Gets an asset source by its ID.
	 *
	 * @param int $id
	 * @return AssetSourceModel|null
	 */
	public function getSourceById($id)
	{
<<<<<<< HEAD
		return blx()->assetSources->getSourceById($id);
=======
		$source = blx()->assetSources->getSourceById($id);

		if ($source)
		{
			return new AssetSourceVariable($source);
		}
>>>>>>> ffeeecd2
	}

	// -------------------------------------------
	//  Blocks
	// -------------------------------------------

	/**
	 * Returns all asset blocks.
	 *
	 * @return array
	 */
	public function assetBlocks()
	{
		return blx()->assetBlocks->getAllBlocks();
	}

	/**
	 * Gets an asset block by its ID.
	 *
	 * @param int $id
	 * @return AssetBlockModel|null
	 */
	public function getAssetBlockById($id)
	{
<<<<<<< HEAD
		return blx()->assetBlocks->getBlockById($id);
=======
		$block = blx()->assetBlocks->getBlockById($id);

		if ($block)
		{
			return new BlockVariable($block);
		}
>>>>>>> ffeeecd2
	}
}<|MERGE_RESOLUTION|>--- conflicted
+++ resolved
@@ -55,16 +55,7 @@
 	 */
 	public function getSourceById($id)
 	{
-<<<<<<< HEAD
 		return blx()->assetSources->getSourceById($id);
-=======
-		$source = blx()->assetSources->getSourceById($id);
-
-		if ($source)
-		{
-			return new AssetSourceVariable($source);
-		}
->>>>>>> ffeeecd2
 	}
 
 	// -------------------------------------------
@@ -89,15 +80,6 @@
 	 */
 	public function getAssetBlockById($id)
 	{
-<<<<<<< HEAD
 		return blx()->assetBlocks->getBlockById($id);
-=======
-		$block = blx()->assetBlocks->getBlockById($id);
-
-		if ($block)
-		{
-			return new BlockVariable($block);
-		}
->>>>>>> ffeeecd2
 	}
 }