<?php
namespace Blocks;

/**
<<<<<<< HEAD
 * Asset blocks controller class
=======
 * Handles asset tasks
>>>>>>> 0f3fb54b
 */
class AssetsController extends BaseEntityController
{
	/**
<<<<<<< HEAD
	 * Returns the block service instance.
	 *
	 * @return AssetBlocksService
	 */
	protected function getService()
	{
		return blx()->assets;
=======
	 * Upload a file
	 */
	public function actionUploadFile()
	{
		$this->requireAjaxRequest();
		$folderId = blx()->request->getRequiredQuery('folder_id');
		$userResponse = blx()->request->getPost('user_response');

		$output = blx()->assets->uploadFile($folderId, $userResponse);

		$this->returnJson(array('success' => true));
	}

	/**
	 * View a folder
	 */
	public function actionViewFolder()
	{
		$this->requireAjaxRequest();
		$folderId = blx()->request->getRequiredPost('folder_id');
		$requestId = blx()->request->getPost('request_id', 0);
		$viewType = blx()->request->getPost('view_type', 'thumbs');

		$folder = blx()->assets->getFolderById($folderId);
		$files = blx()->assets->getFilesByFolderId($folderId);


		$html = blx()->templates->render('assets/_views/folder_contents',
			array(
				'folder' => $folder,
				'view' => $viewType,
				'files' => $files
			)
		);

		$this->returnJson(array(
			'request_id' => $requestId,
			'html' => $html
		));
>>>>>>> 0f3fb54b
	}
}<|MERGE_RESOLUTION|>--- conflicted
+++ resolved
@@ -2,24 +2,11 @@
 namespace Blocks;
 
 /**
-<<<<<<< HEAD
- * Asset blocks controller class
-=======
  * Handles asset tasks
->>>>>>> 0f3fb54b
  */
 class AssetsController extends BaseEntityController
 {
 	/**
-<<<<<<< HEAD
-	 * Returns the block service instance.
-	 *
-	 * @return AssetBlocksService
-	 */
-	protected function getService()
-	{
-		return blx()->assets;
-=======
 	 * Upload a file
 	 */
 	public function actionUploadFile()
@@ -59,6 +46,5 @@
 			'request_id' => $requestId,
 			'html' => $html
 		));
->>>>>>> 0f3fb54b
 	}
 }