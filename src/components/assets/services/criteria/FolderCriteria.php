--- conflicted
+++ resolved
@@ -16,56 +16,35 @@
 	public $limit;
 
 	/**
-<<<<<<< HEAD
-	 * Returns all entities that match the criteria.
-=======
 	 * Returns all entries that match the criteria.
->>>>>>> e1fbff93
 	 *
 	 * @access protected
 	 * @return array
 	 */
 	protected function findEntities()
 	{
-<<<<<<< HEAD
-	}
-
-	/**
-	 * Returns the first entity that matches the criteria.
-=======
 		return blx()->assets->getFolders($this);
 	}
 
 	/**
 	 * Returns the first entry that matches the criteria.
->>>>>>> e1fbff93
 	 *
 	 * @access protected
 	 * @return EntryModel|null
 	 */
 	protected function findFirstEntity()
 	{
-<<<<<<< HEAD
-	}
-
-	/**
-	 * Returns the total entities that match the criteria.
-=======
 		return blx()->assets->getFolder($this);
 	}
 
 	/**
 	 * Returns the total entries that match the criteria.
->>>>>>> e1fbff93
 	 *
 	 * @access protected
 	 * @return int
 	 */
 	protected function getTotalEntities()
 	{
-<<<<<<< HEAD
-=======
 		return blx()->assets->getTotalFolders($this);
->>>>>>> e1fbff93
 	}
 }