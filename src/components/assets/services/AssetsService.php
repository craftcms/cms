--- conflicted
+++ resolved
@@ -4,52 +4,43 @@
 /**
  *
  */
-class AssetsService extends BaseEntityService
+class AssetsService extends BaseApplicationComponent
 {
 	// -------------------------------------------
-	//  Asset Blocks
-	// -------------------------------------------
-
-	/**
-	 * The block model class name.
-	 *
-<<<<<<< HEAD
-	 * @access protected
-	 * @var string
-=======
+	//  Files
+	// -------------------------------------------
+
+	/**
+	 * Populates a file model.
+	 *
 	 * @param array|AssetFileRecord $attributes
 	 * @return AssetFileModel
->>>>>>> 0f3fb54b
-	 */
-	protected $blockModelClass = 'AssetBlockModel';
-
-	/**
-	 * The block record class name.
-	 *
-	 * @access protected
-	 * @var string
-	 */
-	protected $blockRecordClass = 'AssetBlockRecord';
-
-	/**
-	 * The content record class name.
-	 *
-	 * @access protected
-	 * @var string
-	 */
-	protected $contentRecordClass = 'AssetContentRecord';
-
-	/**
-	 * The name of the content table column right before where the block columns should be inserted.
-	 *
-	 * @access protected
-	 * @var string
-	 */
-	protected $placeBlockColumnsAfter = 'fileId';
-
-	// -------------------------------------------
-	//  Files
-	// -------------------------------------------
+	 */
+	public function populateFile($attributes)
+	{
+		$file = AssetFileModel::populateModel($attributes);
+		return $file;
+	}
+
+	/**
+	 * Mass-populates file models.
+	 *
+	 * @param array  $data
+	 * @param string $index
+	 * @return array
+	 */
+	public function populateFiles($data, $index = 'id')
+	{
+		$files = array();
+
+		foreach ($data as $attributes)
+		{
+			$file = $this->populateFile($attributes);
+			$files[$file->$index] = $file;
+		}
+
+		return $files;
+	}
 
 	/**
 	 * Returns all top-level files in a source.
@@ -67,7 +58,7 @@
 			->order('fi.filename')
 			->queryAll();
 
-		return AssetFileModel::populateModels($query, 'id');
+		return $this->populateFiles($query);
 	}
 
 	/**
@@ -120,11 +111,7 @@
 
 		if ($params->offset)
 		{
-<<<<<<< HEAD
-			return AssetFileModel::populateModel($fileRecord);
-=======
 			$query->offset($params->offset);
->>>>>>> 0f3fb54b
 		}
 
 		if ($params->limit)
@@ -234,8 +221,6 @@
 	// -------------------------------------------
 
 	/**
-<<<<<<< HEAD
-=======
 	 * Populates a folder model.
 	 *
 	 * @param array|AssetFolderRecord $attributes
@@ -303,7 +288,6 @@
 	}
 
 	/**
->>>>>>> 0f3fb54b
 	 * Returns a folder by its ID.
 	 *
 	 * @param int $folderId
@@ -314,7 +298,7 @@
 		$folderRecord = AssetFolderRecord::model()->findById($folderId);
 		if ($folderRecord)
 		{
-			return AssetFolderModel::populateModel($folderRecord);
+			return $this->populateFolder($folderRecord);
 		}
 		return null;
 	}
