--- conflicted
+++ resolved
@@ -25,11 +25,7 @@
 			'width'			=> array(AttributeType::Number, 'min' => 0, 'column' => ColumnType::SmallInt),
 			'height'		=> array(AttributeType::Number, 'min' => 0, 'column' => ColumnType::SmallInt),
 			'size'			=> array(AttributeType::Number, 'min' => 0, 'column' => ColumnType::Int),
-<<<<<<< HEAD
-			'dateModified'	=> array(AttributeType::DateTime),
-=======
 			'dateModified'	=> AttributeType::DateTime
->>>>>>> e1fbff93
 		);
 	}
 
