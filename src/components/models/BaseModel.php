<?php
namespace Blocks;

/**
 * Model base class
 *
 * @abstract
 */
abstract class BaseModel extends \CModel
{
	private $_attributeNames = array();
	private $_attributes = array();

	/**
	 * Constructor
	 */
	function __construct()
	{
		ModelHelper::populateAttributeDefaults($this);
	}

	/**
	 * PHP getter magic method.
	 *
	 * @param string $name
	 * @return mixed
	 */
	function __get($name)
	{
		if (isset($this->_attributes[$name]))
		{
			return $this->_attributes[$name];
		}
		else if (in_array($name, $this->attributeNames()))
		{
			return null;
		}
		else
		{
			return parent::__get($name);
		}
	}

	/**
	 * PHP setter magic method.
	 *
	 * @param string $name
	 * @param mixed  $value
	 * @return mixed
	 */
	function __set($name, $value)
	{
		if ($this->setAttribute($name, $value) === false)
		{
			parent::__set($name, $value);
		}
	}

	/**
	 * Checks if an attribute value is set.
	 *
	 * @param string $name
	 * @return bool
	 */
	function __isset($name)
	{
		if (isset($this->_attributes[$name]))
		{
			return true;
		}
		else if (in_array($name, $this->attributeNames()))
		{
<<<<<<< HEAD
			return true;
=======
			return false;
>>>>>>> ffeeecd2
		}
		else
		{
			return parent::__isset($name);
		}
	}

	/**
	 * Defines this model's attributes.
	 *
	 * @abstract
	 * @return array
	 */
	abstract public function defineAttributes();

	/**
	 * Returns the list of this model's attribute names.
	 *
	 * @return array
	 */
	public function attributeNames()
	{
		if (!$this->_attributeNames)
		{
			$this->_attributeNames = array_keys($this->defineAttributes());
		}

		return $this->_attributeNames;
	}

	/**
	 * Gets an attribute's value.
	 *
	 * @param string $name
	 * @return mixed
	 */
	public function getAttribute($name)
	{
		if (isset($this->_attributes[$name]))
		{
			return $this->_attributes[$name];
		}
	}

	/**
	 * Sets an attribute's value.
	 *
	 * @param string $name
	 * @param mixed $value
	 * @return bool
	 */
	public function setAttribute($name, $value)
	{
		if (in_array($name, $this->attributeNames()))
		{
			$this->_attributes[$name] = $value;
			return true;
		}
		else
		{
			return false;
		}
	}

	/**
	 * Sets multiple attribute values at once.
	 *
	 * @param array $values
	 */
	public function setAttributes($values)
	{
		if (!is_array($values))
		{
			return;
		}

		foreach ($values as $name => $value)
		{
			if (in_array($name, $this->attributeNames()))
			{
				$this->_attributes[$name] = $value;
			}
		}
	}

	/**
	 * Returns this model's validation rules.
	 *
	 * @return array
	 */
	public function rules()
	{
		return ModelHelper::getRules($this);
	}

	/**
	 * Returns the attribute labels.
	 *
	 * @return array
	 */
	public function attributeLabels()
	{
		return ModelHelper::getAttributeLabels($this);
	}
}<|MERGE_RESOLUTION|>--- conflicted
+++ resolved
@@ -68,13 +68,11 @@
 		{
 			return true;
 		}
+		// We're mostly just concerned with whether the attribute exists,
+		// so even not-yet-set attributes should return 'true' here.
 		else if (in_array($name, $this->attributeNames()))
 		{
-<<<<<<< HEAD
 			return true;
-=======
-			return false;
->>>>>>> ffeeecd2
 		}
 		else
 		{
