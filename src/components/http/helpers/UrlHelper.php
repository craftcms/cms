--- conflicted
+++ resolved
@@ -10,17 +10,10 @@
 	 * Returns a URL.
 	 *
 	 * @static
-<<<<<<< HEAD
 	 * @param string $path
 	 * @param array|string|null $params
 	 * @param string|null $protocol protocol to use (e.g. http, https). If empty, the protocol used for the current request will be used.
 	 * @return string
-=======
-	 * @param   string          $path
-	 * @param   null            $params
-	 * @param   string          $protocol protocol to use (e.g. http, https). If empty, the protocol used for the current request will be used.
-	 * @return  array|string
->>>>>>> a44738ee
 	 */
 	public static function getUrl($path = '', $params = null, $protocol = '')
 	{
