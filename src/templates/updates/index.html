{% requirePermission 'performUpdates' %}

{% extends "_layouts/cp" %}
{% set title = "Updates"|t %}
<<<<<<< HEAD

=======
{% includeCssResource "css/updates.css" %}
{% includeJsResource "js/updates.js" %}
{% includeJs 'new Craft.UpdateInfo();' %}
>>>>>>> fd52cfa2
{% includeTranslations
	"You’ve got updates!",
	"You’re all up-to-date!",
	"build {build}",
	"Critical",
	"Update",
	"Download",
	"Craft’s <a href=\"http://buildwithcraft.com/license\" target=\"_blank\">Terms and Conditions</a> have changed.",
	"I agree.",
	"Seriously, download.",
	"Seriously, update.",
	"Install",
	"{app} update required",
	"Added",
	"Improved",
	"Fixed",
	"Download"
%}


{% block main %}
	{% registerCssResource "css/updates.css" %}
	{% registerJsResource "js/updates.js" %}
	{% registerJs 'new Craft.UpdateInfo(' ~ craft.config.allowAutoUpdates ~');' %}

	<div id="graphic" class="spinner big"></div>
	<div id="status">{{ "Checking for updates…"|t }}</div>
{% endblock %}<|MERGE_RESOLUTION|>--- conflicted
+++ resolved
@@ -2,13 +2,7 @@
 
 {% extends "_layouts/cp" %}
 {% set title = "Updates"|t %}
-<<<<<<< HEAD
 
-=======
-{% includeCssResource "css/updates.css" %}
-{% includeJsResource "js/updates.js" %}
-{% includeJs 'new Craft.UpdateInfo();' %}
->>>>>>> fd52cfa2
 {% includeTranslations
 	"You’ve got updates!",
 	"You’re all up-to-date!",
@@ -32,7 +26,7 @@
 {% block main %}
 	{% registerCssResource "css/updates.css" %}
 	{% registerJsResource "js/updates.js" %}
-	{% registerJs 'new Craft.UpdateInfo(' ~ craft.config.allowAutoUpdates ~');' %}
+	{% registerJs 'new Craft.UpdateInfo();' %}
 
 	<div id="graphic" class="spinner big"></div>
 	<div id="status">{{ "Checking for updates…"|t }}</div>
