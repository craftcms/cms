{%- set options = (options is defined ? options : []) %}
{%- set values = (values is defined ? values : []) -%}

{%- set showAllOption  = (showAllOption is defined ? showAllOption : true) %}
{%- if showAllOption %}
    {%- set allLabel = (allLabel is defined ? allLabel : "All"|t('app')) %}
    {%- set allValue = (allValue is defined ? allValue : '*') %}
    {%- set allChecked = (values is empty or values == allValue) %}
{%- endif %}

<div class="checkbox-select{% if class is defined %} {{ class }}{% endif %}">
<<<<<<< HEAD
    {%- if showAllOption %}
        <div>
            {% include "_includes/forms/checkbox" with {
                id:        (id is defined ? id : null),
                class:     'all',
                label:     '<b>' ~ allLabel ~ '</b>',
                name:      (name is defined ? name : null),
                value:     allValue,
                checked:   allChecked,
                autofocus: (autofocus is defined and autofocus and not craft.app.request.isMobileBrowser(true))
            } only %}
        </div>
    {%- endif %}
    {%- for key, option in options %}
        {%- set optionLabel = (option.label is defined ? option.label : option) %}
        {%- set optionValue = (option.value is defined ? option.value : key) -%}
        {% if not showAllOption or optionValue != allValue %}
            <div>
                {% include "_includes/forms/checkbox" with {
                    label:    optionLabel,
                    name:     (name is defined ? name~'[]' : null),
                    value:    optionValue,
                    checked:  ((showAllOption and allChecked) or optionValue in values),
                    disabled: (showAllOption and allChecked)
                } only %}
            </div>
        {% endif %}
    {% endfor %}
=======
	{%- if showAllOption %}
		<div>
			{% include "_includes/forms/checkbox" with {
				id:        (id is defined ? id : null),
				class:     'all',
				label:     '<b>' ~ allLabel ~ '</b>',
				name:      (name is defined ? name : null),
				value:     allValue,
				checked:   allChecked,
				autofocus: (autofocus is defined and autofocus and not craft.request.isMobileBrowser(true))
			} only %}
		</div>
	{%- endif %}
	{%- for key, option in options %}
		{%- set optionLabel = (option.label is defined ? option.label : option) %}
		{%- set optionValue = (option.value is defined ? option.value : key)~'' -%}
		{% if not showAllOption or optionValue != allValue %}
			<div>
				{% include "_includes/forms/checkbox" with {
					label:    optionLabel,
					name:     (name is defined ? name~'[]' : null),
					value:    optionValue,
					checked:  ((showAllOption and allChecked) or optionValue in values),
					disabled: (showAllOption and allChecked)
				} only %}
			</div>
		{% endif %}
	{% endfor %}
>>>>>>> a38ccace
</div><|MERGE_RESOLUTION|>--- conflicted
+++ resolved
@@ -9,7 +9,6 @@
 {%- endif %}
 
 <div class="checkbox-select{% if class is defined %} {{ class }}{% endif %}">
-<<<<<<< HEAD
     {%- if showAllOption %}
         <div>
             {% include "_includes/forms/checkbox" with {
@@ -25,7 +24,7 @@
     {%- endif %}
     {%- for key, option in options %}
         {%- set optionLabel = (option.label is defined ? option.label : option) %}
-        {%- set optionValue = (option.value is defined ? option.value : key) -%}
+        {%- set optionValue = (option.value is defined ? option.value : key)~'' -%}
         {% if not showAllOption or optionValue != allValue %}
             <div>
                 {% include "_includes/forms/checkbox" with {
@@ -38,34 +37,4 @@
             </div>
         {% endif %}
     {% endfor %}
-=======
-	{%- if showAllOption %}
-		<div>
-			{% include "_includes/forms/checkbox" with {
-				id:        (id is defined ? id : null),
-				class:     'all',
-				label:     '<b>' ~ allLabel ~ '</b>',
-				name:      (name is defined ? name : null),
-				value:     allValue,
-				checked:   allChecked,
-				autofocus: (autofocus is defined and autofocus and not craft.request.isMobileBrowser(true))
-			} only %}
-		</div>
-	{%- endif %}
-	{%- for key, option in options %}
-		{%- set optionLabel = (option.label is defined ? option.label : option) %}
-		{%- set optionValue = (option.value is defined ? option.value : key)~'' -%}
-		{% if not showAllOption or optionValue != allValue %}
-			<div>
-				{% include "_includes/forms/checkbox" with {
-					label:    optionLabel,
-					name:     (name is defined ? name~'[]' : null),
-					value:    optionValue,
-					checked:  ((showAllOption and allChecked) or optionValue in values),
-					disabled: (showAllOption and allChecked)
-				} only %}
-			</div>
-		{% endif %}
-	{% endfor %}
->>>>>>> a38ccace
 </div>