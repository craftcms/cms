{%- set type = type ?? 'text' %}
{%- set autocomplete = autocomplete ?? false %}

{%- set class = (class ?? [])|explodeClass|merge([
    'text',
    (disabled ?? false) ? 'disabled' : null,
    not (size ?? false) ? 'fullwidth' : null,
]|filter) %}

{%- set inputAttributes = {
    class: class,
    type: type,
    id: id ?? false,
    inputmode: inputmode ?? false,
    size: size ?? false,
    name: name ?? false,
    value: value ?? false,
    maxlength: maxlength ?? false,
    autofocus: (autofocus ?? false) and not craft.app.request.isMobileBrowser(true),
<<<<<<< HEAD
    autocomplete: autocomplete is same as(true) ? 'on' : autocomplete is same as(false) ? 'off' : autocomplete,
=======
    autocomplete: autocomplete is boolean ? (autocomplete ? 'on' : 'off') : autocomplete,
>>>>>>> c8e8b1cd
    autocorrect: (autocorrect ?? true) ? false : 'off',
    autocapitalize: (autocapitalize ?? true) ? false : 'off',
    disabled: disabled ?? false,
    readonly: readonly ?? false,
    title: title ?? false,
    placeholder: placeholder ?? false,
    step: step ?? false,
    min: min ?? false,
    max: max ?? false,
    aria: {
        describedby: instructionsId ?? false,
    },
}|merge(inputAttributes ?? [], recursive=true) %}

{%- if block('attr') is defined %}
    {%- set inputAttributes = inputAttributes|merge(('<div ' ~ block('attr') ~ '>')|parseAttr, recursive=true) %}
{%- endif %}

{%- if showCharsLeft ?? false %}
    {%- set inputAttributes = inputAttributes|merge({
        data: {
            'show-chars-left': showCharsLeft,
        },
        style: {
            ("padding-#{craft.app.locale.getOrientation() == 'ltr' ? 'right' : 'left'}"): (maxlength ?? false) ? "#{7.2*maxlength|length+14}px",
        },
    }, recursive=true) %}
{%- endif %}

{%- set input = tag('input', inputAttributes) %}

{%- if unit ?? false %}
    <div class="flex">
        <div class="textwrapper">{{ input|raw }}</div>
        <div class="label light">{{ unit }}</div>
    </div>
{%- else %}
    {{- input|raw }}
{%- endif %}<|MERGE_RESOLUTION|>--- conflicted
+++ resolved
@@ -17,11 +17,7 @@
     value: value ?? false,
     maxlength: maxlength ?? false,
     autofocus: (autofocus ?? false) and not craft.app.request.isMobileBrowser(true),
-<<<<<<< HEAD
-    autocomplete: autocomplete is same as(true) ? 'on' : autocomplete is same as(false) ? 'off' : autocomplete,
-=======
     autocomplete: autocomplete is boolean ? (autocomplete ? 'on' : 'off') : autocomplete,
->>>>>>> c8e8b1cd
     autocorrect: (autocorrect ?? true) ? false : 'off',
     autocapitalize: (autocapitalize ?? true) ? false : 'off',
     disabled: disabled ?? false,
