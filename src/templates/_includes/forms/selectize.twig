--- conflicted
+++ resolved
@@ -8,13 +8,10 @@
     {% set selectizeOptions = selectizeOptions|merge({
         plugins: (selectizeOptions.plugins ?? [])|push('remove_button')
     }) %}
-<<<<<<< HEAD
-=======
 {% else %}
     {% set selectizeOptions = selectizeOptions|merge({
         plugins: (selectizeOptions.plugins ?? [])|push('select_on_focus')
     }) %}
->>>>>>> 22930d32
 {% endif %}
 
 {# Normalize the options #}
@@ -147,10 +144,7 @@
                     }
                 }, selectize);
             }
-<<<<<<< HEAD
-=======
             {% endif %}
->>>>>>> 22930d32
         }
     }
 
