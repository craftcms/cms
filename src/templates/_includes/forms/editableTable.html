{%- set static = static ?? false %}
{%- set cols = cols ?? [] %}
{%- set rows = rows ?? [] %}
{%- set initJs = not static and (initJs ?? true) -%}
{%- set minRows = minRows ?? null %}
{%- set maxRows = maxRows ?? null %}
{%- set staticRows = static or (staticRows ?? false) or (minRows == 1 and maxRows == 1 and rows|length == 1) %}
{%- set fixedRows = not staticRows and (minRows and minRows == maxRows and minRows == rows|length) %}

{% if not static %}
    <input type="hidden" name="{{ name }}" value="">
{% endif %}

<table id="{{ id }}" class="shadow-box editable"
       {%- if block('attr') is defined %} {{ block('attr') }}{% endif %}>
    <thead>
        <tr>
            {% for col in cols %}
                {%- switch col.type %}
                    {%- case 'time' %}
                        {%- do view.registerAssetBundle('craft\\web\\assets\\timepicker\\TimepickerAsset') %}
                    {%- case 'template' %}
                        {%- do view.registerAssetBundle("craft\\web\\assets\\vue\\VueAsset") %}
                {%- endswitch %}
                <th scope="col" class="{{ col.class ?? '' }}">
                    {%- if col.heading is defined and col.heading %}{{ col.heading }}{% else %}&nbsp;{% endif %}
                    {%- if col.info is defined -%}
                        <span class="info">{{ col.info|md|raw }}</span>
                    {%- endif -%}
                </th>
            {% endfor %}
            {% if not staticRows %}
                <th colspan="{{ fixedRows ? 1 : 2 }}"></th>
            {% endif %}
        </tr>
    </thead>
    <tbody>
        {% for rowId, row in rows %}
            <tr data-id="{{ rowId }}">
                {% for colId, col in cols %}
                    {% set cell = row[colId] ?? null %}
                    {% set value = cell.value is defined ? cell.value : cell %}
                    {% if col.type == 'heading' %}
                        <th scope="row" class="{{ cell.class ?? col.class ?? '' }}">{{ value|raw }}</th>
                    {% elseif col.type == 'html' %}
                        <td class="{{ cell.class ?? col.class ?? '' }}">{{ value|raw }}</td>
                    {% else %}
                        {% set hasErrors = cell.hasErrors ?? false %}
                        {% set cellName = name~'['~rowId~']['~colId~']' %}
                        {% set textual = (col.type in ['color', 'date', 'email', 'multiline', 'number', 'singleline', 'template', 'time', 'url']) %}
                        {% set isCode = col.code is defined or col.type == 'color' %}
                        <td class="{% if textual %}textual{% endif %} {% if col.class is defined %}{{ col.class }}{% endif %} {% if isCode %}code{% endif %} {% if hasErrors %}error{% endif %}"{% if col.width is defined %} width="{{ col.width }}"{% endif %}>
<<<<<<< HEAD
                            {%- switch col.type -%}
                                {%- case 'checkbox' -%}
                                    {% include "_includes/forms/checkbox" with {
                                        name: cellName,
                                        value:  col.value ?? 1,
                                        checked: value is not empty,
                                        disabled: static
                                    } only %}
                                {%- case 'color' -%}
                                    {% include "_includes/forms/color" with {
                                        name: cellName,
                                        value: value,
                                        small: true,
                                        disabled: static
                                    } only %}
                                {%- case 'date' -%}
                                    {% include "_includes/forms/date" with {
                                        name: cellName,
                                        value: value,
                                        disabled: static
                                    } only %}
                                {%- case 'lightswitch' -%}
                                    {% include "_includes/forms/lightswitch" with {
                                        name: cellName,
                                        on: value,
                                        value: col.value ?? 1,
                                        small: true,
                                        disabled: static
                                    } only %}
                                {% case 'select' -%}
                                    {% include "_includes/forms/select" with {
                                        class: 'small',
                                        name: cellName,
                                        options: cell.options ?? col.options,
                                        value: value,
                                        disabled: static
                                    } only %}
                                {%- case 'time' -%}
                                    {% include "_includes/forms/time" with {
                                        name: cellName,
                                        value: value,
                                        disabled: static
                                    } only %}
                                {%- case 'template' -%}
                                    {% include "_includes/forms/autosuggest" with {
                                        name: cellName,
                                        suggestions: craft.cp.getTemplateSuggestions(),
                                        value: value,
                                        disabled: static
                                    } only %}
                                {%- case 'email' or 'url' -%}
                                    {% include "_includes/forms/text" with {
                                        type: col.type,
                                        name: cellName,
                                        placeholder: col.placeholder ?? null,
                                        value:  value,
                                        disabled: static
                                    } only %}
                                {%- default -%}
                                    <textarea name="{{ cellName }}" rows="1"{% if static %} disabled{% endif %}{% if col.placeholder is defined %} placeholder="{{ col.placeholder }}"{% endif %}>{{ value }}</textarea>
                            {%- endswitch -%}
=======
                            {% block tablecell %}
                                {%- switch col.type -%}
                                    {%- case 'checkbox' -%}
                                        {% include "_includes/forms/checkbox" with {
                                            name: cellName,
                                            value:  col.value ?? 1,
                                            checked: value is not empty,
                                            disabled: static
                                        } only %}
                                    {%- case 'color' -%}
                                        {% include "_includes/forms/color" with {
                                            name: cellName,
                                            value: value,
                                            small: true,
                                            disabled: static
                                        } only %}
                                    {%- case 'date' -%}
                                        {% include "_includes/forms/date" with {
                                            name: cellName,
                                            value: value,
                                            disabled: static
                                        } only %}
                                    {%- case 'lightswitch' -%}
                                        {% include "_includes/forms/lightswitch" with {
                                            name: cellName,
                                            on: value,
                                            value: col.value ?? 1,
                                            small: true,
                                            disabled: static
                                        } only %}
                                    {% case 'select' -%}
                                        {% include "_includes/forms/select" with {
                                            class: 'small',
                                            name: cellName,
                                            options: cell.options ?? col.options,
                                            value: value,
                                            disabled: static
                                        } only %}
                                    {%- case 'time' -%}
                                        {% include "_includes/forms/time" with {
                                            name: cellName,
                                            value: value,
                                            disabled: static
                                        } only %}
                                    {%- case 'template' -%}
                                        {% include "_includes/forms/autosuggest" with {
                                            name: cellName,
                                            suggestions: craft.cp.getTemplateSuggestions(),
                                            value: value,
                                            disabled: static
                                        } only %}
                                    {%- default -%}
                                        <textarea name="{{ cellName }}" rows="1"{% if static %} disabled{% endif %}{% if col.placeholder is defined %} placeholder="{{ col.placeholder }}"{% endif %}>{{ value }}</textarea>
                                {%- endswitch -%}
                            {% endblock %}
>>>>>>> e64f81dd
                        </td>
                    {% endif %}
                {% endfor %}
                {% if not staticRows %}
                    <td class="thin action"><a class="move icon" title="{{ 'Reorder'|t('app') }}"></a></td>
                    {% if not fixedRows %}<td class="thin action"><a class="delete icon" title="{{ 'Delete'|t('app') }}"></a></td>{% endif %}
                {% endif %}
            </tr>
        {% endfor %}
    </tbody>
</table>
{% if not staticRows and not fixedRows %}
    <div class="btn add icon">{{ addRowLabel is defined ? addRowLabel : "Add a row"|t('app') }}</div>
{% endif %}

{% if initJs %}
    {% set jsId = id|namespaceInputId|e('js') %}
    {% set jsName = name|namespaceInputName|e('js') %}
    {% set jsCols = cols|json_encode %}
    {% set defaultValues = defaultValues ?? null %}
    {% js %}
        new Craft.EditableTable("{{ jsId }}", "{{ jsName }}", {{ jsCols|raw }}, {
            defaultValues: {{ defaultValues ? defaultValues|json_encode|raw : '{}' }},
            staticRows: {{ staticRows ? 'true' : 'false' }},
            minRows: {{ minRows ? minRows : 'null' }},
            maxRows: {{ maxRows ? maxRows : 'null' }}
        });
    {% endjs %}
{% endif %}<|MERGE_RESOLUTION|>--- conflicted
+++ resolved
@@ -50,69 +50,6 @@
                         {% set textual = (col.type in ['color', 'date', 'email', 'multiline', 'number', 'singleline', 'template', 'time', 'url']) %}
                         {% set isCode = col.code is defined or col.type == 'color' %}
                         <td class="{% if textual %}textual{% endif %} {% if col.class is defined %}{{ col.class }}{% endif %} {% if isCode %}code{% endif %} {% if hasErrors %}error{% endif %}"{% if col.width is defined %} width="{{ col.width }}"{% endif %}>
-<<<<<<< HEAD
-                            {%- switch col.type -%}
-                                {%- case 'checkbox' -%}
-                                    {% include "_includes/forms/checkbox" with {
-                                        name: cellName,
-                                        value:  col.value ?? 1,
-                                        checked: value is not empty,
-                                        disabled: static
-                                    } only %}
-                                {%- case 'color' -%}
-                                    {% include "_includes/forms/color" with {
-                                        name: cellName,
-                                        value: value,
-                                        small: true,
-                                        disabled: static
-                                    } only %}
-                                {%- case 'date' -%}
-                                    {% include "_includes/forms/date" with {
-                                        name: cellName,
-                                        value: value,
-                                        disabled: static
-                                    } only %}
-                                {%- case 'lightswitch' -%}
-                                    {% include "_includes/forms/lightswitch" with {
-                                        name: cellName,
-                                        on: value,
-                                        value: col.value ?? 1,
-                                        small: true,
-                                        disabled: static
-                                    } only %}
-                                {% case 'select' -%}
-                                    {% include "_includes/forms/select" with {
-                                        class: 'small',
-                                        name: cellName,
-                                        options: cell.options ?? col.options,
-                                        value: value,
-                                        disabled: static
-                                    } only %}
-                                {%- case 'time' -%}
-                                    {% include "_includes/forms/time" with {
-                                        name: cellName,
-                                        value: value,
-                                        disabled: static
-                                    } only %}
-                                {%- case 'template' -%}
-                                    {% include "_includes/forms/autosuggest" with {
-                                        name: cellName,
-                                        suggestions: craft.cp.getTemplateSuggestions(),
-                                        value: value,
-                                        disabled: static
-                                    } only %}
-                                {%- case 'email' or 'url' -%}
-                                    {% include "_includes/forms/text" with {
-                                        type: col.type,
-                                        name: cellName,
-                                        placeholder: col.placeholder ?? null,
-                                        value:  value,
-                                        disabled: static
-                                    } only %}
-                                {%- default -%}
-                                    <textarea name="{{ cellName }}" rows="1"{% if static %} disabled{% endif %}{% if col.placeholder is defined %} placeholder="{{ col.placeholder }}"{% endif %}>{{ value }}</textarea>
-                            {%- endswitch -%}
-=======
                             {% block tablecell %}
                                 {%- switch col.type -%}
                                     {%- case 'checkbox' -%}
@@ -157,6 +94,14 @@
                                             value: value,
                                             disabled: static
                                         } only %}
+                                    {%- case 'email' or 'url' -%}
+                                        {% include "_includes/forms/text" with {
+                                            type: col.type,
+                                            name: cellName,
+                                            placeholder: col.placeholder ?? null,
+                                            value:  value,
+                                            disabled: static
+                                        } only %}
                                     {%- case 'template' -%}
                                         {% include "_includes/forms/autosuggest" with {
                                             name: cellName,
@@ -168,7 +113,6 @@
                                         <textarea name="{{ cellName }}" rows="1"{% if static %} disabled{% endif %}{% if col.placeholder is defined %} placeholder="{{ col.placeholder }}"{% endif %}>{{ value }}</textarea>
                                 {%- endswitch -%}
                             {% endblock %}
->>>>>>> e64f81dd
                         </td>
                     {% endif %}
                 {% endfor %}
