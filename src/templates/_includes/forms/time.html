--- conflicted
+++ resolved
@@ -34,14 +34,9 @@
 			PM: '{{ localeData.getPMName() }}'
 		}
 	});
-<<<<<<< HEAD
-{%- endincludejs %}
-=======
 
 	{% if value and value.format is defined %}
 		$timePicker.timepicker('setTime', {{ value|date('G') }}*3600 + {{ value|date('i') }}*60 + {{ value|date('s') }});
 	{% endif %}
 
-{%- endset %}
-{%- includeJs js %}
->>>>>>> 92d2bf59
+{%- endincludejs %}