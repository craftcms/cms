{%- apply spaceless %}

{% set id = id ?? "checkbox#{random()}" %}
{% set label = checkboxLabel ?? label ?? null %}

{% set inputAttributes = {
    id: id,
    class: (class ?? [])|explodeClass|merge([
        (toggle ?? reverseToggle ?? false) ? 'fieldtoggle' : null,
        'checkbox'
    ]|filter),
    checked: (checked ?? false) and checked,
    autofocus: (autofocus ?? false) and not craft.app.request.isMobileBrowser(true),
    disabled: (disabled ?? false) ? true : false,
<<<<<<< HEAD
    aria: (aria ?? {})|merge({
        labelledby: labelledBy ?? false,
=======
    aria: {
        labelledby: (inputAttributes.aria.label ?? false) ? false : (labelledBy ?? false),
>>>>>>> 270faf12
        describedby: describedBy ?? false,
    }),
    data: (data ?? {})|merge({
        target: toggle ?? false,
        'reverse-target': reverseToggle ?? false,
    }),
}|merge(inputAttributes ?? [], recursive=true) %}

{% if block('attr') is defined %}
    {%- set inputAttributes = inputAttributes|merge(('<div ' ~ block('attr') ~ '>')|parseAttr, recursive=true) %}
{% endif %}

{% if name is defined and (name|length < 3 or name|slice(-2) != '[]') %}
    {{ hiddenInput(name, '') }}
{% endif %}

{{ input('checkbox', name ?? null, value ?? 1, inputAttributes) }}

<label for="{{ id }}">
    {{ label }}
    {% if info ?? null %}
        <span class="info">{{ info|md|raw }}</span>
    {% endif %}
</label>

{% endapply -%}<|MERGE_RESOLUTION|>--- conflicted
+++ resolved
@@ -12,13 +12,8 @@
     checked: (checked ?? false) and checked,
     autofocus: (autofocus ?? false) and not craft.app.request.isMobileBrowser(true),
     disabled: (disabled ?? false) ? true : false,
-<<<<<<< HEAD
     aria: (aria ?? {})|merge({
-        labelledby: labelledBy ?? false,
-=======
-    aria: {
         labelledby: (inputAttributes.aria.label ?? false) ? false : (labelledBy ?? false),
->>>>>>> 270faf12
         describedby: describedBy ?? false,
     }),
     data: (data ?? {})|merge({
