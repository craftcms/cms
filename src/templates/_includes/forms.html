{% macro errorList(errors) %}
    {% include "_includes/forms/errorList" %}
{% endmacro %}


{# Inputs #}


{% macro hidden(config) -%}
    {% include "_includes/forms/hidden" with config only %}
{%- endmacro %}


{% macro text(config) %}
    {% include "_includes/forms/text" with config only %}
{% endmacro %}


{% macro password(config) %}
    {% include "_includes/forms/password" with config only %}
{% endmacro %}


{% macro copytext(config) %}
    {% include "_includes/forms/copytext" with config only %}
{% endmacro %}


{% macro date(config) %}
    {% include "_includes/forms/date" with config only %}
{% endmacro %}


{% macro time(config) %}
    {% include "_includes/forms/time" with config only %}
{% endmacro %}


{% macro color(config) %}
    {% include "_includes/forms/color" with config only %}
{% endmacro %}


{% macro textarea(config) %}
    {% include "_includes/forms/textarea" with config only %}
{% endmacro %}


{% macro select(config) %}
    {% include "_includes/forms/select" with config only %}
{% endmacro %}


{% macro multiselect(config) %}
    {% include "_includes/forms/multiselect" with config only %}
{% endmacro %}


{% macro checkbox(config) %}
    {% include "_includes/forms/checkbox" with config only %}
{% endmacro %}


{% macro checkboxGroup(config) %}
    {% include "_includes/forms/checkboxGroup" with config only %}
{% endmacro %}


{% macro checkboxSelect(config) %}
    {% include "_includes/forms/checkboxSelect" with config only %}
{% endmacro %}


{% macro radio(config) %}
    {% include "_includes/forms/radio" with config only %}
{% endmacro %}


{% macro radioGroup(config) %}
    {% include "_includes/forms/radioGroup" with config only %}
{% endmacro %}


{% macro file(config) %}
    {% include "_includes/forms/file" with config only %}
{% endmacro %}


{% macro lightswitch(config) %}
    {% include "_includes/forms/lightswitch" with config only %}
{% endmacro %}


{% macro editableTable(config) %}
    {% include "_includes/forms/editableTable" with config only %}
{% endmacro %}


{% macro elementSelect(config) %}
    {% include "_includes/forms/elementSelect" with config only %}
{% endmacro %}


{% macro autosuggest(config) %}
    {% include "_includes/forms/autosuggest" with config only %}
{% endmacro %}


{# Fields #}


{% macro field(config, input) %}
    {% include "_includes/forms/field" with config|merge({ input: input }) only %}
{% endmacro %}


{% macro textField(config) %}
    {% if config.unit is defined %}
        {% set input %}
            <div class="flex">
                <div class="textwrapper">{{ _self.text(config) }}</div>
                <div class="label light">{{ config.unit }}</div>
            </div>
        {% endset %}
    {% else %}
        {% set input = _self.text(config) %}
    {% endif %}
    {{ _self.field(config, input) }}
{% endmacro %}


{% macro copytextField(config) %}
    {{ _self.field(config, _self.copytext(config)) }}
{% endmacro %}


{% macro copytextField(config) %}
    {% import _self as forms %}
    {{ forms.field(config, forms.copytext(config)) }}
{% endmacro %}


{% macro passwordField(config) %}
    {{ _self.field(config, _self.password(config)) }}
{% endmacro %}


{% macro dateField(config) %}
    {{ _self.field(config, _self.date(config)) }}
{% endmacro %}


{% macro timeField(config) %}
    {{ _self.field(config, _self.time(config)) }}
{% endmacro %}


{% macro colorField(config) %}
    {{ _self.field(config, _self.color(config)) }}
{% endmacro %}


{% macro dateTimeField(config) %}
    {% set input %}
        <div class="datetimewrapper">
            {{ _self.date(config) }}
            {{ _self.time(config) }}
        </div>
    {% endset %}
    {{ _self.field(config, input) }}
{% endmacro %}


{% macro textareaField(config) %}
    {{ _self.field(config, _self.textarea(config)) }}
{% endmacro %}


{% macro selectField(config) %}
    {{ _self.field(config, _self.select(config)) }}
{% endmacro %}


{% macro multiselectField(config) %}
    {{ _self.field(config, _self.multiselect(config)) }}
{% endmacro %}


{% macro checkboxField(config) %}
    {% if config.fieldLabel is defined %}
        {{ _self.field(config|merge({label: config.fieldLabel}), _self.checkbox(config)) }}
    {% else %}
        {% set instructions = config.instructions ?? null -%}
        {% set warning = config.warning ?? null -%}
        <div class="field checkboxfield{% if config.first is defined and config.first %} first{% endif %}{% if instructions %} has-instructions{% endif %}"{% if config.id is defined and config.id %} id="{{ config.id }}-field"{% endif %}>
            {{ _self.checkbox(config) }}
            {% if instructions %}
                <div class="instructions">{{ instructions|md }}</div>
            {% endif %}
            {% if warning %}
                <p class="warning with-icon">{{ warning }}</p>
            {% endif %}
        </div>
    {% endif %}
{% endmacro %}


{% macro checkboxGroupField(config) %}
    {{ _self.field(config, _self.checkboxGroup(config)) }}
{% endmacro %}


{% macro checkboxSelectField(config) %}
    {{ _self.field(config, _self.checkboxSelect(config)) }}
{% endmacro %}


{% macro radioGroupField(config) %}
    {{ _self.field(config, _self.radioGroup(config)) }}
{% endmacro %}


{% macro fileField(config) %}
    {{ _self.field(config, _self.file(config)) }}
{% endmacro %}


{% macro lightswitchField(config) %}
    {% if config.labelId is not defined or not config.labelId %}
        {% set config = config|merge({ labelId: 'label'~random() }) %}
    {% endif %}
    {% set config = config|merge({ fieldClass: 'lightswitch-field ' ~ (config.fieldClass ?? '') }) %}
<<<<<<< HEAD
    {{ forms.field(config, forms.lightswitch(config|withoutKey('label'))) }}
=======
    {{ _self.field(config, _self.lightswitch(config|withoutKey('label'))) }}
>>>>>>> 28b01f8a
{% endmacro %}


{% macro editableTableField(config) %}
    {% set input %}{% include "_includes/forms/editableTable" with config only %}{% endset %}
    {{ _self.field(config, input) }}
{% endmacro %}


{% macro elementSelectField(config) %}
    {{ _self.field(config, _self.elementSelect(config)) }}
{% endmacro %}


{% macro autosuggestField(config) %}

    {# Suggest an environment variable / alias? #}
    {% if (config.suggestEnvVars ?? false) %}
        {% set value = config.value ?? '' %}
        {% if config.tip is not defined and value[0:1] not in ['$', '@'] %}
            {% set config = config|merge({
                tip: ((config.suggestAliases ?? false)
                    ? 'This can be set to an environment variable, or begin with an alias.'|t('app')
                    : 'This can be set to an environment variable.'|t('app'))
                    ~ ' <a href="https://docs.craftcms.com/v3/config/environments.html" class="go">' ~ 'Learn more'|t('app') ~ '</a>'
            }) %}
        {% elseif config.warning is not defined and (value == '@web' or value[0:5] == '@web/') and craft.app.request.isWebAliasSetDynamically %}
            {% set config = config|merge({
                warning: 'The `@web` alias is not recommended if it is determined automatically.'|t('app')
            }) %}
        {% endif %}
    {% endif %}

    {{ _self.field(config, _self.autosuggest(config)) }}
{% endmacro %}


{# Other #}


{% macro optionShortcutLabel(key, shift, alt) %}
    {%- spaceless %}
        {% switch craft.app.request.getClientOs() %}
            {% case 'Mac' %}
                <span class="shortcut">{{ (alt ? '⌥') ~ (shift ? '⇧') ~ '⌘' ~ key }}</span>
            {% default %}
                <span class="shortcut">{{ 'Ctrl+' ~ (alt ? 'Alt+') ~ (shift ? 'Shift+') ~ key }}</span>
        {% endswitch %}
    {% endspaceless -%}
{% endmacro %}<|MERGE_RESOLUTION|>--- conflicted
+++ resolved
@@ -131,12 +131,6 @@
 
 {% macro copytextField(config) %}
     {{ _self.field(config, _self.copytext(config)) }}
-{% endmacro %}
-
-
-{% macro copytextField(config) %}
-    {% import _self as forms %}
-    {{ forms.field(config, forms.copytext(config)) }}
 {% endmacro %}
 
 
@@ -230,11 +224,7 @@
         {% set config = config|merge({ labelId: 'label'~random() }) %}
     {% endif %}
     {% set config = config|merge({ fieldClass: 'lightswitch-field ' ~ (config.fieldClass ?? '') }) %}
-<<<<<<< HEAD
-    {{ forms.field(config, forms.lightswitch(config|withoutKey('label'))) }}
-=======
     {{ _self.field(config, _self.lightswitch(config|withoutKey('label'))) }}
->>>>>>> 28b01f8a
 {% endmacro %}
 
 
