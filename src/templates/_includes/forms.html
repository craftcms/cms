{% macro errorList(errors) %}
    {% include "_includes/forms/errorList" %}
{% endmacro %}


{# Inputs #}


{% macro hidden(config) -%}
    {% include "_includes/forms/hidden" with config only %}
{%- endmacro %}


{% macro text(config) %}
    {% include "_includes/forms/text" with config only %}
{% endmacro %}


{% macro password(config) %}
    {% include "_includes/forms/password" with config only %}
{% endmacro %}


{% macro copytext(config) %}
    {% include "_includes/forms/copytext" with config only %}
{% endmacro %}


{% macro date(config) %}
    {% include "_includes/forms/date" with config only %}
{% endmacro %}


{% macro time(config) %}
    {% include "_includes/forms/time" with config only %}
{% endmacro %}


{% macro color(config) %}
    {% include "_includes/forms/color" with config only %}
{% endmacro %}


{% macro textarea(config) %}
    {% include "_includes/forms/textarea" with config only %}
{% endmacro %}


{% macro select(config) %}
    {% include "_includes/forms/select" with config only %}
{% endmacro %}


{% macro multiselect(config) %}
    {% include "_includes/forms/multiselect" with config only %}
{% endmacro %}


{% macro checkbox(config) %}
    {% include "_includes/forms/checkbox" with config only %}
{% endmacro %}


{% macro checkboxGroup(config) %}
    {% include "_includes/forms/checkboxGroup" with config only %}
{% endmacro %}


{% macro checkboxSelect(config) %}
    {% include "_includes/forms/checkboxSelect" with config only %}
{% endmacro %}


{% macro radio(config) %}
    {% include "_includes/forms/radio" with config only %}
{% endmacro %}


{% macro radioGroup(config) %}
    {% include "_includes/forms/radioGroup" with config only %}
{% endmacro %}


{% macro file(config) %}
    {% include "_includes/forms/file" with config only %}
{% endmacro %}


{% macro lightswitch(config) %}
    {% include "_includes/forms/lightswitch" with config only %}
{% endmacro %}


{% macro editableTable(config) %}
    {% include "_includes/forms/editableTable" with config only %}
{% endmacro %}


{% macro elementSelect(config) %}
    {% include "_includes/forms/elementSelect" with config only %}
{% endmacro %}


{% macro autosuggest(config) %}
    {% include "_includes/forms/autosuggest" with config only %}
{% endmacro %}


{% macro fieldLayoutDesigner(config) %}
    {% include "_includes/forms/fieldLayoutDesigner" with config only %}
{% endmacro %}


{# Fields #}


{% macro field(config, input) %}
    {% set id = config.id ?? "field#{random()}" %}
    {% set config = config|merge({
        id: id,
        labelId: config.labelId ?? "#{id}-label",
        instructionsId: config.instructionsId ?? "#{id}-instructions",
    }) %}
    {% if input starts with 'template:' %}
        {% set input = include(input[9:], config) %}
    {% endif %}
    {% include "_includes/forms/field" with config|merge({ input: input }) only %}
{% endmacro %}


{% macro textField(config) %}
    {% set config = config|merge({id: config.id ?? "text#{random()}"}) %}
    {{ _self.field(config, 'template:_includes/forms/text') }}
{% endmacro %}


{% macro copytextField(config) %}
    {% set config = config|merge({id: config.id ?? "copytext#{random()}"}) %}
    {{ _self.field(config, 'template:_includes/forms/copytext') }}
{% endmacro %}


{% macro passwordField(config) %}
    {% set config = config|merge({id: config.id ?? "password#{random()}"}) %}
    {{ _self.field(config, 'template:_includes/forms/password') }}
{% endmacro %}


{% macro dateField(config) %}
    {% set config = config|merge({id: config.id ?? "date#{random()}"}) %}
    {{ _self.field(config, 'template:_includes/forms/date') }}
{% endmacro %}


{% macro timeField(config) %}
    {% set config = config|merge({id: config.id ?? "time#{random()}"}) %}
    {{ _self.field(config, 'template:_includes/forms/time') }}
{% endmacro %}


{% macro colorField(config) %}
    {% set config = config|merge({id: config.id ?? "color#{random()}"}) %}
    {{ _self.field(config, 'template:_includes/forms/color') }}
{% endmacro %}


{% macro dateTimeField(config) %}
    {% set id = config.id ?? "datetime#{random()}" %}
    {% set config = config|merge({
        id: id,
        instructionsId: config.instructionsId ?? "#{id}-instructions",
    }) %}
    {% set input %}
        <div class="datetimewrapper">
            {{ _self.date(config) }}
            {{ _self.time(config) }}
        </div>
    {% endset %}
    {{ _self.field(config, input) }}
{% endmacro %}


{% macro textareaField(config) %}
    {% set config = config|merge({id: config.id ?? "textarea#{random()}"}) %}
    {{ _self.field(config, 'template:_includes/forms/textarea') }}
{% endmacro %}


{% macro selectField(config) %}
    {% set config = config|merge({id: config.id ?? "select#{random()}"}) %}
    {{ _self.field(config, 'template:_includes/forms/select') }}
{% endmacro %}


{% macro multiselectField(config) %}
    {% set config = config|merge({id: config.id ?? "multiselect#{random()}"}) %}
    {{ _self.field(config, 'template:_includes/forms/multiselect') }}
{% endmacro %}


{% macro checkboxField(config) %}
    {# label --> checkboxLabel #}
    {% set config = config|merge({
        fieldset: config.fieldLabel is defined,
        fieldClass: (config.fieldClass ?? [])|explodeClass|push('checkboxfield'),
        id: config.id ?? "checkbox#{random()}",
        checkboxLabel: config.label ?? null,
        instructionsPosition: config.instructionsPosition ?? 'after',
    })|withoutKey('label') %}
    {{ _self.field(config, 'template:_includes/forms/checkbox') }}
{% endmacro %}


{% macro checkboxGroupField(config) %}
    {% set config = config|merge({
        fieldset: true,
        id: config.id ?? "checkboxgroup#{random()}",
    }) %}
    {{ _self.field(config, 'template:_includes/forms/checkboxGroup') }}
{% endmacro %}


{% macro checkboxSelectField(config) %}
    {% set config = config|merge({
        fieldset: true,
        id: config.id ?? "checkboxselect#{random()}",
    }) %}
    {{ _self.field(config, 'template:_includes/forms/checkboxSelect') }}
{% endmacro %}


{% macro radioGroupField(config) %}
    {% set config = config|merge({
        fieldset: true,
        id: config.id ?? "radiogroup#{random()}",
    }) %}
    {{ _self.field(config, 'template:_includes/forms/radioGroup') }}
{% endmacro %}


{% macro fileField(config) %}
    {% set config = config|merge({id: config.id ?? "file#{random()}"}) %}
    {{ _self.field(config, 'template:_includes/forms/file') }}
{% endmacro %}


{% macro lightswitchField(config) %}
    {% set config = config|merge({
        id: config.id ?? "lightswitch#{random()}",
        fieldClass: (config.fieldClass ?? [])|explodeClass|push('lightswitch-field'),
        fieldLabel: config.fieldLabel ?? config.label ?? null,
    })|withoutKey('label') %}
    {{ _self.field(config, 'template:_includes/forms/lightswitch') }}
{% endmacro %}


{% macro editableTableField(config) %}
    {% set config = config|merge({id: config.id ?? "editabletable#{random()}"}) %}
    {{ _self.field(config, 'template:_includes/forms/editableTable') }}
{% endmacro %}


{% macro elementSelectField(config) %}
    {% set config = config|merge({id: config.id ?? "elementselect#{random()}"}) %}
    {{ _self.field(config, 'template:_includes/forms/elementSelect') }}
{% endmacro %}


{% macro autosuggestField(config) %}
    {% set config = config|merge({id: config.id ?? "autosuggest#{random()}"}) %}

    {# Suggest an environment variable / alias? #}
    {% if (config.suggestEnvVars ?? false) %}
        {% set value = config.value ?? '' %}
        {% if config.tip is not defined and value[0:1] not in ['$', '@'] %}
            {% set config = config|merge({
                tip: ((config.suggestAliases ?? false)
                    ? 'This can be set to an environment variable, or begin with an alias.'|t('app')
                    : 'This can be set to an environment variable.'|t('app'))
                    ~ ' <a href="https://craftcms.com/docs/3.x/config/#environmental-configuration" class="go">' ~ 'Learn more'|t('app') ~ '</a>'
            }) %}
        {% elseif config.warning is not defined and (value == '@web' or value[0:5] == '@web/') and craft.app.request.isWebAliasSetDynamically %}
            {% set config = config|merge({
                warning: 'The `@web` alias is not recommended if it is determined automatically.'|t('app')
            }) %}
        {% endif %}
    {% endif %}

    {{ _self.field(config, 'template:_includes/forms/autosuggest') }}
{% endmacro %}


{% macro fieldLayoutDesignerField(config) %}
    {{ _self.field({
        label: 'Field Layout'|t('app'),
    }|merge(config), 'template:_includes/forms/fieldLayoutDesigner') }}
{% endmacro %}


{# Other #}


<<<<<<< HEAD
{% macro optionShortcutLabel(key, shift, alt) %}
    {%- apply spaceless %}
        {% switch craft.app.request.getClientOs() %}
            {% case 'Mac' %}
                <span class="shortcut">{{ (alt ? '⌥') ~ (shift ? '⇧') ~ '⌘' ~ key }}</span>
            {% default %}
                <span class="shortcut">{{ 'Ctrl+' ~ (alt ? 'Alt+') ~ (shift ? 'Shift+') ~ key }}</span>
        {% endswitch %}
    {% endapply -%}
{% endmacro %}
=======
{% macro optionShortcutLabel(key, shift, alt) -%}
    <span class="shortcut">{{ _self.shortcutText(key, shift, alt) }}</span>
{%- endmacro %}

{% macro shortcutText(key, shift, alt) %}
    {%- switch craft.app.request.getClientOs() %}
        {%- case 'Mac' %}
            {{- (alt ? '⌥') ~ (shift ? '⇧') ~ '⌘' ~ key }}
        {%- default %}
            {{- 'Ctrl+' ~ (alt ? 'Alt+') ~ (shift ? 'Shift+') ~ key }}
    {%- endswitch %}
{%- endmacro %}
>>>>>>> e7df93cf
<|MERGE_RESOLUTION|>--- conflicted
+++ resolved
@@ -300,18 +300,6 @@
 {# Other #}
 
 
-<<<<<<< HEAD
-{% macro optionShortcutLabel(key, shift, alt) %}
-    {%- apply spaceless %}
-        {% switch craft.app.request.getClientOs() %}
-            {% case 'Mac' %}
-                <span class="shortcut">{{ (alt ? '⌥') ~ (shift ? '⇧') ~ '⌘' ~ key }}</span>
-            {% default %}
-                <span class="shortcut">{{ 'Ctrl+' ~ (alt ? 'Alt+') ~ (shift ? 'Shift+') ~ key }}</span>
-        {% endswitch %}
-    {% endapply -%}
-{% endmacro %}
-=======
 {% macro optionShortcutLabel(key, shift, alt) -%}
     <span class="shortcut">{{ _self.shortcutText(key, shift, alt) }}</span>
 {%- endmacro %}
@@ -323,5 +311,4 @@
         {%- default %}
             {{- 'Ctrl+' ~ (alt ? 'Alt+') ~ (shift ? 'Shift+') ~ key }}
     {%- endswitch %}
-{%- endmacro %}
->>>>>>> e7df93cf
+{%- endmacro %}