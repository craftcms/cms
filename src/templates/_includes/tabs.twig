--- conflicted
+++ resolved
@@ -10,7 +10,6 @@
 })) %}
 
 {% tag 'div' with containerAttributes %}
-<<<<<<< HEAD
     {% tag 'div'  with {
         class: 'scrollable',
         role: 'tablist',
@@ -18,11 +17,7 @@
             label: tablistLabel,
         },
     } %}
-        {% for tabId, tab in tabs %}
-=======
-    <div class="scrollable" role="tablist" aria-label="{{ 'Fields'|t('app') }}">
         {% for containerId, tab in tabs %}
->>>>>>> d14fa747
             {% tag 'a' with {
                 id: tab.tabId ?? "tab-#{containerId}",
                 class: (tab.selected ? ['sel'] : [])|merge(tab.class),
