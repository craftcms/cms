--- conflicted
+++ resolved
@@ -32,37 +32,23 @@
                     selected: tab.selected ? 'true' : 'false',
                 },
             } %}
-<<<<<<< HEAD
                 {% tag 'span' with {
                     class: 'tab-label',
                 } %}
                     {{ tab.label }}
                     {% if 'error' in tab.class %}
-                        {{ tag('span', {
-                            aria: {
-                                label: 'This tab contains errors'|t('app'),
-                            },
+                        {% tag 'span' with {
                             data: {
                                 icon: 'alert',
-                            }
-                        }) }}
+                            },
+                        } %}
+                            {{ tag('span', {
+                                text: 'This tab contains errors'|t('app'),
+                                class: 'visually-hidden',
+                            }) }}
+                        {% endtag %}
                     {% endif %}
                 {% endtag %}
-=======
-                {{ tab.label }}
-                {% if 'error' in tab.class %}
-                    {% tag 'span' with {
-                        data: {
-                            icon: 'alert',
-                        },
-                    } %}
-                        {{ tag('span', {
-                            text: 'This tab contains errors'|t('app'),
-                            class: 'visually-hidden',
-                        }) }}
-                    {% endtag %}
-                {% endif %}
->>>>>>> 795e9576
             {% endtag %}
         {% endfor %}
     {%  endtag %}
