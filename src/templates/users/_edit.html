--- conflicted
+++ resolved
@@ -24,7 +24,6 @@
 {% endset %}
 
 {% set saveUserButtons %}
-<<<<<<< HEAD
     <div class="buttons">
         {% if not currentUser.can('registerUsers') or CraftEdition != CraftPro %}
             <input type="submit" class="btn submit"
@@ -37,8 +36,8 @@
                 <div class="menu">
                     <ul>
                         <li><a class="formsubmit" data-redirect="{{ (isNewAccount ? 'users/{id}' : account.getCpEditUrl())|hash }}">
+                                {{ forms.optionShortcutLabel('S') }}
                                 {{ "Save and continue editing"|t('app') }}
-                                {{ forms.optionShortcutLabel('S') }}
                             </a></li>
                         <li><a class="formsubmit" data-redirect="{{ 'users/new'|hash }}">{{ "Save and add another"|t('app') }}</a></li>
                     </ul>
@@ -46,29 +45,6 @@
             </div>
         {% endif %}
     </div>
-=======
-
-	<div class="buttons">
-		{% if not currentUser.can('registerUsers') or CraftEdition != CraftPro %}
-			<input type="submit" class="btn submit" value="{{ 'Save'|t }}">
-		{% else %}
-			<div class="btngroup">
-				<input type="submit" class="btn submit" value="{{ 'Save'|t }}">
-				<div class="btn submit menubtn"></div>
-				<div class="menu">
-					<ul>
-						<li><a class="formsubmit" data-redirect="users/{id}">
-							{{ forms.optionShortcutLabel('S') }}
-							{{ "Save and continue editing"|t }}
-						</a></li>
-						<li><a class="formsubmit" data-redirect="users/new">{{ "Save and add another"|t }}</a></li>
-					</ul>
-				</div>
-			</div>
-		{% endif %}
-	</div>
-
->>>>>>> f8cfc908
 {% endset %}
 
 {% set requireEmailVerification = craft.app.systemSettings.getSettings('users').requireEmailVerification %}
