--- conflicted
+++ resolved
@@ -135,21 +135,21 @@
                 {% if CraftEdition == CraftPro %}
                     <h2>{{ "User Groups"|t('app') }}</h2>
 
-                    {% set allGroups = craft.app.userGroups.getAllGroups() %}
-                    {% set userGroupIds = user.getGroups()|column('id') %}
+                    {% set assignableGroups = craft.app.userGroups.getAssignableGroups(account) %}
+                    {% set currentGroupIds = user.getGroups()|column('id') %}
 
                     {% set userGroupsInput %}
                         <input type="hidden" name="groups" value="">
 
-                        {% if allGroups %}
+                        {% if assignableGroups %}
                             <ul>
-                                {% for group in allGroups %}
+                                {% for group in assignableGroups %}
                                     <li>
                                         {{ forms.checkbox({
                                             label: group.name|t('site')|e,
                                             name: 'groups[]',
                                             value: group.id,
-                                            checked: (group.id in userGroupIds)
+                                            checked: (group.id in currentGroupIds)
                                         }) }}
                                     </li>
                                 {% endfor %}
@@ -167,49 +167,7 @@
                     <hr>
                 {% endif %}
 
-<<<<<<< HEAD
                 <h2>{{ "Permissions"|t('app') }}</h2>
-=======
-                {% if CraftEdition >= CraftClient and currentUser.can('assignUserPermissions') %}
-                    <div id="perms" class="hidden">
-
-                        {% if CraftEdition == CraftPro %}
-                            <h2>{{ "User Groups"|t('app') }}</h2>
-
-                            {% set assignableGroups = craft.app.userGroups.getAssignableGroups(account) %}
-                            {% set currentGroupIds = account.getGroups()|column('id') %}
-
-                            {% set userGroupsInput %}
-                                <input type="hidden" name="groups" value="">
-
-                                {% if assignableGroups %}
-                                    <ul>
-                                        {% for group in assignableGroups %}
-                                            <li>
-                                                {{ forms.checkbox({
-                                                    label: group.name|t('site')|e,
-                                                    name: 'groups[]',
-                                                    value: group.id,
-                                                    checked: (group.id in currentGroupIds)
-                                                }) }}
-                                            </li>
-                                        {% endfor %}
-                                    </ul>
-
-                                {% else %}
-                                    <p>{{ "No user groups exist yet."|t('app') }}</p>
-                                {% endif %}
-                            {% endset %}
-
-                            {{ forms.field({
-                                fieldId: 'user-groups'
-                            }, userGroupsInput) }}
-
-                            <hr>
-                        {% endif %}
-
-                        <h2>{{ "Permissions"|t('app') }}</h2>
->>>>>>> a0e06187
 
                 {% if currentUser.admin and CraftEdition == CraftPro %}
                     {{ forms.checkboxField({
