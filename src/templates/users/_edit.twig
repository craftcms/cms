{% extends "_layouts/cp" %}

{% if CraftEdition == CraftPro and currentUser.can('editUsers') %}
    {% set crumbs = [
        { label: "Users"|t('app'), url: url('users') },
    ] %}
{% endif %}

{% import "_includes/forms" as forms %}

{% do view.registerAssetBundle("craft\\web\\assets\\fileupload\\FileUploadAsset") %}
{% do view.setIsDeltaRegistrationActive(true) %}

{% set requireEmailVerification = craft.app.projectConfig.get('users.requireEmailVerification') ?? true %}
{% set canAdministrateUsers = currentUser.can('administrateUsers') %}

{% if craft.app.request.isPost %}
    {% set currentGroupIds = craft.app.request.getBodyParam('groups') ?: [] %}
{% else %}
    {% set currentGroupIds = user.getGroups()|column('id') %}
{% endif %}

{% set hiddenInputs %}
    {{ csrfInput() }}
    {% if not isNewUser -%}
        {{ hiddenInput('userId', user.id) }}
    {%- endif %}
{% endset %}

{% hook "cp.users.edit" %}

{% block actionButton %}
    {% if not currentUser.can('registerUsers') or CraftEdition != CraftPro %}
        <button type="button" class="btn submit formsubmit" data-form="userform">{{ 'Save'|t('app') }}</button>
    {% else %}
        <div class="btngroup">
            <button type="button" class="btn submit formsubmit" data-form="userform">{{ 'Save'|t('app') }}</button>
            <button type="button" class="btn submit menubtn" data-form="userform"></button>
            <div class="menu">
                <ul>
                    <li>
                        <a class="formsubmit" data-redirect="{{ (isNewUser ? 'users/{id}' : user.getCpEditUrl())|hash }}">
                            {{ forms.optionShortcutLabel('S') }}
                            {{ "Save and continue editing"|t('app') }}
                        </a>
                    </li>
                    <li><a class="formsubmit" data-redirect="{{ 'users/new#'|hash }}">{{ "Save and add another"|t('app') }}</a></li>
                </ul>
            </div>
        </div>
    {% endif %}
{% endblock %}

{% block content %}
    {% set formAttributes = {
        id: 'userform',
        method: 'post',
        'accept-charset': 'UTF-8',
        data: {
            saveshortcut: true,
            'saveshortcut-redirect':  (user.getIsCurrent() ? 'myaccount' : (CraftEdition == CraftPro and currentUser.can('editUsers') ? 'users/{id}' : 'dashboard'))|hash,
            'saveshortcut-scroll': true,
            'confirm-unload': true,
            delta: true,
        },
    } %}
    <form {{ attr(formAttributes) }}>
        {{ actionInput('users/save-user') }}
        {{ redirectInput(CraftEdition == CraftPro and currentUser.can('editUsers') ? 'users' : 'dashboard') }}
        {{ hiddenInputs }}

        <div id="account" class="flex-fields">
            {% include "users/_accountfields" %}

            {% if not isNewUser and showPhotoField %}
                {{ forms.field({
                    label: "Photo"|t('app'),
                    id: 'photo'
                }, include('users/_photo', {user: user}, with_context = false)) }}
            {% endif %}

            {% if isNewUser %}
                <hr>

                {{ forms.textField({
                    label: "Email"|t('app'),
                    id: 'email',
                    name: 'email',
                    value: user.email,
                    type: 'email',
                    errors: user.getErrors('email')|merge(user.getErrors('unverifiedEmail')),
                    inputAttributes: {
                        data: {lpignore: 'true'},
                    },
                }) }}

                {{ forms.checkboxField({
                    label: 'Send an activation email now'|t('app'),
                    name: 'sendActivationEmail',
                }) }}

            {% elseif user.getIsCurrent() or canAdministrateUsers %}
                <hr>

                {{ forms.textField({
                    label: "Email"|t('app'),
                    warning: requireEmailVerification and not canAdministrateUsers
                        ? 'New email addresses must be verified before taking effect.'|t('app'),
                    id: 'email',
                    name: 'email',
                    value: user.email,
                    type: 'email',
                    errors: user.getErrors('email')|merge(user.getErrors('unverifiedEmail')),
                    inputAttributes: {
                        data: {lpignore: 'true'},
                    },
                }) }}

                {% if user.getIsCurrent() %}
                    {{ forms.passwordField({
                        label: "New Password"|t('app'),
                        id: 'newPassword',
                        name: 'newPassword',
                        autocomplete: 'new-password',
                        errors: user.getErrors('newPassword'),
                        inputAttributes: {
                            data: {
                                lpignore: user.getIsCurrent() ? false : 'true',
                            }|filter,
                        },
                    }) }}

                    {% js %}
                        new Craft.PasswordInput('#newPassword');
                    {% endjs %}
                {% endif %}

                {% if canAdministrateUsers and (user.pending or user.active) %}
                    {{ forms.checkboxField({
                        label: "Require a password reset on next login"|t('app'),
                        name: 'passwordResetRequired',
                        checked: user.passwordResetRequired
                    }) }}
                {% endif %}

            {% endif %}
        </div>

        {{ fieldsHtml|raw }}

        {% if showPermissionsTab %}
            <div id="perms" class="flex-fields hidden">

                {% if canAssignUserGroups %}
                    <fieldset>
                        <h2>{{ "User Groups"|t('app') }}</h2>

                        {% do view.registerDeltaName('groups') %}
                        {% set assignableGroups = craft.app.userGroups.getAssignableGroups(user) %}

                        {% embed '_includes/forms/field' with {
                            fieldId: 'user-groups',
                        } %}
                            {% block input %}
                                {% from '_includes/forms' import checkboxField %}
                                {{ hiddenInput('groups', '') }}
                                {% if assignableGroups %}
                                    {% for group in assignableGroups %}
                                        {{ checkboxField({
                                            label: group.name|t('site'),
                                            instructions: group.description ? group.description|t('site')|e,
                                            name: 'groups[]',
                                            value: group.id,
                                            checked: (group.id in currentGroupIds)
                                        }) }}
                                    {% endfor %}
                                {% else %}
                                    <p>{{ "No user groups exist yet."|t('app') }}</p>
                                {% endif %}
                            {% endblock %}
                        {% endembed %}
                    </fieldset>
                {% endif %}

                {% if currentUser.can('assignUserPermissions') %}
                    <h2>{{ "Permissions"|t('app') }}</h2>

                    {% if currentUser.admin %}
                        {{ forms.checkboxField({
                            label: raw("<b>#{'Admin'|t('app')}</b>"),
                            name: 'admin',
                            id: 'admin',
                            checked: user.admin,
                            reverseToggle: 'permissions'
                        }) }}
                    {% endif %}

                    {% do view.registerDeltaName('permissions') %}
                    {{ hiddenInput('permissions', '') }}

                    <div id="permissions" class="field{% if user.admin %} hidden{% endif %}">
                        {% include "_includes/permissions" with {
                            subject: user.admin ? null : user,
                            permissions: craft.app.userPermissions.getAssignablePermissions(user),
                            groupPermissions: user.id ? craft.app.userPermissions.getGroupPermissionsByUserId(user.id) : []
                        } only %}
                    </div>
                {% endif %}

            </div>
        {% endif %}

        {% if user.getIsCurrent() %}
            <div id="prefs" class="flex-fields hidden">
                <h2>{{ 'General'|t('app') }}</h2>

                {{ forms.selectizeField({
                    id: 'preferredLanguage',
                    name: 'preferredLanguage',
                    label: "Language"|t('app'),
                    instructions: 'The language that the control panel should use.'|t('app'),
                    options: languageOptions,
                    value: userLanguage,
                }) }}

                {{ forms.selectizeField({
                    id: 'preferredLocale',
                    name: 'preferredLocale',
                    label: "Formatting Locale"|t('app'),
                    instructions: 'The locale that should be used for date and number formatting.'|t('app'),
                    options: localeOptions,
                    value: userLocale,
                }) }}

                {{ forms.selectField({
                    label: "Week Start Day"|t('app'),
                    id: 'weekStartDay',
                    name: 'weekStartDay',
                    options: craft.app.locale.getWeekDayNames(),
                    value: user.getPreference('weekStartDay', craft.app.config.general.defaultWeekStartDay)
                }) }}

                <h2>{{ 'Accessibility'|t('app') }}</h2>

<<<<<<< HEAD
                {% set a11yDefaults = craft.app.config.general.accessibilityDefaults %}
                {{ forms.checkboxGroupField({
                    label: 'Display Settings'|t('app'),
                    options: [
                        {
                            label: 'Always show focus rings'|t('app'),
                            name: 'alwaysShowFocusRings',
                            id: 'alwaysShowFocusRings',
                            checked: user.getPreference('alwaysShowFocusRings') ?? a11yDefaults['alwaysShowFocusRings'] ?? false,
                        },
                        {
                            label: 'Use shapes to represent statuses'|t('app'),
                            name: 'useShapes',
                            id: 'useShapes',
                            checked: user.getPreference('useShapes') ?? a11yDefaults['useShapes'] ?? false,
                        },
                        {
                            label: 'Underline links'|t('app'),
                            name: 'underlineLinks',
                            id: 'underlineLinks',
                            checked: user.getPreference('underlineLinks') ?? a11yDefaults['underlineLinks'] ?? false,
                        },
                    ],
                }) }}

                {{ forms.selectField({
                    label: 'Notification Duration'|t('app'),
                    instructions: 'How long notifications should be shown before they disappear automatically.',
                    name: 'notificationDuration',
                    id: 'notificationDuration',
                    options: [
                        {value: 2000, label: '{num, number} {num, plural, =1{second} other{seconds}}'|t({num: 2})},
                        {value: 5000, label: '{num, number} {num, plural, =1{second} other{seconds}}'|t({num: 5})},
                        {value: 10000, label: '{num, number} {num, plural, =1{second} other{seconds}}'|t({num: 10})},
                        {value: 0, label: 'Show them indefinitely'|t},
                    ],
                    value: user.getPreference('notificationDuration') ?? a11yDefaults['notificationDuration'] ?? 5000,
                }) }}
=======
                <fieldset>
                    {% embed '_includes/forms/field' with {
                        label: 'Display Settings'|t('app'),
                    } %}
                        {% set a11yDefaults = craft.app.config.general.accessibilityDefaults %}
                        {% block input %}
                            {% import '_includes/forms' as forms %}
                            {{ forms.checkboxField({
                                label: 'Always show focus rings'|t('app'),
                                name: 'alwaysShowFocusRings',
                                id: 'alwaysShowFocusRings',
                                checked: user.getPreference('alwaysShowFocusRings') ?? a11yDefaults['alwaysShowFocusRings'] ?? false,
                            }) }}
                            {{ forms.checkboxField({
                                label: 'Use shapes to represent statuses'|t('app'),
                                name: 'useShapes',
                                id: 'useShapes',
                                checked: user.getPreference('useShapes') ?? a11yDefaults['useShapes'] ?? false,
                            }) }}
                            {{ forms.checkboxField({
                                label: 'Underline links'|t('app'),
                                name: 'underlineLinks',
                                id: 'underlineLinks',
                                checked: user.getPreference('underlineLinks') ?? a11yDefaults['underlineLinks'] ?? false,
                            }) }}
                            {{ forms.selectField({
                                label: 'Notification Duration'|t('app'),
                                instructions: 'How long notifications should be shown before they disappear automatically.'|t('app'),
                                name: 'notificationDuration',
                                id: 'notificationDuration',
                                options: [
                                    {value: 2000, label: '{num, number} {num, plural, =1{second} other{seconds}}'|t('app', {num: 2})},
                                    {value: 5000, label: '{num, number} {num, plural, =1{second} other{seconds}}'|t('app', {num: 5})},
                                    {value: 10000, label: '{num, number} {num, plural, =1{second} other{seconds}}'|t('app', {num: 10})},
                                    {value: 0, label: 'Show them indefinitely'|t('app')},
                                ],
                                value: user.getPreference('notificationDuration') ?? a11yDefaults['notificationDuration'] ?? 5000,
                            }) }}
                        {% endblock %}
                    {% endembed %}
                </fieldset>
>>>>>>> 3c164045

                {% if user.admin %}
                    <h2>{{ 'Development'|t('app') }}</h2>

                    {{ forms.checkboxGroupField({
                        label: 'Development Settings'|t('app'),
                        options: [
                            {
                                label: 'Show field handles in edit forms'|t('app'),
                                name: 'showFieldHandles',
                                id: 'showFieldHandles',
                                checked: user.getPreference('showFieldHandles')
                            },
                            {
                                label: 'Profile Twig templates when Dev Mode is disabled'|t('app'),
                                name: 'profileTemplates',
                                id: 'profileTemplates',
                                checked: user.getPreference('profileTemplates')
                            },
                            {
                                label: 'Show full exception views when Dev Mode is disabled'|t('app'),
                                name: 'showExceptionView',
                                id: 'showExceptionView',
                                checked: user.getPreference('showExceptionView')
                            },
                        ],
                    }) }}

                    {{ forms.checkboxGroupField({
                        label: 'Debug Toolbar'|t('app'),
                        options: [
                            {
                                label: "Show the debug toolbar on the front end"|t('app'),
                                name: 'enableDebugToolbarForSite',
                                id: 'enableDebugToolbarForSite',
                                checked: user.getPreference('enableDebugToolbarForSite')
                            },
                            {
                                label: "Show the debug toolbar in the control panel"|t('app'),
                                name: 'enableDebugToolbarForCp',
                                id: 'enableDebugToolbarForCp',
                                checked: user.getPreference('enableDebugToolbarForCp')
                            },
                        ],
                    }) }}
                {% endif %}

                {% hook 'cp.users.edit.prefs' %}
            </div>
        {% endif %}

        {# Give plugins a chance to add other things here #}
        {% hook "cp.users.edit.content" %}

        <input type="submit" class="hidden">
    </form>
{% endblock %}

{% block details %}
    {% if not isNewUser %}
        {% if CraftEdition == CraftPro %}
            <form class="meta read-only" method="post" accept-charset="UTF-8">
                {{ hiddenInputs }}
                <div class="data first">
                    <h5 class="heading">{{ "Status"|t('app') }}</h5>
                    <div class="value flex">
                        <div class="flex-grow"><span class="status {{ user.getStatus() }}"></span> {{ statusLabel }}</div>

                        {% if actions|length %}
                            <div>
                                {{ forms.button({
                                    class: 'menubtn',
                                    attributes: {
                                        id: 'action-menubtn',
                                        title: 'Actions'|t('app'),
                                        aria: {
                                            label: 'Actions'|t('app'),
                                        },
                                        data: {
                                            icon: 'settings',
                                        },
                                    },
                                    spinner: true,
                                }) }}
                                <div class="menu">
                                    {% for actionList in actions %}
                                        {% if not loop.first %}<hr>{% endif %}
                                        <ul>
                                            {% for actionItem in actionList %}
                                                <li>
                                                  {{ tag('a', {
                                                      id: actionItem.id ?? false,
                                                      class: [
                                                          (actionItem.action ?? false) ? 'formsubmit',
                                                          (actionItem.destructive ?? false) ? 'error',
                                                      ]|filter,
                                                      data: {
                                                          action: actionItem.action ?? false,
                                                          confirm: actionItem.confirm ?? false,
                                                      },
                                                      text: actionItem.label,
                                                  }) }}
                                                </li>
                                            {% endfor %}
                                        </ul>
                                    {% endfor %}
                                </div>
                            </div>
                        {% endif %}
                    </div>
                </div>

                {% if user.locked and craft.app.config.general.cooldownDuration and user.remainingCooldownTime %}
                    <div class="data">
                        <h5 class="heading">{{ "Cooldown Time Remaining"|t('app') }}</h5>
                        <p class="value">{{ user.remainingCooldownTime|duration }}</p>
                    </div>
                {% endif %}

                <div class="data">
                    <h5 class="heading">{{ 'Created at'|t('app') }}</h5>
                    <p class="value">{{ user.dateCreated|datetime('short') }}</p>
                </div>

                {% if user.getStatus() != 'pending' %}
                    <div class="data">
                        <h5 class="heading">{{ "Last login"|t('app') }}</h5>
                        <p class="value">{% if user.lastLoginDate %}{{ user.lastLoginDate|datetime('short') }}{% else %}{{ "Never"|t('app') }}{% endif %}</p>
                    </div>

                    {% if user.getStatus() == 'locked' %}
                        <div class="data">
                            <h5 class="heading">{{ "Last login fail"|t('app') }}</h5>
                            <p class="value">{% if user.lastInvalidLoginDate %}{{ user.lastInvalidLoginDate|datetime('short') }}{% endif %}</p>
                        </div>

                        <div class="data">
                            <h5 class="heading">{{ "Login fail count"|t('app') }}</h5>
                            <p class="value">{{ user.invalidLoginCount }}</p>
                        </div>
                    {% endif %}
                {% endif %}
            </form>
        {% endif %}
    {% endif %}

    {# Give plugins a chance to add other stuff here #}
    {% hook "cp.users.edit.details" %}
{% endblock %}

{% js %}
    {% if user.getIsCurrent() %}
        var changeSidebarPicture = true;
    {% else %}
        var changeSidebarPicture = false;
    {% endif %}

    new Craft.ElevatedSessionForm('#userform', [
        {% if not isNewUser %}
        '#email',
        '#newPassword',
        {% endif %}
        '#admin:not(:checked)',
        '#user-groups input[type="checkbox"]:not(:checked)',
        '#permissions input[type="checkbox"]:not(:checked)'
    ]);
{% endjs %}<|MERGE_RESOLUTION|>--- conflicted
+++ resolved
@@ -242,7 +242,6 @@
 
                 <h2>{{ 'Accessibility'|t('app') }}</h2>
 
-<<<<<<< HEAD
                 {% set a11yDefaults = craft.app.config.general.accessibilityDefaults %}
                 {{ forms.checkboxGroupField({
                     label: 'Display Settings'|t('app'),
@@ -270,60 +269,17 @@
 
                 {{ forms.selectField({
                     label: 'Notification Duration'|t('app'),
-                    instructions: 'How long notifications should be shown before they disappear automatically.',
+                    instructions: 'How long notifications should be shown before they disappear automatically.'|t('app'),
                     name: 'notificationDuration',
                     id: 'notificationDuration',
                     options: [
-                        {value: 2000, label: '{num, number} {num, plural, =1{second} other{seconds}}'|t({num: 2})},
-                        {value: 5000, label: '{num, number} {num, plural, =1{second} other{seconds}}'|t({num: 5})},
-                        {value: 10000, label: '{num, number} {num, plural, =1{second} other{seconds}}'|t({num: 10})},
-                        {value: 0, label: 'Show them indefinitely'|t},
+                        {value: 2000, label: '{num, number} {num, plural, =1{second} other{seconds}}'|t('app', {num: 2})},
+                        {value: 5000, label: '{num, number} {num, plural, =1{second} other{seconds}}'|t('app', {num: 5})},
+                        {value: 10000, label: '{num, number} {num, plural, =1{second} other{seconds}}'|t('app', {num: 10})},
+                        {value: 0, label: 'Show them indefinitely'|t('app')},
                     ],
                     value: user.getPreference('notificationDuration') ?? a11yDefaults['notificationDuration'] ?? 5000,
                 }) }}
-=======
-                <fieldset>
-                    {% embed '_includes/forms/field' with {
-                        label: 'Display Settings'|t('app'),
-                    } %}
-                        {% set a11yDefaults = craft.app.config.general.accessibilityDefaults %}
-                        {% block input %}
-                            {% import '_includes/forms' as forms %}
-                            {{ forms.checkboxField({
-                                label: 'Always show focus rings'|t('app'),
-                                name: 'alwaysShowFocusRings',
-                                id: 'alwaysShowFocusRings',
-                                checked: user.getPreference('alwaysShowFocusRings') ?? a11yDefaults['alwaysShowFocusRings'] ?? false,
-                            }) }}
-                            {{ forms.checkboxField({
-                                label: 'Use shapes to represent statuses'|t('app'),
-                                name: 'useShapes',
-                                id: 'useShapes',
-                                checked: user.getPreference('useShapes') ?? a11yDefaults['useShapes'] ?? false,
-                            }) }}
-                            {{ forms.checkboxField({
-                                label: 'Underline links'|t('app'),
-                                name: 'underlineLinks',
-                                id: 'underlineLinks',
-                                checked: user.getPreference('underlineLinks') ?? a11yDefaults['underlineLinks'] ?? false,
-                            }) }}
-                            {{ forms.selectField({
-                                label: 'Notification Duration'|t('app'),
-                                instructions: 'How long notifications should be shown before they disappear automatically.'|t('app'),
-                                name: 'notificationDuration',
-                                id: 'notificationDuration',
-                                options: [
-                                    {value: 2000, label: '{num, number} {num, plural, =1{second} other{seconds}}'|t('app', {num: 2})},
-                                    {value: 5000, label: '{num, number} {num, plural, =1{second} other{seconds}}'|t('app', {num: 5})},
-                                    {value: 10000, label: '{num, number} {num, plural, =1{second} other{seconds}}'|t('app', {num: 10})},
-                                    {value: 0, label: 'Show them indefinitely'|t('app')},
-                                ],
-                                value: user.getPreference('notificationDuration') ?? a11yDefaults['notificationDuration'] ?? 5000,
-                            }) }}
-                        {% endblock %}
-                    {% endembed %}
-                </fieldset>
->>>>>>> 3c164045
 
                 {% if user.admin %}
                     <h2>{{ 'Development'|t('app') }}</h2>
