--- conflicted
+++ resolved
@@ -240,7 +240,6 @@
 
                 <h2>{{ 'Accessibility'|t('app') }}</h2>
 
-<<<<<<< HEAD
                 {% set a11yDefaults = craft.app.config.general.accessibilityDefaults %}
                 {% set a11yPreferences = [
                     {
@@ -263,11 +262,27 @@
                     }
                 ] %}
                 {{ forms.checkboxGroupField({
-                    label: 'Accessibility'|t('app'),
+                    label: 'Display Settings'|t('app'),
                     options: a11yPreferences,
                 }) }}
 
+                {{ forms.selectField({
+                    label: 'Notification Duration'|t('app'),
+                    instructions: 'How long notifications should be shown before they disappear automatically.',
+                    name: 'notificationDuration',
+                    id: 'notificationDuration',
+                    options: [
+                        {value: 2000, label: '{num, number} {num, plural, =1{second} other{seconds}}'|t({num: 2})},
+                        {value: 5000, label: '{num, number} {num, plural, =1{second} other{seconds}}'|t({num: 5})},
+                        {value: 10000, label: '{num, number} {num, plural, =1{second} other{seconds}}'|t({num: 10})},
+                        {value: 0, label: 'Show them indefinitely'|t},
+                    ],
+                    value: user.getPreference('notificationDuration') ?? a11yDefaults['notificationDuration'] ?? 5000,
+                }) }}
+
                 {% if user.admin %}
+                    <h2>{{ 'Development'|t('app') }}</h2>
+
                     {% set devPreferences = [
                         {
                             label: 'Show field handles in edit forms'|t('app'),
@@ -301,92 +316,8 @@
                         }
                     ] %}
                     {{ forms.checkboxGroupField({
-                        label: 'Development'|t('app'),
                         options: devPreferences,
                     }) }}
-=======
-                <fieldset>
-                    {% embed '_includes/forms/field' with {
-                        label: 'Display Settings'|t('app'),
-                    } %}
-                        {% set a11yDefaults = craft.app.config.general.accessibilityDefaults %}
-                        {% block input %}
-                            {% import '_includes/forms' as forms %}
-                            {{ forms.checkboxField({
-                                label: 'Always show focus rings'|t('app'),
-                                name: 'alwaysShowFocusRings',
-                                id: 'alwaysShowFocusRings',
-                                checked: user.getPreference('alwaysShowFocusRings') ?? a11yDefaults['alwaysShowFocusRings'] ?? false,
-                            }) }}
-                            {{ forms.checkboxField({
-                                label: 'Use shapes to represent statuses'|t('app'),
-                                name: 'useShapes',
-                                id: 'useShapes',
-                                checked: user.getPreference('useShapes') ?? a11yDefaults['useShapes'] ?? false,
-                            }) }}
-                            {{ forms.checkboxField({
-                                label: 'Underline links'|t('app'),
-                                name: 'underlineLinks',
-                                id: 'underlineLinks',
-                                checked: user.getPreference('underlineLinks') ?? a11yDefaults['underlineLinks'] ?? false,
-                            }) }}
-                            {{ forms.selectField({
-                                label: 'Notification Duration'|t('app'),
-                                instructions: 'How long notifications should be shown before they disappear automatically.',
-                                name: 'notificationDuration',
-                                id: 'notificationDuration',
-                                options: [
-                                    {value: 2000, label: '{num, number} {num, plural, =1{second} other{seconds}}'|t({num: 2})},
-                                    {value: 5000, label: '{num, number} {num, plural, =1{second} other{seconds}}'|t({num: 5})},
-                                    {value: 10000, label: '{num, number} {num, plural, =1{second} other{seconds}}'|t({num: 10})},
-                                    {value: 0, label: 'Show them indefinitely'|t},
-                                ],
-                                value: user.getPreference('notificationDuration') ?? a11yDefaults['notificationDuration'] ?? 5000,
-                            }) }}
-                        {% endblock %}
-                    {% endembed %}
-                </fieldset>
-
-                {% if user.admin %}
-                    <h2>{{ 'Development'|t('app') }}</h2>
-                    <fieldset>
-                        {% embed '_includes/forms/field' %}
-                            {% block input %}
-                                {% from '_includes/forms' import checkboxField %}
-                                {{ checkboxField({
-                                    label: 'Show field handles in edit forms'|t('app'),
-                                    name: 'showFieldHandles',
-                                    id: 'showFieldHandles',
-                                    checked: user.getPreference('showFieldHandles')
-                                }) }}
-                                {{ checkboxField({
-                                    label: "Show the debug toolbar on the front end"|t('app'),
-                                    name: 'enableDebugToolbarForSite',
-                                    id: 'enableDebugToolbarForSite',
-                                    checked: user.getPreference('enableDebugToolbarForSite')
-                                }) }}
-                                {{ checkboxField({
-                                    label: "Show the debug toolbar in the control panel"|t('app'),
-                                    name: 'enableDebugToolbarForCp',
-                                    id: 'enableDebugToolbarForCp',
-                                    checked: user.getPreference('enableDebugToolbarForCp')
-                                }) }}
-                                {{ checkboxField({
-                                    label: 'Profile Twig templates when Dev Mode is disabled'|t('app'),
-                                    name: 'profileTemplates',
-                                    id: 'profileTemplates',
-                                    checked: user.getPreference('profileTemplates')
-                                }) }}
-                                {{ checkboxField({
-                                    label: 'Show full exception views when Dev Mode is disabled'|t('app'),
-                                    name: 'showExceptionView',
-                                    id: 'showExceptionView',
-                                    checked: user.getPreference('showExceptionView')
-                                }) }}
-                            {% endblock %}
-                        {% endembed %}
-                    </fieldset>
->>>>>>> c6f04cf5
                 {% endif %}
 
                 {% hook 'cp.users.edit.prefs' %}
