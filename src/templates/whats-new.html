--- conflicted
+++ resolved
@@ -1,11 +1,6 @@
 {% extends "_layouts/cp" %}
-<<<<<<< HEAD
 {% set title = "What’s new in Craft 3.0" %}
-=======
-{% set title = "What’s new in Craft 2.4" %}
 {% set bodyClass = 'whats-new' %}
-{% includeCssResource "css/whats-new.css" %}
->>>>>>> 95e4883d
 
 {% block pageHeader %}{% endblock %}
 
@@ -18,25 +13,21 @@
 
 	<header>
 		<h1>{{ title }}</h1>
-<<<<<<< HEAD
 		<p>Craft 3.0 packs <a href="{{ url }}">over <strong>1 MILLION</strong> new features and improvements</a>, aimed to make working with content an even better experience than ever before.</p>
-=======
->>>>>>> 95e4883d
 	</header>
 
-	<h1>Customizable Selection Buttons</h1>
-	<p>Assets, Categories, Entries, Tags, and Users fields now make it possible to customize their selection button/input labels.</p>
-	<img src="{{ resourceUrl('images/whats-new/selection-labels.png') }}" alt="An Edit Entry page with three relational fields with customized selection inputs.">
+	<div id="video-wrapper">
+		<iframe id="video" class="video" data-vimeo-id="113308175" src="//player.vimeo.com/video/113308175" width="870" height="489" frameborder="0" webkitallowfullscreen mozallowfullscreen allowfullscreen></iframe>
+	</div>
 
-	<h1>Redesigned User Permissions</h1>
-	<p>Each section of user permissions now has a “Select All” button which will immediately select all of the permissions in that group.</p>
-	<img src="{{ resourceUrl('images/whats-new/permissions.png') }}" alt="A user permissions selection list.">
+	<h1>Editing on the Index Pages</h1>
+	<p>It’s now possible to make changes to your entries, categories, assets, or users right from their index pages. You can edit a user from a modal window, update the status on a batch of entries, replace a file with a new one, bulk-delete a few unneeded categories, and more.</p>
+	<img src="{{ resourceUrl('images/whats-new/entry-index-editor.png') }}" alt="An entry being edited on the Entries index page.">
 
-	<h1>Two New Languages</h1>
-	<p>The Control Panel has been translated into two new languages: Czech and Slovak. That brings the grand total up to <a href="http://buildwithcraft.com/help/cp-languages">18 supported languages!</a></p>
-	<img src="{{ resourceUrl('images/whats-new/slovak.png') }}" alt="The Settings page translated into Slovak">
+	<h1>Matrix, Revamped</h1>
+	<p>Matrix fields have a new look, and it’s now possible to reorder, expand/collapse, enable/disable, and delete multiple blocks at once. Matrix block type fields can now have instruction text, and they’re no longer required to have names.</p>
+	<img src="{{ resourceUrl('images/whats-new/matrix-field-batch-menu.png') }}" alt="A Matrix field with multiple blocks selected and a context menu open.">
 
-<<<<<<< HEAD
 	<h1>Five New Languages</h1>
 	<p>The Control Panel has been translated into five new languages: Simplified Chinese, Hebrew, Korean, Spanish, and Swedish. That brings the grand total up to <a href="http://buildwithcraft.com/help/cp-languages">15 supported languages!</a></p>
 	<img src="{{ resourceUrl('images/whats-new/assets-index-in-hebrew.png') }}" alt="The Assets index page translated into Hebrew">
@@ -49,9 +40,4 @@
 
 	<h1>The List Goes On</h1>
 	<p>Check out the <a href="{{ url }}">release notes</a> for a complete list of all that’s changed!</p>
-{% endblock %}
-=======
-	<h1>And More!</h1>
-	<p>There are over 60 additions and improvements in total. Check out the <a href="{{ url }}">release notes</a> for a complete list of all that’s changed!</p>
-{% endset %}
->>>>>>> 95e4883d
+{% endblock %}