--- conflicted
+++ resolved
@@ -89,7 +89,6 @@
     }) }}
 </div>
 
-<<<<<<< HEAD
 {{ forms.lightswitchField({
     label: "Show the Slug field"|t('app'),
     name: 'showSlugField',
@@ -101,40 +100,11 @@
 {% if craft.app.getIsMultiSite() %}
     <div id="slug-container"{% if not entryType.showSlugField %} class="hidden"{% endif %}>
         {{ forms.selectField({
-            label: 'Slug Translation Method'|t('app'),
-            instructions: 'How should {type} slugs be translated?'|t('app', {
-                type: lowerTypeName,
-=======
-{% if craft.app.getIsMultiSite() %}
-    {{ forms.selectField({
-        label: '{name} Translation Method'|t('app', {
-            name: 'Slug'|t('app'),
-        }),
-        instructions: 'How should {name} values be translated?'|t('app', {
-            name: 'Slug'|t('app'),
-        }),
-        id: 'slug-translation-method',
-        name: 'slugTranslationMethod',
-        options: [
-            { value: 'none', label: 'Not translatable'|t('app') },
-            { value: 'site', label: 'Translate for each site'|t('app') },
-            { value: 'siteGroup', label: 'Translate for each site group'|t('app') },
-            { value: 'language', label: 'Translate for each language'|t('app') },
-            { value: 'custom', label: 'Custom…'|t('app') },
-        ]|filter,
-        value: entryType.slugTranslationMethod,
-        toggle: true,
-        targetPrefix: 'slug-translation-method-'
-    }) }}
-
-    <div id="slug-translation-method-custom" {% if entryType.slugTranslationMethod != 'custom' %}class="hidden"{% endif %}>
-        {{ forms.textField({
-            label: '{name} Translation Key Format'|t('app', {
+            label: '{name} Translation Method'|t('app', {
                 name: 'Slug'|t('app'),
             }),
-            instructions: 'Template that defines the {name} field’s custom “translation key” format. Values will be copied to all sites that produce the same key.'|t('app', {
+            instructions: 'How should {name} values be translated?'|t('app', {
                 name: 'Slug'|t('app'),
->>>>>>> b3abef31
             }),
             id: 'slug-translation-method',
             name: 'slugTranslationMethod',
@@ -152,9 +122,11 @@
 
         <div id="slug-translation-method-custom" {% if entryType.slugTranslationMethod != 'custom' %}class="hidden"{% endif %}>
             {{ forms.textField({
-                label: 'Slug Translation Key Format'|t('app'),
-                instructions: 'Template that defines the Slug field’s custom “translation key” format. {type} slugs will be copied to all sites that produce the same key. For example, to make slugs translatable based on the first two characters of the site handle, you could enter `{site.handle[:2]}`.'|t('app', {
-                    type: typeName,
+                label: '{name} Translation Key Format'|t('app', {
+                    name: 'Slug'|t('app'),
+                }),
+                instructions: 'Template that defines the {name} field’s custom “translation key” format. Values will be copied to all sites that produce the same key.'|t('app', {
+                    name: 'Slug'|t('app'),
                 }),
                 id: 'slug-translation-key-format',
                 name: 'slugTranslationKeyFormat',
