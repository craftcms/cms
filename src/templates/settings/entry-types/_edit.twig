--- conflicted
+++ resolved
@@ -11,14 +11,8 @@
     value: entryType.name,
     autofocus: true,
     required: true,
-<<<<<<< HEAD
-    data: {
-        'error-key': 'name',
-    },
-=======
     errors: entryType.getErrors('name'),
     data: {'error-key': 'name'},
->>>>>>> ef01fae1
 }) }}
 
 {{ forms.textField({
@@ -32,14 +26,7 @@
     value: entryType.handle,
     required: true,
     errors: entryType.getErrors('handle'),
-<<<<<<< HEAD
-    required: true,
-    data: {
-        'error-key': 'handle',
-    },
-=======
     data: {'error-key': 'handle'},
->>>>>>> ef01fae1
 }) }}
 
 {{ forms.iconPickerField({
