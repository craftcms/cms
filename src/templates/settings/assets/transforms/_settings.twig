{% extends '_layouts/cp.twig' %}

{% import '_includes/forms.twig' as forms %}

{% set crumbs = [
    { label: "Settings"|t('app'), url: url('settings') },
    { label: "Assets"|t('app'), url: url('settings/assets') },
    { label: "Image Transforms"|t('app'), url: url('settings/assets/transforms') }
] %}

{% set fullPageForm = true %}


{% block content %}
        {{ actionInput('image-transforms/save') }}
        {{ redirectInput('settings/assets/transforms') }}

        {% if transform.id %}{{ hiddenInput('transformId', transform.id) }}{% endif %}

        {{ forms.textField({
            first: true,
            label: "Name"|t('app'),
            id: 'name',
            name: 'name',
            value: (transform is defined ? transform.name : null),
            errors: (transform is defined ? transform.getErrors('name') : null),
            autofocus: true,
            required: true,
        }) }}

        {{ forms.textField({
            label: "Handle"|t('app'),
            id: "handle",
            name: "handle",
            class: 'code',
            autocorrect: false,
            autocapitalize: false,
            value: (transform is defined ? transform.handle : null),
            errors: (transform is defined ? transform.getErrors('handle') : null),
            required: true,
        }) }}

        {% set modeInput %}
            <div id="mode">
                <label id="mode-crop">
                    <input type="radio" name="mode" value="crop"{% if transform is not defined or transform.mode == 'crop' %} checked{% endif %}>
                    {{ "Crop"|t('app') }}
                </label>

                <label id="mode-fit">
                    <input type="radio" name="mode" value="fit"{% if transform is defined and transform.mode == 'fit' %} checked{% endif %}>
                    {{ "Fit"|t('app') }}
                </label>

                <label id="mode-letterbox">
                    <input type="radio" name="mode" value="letterbox"{% if transform is defined and transform.mode == 'letterbox' %} checked{% endif %}>
                    {{ "Letterbox"|t('app') }}
                </label>

                <label id="mode-stretch">
                    <input type="radio" name="mode" value="stretch"{% if transform is defined and transform.mode == 'stretch' %} checked{% endif %}>
                    {{ "Stretch"|t('app') }}
                </label>
            </div>
        {% endset %}

        {{ forms.field({
            label: "Mode"|t('app')
        }, modeInput) }}

        <div id="fill-color" class="field {% if transform is defined and transform.mode != 'letterbox' or transform.fill is null %}hidden{% endif %}">
            {{ forms.colorField({
                label: 'Fill Color',
                name: 'fill',
                value: (transform is defined and transform.mode == 'letterbox' and transform.fill != 'transparent' ? transform.fill : null),
                errors: (transform is defined ? transform.getErrors('fill') : null)
            }) }}
        </div>

        <div id="letterbox-position-container"{% if transform is defined and transform.mode != 'letterbox' %} class="hidden"{% endif %}>
            {{ forms.selectField({
                label: "Image Position"|t('app'),
                id: 'position',
                name: 'position',
                options: {
                    'top-left': "Top-Left"|t('app'),
                    'top-center': "Top-Center"|t('app'),
                    'top-right': "Top-Right"|t('app'),
                    'center-left': "Center-Left"|t('app'),
                    'center-center': "Center-Center"|t('app'),
                    'center-right': "Center-Right"|t('app'),
                    'bottom-left': "Bottom-Left"|t('app'),
                    'bottom-center': "Bottom-Center"|t('app'),
                    'bottom-right': "Bottom-Right"|t('app')
                },
                value: (transform is defined and transform.mode != 'letterbox' ? transform.position : 'center-center')
            }) }}
        </div>

        <div id="position-container"{% if transform is defined and transform.mode in ['stretch', 'letterbox'] %} class="hidden"{% endif %}>
            {{ forms.selectField({
                label: "Default Focal Point"|t('app'),
                id: 'position',
                name: 'position',
                options: {
                    'top-left': "Top-Left"|t('app'),
                    'top-center': "Top-Center"|t('app'),
                    'top-right': "Top-Right"|t('app'),
                    'center-left': "Center-Left"|t('app'),
                    'center-center': "Center-Center"|t('app'),
                    'center-right': "Center-Right"|t('app'),
                    'bottom-left': "Bottom-Left"|t('app'),
                    'bottom-center': "Bottom-Center"|t('app'),
                    'bottom-right': "Bottom-Right"|t('app')
                },
                value: (transform is defined and transform.mode in ['crop', 'fit'] ? transform.position : 'center-center')
            }) }}
        </div>

        {{ forms.textField({
            label: "Width"|t('app'),
            id: "width",
            name: "width",
            size: 5,
            value: (transform is defined ? transform.width : null),
            errors: (transform is defined ? transform.getErrors('width') : null),
        }) }}

        {{ forms.textField({
            label: "Height"|t('app'),
            id: "height",
            name: "height",
            size: 5,
            value: (transform is defined ? transform.height : null),
            errors: (transform is defined ? transform.getErrors('height') : null),
        }) }}

<<<<<<< HEAD

        {{ forms.lightswitchField({
            label: 'Allow Upscaling'|t('app'),
            id: 'upscale',
            name: 'upscale',
            on: transform.upscale ?? craft.app.config.general.upscaleImages,
            errors: (transform is defined ? transform.getErrors('upscale') : null)
        }) }}

        {% embed '_includes/forms/field' with {
=======
        {% embed '_includes/forms/field.twig' with {
>>>>>>> 3a5ca05f
            label: 'Quality'|t('app'),
            errors: (transform is defined ? transform.getErrors('quality') : null),
        } %}
            {% block input %}
                {% import '_includes/forms.twig' as forms %}
                <div class="flex flex-nowrap">
                    <div>
                        {{ forms.select({
                            id: 'quality-picker',
                            options: [
                                {label: 'Auto'|t('app'), value: 0},
                            ]|merge(qualityPickerOptions),
                            value: qualityPickerValue,
                            describedBy: describedBy,
                        }) }}
                    </div>
                    <div class="flex-grow">
                        {{ forms.text({
                            id: 'quality',
                            class: [
                                'ltr',
                                transform.quality == 0 ? 'hidden',
                            ]|filter,
                            name: 'quality',
                            value: transform.quality,
                            size: 5,
                            type: 'number',
                            min: 1,
                            max: 100,
                            describedBy: describedBy,
                        }) }}
                    </div>
                </div>
            {% endblock %}
        {% endembed %}

        {{ forms.selectField({
            label: "Interlacing"|t('app'),
            id: "interlace",
            name: "interlace",
            options: [
                {label: 'None'|t('app'), value: 'none'},
                {label: 'Line'|t('app'), value: 'line'},
                {label: 'Plane'|t('app'), value: 'plane'},
                {label: 'Partition'|t('app'), value: 'partition'},
            ],
            value: (transform is defined ? transform.interlace : 'none'),
            errors: (transform is defined ? transform.getErrors('interlace') : null),
        }) }}

        {% set formatOptions = [
            {label: 'Auto', value: null},
            {label: 'jpg', value: 'jpg'},
            {label: 'png', value: 'png'},
            {label: 'gif', value: 'gif'},
        ] %}

        {% if (transform is defined and transform.format == 'webp') or craft.app.images.supportsWebP %}
            {% set formatOptions = formatOptions|merge([{label: 'webp', value: 'webp'}]) %}
        {% endif %}

        {% if (transform is defined and transform.format == 'avif') or craft.app.images.supportsAvif %}
            {% set formatOptions = formatOptions|merge([{label: 'avif', value: 'avif'}]) %}
        {% endif %}

        {{ forms.selectField({
            label: "Image Format"|t('app'),
            id: "format",
            name: "format",
            instructions: "The image format that transformed images should use."|t('app'),
            value: (transform is defined ? transform.format : null),
            errors: (transform is defined ? transform.getErrors('format') : null),
            options: formatOptions,
        }) }}


{% endblock %}


{% js %}
    {% if transform is not defined or not transform.handle %}new Craft.HandleGenerator('#name', '#handle');{% endif %}

    $('#mode input').change(function() {
        const value = $(this).val();

        if (['crop', 'fit'].includes(value)) {
            $('#position-container').removeClass('hidden');
        } else {
            $('#position-container').addClass('hidden');
        }

        if (value == 'letterbox') {
            $('#fill-color').removeClass('hidden')
            $('#letterbox-position-container').removeClass('hidden')
        } else {
            $('#fill-color').addClass('hidden')
            $('#letterbox-position-container').addClass('hidden')
        }
    });

    const qualityPickerOptions = {{ qualityPickerOptions|map(o => o.value)|json_encode|raw }};
    const $qualityPicker = $('#quality-picker');
    const $qualityInput = $('#quality');

    $qualityPicker.on('change', (ev) => {
        const pickerValue = $qualityPicker.val();
        $qualityInput.val(pickerValue);

        if (pickerValue === '0') {
            $qualityInput.addClass('hidden');
        } else {
            $qualityInput.removeClass('hidden');
        }
    });

    $qualityInput.on('input', (ev) => {
        let quality = parseInt($qualityInput.val());
        if (isNaN(quality)) {
            quality = 0;
        }

        let pickerValue;
        if (quality) {
            // Default to Low, even if quality is < 10
            pickerValue = 10;
            for (let i = 0; i < qualityPickerOptions.length; i++) {
                if (quality >= qualityPickerOptions[i]) {
                    pickerValue = qualityPickerOptions[i];
                } else {
                    break;
                }
            }
        } else {
            // Auto
            pickerValue = 0;
        }

        $qualityPicker.val(pickerValue);
    });
{% endjs %}<|MERGE_RESOLUTION|>--- conflicted
+++ resolved
@@ -135,8 +135,6 @@
             errors: (transform is defined ? transform.getErrors('height') : null),
         }) }}
 
-<<<<<<< HEAD
-
         {{ forms.lightswitchField({
             label: 'Allow Upscaling'|t('app'),
             id: 'upscale',
@@ -145,10 +143,7 @@
             errors: (transform is defined ? transform.getErrors('upscale') : null)
         }) }}
 
-        {% embed '_includes/forms/field' with {
-=======
         {% embed '_includes/forms/field.twig' with {
->>>>>>> 3a5ca05f
             label: 'Quality'|t('app'),
             errors: (transform is defined ? transform.getErrors('quality') : null),
         } %}
