{% requireEdition CraftPro %}
{% requireAdmin %}

{% extends "_layouts/cp" %}
<<<<<<< HEAD
{% set title="Users"|t %}
{% set fitted = true %}
=======
{% set title = "User Settings"|t %}
>>>>>>> b93d7aff

{% set crumbs = [
	{ label: "Settings"|t, url: url('settings') }
] %}

{% set navItems = {
	groups: { label: "User Groups"|t, url: url('settings/users') },
	fields: { label: "Fields"|t, url: url('settings/users/fields') },
	settings: { label: "Settings"|t, url: url('settings/users/settings') }
} %}

{% set docTitle = navItems[selectedNavItem].label~' - '~title %}

{% block sidebar %}
	<nav>
		{% include "_includes/nav" with { items: navItems, selectedItem: selectedNavItem } only %}
	</nav>
{% endblock %}<|MERGE_RESOLUTION|>--- conflicted
+++ resolved
@@ -2,12 +2,7 @@
 {% requireAdmin %}
 
 {% extends "_layouts/cp" %}
-<<<<<<< HEAD
-{% set title="Users"|t %}
-{% set fitted = true %}
-=======
 {% set title = "User Settings"|t %}
->>>>>>> b93d7aff
 
 {% set crumbs = [
 	{ label: "Settings"|t, url: url('settings') }
