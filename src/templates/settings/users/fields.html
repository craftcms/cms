--- conflicted
+++ resolved
@@ -5,17 +5,10 @@
 
 
 {% block content %}
-<<<<<<< HEAD
-    <form method="post" accept-charset="UTF-8" data-saveshortcut>
+    <form method="post" accept-charset="UTF-8" data-saveshortcut data-confirm-unload>
         <input type="hidden" name="action" value="users/save-field-layout">
         {{ redirectInput('settings') }}
         {{ csrfInput() }}
-=======
-	<form method="post" accept-charset="UTF-8" data-saveshortcut data-confirm-unload>
-		<input type="hidden" name="action" value="users/saveFieldLayout">
-		<input type="hidden" name="redirect" value="settings">
-		{{ getCsrfInput() }}
->>>>>>> 4d225320
 
         {% include "_includes/fieldlayoutdesigner" with {
             fieldLayout: craft.app.fields.getLayoutByType('craft\\elements\\User')
