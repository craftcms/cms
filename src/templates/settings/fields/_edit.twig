{% import '_includes/forms.twig' as forms %}

{% if fieldId is defined and fieldId %}
  {{ hiddenInput('fieldId', fieldId) }}
{% endif %}

{{ forms.textField({
  first: true,
  label: "Name"|t('app'),
  instructions: "What this field will be called in the control panel."|t('app'),
  id: 'name',
  name: 'name',
  value: field.name,
  required: true,
  autofocus: true,
<<<<<<< HEAD
  data: {
    'error-key': 'name',
  },
=======
  errors: field.getErrors('name'),
  data: {'error-key': 'name'},
>>>>>>> ef01fae1
}) }}

{{ forms.textField({
  label: "Handle"|t('app'),
  instructions: "How you’ll refer to this field in the templates."|t('app'),
  id: 'handle',
  name: 'handle',
  class: 'code',
  autocorrect: false,
  autocapitalize: false,
  maxlength: 64,
  value: field.handle,
  required: true,
<<<<<<< HEAD
  data: {
    'error-key': 'handle',
  },
=======
  errors: field.getErrors('handle'),
  data: {'error-key': 'handle'},
>>>>>>> ef01fae1
}) }}

{{ forms.textareaField({
  label: "Default Instructions"|t('app'),
  instructions: "Helper text to guide the author."|t('app'),
  id: 'instructions',
  class: 'nicetext',
  name: 'instructions',
  value: field.instructions,
  errors: field.getErrors('instructions'),
  data: {
    'error-key': 'instructions',
  },
}) }}

{{ forms.checkboxField({
  label: 'Use this field’s values as search keywords'|t('app'),
  id: 'searchable',
  name: 'searchable',
  checked: field.searchable
}) }}

{{ forms.customSelectField({
  label: "Field Type"|t('app'),
  instructions: "What type of field is this?"|t('app'),
  warning: (fieldId is not empty and not field.hasErrors('type') ? "Changing this may result in data loss."|t('app')),
  id: 'type',
  name: 'type',
  options: fieldTypeOptions,
  value: field is missing ? field.expectedType : className(field),
  errors: field.getErrors('type'),
  data: {
    'error-key': 'type',
  },
}) }}

{{ missingFieldPlaceholder|raw }}

{% if craft.app.getIsMultiSite() %}
  {% set translationMethods = field.supportedTranslationMethods %}
  {% if translationMethods|length > 1 %}
    <div id="translation-settings">
      {{ forms.selectField({
        label: "Translation Method"|t('app'),
        instructions: "How should this field’s values be translated?"|t('app'),
        id: 'translation-method',
        name: 'translationMethod',
        options: [
          'none' in translationMethods ? { value: 'none', label: "Not translatable"|t('app') },
          'site' in translationMethods ? { value: 'site', label: "Translate for each site"|t('app') },
          'siteGroup' in translationMethods ? { value: 'siteGroup', label: "Translate for each site group"|t('app') },
          'language' in translationMethods ? { value: 'language', label: "Translate for each language"|t('app') },
          'custom' in translationMethods ? { value: 'custom', label: "Custom…"|t('app') }
        ]|filter,
        value: field.translationMethod,
        toggle: true,
        targetPrefix: 'translation-method-'
      }) }}

      {% if 'custom' in translationMethods %}
        {% tag 'div' with {
          id: 'translation-method-custom',
          class: field.translationMethod != 'custom' ? 'hidden' : null,
        } %}
          {{ forms.textField({
            label: "Translation Key Format"|t('app'),
            instructions: "Template that defines the field’s custom “translation key” format. Field values will be copied to all sites that produce the same key. For example, to make the field translatable based on the first two characters of the site handle, you could enter `{site.handle[:2]}`.",
            id: 'translation-key-format',
            class: 'code',
            name: 'translationKeyFormat',
            value: field.translationKeyFormat,
            errors: field.getErrors('translationKeyFormat'),
<<<<<<< HEAD
            data: {
              'error-key': 'translationKeyFormat',
            },
=======
            data: {'error-key': 'translationKeyFormat'},
>>>>>>> ef01fae1
          }) }}
        {% endtag %}
      {% endif %}
    </div>
  {% endif %}
{% endif %}

<hr>

<div id="settings">
  <div id="{{ className(field)|id }}">
    {% include 'settings/fields/_type-settings' with {
      namespace: 'types['~className(field)|id~']'
    } %}
  </div>
</div>


{% if not (field.handle ?? false) %}
  {% js %}
    new Craft.HandleGenerator('#{{ 'name'|namespaceInputId|e('js') }}', '#{{ 'handle'|namespaceInputId|e('js') }}');
  {% endjs %}
{% endif %}

{% js %}
  (() => {
    Craft.supportedTranslationMethods = {{ supportedTranslationMethods|json_encode|raw }};

    Craft.updateTranslationMethodSettings = (type, container) => {
      const $container = $(container);
      if (!Craft.supportedTranslationMethods[type] || Craft.supportedTranslationMethods[type].length == 1) {
        $container.addClass('hidden');
      } else {
        $container.removeClass('hidden');
        // Rebuild the options based on the field type's supported translation methods
        $container.find('select').html(
          ($.inArray('none', Craft.supportedTranslationMethods[type]) != -1 ? '<option value="none">{{ "Not translatable"|t('app')|e('js') }}</option>' : '') +
          ($.inArray('site', Craft.supportedTranslationMethods[type]) != -1 ? '<option value="site">{{ "Translate for each site"|t('app')|e('js') }}</option>' : '') +
          ($.inArray('siteGroup', Craft.supportedTranslationMethods[type]) != -1 ? '<option value="siteGroup">{{ "Translate for each site group"|t('app')|e('js') }}</option>' : '') +
          ($.inArray('language', Craft.supportedTranslationMethods[type]) != -1 ? '<option value="language">{{ "Translate for each language"|t('app')|e('js') }}</option>' : '') +
          ($.inArray('custom', Craft.supportedTranslationMethods[type]) != -1 ? '<option value="custom">{{ "Custom…"|t('app')|e('js') }}</option>' : '')
        );
      }
    };

    const $fieldTypeInput = $("#{{ 'type'|namespaceInputId|e('js') }}");
    const $translationSettings = $("#{{ 'translation-settings'|namespaceInputId|e('js') }}");

    $fieldTypeInput.on('change', (ev) => {
      Craft.updateTranslationMethodSettings($fieldTypeInput.data('value'), $translationSettings);
    });
  })();
{% endjs %}<|MERGE_RESOLUTION|>--- conflicted
+++ resolved
@@ -13,14 +13,8 @@
   value: field.name,
   required: true,
   autofocus: true,
-<<<<<<< HEAD
-  data: {
-    'error-key': 'name',
-  },
-=======
   errors: field.getErrors('name'),
   data: {'error-key': 'name'},
->>>>>>> ef01fae1
 }) }}
 
 {{ forms.textField({
@@ -34,14 +28,8 @@
   maxlength: 64,
   value: field.handle,
   required: true,
-<<<<<<< HEAD
-  data: {
-    'error-key': 'handle',
-  },
-=======
   errors: field.getErrors('handle'),
   data: {'error-key': 'handle'},
->>>>>>> ef01fae1
 }) }}
 
 {{ forms.textareaField({
@@ -114,13 +102,7 @@
             name: 'translationKeyFormat',
             value: field.translationKeyFormat,
             errors: field.getErrors('translationKeyFormat'),
-<<<<<<< HEAD
-            data: {
-              'error-key': 'translationKeyFormat',
-            },
-=======
             data: {'error-key': 'translationKeyFormat'},
->>>>>>> ef01fae1
           }) }}
         {% endtag %}
       {% endif %}
