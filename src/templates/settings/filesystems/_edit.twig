--- conflicted
+++ resolved
@@ -10,14 +10,8 @@
     value: (filesystem is defined ? filesystem.name : null),
     autofocus: true,
     required: true,
-<<<<<<< HEAD
-    data: {
-        'error-key': 'name',
-    },
-=======
     errors: (filesystem is defined ? filesystem.getErrors('name') : null),
     data: {'error-key': 'name'},
->>>>>>> ef01fae1
 }) }}
 
 {{ forms.textField({
@@ -30,14 +24,8 @@
     autocapitalize: false,
     value: (filesystem is defined ? filesystem.handle : null),
     required: true,
-<<<<<<< HEAD
-    data: {
-        'error-key': 'handle',
-    },
-=======
     errors: (filesystem is defined ? filesystem.getErrors('handle') : null),
     data: {'error-key': 'handle'},
->>>>>>> ef01fae1
 }) }}
 
 <hr>
@@ -102,14 +90,8 @@
                 value: (filesystem is defined ? filesystem.url : null),
                 required: true,
                 placeholder: "//example.com/path/to/folder",
-<<<<<<< HEAD
-                data: {
-                    'error-key': 'url',
-                },
-=======
                 errors: (filesystem is defined ? filesystem.getErrors('url') : null),
                 data: {'error-key': 'url'},
->>>>>>> ef01fae1
             }) }}
         </div>
     {% endif %}
