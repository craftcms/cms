--- conflicted
+++ resolved
@@ -2,11 +2,6 @@
 
 {% extends "_layouts/cp" %}
 {% set title = "Routes"|t %}
-<<<<<<< HEAD
-{% set fitted = true %}
-{% includeCssResource "css/routes.css" %}
-{% includeJsResource "js/routes.js" %}
-=======
 
 {% includecssresource "css/routes.css" %}
 {% includejsresource "js/routes.js" %}
@@ -17,7 +12,6 @@
 		<div id="add-route-btn" class="btn submit add icon">{{ "New route"|t }}</div>
 	</div>
 {% endset %}
->>>>>>> b93d7aff
 
 {% set crumbs = [
 	{ label: "Settings"|t, url: url('settings') }
