{% requireAdmin %}

{% extends "_layouts/cp" %}
{% set title = "Plugins"|t('app') %}
{% do view.registerAssetBundle("craft\\web\\assets\\plugins\\PluginsAsset") %}

{% set crumbs = [
    { label: "Settings"|t('app'), url: url('settings') }
] %}


{% set info = craft.app.plugins.getAllPluginInfo()|multisort(
    ['isEnabled', 'isInstalled', 'name'],
    [SORT_DESC, SORT_DESC, SORT_ASC],
    [SORT_NUMERIC, SORT_NUMERIC, SORT_NATURAL]
) %}

{% set disabledPlugins = craft.app.config.general.disabledPlugins %}


{% block content %}
    {% if info|length %}
        <div class="tablepane">
            <table id="plugins" class="data fullwidth">
                <tbody>
                    {% for handle, config in info %}
                        {% set pluginStoreUrl = url('plugin-store/' ~ handle) %}
                        <tr id="plugin-{{ handle }}" data-name="{{ config.name }}" data-handle="{{ handle }}">
                            <th>
                                <div class="plugin-infos">
                                    <a class="icon" href="{{ pluginStoreUrl }}" title="{{ 'View {plugin} in the Plugin Store'|t('app', {plugin: config.name}) }}">
                                        {{ svg(craft.app.plugins.getPluginIconSvg(handle), sanitize=true, namespace=true) }}
                                        {% if config.licenseKeyStatus == 'valid' or config.licenseIssues is not empty %}
                                            <span class="license-key-status {{ config.licenseIssues is empty ? 'valid' }}"></span>
                                        {% endif %}
                                    </a>
                                    <div class="details">
                                        <div class="plugin-id">
                                            <h2>{{ config.name }}</h2>
                                            {% if config.hasMultipleEditions or config.isTrial %}
                                                {{ (config.upgradeAvailable ? '<a href="' ~ pluginStoreUrl ~ '"' : '<div')|raw }} class="edition">
                                                    {% if config.hasMultipleEditions %}<div class="edition-name">{{ config.edition }}</div>{% endif %}
                                                    {% if config.isTrial %}<div class="edition-trial">{{ 'Trial'|t('app') }}</div>{% endif %}
                                                {{ (config.upgradeAvailable ? '</a>' : '</div>')|raw }}
                                            {% endif %}
                                            <span class="version">{{ config.version }}</span>
                                        </div>
                                        {% if config.description %}
                                            <p>{{ config.description }}</p>
                                        {% endif %}
                                        {% if config.developerUrl or config.developer or config.hasCpSettings or config.documentationUrl %}
                                            <p class="links">
                                                {%- spaceless %}
                                                {% if config.documentationUrl %}
                                                    <a href="{{ config.documentationUrl }}" rel="noopener" target="_blank">{{ "Documentation"|t('app') }}</a>
                                                {% endif %}
                                                {% if config.hasCpSettings %}
                                                    <a href="{{ url('settings/plugins/'~config.moduleId) }}"><span data-icon="settings"></span>{{ "Settings"|t('app') }}</a>
                                                {% endif %}
                                                {% endspaceless -%}
                                            </p>
                                        {% endif %}
                                        {% set showLicenseKey = config.licenseKey or config.licenseKeyStatus != 'unknown' %}
                                        <div class="flex license-key{% if not showLicenseKey %} hidden{% endif %}">
                                            <div class="pane">
                                                <input class="text code{% if config.licenseIssues is not empty %} error{% endif %}" size="29" value="{{ config.licenseKey[0:1] == '$' ? config.licenseKey : (config.licenseKey|replace('/.{4}/', '$0-')|trim('-')) }}" placeholder="XXXX-XXXX-XXXX-XXXX-XXXX-XXXX" readonly>
                                            </div>
                                            <a class="btn{% if config.licenseIssues is not empty %} submit{% endif %}{% if not (showLicenseKey and not config.licenseKey) %} hidden{% endif %}" href="{{ url('plugin-store/buy/'~handle)}}">{{ "Buy now"|t('app') }}</a>
                                            <div class="spinner hidden"></div>
                                        </div>
<<<<<<< HEAD
                                        {% for issue in config.licenseIssues %}
                                            <p class="error">
                                                {% switch issue %}
                                                    {% case 'wrong_edition' %}
                                                        {{ 'This license is for the {name} edition.'|t('app', {
                                                            name: config.licensedEdition|ucfirst
                                                        }) }}
                                                    {% case 'mismatched' %}
                                                        {{ 'This license is tied to another Craft install. Visit {url} to resolve.'|t('app', {
                                                            url: '<a href="https://id.craftcms.com" rel="noopener" target="_blank">id.craftcms.com</a>'
                                                        })|raw }}
                                                    {% case 'astray' %}
                                                        {{ 'This license isn’t allowed to run version {version}.'|t('app', {
                                                            version: config.version
                                                        }) }}
                                                    {% case 'required' %}
                                                        {{ 'A license key is required.'|t('app') }}
                                                    {% default %}
                                                        {{ 'Your license key is invalid.'|t('app') }}
                                                {% endswitch %}
                                            </p>
                                        {% endfor %}
=======
                                        <a class="btn{% if config.licenseIssues is not empty %} submit{% endif %}{% if not (showLicenseKey and not config.licenseKey) %} hidden{% endif %}" href="{{ url('plugin-store/buy/'~handle~'/'~config.edition)}}">{{ "Buy now"|t('app') }}</a>
                                        <div class="spinner hidden"></div>
>>>>>>> 6fe7ff04
                                    </div>
                                </div>
                            </th>
                            <td class="nowrap" data-title="{{ 'Status'|t('app') }}">
                                {% if config.isEnabled %}
                                    <span class="status on"></span>{{ "Installed"|t('app') }}
                                {% elseif config.isInstalled %}
                                    <span class="status off"></span>{{ "Disabled"|t('app') }}
                                {% else %}
                                    <span class="status"></span><span class="light">{{ "Not installed"|t('app') }}</span>
                                {% endif %}
                            </td>
                            <td class="nowrap thin" data-title="{{ 'Action'|t('app') }}">
                                <form method="post" accept-charset="UTF-8">
                                    {{ hiddenInput('pluginHandle', handle) }}
                                    {{ csrfInput() }}
                                    <div class="btngroup">
                                        <div class="btn menubtn" data-icon="settings"></div>
                                        <div class="menu" data-align="right">
                                            <ul>
                                                {% if not config.isInstalled %}
                                                    <li><a class="formsubmit" data-action="plugins/install-plugin">{{ 'Install'|t('app') }}</a></li>
                                                    <li><a class="formsubmit error" data-action="pluginstore/remove" data-param="packageName" data-value="{{ config.packageName }}">{{ 'Remove'|t('app') }}</a></li>
                                                {% else %}
                                                    {% if config.isEnabled %}
                                                        <li><a class="formsubmit" data-action="plugins/disable-plugin">{{ 'Disable'|t('app') }}</a></li>
                                                        <li><a class="formsubmit error" data-action="plugins/uninstall-plugin" data-confirm="{{ 'Are you sure you want to uninstall {plugin}? You will lose all of its associated data.'|t('app', { plugin: config.name }) }}">{{ 'Uninstall'|t('app') }}</a></li>
                                                    {% elseif handle in disabledPlugins %}
                                                        <li><a class="disabled" title="{{ '{plugin} is disabled by the {setting} config setting.'|t({plugin: config.name, setting: 'disabledPlugins'}) }}">{{ 'Enable'|t('app') }}</a></li>
                                                    {% else %}
                                                        <li><a class="formsubmit" data-action="plugins/enable-plugin">{{ 'Enable'|t('app') }}</a></li>
                                                    {% endif %}
                                                {% endif %}
                                            </ul>
                                        </div>
                                    </div>
                                </form>
                            </td>
                        </tr>
                    {% endfor %}
                </tbody>
            </table>
        </div>
    {% else %}
        <p id="no-plugins">{{ "There are no available plugins."|t('app') }}
    {% endif %}
{% endblock %}

{% js %}
new Craft.PluginManager();
{% endjs %}<|MERGE_RESOLUTION|>--- conflicted
+++ resolved
@@ -65,10 +65,9 @@
                                             <div class="pane">
                                                 <input class="text code{% if config.licenseIssues is not empty %} error{% endif %}" size="29" value="{{ config.licenseKey[0:1] == '$' ? config.licenseKey : (config.licenseKey|replace('/.{4}/', '$0-')|trim('-')) }}" placeholder="XXXX-XXXX-XXXX-XXXX-XXXX-XXXX" readonly>
                                             </div>
-                                            <a class="btn{% if config.licenseIssues is not empty %} submit{% endif %}{% if not (showLicenseKey and not config.licenseKey) %} hidden{% endif %}" href="{{ url('plugin-store/buy/'~handle)}}">{{ "Buy now"|t('app') }}</a>
+                                            <a class="btn{% if config.licenseIssues is not empty %} submit{% endif %}{% if not (showLicenseKey and not config.licenseKey) %} hidden{% endif %}" href="{{ url('plugin-store/buy/'~handle~'/'~config.edition)}}">{{ "Buy now"|t('app') }}</a>
                                             <div class="spinner hidden"></div>
                                         </div>
-<<<<<<< HEAD
                                         {% for issue in config.licenseIssues %}
                                             <p class="error">
                                                 {% switch issue %}
@@ -91,10 +90,6 @@
                                                 {% endswitch %}
                                             </p>
                                         {% endfor %}
-=======
-                                        <a class="btn{% if config.licenseIssues is not empty %} submit{% endif %}{% if not (showLicenseKey and not config.licenseKey) %} hidden{% endif %}" href="{{ url('plugin-store/buy/'~handle~'/'~config.edition)}}">{{ "Buy now"|t('app') }}</a>
-                                        <div class="spinner hidden"></div>
->>>>>>> 6fe7ff04
                                     </div>
                                 </div>
                             </th>
