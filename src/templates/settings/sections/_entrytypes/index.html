{% extends "_layouts/cp" %}

{% set entryTypes = section.getEntryTypes() %}
{% set multiple  = (entryTypes|length > 1) %}

{% set extraPageHeaderHtml %}
    {% if section.type != 'single' %}
        <div class="buttons">
            <a href="{{ url('settings/sections/' ~ section.id ~ '/entrytypes/new') }}" class="btn submit add icon">{{ "New entry type"|t('app') }}</a>
        </div>
    {% endif %}
{% endset %}

{% block content %}
<<<<<<< HEAD
    <table id="entrytypes" class="data fullwidth collapsible">
        <thead>
            <th scope="col">{{ "Name"|t('app') }}</th>
            <th scope="col">{{ "Handle"|t('app') }}</th>
            {% if multiple %}
                <td class="thin"></td>
                <td class="thin"></td>
            {% endif %}
        </thead>
        <tbody>
            {% for entryType in section.getEntryTypes() %}
                <tr data-id="{{ entryType.id }}" data-name="{{ entryType.name|t('site') }}">
                    <th scope="row" data-title="{{ 'Name'|t('app') }}"><a href="{{ url('settings/sections/' ~ section.id ~ '/entrytypes/' ~ entryType.id) }}">{{ entryType.name|t('site') }}</a></th>
                    <td data-title="{{ 'Handle'|t('app') }}"><code>{{ entryType.handle }}</code></td>
                    {% if multiple %}
                        <td class="thin"><a class="move icon" title="{{ 'Reorder'|t('app') }}" role="button"></a></td>
                        <td class="thin"><a class="delete icon" title="{{ 'Delete'|t('app') }}" role="button"></a></td>
                    {% endif %}
                </tr>
            {% endfor %}
        </tbody>
    </table>
=======
	<table id="entrytypes" class="data fullwidth collapsible">
		<thead>
			<th scope="col">{{ "Name"|t }}</th>
			<th scope="col">{{ "Handle"|t }}</th>
			{% if multiple %}
				<td class="thin"></td>
				<td class="thin"></td>
			{% endif %}
		</thead>
		<tbody>
			{% for entryType in entryTypes %}
				<tr data-id="{{ entryType.id }}" data-name="{{ entryType.name|t }}">
					<th scope="row" data-title="{{ 'Name'|t }}"><a href="{{ url('settings/sections/' ~ section.id ~ '/entrytypes/' ~ entryType.id) }}">{{ entryType.name|t }}</a></th>
					<td data-title="{{ 'Handle'|t }}"><code>{{ entryType.handle }}</code></td>
					{% if multiple %}
						<td class="thin"><a class="move icon" title="{{ 'Reorder'|t }}" role="button"></a></td>
						<td class="thin"><a class="delete icon" title="{{ 'Delete'|t }}" role="button"></a></td>
					{% endif %}
				</tr>
			{% endfor %}
		</tbody>
	</table>
>>>>>>> f748280b
{% endblock %}


{% if section.type != 'single' %}
    {% js %}
        new Craft.AdminTable({
            tableSelector: '#entrytypes',
            deleteAction: 'sections/delete-entry-type',
            minItems: 1,
            sortable: true,
            reorderAction: 'sections/reorder-entry-types',
            confirmDeleteMessage: '{{ "Are you sure you want to delete “{name}” and all entries that use it?"|t('app') }}',
        });
    {% endjs %}
{% endif %}<|MERGE_RESOLUTION|>--- conflicted
+++ resolved
@@ -12,7 +12,6 @@
 {% endset %}
 
 {% block content %}
-<<<<<<< HEAD
     <table id="entrytypes" class="data fullwidth collapsible">
         <thead>
             <th scope="col">{{ "Name"|t('app') }}</th>
@@ -23,7 +22,7 @@
             {% endif %}
         </thead>
         <tbody>
-            {% for entryType in section.getEntryTypes() %}
+            {% for entryType in entryTypes %}
                 <tr data-id="{{ entryType.id }}" data-name="{{ entryType.name|t('site') }}">
                     <th scope="row" data-title="{{ 'Name'|t('app') }}"><a href="{{ url('settings/sections/' ~ section.id ~ '/entrytypes/' ~ entryType.id) }}">{{ entryType.name|t('site') }}</a></th>
                     <td data-title="{{ 'Handle'|t('app') }}"><code>{{ entryType.handle }}</code></td>
@@ -35,30 +34,6 @@
             {% endfor %}
         </tbody>
     </table>
-=======
-	<table id="entrytypes" class="data fullwidth collapsible">
-		<thead>
-			<th scope="col">{{ "Name"|t }}</th>
-			<th scope="col">{{ "Handle"|t }}</th>
-			{% if multiple %}
-				<td class="thin"></td>
-				<td class="thin"></td>
-			{% endif %}
-		</thead>
-		<tbody>
-			{% for entryType in entryTypes %}
-				<tr data-id="{{ entryType.id }}" data-name="{{ entryType.name|t }}">
-					<th scope="row" data-title="{{ 'Name'|t }}"><a href="{{ url('settings/sections/' ~ section.id ~ '/entrytypes/' ~ entryType.id) }}">{{ entryType.name|t }}</a></th>
-					<td data-title="{{ 'Handle'|t }}"><code>{{ entryType.handle }}</code></td>
-					{% if multiple %}
-						<td class="thin"><a class="move icon" title="{{ 'Reorder'|t }}" role="button"></a></td>
-						<td class="thin"><a class="delete icon" title="{{ 'Delete'|t }}" role="button"></a></td>
-					{% endif %}
-				</tr>
-			{% endfor %}
-		</tbody>
-	</table>
->>>>>>> f748280b
 {% endblock %}
 
 
