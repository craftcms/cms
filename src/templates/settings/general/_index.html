{% extends "_layouts/cp" %}
{% import "_includes/forms" as forms %}
{% set title = "General Settings"|t %}
<<<<<<< HEAD
{% set fitted = true %}
=======
{% set fullPageForm = true %}
>>>>>>> b93d7aff

{% set crumbs = [
	{ label: "Settings"|t, url: url('settings') }
] %}


{% macro configWarning(setting, file) -%}
	{{ "This is being overridden by the {setting} config setting."|t({
		setting: '<a href="http://buildwithcraft.com/docs/config-settings#'~setting~'" target="_blank">'~setting~'</a>'
	})|raw }}
{%- endmacro %}

{% from _self import configWarning %}


{% block content %}
	<input type="hidden" name="action" value="systemSettings/saveGeneralSettings">
	<input type="hidden" name="redirect" value="settings">

	{{ forms.lightswitchField({
		first: true,
		label: "System Status"|t,
		warning: (craft.config.isSystemOn is sameas(true) ? configWarning('isSystemOn')),
		id: 'on',
		name: 'on',
		on: info.on
	}) }}

	{{ forms.textField({
		label: "Site Name"|t,
		warning: (craft.config.siteName ? configWarning('siteName')),
		id: 'siteName',
		name: 'siteName',
		value: info.siteName,
		autofocus: true,
		required: true,
		errors: info.getErrors('siteName')
	}) }}

	{{ forms.textField({
		label: "Site URL"|t,
		warning: (craft.config.siteUrl ? configWarning('siteUrl')),
		id: 'siteUrl',
		class: 'ltr',
		name: 'siteUrl',
		value: info.siteUrl,
		required: true,
		errors: info.getErrors('siteUrl')
	}) }}

	{{ forms.selectField({
		label: "Timezone"|t,
		warning: (craft.config.timezone ? configWarning('timezone')),
		id: 'timezone',
		name: 'timezone',
		value: info.timezone,
		options: timezoneOptions
	}) }}

	{% if CraftEdition >= CraftClient %}
		<hr>

		{% includeTranslations
			"Are you sure you want to delete the logo?"
		%}

		{% includejsresource "lib/fileupload/jquery.ui.widget.js" %}
		{% includejsresource "lib/fileupload/jquery.fileupload.js" %}
		{% includejsresource "lib/imgareaselect/jquery.imgareaselect.pack.js" %}
		{% includejsresource "js/rebrand.js" %}
		{% includecssresource "lib/imgareaselect/imgareaselect-animated.css" %}
		{% includecssresource "css/rebrand.css" %}

		{{ forms.field({
			label: "Login Page Logo"|t
		}, include('settings/general/_images/logo')) }}

		{{ forms.field({
			label: "Site Icon"|t
		}, include('settings/general/_images/icon')) }}

		<div class="clear"></div>
	{% endif %}
{% endblock %}<|MERGE_RESOLUTION|>--- conflicted
+++ resolved
@@ -1,11 +1,7 @@
 {% extends "_layouts/cp" %}
 {% import "_includes/forms" as forms %}
 {% set title = "General Settings"|t %}
-<<<<<<< HEAD
-{% set fitted = true %}
-=======
 {% set fullPageForm = true %}
->>>>>>> b93d7aff
 
 {% set crumbs = [
 	{ label: "Settings"|t, url: url('settings') }
