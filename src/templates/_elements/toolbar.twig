--- conflicted
+++ resolved
@@ -36,16 +36,12 @@
                     {% for status, info in elementInstance.statuses() %}
                         {% set label = info.label ?? info %}
                         {% set color = info.color ?? '' %}
-<<<<<<< HEAD
+                        {% set color = color is instance of ('craft\\enums\\Color') ? color.value : color %}
                         <li>
                             <a data-status="{{ status }}">
                                 {{ component('status-indicator', {status: status, color: color}) }}{{ label }}
                             </a>
                         </li>
-=======
-                        {% set color = color is instance of ('craft\\enums\\Color') ? color.value : color %}
-                        <li><a data-status="{{ status }}"><span class="status {{ status }} {{ color }}"></span>{{ label }}</a></li>
->>>>>>> 3203be66
                     {% endfor %}
                 {% endif %}
             </ul>
