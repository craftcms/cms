--- conflicted
+++ resolved
@@ -1,13 +1,8 @@
 {% set tableName = tableName ?? '' %}
 {% set instructionId = instructionId ?? "sort-instructions-#{random()}" %}
 
-<<<<<<< HEAD
-<div class="tableview{% if context == 'index' %} tablepane{% endif %}">
-    <span class="visually-hidden" data-status-message role="status"></span>
-=======
 <div class="tableview{% if context in ['index', 'embedded-index'] %} tablepane{% endif %}">
-    <span class="visually-hidden" data-status-message aria-live="assertive"></span>
->>>>>>> 83f877cd
+    <span class="visually-hidden" data-status-message aria-live="status"></span>
     <table class="data fullwidth"{% if structureEditable is defined and structureEditable %} data-structure-id="{{ structure.id }}" data-max-levels="{{ structure.maxLevels }}"{% endif %} data-name="{{ tableName }}">
         <caption class="visually-hidden">{{ tableName }}<span id="{{ instructionId }}" data-sort-instructions>, {{ 'Column headers with buttons are sortable'|t('app') }}</span></caption>
         <thead>
