{% apply spaceless %}

{% set structure = structure is defined ? structure : null -%}
{% set structureEditable = structureEditable is defined and not inlineEditing ? structureEditable : false -%}
{% set padding = craft.app.locale.getOrientation() == 'ltr' ? 'left' : 'right' -%}
{% set elementsService = craft.app.elements %}
{% set hasStatusCol = attributes|contains(0, 'status') %}

{% for element in elements %}
    {% set totalDescendants = structure
        ? (element.getDescendants()
            .status(null)
            .drafts(null)
            .draftOf(false)
            .savedDraftsOnly()
            .withCustomFields(false)
<<<<<<< HEAD
            .count()
        : 0 %}
    {% set elementTitle = element.title ?: element.id %}
    {% set showInputs = (inlineEditing ?? false) and elementsService.canSave(element, currentUser) %}
    {% tag 'tr' with {
      data: {
        id: element.isProvisionalDraft ? element.getCanonicalId() : element.id,
        title: elementTitle,
        level: structure ? element.level : false,
        descendants: structure ? (totalDescendants ?? 0) : false,
      },
      class: {
        disabled: (element.isProvisionalDraft ? element.getCanonicalId() : element.id) in disabledElementIds,
      }|filter|keys,
    } %}
        {% if selectable %}
=======
            .count() ?? 0)
        : 0 %}
    {% set elementTitle = element.title ?: element.id %}
    {% tag 'tr' with {
        data: {
            id: element.id,
            title: elementTitle,
            level: structure ? element.level : false,
            descendants: structure ? totalDescendants : false,
        },
        class: {
            disabled: element.id in disabledElementIds,
        }|filter|keys,
    } %}
        {% if showCheckboxes %}
>>>>>>> 658cdd2d
            <td class="checkbox-cell">
                {{ tag('div', {
                    class: 'checkbox',
                    title: 'Select'|t('app'),
                    role: 'checkbox',
                    tabindex: '0',
                    aria: {
                        checked: 'false',
                        label: elementTitle,
                    },
                }) }}
            </td>
        {% endif %}
        {% for attribute in attributes %}
            {% if loop.first %}
                {% tag 'th' with {
                    data: {
                        title: attribute[1].label,
                        titlecell: '',
                    },
                    scope: 'row',
                } %}
                    {% tag 'div' with {
                        style: {
                            ("padding-#{padding}"): structure or sortable ? "#{(inlineEditing ? 0 : 24) + 44 * ((element.level ?: 1) - 1)}px" : null,
                        }|filter,
                    } %}
                        {%- if (sortable or structureEditable) and not inlineEditing %}
                            <a class="move icon" title="{{ 'Reorder'|t('app') }}" aria-label="{{ 'Reorder'|t('app') }}" role="button">&nbsp;</a>
                        {% endif %}
                        {%- if structure and totalDescendants %}
                            {% set toggleLabel = 'Show {title} children'|t('app', {title: elementTitle}) %}
                            <button type="button" class="toggle{% if element.id not in collapsedElementIds %} expanded{% endif
                            %}" title="{{ 'Show/hide children'|t('app') }}" aria-label="{{ toggleLabel }}"
                            aria-expanded="{{  element.id not in collapsedElementIds ? 'true' : 'false' }}"></button>
                        {% endif %}
                        {% set chip = elementChip(element, {
                          context: context ?? 'index',
                          showStatus: not hasStatusCol,
                        }) %}
                        {% if not (showHeaderColumn ?? false) %}
                            {% set chip = chip|attr({class: 'hidden'}) %}
                        {% endif %}
                        {{ chip|raw }}

                        {%- if structure %}
                            {% set textAlternative = 'Level {num}'|t('app', {
                                num: element.level,
                            }) %}
                            {{ tag('span', {
                                class: 'visually-hidden',
                                data: {
                                    'text-alternative': true,
                                },
                                text: textAlternative,
                            }) }}
                        {% endif  %}
                    {% endtag %}
                {% endtag %}
            {% else %}
                <td data-title="{{ attribute[1].label }}" data-attr="{{ attribute[0] }}">
                    {% if showInputs %}
                        {% set namespace = "#{nestedInputNamespace}[element-#{element.id}]" %}
                        {% if attribute[0] starts with 'field:' or attribute[0] starts with 'fieldInstance:' %}
                            {% set namespace = "#{namespace}[fields]" %}
                        {% endif %}
                        {% namespace namespace %}
                            {{- element.getInlineAttributeInputHtml(attribute[0])|raw -}}
                        {% endnamespace %}
                    {% else %}
                        {{- element.getAttributeHtml(attribute[0])|raw -}}
                    {% endif %}
                </td>
            {% endif %}
        {% endfor %}
    {% endtag %}
{% endfor %}

{% endapply -%}<|MERGE_RESOLUTION|>--- conflicted
+++ resolved
@@ -14,8 +14,7 @@
             .draftOf(false)
             .savedDraftsOnly()
             .withCustomFields(false)
-<<<<<<< HEAD
-            .count()
+            .count() ?? 0)
         : 0 %}
     {% set elementTitle = element.title ?: element.id %}
     {% set showInputs = (inlineEditing ?? false) and elementsService.canSave(element, currentUser) %}
@@ -24,30 +23,13 @@
         id: element.isProvisionalDraft ? element.getCanonicalId() : element.id,
         title: elementTitle,
         level: structure ? element.level : false,
-        descendants: structure ? (totalDescendants ?? 0) : false,
+        descendants: structure ? totalDescendants : false,
       },
       class: {
         disabled: (element.isProvisionalDraft ? element.getCanonicalId() : element.id) in disabledElementIds,
       }|filter|keys,
     } %}
         {% if selectable %}
-=======
-            .count() ?? 0)
-        : 0 %}
-    {% set elementTitle = element.title ?: element.id %}
-    {% tag 'tr' with {
-        data: {
-            id: element.id,
-            title: elementTitle,
-            level: structure ? element.level : false,
-            descendants: structure ? totalDescendants : false,
-        },
-        class: {
-            disabled: element.id in disabledElementIds,
-        }|filter|keys,
-    } %}
-        {% if showCheckboxes %}
->>>>>>> 658cdd2d
             <td class="checkbox-cell">
                 {{ tag('div', {
                     class: 'checkbox',
