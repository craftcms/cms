{% apply spaceless %}

{% set structure = structure is defined ? structure : null -%}
{% set structureEditable = structureEditable is defined ? structureEditable : false -%}

{% if structure -%}
    {% set basePadding = (showCheckboxes ? 14 : 24) + (structureEditable ? 34 : 0) %}
    {% set padding = craft.app.locale.getOrientation() == 'ltr' ? 'left' : 'right' -%}
{% endif -%}
{% for element in elements %}
    {% set totalDescendants = structure
        ? element.getDescendants()
            .status(null)
            .drafts(null)
            .draftOf(false)
            .count()
        : 0 %}
    {% set elementTitle = element.title ?: element.id %}
    <tr data-id="{{ element.id }}"{% if structure %} data-title="{{ elementTitle }}" data-level="{{ element.level }}" data-descendants="{{ totalDescendants ?? 0 }}"{% endif %}{% if element.id in disabledElementIds %} class="disabled"{% endif %}>
        {% if showCheckboxes %}
            <td class="checkbox-cell">
                {{ tag('div', {
                    class: 'checkbox',
                    title: 'Select'|t('app'),
                    role: 'checkbox',
<<<<<<< HEAD
                    tabindex: '0',
                    aria: {
                        label: 'Select {element}'|t('app', {
                            element: elementTitle
                        }),
                        checked: 'false',
=======
                    aria: {
                        label: 'Select'|t('app'),
>>>>>>> bbd9317c
                    },
                }) }}
            </td>
        {% endif %}
        {% for attribute in attributes %}
            {% if loop.first %}
                <th data-title="{{ attribute[1].label }}"{% if structure %} style="padding-{{ padding }}: {{ basePadding * element.level }}px;"{% endif %} data-titlecell="" scope="row">
                    {%- if structureEditable %}<a class="move icon" title="{{ 'Reorder'|t('app') }}" aria-label="{{ 'Reorder'|t('app') }}" role="button">&nbsp;</a>{% endif %}
                    {%- if structure and totalDescendants %}
                        {% set toggleLabel = 'Show {title} children'|t('app', {title: elementTitle}) %}
                        <button type="button" class="toggle{% if element.id not in collapsedElementIds %} expanded{% endif
                        %}" title="{{ 'Show/hide children'|t('app') }}" aria-label="{{ toggleLabel }}"
                        aria-expanded="{{  element.id not in collapsedElementIds ? 'true' : 'false' }}"></button>
                    {% endif %}
                    {%- include '_elements/element' with {
                        autoReload: false,
                    } -%}
                </th>
            {% else %}
                <td data-title="{{ attribute[1].label }}" data-attr="{{ attribute[0] }}">
                    {{- element.getTableAttributeHtml(attribute[0])|raw -}}
                </td>
            {% endif %}
        {% endfor %}
    </tr>
{% endfor %}

{% endapply -%}<|MERGE_RESOLUTION|>--- conflicted
+++ resolved
@@ -23,17 +23,12 @@
                     class: 'checkbox',
                     title: 'Select'|t('app'),
                     role: 'checkbox',
-<<<<<<< HEAD
                     tabindex: '0',
                     aria: {
                         label: 'Select {element}'|t('app', {
                             element: elementTitle
                         }),
                         checked: 'false',
-=======
-                    aria: {
-                        label: 'Select'|t('app'),
->>>>>>> bbd9317c
                     },
                 }) }}
             </td>
