{% spaceless %}
{% set keyPrefix = keyPrefix ?? '' %}

<<<<<<< HEAD
{% macro sourceLink(key, source) %}
=======
{% macro sourceLink(key, source, isTopLevel, elementType) %}
>>>>>>> 28b01f8a
    {% from _self import sourceInnerHtml %}
    {{ tag('a', {
        data: {
            key: key,
            'has-thumbs': (source.hasThumbs ?? false) ? true : false,
            'has-structure': (source.structureId ?? false) ? true : false,
            'default-sort': (source.defaultSort ?? false)
                ? (source.defaultSort is iterable ? source.defaultSort|join(':') : source.defaultSort)
                : false,
<<<<<<< HEAD
=======
            'sort-options': isTopLevel
                ? craft.app.elementIndexes.getSourceSortOptions(elementType, key)
                    |map(o => [o.label, o.attribute ?? o.orderBy])
                    |json_encode
                : false,
>>>>>>> 28b01f8a
            sites: (source.sites ?? false) ? source.sites|join(',') : false,
            'override-status': (source.criteria.status ?? false) ? true : false,
        }|merge(source.data ?? {}),
        html: sourceInnerHtml(source)
    }) }}
{% endmacro %}

{% macro sourceInnerHtml(source) %}
    {% if source.status is defined %}
        <span class="status {{ source.status }}"></span>
    {% elseif source.icon is defined %}
        <span class="icon">
            {{ (svg(source.icon, sanitize=true, namespace=true) ?: "<span data-icon='#{source.icon}'></span>")|raw }}
        </span>
    {% elseif source.iconMask is defined %}
        <span class="icon icon-mask">
            {{ (svg(source.iconMask, sanitize=true, namespace=true) ?: "<span data-icon='#{source.iconMask}'></span>")|raw }}
        </span>
    {% endif %}
    <span class="label">{{ source.label }}</span>
    {% if source.badgeCount is defined %}
        <span class="badge">{{ source.badgeCount|number(decimals=0) }}</span>
    {% endif %}
{% endmacro %}

{% from _self import sourceLink %}

<ul>
    {% for source in sources %}
        {% if source.heading is defined %}
            <li class="heading"><span>{{ source.heading|t('site') }}</span></li>
        {% else %}
            {% set key = source.keyPath ?? (keyPrefix ~ source.key) %}
            <li>
<<<<<<< HEAD
                {{ sourceLink(key, source) }}
=======
                {{ sourceLink(key, source, not keyPrefix, elementType) }}
>>>>>>> 28b01f8a
                {% if source.nested is defined and source.nested is not empty %}
                    <div class="toggle"></div>
                    {% include "_elements/sources" with {
                        keyPrefix: key ~ '/',
                        sources: source.nested
                    } %}
                {% endif %}
            </li>
        {% endif %}
    {% endfor %}
</ul>
{% endspaceless %}<|MERGE_RESOLUTION|>--- conflicted
+++ resolved
@@ -1,11 +1,7 @@
 {% spaceless %}
 {% set keyPrefix = keyPrefix ?? '' %}
 
-<<<<<<< HEAD
-{% macro sourceLink(key, source) %}
-=======
 {% macro sourceLink(key, source, isTopLevel, elementType) %}
->>>>>>> 28b01f8a
     {% from _self import sourceInnerHtml %}
     {{ tag('a', {
         data: {
@@ -15,14 +11,11 @@
             'default-sort': (source.defaultSort ?? false)
                 ? (source.defaultSort is iterable ? source.defaultSort|join(':') : source.defaultSort)
                 : false,
-<<<<<<< HEAD
-=======
             'sort-options': isTopLevel
                 ? craft.app.elementIndexes.getSourceSortOptions(elementType, key)
                     |map(o => [o.label, o.attribute ?? o.orderBy])
                     |json_encode
                 : false,
->>>>>>> 28b01f8a
             sites: (source.sites ?? false) ? source.sites|join(',') : false,
             'override-status': (source.criteria.status ?? false) ? true : false,
         }|merge(source.data ?? {}),
@@ -57,11 +50,7 @@
         {% else %}
             {% set key = source.keyPath ?? (keyPrefix ~ source.key) %}
             <li>
-<<<<<<< HEAD
-                {{ sourceLink(key, source) }}
-=======
                 {{ sourceLink(key, source, not keyPrefix, elementType) }}
->>>>>>> 28b01f8a
                 {% if source.nested is defined and source.nested is not empty %}
                     <div class="toggle"></div>
                     {% include "_elements/sources" with {
