{% extends "_layouts/cp" %}
{% import "_includes/forms" as forms %}

{% block pageTitle %}
    {{ parent() }}
    {% if entry.id %}
        {% include "entries/_revisions" %}
    {% endif %}
{% endblock %}

{% set sectionHandle = section.handle %}
{% set isSingle = section.type == 'single' %}
{% set isVersion = className(entry) == 'craft\\models\\EntryVersion' %}
{% set isDraft = entry.id and className(entry) == 'craft\\models\\EntryDraft' %}

{% set canPublish = currentUser.can('publishEntries'~permissionSuffix) %}
{% set canSave = (
    (entry.id or currentUser.can('createEntries'~permissionSuffix)) and
    (not entry.id or not entry.enabled or canPublish) and
    (isSingle or entry.authorId == currentUser.id or currentUser.can('publishPeerEntries'~permissionSuffix))
) %}


{% hook "cp.entries.edit" %}


{% block saveButton %}
<<<<<<< HEAD
    {% if isDraft %}

        <input type="hidden" name="action" value="entry-revisions/save-draft">
        {{ redirectInput(baseCpEditUrl~'/drafts/'~entry.draftId) }}
        <input type="hidden" name="draftId" value="{{ entry.draftId }}">

        <div class="btngroup">
            <input type="submit" class="btn submit" value="{{ 'Save draft'|t('app') }}">

            {# Are they allowed to publish this draft? #}
            {% set canPublishDraft = (
            canPublish and
            (isSingle or entry.authorId == currentUser.id or currentUser.can('publishPeerEntries'~permissionSuffix)) and
            (entry.creatorId == currentUser.id or currentUser.can('publishPeerEntryDrafts'~permissionSuffix))
            ) %}

            {# Are they allowed to publish this draft? #}
            {% set canDeleteDraft = (
            canPublish and
            (isSingle or entry.authorId == currentUser.id or currentUser.can('publishPeerEntries'~permissionSuffix)) and
            (entry.creatorId == currentUser.id or currentUser.can('publishPeerEntryDrafts'~permissionSuffix))
            ) %}

            {% if canPublishDraft or canDeleteDraft %}
                <div class="btn submit menubtn"></div>
                <div class="menu">
                    {% if canPublishDraft %}
                        <ul>
                            <li><a class="formsubmit"
                                   data-action="entry-revisions/publish-draft"
                                   data-redirect="{{ entry.getCpEditUrl()|hash }}">
                                    {{ "Publish draft"|t('app') }}
                                </a></li>
                        </ul>
                    {% endif %}

                    {% if canPublishDraft and canDeleteDraft %}
                        <hr>
                    {% endif %}

                    {% if canDeleteDraft %}
                        <ul>
                            <li><a class="formsubmit"
                                   data-action="entry-revisions/delete-draft"
                                   data-confirm="{{ 'Are you sure you want to delete this draft?'|t('app') }}"
                                   data-redirect="{{ entry.getCpEditUrl()|hash }}">
                                    {{ 'Delete draft'|t('app') }}
                                </a></li>
                        </ul>
                    {% endif %}
                </div>
            {% endif %}
        </div>

    {% elseif isVersion %}

        {# Are they allowed to publish changes? #}
        {% if
        canPublish and
        (isSingle or entry.authorId == currentUser.id or currentUser.can('publishPeerEntries'~permissionSuffix))
        %}

            <input type="hidden" name="action" value="entry-revisions/revert-entry-to-version">
            {{ redirectInput(entry.getCpEditUrl()) }}
            <input type="hidden" name="versionId" value="{{ entry.versionId }}">

            <div class="secondary-buttons">
                <input type="button" class="btn submit formsubmit" value="{{ 'Revert entry to this version'|t('app') }}">
            </div>
        {% endif %}

    {% elseif canSave %}

        <input type="hidden" name="action" value="entries/save-entry">
        {{ redirectInput('entries/'~sectionHandle) }}

        <div class="btngroup">
            <input type="submit" class="btn submit" value="{{ 'Save'|t('app') }}">

            <div class="btn submit menubtn"></div>
            <div class="menu">
                <ul>
                    <li><a class="formsubmit" data-redirect="{{ continueEditingUrl|hash }}">
                            {{ forms.optionShortcutLabel('S') }}
                            {{ "Save and continue editing"|t('app') }}
                        </a></li>

                    {% set nextEntryParams = [] %}
                    {% if showEntryTypes %}
                        {% set nextEntryParams = nextEntryParams|merge(['typeId={type.id}']) %}
                    {% endif %}
                    {% if section.type == 'structure' %}
                        {% set nextEntryParams = nextEntryParams|merge(['parentId={parent.id}']) %}
                    {% endif %}

                    {% if not isSingle %}
                        <li><a class="formsubmit" data-redirect="{{ ('entries/'~sectionHandle~'/new'~(nextEntryParams ? '?'~nextEntryParams|join('&')))|hash }}">{{ "Save and add another"|t('app') }}</a></li>
                    {% endif %}

                    <li><a class="formsubmit" data-action="entry-revisions/save-draft" data-redirect="{{ (baseCpEditUrl~'/drafts/{draftId}')|hash }}">{{ 'Save as a draft'|t('app') }}</a></li>

                    {% if not isSingle and entry.id %}
                        <li><a class="formsubmit" data-param="duplicate" data-value="1" data-redirect="{{ continueEditingUrl|hash }}">{{ "Save as a new entry"|t('app') }}</a></li>
                    {% endif %}
                </ul>
            </div>
        </div>

    {% else %}

        <input type="hidden" name="action" value="entry-revisions/save-draft">
        {{ redirectInput(baseCpEditUrl~'/drafts/{draftId}') }}

        <input type="submit" class="btn submit first" value="{{ 'Save as a draft'|t('app') }}">

    {% endif %}
=======
	{% if isDraft %}

		<input type="hidden" name="action" value="entryRevisions/saveDraft">
		<input type="hidden" name="redirect" value="{{ baseCpEditUrl }}/drafts/{{ entry.draftId }}">
		<input type="hidden" name="draftId" value="{{ entry.draftId }}">

		<div class="btngroup">
			<input type="submit" class="btn submit" value="{{ 'Save draft'|t }}">

			{# Are they allowed to publish this draft? #}
			{% set canPublishDraft = (
				canPublish and
				(isSingle or entry.authorId == currentUser.id or currentUser.can('publishPeerEntries'~permissionSuffix)) and
				(entry.creatorId == currentUser.id or currentUser.can('publishPeerEntryDrafts'~permissionSuffix))
			) %}

			{# Are they allowed to delete this draft? #}
			{% set canDeleteDraft = (
				entry.creatorId == currentUser.id or currentUser.can('deletePeerEntryDrafts'~permissionSuffix)
			) %}

			{% if canPublishDraft or canDeleteDraft %}
				<div class="btn submit menubtn"></div>
				<div class="menu">
					{% if canPublishDraft %}
						<ul>
							<li><a class="formsubmit"
							       data-action="entryRevisions/publishDraft"
							       data-redirect="{{ entry.getCpEditUrl() }}">
								{{ "Publish draft"|t }}
							</a></li>
						</ul>
					{% endif %}

					{% if canPublishDraft and canDeleteDraft %}
						<hr>
					{% endif %}

					{% if canDeleteDraft %}
						<ul>
							<li><a class="formsubmit"
							       data-action="entryRevisions/deleteDraft"
							       data-confirm="{{ 'Are you sure you want to delete this draft?'|t }}"
				   			       data-redirect="{{ entry.getCpEditUrl() }}">
								{{ 'Delete draft'|t }}
							</a></li>
						</ul>
					{% endif %}
				</div>
			{% endif %}
		</div>

	{% elseif isVersion %}

		{# Are they allowed to publish changes? #}
		{% if
			canPublish and
			(isSingle or entry.authorId == currentUser.id or currentUser.can('publishPeerEntries'~permissionSuffix))
		%}

			<input type="hidden" name="action" value="entryRevisions/revertEntryToVersion">
			<input type="hidden" name="redirect" value="{{ entry.getCpEditUrl() }}">
			<input type="hidden" name="versionId" value="{{ entry.versionId }}">

			<div class="secondary-buttons">
				<input type="button" class="btn submit formsubmit" value="{{ 'Revert entry to this version'|t }}">
			</div>
		{% endif %}

	{% elseif canSave %}

		<input type="hidden" name="action" value="entries/saveEntry">
		<input type="hidden" name="redirect" value="entries/{{ sectionHandle }}">

		<div class="btngroup">
			<input type="submit" class="btn submit" value="{{ 'Save'|t }}">

			<div class="btn submit menubtn"></div>
			<div class="menu">
				<ul>
					<li><a class="formsubmit" data-redirect="{{ continueEditingUrl }}">
						{{ forms.optionShortcutLabel('S') }}
						{{ "Save and continue editing"|t }}
					</a></li>

					{% set nextEntryParams = [] %}
					{% if showEntryTypes %}
						{% set nextEntryParams = nextEntryParams|merge(['typeId={type.id}']) %}
					{% endif %}
					{% if section.type == 'structure' %}
						{% set nextEntryParams = nextEntryParams|merge(['parentId={parent.id}']) %}
					{% endif %}

					{% if not isSingle %}
						<li><a class="formsubmit" data-redirect="entries/{{ sectionHandle }}/new{% if nextEntryParams %}?{{ nextEntryParams|join('&') }}{% endif %}">{{ "Save and add another"|t }}</a></li>
					{% endif %}

					<li><a class="formsubmit" data-action="entryRevisions/saveDraft" data-redirect="{{ baseCpEditUrl }}/drafts/{draftId}">{{ 'Save as a draft'|t }}</a></li>

					{% if not isSingle and entry.id %}
						<li><a class="formsubmit" data-param="entryId" data-value="" data-redirect="{{ continueEditingUrl }}">{{ "Save as a new entry"|t }}</a></li>
					{% endif %}
				</ul>
			</div>
		</div>

	{% else %}

		<input type="hidden" name="action" value="entryRevisions/saveDraft">
		<input type="hidden" name="redirect" value="{{ baseCpEditUrl }}/drafts/{draftId}">

		<input type="submit" class="btn submit first" value="{{ 'Save as a draft'|t }}">

	{% endif %}
>>>>>>> ad1d5675
{% endblock %}


{% block main %}
        {% if not isVersion %}
            <input type="hidden" name="sectionId" value="{{ section.id }}">
            {% if entry.id %}<input type="hidden" name="entryId" value="{{ entry.id }}">{% endif %}
            {% if craft.app.getIsMultiSite() %}<input type="hidden" name="siteId" value="{{ entry.siteId }}">{% endif %}
        {% else %}
            <input type="hidden" name="versionId" value="{{ entry.versionId }}">
        {% endif %}

        <div class="grid first" data-max-cols="3">
            <div class="item" data-position="left" data-colspan="2">
                <div id="fields" class="pane">
                    {% include "_includes/tabs" %}
                    {% include "entries/_fields" with {
                        static: isVersion
                    } %}
                </div>
            </div><!--/item-->

            <div class="item" data-position="right">

                {% if showPreviewBtn %}
                    {% include "_includes/previewbtns" %}
                {% endif %}

                {% if craft.app.getIsMultiSite() and section.getSiteSettings() | length > 1 %}
                    <ul id="sites" class="pane">
                        {% set parentIdParam = craft.app.request.getParam('parentId.0') ?: craft.app.request.getParam('parentId') %}
                        {% for siteId in siteIds %}
                            {% set site = craft.app.sites.getSiteById(siteId) %}
                            <li{% if siteId == entry.siteId %} class="sel"{% endif %}>
                                {%- if siteId == entry.siteId -%}
                                    {{ site.name|t('site') }}
                                    {{ forms.lightswitch({
                                        name: 'enabledForSite',
                                        on:   entry.enabledForSite,
                                        small: true,
                                        disabled: isVersion
                                    }) }}
                                {%- else -%}
                                    {% set siteEntryUrl = url(
                                        'entries/'~sectionHandle~'/'~craft.app.request.getSegment(3)~'/'~site.handle,
                                        (parentIdParam ? { parentId: parentIdParam })
                                    ) -%}
                                    <a href="{{ siteEntryUrl }}">{{ site.name|t('site') }}</a>
                                    <div class="status {{ siteId in enabledSiteIds ? 'enabled' : 'disabled' }}"></div>
                                {%- endif -%}
                            </li>
                        {% endfor %}
                    </ul>
                {% endif %}

                {% if not isSingle or canPublish %}
                    <div id="settings" class="pane meta">

                        {% if not isSingle %}
                            {% if showEntryTypes %}
                                {{ forms.selectField({
                                    label: "Entry Type"|t('app'),
                                    id: 'entryType',
                                    name: 'typeId',
                                    value: entryType.id,
                                    options: entryTypeOptions
                                }) }}
                            {% endif %}

                            {{ forms.textField({
                                label: "Slug"|t('app'),
                                siteId: entry.siteId,
                                id: 'slug',
                                name: 'slug',
                                value: entry.slug,
                                placeholder: "Enter slug"|t('app'),
                                errors: (not isVersion ? entry.getErrors('slug')|merge(entry.getErrors('uri'))),
                                disabled: isVersion
                            }) }}

                            {% if parentOptionCriteria is defined %}
                                {{ forms.elementSelectField({
                                    label: "Parent"|t('app'),
                                    id: 'parentId',
                                    name: 'parentId',
                                    elementType: elementType,
                                    selectionLabel: "Choose"|t('app'),
                                    sources: ['section:'~section.id],
                                    criteria: parentOptionCriteria,
                                    limit: 1,
                                    elements: (parent is defined and parent ? [parent]),
                                    errors: entry.getErrors('parent')
                                }) }}
                            {% endif %}

                            {% if CraftEdition == CraftPro and currentUser.can('editPeerEntries'~permissionSuffix) %}
                                {{ forms.elementSelectField({
                                    label: "Author"|t('app'),
                                    id: 'author',
                                    name: 'author',
                                    elementType: userElementType,
                                    selectionLabel: "Choose"|t('app'),
                                    criteria: authorOptionCriteria,
                                    limit: 1,
                                    elements: (author is defined and author ? [author])
                                }) }}
                            {% endif %}

                            {{ forms.dateTimeField({
                                label: "Post Date"|t('app'),
                                id: 'postDate',
                                name: 'postDate',
                                value: (entry.postDate ? entry.postDate : null),
                                errors: entry.getErrors('postDate'),
                                disabled: isVersion
                            }) }}

                            {{ forms.dateTimeField({
                                label: "Expiry Date"|t('app'),
                                id: 'expiryDate',
                                name: 'expiryDate',
                                value: (entry.expiryDate ? entry.expiryDate : null),
                                errors: entry.getErrors('expiryDate'),
                                disabled: isVersion
                            }) }}
                        {% endif %}

                        {% if canPublish or (not isVersion and canDeleteEntry) %}

                            {% set statusInput %}
                                {% if canPublish %}
                                    <div class="left">
                                        {{ forms.lightswitch({
                                            id: 'enabled',
                                            name: 'enabled',
                                            on: entry.enabled,
                                            disabled: isVersion
                                        }) }}
                                    </div>
                                {% endif %}

                                {% if not isSingle and not isVersion and canDeleteEntry %}
                                    <div class="right">
                                        <input type="button" class="btn small formsubmit" value="{{ 'Delete'|t('app') }}" data-action="entries/delete-entry"
                                            data-confirm="{{ 'Are you sure you want to delete this entry?'|t('app') }}"
                                            data-redirect="{{ 'entries'|hash }}">
                                    </div>
                                {% endif %}
                            {% endset %}

                            {{ forms.field({
                                label: (canPublish ? "Enabled"|t('app')),
                                id: 'enabled'
                            }, statusInput) }}
                        {% endif %}

                    </div><!--/pane-->

                    {% if entry.id %}
                        <div class="pane lightpane meta">
                            <div class="data">
                                <h5 class="heading">{{ "Date Created"|t('app') }}</h5>
                                <div class="value">{{ entry.dateCreated|datetime('short') }}</div>
                            </div>
                            <div class="data">
                                <h5 class="heading">{{ "Date Updated"|t('app') }}</h5>
                                <div class="value">{{ entry.dateUpdated|datetime('short') }}</div>
                            </div>
                            {% if entry.revisionNotes %}
                                <div class="data">
                                    <h5 class="heading">{{ "Version Notes"|t('app') }}</h5>
                                        <div class="value">{{ entry.revisionNotes }}</div>
                                </div>
                            {% endif %}
                        </div>
                    {% endif %}

                {% endif %}

                {# Give plugins a chance to add other panes here #}
                {% hook "cp.entries.edit.right-pane" %}

                {% if (
                    not isDraft and not isVersion and canSave and
                    section.enableVersioning
                ) %}
                    <hr>
                    <input type="text" name="revisionNotes" class="fullwidth textline" placeholder="{{ 'Notes about your changes'|t('app') }}" autocomplete="off">
                {% endif %}

            </div><!--/item-->
        </div><!--/grid-->
{% endblock %}


{% if not entry.slug %}
    {% js %}
        window.slugGenerator = new Craft.SlugGenerator('#title', '#slug');
    {% endjs %}
{% endif %}<|MERGE_RESOLUTION|>--- conflicted
+++ resolved
@@ -25,7 +25,6 @@
 
 
 {% block saveButton %}
-<<<<<<< HEAD
     {% if isDraft %}
 
         <input type="hidden" name="action" value="entry-revisions/save-draft">
@@ -42,11 +41,9 @@
             (entry.creatorId == currentUser.id or currentUser.can('publishPeerEntryDrafts'~permissionSuffix))
             ) %}
 
-            {# Are they allowed to publish this draft? #}
+            {# Are they allowed to delete this draft? #}
             {% set canDeleteDraft = (
-            canPublish and
-            (isSingle or entry.authorId == currentUser.id or currentUser.can('publishPeerEntries'~permissionSuffix)) and
-            (entry.creatorId == currentUser.id or currentUser.can('publishPeerEntryDrafts'~permissionSuffix))
+                entry.creatorId == currentUser.id or currentUser.can('deletePeerEntryDrafts'~permissionSuffix)
             ) %}
 
             {% if canPublishDraft or canDeleteDraft %}
@@ -142,122 +139,6 @@
         <input type="submit" class="btn submit first" value="{{ 'Save as a draft'|t('app') }}">
 
     {% endif %}
-=======
-	{% if isDraft %}
-
-		<input type="hidden" name="action" value="entryRevisions/saveDraft">
-		<input type="hidden" name="redirect" value="{{ baseCpEditUrl }}/drafts/{{ entry.draftId }}">
-		<input type="hidden" name="draftId" value="{{ entry.draftId }}">
-
-		<div class="btngroup">
-			<input type="submit" class="btn submit" value="{{ 'Save draft'|t }}">
-
-			{# Are they allowed to publish this draft? #}
-			{% set canPublishDraft = (
-				canPublish and
-				(isSingle or entry.authorId == currentUser.id or currentUser.can('publishPeerEntries'~permissionSuffix)) and
-				(entry.creatorId == currentUser.id or currentUser.can('publishPeerEntryDrafts'~permissionSuffix))
-			) %}
-
-			{# Are they allowed to delete this draft? #}
-			{% set canDeleteDraft = (
-				entry.creatorId == currentUser.id or currentUser.can('deletePeerEntryDrafts'~permissionSuffix)
-			) %}
-
-			{% if canPublishDraft or canDeleteDraft %}
-				<div class="btn submit menubtn"></div>
-				<div class="menu">
-					{% if canPublishDraft %}
-						<ul>
-							<li><a class="formsubmit"
-							       data-action="entryRevisions/publishDraft"
-							       data-redirect="{{ entry.getCpEditUrl() }}">
-								{{ "Publish draft"|t }}
-							</a></li>
-						</ul>
-					{% endif %}
-
-					{% if canPublishDraft and canDeleteDraft %}
-						<hr>
-					{% endif %}
-
-					{% if canDeleteDraft %}
-						<ul>
-							<li><a class="formsubmit"
-							       data-action="entryRevisions/deleteDraft"
-							       data-confirm="{{ 'Are you sure you want to delete this draft?'|t }}"
-				   			       data-redirect="{{ entry.getCpEditUrl() }}">
-								{{ 'Delete draft'|t }}
-							</a></li>
-						</ul>
-					{% endif %}
-				</div>
-			{% endif %}
-		</div>
-
-	{% elseif isVersion %}
-
-		{# Are they allowed to publish changes? #}
-		{% if
-			canPublish and
-			(isSingle or entry.authorId == currentUser.id or currentUser.can('publishPeerEntries'~permissionSuffix))
-		%}
-
-			<input type="hidden" name="action" value="entryRevisions/revertEntryToVersion">
-			<input type="hidden" name="redirect" value="{{ entry.getCpEditUrl() }}">
-			<input type="hidden" name="versionId" value="{{ entry.versionId }}">
-
-			<div class="secondary-buttons">
-				<input type="button" class="btn submit formsubmit" value="{{ 'Revert entry to this version'|t }}">
-			</div>
-		{% endif %}
-
-	{% elseif canSave %}
-
-		<input type="hidden" name="action" value="entries/saveEntry">
-		<input type="hidden" name="redirect" value="entries/{{ sectionHandle }}">
-
-		<div class="btngroup">
-			<input type="submit" class="btn submit" value="{{ 'Save'|t }}">
-
-			<div class="btn submit menubtn"></div>
-			<div class="menu">
-				<ul>
-					<li><a class="formsubmit" data-redirect="{{ continueEditingUrl }}">
-						{{ forms.optionShortcutLabel('S') }}
-						{{ "Save and continue editing"|t }}
-					</a></li>
-
-					{% set nextEntryParams = [] %}
-					{% if showEntryTypes %}
-						{% set nextEntryParams = nextEntryParams|merge(['typeId={type.id}']) %}
-					{% endif %}
-					{% if section.type == 'structure' %}
-						{% set nextEntryParams = nextEntryParams|merge(['parentId={parent.id}']) %}
-					{% endif %}
-
-					{% if not isSingle %}
-						<li><a class="formsubmit" data-redirect="entries/{{ sectionHandle }}/new{% if nextEntryParams %}?{{ nextEntryParams|join('&') }}{% endif %}">{{ "Save and add another"|t }}</a></li>
-					{% endif %}
-
-					<li><a class="formsubmit" data-action="entryRevisions/saveDraft" data-redirect="{{ baseCpEditUrl }}/drafts/{draftId}">{{ 'Save as a draft'|t }}</a></li>
-
-					{% if not isSingle and entry.id %}
-						<li><a class="formsubmit" data-param="entryId" data-value="" data-redirect="{{ continueEditingUrl }}">{{ "Save as a new entry"|t }}</a></li>
-					{% endif %}
-				</ul>
-			</div>
-		</div>
-
-	{% else %}
-
-		<input type="hidden" name="action" value="entryRevisions/saveDraft">
-		<input type="hidden" name="redirect" value="{{ baseCpEditUrl }}/drafts/{draftId}">
-
-		<input type="submit" class="btn submit first" value="{{ 'Save as a draft'|t }}">
-
-	{% endif %}
->>>>>>> ad1d5675
 {% endblock %}
 
 
