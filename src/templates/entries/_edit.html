--- conflicted
+++ resolved
@@ -145,7 +145,6 @@
 
 
 {% block main %}
-<<<<<<< HEAD
         {% if not isVersion %}
             <input type="hidden" name="sectionId" value="{{ section.id }}">
             {% if entry.id %}<input type="hidden" name="entryId" value="{{ entry.id }}">{% endif %}
@@ -232,7 +231,8 @@
                                     sources: ['section:'~section.id],
                                     criteria: parentOptionCriteria,
                                     limit: 1,
-                                    elements: (parent is defined and parent ? [parent])
+                                    elements: (parent is defined and parent ? [parent]),
+                                    errors: entry.getErrors('parent')
                                 }) }}
                             {% endif %}
 
@@ -333,196 +333,6 @@
 
             </div><!--/item-->
         </div><!--/grid-->
-=======
-		{% if not isVersion %}
-			<input type="hidden" name="sectionId" value="{{ section.id }}">
-			{% if entry.id %}<input type="hidden" name="entryId" value="{{ entry.id }}">{% endif %}
-			{% if craft.isLocalized() %}<input type="hidden" name="locale" value="{{ entry.locale }}">{% endif %}
-		{% else %}
-			<input type="hidden" name="versionId" value="{{ entry.versionId }}">
-		{% endif %}
-
-		<div class="grid first" data-max-cols="3">
-			<div class="item" data-position="left" data-colspan="2">
-				<div id="fields" class="pane">
-					{% include "_includes/tabs" %}
-					{% include "entries/_fields" with {
-						static: isVersion
-					} %}
-				</div>
-			</div><!--/item-->
-
-			<div class="item" data-position="right">
-
-				{% if showPreviewBtn %}
-					{% include "_includes/previewbtns" %}
-				{% endif %}
-
-				{% if craft.isLocalized() and section.getLocales() | length > 1 %}
-					<ul id="locales" class="pane">
-						{% set parentIdParam = craft.request.getParam('parentId.0') ?: craft.request.getParam('parentId') %}
-						{% for localeId in localeIds %}
-							{% set localeName = craft.i18n.getLocaleById(localeId).name %}
-							<li{% if localeId == entry.locale %} class="sel"{% endif %}>
-								{%- if localeId == entry.locale -%}
-									{{ localeName }}
-									{{ forms.lightswitch({
-										name: 'localeEnabled',
-										on:   entry.localeEnabled,
-										small: true,
-										disabled: isVersion
-									}) }}
-								{%- else -%}
-									{% set localeUrl = url(
-										'entries/'~sectionHandle~'/'~craft.request.getSegment(3)~'/'~localeId,
-										(parentIdParam ? { parentId: parentIdParam })
-									) -%}
-									<a href="{{ localeUrl }}">{{ localeName }}</a>
-									<div class="status {{ localeId in enabledLocales ? 'enabled' : 'disabled' }}"></div>
-								{%- endif -%}
-							</li>
-						{% endfor %}
-					</ul>
-				{% endif %}
-
-				{% if not isSingle or canPublish %}
-					<div id="settings" class="pane meta">
-
-						{% if not isSingle %}
-							{% if showEntryTypes %}
-								{{ forms.selectField({
-									label: "Entry Type"|t,
-									id: 'entryType',
-									name: 'typeId',
-									value: entryType.id,
-									options: entryTypeOptions
-								}) }}
-							{% endif %}
-
-							{{ forms.textField({
-								label: "Slug"|t,
-								locale: entry.locale,
-								id: 'slug',
-								name: 'slug',
-								value: entry.slug,
-								placeholder: "Enter slug"|t,
-								errors: (not isVersion ? entry.getErrors('slug')|merge(entry.getErrors('uri'))),
-								disabled: isVersion
-							}) }}
-
-							{% if parentOptionCriteria is defined %}
-								{{ forms.elementSelectField({
-									label: "Parent"|t,
-									id: 'parentId',
-									name: 'parentId',
-									elementType: elementType,
-									selectionLabel: "Choose"|t,
-									sources: ['section:'~section.id],
-									criteria: parentOptionCriteria,
-									limit: 1,
-									elements: (parent is defined and parent ? [parent]),
-									errors: entry.getErrors('parent')
-								}) }}
-							{% endif %}
-
-							{% if CraftEdition == CraftPro and currentUser.can('editPeerEntries'~permissionSuffix) %}
-								{{ forms.elementSelectField({
-									label: "Author"|t,
-									id: 'author',
-									name: 'author',
-									elementType: userElementType,
-									selectionLabel: "Choose"|t,
-									criteria: authorOptionCriteria,
-									limit: 1,
-									elements: (author is defined and author ? [author])
-								}) }}
-							{% endif %}
-
-							{{ forms.dateTimeField({
-								label: "Post Date"|t,
-								id: 'postDate',
-								name: 'postDate',
-								value: (entry.postDate ? entry.postDate : null),
-								errors: entry.getErrors('postDate'),
-								disabled: isVersion
-							}) }}
-
-							{{ forms.dateTimeField({
-								label: "Expiry Date"|t,
-								id: 'expiryDate',
-								name: 'expiryDate',
-								value: (entry.expiryDate ? entry.expiryDate : null),
-								errors: entry.getErrors('expiryDate'),
-								disabled: isVersion
-							}) }}
-						{% endif %}
-
-						{% if canPublish or (not isVersion and canDeleteEntry) %}
-
-							{% set statusInput %}
-								{% if canPublish %}
-									<div class="left">
-										{{ forms.lightswitch({
-											id: 'enabled',
-											name: 'enabled',
-											on: entry.enabled,
-											disabled: isVersion
-										}) }}
-									</div>
-								{% endif %}
-
-								{% if not isSingle and not isVersion and canDeleteEntry %}
-									<div class="right">
-										<input type="button" class="btn small formsubmit" value="{{ 'Delete'|t }}" data-action="entries/deleteEntry"
-											data-confirm="{{ 'Are you sure you want to delete this entry?'|t }}"
-											data-redirect="entries">
-									</div>
-								{% endif %}
-							{% endset %}
-
-							{{ forms.field({
-								label: (canPublish ? "Enabled"|t),
-								id: 'enabled'
-							}, statusInput) }}
-						{% endif %}
-
-					</div><!--/pane-->
-
-					{% if entry.id %}
-						<div class="pane lightpane meta">
-							<div class="data">
-								<h5 class="heading">{{ "Date Created"|t }}</h5>
-								<div class="value">{{ entry.dateCreated.localeDate() }} {{ entry.dateCreated.localeTime() }}</div>
-							</div>
-							<div class="data">
-								<h5 class="heading">{{ "Date Updated"|t }}</h5>
-								<div class="value">{{ entry.dateUpdated.localeDate() }} {{ entry.dateUpdated.localeTime() }}</div>
-							</div>
-							{% if entry.revisionNotes %}
-								<div class="data">
-									<h5 class="heading">{{ "Version Notes"|t }}</h5>
-									<div class="value">{{ entry.revisionNotes }}</div>
-								</div>
-							{% endif %}
-						</div>
-					{% endif %}
-
-				{% endif %}
-
-				{# Give plugins a chance to add other panes here #}
-				{% hook "cp.entries.edit.right-pane" %}
-
-				{% if (
-					not isDraft and not isVersion and canSave and
-					section.enableVersioning
-				) %}
-					<hr>
-					<input type="text" name="revisionNotes" class="fullwidth textline" placeholder="{{ 'Notes about your changes'|t }}" autocomplete="off">
-				{% endif %}
-
-			</div><!--/item-->
-		</div><!--/grid-->
->>>>>>> 83de9999
 {% endblock %}
 
 
