--- conflicted
+++ resolved
@@ -131,18 +131,11 @@
 				{% endif %}
 			</div><!--/item-->
 
-<<<<<<< HEAD
-			<div class="item" data-position="left" data-colspan="1">
+			<div class="item" data-position="left" data-max-colspan="3">
 				<div class="buttons">
 					{% switch entry.getClassHandle() %}
 
 						{% case 'EntryDraft' %}
-=======
-			{% if entry.classHandle != 'EntryVersion' %}
-				<div class="item" data-position="left" data-max-colspan="3">
-					<div class="buttons">
-						{% if entry.id and entry.classHandle == 'EntryDraft' %}
->>>>>>> 0e90c724
 
 							<input type="hidden" name="action" value="entryRevisions/saveDraft">
 							<input type="hidden" name="redirect" value="{{ baseCpEditUrl }}/drafts/{{ entry.draftId }}">
