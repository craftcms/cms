--- conflicted
+++ resolved
@@ -1,30 +1,17 @@
 {% from "_includes/forms" import textField %}
 {% set static = static is defined ? static : false %}
+{% set entryType = entry.getType() %}
 
 {{ textField({
-<<<<<<< HEAD
-    label: entry.getType().titleLabel|t('site')|e,
-    siteId: entry.siteId,
+    label: entryType.titleLabel|t('site')|e ?: 'Title'|t('app'),
+    siteId: entryType.hasTitleField ? entry.siteId,
     id: 'title',
     name: 'title',
     value: entry.title,
     errors: (not static ? entry.getErrors('title')),
     first: true,
     autofocus: true,
-    required: (not static),
-    disabled: static,
+    required: not static and entryType.hasTitleField,
+    disabled: static or not entryType.hasTitleField,
     maxlength: 255
-=======
-	label: entry.getType().titleLabel|t|e ?: 'Title'|t,
-	locale: entryType.hasTitleField ? entry.locale,
-	id: 'title',
-	name: 'title',
-	value: entry.title,
-	errors: (not static ? entry.getErrors('title')),
-	first: true,
-	autofocus: true,
-	required: not static and entryType.hasTitleField,
-	disabled: static or not entryType.hasTitleField,
-	maxlength: 255
->>>>>>> 8de4983e
 }) }}