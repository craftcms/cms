{% extends "_layouts/cp" %}
{% set title = "GraphQL Tokens"|t('app') %}

{% requireEdition CraftPro %}

{% set selectedSubnavItem = 'tokens' %}

{% block content %}
    {% set tokens = craft.app.gql.tokens %}

    <p id="notokens"{% if tokens|length %} class="hidden"{% endif %}>
        {{ "No tokens exist yet."|t('app') }}
    </p>

    {% if tokens|length %}
        <table id="tokens" class="data fullwidth collapsible">
            <thead>
                <th scope="col">{{ "Token name"|t('app') }}</th>
                <th scope="col">{{ "Access token"|t('app') }}</th>
                <th scope="col">{{ "Enabled"|t('app') }}</th>
                <th scope="col">{{ "Last used"|t('app') }}</th>
                <th scope="col">{{ "Expires"|t('app') }}</th>
                <th scope="col">{{ "Created"|t('app') }}</th>
            </thead>
            <tbody>
                {% for token in tokens %}
                    <tr data-id="{{ token.id }}" data-name="{{ token.name }}">
                        <th scope="row" data-title="{{ 'Name'|t('app') }}"><a href="{{ url('graphql/tokens/' ~ token.id) }}">{{ token.name }}</a></th>
                        <td class="code" data-title="{{ 'Access token'|t('app') }}">{{ token.accessToken }}</td>
                        <td class="thin" data-title="{{ 'Enabled'|t('app') }}">{% if token.enabled %}<div data-icon="check"></div>{% endif %}</td>
<<<<<<< HEAD
                        <td data-title="{{ 'Last used'|t('app') }}" title="{{ token.lastUsed ? token.lastUsed|datetime('short') }}">{{ token.lastUsed ? token.lastUsed|timestamp}}</td>
                        <td data-title="{{ 'Expires'|t('app') }}" title="{{ token.expiryDate ? token.expiryDate|datetime('short') }}">{{ token.expiryDate ? token.expiryDate|timestamp}}</td>
                        <td data-title="{{ 'Created'|t('app') }}" title="{{ token.dateCreated|datetime('short') }}">{{ token.dateCreated|timestamp }}</td>
                        <td class="thin"><a class="delete icon" title="{{ 'Delete'|t('app') }}" role="button"></a></td>
=======
                        <td data-title="{{ 'Last used'|t('app') }}">{{ token.lastUsed ? token.lastUsed|datetime('short') : ''}}</td>
                        <td data-title="{{ 'Expires'|t('app') }}"><code>{{ token.expiryDate ? token.expiryDate|datetime('short') : ''}}</code></td>
                        <td data-title="{{ 'Created'|t('app') }}"><code>{{ token.dateCreated|datetime('short') }}</code></td>
                        {% if token.accessToken != publicToken %}
                            <td class="thin"><a class="delete icon" title="{{ 'Delete'|t('app') }}" role="button"></a></td>
                        {% else %}
                            <td class="thin"></td>
                        {% endif %}
>>>>>>> e88f1a46
                    </tr>
                {% endfor %}
            </tbody>
        </table>

    {% endif %}

    <div class="buttons">
        <a class="btn submit add icon" href="{{ url('graphql/tokens/new') }}">{{ "New token"|t('app') }}</a>
    </div>
{% endblock %}


{% js on ready %}
    new Craft.AdminTable({
        tableSelector: '#tokens',
        noItemsSelector: '#notokens',
        minItems: 1,
        sortable: false,
        deleteAction: 'gql/delete-token'
    });
{% endjs %}<|MERGE_RESOLUTION|>--- conflicted
+++ resolved
@@ -28,21 +28,14 @@
                         <th scope="row" data-title="{{ 'Name'|t('app') }}"><a href="{{ url('graphql/tokens/' ~ token.id) }}">{{ token.name }}</a></th>
                         <td class="code" data-title="{{ 'Access token'|t('app') }}">{{ token.accessToken }}</td>
                         <td class="thin" data-title="{{ 'Enabled'|t('app') }}">{% if token.enabled %}<div data-icon="check"></div>{% endif %}</td>
-<<<<<<< HEAD
                         <td data-title="{{ 'Last used'|t('app') }}" title="{{ token.lastUsed ? token.lastUsed|datetime('short') }}">{{ token.lastUsed ? token.lastUsed|timestamp}}</td>
                         <td data-title="{{ 'Expires'|t('app') }}" title="{{ token.expiryDate ? token.expiryDate|datetime('short') }}">{{ token.expiryDate ? token.expiryDate|timestamp}}</td>
                         <td data-title="{{ 'Created'|t('app') }}" title="{{ token.dateCreated|datetime('short') }}">{{ token.dateCreated|timestamp }}</td>
-                        <td class="thin"><a class="delete icon" title="{{ 'Delete'|t('app') }}" role="button"></a></td>
-=======
-                        <td data-title="{{ 'Last used'|t('app') }}">{{ token.lastUsed ? token.lastUsed|datetime('short') : ''}}</td>
-                        <td data-title="{{ 'Expires'|t('app') }}"><code>{{ token.expiryDate ? token.expiryDate|datetime('short') : ''}}</code></td>
-                        <td data-title="{{ 'Created'|t('app') }}"><code>{{ token.dateCreated|datetime('short') }}</code></td>
                         {% if token.accessToken != publicToken %}
                             <td class="thin"><a class="delete icon" title="{{ 'Delete'|t('app') }}" role="button"></a></td>
                         {% else %}
                             <td class="thin"></td>
                         {% endif %}
->>>>>>> e88f1a46
                     </tr>
                 {% endfor %}
             </tbody>
