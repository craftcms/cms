--- conflicted
+++ resolved
@@ -213,7 +213,6 @@
     {{ parent() }}
 {% endblock %}
 
-<<<<<<< HEAD
 {% block content %}
     <div id="fields">
         {% for tab in element.fieldLayout.tabs ?? [] %}
@@ -226,33 +225,6 @@
                 } only %}
             </div>
         {% endfor %}
-=======
-{% block details %}
-    <div id="settings" class="meta">
-        {% block settings %}
-            {% if showStatusToggles %}
-                {{ forms.lightswitchField({
-                    label: isMultiSiteElement ? 'Enabled Globally'|t('app') : 'Enabled'|t('app'),
-                    id: 'enabled',
-                    name: 'enabled',
-                    on: element.enabled,
-                    disabled: isRevision,
-                    toggle: 'enabledForSite-field'
-                }) }}
-
-                {% if isMultiSiteElement %}
-                    {{ forms.lightswitchField({
-                        fieldClass: not element.enabled ? 'hidden',
-                        label: "Enabled for {site}"|t('app', { site: element.site.name|t('site')|e('js') }),
-                        id: 'enabledForSite',
-                        name: 'enabledForSite',
-                        on: element.enabledForSite,
-                        disabled: isRevision
-                    }) }}
-                {% endif %}
-            {% endif %}
-        {% endblock %}
->>>>>>> ec395fd7
     </div>
 {% endblock %}
 
@@ -323,7 +295,7 @@
             {{ forms.lightswitchField({
                 status: element.getAttributeStatus('enabledForSite'),
                 fieldClass: not element.enabled ? 'hidden',
-                label: "Enabled for {site}"|t('app', { site: element.site.name|t('site') }),
+                label: "Enabled for {site}"|t('app', { site: element.site.name|t('site')|e('js') }),
                 id: 'enabledForSite',
                 name: 'enabledForSite',
                 on: element.enabledForSite,
