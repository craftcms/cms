--- conflicted
+++ resolved
@@ -32,19 +32,11 @@
 
 
 {% block initJs %}
-<<<<<<< HEAD
     Craft.elementIndex = Craft.createElementIndex('{{ elementType|e("js") }}', $('#main'), {
         context:        '{{ context }}',
         storageKey:     'elementindex.{{ elementType }}',
-        criteria:       { enabledForSite: null }
+        criteria:       Craft.defaultIndexCriteria
     });
-=======
-	Craft.elementIndex = Craft.createElementIndex('{{ elementTypeClass }}', $('#main'), {
-		context:        '{{ context }}',
-		storageKey:     'elementindex.{{ elementTypeClass }}',
-		criteria:       Craft.defaultIndexCriteria
-	});
->>>>>>> 1d933ec3
 {% endblock %}
 
 {% js block('initJs') %}