--- conflicted
+++ resolved
@@ -10,22 +10,13 @@
 <!DOCTYPE html>
 <html xmlns="http://www.w3.org/1999/xhtml" lang="en-US">
 <head>
-<<<<<<< HEAD
     {% block head %}
     <meta http-equiv="X-UA-Compatible" content="IE=edge">
     <meta charset="utf-8">
     <title>{{ docTitle ~ (docTitle|length and systemName|length ? ' - ') ~ systemName }}</title>
     {{ head() }}
     <meta name="viewport" content="width=device-width, initial-scale=1.0, maximum-scale=1.0, user-scalable=no">
-=======
-	{% block head %}
-	<meta http-equiv="X-UA-Compatible" content="IE=edge">
-	<meta charset="utf-8">
-	<title>{{ docTitle ~ (docTitle and siteName ? ' - ') ~ siteName }}</title>
-	{{ getHeadHtml() }}
-	<meta name="viewport" content="width=device-width, initial-scale=1.0, maximum-scale=1.0, user-scalable=no">
-	<meta name="referrer" content="no-referrer">
->>>>>>> 229ab482
+    <meta name="referrer" content="no-referrer">
 
     <link rel="apple-touch-icon" sizes="76x76" href="{{ cpAssetUrl }}/images/touch-icons/ipad_1x.png">
     <link rel="apple-touch-icon" sizes="120x120" href="{{ cpAssetUrl }}/images/touch-icons/iphone_2x.png">
