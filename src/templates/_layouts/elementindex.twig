{% extends '_layouts/cp.twig' %}

{% set elementInstance = craft.app.elements.createElement(elementType) %}
{% set title = title ?? elementInstance.pluralDisplayName() %}
{% set context = 'index' %}

{% if not elementInstance %}
    {% exit 404 %}
{% endif %}

{% set sources = craft.app.elementSources.getSources(elementType, 'index', true) %}

{% set showSiteMenu = (craft.app.getIsMultiSite() ? (showSiteMenu ?? 'auto') : false) %}
{% if showSiteMenu == 'auto' %}
    {% set showSiteMenu = elementInstance.isLocalized() %}
{% endif %}


{% block contextMenu %}
    {% if showSiteMenu %}
        {% include "_elements/sitemenu" %}
    {% endif %}
{% endblock %}


{% block sidebar %}
    {% if sources is not empty %}
<<<<<<< HEAD
        {{ tag('a', {
            class: 'btn skip-link',
            href: '#elements',
            html: 'Skip to {title}'|t('app', {title: title}),
        }) }}

        <nav aria-label="{{ 'Sources'|t('app') }}">
=======
        <nav aria-labelledby="source-heading">
            <h2 id="source-heading" class="visually-hidden">{{ 'Sources'|t('app') }}</h2>
>>>>>>> bc220150
            {% include "_elements/sources" %}
        </nav>

        <div id="source-actions" class="buttons"></div>
    {% endif %}
{% endblock %}


{% block toolbar %}
    {% include '_elements/toolbar' with {
        showSiteMenu: false,
    } %}
{% endblock %}


{% block content %}
    <div class="main element-index">
        <a class="skip-link btn" href="#footer">{{ 'Skip to {title}'|t('app', { title: 'Footer'|t }) }}</a>
        <div id="elements" class="elements busy">
            <div class="update-spinner spinner spinner-absolute"></div>
        </div>
    </div>
{% endblock %}


{% block footer %}
    <div id="count-spinner" class="spinner small hidden"></div>
    <div id="count-container" class="light">&nbsp;</div>
    <div id="actions-container" class="flex"></div>
    <div id="export-container">
        <button type="button" id="export-btn" class="btn hidden" aria-expanded="false">{{ 'Export…'|t('app') }}</button>
    </div>
{% endblock %}


{% block initJs %}
    Craft.elementIndex = Craft.createElementIndex('{{ elementType|e("js") }}', $('#page-container'), {
        elementTypeName: '{{ elementInstance.displayName()|e("js") }}',
        elementTypePluralName: '{{ elementInstance.pluralDisplayName()|e("js") }}',
        context: '{{ context }}',
        storageKey: 'elementindex.{{ elementType|e("js") }}',
        criteria: Craft.defaultIndexCriteria,
        toolbarSelector: '#toolbar',
        defaultSource: {{ (defaultSource ?? null)|json_encode|raw }},
        defaultSourcePath: {{ (defaultSourcePath ?? null)|json_encode|raw }},
        canHaveDrafts: {{ (canHaveDrafts ?? false) ? 'true' : 'false' }},
    });
{% endblock %}

{% js block('initJs') %}<|MERGE_RESOLUTION|>--- conflicted
+++ resolved
@@ -25,18 +25,14 @@
 
 {% block sidebar %}
     {% if sources is not empty %}
-<<<<<<< HEAD
         {{ tag('a', {
             class: 'btn skip-link',
             href: '#elements',
             html: 'Skip to {title}'|t('app', {title: title}),
         }) }}
 
-        <nav aria-label="{{ 'Sources'|t('app') }}">
-=======
         <nav aria-labelledby="source-heading">
             <h2 id="source-heading" class="visually-hidden">{{ 'Sources'|t('app') }}</h2>
->>>>>>> bc220150
             {% include "_elements/sources" %}
         </nav>
 
