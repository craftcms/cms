--- conflicted
+++ resolved
@@ -14,7 +14,6 @@
 {% set orientation = localeData.getOrientation() %}
 
 {% block foot %}
-<<<<<<< HEAD
     <noscript>
         <div class="message-container no-access">
             <div class="pane notice">
@@ -56,6 +55,7 @@
             maxUploadSize:         {{ craft.io.getMaxUploadSize() }},
             isImagick:             {{ craft.app.images.getIsImagick() ? 'true' : 'false' }},
             forceConfirmUnload:    {{ forceConfirmUnload is defined and forceConfirmUnload ? 'true' : 'false' }},
+            defaultIndexCriteria:  { enabledForSite: null },
             {% if craft.app.config.general.enableCsrfProtection %}
                 csrfTokenValue:        "{{ craft.app.request.getCsrfToken()|e('js') }}",
                 csrfTokenName:         "{{ craft.app.config.general.csrfTokenName|e('js') }}",
@@ -116,87 +116,4 @@
         // Picture element HTML5 shiv
         document.createElement('picture');
     {% endjs %}
-=======
-
-	<noscript>
-		<div class="message-container no-access">
-			<div class="pane notice">
-				<p>{{ "JavaScript must be enabled to access the Craft control panel."|t }}</p>
-			</div>
-		</div>
-	</noscript>
-
-	<script type="text/javascript">
-		// Create the Craft object
-		window.Craft = {
-			siteUid:               "{{ craft.app.getSiteUid()|e('js') }}",
-			baseUrl:               "{{ url()|e('js') }}",
-			baseCpUrl:             "{{ cpUrl()|e('js') }}",
-			baseSiteUrl:           "{{ siteUrl()|e('js') }}",
-			actionUrl:             "{{ actionUrl()|e('js') }}",
-			resourceUrl:           "{{ resourceUrl()|e('js') }}",
-			scriptName:            "{{ craft.request.getScriptName()|e('js') }}",
-			omitScriptNameInUrls:  {{ craft.config.omitScriptNameInUrls() ? 'true' : 'false' }},
-			usePathInfo:           {{ craft.config.usePathInfo() ? 'true' : 'false' }},
-			useCompressedJs:       {{ useCompressedJs ? 'true' : 'false' }},
-			resourceTrigger:       "{{ craft.config.getResourceTrigger()|e('js') }}",
-			actionTrigger:         "{{ craft.config.actionTrigger|e('js') }}",
-			path:                  "{{ craft.request.getPath()|e('js') }}",
-			locale:                "{{ craft.locale|e('js') }}",
-			orientation:           "{{ orientation|e('js') }}",
-			left:                  "{{ orientation == 'ltr' ? 'left' : 'right' }}",
-			right:                 "{{ orientation == 'ltr' ? 'right' : 'left' }}",
-			username:              {{ currentUser is defined and currentUser ? ('"'~currentUser.username|e('js')~'"')|raw : 'null' }},
-			authTimeout:           {{ craft.request.getFirstSegment() not in ['updates', 'manualupdate'] ? craft.session.getAuthTimeout() : 0 }},
-			Personal:              {{ CraftPersonal }},
-			Client:                {{ CraftClient }},
-			Pro:                   {{ CraftPro }},
-			edition:               {{ CraftEdition }},
-			isLocalized:           {{ craft.isLocalized() ? 'true' : 'false' }},
-			translations:          {{ getTranslations()|raw }},
-			maxUploadSize:         {{ craft.app.getMaxUploadSize() }},
-			forceConfirmUnload:    {{ forceConfirmUnload is defined and forceConfirmUnload ? 'true' : 'false' }},
-			defaultIndexCriteria:  { localeEnabled: null },
-			{% if craft.config.enableCsrfProtection %}
-				csrfTokenValue:        "{{ craft.request.getCsrfToken()|e('js') }}",
-				csrfTokenName:         "{{ craft.config.csrfTokenName|e('js') }}",
-			{% endif %}
-			runTasksAutomatically: {{ craft.config.runTasksAutomatically ? 'true' : 'false' }},
-			slugWordSeparator:     "{{ craft.config.slugWordSeparator|e('js') }}",
-			limitAutoSlugsToAscii: {{ craft.config.limitAutoSlugsToAscii ? 'true' : 'false' }},
-			fileKinds:             {{ craft.app.getFileKinds()|json_encode|raw }},
-			datepickerOptions: {
-				constrainInput: false,
-				dateFormat: "{{ craft.i18n.getDatepickerJsFormat()|e('js') }}",
-				prevText: '{{ "Prev"|t|e('js') }}',
-				nextText: '{{ "Next"|t|e('js') }}',
-				firstDay: {{ currentUser is defined and currentUser ? currentUser.weekStartDay : craft.config.defaultWeekStartDay }},
-				dayNames: {{ localeData.getWeekDayNames('wide', true)|json_encode|raw }},
-				dayNamesShort: {{ localeData.getWeekDayNames('abbreviated', true)|json_encode|raw }},
-				dayNamesMin: {{ localeData.getWeekDayNames('narrow', true)|json_encode|raw }},
-				monthNames: {{ localeData.getMonthNames('wide', true)|values|json_encode|raw }},
-				monthNamesShort: {{ localeData.getMonthNames('abbreviated', true)|values|json_encode|raw }}
-			},
-			publishableSections: [
-				{% if isInstalled and currentUser is defined and currentUser %}
-					{% for section in craft.sections.getEditableSections() %}
-						{% if section.type != 'single' and currentUser.can('createEntries:'~section.id) %}
-							{id: {{ section.id }}, name: "{{ section.name|t|e('js') }}", handle: "{{ section.handle|e('js') }}", type: "{{ section.type }}"}{% if not loop.last %},{% endif %}
-						{% endif %}
-					{% endfor %}
-				{% endif %}
-			],
-			editableCategoryGroups: [
-				{% if isInstalled %}
-					{% for group in craft.categoryGroups.getEditableGroups() %}
-						{id: {{ group.id }}, name: "{{ group.name|t|e('js') }}", handle: "{{ group.handle|e('js') }}"}{% if not loop.last %},{% endif %}
-					{% endfor %}
-				{% endif %}
-			]
-		};
-
-		// Picture element HTML5 shiv
-		document.createElement('picture');
-	</script>
->>>>>>> 1d933ec3
 {% endblock %}