--- conflicted
+++ resolved
@@ -26,114 +26,6 @@
     </noscript>
 
     {% js at head %}
-<<<<<<< HEAD
-        // Create the Craft object
-        window.Craft = {
-            systemUid:             "{{ craft.app.getSystemUid()|e('js') }}",
-            baseUrl:               "{{ url()|e('js') }}",
-            baseCpUrl:             "{{ cpUrl()|e('js') }}",
-            baseSiteUrl:           "{{ siteUrl()|e('js') }}",
-            actionUrl:             "{{ actionUrl()|e('js') }}",
-            jqueryPaymentUrl:      "{{ (view.getAssetManager().getPublishedUrl('@lib/jquery.payment', true)~'/jquery.payment.js')|e('js') }}",
-            scriptName:            "{{ craft.app.request.getScriptFilename()|e('js') }}",
-            omitScriptNameInUrls:  {{ craft.app.config.general.omitScriptNameInUrls ? 'true' : 'false' }},
-            usePathInfo:           {{ craft.app.config.general.usePathInfo ? 'true' : 'false' }},
-            useCompressedJs:       {{ craft.app.config.general.useCompressedJs ? 'true' : 'false' }},
-            actionTrigger:         "{{ craft.app.config.general.actionTrigger|e('js') }}",
-            path:                  "{{ craft.app.request.getPathInfo()|e('js') }}",
-            language:              "{{ craft.app.language|e('js') }}",
-            timezone:              "{{ craft.app.getTimeZone()|e('js') }}",
-            siteId:                {{ craft.app.isInstalled and not craft.app.updates.isCraftDbMigrationNeeded ? craft.app.sites.currentSite.id : 'null' }},
-            orientation:           "{{ orientation|e('js') }}",
-            left:                  "{{ orientation == 'ltr' ? 'left' : 'right' }}",
-            right:                 "{{ orientation == 'ltr' ? 'right' : 'left' }}",
-            username:              {{ currentUser is defined and currentUser ? ('"'~currentUser.username|e('js')~'"')|raw : 'null' }},
-            remainingSessionTime:  {{ craft.app.request.getSegment(1) not in ['updates', 'manualupdate'] ? craft.app.user.getRemainingSessionTime() : 0 }},
-            Solo:                  {{ CraftSolo }},
-            Pro:                   {{ CraftPro }},
-            edition:               {{ CraftEdition }},
-            isMultiSite:           {{ craft.app.getIsMultiSite() ? 'true' : 'false' }},
-            translations:          {},
-            maxUploadSize:         {{ craft.io.getMaxUploadSize() }},
-            isImagick:             {{ craft.app.images.getIsImagick() ? 'true' : 'false' }},
-            forceConfirmUnload:    {{ forceConfirmUnload is defined and forceConfirmUnload ? 'true' : 'false' }},
-            defaultIndexCriteria:  { enabledForSite: null },
-            {% if craft.app.config.general.enableCsrfProtection %}
-                csrfTokenValue:        "{{ craft.app.request.getCsrfToken()|e('js') }}",
-                csrfTokenName:         "{{ craft.app.config.general.csrfTokenName|e('js') }}",
-            {% endif %}
-            runQueueAutomatically: {{ craft.app.config.general.runQueueAutomatically ? 'true' : 'false' }},
-            slugWordSeparator:     "{{ craft.app.config.general.slugWordSeparator|e('js') }}",
-            limitAutoSlugsToAscii: {{ craft.app.config.general.limitAutoSlugsToAscii ? 'true' : 'false' }},
-            fileKinds:             {{ craft.io.getFileKinds()|json_encode|raw }},
-            datepickerOptions: {
-                constrainInput: false,
-                dateFormat: "{{ localeData.getDateFormat('short', 'jui')|e('js') }}",
-                prevText: '{{ "Prev"|t('app')|e('js') }}',
-                nextText: '{{ "Next"|t('app')|e('js') }}',
-                firstDay: {{ currentUser.getPreference('weekStartDay') ?? craft.app.config.general.defaultWeekStartDay }},
-                dayNames: {{ localeData.getWeekDayNames('full', true)|json_encode|raw }},
-                dayNamesShort: {{ localeData.getWeekDayNames('short', true)|json_encode|raw }},
-                dayNamesMin: {{ localeData.getWeekDayNames('abbreviated', true)|json_encode|raw }},
-                monthNames: {{ localeData.getMonthNames('full', true)|values|json_encode|raw }},
-                monthNamesShort: {{ localeData.getMonthNames('abbreviated', true)|values|json_encode|raw }}
-            },
-            timepickerOptions: {
-                timeFormat: '{{ localeData.getTimeFormat('short', 'php') }}',
-                closeOnWindowScroll: false,
-                orientation: '{{ orientation == 'ltr' ? 'l' : 'r' }}',
-                lang: {
-                    am: '{{ localeData.getAMName()|lower }}',
-                    AM: '{{ localeData.getAMName() }}',
-                    pm: '{{ localeData.getPMName()|lower }}',
-                    PM: '{{ localeData.getPMName() }}'
-                }
-            },
-            primarySiteId: {{ craft.app.isInstalled and not craft.app.updates.isCraftDbMigrationNeeded ? craft.app.sites.primarySite.id : 'null' }},
-            sites: [
-                {% for site in craft.app.sites.getAllSites() %}
-                    {
-                        id: {{ site.id }},
-                        handle: "{{ site.handle|e('js') }}",
-                        name: "{{ site.name|t('site')|e('js') }}"
-                    }{% if not loop.last %},{% endif %}
-                {% endfor %}
-            ],
-            publishableSections: [
-                {% if isInstalled and currentUser is defined and currentUser %}
-                    {% for section in craft.app.sections.getEditableSections() %}
-                        {% if section.type != 'single' and currentUser.can('createEntries:'~section.id) %}
-                            {
-                                id: {{ section.id }},
-                                name: "{{ section.name|t('site')|e('js') }}",
-                                handle: "{{ section.handle|e('js') }}",
-                                type: "{{ section.type }}",
-                                uid: "{{ section.uid }}",
-                                entryTypes: [
-                                    {% for entryType in section.getEntryTypes() %}
-                                        {
-                                            id: {{ entryType.id }},
-                                            name: "{{ entryType.name|t('site')|e('js') }}",
-                                            handle: "{{ entryType.handle|e('js') }}"
-                                        }{% if not loop.last %},{% endif %}
-                                    {% endfor %}
-                                ]
-                            }{% if not loop.last %},{% endif %}
-                        {% endif %}
-                    {% endfor %}
-                {% endif %}
-            ],
-            editableCategoryGroups: [
-                {% if isInstalled %}
-                    {% for group in craft.app.categories.getEditableGroups() %}
-                        {id: {{ group.id }}, name: "{{ group.name|t('site')|e('js') }}", handle: "{{ group.handle|e('js') }}", uid: "{{ group.uid }}"}{% if not loop.last %},{% endif %}
-                    {% endfor %}
-                {% endif %}
-            ]
-        };
-
-=======
->>>>>>> 3882781d
         // Picture element HTML5 shiv
         document.createElement('picture');
     {% endjs %}
