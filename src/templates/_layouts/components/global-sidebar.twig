--- conflicted
+++ resolved
@@ -83,7 +83,7 @@
                                             type="button"
                                             class="btn menubtn hairline"
                                             aria-controls="{{ item.id }}-subnav"
-                                            aria-expanded="{{ item.sel ?  'true' : 'false' }}"
+                                           aria-describedby="{{ item.id }}-link" aria-expanded="{{ item.sel ?  'true' : 'false' }}"
                                         >
                                             <span class="visually-hidden">{{ 'Open subnavigation' |t('app') }}</span>
                                         </button>
@@ -92,14 +92,6 @@
                             </div>
 
                             {% if item.subnav %}
-<<<<<<< HEAD
-=======
-                                <craft-disclosure class="nav-item__trigger">
-                                  <button type="button" class="btn menubtn hairline" aria-controls="{{ item.id }}-subnav" aria-describedby="{{ item.id }}-link" aria-expanded="{{ item.sel ?  'true' : 'false' }}">
-                                      <span class="visually-hidden">{{ 'Open subnavigation' |t('app') }}</span>
-                                  </button>
-                                </craft-disclosure>
->>>>>>> 8db60d93
                                 <ul class="nav-item__subnav {{ item.sel ? 'is-open' : '' -}}" id="{{ item.id }}-subnav">
                                     {% for itemId, item in item.subnav %}
                                         {% set itemIsSelected = selectedSubnavItem is defined and selectedSubnavItem == itemId -%}
