--- conflicted
+++ resolved
@@ -50,7 +50,6 @@
 
 
 <div id="upgrademodal-compare" class="body">
-<<<<<<< HEAD
     <table class="data fullwidth">
         <thead>
         <tr class="logos">
@@ -75,7 +74,7 @@
             <td>{{ statusBadge(CraftPro, licensedEdition) }}</td>
         </tr>
         <tr class="price">
-            <th scope="row" class="feature">One-Time Price</th>
+            <th scope="row" class="feature">{{ "One-Time Price"|t('app') }}</th>
             <td>{{ "Free"|t('app') }}</td>
             <td>{{ price(CraftClient, editions[CraftClient]) }}</td>
             <td>{{ price(CraftPro, editions[CraftPro]) }}</td>
@@ -115,63 +114,6 @@
             <td></td>
             <td><span data-icon="check"></span></td>
         </tr>
-=======
-	<table class="data fullwidth">
-		<thead>
-			<tr class="logos">
-				<td></td>
-				<th scope="col">
-					<h1 class="logo">Client</h1>
-					<p>{{ "For sites built for clients with only one content manager."|t }}</p>
-				</th>
-				<th scope="col">
-					<h1 class="logo">Pro</h1>
-					<p>{{ "For everything else."|t }}</p>
-				</th>
-			</tr>
-			{% if CraftEdition > CraftPersonal or licensedEdition > CraftPersonal %}
-				<tr class="license-statuses">
-					<td></td>
-					<td>{{ statusBadge(CraftClient, licensedEdition) }}</td>
-					<td>{{ statusBadge(CraftPro, licensedEdition) }}</td>
-				</tr>
-			{% endif %}
-			<tr class="price">
-				<th scope="row" class="feature">{{ "One-Time Price"|t }}</th>
-				<td>{{ price(CraftClient, editions[CraftClient]) }}</td>
-				<td>{{ price(CraftPro, editions[CraftPro]) }}</td>
-			</tr>
-			<tr class="buybtns">
-				<td></td>
-				<td>{{ buybtn(CraftClient, editions[CraftClient], licensedEdition, canTestEditions) }}</td>
-				<td>{{ buybtn(CraftPro, editions[CraftPro], licensedEdition, canTestEditions) }}</td>
-			</tr>
-		</thead>
-		<tbody>
-			<tr>
-				<th class="group" colspan="3" data-icon="users">{{ "User Accounts"|t }}</th>
-			</tr>
-			<tr>
-				<th class="feature" scope="row">{{ "Additional user accounts"|t }}</th>
-				<td>{{ "One “Client” account"|t }}</td>
-				<td>{{ "Unlimited"|t }}</td>
-			</tr>
-			<tr>
-				<th class="feature" scope="row">{{ "User groups"|t }}</th>
-				<td></td>
-				<td><span data-icon="check"></span></td>
-			</tr>
-			<tr>
-				<th class="feature" scope="row">{{ "User permissions"|t }}</th>
-				<td></td>
-				<td><span data-icon="check"></span></td>
-			</tr>
-			<tr>
-				<th class="feature" scope="row">{{ "Public user registration"|t }}</th>
-				<td></td>
-				<td><span data-icon="check"></span></td>
-			</tr>
->>>>>>> 60ed29e1
 
         <tr>
             <th class="group" colspan="4">{{ "System Branding"|t('app') }}</th>
