--- conflicted
+++ resolved
@@ -32,7 +32,6 @@
 
 
 {% block main %}
-<<<<<<< HEAD
         <input type="hidden" name="action" value="categories/save-category">
         {{ redirectInput('categories/'~groupHandle) }}
 
@@ -119,7 +118,8 @@
                             sources: ['group:'~group.id],
                             criteria: parentOptionCriteria,
                             limit: 1,
-                            elements: (parent is defined and parent ? [parent])
+                            elements: (parent is defined and parent ? [parent]),
+                            errors: category.getErrors('parent')
                         }) }}
                     {% endif %}
 
@@ -166,143 +166,6 @@
 
             </div><!--/item-->
         </div><!--/grid-->
-=======
-		<input type="hidden" name="action" value="categories/saveCategory">
-		<input type="hidden" name="redirect" value="categories/{{ groupHandle }}">
-
-		<input type="hidden" name="groupId" value="{{ group.id }}">
-		{% if category.id %}<input type="hidden" name="categoryId" value="{{ category.id }}">{% endif %}
-		{% if craft.isLocalized() %}<input type="hidden" name="locale" value="{{ category.locale }}">{% endif %}
-
-		<div class="grid first" data-max-cols="3">
-			<div class="item" data-position="left" data-colspan="2">
-				<div id="fields" class="pane">
-					{% include "_includes/tabs" %}
-
-					{{ forms.textField({
-						label: "Title"|t,
-						locale: category.locale,
-						id: 'title',
-						name: 'title',
-						value: category.title,
-						errors: category.getErrors('title'),
-						first: true,
-						autofocus: true,
-						required: true,
-						maxlength: 255
-					}) }}
-
-					<div>
-						{% for tab in group.getFieldLayout().getTabs() %}
-							<div id="tab{{ loop.index }}"{% if not loop.first %} class="hidden"{% endif %}>
-								{% include "_includes/fields" with {
-									fields:  tab.getFields(),
-									element: category
-								} only %}
-							</div>
-						{% endfor %}
-					</div>
-				</div>
-			</div><!--/item-->
-
-			<div class="item" data-position="right">
-
-				{% if showPreviewBtn %}
-					{% include "_includes/previewbtns" %}
-				{% endif %}
-
-				{% if craft.isLocalized() %}
-					<ul id="locales" class="pane">
-						{% set parentIdParam = craft.request.getParam('parentId.0') ?: craft.request.getParam('parentId') %}
-						{% for localeId in localeIds %}
-							{% set localeName = craft.i18n.getLocaleById(localeId).name %}
-							<li{% if localeId == category.locale %} class="sel"{% endif %}>
-								{%- if localeId == category.locale -%}
-									{{ localeName }}
-								{%- else -%}
-									{% set localeUrl = url(
-										'categories/'~groupHandle~'/'~craft.request.getSegment(3)~'/'~localeId,
-										(parentIdParam ? { parentId: parentIdParam })
-									) -%}
-									<a href="{{ localeUrl }}">{{ localeName }}</a>
-								{%- endif -%}
-							</li>
-						{% endfor %}
-					</ul>
-				{% endif %}
-
-				<div id="settings" class="pane meta">
-
-					{{ forms.textField({
-						label: "Slug"|t,
-						locale: category.locale,
-						id: 'slug',
-						name: 'slug',
-						value: category.slug,
-						placeholder: "Enter slug"|t,
-						errors: (category.getErrors('slug')|merge(category.getErrors('uri')))
-					}) }}
-
-					{% if parentOptionCriteria is defined %}
-						{{ forms.elementSelectField({
-							label: "Parent"|t,
-							id: 'parentId',
-							name: 'parentId',
-							elementType: elementType,
-							selectionLabel: "Choose"|t,
-							sources: ['group:'~group.id],
-							criteria: parentOptionCriteria,
-							limit: 1,
-							elements: (parent is defined and parent ? [parent]),
-                            errors: category.getErrors('parent')
-						}) }}
-					{% endif %}
-
-					{% set statusInput %}
-						<div class="left">
-							{{ forms.lightswitch({
-								id: 'enabled',
-								name: 'enabled',
-								on: category.enabled
-							}) }}
-						</div>
-
-						{% if not isNewCategory %}
-							<div class="right">
-								<input type="button" class="btn small formsubmit" value="{{ 'Delete'|t }}" data-action="categories/deleteCategory"
-									data-confirm="{{ 'Are you sure you want to delete this category?'|t }}"
-									data-redirect="categories">
-							</div>
-						{% endif %}
-					{% endset %}
-
-					{{ forms.field({
-						label: "Enabled"|t,
-						id: 'enabled'
-					}, statusInput) }}
-
-				</div><!--/pane-->
-
-				{% if category.id %}
-					<div class="pane lightpane meta">
-						<div class="data">
-							<h5 class="heading">{{ "Date Created"|t }}</h5>
-							<div class="value">{{ category.dateCreated.localeDate() }} {{ category.dateCreated.localeTime() }}</div>
-						</div>
-						<div class="data">
-							<h5 class="heading">{{ "Date Updated"|t }}</h5>
-							<div class="value">{{ category.dateUpdated.localeDate() }} {{ category.dateUpdated.localeTime() }}</div>
-						</div>
-					</div>
-				{% endif %}
-
-				{# Give plugins a chance to add other panes here #}
-				{% hook "cp.categories.edit.right-pane" %}
-
-			</div><!--/item-->
-		</div><!--/grid-->
-	</form>
->>>>>>> 83de9999
 {% endblock %}
 
 
