--- conflicted
+++ resolved
@@ -7,13 +7,8 @@
 	class: 'nicetext',
 	maxlength: field.maxLength,
 	showCharsLeft: true,
-<<<<<<< HEAD
-    placeholder: field.placeholder,
+    placeholder: field.placeholder|t('site'),
 	rows: field.initialRows
-=======
-    placeholder: settings.placeholder|t,
-	rows: settings.initialRows
->>>>>>> 5806c5b3
 } %}
 
 {% if field.multiline %}
