{% from '_includes/forms' import text %}

<<<<<<< HEAD
{{ hiddenInput("#{field.handle}[locale]", craft.app.formattingLocale.id) }}
=======
{%- set id = field.handle|id %}
{%- set descriptionId = descriptionId ?? "#{id}-desc" %}
{%- set prefix = field.prefix ?? false %}
{%- set suffix = field.suffix ?? false %}
{%- set hasPrefix = prefix is not same as(false) %}
{%- set hasSuffix = suffix is not same as(false) %}

{{ hiddenInput("#{field.handle}[locale]", craft.app.language) }}
>>>>>>> 26f68039

{% if hasPrefix or hasSuffix %}
    {{ tag('span', {
        id: descriptionId,
        class: 'visually-hidden',
        text: [
            hasPrefix ? 'Value prefixed by “{prefix}”.'|t('app', {prefix: prefix}),
            hasSuffix ? 'Value suffixed by “{suffix}”.'|t('app', {suffix: suffix}),
        ]|filter|join(' '),
    }) }}
{% endif %}

<div class="flex">
    {% if hasPrefix %}
        <div aria-hidden="true">
            {{ prefix|md(inlineOnly=true)|raw }}
        </div>
    {% endif %}
    <div>
        {{ text({
            id: id,
<<<<<<< HEAD
            instructionsId: "#{id}-instructions",
            name: "#{field.handle}[value]",
=======
            name: field.handle ~ '[value]',
>>>>>>> 26f68039
            value: value,
            inputmode: field.decimals ? 'decimal' : 'numeric',
            size: field.size,
            inputAttributes: {
                aria: {
                    describedby: descriptionId,
                },
            },
        }) }}
    </div>
    {% if hasSuffix %}
        <div aria-hidden="true">
            {{ suffix|md(inlineOnly=true)|raw }}
        </div>
    {% endif %}
</div><|MERGE_RESOLUTION|>--- conflicted
+++ resolved
@@ -1,8 +1,5 @@
 {% from '_includes/forms' import text %}
 
-<<<<<<< HEAD
-{{ hiddenInput("#{field.handle}[locale]", craft.app.formattingLocale.id) }}
-=======
 {%- set id = field.handle|id %}
 {%- set descriptionId = descriptionId ?? "#{id}-desc" %}
 {%- set prefix = field.prefix ?? false %}
@@ -10,8 +7,7 @@
 {%- set hasPrefix = prefix is not same as(false) %}
 {%- set hasSuffix = suffix is not same as(false) %}
 
-{{ hiddenInput("#{field.handle}[locale]", craft.app.language) }}
->>>>>>> 26f68039
+{{ hiddenInput("#{field.handle}[locale]", craft.app.formattingLocale.id) }}
 
 {% if hasPrefix or hasSuffix %}
     {{ tag('span', {
@@ -33,18 +29,13 @@
     <div>
         {{ text({
             id: id,
-<<<<<<< HEAD
-            instructionsId: "#{id}-instructions",
             name: "#{field.handle}[value]",
-=======
-            name: field.handle ~ '[value]',
->>>>>>> 26f68039
             value: value,
             inputmode: field.decimals ? 'decimal' : 'numeric',
             size: field.size,
             inputAttributes: {
                 aria: {
-                    describedby: descriptionId,
+                    describedby: ["#{id}-instructions", hasPrefix or hasSuffix ? descriptionId : null]|filter|join(' '),
                 },
             },
         }) }}
