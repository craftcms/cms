--- conflicted
+++ resolved
@@ -38,24 +38,12 @@
 
 
 {% block fieldSettings %}
-<<<<<<< HEAD
-    {{ forms.selectField({
-        label: 'Field mode'|t('app'),
-        id: 'fieldMode',
-        name: 'fieldMode',
-        class: 'assets-field-mode',
-        value: field.fieldMode,
-        options: fieldModeOptions,
-        toggle: true,
-        targetPrefix: 'field-mode-'
-=======
     {{ forms.checkboxField({
         label: 'Restrict assets to a single location'|t('app'),
         name: 'restrictLocation',
         checked: field.restrictLocation,
         toggle: 'restricted-location-settings',
         reverseToggle: 'unrestricted-location-settings'
->>>>>>> dc84820e
     }) }}
 
     {% tag('div') with {
@@ -96,22 +84,10 @@
         {% endtag %}
     {% endtag %}
 
-<<<<<<< HEAD
-    <div id="field-mode-singleFolder" {% if field.fieldMode != 'singleFolder' %}class="hidden"{% endif %}>
-        {{ forms.field({
-            label: 'Asset Location'|t('app'),
-            instructions: 'Where selected assets should be stored.'|t('app') ~' '~ uploadLocationNote,
-            errors: field.getErrors('singleUploadLocationSubpath')
-        }, uploadLocationInput('singleUploadLocation', field, sourceOptions)) }}
-    </div>
-
-    <div id="field-mode-normal" {% if field.fieldMode != 'normal' %}class="hidden"{% endif %}>
-=======
     {% tag('div') with {
         id: 'unrestricted-location-settings',
         class: field.restrictLocation ? 'hidden' : false,
     } %}
->>>>>>> dc84820e
         {{ block('sourcesField') }}
 
         {{ _self.uploadLocationField({
@@ -126,27 +102,7 @@
         }) }}
     {% endtag %}
 
-<<<<<<< HEAD
-    <div id="field-mode-subtree" {% if field.fieldMode != 'subtree' %}class="hidden"{% endif %}>
-        {{ forms.field({
-            label: 'Asset subtree'|t('app'),
-            instructions: 'Assets in this field will be contained to this path and its subfolders.'|t('app') ~' '~ uploadLocationNote,
-            errors: field.getErrors('subtree')
-        }, uploadLocationInput('subtree', field, sourceOptions)) }}
-
-        {{ forms.textField({
-            id: 'subtreeDefaultLocation',
-            class: 'ltr',
-            name: 'subtreeDefaultLocation',
-            label: 'Default Asset Location'|t('app'),
-            value: field.subtreeDefaultLocation,
-            instructions: 'Where assets should be stored when they are uploaded directly to the field, or via a front-end form. This setting is applied on top of the selected subtree.'|t('app') ~' '~ uploadLocationNote,
-            placeholder: "path/to/subfolder"|t('app')
-        }) }}
-    </div>
-=======
     <hr>
->>>>>>> dc84820e
 
     {{ forms.checkboxField({
         label: 'Show unpermitted volumes'|t('app'),
@@ -218,12 +174,4 @@
     }) }}
 
     {{ block('advancedSettings') }}
-{% endblock %}
-
-{% js %}
-    const prefix = 'folder-settings-';
-
-    $('.assets-field-mode').change(ev => {
-        $('.folder-settings').addClass('hidden').filter('.mode-' + ev.target.value).removeClass('hidden');
-    });
-{% endjs %}+{% endblock %}