--- conflicted
+++ resolved
@@ -22,8 +22,7 @@
     </section>
     <hr />
     <section>
-<<<<<<< HEAD
-        <div class="section-title"><label for="filter">{{ "Filters"|t }}</label></div>
+        <div class="section-title"><label for="filter">{{ "Filters"|t('app') }}</label></div>
 
         <select name="filter" id="filter">
             <option value="">None</option>
@@ -31,8 +30,5 @@
             <option value="blur" data-has-parameter="yes">Blur</option>
         </select>
         <div id="filter-control-container"></div>
-=======
-        <div class="section-title">{{ "Filters"|t('app') }}</div>
->>>>>>> 64d154be
     </section>
 </div>