--- conflicted
+++ resolved
@@ -484,12 +484,7 @@
         }
 
         // Permission enforcement
-<<<<<<< HEAD
         $entry = $revision->getCanonical();
-=======
-        /* @var Entry $entry */
-        $entry = ElementHelper::sourceElement($revision);
->>>>>>> 3f22d51d
 
         $this->enforceSitePermission($entry->getSite());
         $this->enforceEditEntryPermissions($entry);
