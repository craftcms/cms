--- conflicted
+++ resolved
@@ -268,13 +268,8 @@
                 // Create the draft in a transaction so we can undo it if something goes wrong
                 $transaction = Craft::$app->getDb()->beginTransaction();
 
-<<<<<<< HEAD
-                /* @var Entry|DraftBehavior $draft */
+                /** @var Entry|DraftBehavior $draft */
                 $draft = Craft::$app->getDrafts()->createDraft($entry, Craft::$app->getUser()->getId(), null, null, [], $provisional);
-=======
-                /** @var Entry|DraftBehavior $draft */
-                $draft = Craft::$app->getDrafts()->createDraft($entry, Craft::$app->getUser()->getId());
->>>>>>> 86dcff64
             }
 
             $this->_setDraftAttributesFromPost($draft);
@@ -533,12 +528,7 @@
         }
 
         // Permission enforcement
-<<<<<<< HEAD
         $entry = $revision->getCanonical();
-=======
-        /** @var Entry $entry */
-        $entry = ElementHelper::sourceElement($revision);
->>>>>>> 86dcff64
 
         $this->enforceSitePermission($entry->getSite());
         $this->enforceEditEntryPermissions($entry);
