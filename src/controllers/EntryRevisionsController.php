<?php
/**
 * @link https://craftcms.com/
 * @copyright Copyright (c) Pixel & Tonic, Inc.
 * @license https://craftcms.github.io/license/
 */

namespace craft\controllers;

use Craft;
use craft\helpers\DateTimeHelper;
use craft\models\EntryDraft;
use craft\models\Section;
use yii\web\NotFoundHttpException;
use yii\web\Response;
use yii\web\ServerErrorHttpException;

/**
 * The EntryRevisionsController class is a controller that handles various entry version and draft related tasks such as
 * retrieving, saving, deleting, publishing and reverting entry drafts and versions.
 * Note that all actions in the controller require an authenticated Craft session via [[allowAnonymous]].
 *
 * @author Pixel & Tonic, Inc. <support@pixelandtonic.com>
 * @since 3.0
 */
class EntryRevisionsController extends BaseEntriesController
{
    // Public Methods
    // =========================================================================

    /**
     * Saves a draft, or creates a new one.
     *
     * @return Response|null
     * @throws NotFoundHttpException if the requested entry draft cannot be found
     */
    public function actionSaveDraft()
    {
        $this->requirePostRequest();

        $draftId = Craft::$app->getRequest()->getBodyParam('draftId');

        if ($draftId) {
            $draft = Craft::$app->getEntryRevisions()->getDraftById($draftId);

            if (!$draft) {
                throw new NotFoundHttpException('Entry draft not found');
            }
        } else {
            $draft = new EntryDraft([
                'id' => Craft::$app->getRequest()->getBodyParam('entryId'),
                'sectionId' => Craft::$app->getRequest()->getRequiredBodyParam('sectionId'),
                'creatorId' => Craft::$app->getUser()->getIdentity()->id,
                'siteId' => Craft::$app->getRequest()->getBodyParam('siteId') ?: Craft::$app->getSites()->getPrimarySite()->id,
            ]);
        }

        // Make sure they have permission to be editing this
        $this->enforceEditEntryPermissions($draft);

        $this->_setDraftAttributesFromPost($draft);

        $fieldsLocation = Craft::$app->getRequest()->getParam('fieldsLocation', 'fields');
        $draft->setFieldValuesFromRequest($fieldsLocation);
        $draft->updateTitle();

        // Manually validate 'title' since the Elements service will just give it a title automatically.
        if (!$draft->id && $draft->validate(['title'])) {
            // Don't save brand new entries as enabled
            $enabled = $draft->enabled;
            $draft->enabled = false;
            Craft::$app->getElements()->saveElement($draft, false);
            $draft->enabled = $enabled;
        }

        if (!$draft->id || !Craft::$app->getEntryRevisions()->saveDraft($draft)) {
            Craft::$app->getSession()->setError(Craft::t('app', 'Couldn’t save draft.'));

            // Send the draft back to the template
            Craft::$app->getUrlManager()->setRouteParams([
                'entry' => $draft
            ]);

            return null;
        }

        Craft::$app->getSession()->setNotice(Craft::t('app', 'Draft saved.'));

        return $this->redirectToPostedUrl($draft);
    }

    /**
     * Renames a draft.
     *
     * @return Response
     * @throws NotFoundHttpException if the requested entry draft cannot be found
     */
    public function actionUpdateDraftMeta(): Response
    {
        $this->requirePostRequest();
        $this->requireAcceptsJson();

        $draftId = Craft::$app->getRequest()->getRequiredBodyParam('draftId');
        $name = Craft::$app->getRequest()->getRequiredBodyParam('name');

        $draft = Craft::$app->getEntryRevisions()->getDraftById($draftId);

        if (!$draft) {
            throw new NotFoundHttpException('Entry draft not found');
        }

        if (!$draft->creatorId || $draft->creatorId != Craft::$app->getUser()->getIdentity()->id) {
            // Make sure they have permission to be doing this
<<<<<<< HEAD
            $this->requirePermission('editPeerEntryDrafts:'.$draft->getSection()->uid);
=======
            $this->requirePermission('editPeerEntryDrafts:' . $draft->sectionId);
>>>>>>> 928249a9
        }

        $draft->name = $name;
        $draft->revisionNotes = Craft::$app->getRequest()->getBodyParam('notes');

        if (Craft::$app->getEntryRevisions()->saveDraft($draft)) {
            return $this->asJson(['success' => true]);
        }

        return $this->asErrorJson($draft->getFirstError('name'));
    }

    /**
     * Deletes a draft.
     *
     * @return Response
     * @throws NotFoundHttpException if the requested entry draft cannot be found
     */
    public function actionDeleteDraft(): Response
    {
        $this->requirePostRequest();

        $draftId = Craft::$app->getRequest()->getBodyParam('draftId');
        $draft = Craft::$app->getEntryRevisions()->getDraftById($draftId);

        if (!$draft) {
            throw new NotFoundHttpException('Entry draft not found');
        }

        if (!$draft->creatorId || $draft->creatorId != Craft::$app->getUser()->getIdentity()->id) {
<<<<<<< HEAD
            $this->requirePermission('deletePeerEntryDrafts:'.$draft->getSection()->uid);
=======
            $this->requirePermission('deletePeerEntryDrafts:' . $draft->sectionId);
>>>>>>> 928249a9
        }

        Craft::$app->getEntryRevisions()->deleteDraft($draft);

        return $this->redirectToPostedUrl();
    }

    /**
     * Publish a draft.
     *
     * @return Response|null
     * @throws NotFoundHttpException if the requested entry draft cannot be found
     * @throws ServerErrorHttpException if the entry draft is missing its entry
     */
    public function actionPublishDraft()
    {
        $this->requirePostRequest();

        $draftId = Craft::$app->getRequest()->getBodyParam('draftId');
        $draft = Craft::$app->getEntryRevisions()->getDraftById($draftId);
        $userId = Craft::$app->getUser()->getIdentity()->id;

        if (!$draft) {
            throw new NotFoundHttpException('Entry draft not found');
        }

        // Permission enforcement
        $entry = Craft::$app->getEntries()->getEntryById($draft->id, $draft->siteId);

        if (!$entry) {
            throw new ServerErrorHttpException('Entry draft is missing its entry');
        }

        $this->enforceEditEntryPermissions($entry);
        $userSessionService = Craft::$app->getUser();

        // Is this another user's entry (and it's not a Single)?
        if (
            $entry->authorId != $userSessionService->getIdentity()->id &&
            $entry->getSection()->type != Section::TYPE_SINGLE &&
            $entry->enabled
        ) {
            // Make sure they have permission to make live changes to those
<<<<<<< HEAD
            $this->requirePermission('publishPeerEntries:'.$entry->getSection()->uid);
=======
            $this->requirePermission('publishPeerEntries:' . $entry->sectionId);
>>>>>>> 928249a9
        }

        // Is this another user's draft?
        if (!$draft->creatorId || $draft->creatorId != $userId) {
<<<<<<< HEAD
            $this->requirePermission('publishPeerEntryDrafts:'.$entry->getSection()->uid);
=======
            $this->requirePermission('publishPeerEntryDrafts:' . $entry->sectionId);
>>>>>>> 928249a9
        }

        // Populate the main draft attributes
        $this->_setDraftAttributesFromPost($draft);

        // Even more permission enforcement
        if ($draft->enabled) {
<<<<<<< HEAD
            $this->requirePermission('publishEntries:'.$entry->getSection()->uid);
=======
            $this->requirePermission('publishEntries:' . $entry->sectionId);
>>>>>>> 928249a9
        }

        // Populate the field content
        $fieldsLocation = Craft::$app->getRequest()->getParam('fieldsLocation', 'fields');
        $draft->setFieldValuesFromRequest($fieldsLocation);
        $draft->updateTitle();

        // Publish the draft (finally!)
        if (!Craft::$app->getEntryRevisions()->publishDraft($draft)) {
            Craft::$app->getSession()->setError(Craft::t('app', 'Couldn’t publish draft.'));

            // Send the draft back to the template
            Craft::$app->getUrlManager()->setRouteParams([
                'entry' => $draft
            ]);

            return null;
        }

        Craft::$app->getSession()->setNotice(Craft::t('app', 'Draft published.'));

        return $this->redirectToPostedUrl($draft);
    }

    /**
     * Reverts an entry to a version.
     *
     * @return Response|null
     * @throws NotFoundHttpException if the requested entry version cannot be found
     * @throws ServerErrorHttpException if the entry version is missing its entry
     */
    public function actionRevertEntryToVersion()
    {
        $this->requirePostRequest();

        $versionId = Craft::$app->getRequest()->getBodyParam('versionId');
        $version = Craft::$app->getEntryRevisions()->getVersionById($versionId);

        if (!$version) {
            throw new NotFoundHttpException('Entry version not found');
        }

        // Permission enforcement
        $entry = Craft::$app->getEntries()->getEntryById($version->id, $version->siteId);

        if (!$entry) {
            throw new ServerErrorHttpException('Entry version is missing its entry');
        }

        $this->enforceEditEntryPermissions($entry);
        $userSessionService = Craft::$app->getUser();

        // Is this another user's entry (and it's not a Single)?
        if (
            $entry->authorId != $userSessionService->getIdentity()->id &&
            $entry->getSection()->type !== Section::TYPE_SINGLE &&
            $entry->enabled
        ) {
            // Make sure they have permission to make live changes to those
<<<<<<< HEAD
            $this->requirePermission('publishPeerEntries:'.$entry->getSection()->uid);
        }

        if ($entry->enabled) {
            $this->requirePermission('publishEntries:'.$entry->getSection()->uid);
=======
            $this->requirePermission('publishPeerEntries:' . $entry->sectionId);
        }

        if ($entry->enabled) {
            $this->requirePermission('publishEntries:' . $entry->sectionId);
>>>>>>> 928249a9
        }

        // Revert to the version
        if (!Craft::$app->getEntryRevisions()->revertEntryToVersion($version)) {
            Craft::$app->getSession()->setError(Craft::t('app', 'Couldn’t revert entry to past version.'));

            // Send the version back to the template
            Craft::$app->getUrlManager()->setRouteParams([
                'entry' => $version
            ]);

            return null;
        }

        Craft::$app->getSession()->setNotice(Craft::t('app', 'Entry reverted to past version.'));

        return $this->redirectToPostedUrl($version);
    }

    // Private Methods
    // =========================================================================

    /**
     * Sets a draft's attributes from the post data.
     *
     * @param EntryDraft $draft
     */
    private function _setDraftAttributesFromPost(EntryDraft $draft)
    {
        $draft->typeId = Craft::$app->getRequest()->getBodyParam('typeId');
        $draft->slug = Craft::$app->getRequest()->getBodyParam('slug');
        if (($postDate = Craft::$app->getRequest()->getBodyParam('postDate')) !== null) {
            $draft->postDate = DateTimeHelper::toDateTime($postDate) ?: null;
        }
        if (($expiryDate = Craft::$app->getRequest()->getBodyParam('expiryDate')) !== null) {
            $draft->expiryDate = DateTimeHelper::toDateTime($expiryDate) ?: null;
        }
        $draft->enabled = (bool)Craft::$app->getRequest()->getBodyParam('enabled');
        $draft->title = Craft::$app->getRequest()->getBodyParam('title');

        if (!$draft->typeId) {
            // Default to the section's first entry type
            $draft->typeId = $draft->getSection()->getEntryTypes()[0]->id;
        }

        // Author
        $authorId = Craft::$app->getRequest()->getBodyParam('author', ($draft->authorId ?: Craft::$app->getUser()->getIdentity()->id));

        if (is_array($authorId)) {
            $authorId = $authorId[0] ?? null;
        }

        $draft->authorId = $authorId;

        // Parent
        $parentId = Craft::$app->getRequest()->getBodyParam('parentId');

        if (is_array($parentId)) {
            $parentId = $parentId[0] ?? null;
        }

        $draft->newParentId = $parentId ?: null;
    }
}<|MERGE_RESOLUTION|>--- conflicted
+++ resolved
@@ -111,11 +111,7 @@
 
         if (!$draft->creatorId || $draft->creatorId != Craft::$app->getUser()->getIdentity()->id) {
             // Make sure they have permission to be doing this
-<<<<<<< HEAD
-            $this->requirePermission('editPeerEntryDrafts:'.$draft->getSection()->uid);
-=======
-            $this->requirePermission('editPeerEntryDrafts:' . $draft->sectionId);
->>>>>>> 928249a9
+            $this->requirePermission('editPeerEntryDrafts:' . $draft->getSection()->uid);
         }
 
         $draft->name = $name;
@@ -146,11 +142,7 @@
         }
 
         if (!$draft->creatorId || $draft->creatorId != Craft::$app->getUser()->getIdentity()->id) {
-<<<<<<< HEAD
-            $this->requirePermission('deletePeerEntryDrafts:'.$draft->getSection()->uid);
-=======
-            $this->requirePermission('deletePeerEntryDrafts:' . $draft->sectionId);
->>>>>>> 928249a9
+            $this->requirePermission('deletePeerEntryDrafts:' . $draft->getSection()->uid);
         }
 
         Craft::$app->getEntryRevisions()->deleteDraft($draft);
@@ -194,20 +186,12 @@
             $entry->enabled
         ) {
             // Make sure they have permission to make live changes to those
-<<<<<<< HEAD
-            $this->requirePermission('publishPeerEntries:'.$entry->getSection()->uid);
-=======
-            $this->requirePermission('publishPeerEntries:' . $entry->sectionId);
->>>>>>> 928249a9
+            $this->requirePermission('publishPeerEntries:' . $entry->getSection()->uid);
         }
 
         // Is this another user's draft?
         if (!$draft->creatorId || $draft->creatorId != $userId) {
-<<<<<<< HEAD
-            $this->requirePermission('publishPeerEntryDrafts:'.$entry->getSection()->uid);
-=======
-            $this->requirePermission('publishPeerEntryDrafts:' . $entry->sectionId);
->>>>>>> 928249a9
+            $this->requirePermission('publishPeerEntryDrafts:' . $entry->getSection()->uid);
         }
 
         // Populate the main draft attributes
@@ -215,11 +199,7 @@
 
         // Even more permission enforcement
         if ($draft->enabled) {
-<<<<<<< HEAD
-            $this->requirePermission('publishEntries:'.$entry->getSection()->uid);
-=======
-            $this->requirePermission('publishEntries:' . $entry->sectionId);
->>>>>>> 928249a9
+            $this->requirePermission('publishEntries:' . $entry->getSection()->uid);
         }
 
         // Populate the field content
@@ -279,19 +259,11 @@
             $entry->enabled
         ) {
             // Make sure they have permission to make live changes to those
-<<<<<<< HEAD
-            $this->requirePermission('publishPeerEntries:'.$entry->getSection()->uid);
+            $this->requirePermission('publishPeerEntries:' . $entry->getSection()->uid);
         }
 
         if ($entry->enabled) {
-            $this->requirePermission('publishEntries:'.$entry->getSection()->uid);
-=======
-            $this->requirePermission('publishPeerEntries:' . $entry->sectionId);
-        }
-
-        if ($entry->enabled) {
-            $this->requirePermission('publishEntries:' . $entry->sectionId);
->>>>>>> 928249a9
+            $this->requirePermission('publishEntries:' . $entry->getSection()->uid);
         }
 
         // Revert to the version
