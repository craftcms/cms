<?php
/**
 * @link https://craftcms.com/
 * @copyright Copyright (c) Pixel & Tonic, Inc.
 * @license https://craftcms.github.io/license/
 */

namespace craft\controllers;

use Craft;
use craft\base\Element;
use craft\base\ElementInterface;
use craft\behaviors\DraftBehavior;
use craft\behaviors\RevisionBehavior;
use craft\elements\Entry;
use craft\helpers\DateTimeHelper;
use craft\models\Section;
use yii\web\NotFoundHttpException;
use yii\web\Response;
use yii\web\ServerErrorHttpException;

/**
 * The EntryRevisionsController class is a controller that handles various entry version and draft related tasks such as
 * retrieving, saving, deleting, publishing and reverting entry drafts and versions.
 * Note that all actions in the controller require an authenticated Craft session via [[allowAnonymous]].
 *
 * @author Pixel & Tonic, Inc. <support@pixelandtonic.com>
 * @since 3.0
 */
class EntryRevisionsController extends BaseEntriesController
{
    // Public Methods
    // =========================================================================

    /**
     * Saves a draft, or creates a new one.
     *
     * @return Response|null
     * @throws NotFoundHttpException if the requested entry draft cannot be found
     */
    public function actionSaveDraft()
    {
        $this->requirePostRequest();

        $request = Craft::$app->getRequest();
        $elementsService = Craft::$app->getElements();

        $draftId = $request->getBodyParam('draftId');
        $entryId = $request->getBodyParam('entryId');
        $siteId = $request->getBodyParam('siteId') ?: Craft::$app->getSites()->getPrimarySite()->id;
        $fieldsLocation = $request->getParam('fieldsLocation', 'fields');

        // Are we creating a new entry too?
        if (!$draftId && !$entryId) {
            $entry = new Entry();
            $entry->sectionId = $request->getBodyParam('entryId');
            $this->_setDraftAttributesFromPost($entry);
            $this->enforceEditEntryPermissions($entry);
            $entry->setFieldValuesFromRequest($fieldsLocation);
            $entry->updateTitle();

            $enabled = $entry->enabled;
            $entry->enabled = false;

            // Manually validate 'title' since the Elements service will just give it a title automatically.
            if (!$entry->validate(['title']) || !$elementsService->saveElement($entry, false)) {
                Craft::$app->getSession()->setError(Craft::t('app', 'Couldn’t save draft.'));
                Craft::$app->getUrlManager()->setRouteParams([
                    'entry' => $entry,
                ]);
                return null;
            }

            $entry->enabled = $enabled;
            /** @var Entry|DraftBehavior $draft */
            $draft = Craft::$app->getDrafts()->createDraft($entry, Craft::$app->getUser()->getId());
        } else {
            if ($draftId) {
                $draft = Entry::find()
                    ->draftId($draftId)
                    ->siteId($siteId)
                    ->anyStatus()
                    ->one();
                if (!$draft) {
                    throw new NotFoundHttpException('Entry draft not found');
                }
                $this->enforceEditEntryPermissions($draft);

                // Draft meta
                /** @var Entry|DraftBehavior $draft */
                $draft->draftName = $request->getBodyParam('draftName');
                $draft->draftNotes = $request->getBodyParam('draftNotes');
            } else {
                $entry = Entry::find()
                    ->id($entryId)
                    ->siteId($siteId)
                    ->anyStatus()
                    ->one();
                if (!$entry) {
                    throw new NotFoundHttpException('Entry not found');
                }
                $this->enforceEditEntryPermissions($entry);
                /** @var Entry|DraftBehavior $draft */
                $draft = Craft::$app->getDrafts()->createDraft($entry, Craft::$app->getUser()->getId());
            }

            $this->_setDraftAttributesFromPost($draft);
            $draft->setFieldValuesFromRequest($fieldsLocation);
            $draft->updateTitle();
            $draft->setScenario(Element::SCENARIO_ESSENTIALS);

            if (!$elementsService->saveElement($draft)) {
                if ($request->getAcceptsJson()) {
                    return $this->asJson([
                        'errors' => $draft->getErrors(),
                    ]);
                }

                Craft::$app->getSession()->setError(Craft::t('app', 'Couldn’t save draft.'));
                Craft::$app->getUrlManager()->setRouteParams([
                    'entry' => $draft,
                ]);
                return null;
            }
        }

        // Make sure the user is authorized to preview the draft
        Craft::$app->getSession()->authorize('previewDraft:' . $draft->draftId);

        /** @var ElementInterface|DraftBehavior */
        if ($request->getAcceptsJson()) {
            return $this->asJson([
                'sourceId' => $draft->sourceId,
                'draftId' => $draft->draftId,
                'creator' => (string)$draft->getCreator(),
                'draftName' => $draft->draftName,
                'draftNotes' => $draft->draftNotes,
                'docTitle' => $this->docTitle($draft),
                'title' => $this->pageTitle($draft),
                'duplicatedElements' => $elementsService::$duplicatedElementIds,
            ]);
        }

        Craft::$app->getSession()->setNotice(Craft::t('app', 'Draft saved.'));
        return $this->redirectToPostedUrl($draft);
    }

    /**
     * Deletes a draft.
     *
     * @return Response
     * @throws NotFoundHttpException if the requested entry draft cannot be found
     */
    public function actionDeleteDraft(): Response
    {
        $this->requirePostRequest();

        $request = Craft::$app->getRequest();
        $draftId = $request->getBodyParam('draftId');

        /** @var ElementInterface|DraftBehavior $draft */
        $draft = Entry::find()
            ->draftId($draftId)
            ->siteId('*')
            ->anyStatus()
            ->one();

        if (!$draft) {
            throw new NotFoundHttpException('Draft not found');
        }

        if (!$draft->creatorId || $draft->creatorId != Craft::$app->getUser()->getIdentity()->id) {
            $this->requirePermission('deletePeerEntryDrafts:' . $draft->getSection()->uid);
        }

        Craft::$app->getElements()->deleteElement($draft, true);

        Craft::$app->getSession()->setNotice(Craft::t('app', 'Draft deleted'));

        if ($request->getAcceptsJson()) {
            return $this->asJson([
                'success' => true,
            ]);
        }

        return $this->redirectToPostedUrl();
    }

    /**
     * Publish a draft.
     *
     * @return Response|null
     * @throws NotFoundHttpException if the requested entry draft cannot be found
     * @throws ServerErrorHttpException if the entry draft is missing its entry
     */
    public function actionPublishDraft()
    {
        $this->requirePostRequest();

        $request = Craft::$app->getRequest();
        $draftId = $request->getRequiredBodyParam('draftId');
        $siteId = $request->getBodyParam('siteId');

        /** @var Entry|DraftBehavior|null $draft */
        $draft = Entry::find()
            ->draftId($draftId)
            ->siteId($siteId)
            ->anyStatus()
            ->one();

        if (!$draft) {
            throw new NotFoundHttpException('Draft not found');
        }

        // Permission enforcement
        /** @var Entry $entry */
        $entry = $draft->getSource();
        $this->enforceEditEntryPermissions($entry);

        // Is this another user's entry (and it's not a Single)?
        $userId = Craft::$app->getUser()->getId();
        if (
            $entry->authorId != $userId &&
            $entry->getSection()->type != Section::TYPE_SINGLE &&
            $entry->enabled
        ) {
            // Make sure they have permission to make live changes to those
            $this->requirePermission('publishPeerEntries:' . $entry->getSection()->uid);
        }

        // Is this another user's draft?
        if ($draft->creatorId != $userId) {
            $this->requirePermission('publishPeerEntryDrafts:' . $entry->getSection()->uid);
        }

        // Populate the main draft attributes
        $this->_setDraftAttributesFromPost($draft);

        // Even more permission enforcement
        if ($draft->enabled) {
            $this->requirePermission('publishEntries:' . $entry->getSection()->uid);
        }

        // Populate the field content
        $fieldsLocation = $request->getParam('fieldsLocation', 'fields');
        $draft->setFieldValuesFromRequest($fieldsLocation);
        $draft->updateTitle();

<<<<<<< HEAD
        // Validate it
=======
        // Validate and save the draft
>>>>>>> e176191b
        if ($draft->enabled && $draft->enabledForSite) {
            $draft->setScenario(Element::SCENARIO_LIVE);
        }

<<<<<<< HEAD
        if (!$draft->validate()) {
=======
        if (!Craft::$app->getElements()->saveElement($draft)) {
>>>>>>> e176191b
            Craft::$app->getSession()->setError(Craft::t('app', 'Couldn’t publish draft.'));

            // Send the draft back to the template
            Craft::$app->getUrlManager()->setRouteParams([
                'entry' => $draft
            ]);
            return null;
        }

        // Publish the draft (finally!)
        $newEntry = Craft::$app->getDrafts()->applyDraft($draft);
        Craft::$app->getSession()->setNotice(Craft::t('app', 'Entry updated.'));

        if ($request->getAcceptsJson()) {
            return $this->asJson([
                'success' => true,
            ]);
        }

        return $this->redirectToPostedUrl($newEntry);
    }

    /**
     * Reverts an entry to a version.
     *
     * @return Response|null
     * @throws NotFoundHttpException if the requested entry version cannot be found
     * @throws ServerErrorHttpException if the entry version is missing its entry
     */
    public function actionRevertEntryToVersion()
    {
        $this->requirePostRequest();

        $revisionId = Craft::$app->getRequest()->getBodyParam('revisionId');
        $revision = Entry::find()
            ->revisionId($revisionId)
            ->siteId('*')
            ->unique()
            ->anyStatus()
            ->one();

        if (!$revision) {
            throw new NotFoundHttpException('Entry version not found');
        }

        // Permission enforcement
        /** @var Entry|RevisionBehavior $revision */
        $entry = $revision->getSource();

        if (!$entry) {
            throw new ServerErrorHttpException('Entry version is missing its entry');
        }

        $this->enforceEditEntryPermissions($entry);
        $userId = Craft::$app->getUser()->getId();

        // Is this another user's entry (and it's not a Single)?
        if (
            $entry->authorId != $userId &&
            $entry->getSection()->type !== Section::TYPE_SINGLE &&
            $entry->enabled
        ) {
            // Make sure they have permission to make live changes to those
            $this->requirePermission('publishPeerEntries:' . $entry->getSection()->uid);
        }

        if ($entry->enabled) {
            $this->requirePermission('publishEntries:' . $entry->getSection()->uid);
        }

        // Revert to the version
        Craft::$app->getRevisions()->revertToRevision($revision, $userId);
        Craft::$app->getSession()->setNotice(Craft::t('app', 'Entry reverted to past revision.'));
        return $this->redirectToPostedUrl($revision);
    }

    // Private Methods
    // =========================================================================

    /**
     * Sets a draft's attributes from the post data.
     *
     * @param Entry $draft
     */
    private function _setDraftAttributesFromPost(Entry $draft)
    {
        $request = Craft::$app->getRequest();
        /** @var Entry|DraftBehavior $draft */
        $draft->typeId = $request->getBodyParam('typeId');
        $draft->slug = $request->getBodyParam('slug');
        if (($postDate = $request->getBodyParam('postDate')) !== null) {
            $draft->postDate = DateTimeHelper::toDateTime($postDate) ?: null;
        }
        if (($expiryDate = $request->getBodyParam('expiryDate')) !== null) {
            $draft->expiryDate = DateTimeHelper::toDateTime($expiryDate) ?: null;
        }
        $draft->enabled = (bool)$request->getBodyParam('enabled');
        $draft->title = $request->getBodyParam('title');

        if (!$draft->typeId) {
            // Default to the section's first entry type
            $draft->typeId = $draft->getSection()->getEntryTypes()[0]->id;
        }

        // Author
        $authorId = $request->getBodyParam('author', ($draft->authorId ?: Craft::$app->getUser()->getIdentity()->id));

        if (is_array($authorId)) {
            $authorId = $authorId[0] ?? null;
        }

        $draft->authorId = $authorId;

        // Parent
        $parentId = $request->getBodyParam('parentId');

        if (is_array($parentId)) {
            $parentId = $parentId[0] ?? null;
        }

        $draft->newParentId = $parentId ?: null;
    }
}<|MERGE_RESOLUTION|>--- conflicted
+++ resolved
@@ -246,20 +246,12 @@
         $draft->setFieldValuesFromRequest($fieldsLocation);
         $draft->updateTitle();
 
-<<<<<<< HEAD
-        // Validate it
-=======
         // Validate and save the draft
->>>>>>> e176191b
         if ($draft->enabled && $draft->enabledForSite) {
             $draft->setScenario(Element::SCENARIO_LIVE);
         }
 
-<<<<<<< HEAD
-        if (!$draft->validate()) {
-=======
         if (!Craft::$app->getElements()->saveElement($draft)) {
->>>>>>> e176191b
             Craft::$app->getSession()->setError(Craft::t('app', 'Couldn’t publish draft.'));
 
             // Send the draft back to the template
