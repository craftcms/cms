--- conflicted
+++ resolved
@@ -187,17 +187,10 @@
 
         $elementsService = Craft::$app->getElements();
 
-<<<<<<< HEAD
         $draftId = $this->request->getBodyParam('draftId');
-        $entryId = $this->request->getBodyParam('entryId');
+        $entryId = $this->request->getBodyParam('sourceId') ?? $this->request->getBodyParam('entryId');
         $siteId = $this->request->getBodyParam('siteId') ?: Craft::$app->getSites()->getPrimarySite()->id;
         $fieldsLocation = $this->request->getParam('fieldsLocation', 'fields');
-=======
-        $draftId = $request->getBodyParam('draftId');
-        $entryId = $request->getBodyParam('sourceId') ?? $request->getBodyParam('entryId');
-        $siteId = $request->getBodyParam('siteId') ?: Craft::$app->getSites()->getPrimarySite()->id;
-        $fieldsLocation = $request->getParam('fieldsLocation', 'fields');
->>>>>>> a6ffa800
 
         // Are we creating a new entry too?
         if (!$draftId && !$entryId) {
