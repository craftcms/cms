--- conflicted
+++ resolved
@@ -70,11 +70,9 @@
 
     /**
      * Displays the Assets index page.
-<<<<<<< HEAD
-=======
-     *
-     * @return Response
-     * @since 3.8.0
+     *
+     * @return Response
+     * @since 4.4.0
      */
     public function actionIndex(string $defaultSource = null)
     {
@@ -90,7 +88,7 @@
             if ($volume) {
                 $assetsService = Craft::$app->getAssets();
                 $rootFolder = $assetsService->getRootFolderByVolumeId($volume->id);
-                $variables['defaultSource'] = "folder:$rootFolder->uid";
+                $variables['defaultSource'] = "volume:$volume->uid";
 
                 if (!empty($defaultSourcePath)) {
                     $subfolder = $assetsService->findFolder([
@@ -121,57 +119,6 @@
     }
 
     /**
-     * Edits an asset.
->>>>>>> 412f4349
-     *
-     * @return Response
-     * @since 4.4.0
-     */
-    public function actionIndex(string $defaultSource = null)
-    {
-        $this->requireCpRequest();
-
-        $variables = [];
-
-        if ($defaultSource) {
-            $defaultSourcePath = ArrayHelper::filterEmptyStringsFromArray(explode('/', $defaultSource));
-            $volumesService = Craft::$app->getVolumes();
-            $volume = $volumesService->getVolumeByHandle(array_shift($defaultSourcePath));
-
-            if ($volume) {
-                $assetsService = Craft::$app->getAssets();
-                $rootFolder = $assetsService->getRootFolderByVolumeId($volume->id);
-                $variables['defaultSource'] = "volume:$volume->uid";
-
-                if (!empty($defaultSourcePath)) {
-                    $subfolder = $assetsService->findFolder([
-                        'volumeId' => $volume->id,
-                        'path' => sprintf('%s/', implode('/', $defaultSourcePath)),
-                    ]);
-                    if ($subfolder) {
-                        $sourcePath = [];
-                        /** @var VolumeFolder[] $folders */
-                        $folders = [];
-                        while ($subfolder) {
-                            array_unshift($folders, $subfolder);
-                            $subfolder = $subfolder->getParent();
-                        }
-                        foreach ($folders as $i => $folder) {
-                            if ($i < count($folders) - 1) {
-                                $folder->setHasChildren(true);
-                            }
-                            $sourcePath[] = $folder->getSourcePathInfo();
-                        }
-                        $variables['defaultSourcePath'] = $sourcePath;
-                    }
-                }
-            }
-        }
-
-        return $this->renderTemplate('assets/_index', $variables);
-    }
-
-    /**
      * Returns an updated preview image for an asset.
      *
      * @return Response
@@ -418,14 +365,10 @@
      *
      * @return Response
      * @throws BadRequestHttpException if incorrect combination of parameters passed.
-<<<<<<< HEAD
      * @throws ForbiddenHttpException
      * @throws InvalidConfigException
-     * @throws NotFoundHttpException if Asset cannot be found by id.
+     * @throws NotFoundHttpException if the asset can’t be found
      * @throws VolumeException
-=======
-     * @throws NotFoundHttpException if the asset can’t be found
->>>>>>> 412f4349
      */
     public function actionReplaceFile(): Response
     {
@@ -459,29 +402,8 @@
             throw new NotFoundHttpException('Asset not found.');
         }
 
-<<<<<<< HEAD
         $this->requireVolumePermissionByAsset('replaceFiles', $assetToReplace ?: $sourceAsset);
         $this->requirePeerVolumePermissionByAsset('replacePeerFiles', $assetToReplace ?: $sourceAsset);
-=======
-        $this->requireVolumePermissionByAsset('replaceFilesInVolume', $assetToReplace ?: $sourceAsset);
-        $this->requirePeerVolumePermissionByAsset('replacePeerFilesInVolume', $assetToReplace ?: $sourceAsset);
-
-        try {
-            // Handle the Element Action
-            if (!empty($assetToReplace) && $uploadedFile) {
-                $tempPath = $this->_getUploadedFileTempPath($uploadedFile);
-                $filename = Assets::prepareAssetName($uploadedFile->name);
-                $assets->replaceAssetFile($assetToReplace, $tempPath, $filename);
-            } elseif (!empty($sourceAsset)) {
-                // Or replace using an existing asset
-
-                // See if we can find an asset to replace.
-                if (empty($assetToReplace)) {
-                    // Make sure the extension didn't change
-                    if (pathinfo($targetFilename, PATHINFO_EXTENSION) !== $sourceAsset->getExtension()) {
-                        throw new Exception($targetFilename . ' doesn\'t have the original file extension.');
-                    }
->>>>>>> 412f4349
 
         // Handle the Element Action
         if ($assetToReplace !== null && $uploadedFile) {
@@ -556,13 +478,8 @@
         }
 
         try {
-<<<<<<< HEAD
-            // Check if it's possible to create subfolders in target Volume.
+            // Check if it's possible to create subfolders in the target volume.
             $this->requireVolumePermissionByFolder('createFolders', $parentFolder);
-=======
-            // Check if it's possible to create subfolders in the target volume.
-            $this->requireVolumePermissionByFolder('createFoldersInVolume', $parentFolder);
->>>>>>> 412f4349
 
             $folderModel = new VolumeFolder();
             $folderModel->name = $folderName;
@@ -604,19 +521,9 @@
             throw new BadRequestHttpException('The folder cannot be found');
         }
 
-<<<<<<< HEAD
-        // Check if it's possible to delete objects in the target Volume.
+        // Check if it's possible to delete objects in the target volume.
         $this->requireVolumePermissionByFolder('deleteAssets', $folder);
         $assets->deleteFoldersByIds($folderId);
-=======
-        // Check if it's possible to delete objects in the target volume.
-        $this->requireVolumePermissionByFolder('deleteFilesAndFoldersInVolume', $folder);
-        try {
-            $assets->deleteFoldersByIds($folderId);
-        } catch (UserException $exception) {
-            return $this->asErrorJson($exception->getMessage());
-        }
->>>>>>> 412f4349
 
         return $this->asSuccess();
     }
@@ -640,15 +547,9 @@
             throw new BadRequestHttpException("Invalid asset ID: $assetId");
         }
 
-<<<<<<< HEAD
-        // Check if it's possible to delete objects in the target Volume.
+        // Check if it's possible to delete objects in the target volume.
         $this->requireVolumePermissionByAsset('deleteAssets', $asset);
         $this->requirePeerVolumePermissionByAsset('deletePeerAssets', $asset);
-=======
-        // Check if it's possible to delete objects in the target volume.
-        $this->requireVolumePermissionByAsset('deleteFilesAndFoldersInVolume', $asset);
-        $this->requirePeerVolumePermissionByAsset('deletePeerFilesInVolume', $asset);
->>>>>>> 412f4349
 
         $success = Craft::$app->getElements()->deleteElement($asset);
 
@@ -688,21 +589,9 @@
             throw new BadRequestHttpException('The folder cannot be found');
         }
 
-<<<<<<< HEAD
-        // Check if it's possible to delete objects and create folders in target Volume.
+        // Check if it's possible to delete objects and create folders in the target volume.
         $this->requireVolumePermissionByFolder('deleteAssets', $folder);
         $this->requireVolumePermissionByFolder('createFolders', $folder);
-=======
-        // Check if it's possible to delete objects and create folders in the target volume.
-        $this->requireVolumePermissionByFolder('deleteFilesAndFoldersInVolume', $folder);
-        $this->requireVolumePermissionByFolder('createFoldersInVolume', $folder);
-
-        try {
-            $newName = Craft::$app->getAssets()->renameFolderById($folderId, $newName);
-        } catch (UserException $exception) {
-            return $this->asErrorJson($exception->getMessage());
-        }
->>>>>>> 412f4349
 
         $newName = Craft::$app->getAssets()->renameFolderById($folderId, $newName);
         return $this->asSuccess(data: ['newName' => $newName]);
@@ -746,26 +635,15 @@
         // Get the target filename
         $filename = $this->request->getBodyParam('filename') ?? $asset->getFilename();
 
-<<<<<<< HEAD
-        // Check if it's possible to delete objects in source Volume and save Assets in target Volume.
+        // Check if it's possible to delete objects in the source volume and save assets in the target volume.
         $this->requireVolumePermissionByFolder('saveAssets', $folder);
         $this->requireVolumePermissionByAsset('deleteAssets', $asset);
         $this->requirePeerVolumePermissionByAsset('savePeerAssets', $asset);
         $this->requirePeerVolumePermissionByAsset('deletePeerAssets', $asset);
 
         if ($this->request->getBodyParam('force')) {
-            // Check for a conflicting Asset
+            // Check for a conflicting asset
             /** @var Asset|null $conflictingAsset */
-=======
-        // Check if it's possible to delete objects in the source volume and save assets in the target volume.
-        $this->requireVolumePermissionByFolder('saveAssetInVolume', $folder);
-        $this->requireVolumePermissionByAsset('deleteFilesAndFoldersInVolume', $asset);
-        $this->requirePeerVolumePermissionByAsset('editPeerFilesInVolume', $asset);
-        $this->requirePeerVolumePermissionByAsset('deletePeerFilesInVolume', $asset);
-
-        if ($this->request->getBodyParam('force')) {
-            // Check for a conflicting asset
->>>>>>> 412f4349
             $conflictingAsset = Asset::find()
                 ->select(['elements.id'])
                 ->folderId($folderId)
@@ -832,19 +710,11 @@
             throw new BadRequestHttpException('The destination folder does not exist');
         }
 
-<<<<<<< HEAD
-        // Check if it's possible to delete objects in source Volume, create folders
-        // in target Volume and save Assets in target Volume.
+        // Check if it's possible to delete objects in the source volume, create folders
+        // in the target volume, and save assets in the target volume.
         $this->requireVolumePermissionByFolder('deleteAssets', $folderToMove);
         $this->requireVolumePermissionByFolder('createFolders', $destinationFolder);
         $this->requireVolumePermissionByFolder('saveAssets', $destinationFolder);
-=======
-        // Check if it's possible to delete objects in the source volume, create folders
-        // in the target volume, and save assets in the target volume.
-        $this->requireVolumePermissionByFolder('deleteFilesAndFoldersInVolume', $folderToMove);
-        $this->requireVolumePermissionByFolder('createFoldersInVolume', $destinationFolder);
-        $this->requireVolumePermissionByFolder('saveAssetInVolume', $destinationFolder);
->>>>>>> 412f4349
 
         $targetVolume = $destinationFolder->getVolume();
 
@@ -937,15 +807,11 @@
      * Returns the Image Editor template.
      *
      * @return Response
-<<<<<<< HEAD
-     * @throws BadRequestHttpException if the Asset is missing.
+     * @throws BadRequestHttpException if the asset is missing.
      * @throws Exception
      * @throws LoaderError
      * @throws RuntimeError
      * @throws SyntaxError
-=======
-     * @throws BadRequestHttpException if the asset is missing.
->>>>>>> 412f4349
      */
     public function actionImageEditor(): Response
     {
@@ -995,11 +861,7 @@
      *
      * @return Response
      * @throws BadRequestHttpException if some parameters are missing.
-<<<<<<< HEAD
-     * @throws Throwable if something went wrong saving the Asset.
-=======
-     * @throws \Throwable if something went wrong saving the asset.
->>>>>>> 412f4349
+     * @throws Throwable if something went wrong saving the asset.
      */
     public function actionSaveImage(): Response
     {
@@ -1206,26 +1068,7 @@
     }
 
     /**
-<<<<<<< HEAD
      * Returns a file icon with an extension.
-=======
-     * Generates a thumbnail.
-     *
-     * @param string $uid The asset's UID
-     * @param int $width The thumbnail width
-     * @param int $height The thumbnail height
-     * @return Response
-     * @deprecated in 3.0.13. Use [[actionThumb()]] instead.
-     */
-    public function actionGenerateThumb(string $uid, int $width, int $height): Response
-    {
-        Craft::$app->getDeprecator()->log(__METHOD__, 'The `assets/generate-thumb` action has been deprecated. Use `assets/thumb` instead.');
-        return $this->actionThumb($uid, $width, $height);
-    }
-
-    /**
-     * Returns a thumbnail’s contents.
->>>>>>> 412f4349
      *
      * @param string $extension The asset’s UID
      * @return Response
@@ -1252,30 +1095,8 @@
      */
     public function actionGenerateTransform(?int $transformId = null): Response
     {
-<<<<<<< HEAD
-=======
-        // If a transform ID was not passed in, see if a file ID and handle were.
-        $assetTransforms = Craft::$app->getAssetTransforms();
-
-        if ($transformId) {
-            $transformIndexModel = $assetTransforms->getTransformIndexModelById($transformId);
-        } else {
-            $assetId = $this->request->getRequiredBodyParam('assetId');
-            $handle = $this->request->getRequiredBodyParam('handle');
-            $assetModel = Craft::$app->getAssets()->getAssetById($assetId);
-            if ($assetModel === null) {
-                throw new BadRequestHttpException('Invalid asset ID: ' . $assetId);
-            }
-            $transformIndexModel = $assetTransforms->getTransformIndex($assetModel, $handle);
-        }
-
-        if (!$transformIndexModel) {
-            throw new NotFoundHttpException('Image transform not found.');
-        }
-
->>>>>>> 412f4349
         try {
-            // If transform Id was not passed in, see if file id and handle were.
+            // If a transform ID was not passed in, see if a file ID and handle were.
             if ($transformId) {
                 $transformer = Craft::createObject(ImageTransformer::class);
                 $transformIndexModel = $transformer->getTransformIndexModelById($transformId);
