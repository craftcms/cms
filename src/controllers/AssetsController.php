--- conflicted
+++ resolved
@@ -57,23 +57,13 @@
 	public function actionViewFolder()
 	{
 		$this->requireAjaxRequest();
-<<<<<<< HEAD
 		$folderId = craft()->request->getRequiredPost('folderId');
 		$requestId = craft()->request->getPost('requestId', 0);
 		$viewType = craft()->request->getPost('viewType', 'thumbs');
+		$offset = craft()->request->getPost('offset', 0);
 
 		$folder = craft()->assets->getFolderById($folderId);
-		$files = craft()->assets->getFilesByFolderId($folderId);
-=======
-		$folderId = blx()->request->getRequiredPost('folderId');
-		$requestId = blx()->request->getPost('requestId', 0);
-		$viewType = blx()->request->getPost('viewType', 'thumbs');
-		$offset = blx()->request->getPost('offset', 0);
-
-		$folder = blx()->assets->getFolderById($folderId);
-		$files = blx()->assets->getFilesByFolderId($folderId, $offset);
-
->>>>>>> fc818d9b
+		$files = craft()->assets->getFilesByFolderId($folderId, $offset);
 
 
 		$subfolders = craft()->assets->findFolders(array(
@@ -182,10 +172,10 @@
 		$this->requireLogin();
 		$this->requireAjaxRequest();
 
-		$folderId = blx()->request->getRequiredPost('folderId');
-		$newName = blx()->request->getRequiredPost('newName');
+		$folderId = craft()->request->getRequiredPost('folderId');
+		$newName = craft()->request->getRequiredPost('newName');
 
-		$response = blx()->assets->renameFolder($folderId, $newName);
+		$response = craft()->assets->renameFolder($folderId, $newName);
 
 		$this->returnJson($response->getResponseData());
 	}
