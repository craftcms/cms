<?php
/**
 * @link https://craftcms.com/
 * @copyright Copyright (c) Pixel & Tonic, Inc.
 * @license https://craftcms.github.io/license/
 */

namespace craft\controllers;

use Craft;
use craft\base\Element;
use craft\elements\Asset;
use craft\errors\AssetException;
use craft\errors\UploadFailedException;
use craft\errors\VolumeException;
use craft\fields\Assets as AssetsField;
use craft\helpers\App;
use craft\helpers\ArrayHelper;
use craft\helpers\Assets;
use craft\helpers\Db;
use craft\helpers\Image;
use craft\helpers\StringHelper;
use craft\helpers\UrlHelper;
use craft\i18n\Formatter;
use craft\image\Raster;
use craft\models\VolumeFolder;
use craft\web\Controller;
use craft\web\UploadedFile;
use Throwable;
use yii\base\Exception;
use yii\base\InvalidConfigException;
use yii\base\NotSupportedException;
use yii\web\BadRequestHttpException;
use yii\web\ForbiddenHttpException;
use yii\web\HttpException;
use yii\web\NotFoundHttpException;
use yii\web\Response;
use yii\web\ServerErrorHttpException;
use ZipArchive;

/** @noinspection ClassOverridesFieldOfSuperClassInspection */

/**
 * The AssetsController class is a controller that handles various actions related to asset tasks, such as uploading
 * files and creating/deleting/renaming files and folders.
 * Note that all actions in the controller except for [[actionGenerateTransform()]] and [[actionGenerateThumb()]]
 * require an authenticated Craft session via [[allowAnonymous]].
 *
 * @author Pixel & Tonic, Inc. <support@pixelandtonic.com>
 * @since 3.0.0
 */
class AssetsController extends Controller
{
    /**
     * @inheritdoc
     */
    protected $allowAnonymous = ['generate-thumb', 'generate-transform'];

    /**
     * Edits an asset.
     *
     * @param int $assetId The asset ID
     * @param Asset|null $asset The asset being edited, if there were any validation errors.
     * @param string|null $site The site handle, if specified.
     * @return Response
     * @throws BadRequestHttpException if `$assetId` is invalid
     * @throws ForbiddenHttpException if the user isn't permitted to edit the asset
     * @throws InvalidConfigException
     * @throws \craft\errors\SiteNotFoundException
     * @since 3.4.0
     */
    public function actionEditAsset(int $assetId, ?Asset $asset = null, ?string $site = null): Response
    {
        $sitesService = Craft::$app->getSites();
        $editableSiteIds = $sitesService->getEditableSiteIds();
        if ($site !== null) {
            $siteHandle = $site;
            $site = $sitesService->getSiteByHandle($siteHandle);
            if (!$site) {
                throw new BadRequestHttpException("Invalid site handle: {$siteHandle}");
            }
            if (!in_array($site->id, $editableSiteIds, false)) {
                throw new ForbiddenHttpException('User not permitted to edit content in this site');
            }
        } else {
            $site = $sitesService->getCurrentSite();
            if (!in_array($site->id, $editableSiteIds, false)) {
                $site = $sitesService->getSiteById($editableSiteIds[0]);
            }
        }

        if ($asset === null) {
            $asset = Asset::find()
                ->id($assetId)
                ->siteId($site->id)
                ->one();
            if ($asset === null) {
                throw new BadRequestHttpException("Invalid asset ID: {$assetId}");
            }
        }

        $this->requireVolumePermissionByAsset('viewVolume', $asset);
        $this->requirePeerVolumePermissionByAsset('viewPeerFilesInVolume', $asset);


        $volume = $asset->getVolume();
        $uri = "assets/$volume->handle";

        $crumbs = [
            [
                'label' => Craft::t('app', 'Assets'),
                'url' => UrlHelper::url('assets'),
            ],
            [
                'label' => Craft::t('site', $volume->name),
                'url' => UrlHelper::url($uri),
            ],
        ];

        $subfolders = ArrayHelper::filterEmptyStringsFromArray(explode('/', $asset->folderPath));
        foreach ($subfolders as $subfolder) {
            $uri .= "/$subfolder";
            $crumbs[] = [
                'label' => $subfolder,
                'url' => UrlHelper::url($uri),
            ];
        }

        // See if the user is allowed to replace the file
        $userSession = Craft::$app->getUser();
        $canReplaceFile = (
            $userSession->checkPermission("replaceFilesInVolume:{$volume->uid}") &&
            ($userSession->getId() == $asset->uploaderId || $userSession->checkPermission("replacePeerFilesInVolume:{$volume->uid}"))
        );

        // See if the user is allowed to delete the asset
        try {
            $this->requireVolumePermissionByAsset('deleteFilesAndFoldersInVolume', $asset);
            $this->requirePeerVolumePermissionByAsset('deletePeerFilesInVolume', $asset);
            $canDelete = true;
        } catch (ForbiddenHttpException $e) {
            $canDelete = false;
        }

        if (in_array($asset->kind, [Asset::KIND_IMAGE, Asset::KIND_PDF, Asset::KIND_TEXT], true)) {
            $assetUrl = $asset->getUrl();
        } else {
            $assetUrl = null;
        }

        return $this->renderTemplate('assets/_edit', [
            'element' => $asset,
            'volume' => $volume,
            'assetUrl' => $assetUrl,
            'crumbs' => $crumbs,
            'previewHtml' => $asset->getPreviewHtml(),
            'formattedSize' => $asset->getFormattedSize(0),
            'formattedSizeInBytes' => $asset->getFormattedSizeInBytes(false),
            'dimensions' => $asset->getDimensions(),
            'canReplaceFile' => $canReplaceFile,
            'canEdit' => $asset->getIsEditable(),
            'canDeleteSource' => $canDelete,
        ]);
    }

    /**
     * Returns an updated preview image for an asset.
     *
     * @return Response
     * @throws BadRequestHttpException
     * @throws NotSupportedException
     * @since 3.4.0
     */
    public function actionPreviewThumb(): Response
    {
        $this->requireCpRequest();
        $assetId = $this->request->getRequiredParam('assetId');
        $width = $this->request->getRequiredParam('width');
        $height = $this->request->getRequiredParam('height');

        $asset = Asset::findOne($assetId);
        if ($asset === null) {
            throw new BadRequestHttpException("Invalid asset ID: {$assetId}");
        }

        return $this->asJson([
            'img' => $asset->getPreviewThumbImg($width, $height),
        ]);
    }

    /**
     * Saves an asset.
     *
     * @return Response|null
     * @throws BadRequestHttpException
     * @throws Exception
     * @throws ForbiddenHttpException
     * @throws InvalidConfigException
     * @throws VolumeException
     * @throws Throwable
     * @throws \craft\errors\DeprecationException
     * @throws \craft\errors\ElementNotFoundException
     * @throws \yii\base\InvalidRouteException
     * @since 3.4.0
     */
    public function actionSaveAsset(): ?Response
    {
        if (UploadedFile::getInstanceByName('assets-upload') !== null) {
            Craft::$app->getDeprecator()->log(__METHOD__, 'Uploading new files via `assets/save-asset` has been deprecated. Use `assets/upload` instead.');
            return $this->runAction('upload');
        }

        $assetId = $this->request->getBodyParam('sourceId') ?? $this->request->getRequiredParam('assetId');
        $siteId = $this->request->getBodyParam('siteId');
        $assetVariable = $this->request->getValidatedBodyParam('assetVariable') ?? 'asset';

        /** @var Asset|null $asset */
        $asset = Asset::find()
            ->id($assetId)
            ->siteId($siteId)
            ->one();

        if ($asset === null) {
            throw new BadRequestHttpException("Invalid asset ID: {$assetId}");
        }

        $this->requireVolumePermissionByAsset('saveAssetInVolume', $asset);
        $this->requirePeerVolumePermissionByAsset('editPeerFilesInVolume', $asset);

        if (Craft::$app->getIsMultiSite()) {
            // Make sure they have access to this site
            $this->requirePermission('editSite:' . $asset->getSite()->uid);
        }

        $asset->title = $this->request->getParam('title') ?? $asset->title;
        $asset->newFilename = $this->request->getParam('filename');

        $fieldsLocation = $this->request->getParam('fieldsLocation') ?? 'fields';
        $asset->setFieldValuesFromRequest($fieldsLocation);

        // Save the asset
        $asset->setScenario(Element::SCENARIO_LIVE);

        if (!Craft::$app->getElements()->saveElement($asset)) {
            if ($this->request->getAcceptsJson()) {
                return $this->asJson([
                    'success' => false,
                    'errors' => $asset->getErrors(),
                ]);
            }

            $this->setFailFlash(Craft::t('app', 'Couldn’t save asset.'));

            // Send the asset back to the template
            Craft::$app->getUrlManager()->setRouteParams([
                $assetVariable => $asset,
            ]);

            return null;
        }

        if ($this->request->getAcceptsJson()) {
            return $this->asJson([
                'success' => true,
                'id' => $asset->id,
                'title' => $asset->title,
                'url' => $asset->getUrl(),
                'cpEditUrl' => $asset->getCpEditUrl(),
            ]);
        }

        $this->setSuccessFlash(Craft::t('app', 'Asset saved.'));
        return $this->redirectToPostedUrl($asset);
    }

    /**
     * Upload a file
     *
     * @return Response
     * @throws BadRequestHttpException for reasons
     * @since 3.4.0
     */
    public function actionUpload(): Response
    {
        $uploadedFile = UploadedFile::getInstanceByName('assets-upload');

        if (!$uploadedFile) {
            throw new BadRequestHttpException('No file was uploaded');
        }

        $folderId = $this->request->getBodyParam('folderId');
        $fieldId = $this->request->getBodyParam('fieldId');

        if (!$folderId && !$fieldId) {
            throw new BadRequestHttpException('No target destination provided for uploading');
        }

        try {
            $assets = Craft::$app->getAssets();

            $tempPath = $this->_getUploadedFileTempPath($uploadedFile);

            if (empty($folderId)) {
                $field = Craft::$app->getFields()->getFieldById((int)$fieldId);

                if (!($field instanceof AssetsField)) {
                    throw new BadRequestHttpException('The field provided is not an Assets field');
                }

                if ($elementId = $this->request->getBodyParam('elementId')) {
                    $siteId = $this->request->getBodyParam('siteId') ?: null;
                    $element = Craft::$app->getElements()->getElementById($elementId, null, $siteId);
                } else {
                    $element = null;
                }
                $folderId = $field->resolveDynamicPathToFolderId($element);
            }

            if (empty($folderId)) {
                throw new BadRequestHttpException('The target destination provided for uploading is not valid');
            }

            $folder = $assets->findFolder(['id' => $folderId]);

            if (!$folder) {
                throw new BadRequestHttpException('The target folder provided for uploading is not valid');
            }

            // Check the permissions to upload in the resolved folder.
            $this->requireVolumePermissionByFolder('saveAssetInVolume', $folder);

            $filename = Assets::prepareAssetName($uploadedFile->name);

            $asset = new Asset();
            $asset->tempFilePath = $tempPath;
            $asset->setFilename($filename);
            $asset->newFolderId = $folder->id;
            $asset->setVolumeId($folder->volumeId);
            $asset->uploaderId = Craft::$app->getUser()->getId();
            $asset->avoidFilenameConflicts = true;
            $asset->setScenario(Asset::SCENARIO_CREATE);

            $result = Craft::$app->getElements()->saveElement($asset);

            // In case of error, let user know about it.
            if (!$result) {
                $errors = $asset->getFirstErrors();
                return $this->asErrorJson(Craft::t('app', 'Failed to save the asset:') . ' ' . implode(";\n", $errors));
            }

            if ($asset->conflictingFilename !== null) {
                $conflictingAsset = Asset::findOne(['folderId' => $folder->id, 'filename' => $asset->conflictingFilename]);

                return $this->asJson([
                    'conflict' => Craft::t('app', 'A file with the name “{filename}” already exists.', ['filename' => $asset->conflictingFilename]),
                    'assetId' => $asset->id,
                    'filename' => $asset->conflictingFilename,
                    'conflictingAssetId' => $conflictingAsset->id ?? null,
                    'suggestedFilename' => $asset->suggestedFilename,
                    'conflictingAssetUrl' => ($conflictingAsset && $conflictingAsset->getVolume()->hasUrls) ? $conflictingAsset->getUrl() : null,
                ]);
            }

            return $this->asJson([
                'success' => true,
                'filename' => $asset->getFilename(),
                'assetId' => $asset->id,
            ]);
        } catch (Throwable $e) {
            Craft::error('An error occurred when saving an asset: ' . $e->getMessage(), __METHOD__);
            Craft::$app->getErrorHandler()->logException($e);
            return $this->asErrorJson($e->getMessage());
        }
    }

    /**
     * Replace a file
     *
     * @return Response
     * @throws BadRequestHttpException if incorrect combination of parameters passed.
     * @throws ForbiddenHttpException
     * @throws InvalidConfigException
     * @throws NotFoundHttpException if Asset cannot be found by id.
     * @throws VolumeException
     */
    public function actionReplaceFile(): Response
    {
        $this->requireAcceptsJson();
        $assetId = $this->request->getBodyParam('assetId');

        $sourceAssetId = $this->request->getBodyParam('sourceAssetId');
        $targetFilename = $this->request->getBodyParam('targetFilename');
        $uploadedFile = UploadedFile::getInstanceByName('replaceFile');

        $assets = Craft::$app->getAssets();

        // Must have at least one existing Asset (source or target).
        // Must have either target Asset or target file name.
        // Must have either uploaded file or source Asset.
        if ((empty($assetId) && empty($sourceAssetId)) ||
            (empty($assetId) && empty($targetFilename)) ||
            ($uploadedFile === null && empty($sourceAssetId))
        ) {
            throw new BadRequestHttpException('Incorrect combination of parameters.');
        }

        $sourceAsset = null;
        $assetToReplace = null;

        if ($assetId && !$assetToReplace = $assets->getAssetById($assetId)) {
            throw new NotFoundHttpException('Asset not found.');
        }

        if ($sourceAssetId && !$sourceAsset = $assets->getAssetById($sourceAssetId)) {
            throw new NotFoundHttpException('Asset not found.');
        }

        $this->requireVolumePermissionByAsset('replaceFilesInVolume', $assetToReplace ?: $sourceAsset);
        $this->requirePeerVolumePermissionByAsset('replacePeerFilesInVolume', $assetToReplace ?: $sourceAsset);

        try {
            // Handle the Element Action
            if ($assetToReplace !== null && $uploadedFile) {
                $tempPath = $this->_getUploadedFileTempPath($uploadedFile);
                $filename = Assets::prepareAssetName($uploadedFile->name);
                $assets->replaceAssetFile($assetToReplace, $tempPath, $filename);
            } else if ($sourceAsset !== null) {
                // Or replace using an existing Asset

                // See if we can find an Asset to replace.
                if ($assetToReplace === null) {
                    // Make sure the extension didn't change
                    if (pathinfo($targetFilename, PATHINFO_EXTENSION) !== $sourceAsset->getExtension()) {
                        throw new Exception($targetFilename . ' doesn\'t have the original file extension.');
                    }

                    $assetToReplace = Asset::find()
                        ->select(['elements.id'])
                        ->folderId($sourceAsset->folderId)
                        ->filename(Db::escapeParam($targetFilename))
                        ->one();
                }

                // If we have an actual asset for which to replace the file, just do it.
                if (!empty($assetToReplace)) {
                    $tempPath = $sourceAsset->getCopyOfFile();
                    $assets->replaceAssetFile($assetToReplace, $tempPath, $assetToReplace->getFilename());
                    Craft::$app->getElements()->deleteElement($sourceAsset);
                } else {
                    // If all we have is the filename, then make sure that the destination is empty and go for it.
                    $volume = $sourceAsset->getVolume();
                    $volume->deleteFile(rtrim($sourceAsset->folderPath, '/') . '/' . $targetFilename);
                    $sourceAsset->newFilename = $targetFilename;
                    // Don't validate required custom fields
                    Craft::$app->getElements()->saveElement($sourceAsset);
                    $assetId = $sourceAsset->id;
                }
            }
        } catch (Throwable $e) {
            Craft::error('An error occurred when replacing an asset: ' . $e->getMessage(), __METHOD__);
            Craft::$app->getErrorHandler()->logException($e);
            return $this->asErrorJson($e->getMessage());
        }

        $resultingAsset = $assetToReplace ?: $sourceAsset;

        return $this->asJson([
            'success' => true,
            'assetId' => $assetId,
            'filename' => $resultingAsset->getFilename(),
            'formattedSize' => $resultingAsset->getFormattedSize(0),
            'formattedSizeInBytes' => $resultingAsset->getFormattedSizeInBytes(false),
            'formattedDateUpdated' => Craft::$app->getFormatter()->asDatetime($resultingAsset->dateUpdated, Formatter::FORMAT_WIDTH_SHORT),
            'dimensions' => $resultingAsset->getDimensions(),
        ]);
    }

    /**
     * Create a folder.
     *
     * @return Response
     * @throws BadRequestHttpException if the parent folder cannot be found
     * @throws InvalidConfigException
     */
    public function actionCreateFolder(): Response
    {
        $this->requireAcceptsJson();
        $parentId = $this->request->getRequiredBodyParam('parentId');
        $folderName = $this->request->getRequiredBodyParam('folderName');
        $folderName = Assets::prepareAssetName($folderName, false);

        $assets = Craft::$app->getAssets();
        $parentFolder = $assets->findFolder(['id' => $parentId]);

        if (!$parentFolder) {
            throw new BadRequestHttpException('The parent folder cannot be found');
        }

        try {
            // Check if it's possible to create subfolders in target Volume.
            $this->requireVolumePermissionByFolder('createFoldersInVolume', $parentFolder);

            $folderModel = new VolumeFolder();
            $folderModel->name = $folderName;
            $folderModel->parentId = $parentId;
            $folderModel->volumeId = $parentFolder->volumeId;
            $folderModel->path = $parentFolder->path . $folderName . '/';

            $assets->createFolder($folderModel);

            return $this->asJson([
                'success' => true,
                'folderName' => $folderModel->name,
                'folderUid' => $folderModel->uid,
                'folderId' => $folderModel->id,
            ]);
        } catch (VolumeException | ForbiddenHttpException $exception) {
            return $this->asErrorJson($exception->getMessage());
        }
    }

    /**
     * Delete a folder.
     *
     * @return Response
     * @throws BadRequestHttpException if the folder cannot be found
     * @throws ForbiddenHttpException
     * @throws InvalidConfigException
     * @throws VolumeException
     * @throws Throwable
     */
    public function actionDeleteFolder(): Response
    {
        $this->requireAcceptsJson();
        $folderId = $this->request->getRequiredBodyParam('folderId');

        $assets = Craft::$app->getAssets();
        $folder = $assets->getFolderById($folderId);

        if (!$folder) {
            throw new BadRequestHttpException('The folder cannot be found');
        }

        // Check if it's possible to delete objects in the target Volume.
        $this->requireVolumePermissionByFolder('deleteFilesAndFoldersInVolume', $folder);
        try {
            $assets->deleteFoldersByIds($folderId);
        } catch (VolumeException $exception) {
            return $this->asErrorJson($exception->getMessage());
        }

        return $this->asJson(['success' => true]);
    }

    /**
     * Delete an Asset.
     *
     * @return Response|null
     * @throws BadRequestHttpException if the folder cannot be found
     * @throws ForbiddenHttpException
     * @throws Throwable
     */
    public function actionDeleteAsset(): ?Response
    {
        $this->requirePostRequest();

        $assetId = $this->request->getBodyParam('sourceId') ?? $this->request->getRequiredBodyParam('assetId');
        $asset = Craft::$app->getAssets()->getAssetById($assetId);

        if (!$asset) {
            throw new BadRequestHttpException("Invalid asset ID: $assetId");
        }

        // Check if it's possible to delete objects in the target Volume.
        $this->requireVolumePermissionByAsset('deleteFilesAndFoldersInVolume', $asset);
        $this->requirePeerVolumePermissionByAsset('deletePeerFilesInVolume', $asset);

        try {
            $success = Craft::$app->getElements()->deleteElement($asset);
        } catch (Throwable $e) {
            if ($this->request->getAcceptsJson()) {
                return $this->asErrorJson($e->getMessage());
            }
            throw $e;
        }

        if (!$success) {
            if ($this->request->getAcceptsJson()) {
                return $this->asJson(['success' => false]);
            }

            $this->setFailFlash(Craft::t('app', 'Couldn’t delete asset.'));

            // Send the entry back to the template
            Craft::$app->getUrlManager()->setRouteParams([
                'asset' => $asset,
            ]);

            return null;
        }

        if ($this->request->getAcceptsJson()) {
            return $this->asJson(['success' => true]);
        }

        $this->setSuccessFlash(Craft::t('app', 'Asset deleted.'));
        return $this->redirectToPostedUrl($asset);
    }

    /**
     * Rename a folder
     *
     * @return Response
     * @throws BadRequestHttpException if the folder cannot be found
     * @throws ForbiddenHttpException
     * @throws InvalidConfigException
     * @throws VolumeException
     */
    public function actionRenameFolder(): Response
    {
        $this->requireAcceptsJson();

        $assets = Craft::$app->getAssets();
        $folderId = $this->request->getRequiredBodyParam('folderId');
        $newName = $this->request->getRequiredBodyParam('newName');
        $folder = $assets->getFolderById($folderId);

        if (!$folder) {
            throw new BadRequestHttpException('The folder cannot be found');
        }

        // Check if it's possible to delete objects and create folders in target Volume.
        $this->requireVolumePermissionByFolder('deleteFilesAndFoldersInVolume', $folder);
        $this->requireVolumePermissionByFolder('createFoldersInVolume', $folder);

        try {
            $newName = Craft::$app->getAssets()->renameFolderById($folderId, $newName);
<<<<<<< HEAD
        } catch (VolumeException | AssetException $exception) {
=======
        } catch (\Throwable $exception) {
>>>>>>> 2cc9bc16
            return $this->asErrorJson($exception->getMessage());
        }

        return $this->asJson(['success' => true, 'newName' => $newName]);
    }


    /**
     * Move an Asset or multiple Assets.
     *
     * @return Response
     * @throws BadRequestHttpException if the asset or the target folder cannot be found
     * @throws Exception
     * @throws ForbiddenHttpException
     * @throws InvalidConfigException
     * @throws VolumeException
     * @throws Throwable
     * @throws \craft\errors\ElementNotFoundException
     */
    public function actionMoveAsset(): Response
    {
        $this->requireAcceptsJson();

        $assetsService = Craft::$app->getAssets();

        // Get the asset
        $assetId = $this->request->getRequiredBodyParam('assetId');
        $asset = $assetsService->getAssetById($assetId);

        if ($asset === null) {
            throw new BadRequestHttpException('The Asset cannot be found');
        }

        // Get the target folder
        $folderId = $this->request->getBodyParam('folderId', $asset->folderId);
        $folder = $assetsService->getFolderById($folderId);

        if ($folder === null) {
            throw new BadRequestHttpException('The folder cannot be found');
        }

        // Get the target filename
        $filename = $this->request->getBodyParam('filename') ?? $asset->getFilename();

        // Check if it's possible to delete objects in source Volume and save Assets in target Volume.
        $this->requireVolumePermissionByFolder('saveAssetInVolume', $folder);
        $this->requireVolumePermissionByAsset('deleteFilesAndFoldersInVolume', $asset);
        $this->requirePeerVolumePermissionByAsset('editPeerFilesInVolume', $asset);
        $this->requirePeerVolumePermissionByAsset('deletePeerFilesInVolume', $asset);

        if ($this->request->getBodyParam('force')) {
            // Check for a conflicting Asset
            $conflictingAsset = Asset::find()
                ->select(['elements.id'])
                ->folderId($folderId)
                ->filename(Db::escapeParam($asset->getFilename()))
                ->one();

            // If there's an Asset conflicting, then merge and replace file.
            if ($conflictingAsset) {
                Craft::$app->getElements()->mergeElementsByIds($conflictingAsset->id, $asset->id);
            } else {
                $volume = $folder->getVolume();
                $volume->deleteFile(rtrim($folder->path, '/') . '/' . $asset->getFilename());
            }
        }

        $result = $assetsService->moveAsset($asset, $folder, $filename);

        if (!$result) {
            // Get the corrected filename
            [, $filename] = Assets::parseFileLocation($asset->newLocation);

            return $this->asJson([
                'conflict' => $asset->getFirstError('newLocation'),
                'suggestedFilename' => $asset->suggestedFilename,
                'filename' => $filename,
                'assetId' => $asset->id,
            ]);
        }

        return $this->asJson(['success' => true]);
    }

    /**
     * Move a folder.
     *
     * @return Response
     * @throws BadRequestHttpException if the folder to move, or the destination parent folder, cannot be found
     * @throws ForbiddenHttpException
     * @throws InvalidConfigException
     * @throws VolumeException
     * @throws Throwable
     */
    public function actionMoveFolder(): Response
    {
        $folderBeingMovedId = $this->request->getRequiredBodyParam('folderId');
        $newParentFolderId = $this->request->getRequiredBodyParam('parentId');
        $force = $this->request->getBodyParam('force', false);
        $merge = !$force ? $this->request->getBodyParam('merge', false) : false;

        $assets = Craft::$app->getAssets();
        $folderToMove = $assets->getFolderById($folderBeingMovedId);
        $destinationFolder = $assets->getFolderById($newParentFolderId);

        if ($folderToMove === null) {
            throw new BadRequestHttpException('The folder you are trying to move does not exist');
        }

        if ($destinationFolder === null) {
            throw new BadRequestHttpException('The destination folder does not exist');
        }

        // Check if it's possible to delete objects in source Volume, create folders
        // in target Volume and save Assets in target Volume.
        $this->requireVolumePermissionByFolder('deleteFilesAndFoldersInVolume', $folderToMove);
        $this->requireVolumePermissionByFolder('createFoldersInVolume', $destinationFolder);
        $this->requireVolumePermissionByFolder('saveAssetInVolume', $destinationFolder);

        $targetVolume = $destinationFolder->getVolume();

        $existingFolder = $assets->findFolder([
            'parentId' => $newParentFolderId,
            'name' => $folderToMove->name,
        ]);

        if (!$existingFolder) {
            try {
                $existingFolder = $targetVolume->directoryExists(rtrim($destinationFolder->path, '/') . '/' . $folderToMove->name);
            } catch (VolumeException $exception) {
                Craft::$app->getErrorHandler()->logException($exception);
                return $this->asErrorJson(Craft::t('app', 'An error was encountered while attempting the operation.'));
            }
        }

        // If this a conflict and no force or merge flags were passed in then STOP RIGHT THERE!
        if ($existingFolder && !$force && !$merge) {
            // Throw a prompt
            return $this->asJson([
                'conflict' => Craft::t('app', 'Folder “{folder}” already exists at target location', ['folder' => $folderToMove->name]),
                'folderId' => $folderBeingMovedId,
                'parentId' => $newParentFolderId,
            ]);
        }

        $sourceTree = $assets->getAllDescendantFolders($folderToMove);

        if (!$existingFolder) {
            // No conflicts, mirror the existing structure
            $folderIdChanges = Assets::mirrorFolderStructure($folderToMove, $destinationFolder);

            // Get the file transfer list.
            $allSourceFolderIds = array_keys($sourceTree);
            $allSourceFolderIds[] = $folderBeingMovedId;
            $foundAssets = Asset::find()
                ->folderId($allSourceFolderIds)
                ->all();
            $fileTransferList = Assets::fileTransferList($foundAssets, $folderIdChanges);
        } else {
            $targetTreeMap = [];

            // If an indexed folder is conflicting
            if ($existingFolder instanceof VolumeFolder) {
                // Delete if using force
                if ($force) {
                    try {
                        $assets->deleteFoldersByIds($existingFolder->id);
                    } catch (VolumeException $exception) {
                        Craft::$app->getErrorHandler()->logException($exception);
                        return $this->asErrorJson(Craft::t('app', 'Unable to delete directory while moving assets.'));
                    }
                } else {
                    // Or build a map of existing folders for file move
                    $targetTree = $assets->getAllDescendantFolders($existingFolder);
                    $targetPrefixLength = strlen($destinationFolder->path);

                    foreach ($targetTree as $existingFolder) {
                        $targetTreeMap[substr($existingFolder->path,
                            $targetPrefixLength)] = $existingFolder->id;
                    }
                }
            } else if ($force) {
                // An un-indexed folder is conflicting. If we're forcing things, just remove it.
                try {
                    $targetVolume->deleteDirectory(rtrim($destinationFolder->path, '/') . '/' . $folderToMove->name);
                } catch (VolumeException $exception) {
                    Craft::$app->getErrorHandler()->logException($exception);
                    return $this->asErrorJson(Craft::t('app', 'Unable to delete directory while moving assets.'));
                }
            }

            // Mirror the structure, passing along the exsting folder map
            $folderIdChanges = Assets::mirrorFolderStructure($folderToMove, $destinationFolder, $targetTreeMap);

            // Get file transfer list for the progress bar
            $allSourceFolderIds = array_keys($sourceTree);
            $allSourceFolderIds[] = $folderBeingMovedId;
            $foundAssets = Asset::find()
                ->folderId($allSourceFolderIds)
                ->all();
            $fileTransferList = Assets::fileTransferList($foundAssets, $folderIdChanges);
        }

        $newFolderId = $folderIdChanges[$folderBeingMovedId] ?? null;
        $newFolder = $assets->getFolderById($newFolderId);

        return $this->asJson([
            'success' => true,
            'transferList' => $fileTransferList,
            'newFolderUid' => $newFolder->uid,
            'newFolderId' => $newFolderId,
        ]);
    }

    /**
     * Return the image editor template.
     *
     * @return Response
     * @throws BadRequestHttpException if the Asset is missing.
     * @throws Exception
     * @throws \Twig\Error\LoaderError
     * @throws \Twig\Error\RuntimeError
     * @throws \Twig\Error\SyntaxError
     */
    public function actionImageEditor(): Response
    {
        $assetId = $this->request->getRequiredBodyParam('assetId');
        $asset = Craft::$app->getAssets()->getAssetById($assetId);

        if (!$asset) {
            throw new BadRequestHttpException(Craft::t('app', 'The asset you’re trying to edit does not exist.'));
        }

        $focal = $asset->getHasFocalPoint() ? $asset->getFocalPoint() : null;

        $html = $this->getView()->renderTemplate('_special/image_editor');

        return $this->asJson(['html' => $html, 'focalPoint' => $focal]);
    }

    /**
     * Get the image being edited.
     *
     * @return Response
     * @throws BadRequestHttpException
     * @throws Exception
     */
    public function actionEditImage(): Response
    {
        $assetId = (int)$this->request->getRequiredQueryParam('assetId');
        $size = (int)$this->request->getRequiredQueryParam('size');

        $filePath = Assets::getImageEditorSource($assetId, $size);

        if (!$filePath) {
            throw new BadRequestHttpException('The Asset cannot be found');
        }

        return $this->response->sendFile($filePath, null, ['inline' => true]);
    }

    /**
     * Save an image according to posted parameters.
     *
     * @return Response
     * @throws BadRequestHttpException if some parameters are missing.
     * @throws Throwable if something went wrong saving the Asset.
     */
    public function actionSaveImage(): Response
    {
        $this->requireAcceptsJson();

        $assets = Craft::$app->getAssets();
        try {
            $assetId = $this->request->getRequiredBodyParam('assetId');
            $viewportRotation = (int)$this->request->getRequiredBodyParam('viewportRotation');
            $imageRotation = (float)$this->request->getRequiredBodyParam('imageRotation');
            $replace = $this->request->getRequiredBodyParam('replace');
            $cropData = $this->request->getRequiredBodyParam('cropData');
            $focalPoint = $this->request->getBodyParam('focalPoint');
            $imageDimensions = $this->request->getBodyParam('imageDimensions');
            $flipData = $this->request->getBodyParam('flipData');
            $zoom = (float)$this->request->getBodyParam('zoom', 1);

            $asset = $assets->getAssetById($assetId);

            if ($asset === null) {
                throw new BadRequestHttpException('The Asset cannot be found');
            }

            $folder = $asset->getFolder();

            if ($folder === null) {
                throw new BadRequestHttpException('The folder cannot be found');
            }

            // Do what you want with your own photo.
            if ($asset->id != Craft::$app->getUser()->getIdentity()->photoId) {
                $this->requireVolumePermissionByAsset('editImagesInVolume', $asset);
                $this->requirePeerVolumePermissionByAsset('editPeerImagesInVolume', $asset);
            }

            // Verify parameter adequacy
            if (!in_array($viewportRotation, [0, 90, 180, 270], false)) {
                throw new BadRequestHttpException('Viewport rotation must be 0, 90, 180 or 270 degrees');
            }

            if (
                is_array($cropData) &&
                array_diff(['offsetX', 'offsetY', 'height', 'width'], array_keys($cropData))
            ) {
                throw new BadRequestHttpException('Invalid cropping parameters passed');
            }

            $imageCropped = ($cropData['width'] !== $imageDimensions['width'] || $cropData['height'] !== $imageDimensions['height']);
            $imageRotated = $viewportRotation !== 0 || $imageRotation !== 0.0;
            $imageFlipped = !empty($flipData['x']) || !empty($flipData['y']);
            $imageChanged = $imageCropped || $imageRotated || $imageFlipped;

            $imageCopy = $asset->getCopyOfFile();

            $imageSize = Image::imageSize($imageCopy);

            /** @var Raster $image */
            $image = Craft::$app->getImages()->loadImage($imageCopy, true, max($imageSize));

            // TODO Is this hacky? It seems hacky.
            // We're rasterizing SVG, we have to make sure that the filename change does not get lost
            if (strtolower($asset->getExtension()) === 'svg') {
                unlink($imageCopy);
                $imageCopy = preg_replace('/(svg)$/i', 'png', $imageCopy);
                $asset->setFilename(preg_replace('/(svg)$/i', 'png', $asset->getFilename()));
            }

            [$originalImageWidth, $originalImageHeight] = $imageSize;

            if ($imageFlipped) {
                if (!empty($flipData['x'])) {
                    $image->flipHorizontally();
                }

                if (!empty($flipData['y'])) {
                    $image->flipVertically();
                }
            }

            $generalConfig = Craft::$app->getConfig()->getGeneral();
            $upscale = $generalConfig->upscaleImages;
            $generalConfig->upscaleImages = true;

            if ($zoom !== 1.0) {
                $image->scaleToFit($originalImageWidth * $zoom, $originalImageHeight * $zoom);
            }

            $generalConfig->upscaleImages = $upscale;

            if ($imageRotated) {
                $image->rotate($imageRotation + $viewportRotation);
            }

            $imageCenterX = $image->getWidth() / 2;
            $imageCenterY = $image->getHeight() / 2;

            $adjustmentRatio = min($originalImageWidth / $imageDimensions['width'], $originalImageHeight / $imageDimensions['height']);
            $width = $cropData['width'] * $zoom * $adjustmentRatio;
            $height = $cropData['height'] * $zoom * $adjustmentRatio;
            $x = $imageCenterX + ($cropData['offsetX'] * $zoom * $adjustmentRatio) - $width / 2;
            $y = $imageCenterY + ($cropData['offsetY'] * $zoom * $adjustmentRatio) - $height / 2;

            $focal = null;

            if ($focalPoint) {
                $adjustmentRatio = min($originalImageWidth / $focalPoint['imageDimensions']['width'], $originalImageHeight / $focalPoint['imageDimensions']['height']);
                $fx = $imageCenterX + ($focalPoint['offsetX'] * $zoom * $adjustmentRatio) - $x;
                $fy = $imageCenterY + ($focalPoint['offsetY'] * $zoom * $adjustmentRatio) - $y;

                $focal = [
                    'x' => $fx / $width,
                    'y' => $fy / $height,
                ];
            }

            if ($imageCropped) {
                $image->crop($x, $x + $width, $y, $y + $height);
            }

            if ($imageChanged) {
                $image->saveAs($imageCopy);
            }

            if ($replace) {
                $oldFocal = $asset->getHasFocalPoint() ? $asset->getFocalPoint() : null;
                $focalChanged = $focal !== $oldFocal;
                $asset->setFocalPoint($focal);

                if ($focalChanged) {
                    $transforms = Craft::$app->getAssetTransforms();
                    $transforms->deleteCreatedTransformsForAsset($asset);
                    $transforms->deleteTransformIndexDataByAssetId($assetId);
                }

                // Only replace file if it changed, otherwise just save changed focal points
                if ($imageChanged) {
                    $assets->replaceAssetFile($asset, $imageCopy, $asset->getFilename());
                } else if ($focalChanged) {
                    Craft::$app->getElements()->saveElement($asset);
                }
            } else {
                $newAsset = new Asset();
                $newAsset->avoidFilenameConflicts = true;
                $newAsset->setScenario(Asset::SCENARIO_CREATE);

                $newAsset->tempFilePath = $imageCopy;
                $newAsset->setFilename($asset->getFilename());
                $newAsset->newFolderId = $folder->id;
                $newAsset->setVolumeId($folder->volumeId);
                $newAsset->setFocalPoint($focal);

                // Don't validate required custom fields
                Craft::$app->getElements()->saveElement($newAsset);
            }
        } catch (Throwable $exception) {
            return $this->asErrorJson($exception->getMessage());
        }

        return $this->asJson(['success' => true]);
    }

    /**
     * Download a file.
     *
     * @return Response
     * @throws AssetException
     * @throws BadRequestHttpException if the file to download cannot be found.
     * @throws Exception
     * @throws ForbiddenHttpException
     * @throws InvalidConfigException
     * @throws VolumeException
     * @throws \yii\web\RangeNotSatisfiableHttpException
     */
    public function actionDownloadAsset(): Response
    {
        $this->requirePostRequest();

        $assetIds = $this->request->getRequiredBodyParam('assetId');
        $assets = Asset::find()
            ->id($assetIds)
            ->all();

        if (empty($assets)) {
            throw new BadRequestHttpException(Craft::t('app', 'The asset you’re trying to download does not exist.'));
        }

        foreach ($assets as $asset) {
            $this->requireVolumePermissionByAsset('viewVolume', $asset);
            $this->requirePeerVolumePermissionByAsset('viewPeerFilesInVolume', $asset);
        }

        // If only one asset was selected, send it back unzipped
        if (count($assets) === 1) {
            $asset = reset($assets);
            return $this->response
                ->sendStreamAsFile($asset->getStream(), $asset->getFilename(), [
                    'fileSize' => $asset->size,
                    'mimeType' => $asset->getMimeType(),
                ]);
        }

        // Otherwise create a zip of all the selected assets
        $zipPath = Craft::$app->getPath()->getTempPath() . '/' . StringHelper::UUID() . '.zip';
        $zip = new ZipArchive();

        if ($zip->open($zipPath, ZipArchive::CREATE) !== true) {
            throw new Exception('Cannot create zip at ' . $zipPath);
        }

        App::maxPowerCaptain();

        foreach ($assets as $asset) {
            $path = $asset->getVolume()->name . '/' . $asset->getPath();
            $zip->addFromString($path, $asset->getContents());
        }

        $zip->close();

        return $this->response
            ->sendFile($zipPath, 'assets.zip');
    }

    /**
     * Returns an asset’s thumbnail.
     *
     * @param string $uid The asset's UID
     * @param int $width The thumbnail width
     * @param int $height The thumbnail height
     * @return Response
     * @since 3.0.13
     */
    public function actionThumb(string $uid, int $width, int $height): Response
    {
        $asset = Asset::find()->uid($uid)->one();

        if (!$asset) {
            $e = new NotFoundHttpException('Invalid asset UID: ' . $uid);
            Craft::$app->getErrorHandler()->logException($e);
            return $this->asBrokenImage($e);
        }

        try {
            $path = Craft::$app->getAssets()->getThumbPath($asset, $width, $height, true);
        } catch (Throwable $e) {
            Craft::$app->getErrorHandler()->logException($e);
            return $this->asBrokenImage($e);
        }

        return $this->response
            ->setCacheHeaders()
            ->sendFile($path, $asset->getFilename(), [
                'inline' => true,
            ]);
    }

    /**
     * Generate a transform.
     *
     * @param int|null $transformId
     * @return Response
     * @throws BadRequestHttpException
     * @throws NotFoundHttpException if the transform can't be found
     * @throws ServerErrorHttpException if the transform can't be generated
     * @throws \craft\errors\AssetTransformException
     */
    public function actionGenerateTransform(?int $transformId = null): Response
    {
        // If transform Id was not passed in, see if file id and handle were.
        $assetTransforms = Craft::$app->getAssetTransforms();

        if ($transformId) {
            $transformIndexModel = $assetTransforms->getTransformIndexModelById($transformId);
        } else {
            $assetId = $this->request->getRequiredBodyParam('assetId');
            $handle = $this->request->getRequiredBodyParam('handle');
            $assetModel = Craft::$app->getAssets()->getAssetById($assetId);
            if ($assetModel === null) {
                throw new BadRequestHttpException('Invalid asset ID: ' . $assetId);
            }
            $transformIndexModel = $assetTransforms->getTransformIndex($assetModel, $handle);
        }

        if (!$transformIndexModel) {
            throw new NotFoundHttpException('Image transform not found.');
        }

        try {
            $url = $assetTransforms->ensureTransformUrlByIndexModel($transformIndexModel);
        } catch (\Exception $exception) {
            Craft::$app->getErrorHandler()->logException($exception);
            throw new ServerErrorHttpException('Image transform cannot be created.');
        }

        if ($this->request->getAcceptsJson()) {
            return $this->asJson(['url' => $url]);
        }

        return $this->redirect($url);
    }

    /**
     * Return the file preview for an Asset.
     *
     * @return Response
     * @throws BadRequestHttpException if not a valid request
     */
    public function actionPreviewFile(): Response
    {
        $this->requirePostRequest();
        $this->requireAcceptsJson();

        $assetId = $this->request->getRequiredParam('assetId');
        $requestId = $this->request->getRequiredParam('requestId');

        $asset = Asset::find()->id($assetId)->one();

        if (!$asset) {
            return $this->asErrorJson(Craft::t('app', 'Asset not found with that id'));
        }

        $previewHtml = null;

        // todo: we should be passing the asset into getPreviewHtml(), not the constructor
        $previewHandler = Craft::$app->getAssets()->getAssetPreviewHandler($asset);
        if ($previewHandler) {
            try {
                $previewHtml = $previewHandler->getPreviewHtml();
            } catch (NotSupportedException $e) {
                // No big deal
            }
        }

        $view = $this->getView();

        return $this->asJson([
            'success' => true,
            'previewHtml' => $previewHtml,
            'headHtml' => $view->getHeadHtml(),
            'footHtml' => $view->getBodyHtml(),
            'requestId' => $requestId,
        ]);
    }

    /**
     * Sends a broken image response based on a given exception.
     *
     * @param Throwable|null $e The exception that was thrown
     * @return Response
     * @since 3.4.8
     */
    protected function asBrokenImage(?Throwable $e = null): Response
    {
        $statusCode = $e instanceof HttpException && $e->statusCode ? $e->statusCode : 500;
        return $this->response
            ->sendFile(Craft::getAlias('@appicons/broken-image.svg'), 'nope.svg', [
                'mimeType' => 'image/svg+xml',
                'inline' => true,
            ])
            ->setStatusCode($statusCode);
    }

    /**
     * Requires a volume permission by a given asset.
     *
     * @param string $permissionName The name of the permission to require (sans `:<volume-uid>` suffix)
     * @param Asset $asset The asset whose volume should be checked
     * @throws ForbiddenHttpException
     * @throws InvalidConfigException
     * @throws VolumeException
     * @since 3.4.8
     */
    protected function requireVolumePermissionByAsset(string $permissionName, Asset $asset): void
    {
        if (!$asset->getVolumeId()) {
            $userTemporaryFolder = Craft::$app->getAssets()->getUserTemporaryUploadFolder();

            // Skip permission check only if it's the user's temporary folder
            if ($userTemporaryFolder->id == $asset->folderId) {
                return;
            }
        }

        $volume = $asset->getVolume();
        $this->requireVolumePermission($permissionName, $volume->uid);
    }

    /**
     * Requires a volume permission by a given asset, only if it wasn't uploaded by the current user.
     *
     * @param string $permissionName The name of the peer permission to require (sans `:<volume-uid>` suffix)
     * @param Asset $asset The asset whose volume should be checked
     * @throws ForbiddenHttpException
     * @since 3.4.8
     */
    protected function requirePeerVolumePermissionByAsset(string $permissionName, Asset $asset): void
    {
        if ($asset->getVolumeId()) {
            $userId = Craft::$app->getUser()->getId();
            if ($asset->uploaderId != $userId) {
                $this->requireVolumePermissionByAsset($permissionName, $asset);
            }
        }
    }

    /**
     * Requires a volume permission by a given folder.
     *
     * @param string $permissionName The name of the peer permission to require (sans `:<volume-uid>` suffix)
     * @param VolumeFolder $folder The folder whose volume should be checked
     * @throws ForbiddenHttpException
     * @throws InvalidConfigException
     * @throws VolumeException
     * @since 3.4.8
     */
    protected function requireVolumePermissionByFolder(string $permissionName, VolumeFolder $folder): void
    {
        if (!$folder->volumeId) {
            $userTemporaryFolder = Craft::$app->getAssets()->getUserTemporaryUploadFolder();

            // Skip permission check only if it's the user's temporary folder
            if ($userTemporaryFolder->id == $folder->id) {
                return;
            }
        }

        $volume = $folder->getVolume();
        $this->requireVolumePermission($permissionName, $volume->uid);
    }

    /**
     * Requires a volume permission by its UID.
     *
     * @param string $permissionName The name of the peer permission to require (sans `:<volume-uid>` suffix)
     * @param string $volumeUid The volume’s UID
     * @throws ForbiddenHttpException
     * @since 3.4.8
     */
    protected function requireVolumePermission(string $permissionName, string $volumeUid): void
    {
        $this->requirePermission($permissionName . ':' . $volumeUid);
    }

    /**
     * @param UploadedFile $uploadedFile
     * @return string
     * @throws UploadFailedException
     */
    private function _getUploadedFileTempPath(UploadedFile $uploadedFile): string
    {
        if ($uploadedFile->getHasError()) {
            throw new UploadFailedException($uploadedFile->error);
        }

        // Move the uploaded file to the temp folder
        $tempPath = $uploadedFile->saveAsTempFile();

        if ($tempPath === false) {
            throw new UploadFailedException(UPLOAD_ERR_CANT_WRITE);
        }

        return $tempPath;
    }
}<|MERGE_RESOLUTION|>--- conflicted
+++ resolved
@@ -635,11 +635,7 @@
 
         try {
             $newName = Craft::$app->getAssets()->renameFolderById($folderId, $newName);
-<<<<<<< HEAD
         } catch (VolumeException | AssetException $exception) {
-=======
-        } catch (\Throwable $exception) {
->>>>>>> 2cc9bc16
             return $this->asErrorJson($exception->getMessage());
         }
 
