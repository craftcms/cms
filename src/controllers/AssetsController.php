--- conflicted
+++ resolved
@@ -315,11 +315,7 @@
                 $tempPath = $this->_getUploadedFileTempPath($uploadedFile);
                 $filename = Assets::prepareAssetName($uploadedFile->name);
                 $assets->replaceAssetFile($assetToReplace, $tempPath, $filename);
-<<<<<<< HEAD
-            } else if ($sourceAsset !== null) {
-=======
-            } elseif (!empty($sourceAsset)) {
->>>>>>> 9aa883ea
+            } elseif ($sourceAsset !== null) {
                 // Or replace using an existing Asset
 
                 // See if we can find an Asset to replace.
@@ -697,14 +693,8 @@
                         $targetTreeMap[substr($existingFolder->path,
                             $targetPrefixLength)] = $existingFolder->id;
                     }
-<<<<<<< HEAD
-=======
-                } elseif ($existingFolder && $force) {
-                    // An un-indexed folder is conflicting. If we're forcing things, just remove it.
-                    $targetVolume->deleteDirectory(rtrim($destinationFolder->path, '/') . '/' . $folderToMove->name);
->>>>>>> 9aa883ea
                 }
-            } else if ($force) {
+            } elseif ($force) {
                 // An un-indexed folder is conflicting. If we're forcing things, just remove it.
                 $targetVolume->getFs()->deleteDirectory(rtrim($destinationFolder->path, '/') . '/' . $folderToMove->name);
             }
@@ -922,13 +912,8 @@
 
                 // Only replace file if it changed, otherwise just save changed focal points
                 if ($imageChanged) {
-<<<<<<< HEAD
                     $assets->replaceAssetFile($asset, $imageCopy, $asset->getFilename());
-                } else if ($focalChanged) {
-=======
-                    $assets->replaceAssetFile($asset, $imageCopy, $asset->filename);
                 } elseif ($focalChanged) {
->>>>>>> 9aa883ea
                     Craft::$app->getElements()->saveElement($asset);
                 }
             } else {
