--- conflicted
+++ resolved
@@ -805,16 +805,12 @@
                     }
                 } else if ($existingFolder && $force) {
                     // An un-indexed folder is conflicting. If we're forcing things, just remove it.
-<<<<<<< HEAD
                     try {
                         $targetVolume->deleteDirectory(rtrim($destinationFolder->path, '/') . '/' . $folderToMove->name);
                     } catch (VolumeException $exception) {
                         Craft::$app->getErrorHandler()->logException($exception);
                         return $this->asErrorJson(Craft::t('app', 'Unable to delete directory while moving assets.'));
                     }
-=======
-                    $targetVolume->deleteDirectory(rtrim($destinationFolder->path, '/') . '/' . $folderToMove->name);
->>>>>>> cd75d9b1
                 }
 
                 // Mirror the structure, passing along the exsting folder map
