--- conflicted
+++ resolved
@@ -16,12 +16,7 @@
 use craft\web\assets\pluginstore\PluginStoreAsset;
 use craft\web\Controller;
 use craft\web\View;
-<<<<<<< HEAD
-use craftcms\oauth2\client\provider\CraftId;
-use Throwable;
 use yii\base\InvalidConfigException;
-=======
->>>>>>> 8af8d1e4
 use yii\web\BadRequestHttpException;
 use yii\web\Response;
 
@@ -84,151 +79,6 @@
     }
 
     /**
-<<<<<<< HEAD
-     * Connect to console.craftcms.com.
-     *
-     * @param string|null $redirectUrl
-     * @return Response
-     */
-    public function actionConnect(?string $redirectUrl = null): Response
-    {
-        $callbackUrl = UrlHelper::cpUrl('plugin-store/callback');
-
-        $provider = new CraftId([
-            'oauthEndpointUrl' => Craft::$app->getPluginStore()->craftOauthEndpoint,
-            'apiEndpointUrl' => Craft::$app->getPluginStore()->craftApiEndpoint,
-            'clientId' => Craft::$app->getPluginStore()->craftIdOauthClientId,
-            'redirectUri' => $callbackUrl,
-        ]);
-
-        if (!$redirectUrl) {
-            $redirect = $this->request->getPathInfo();
-            $redirectUrl = UrlHelper::url($redirect);
-        }
-
-        Session::set('pluginStoreConnectRedirectUrl', $redirectUrl);
-
-        $authorizationUrl = $provider->getAuthorizationUrl([
-            'scope' => [
-                'purchasePlugins',
-                'existingPlugins',
-                'transferPluginLicense',
-                'deassociatePluginLicense',
-            ],
-            'response_type' => 'token',
-        ]);
-
-        return $this->redirect($authorizationUrl);
-    }
-
-    /**
-     * Disconnect from console.craftcms.com.
-     *
-     * @return Response
-     * @throws BadRequestHttpException
-     */
-    public function actionDisconnect(): Response
-    {
-        $token = Craft::$app->getPluginStore()->getToken();
-
-        // Revoke token
-        $client = Craft::createGuzzleClient();
-
-        try {
-            $url = Craft::$app->getPluginStore()->craftIdEndpoint . '/oauth/revoke';
-            $options = ['query' => ['accessToken' => $token->accessToken]];
-            $client->request('GET', $url, $options);
-            $this->setSuccessFlash('Disconnected from id.craftcms.com.');
-        } catch (Throwable $e) {
-            Craft::error('Couldn’t revoke token: ' . $e->getMessage());
-            $this->setFailFlash('Disconnected from console.craftcms.com with errors, check the logs.');
-        }
-
-        Craft::$app->getPluginStore()->deleteToken();
-
-        // Redirect
-        return $this->redirectToPostedUrl();
-    }
-
-    /**
-     * OAuth callback.
-     *
-     * @return Response
-     * @throws InvalidConfigException
-     */
-    public function actionCallback(): Response
-    {
-        $view = $this->getView();
-
-        $view->registerAssetBundle(PluginStoreOauthAsset::class);
-
-        $redirectUrl = Session::get('pluginStoreConnectRedirectUrl');
-
-        $options = [
-            'redirectUrl' => $redirectUrl,
-            'error' => $this->request->getParam('error'),
-            'message' => $this->request->getParam('message'),
-        ];
-
-        $this->getView()->registerJs('new Craft.PluginStoreOauthCallback(' . Json::encode($options) . ');');
-
-        return $this->renderTemplate('plugin-store/_special/oauth/callback.twig');
-    }
-
-    /**
-     * OAuth modal callback.
-     *
-     * @return Response
-     */
-    public function actionModalCallback(): Response
-    {
-        $craftIdAccessToken = $this->getCraftIdAccessToken();
-
-        return $this->renderTemplate('plugin-store/_special/oauth/modal-callback.twig', [
-            'craftIdAccessToken' => $craftIdAccessToken,
-        ]);
-    }
-
-    /**
-     * Saves a token.
-     *
-     * @return Response
-     * @throws BadRequestHttpException
-     */
-    public function actionSaveToken(): Response
-    {
-        $this->requireAcceptsJson();
-        $this->requirePostRequest();
-
-        $token_type = $this->request->getParam('token_type');
-        $access_token = $this->request->getParam('access_token');
-        $expires_in = $this->request->getParam('expires_in');
-
-        $token = [
-            'access_token' => $access_token,
-            'token_type' => $token_type,
-            'expires_in' => $expires_in,
-        ];
-
-        try {
-            Craft::$app->getPluginStore()->saveToken($token);
-        } catch (Throwable $e) {
-            // Send the message regardless of Dev Mode
-            if (!App::devMode()) {
-                return $this->asFailure($e->getMessage());
-            }
-            throw $e;
-        }
-
-        return $this->asSuccess(
-            Craft::t('app', 'Connected to craftcms.com.'),
-            redirect: UrlHelper::cpUrl('plugin-store/account'),
-        );
-    }
-
-    /**
-=======
->>>>>>> 8af8d1e4
      * Returns Craft data.
      *
      * @return Response
