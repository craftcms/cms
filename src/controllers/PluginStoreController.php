--- conflicted
+++ resolved
@@ -75,12 +75,8 @@
     /**
      * Connect to id.craftcms.com.
      *
-<<<<<<< HEAD
      * @param string|null $redirectUrl
      *
-=======
-     * @param string|null $redirect
->>>>>>> eac6af44
      * @return Response
      */
     public function actionConnect(string $redirectUrl = null): Response
