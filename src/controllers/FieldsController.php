--- conflicted
+++ resolved
@@ -55,24 +55,11 @@
      *
      * @param int|null $fieldId The field’s ID, if editing an existing field
      * @param FieldInterface|null $field The field being edited, if there were any validation errors
-<<<<<<< HEAD
-=======
-     * @param int|null $groupId The default group ID that the field should be saved in
      * @param string|null $type The field type to use by default
->>>>>>> 0b853687
      * @return Response
      */
-<<<<<<< HEAD
-    public function actionEditField(?int $fieldId = null, ?FieldInterface $field = null): Response
-    {
-=======
-    public function actionEditField(
-        ?int $fieldId = null,
-        ?FieldInterface $field = null,
-        ?int $groupId = null,
-        ?string $type = null,
-    ): Response {
->>>>>>> 0b853687
+    public function actionEditField(?int $fieldId = null, ?FieldInterface $field = null, ?string $type = null): Response
+    {
         $this->requireAdmin();
 
         $fieldsService = Craft::$app->getFields();
@@ -267,7 +254,6 @@
 
         if ($this->request->getParam('addAnother')) {
             return $this->redirect(UrlHelper::cpUrl('settings/fields/new', [
-                'groupId' => $field->groupId,
                 'type' => $field::class,
             ]));
         }
