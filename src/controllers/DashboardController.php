<?php
/**
 * @link https://craftcms.com/
 * @copyright Copyright (c) Pixel & Tonic, Inc.
 * @license https://craftcms.github.io/license/
 */

namespace craft\controllers;

use Craft;
use craft\base\WidgetInterface;
use craft\helpers\App;
use craft\helpers\ArrayHelper;
use craft\helpers\FileHelper;
use craft\helpers\Json;
use craft\helpers\StringHelper;
use craft\i18n\Locale;
use craft\models\CraftSupport;
use craft\web\assets\dashboard\DashboardAsset;
use craft\web\Controller;
use craft\web\UploadedFile;
use GuzzleHttp\Exception\RequestException;
use GuzzleHttp\RequestOptions;
use Symfony\Component\Yaml\Yaml;
use yii\base\Exception;
use yii\base\InvalidArgumentException;
use yii\web\BadRequestHttpException;
use yii\web\Response;
use ZipArchive;

/**
 * The DashboardController class is a controller that handles various dashboard related actions including managing
 * widgets, getting [[\craft\widgets\Feed]] feeds and sending [[\craft\widgets\CraftSupport]] support ticket requests.
 * Note that all actions in the controller require an authenticated Craft session via [[allowAnonymous]].
 *
 * @author Pixel & Tonic, Inc. <support@pixelandtonic.com>
 * @since 3.0.0
 */
class DashboardController extends Controller
{
    /**
     * Dashboard index.
     *
     * @return Response
     */
    public function actionIndex(): Response
    {
        $dashboardService = Craft::$app->getDashboard();
        $view = $this->getView();

        $namespace = $view->getNamespace();

        // Assemble the list of available widget types
        $widgetTypes = $dashboardService->getAllWidgetTypes();
        $widgetTypeInfo = [];
        $view->setNamespace('__NAMESPACE__');

        foreach ($widgetTypes as $widgetType) {
            /** @var WidgetInterface $widgetType */
            if (!$widgetType::isSelectable()) {
                continue;
            }

            $view->startJsBuffer();
            $widget = $dashboardService->createWidget($widgetType);
            $settingsHtml = $view->namespaceInputs((string)$widget->getSettingsHtml());
            $settingsJs = (string)$view->clearJsBuffer(false);

            $class = get_class($widget);
            $widgetTypeInfo[$class] = [
                'iconSvg' => $this->_getWidgetIconSvg($widget),
                'name' => $widget::displayName(),
                'maxColspan' => $widget::maxColspan(),
                'settingsHtml' => $settingsHtml,
                'settingsJs' => $settingsJs,
                'selectable' => true,
            ];
        }

        // Sort them by name
        ArrayHelper::multisort($widgetTypeInfo, 'name');

        $view->setNamespace($namespace);
        $variables = [];

        // Assemble the list of existing widgets
        $variables['widgets'] = [];
        $widgets = $dashboardService->getAllWidgets();
        $allWidgetJs = '';

        foreach ($widgets as $widget) {
            $view->startJsBuffer();
            $info = $this->_getWidgetInfo($widget);
            $widgetJs = $view->clearJsBuffer(false);

            if ($info === false) {
                continue;
            }

            // If this widget type didn't come back in our getAllWidgetTypes() call, add it now
            if (!isset($widgetTypeInfo[$info['type']])) {
                $widgetTypeInfo[$info['type']] = [
                    'iconSvg' => $this->_getWidgetIconSvg($widget),
                    'name' => $widget::displayName(),
                    'maxColspan' => $widget::maxColspan(),
                    'selectable' => false,
                ];
            }

            $variables['widgets'][] = $info;

            $allWidgetJs .= 'new Craft.Widget("#widget' . $widget->id . '", ' .
                Json::encode($info['settingsHtml']) . ', ' .
                'function(){' . $info['settingsJs'] . '}' .
                ");\n";

            if (!empty($widgetJs)) {
                // Allow any widget JS to execute *after* we've created the Craft.Widget instance
                $allWidgetJs .= $widgetJs . "\n";
            }
        }

        // Include all the JS and CSS stuff
        $view->registerAssetBundle(DashboardAsset::class);
        $view->registerJs('window.dashboard = new Craft.Dashboard(' . Json::encode($widgetTypeInfo) . ');');
        $view->registerJs($allWidgetJs);

        $variables['widgetTypes'] = $widgetTypeInfo;

        return $this->renderTemplate('dashboard/_index', $variables);
    }

    /**
     * Creates a new widget.
     *
     * @return Response
     */
    public function actionCreateWidget(): Response
    {
        $this->requirePostRequest();
        $this->requireAcceptsJson();

        $request = Craft::$app->getRequest();
        $dashboardService = Craft::$app->getDashboard();

        $type = $request->getRequiredBodyParam('type');
        $settingsNamespace = $request->getBodyParam('settingsNamespace');

        if ($settingsNamespace) {
            $settings = $request->getBodyParam($settingsNamespace);
        } else {
            $settings = null;
        }

        $widget = $dashboardService->createWidget([
            'type' => $type,
            'settings' => $settings,
        ]);

        return $this->_saveAndReturnWidget($widget);
    }

    /**
     * Saves a widget’s settings.
     *
     * @return Response
     * @throws BadRequestHttpException
     */
    public function actionSaveWidgetSettings(): Response
    {
        $this->requirePostRequest();
        $this->requireAcceptsJson();

        $request = Craft::$app->getRequest();
        $dashboardService = Craft::$app->getDashboard();
        $widgetId = $request->getRequiredBodyParam('widgetId');

        // Get the existing widget
        $widget = $dashboardService->getWidgetById($widgetId);

        if (!$widget) {
            throw new BadRequestHttpException();
        }

        // Create a new widget model with the new settings
        $settings = $request->getBodyParam('widget' . $widget->id . '-settings');

        $widget = $dashboardService->createWidget([
            'id' => $widget->id,
            'dateCreated' => $widget->dateCreated,
            'dateUpdated' => $widget->dateUpdated,
            'colspan' => $widget->colspan,
            'type' => get_class($widget),
            'settings' => $settings,
        ]);

        return $this->_saveAndReturnWidget($widget);
    }

    /**
     * Deletes a widget.
     *
     * @return Response
     */
    public function actionDeleteUserWidget(): Response
    {
        $this->requirePostRequest();
        $this->requireAcceptsJson();

        $widgetId = Json::decode(Craft::$app->getRequest()->getRequiredBodyParam('id'));
        Craft::$app->getDashboard()->deleteWidgetById($widgetId);

        return $this->asJson(['success' => true]);
    }

    /**
     * Changes the colspan of a widget.
     *
     * @return Response
     */
    public function actionChangeWidgetColspan(): Response
    {
        $this->requirePostRequest();
        $this->requireAcceptsJson();

        $request = Craft::$app->getRequest();
        $widgetId = $request->getRequiredBodyParam('id');
        $colspan = $request->getRequiredBodyParam('colspan');

        Craft::$app->getDashboard()->changeWidgetColspan($widgetId, $colspan);

        return $this->asJson(['success' => true]);
    }

    /**
     * Reorders widgets.
     *
     * @return Response
     */
    public function actionReorderUserWidgets(): Response
    {
        $this->requirePostRequest();
        $this->requireAcceptsJson();

        $widgetIds = Json::decode(Craft::$app->getRequest()->getRequiredBodyParam('ids'));
        Craft::$app->getDashboard()->reorderWidgets($widgetIds);

        return $this->asJson(['success' => true]);
    }

    /**
     * Returns the items for the Feed widget.
     *
     * @return Response
     */
    public function actionGetFeedItems(): Response
    {
        $this->requireAcceptsJson();

        $request = Craft::$app->getRequest();
        $formatter = Craft::$app->getFormatter();

        $url = $request->getRequiredParam('url');
        $limit = $request->getParam('limit');

        $feed = Craft::$app->getFeeds()->getFeed($url);

        $locale = null;
        if ($feed['language'] !== null) {
            try {
                $locale = new Locale($feed['language']);
            } catch (InvalidArgumentException $e) {
            }
        }
        if ($locale === null) {
            $locale = new Locale('en-US');
        }


        if ($limit) {
            $feed['items'] = array_slice($feed['items'], 0, $limit);
        }

        foreach ($feed['items'] as &$item) {
            if ($item['date'] !== null) {
                $item['date'] = $formatter->asTimestamp($item['date'], Locale::LENGTH_SHORT);
            } else {
                unset($item['date']);
            }
        }

        return $this->asJson([
            'dir' => $locale->getOrientation(),
            'items' => $feed['items'],
        ]);
    }

    /**
     * Creates a new support ticket for the CraftSupport widget.
     *
     * @return Response
     * @throws BadRequestHttpException
     */
    public function actionSendSupportRequest(): Response
    {
        $this->requirePostRequest();

        App::maxPowerCaptain();

        $request = Craft::$app->getRequest();
        $widgetId = $request->getBodyParam('widgetId');
        $namespace = $request->getBodyParam('namespace');
        $namespace = $namespace ? $namespace . '.' : '';

        $getHelpModel = new CraftSupport();
        $getHelpModel->fromEmail = $request->getBodyParam($namespace . 'fromEmail');
        $getHelpModel->message = trim($request->getBodyParam($namespace . 'message'));
        $getHelpModel->attachLogs = (bool)$request->getBodyParam($namespace . 'attachLogs');
        $getHelpModel->attachDbBackup = (bool)$request->getBodyParam($namespace . 'attachDbBackup');
        $getHelpModel->attachTemplates = (bool)$request->getBodyParam($namespace . 'attachTemplates');
        $getHelpModel->attachment = UploadedFile::getInstanceByName($namespace . 'attachAdditionalFile');

        if (!$getHelpModel->validate()) {
            return $this->renderTemplate('_components/widgets/CraftSupport/response', [
                'widgetId' => $widgetId,
                'success' => false,
                'errors' => $getHelpModel->getErrors()
            ]);
        }

        $parts = [
            [
                'name' => 'email',
                'contents' => $getHelpModel->fromEmail,
            ],
            [
                'name' => 'name',
                'contents' => Craft::$app->getUser()->getIdentity()->getName(),
            ],
            [
                'name' => 'message',
                'contents' => $getHelpModel->message,
            ],
        ];

        // If there's a custom attachment, see if we should include it in the zip
        $zipAttachment = $getHelpModel->attachment && $this->_shouldZipAttachment($getHelpModel->attachment);

        // Create the SupportAttachment zip
        $zipPath = Craft::$app->getPath()->getTempPath() . '/' . StringHelper::UUID() . '.zip';
        try {
            // Create the zip
            $zip = new ZipArchive();

            if ($zip->open($zipPath, ZipArchive::CREATE) !== true) {
                throw new Exception('Cannot create zip at ' . $zipPath);
            }

            // License key
            if (($licenseKey = App::licenseKey()) !== null) {
                $zip->addFromString('license.key', $licenseKey);
            }

            // Composer files
            try {
                $composerService = Craft::$app->getComposer();
                $zip->addFile($composerService->getJsonPath(), 'composer.json');
                if (($composerLockPath = $composerService->getLockPath()) !== null) {
                    $zip->addFile($composerLockPath, 'composer.lock');
                }
            } catch (Exception $e) {
                // that's fine
            }

            // project.yaml
            $projectConfig = Craft::$app->getProjectConfig()->get();
            $projectConfig = Craft::$app->getSecurity()->redactIfSensitive('', $projectConfig);
            $zip->addFromString('project.yaml', Yaml::dump($projectConfig, 20, 2));

            // project.yaml backups
            $configBackupPath = Craft::$app->getPath()->getConfigBackupPath(false);
            $zip->addGlob($configBackupPath . '/*', 0, [
                'remove_all_path' => true,
                'add_path' => 'config-backups/',
            ]);

            // Logs
            if ($getHelpModel->attachLogs) {
                $logPath = Craft::$app->getPath()->getLogPath();
<<<<<<< HEAD
                FileHelper::addFilesToZip($zip, $logPath, 'logs', [
                    'only' => ['*.log'],
                    'except' => ['web-404s.log'],
                    'recursive' => false
                ]);
=======
                if (is_dir($logPath)) {
                    // Grab it all.
                    try {
                        $logFiles = FileHelper::findFiles($logPath, [
                            'only' => ['*.log'],
                            'except' => ['web-404s.log'],
                            'recursive' => false
                        ]);
                    } catch (InvalidArgumentException $e) {
                        Craft::warning("Unable to find log files in \"{$logPath}\": " . $e->getMessage(), __METHOD__);
                        $logFiles = [];
                    }

                    foreach ($logFiles as $logFile) {
                        $zip->addFile($logFile, 'logs/' . pathinfo($logFile, PATHINFO_BASENAME));
                    }
                }
>>>>>>> 602ba756
            }

            // DB backups
            if ($getHelpModel->attachDbBackup) {
                // Make a fresh database backup of the current schema/data. We want all data from all tables
                // for debugging.
                try {
                    $backupPath = Craft::$app->getDb()->backup();
                    $zip->addFile($backupPath, basename($backupPath));
                } catch (\Throwable $e) {
                    Craft::warning('Error adding database backup to support request: ' . $e->getMessage(), __METHOD__);
                    $getHelpModel->message .= "\n\n---\n\nError adding database backup: " . $e->getMessage();
                }
            }

            // Templates
            if ($getHelpModel->attachTemplates) {
                $templatesPath = Craft::$app->getPath()->getSiteTemplatesPath();
                FileHelper::addFilesToZip($zip, $templatesPath, 'templates');
            }

            // Attachment?
            if ($zipAttachment) {
                $zip->addFile($getHelpModel->attachment->tempName, $getHelpModel->attachment->name);
            }

            // Close and attach the zip
            $zip->close();
            $parts[] = [
                'name' => 'attachments[0]',
                'contents' => fopen($zipPath, 'rb'),
                'filename' => 'SupportAttachment-' . FileHelper::sanitizeFilename(Craft::$app->getSites()->getPrimarySite()->name) . '.zip',
            ];
        } catch (\Throwable $e) {
            Craft::warning('Error creating support zip: ' . $e->getMessage(), __METHOD__);
            $getHelpModel->message .= "\n\n---\n\nError creating zip: " . $e->getMessage();
        }

        // Uploaded attachment separately?
        if ($getHelpModel->attachment && !$zipAttachment) {
            $parts[] = [
                'name' => 'attachments[1]',
                'contents' => fopen($getHelpModel->attachment->tempName, 'rb'),
                'filename' => $getHelpModel->attachment->name,
            ];
        }

        try {
            Craft::$app->getApi()->request('POST', 'support', [
                RequestOptions::MULTIPART => $parts,
            ]);
        } catch (RequestException $requestException) {
        }

        // Delete the zip file
        if (is_file($zipPath)) {
            FileHelper::unlink($zipPath);
        }

        if (isset($requestException)) {
            return $this->renderTemplate('_components/widgets/CraftSupport/response', [
                'widgetId' => $widgetId,
                'success' => false,
                'errors' => [
                    'Support' => [$requestException->getMessage()]
                ]
            ]);
        }

        return $this->renderTemplate('_components/widgets/CraftSupport/response', [
            'widgetId' => $widgetId,
            'success' => true,
            'errors' => []
        ]);
    }

    /**
     * Returns the info about a widget required to display its body and settings in the Dashboard.
     *
     * @param WidgetInterface $widget
     * @return array|false
     */
    private function _getWidgetInfo(WidgetInterface $widget)
    {
        $view = $this->getView();
        $namespace = $view->getNamespace();

        // Get the body HTML
        $widgetBodyHtml = $widget->getBodyHtml();

        if ($widgetBodyHtml === false) {
            return false;
        }

        // Get the settings HTML + JS
        $view->setNamespace('widget' . $widget->id . '-settings');
        $view->startJsBuffer();
        $settingsHtml = $view->namespaceInputs((string)$widget->getSettingsHtml());
        $settingsJs = $view->clearJsBuffer(false);

        // Get the colspan (limited to the widget type's max allowed colspan)
        $colspan = ($widget->colspan ?: 1);

        if (($maxColspan = $widget::maxColspan()) && $colspan > $maxColspan) {
            $colspan = $maxColspan;
        }

        $view->setNamespace($namespace);

        return [
            'id' => $widget->id,
            'type' => get_class($widget),
            'colspan' => $colspan,
            'title' => $widget->getTitle(),
            'subtitle' => $widget->getSubtitle(),
            'name' => $widget->displayName(),
            'bodyHtml' => $widgetBodyHtml,
            'settingsHtml' => $settingsHtml,
            'settingsJs' => (string)$settingsJs,
        ];
    }

    /**
     * Returns a widget type’s SVG icon.
     *
     * @param WidgetInterface $widget
     * @return string
     */
    private function _getWidgetIconSvg(WidgetInterface $widget): string
    {
        $icon = $widget::icon();

        if ($icon === null) {
            return $this->_getDefaultWidgetIconSvg($widget);
        }

        if (stripos($icon, '<svg') !== false) {
            return $icon;
        }

        if (!is_file($icon)) {
            Craft::warning("Widget icon file doesn't exist: {$icon}", __METHOD__);
            return $this->_getDefaultWidgetIconSvg($widget);
        }

        if (!FileHelper::isSvg($icon)) {
            Craft::warning("Widget icon file is not an SVG: {$icon}", __METHOD__);
            return $this->_getDefaultWidgetIconSvg($widget);
        }

        return file_get_contents($icon);
    }

    /**
     * Returns the default icon SVG for a given widget type.
     *
     * @param WidgetInterface $widget
     * @return string
     */
    private function _getDefaultWidgetIconSvg(WidgetInterface $widget): string
    {
        return $this->getView()->renderTemplate('_includes/defaulticon.svg', [
            'label' => $widget::displayName()
        ]);
    }

    /**
     * Attempts to save a widget and responds with JSON.
     *
     * @param WidgetInterface $widget
     * @return Response
     */
    private function _saveAndReturnWidget(WidgetInterface $widget): Response
    {
        $dashboardService = Craft::$app->getDashboard();

        if ($dashboardService->saveWidget($widget)) {
            $info = $this->_getWidgetInfo($widget);
            $view = $this->getView();

            return $this->asJson([
                'success' => true,
                'info' => $info,
                'headHtml' => $view->getHeadHtml(),
                'footHtml' => $view->getBodyHtml(),
            ]);
        }

        $allErrors = [];

        foreach ($widget->getErrors() as $attribute => $errors) {
            foreach ($errors as $error) {
                $allErrors[] = $error;
            }
        }

        return $this->asJson([
            'errors' => $allErrors
        ]);
    }

    /**
     * Returns whether we should zip the custom support attachment.
     *
     * @param string $file
     * @return bool
     */
    private function _shouldZipAttachment(UploadedFile $file): bool
    {
        // If it's > 2 MB, just do it
        if (filesize($file->tempName) > 1024 * 1024 * 2) {
            return true;
        }

        $mimeType = $file->getMimeType();

        if ($mimeType === null) {
            return true;
        }

        return (
            !in_array($mimeType, [
                'application/json',
                'application/pdf',
                'application/x-yaml',
            ], true) &&
            strpos($mimeType, 'text/') !== 0 &&
            strpos($mimeType, 'image/') !== 0 &&
            strpos($mimeType, 'xml') === false
        );
    }
}<|MERGE_RESOLUTION|>--- conflicted
+++ resolved
@@ -387,31 +387,11 @@
             // Logs
             if ($getHelpModel->attachLogs) {
                 $logPath = Craft::$app->getPath()->getLogPath();
-<<<<<<< HEAD
                 FileHelper::addFilesToZip($zip, $logPath, 'logs', [
                     'only' => ['*.log'],
                     'except' => ['web-404s.log'],
                     'recursive' => false
                 ]);
-=======
-                if (is_dir($logPath)) {
-                    // Grab it all.
-                    try {
-                        $logFiles = FileHelper::findFiles($logPath, [
-                            'only' => ['*.log'],
-                            'except' => ['web-404s.log'],
-                            'recursive' => false
-                        ]);
-                    } catch (InvalidArgumentException $e) {
-                        Craft::warning("Unable to find log files in \"{$logPath}\": " . $e->getMessage(), __METHOD__);
-                        $logFiles = [];
-                    }
-
-                    foreach ($logFiles as $logFile) {
-                        $zip->addFile($logFile, 'logs/' . pathinfo($logFile, PATHINFO_BASENAME));
-                    }
-                }
->>>>>>> 602ba756
             }
 
             // DB backups
