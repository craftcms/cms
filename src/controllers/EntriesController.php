--- conflicted
+++ resolved
@@ -249,7 +249,6 @@
         // Keep track of whether the entry was disabled as a result of duplication
         $forceDisabled = false;
 
-<<<<<<< HEAD
         // If we're duplicating the entry, swap $entry with the duplicate
         if ($duplicate) {
             try {
@@ -259,45 +258,6 @@
                 $entry = Craft::$app->getElements()->duplicateElement($entry);
                 if ($wasEnabled && !$entry->enabled) {
                     $forceDisabled = true;
-=======
-        $transation = Craft::$app->getDb()->beginTransaction();
-        try {
-            // If we're duplicating the entry, swap $entry with the duplicate
-            if ($duplicate) {
-                try {
-                    $originalEntry = $entry;
-                    $wasEnabled = $entry->enabled;
-                    $entry->draftId = null;
-                    $entry->isProvisionalDraft = false;
-                    $entry = Craft::$app->getElements()->duplicateElement($entry);
-                    if ($wasEnabled && !$entry->enabled) {
-                        $forceDisabled = true;
-                    }
-                } catch (InvalidElementException $e) {
-                    /** @var Entry $clone */
-                    $clone = $e->element;
-
-                    if ($this->request->getAcceptsJson()) {
-                        return $this->asJson([
-                            'success' => false,
-                            'errors' => $clone->getErrors(),
-                        ]);
-                    }
-
-                    $this->setFailFlash(Craft::t('app', 'Couldn’t duplicate {type}.', [
-                        'type' => Entry::lowerDisplayName(),
-                    ]));
-
-                    // Send the original entry back to the template, with any validation errors on the clone
-                    $entry->addErrors($clone->getErrors());
-                    Craft::$app->getUrlManager()->setRouteParams([
-                        'entry' => $entry,
-                    ]);
-
-                    return null;
-                } catch (\Throwable $e) {
-                    throw new ServerErrorHttpException(Craft::t('app', 'An error occurred when duplicating the entry.'), 0, $e);
->>>>>>> f8949174
                 }
             } catch (InvalidElementException $e) {
                 /** @var Entry $clone */
@@ -312,7 +272,9 @@
 
                 return $this->asModelFailure(
                     $entry,
-                    Craft::t('app', 'Couldn’t duplicate entry.'),
+                    Craft::t('app', 'Couldn’t duplicate {type}.', [
+                        'type' => Entry::lowerDisplayName(),
+                    ]),
                     'entry'
                 );
             } catch (Throwable $e) {
@@ -343,7 +305,6 @@
             $entry->setScenario(Element::SCENARIO_LIVE);
         }
 
-<<<<<<< HEAD
         $isNotNew = (bool)$entry->id;
         if ($isNotNew) {
             $lockKey = "entry:$entry->id";
@@ -352,11 +313,6 @@
                 throw new Exception('Could not acquire a lock to save the entry.');
             }
         }
-=======
-            $this->setFailFlash(Craft::t('app', 'Couldn’t save {type}.', [
-                'type' => Entry::lowerDisplayName(),
-            ]));
->>>>>>> f8949174
 
         try {
             $success = Craft::$app->getElements()->saveElement($entry);
@@ -410,250 +366,8 @@
             $data['dateUpdated'] = DateTimeHelper::toIso8601($entry->dateUpdated);
             $data['postDate'] = ($entry->postDate ? DateTimeHelper::toIso8601($entry->postDate) : null);
 
-<<<<<<< HEAD
             if ($this->request->getIsCpRequest()) {
                 $data['elementHtml'] = Cp::elementHtml($entry);
-=======
-            return $this->asJson($return);
-        }
-
-        $this->setSuccessFlash(Craft::t('app', '{type} saved.', [
-            'type' => Entry::displayName(),
-        ]));
-        return $this->redirectToPostedUrl($entry);
-    }
-
-    /**
-     * Duplicates an entry.
-     *
-     * @return Response|null
-     * @throws ServerErrorHttpException if reasons
-     * @since 3.2.3
-     */
-    public function actionDuplicateEntry()
-    {
-        return $this->runAction('save-entry', ['duplicate' => true]);
-    }
-
-    /**
-     * Deletes an entry for the given site.
-     *
-     * @return Response|null
-     * @throws NotFoundHttpException
-     * @throws BadRequestHttpException
-     * @since 3.6.0
-     */
-    public function actionDeleteForSite()
-    {
-        $this->requirePostRequest();
-
-        // Make sure they have permission to access this site
-        $siteId = $this->request->getRequiredBodyParam('siteId');
-        $sitesService = Craft::$app->getSites();
-        $site = $sitesService->getSiteById($siteId);
-
-        if (!$site) {
-            throw new BadRequestHttpException("Invalid site ID: $siteId");
-        }
-
-        $this->enforceSitePermission($site);
-
-        // Get the entry in any but the to-be-deleted site -- preferably one the user has access to edit
-        $draftId = $this->request->getBodyParam('draftId');
-        $entryId = $this->request->getBodyParam('sourceId');
-        $provisional = (bool)($this->request->getBodyParam('provisional') ?? false);
-        $editableSiteIds = $sitesService->getEditableSiteIds();
-
-        $query = Entry::find()
-            ->siteId(['not', $siteId])
-            ->preferSites($editableSiteIds)
-            ->unique()
-            ->anyStatus();
-
-        if ($draftId) {
-            $query
-                ->draftId($draftId)
-                ->provisionalDrafts($provisional);
-        } else {
-            $query->id($entryId);
-        }
-
-        $entry = $query->one();
-        if (!$entry) {
-            throw new NotFoundHttpException('Entry not found');
-        }
-
-        $this->enforceEditEntryPermissions($entry);
-        $this->enforceDeleteEntryPermissions($entry);
-
-        // Delete the row in elements_sites
-        Db::delete(Table::ELEMENTS_SITES, [
-            'elementId' => $entry->id,
-            'siteId' => $siteId,
-        ]);
-
-        // Resave the entry
-        $entry->setScenario(Element::SCENARIO_ESSENTIALS);
-        $entry->resaving = true;
-        Craft::$app->getElements()->saveElement($entry, true, true, false);
-
-        if ($draftId && !$provisional) {
-            $this->setSuccessFlash(Craft::t('app', '{type} deleted for site.', [
-                'type' => Craft::t('app', 'Draft'),
-            ]));
-        } else {
-            $this->setSuccessFlash(Craft::t('app', '{type} deleted for site.', [
-                'type' => Entry::displayName(),
-            ]));
-        }
-
-        if (!in_array($entry->siteId, $editableSiteIds)) {
-            // That was the only site they had access to, so send them back to the Entries index
-            return $this->redirect('entries');
-        }
-
-        if ($draftId) {
-            // Redirect to the same draft in the fetched site
-            return $this->redirect(UrlHelper::url($entry->getCanonical()->getCpEditUrl(), [
-                'siteId' => $entry->siteId,
-                'draftId' => $draftId,
-            ]));
-        }
-
-        // Redirect them to the same entry in the fetched site
-        return $this->redirect($entry->getCpEditUrl());
-    }
-
-    /**
-     * Deletes an entry.
-     *
-     * @return Response|null
-     * @throws BadRequestHttpException if the requested entry cannot be found
-     */
-    public function actionDeleteEntry()
-    {
-        $this->requirePostRequest();
-
-        $entryId = $this->request->getBodyParam('sourceId') ?? $this->request->getRequiredBodyParam('entryId');
-        $siteId = $this->request->getBodyParam('siteId');
-        $entry = Craft::$app->getEntries()->getEntryById($entryId, $siteId);
-
-        if (!$entry) {
-            throw new BadRequestHttpException("Invalid entry ID: $entryId");
-        }
-
-        $this->enforceDeleteEntryPermissions($entry);
-
-        if (!Craft::$app->getElements()->deleteElement($entry)) {
-            if ($this->request->getAcceptsJson()) {
-                return $this->asJson(['success' => false]);
-            }
-
-            $this->setFailFlash(Craft::t('app', 'Couldn’t delete {type}.', [
-                'type' => Entry::lowerDisplayName(),
-            ]));
-
-            // Send the entry back to the template
-            Craft::$app->getUrlManager()->setRouteParams([
-                'entry' => $entry,
-            ]);
-
-            return null;
-        }
-
-        if ($this->request->getAcceptsJson()) {
-            return $this->asJson(['success' => true]);
-        }
-
-        $this->setSuccessFlash(Craft::t('app', '{type} deleted.', [
-            'type' => Entry::displayName(),
-        ]));
-        return $this->redirectToPostedUrl($entry);
-    }
-
-    /**
-     * Preps entry edit variables.
-     *
-     * @param array &$variables
-     * @return Response|null
-     * @throws NotFoundHttpException if the requested section or entry cannot be found
-     * @throws ForbiddenHttpException if the user is not permitted to edit content in the requested site
-     */
-    private function _prepEditEntryVariables(array &$variables)
-    {
-        // Get the section
-        // ---------------------------------------------------------------------
-
-        if (!empty($variables['sectionHandle'])) {
-            $variables['section'] = Craft::$app->getSections()->getSectionByHandle($variables['sectionHandle']);
-        } elseif (!empty($variables['sectionId'])) {
-            $variables['section'] = Craft::$app->getSections()->getSectionById($variables['sectionId']);
-        }
-
-        if (empty($variables['section'])) {
-            throw new NotFoundHttpException('Section not found');
-        }
-
-        // Get the site
-        // ---------------------------------------------------------------------
-
-        $siteIds = $this->editableSiteIds($variables['section']);
-
-        if (empty($variables['site'])) {
-            /** @noinspection PhpUnhandledExceptionInspection */
-            $variables['site'] = Craft::$app->getSites()->getCurrentSite();
-
-            if (!in_array($variables['site']->id, $siteIds, false)) {
-                $variables['site'] = Craft::$app->getSites()->getSiteById($siteIds[0]);
-            }
-
-            $site = $variables['site'];
-        } else {
-            // Make sure they were requesting a valid site
-            /** @var Site $site */
-            $site = $variables['site'];
-            if (!in_array($site->id, $siteIds, false)) {
-                throw new ForbiddenHttpException('User not permitted to edit content in this site');
-            }
-        }
-
-        // Get the entry
-        // ---------------------------------------------------------------------
-
-        if (empty($variables['entry'])) {
-            if (empty($variables['entryId'])) {
-                throw new BadRequestHttpException('Request missing required entryId param');
-            }
-
-            $variables['entry'] = $this->_loadEntry(
-                $site,
-                $variables['section'],
-                $variables['entryId'],
-                $variables['draftId'] ?? null,
-                $variables['revisionId'] ?? null
-            );
-
-            if (!$variables['entry']) {
-                // If they're attempting to access a draft/revision, or if the entry may be available in another
-                // site, try to redirect them
-                if (
-                    count($siteIds) > 1 ||
-                    !empty($variables['draftId']) ||
-                    !empty($variables['revisionId'])
-                ) {
-                    $sourceEntry = Entry::find()
-                        ->id($variables['entryId'])
-                        ->siteId($siteIds)
-                        ->preferSites([$site->id])
-                        ->unique()
-                        ->anyStatus()
-                        ->one();
-                    if ($sourceEntry) {
-                        return $this->redirect($sourceEntry->getCpEditUrl(), 301);
-                    }
-                }
-                throw new NotFoundHttpException('Entry not found');
->>>>>>> f8949174
             }
         }
 
