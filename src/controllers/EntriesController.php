--- conflicted
+++ resolved
@@ -541,16 +541,7 @@
             throw new BadRequestHttpException("Invalid entry ID: $entryId");
         }
 
-<<<<<<< HEAD
         $this->enforceDeleteEntryPermissions($entry);
-=======
-        $currentUser = Craft::$app->getUser()->getIdentity();
-        $this->requirePermission('deleteEntries:' . $entry->getSection()->uid);
-
-        if ($entry->authorId != $currentUser->id) {
-            $this->requirePermission('deletePeerEntries:' . $entry->getSection()->uid);
-        }
->>>>>>> 33c9d422
 
         if (!Craft::$app->getElements()->deleteElement($entry)) {
             if ($this->request->getAcceptsJson()) {
