--- conflicted
+++ resolved
@@ -441,14 +441,8 @@
     {
         $this->requirePostRequest();
 
-<<<<<<< HEAD
-        $entryId = $this->request->getRequiredBodyParam('entryId');
+        $entryId = $this->request->getBodyParam('sourceId') ?? $this->request->getRequiredBodyParam('entryId');
         $siteId = $this->request->getBodyParam('siteId');
-=======
-        $request = Craft::$app->getRequest();
-        $entryId = $request->getBodyParam('sourceId') ?? $request->getRequiredBodyParam('entryId');
-        $siteId = $request->getBodyParam('siteId');
->>>>>>> a6ffa800
         $entry = Craft::$app->getEntries()->getEntryById($entryId, $siteId);
 
         if (!$entry) {
@@ -629,14 +623,8 @@
      */
     private function _getEntryModel(): Entry
     {
-<<<<<<< HEAD
-        $entryId = $this->request->getBodyParam('entryId');
+        $entryId = $this->request->getBodyParam('draftId') ?? $this->request->getBodyParam('sourceId') ?? $this->request->getBodyParam('entryIdId');
         $siteId = $this->request->getBodyParam('siteId');
-=======
-        $request = Craft::$app->getRequest();
-        $entryId = $request->getBodyParam('draftId') ?? $request->getBodyParam('sourceId') ?? $request->getBodyParam('entryIdId');
-        $siteId = $request->getBodyParam('siteId');
->>>>>>> a6ffa800
 
         if ($entryId) {
             $entry = Craft::$app->getEntries()->getEntryById($entryId, $siteId);
