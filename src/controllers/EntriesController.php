<?php
/**
 * @link https://craftcms.com/
 * @copyright Copyright (c) Pixel & Tonic, Inc.
 * @license https://craftcms.github.io/license/
 */

namespace craft\controllers;

use Craft;
use craft\base\Element;
use craft\db\Query;
use craft\db\Table;
use craft\elements\Entry;
use craft\elements\User;
use craft\errors\InvalidElementException;
use craft\helpers\DateTimeHelper;
use craft\helpers\UrlHelper;
use craft\models\Section;
use craft\models\Site;
use craft\web\assets\editentry\EditEntryAsset;
use yii\base\InvalidConfigException;
use yii\web\BadRequestHttpException;
use yii\web\ForbiddenHttpException;
use yii\web\NotFoundHttpException;
use yii\web\Response;
use yii\web\ServerErrorHttpException;

/**
 * The EntriesController class is a controller that handles various entry related tasks such as retrieving, saving,
 * swapping between entry types, and deleting entries.
 *
 * @author Pixel & Tonic, Inc. <support@pixelandtonic.com>
 * @since 3.0.0
 */
class EntriesController extends BaseEntriesController
{
    /**
     * @event ElementEvent The event that is triggered when an entry’s template is rendered for Live Preview.
     * @deprecated in 3.2.0
     */
    const EVENT_PREVIEW_ENTRY = 'previewEntry';

    /**
     * Called when a user brings up an entry for editing before being displayed.
     *
     * @param string $section The section’s handle
     * @param int|null $entryId The entry’s ID, if editing an existing entry.
     * @param int|null $draftId The entry draft’s ID, if editing an existing draft.
     * @param int|null $revisionId The entry revision’s ID, if editing an existing revision.
     * @param string|null $site The site handle, if specified.
     * @param Entry|null $entry The entry being edited, if there were any validation errors.
     * @return Response
     * @throws NotFoundHttpException if the requested site handle is invalid
     * @throws ForbiddenHttpException
     */
    public function actionEditEntry(string $section, int $entryId = null, int $draftId = null, int $revisionId = null, string $site = null, Entry $entry = null): Response
    {
        $variables = [
            'sectionHandle' => $section,
            'entryId' => $entryId,
            'draftId' => $draftId,
            'revisionId' => $revisionId,
            'entry' => $entry
        ];

        if ($site !== null) {
            $siteHandle = $site;
            $variables['site'] = Craft::$app->getSites()->getSiteByHandle($siteHandle);

            if (!$variables['site']) {
                throw new NotFoundHttpException('Invalid site handle: ' . $siteHandle);
            }
        }

        if (($response = $this->_prepEditEntryVariables($variables)) !== null) {
            return $response;
        }

        $this->getView()->registerAssetBundle(EditEntryAsset::class);

        /** @var Site $site */
        $site = $variables['site'];
        /** @var Entry $entry */
        $entry = $variables['entry'];
        /** @var Section $section */
        $section = $variables['section'];

        // Make sure they have permission to edit this entry
        $this->enforceSitePermission($entry->getSite());
        $this->enforceEditEntryPermissions($entry);

        $currentUser = Craft::$app->getUser()->getIdentity();
        $request = Craft::$app->getRequest();

        $variables['permissionSuffix'] = ':' . $entry->getSection()->uid;

        if (Craft::$app->getEdition() === Craft::Pro && $section->type !== Section::TYPE_SINGLE) {
            // Author selector variables
            // ---------------------------------------------------------------------

            $variables['userElementType'] = User::class;

            $authorPermission = 'editEntries' . $variables['permissionSuffix'];

            $variables['authorOptionCriteria'] = [
                'can' => $authorPermission,
            ];

            try {
                if (($variables['author'] = $entry->getAuthor()) === null) {
                    // Default to the current user
                    $variables['author'] = $currentUser;
                }
            } catch (InvalidConfigException $e) {
                // The author doesn't exist anymore
                $variables['author'] = $currentUser;
            }
        }

        // Parent Entry selector variables
        // ---------------------------------------------------------------------

        if (
            $section->type === Section::TYPE_STRUCTURE &&
            (int)$section->maxLevels !== 1
        ) {
            $variables['elementType'] = Entry::class;

            // Prevent the current entry, or any of its descendants, from being options
            $excludeIds = Entry::find()
                ->descendantOf($entry)
                ->anyStatus()
                ->ids();
            $excludeIds[] = $entry->getSourceId();

            $variables['parentOptionCriteria'] = [
                'siteId' => '*',
                'preferSites' => [$site->id],
                'unique' => true,
                'sectionId' => $section->id,
                'status' => null,
                'enabledForSite' => false,
                'where' => ['not in', 'elements.id', $excludeIds]
            ];

            if ($section->maxLevels) {
                if ($entry->id) {
                    // Figure out how deep the ancestors go
                    $maxDepth = Entry::find()
                        ->select('level')
                        ->descendantOf($entry)
                        ->anyStatus()
                        ->leaves()
                        ->scalar();
                    $depth = 1 + ($maxDepth ?: $entry->level) - $entry->level;
                } else {
                    $depth = 1;
                }

                $variables['parentOptionCriteria']['level'] = '<= ' . ($section->maxLevels - $depth);
            }

            // Get the initially selected parent
            $parentId = $request->getParam('parentId');

            if ($parentId === null) {
                // Is it already set on the model (e.g. if we're loading a draft)?
                if ($entry->newParentId !== null) {
                    $parentId = $entry->newParentId;
                } else {
                    $parentId = $entry->getAncestors(1)
                        ->anyStatus()
                        ->ids();
                }
            }

            if (is_array($parentId)) {
                $parentId = reset($parentId) ?: null;
            }

            if ($parentId) {
                $variables['parent'] = Craft::$app->getEntries()->getEntryById($parentId, $site->id);
            }
        }

        // Other variables
        // ---------------------------------------------------------------------

        // Body class
        $variables['bodyClass'] = 'edit-entry site--' . $site->handle;

        // Page title
        $variables['docTitle'] = $this->docTitle($entry);
        $variables['title'] = $this->pageTitle($entry);

        // Breadcrumbs
        $variables['crumbs'] = [
            [
                'label' => Craft::t('app', 'Entries'),
                'url' => UrlHelper::url('entries')
            ]
        ];

        if ($section->type === Section::TYPE_SINGLE) {
            $variables['crumbs'][] = [
                'label' => Craft::t('app', 'Singles'),
                'url' => UrlHelper::url('entries/singles')
            ];
        } else {
            $variables['crumbs'][] = [
                'label' => Craft::t('site', $section->name),
                'url' => UrlHelper::url('entries/' . $section->handle)
            ];

            if ($section->type === Section::TYPE_STRUCTURE) {
                /** @var Entry $ancestor */
                foreach ($entry->getAncestors()->all() as $ancestor) {
                    $variables['crumbs'][] = [
                        'label' => $ancestor->title,
                        'url' => $ancestor->getCpEditUrl()
                    ];
                }
            }
        }

        // Multiple entry types?
        $entryTypes = $section->getEntryTypes();

        if (count($entryTypes) > 1) {
            $variables['showEntryTypes'] = true;

            foreach ($entryTypes as $entryType) {
                $variables['entryTypeOptions'][] = [
                    'label' => Craft::t('site', $entryType->name),
                    'value' => $entryType->id
                ];
            }

            $this->getView()->registerJs('new Craft.EntryTypeSwitcher();');
        } else {
            $variables['showEntryTypes'] = false;
        }

        // Can the user delete the entry?
        $variables['canDeleteSource'] = $section->type !== Section::TYPE_SINGLE && (
                ($entry->authorId == $currentUser->id && $currentUser->can('deleteEntries' . $variables['permissionSuffix'])) ||
                ($entry->authorId != $currentUser->id && $currentUser->can('deletePeerEntries' . $variables['permissionSuffix']))
            );

        // Render the template!
        return $this->renderTemplate('entries/_edit', $variables);
    }

    /**
     * Switches between two entry types.
     *
     * @return Response
     * @throws ForbiddenHttpException
     */
    public function actionSwitchEntryType(): Response
    {
        $this->requirePostRequest();
        $this->requireAcceptsJson();

        $entry = $this->_getEntryModel();
        $this->enforceSitePermission($entry->getSite());
        $this->enforceEditEntryPermissions($entry);
        $this->_populateEntryModel($entry);

        $variables = [];

        $variables['sectionId'] = $entry->sectionId;
        $variables['entry'] = $entry;
        $variables['showEntryTypes'] = true;

        if (($response = $this->_prepEditEntryVariables($variables)) !== null) {
            return $response;
        }

        $view = $this->getView();
        $tabsHtml = !empty($variables['tabs']) ? $view->renderTemplate('_includes/tabs', $variables) : null;
        $fieldsHtml = $view->renderTemplate('entries/_fields', $variables);
        $headHtml = $view->getHeadHtml();
        $bodyHtml = $view->getBodyHtml();

        return $this->asJson(compact(
            'tabsHtml',
            'fieldsHtml',
            'headHtml',
            'bodyHtml'
        ));
    }

    /**
     * Saves an entry.
     *
     * @param bool $duplicate Whether the entry should be duplicated
     * @return Response|null
     * @throws ServerErrorHttpException if reasons
     * @throws ForbiddenHttpException
     */
    public function actionSaveEntry(bool $duplicate = false)
    {
        $this->requirePostRequest();

        $entry = $this->_getEntryModel();
        $request = Craft::$app->getRequest();

        // Permission enforcement
        $this->enforceSitePermission($entry->getSite());
        $this->enforceEditEntryPermissions($entry, $duplicate);
        $currentUser = Craft::$app->getUser()->getIdentity();

        // Is this another user's entry (and it's not a Single)?
        if (
            $entry->id &&
            !$duplicate &&
            $entry->authorId != $currentUser->id &&
            $entry->getSection()->type !== Section::TYPE_SINGLE &&
            $entry->enabled
        ) {
            // Make sure they have permission to make live changes to those
            $this->requirePermission('publishPeerEntries:' . $entry->getSection()->uid);
        }

        // Keep track of whether the entry was disabled as a result of duplication
        $forceDisabled = false;

        // If we're duplicating the entry, swap $entry with the duplicate
        if ($duplicate) {
            try {
                $wasEnabled = $entry->enabled;
                $entry = Craft::$app->getElements()->duplicateElement($entry);
                if ($wasEnabled && !$entry->enabled) {
                    $forceDisabled = true;
                }
            } catch (InvalidElementException $e) {
                /** @var Entry $clone */
                $clone = $e->element;

                if ($request->getAcceptsJson()) {
                    return $this->asJson([
                        'success' => false,
                        'errors' => $clone->getErrors(),
                    ]);
                }

                Craft::$app->getSession()->setError(Craft::t('app', 'Couldn’t duplicate entry.'));

                // Send the original entry back to the template, with any validation errors on the clone
                $entry->addErrors($clone->getErrors());
                Craft::$app->getUrlManager()->setRouteParams([
                    'entry' => $entry
                ]);

                return null;
            } catch (\Throwable $e) {
                throw new ServerErrorHttpException(Craft::t('app', 'An error occurred when duplicating the entry.'), 0, $e);
            }
        }

        // Populate the entry with post data
        $this->_populateEntryModel($entry);

        if ($forceDisabled) {
            $entry->enabled = false;
        }

        // Even more permission enforcement
        if ($entry->enabled) {
            if ($entry->id) {
                $this->requirePermission('publishEntries:' . $entry->getSection()->uid);
            } else if (!$currentUser->can('publishEntries:' . $entry->getSection()->uid)) {
                $entry->enabled = false;
            }
        }

        // Save the entry (finally!)
        if ($entry->enabled && $entry->enabledForSite) {
            $entry->setScenario(Element::SCENARIO_LIVE);
        }

        if (!Craft::$app->getElements()->saveElement($entry)) {
            if ($request->getAcceptsJson()) {
                return $this->asJson([
                    'errors' => $entry->getErrors(),
                ]);
            }

            Craft::$app->getSession()->setError(Craft::t('app', 'Couldn’t save entry.'));

            // Send the entry back to the template
            Craft::$app->getUrlManager()->setRouteParams([
                'entry' => $entry
            ]);

            return null;
        }

        if ($request->getAcceptsJson()) {
            $return = [];

            $return['success'] = true;
            $return['id'] = $entry->id;
            $return['title'] = $entry->title;
            $return['slug'] = $entry->slug;

            if ($request->getIsCpRequest()) {
                $return['cpEditUrl'] = $entry->getCpEditUrl();
            }

            if (($author = $entry->getAuthor()) !== null) {
                $return['authorUsername'] = $author->username;
            }

            $return['dateCreated'] = DateTimeHelper::toIso8601($entry->dateCreated);
            $return['dateUpdated'] = DateTimeHelper::toIso8601($entry->dateUpdated);
            $return['postDate'] = ($entry->postDate ? DateTimeHelper::toIso8601($entry->postDate) : null);

            return $this->asJson($return);
        }

        Craft::$app->getSession()->setNotice(Craft::t('app', 'Entry saved.'));

        return $this->redirectToPostedUrl($entry);
    }

    /**
     * Duplicates an entry.
     *
     * @return Response|null
     * @throws ServerErrorHttpException if reasons
     * @since 3.2.3
     */
    public function actionDuplicateEntry()
    {
        return $this->runAction('save-entry', ['duplicate' => true]);
    }

    /**
     * Deletes an entry.
     *
     * @return Response|null
     * @throws BadRequestHttpException if the requested entry cannot be found
     */
    public function actionDeleteEntry()
    {
        $this->requirePostRequest();

        $request = Craft::$app->getRequest();
        $entryId = $request->getRequiredBodyParam('entryId');
        $siteId = $request->getBodyParam('siteId');
        $entry = Craft::$app->getEntries()->getEntryById($entryId, $siteId);

        if (!$entry) {
            throw new BadRequestHttpException("Invalid entry ID: $entryId");
        }

        $currentUser = Craft::$app->getUser()->getIdentity();

        if ($entry->authorId == $currentUser->id) {
            $this->requirePermission('deleteEntries:' . $entry->getSection()->uid);
        } else {
            $this->requirePermission('deletePeerEntries:' . $entry->getSection()->uid);
        }

        if (!Craft::$app->getElements()->deleteElement($entry)) {
            if ($request->getAcceptsJson()) {
                return $this->asJson(['success' => false]);
            }

            Craft::$app->getSession()->setError(Craft::t('app', 'Couldn’t delete entry.'));

            // Send the entry back to the template
            Craft::$app->getUrlManager()->setRouteParams([
                'entry' => $entry
            ]);

            return null;
        }

        if ($request->getAcceptsJson()) {
            return $this->asJson(['success' => true]);
        }

        Craft::$app->getSession()->setNotice(Craft::t('app', 'Entry deleted.'));

        return $this->redirectToPostedUrl($entry);
    }

    /**
     * Preps entry edit variables.
     *
     * @param array &$variables
     * @return Response|null
     * @throws NotFoundHttpException if the requested section or entry cannot be found
     * @throws ForbiddenHttpException if the user is not permitted to edit content in the requested site
     */
    private function _prepEditEntryVariables(array &$variables)
    {
        $request = Craft::$app->getRequest();

        // Get the section
        // ---------------------------------------------------------------------

        if (!empty($variables['sectionHandle'])) {
            $variables['section'] = Craft::$app->getSections()->getSectionByHandle($variables['sectionHandle']);
        } else if (!empty($variables['sectionId'])) {
            $variables['section'] = Craft::$app->getSections()->getSectionById($variables['sectionId']);
        }

        if (empty($variables['section'])) {
            throw new NotFoundHttpException('Section not found');
        }

        // Get the site
        // ---------------------------------------------------------------------

        $siteIds = $this->editableSiteIds($variables['section']);

        if (empty($variables['site'])) {
            /** @noinspection PhpUnhandledExceptionInspection */
            $variables['site'] = Craft::$app->getSites()->getCurrentSite();

            if (!in_array($variables['site']->id, $siteIds, false)) {
                $variables['site'] = Craft::$app->getSites()->getSiteById($siteIds[0]);
            }

            $site = $variables['site'];
        } else {
            // Make sure they were requesting a valid site
            /** @var Site $site */
            $site = $variables['site'];
            if (!in_array($site->id, $siteIds, false)) {
                throw new ForbiddenHttpException('User not permitted to edit content in this site');
            }
        }

        // Get the entry
        // ---------------------------------------------------------------------

        if (empty($variables['entry'])) {
            if (empty($variables['entryId'])) {
                throw new BadRequestHttpException('Request missing required entryId param');
            }

<<<<<<< HEAD
            // Get the structure ID
            $structureId = (new Query())
                ->select(['sections.structureId'])
                ->from(['entries' => Table::ENTRIES])
                ->innerJoin(['sections' => Table::SECTIONS], '[[sections.id]] = [[entries.sectionId]]')
                ->where(['entries.id' => $variables['entryId']])
                ->scalar();

=======
>>>>>>> 05904d21
            if (!empty($variables['draftId'])) {
                $variables['entry'] = Entry::find()
                    ->draftId($variables['draftId'])
                    ->structureId($variables['section']->structureId)
                    ->siteId($site->id)
                    ->anyStatus()
                    ->one();
            } else if (!empty($variables['revisionId'])) {
                $variables['entry'] = Entry::find()
                    ->revisionId($variables['revisionId'])
                    ->structureId($variables['section']->structureId)
                    ->siteId($site->id)
                    ->anyStatus()
                    ->one();
            } else {
                $variables['entry'] = Entry::find()
                    ->id($variables['entryId'])
                    ->structureId($variables['section']->structureId)
                    ->siteId($site->id)
                    ->anyStatus()
                    ->one();
            }

            if (!$variables['entry']) {
                // If they're attempting to access adraft/revision, or if the entry may be available in another
                // site, try to redirect them
                if (
                    count($siteIds) > 1 ||
                    !empty($variables['draftId']) ||
                    !empty($variables['revisionId'])
                ) {
                    $sourceEntry = Entry::find()
                        ->id($variables['entryId'])
                        ->siteId($siteIds)
                        ->preferSites([$site->id])
                        ->unique()
                        ->anyStatus()
                        ->one();
                    if ($sourceEntry) {
                        return $this->redirect($sourceEntry->getCpEditUrl(), 301);
                    }
                }
                throw new NotFoundHttpException('Entry not found');
            }
        }

        // Determine whether we're showing the site label & site-specific entry status
        // ---------------------------------------------------------------------

        // Show the site label in the revision menu as long as the section is enabled for multiple sites,
        // even if the entry itself is only enabled for one site
        $variables['showSiteLabel'] = (
            Craft::$app->getIsMultiSite() &&
            count($variables['section']->getSiteSettings()) > 1
        );

        $variables['isMultiSiteEntry'] = (
            Craft::$app->getIsMultiSite() &&
            count($variables['entry']->getSupportedSites()) > 1
        );

        // Get the entry type
        // ---------------------------------------------------------------------

        // Override the entry type?
        $typeId = $request->getParam('typeId');

        if (!$typeId) {
            // Default to the section's first entry type
            $typeId = $variables['entry']->typeId ?? $variables['section']->getEntryTypes()[0]->id;
        }

        $variables['entry']->typeId = $typeId;
        $variables['entryType'] = $variables['entry']->getType();

        // Prevent the last entry type's field layout from being used
        $variables['entry']->fieldLayoutId = null;

        // Define the content tabs
        // ---------------------------------------------------------------------

        $variables['tabs'] = [];

        foreach ($variables['entryType']->getFieldLayout()->getTabs() as $index => $tab) {
            // Do any of the fields on this tab have errors?
            $hasErrors = false;

            if ($variables['entry']->hasErrors()) {
                foreach ($tab->getFields() as $field) {
                    if ($hasErrors = $variables['entry']->hasErrors($field->handle . '.*')) {
                        break;
                    }
                }
            }

            $variables['tabs'][] = [
                'label' => Craft::t('site', $tab->name),
                'url' => '#' . $tab->getHtmlId(),
                'class' => $hasErrors ? 'error' : null
            ];
        }

        return null;
    }

    /**
     * Fetches or creates an Entry.
     *
     * @return Entry
     * @throws NotFoundHttpException if the requested entry cannot be found
     */
    private function _getEntryModel(): Entry
    {
        $request = Craft::$app->getRequest();
        $entryId = $request->getBodyParam('entryId');
        $siteId = $request->getBodyParam('siteId');

        if ($entryId) {
            $entry = Craft::$app->getEntries()->getEntryById($entryId, $siteId);

            if (!$entry) {
                throw new NotFoundHttpException('Entry not found');
            }
        } else {
            $entry = new Entry();
            $entry->sectionId = $request->getRequiredBodyParam('sectionId');

            if ($siteId) {
                $entry->siteId = $siteId;
            }
        }

        return $entry;
    }

    /**
     * Populates an Entry with post data.
     *
     * @param Entry $entry
     */
    private function _populateEntryModel(Entry $entry)
    {
        $request = Craft::$app->getRequest();

        // Set the entry attributes, defaulting to the existing values for whatever is missing from the post data
        $entry->typeId = $request->getBodyParam('typeId', $entry->typeId);
        $entry->slug = $request->getBodyParam('slug', $entry->slug);
        if (($postDate = $request->getBodyParam('postDate')) !== null) {
            $entry->postDate = DateTimeHelper::toDateTime($postDate) ?: null;
        }
        if (($expiryDate = $request->getBodyParam('expiryDate')) !== null) {
            $entry->expiryDate = DateTimeHelper::toDateTime($expiryDate) ?: null;
        }

        $enabledForSite = $this->enabledForSiteValue();
        if (is_array($enabledForSite)) {
            // Set the global status to true if it's enabled for *any* sites, or if already enabled.
            $entry->enabled = in_array(true, $enabledForSite, false) || $entry->enabled;
        } else {
            $entry->enabled = (bool)$request->getBodyParam('enabled', $entry->enabled);
        }
        $entry->setEnabledForSite($enabledForSite ?? $entry->getEnabledForSite());
        $entry->title = $request->getBodyParam('title', $entry->title);

        if (!$entry->typeId) {
            // Default to the section's first entry type
            $entry->typeId = $entry->getSection()->getEntryTypes()[0]->id;
        }

        // Prevent the last entry type's field layout from being used
        $entry->fieldLayoutId = null;

        $fieldsLocation = $request->getParam('fieldsLocation', 'fields');
        $entry->setFieldValuesFromRequest($fieldsLocation);

        // Author
        $authorId = $request->getBodyParam('author', ($entry->authorId ?: Craft::$app->getUser()->getIdentity()->id));

        if (is_array($authorId)) {
            $authorId = $authorId[0] ?? null;
        }

        $entry->authorId = $authorId;

        // Parent
        if (($parentId = $request->getBodyParam('parentId')) !== null) {
            if (is_array($parentId)) {
                $parentId = reset($parentId) ?: '';
            }

            $entry->newParentId = $parentId ?: '';
        }

        // Revision notes
        $entry->setRevisionNotes($request->getBodyParam('revisionNotes'));
    }
}<|MERGE_RESOLUTION|>--- conflicted
+++ resolved
@@ -545,17 +545,6 @@
                 throw new BadRequestHttpException('Request missing required entryId param');
             }
 
-<<<<<<< HEAD
-            // Get the structure ID
-            $structureId = (new Query())
-                ->select(['sections.structureId'])
-                ->from(['entries' => Table::ENTRIES])
-                ->innerJoin(['sections' => Table::SECTIONS], '[[sections.id]] = [[entries.sectionId]]')
-                ->where(['entries.id' => $variables['entryId']])
-                ->scalar();
-
-=======
->>>>>>> 05904d21
             if (!empty($variables['draftId'])) {
                 $variables['entry'] = Entry::find()
                     ->draftId($variables['draftId'])
