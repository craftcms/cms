--- conflicted
+++ resolved
@@ -107,20 +107,14 @@
             $this->viewState = $this->viewState();
             $this->elementQuery = $this->elementQuery();
 
-<<<<<<< HEAD
-            if ($this->includeActions() && isset($this->sourceKey)) {
+            if (
+                in_array($action->id, ['get-elements', 'perform-action', 'export']) &&
+                $this->includeActions() &&
+                isset($this->sourceKey)
+            ) {
                 $this->actions = $this->availableActions();
                 $this->exporters = $this->availableExporters();
             }
-=======
-        if (
-            in_array($action->id, ['get-elements', 'perform-action', 'export']) &&
-            $this->includeActions() &&
-            $this->sourceKey !== null
-        ) {
-            $this->actions = $this->availableActions();
-            $this->exporters = $this->availableExporters();
->>>>>>> 9a0e1e79
         }
 
         return true;
