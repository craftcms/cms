--- conflicted
+++ resolved
@@ -743,9 +743,8 @@
                     $criteria['draftOf'] = filter_var($criteria['draftOf'], FILTER_VALIDATE_BOOLEAN, FILTER_NULL_ON_FAILURE);
                 }
             }
-<<<<<<< HEAD
-
-            Craft::configure($query, $criteria);
+
+            Craft::configure($query, Component::cleanseConfig($criteria));
             return true;
         };
 
@@ -763,9 +762,6 @@
 
         if ($applyCriteria($this->request->getBodyParam('criteria'))) {
             $hasFilters = true;
-=======
-            Craft::configure($query, Component::cleanseConfig($criteria));
->>>>>>> 011b8092
         }
 
         // Override with the custom filters
