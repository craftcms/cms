--- conflicted
+++ resolved
@@ -19,12 +19,9 @@
 use craft\elements\db\ElementQueryInterface;
 use craft\elements\exporters\Raw;
 use craft\events\ElementActionEvent;
-<<<<<<< HEAD
 use craft\helpers\Cp;
 use craft\helpers\ElementHelper;
 use craft\services\ElementSources;
-=======
->>>>>>> b8122b9d
 use yii\base\InvalidValueException;
 use yii\web\BadRequestHttpException;
 use yii\web\ForbiddenHttpException;
@@ -469,9 +466,7 @@
             return null;
         }
 
-        /** @var ElementInterface|string $elementType */
-        $elementType = $this->elementType;
-        $source = $elementType::findSource($this->sourceKey, $this->context);
+        $source = ElementHelper::findSource($this->elementType, $this->sourceKey, $this->context);
 
         if ($source === null) {
             // That wasn't a valid source, or the user doesn't have access to it in this context
