<?php
/**
 * @link https://craftcms.com/
 * @copyright Copyright (c) Pixel & Tonic, Inc.
 * @license https://craftcms.github.io/license/
 */

namespace craft\controllers;

use Craft;
use craft\base\Element;
use craft\base\ElementAction;
use craft\base\ElementActionInterface;
use craft\base\ElementInterface;
use craft\elements\actions\Restore;
use craft\elements\db\ElementQuery;
use craft\elements\db\ElementQueryInterface;
use craft\events\ElementActionEvent;
use craft\helpers\ElementHelper;
use yii\web\BadRequestHttpException;
use yii\web\ForbiddenHttpException;
use yii\web\Response;

/**
 * The ElementIndexesController class is a controller that handles various element index related actions.
 * Note that all actions in the controller require an authenticated Craft session via [[allowAnonymous]].
 *
 * @author Pixel & Tonic, Inc. <support@pixelandtonic.com>
 * @since 3.0
 */
class ElementIndexesController extends BaseElementsController
{
    // Properties
    // =========================================================================

    /**
     * @var string|null
     */
    private $_elementType;

    /**
     * @var string|null
     */
    private $_context;

    /**
     * @var string|null
     */
    private $_sourceKey;

    /**
     * @var array|null
     */
    private $_source;

    /**
     * @var array|null
     */
    private $_viewState;

    /**
     * @var ElementQueryInterface|ElementQuery|null
     */
    private $_elementQuery;

    /**
     * @var ElementActionInterface[]|null
     */
    private $_actions;

    // Public Methods
    // =========================================================================

    /**
     * Initializes the application component.
     */
    public function init()
    {
        parent::init();

        $this->_elementType = $this->elementType();
        $this->_context = $this->context();
        $this->_sourceKey = Craft::$app->getRequest()->getParam('source');
        $this->_source = $this->_source();
        $this->_viewState = $this->_viewState();
        $this->_elementQuery = $this->_elementQuery();

        if ($this->_context === 'index' && $this->_sourceKey !== null) {
            $this->_actions = $this->_availableActions();
        }
    }

    /**
     * Returns the element query that’s defining which elements will be returned in the current request.
     *
     * Other components can fetch this like so:
     *
     * ```php
     * $criteria = Craft::$app->controller->getElementQuery();
     * ```
     *
     * @return ElementQueryInterface
     */
    public function getElementQuery(): ElementQueryInterface
    {
        return $this->_elementQuery;
    }

    /**
     * Renders and returns an element index container, plus its first batch of elements.
     *
     * @return Response
     */
    public function actionGetElements(): Response
    {
        $includeActions = ($this->_context === 'index');
        $responseData = $this->_elementResponseData(true, $includeActions);

        return $this->asJson($responseData);
    }

    /**
     * Renders and returns a subsequent batch of elements for an element index.
     *
     * @return Response
     */
    public function actionGetMoreElements(): Response
    {
        $responseData = $this->_elementResponseData(false, false);

        return $this->asJson($responseData);
    }

    /**
     * Performs an action on one or more selected elements.
     *
     * @return Response
     * @throws BadRequestHttpException if the requested element action is not supported by the element type, or its parameters didn’t validate
     */
    public function actionPerformAction(): Response
    {
        $this->requirePostRequest();

        $requestService = Craft::$app->getRequest();
        $elementsService = Craft::$app->getElements();

        $actionClass = $requestService->getRequiredBodyParam('elementAction');
        $elementIds = $requestService->getRequiredBodyParam('elementIds');

        // Find that action from the list of available actions for the source
        if (!empty($this->_actions)) {
            /** @var ElementAction $availableAction */
            foreach ($this->_actions as $availableAction) {
                if ($actionClass === get_class($availableAction)) {
                    $action = $availableAction;
                    break;
                }
            }
        }

        /** @noinspection UnSafeIsSetOverArrayInspection - FP */
        if (!isset($action)) {
            throw new BadRequestHttpException('Element action is not supported by the element type');
        }

        // Check for any params in the post data
        foreach ($action->settingsAttributes() as $paramName) {
            $paramValue = $requestService->getBodyParam($paramName);

            if ($paramValue !== null) {
                $action->$paramName = $paramValue;
            }
        }

        // Make sure the action validates
        if (!$action->validate()) {
            throw new BadRequestHttpException('Element action params did not validate');
        }

        // Perform the action
        /** @var ElementQuery $actionCriteria */
        $actionCriteria = clone $this->_elementQuery;
        $actionCriteria->offset = 0;
        $actionCriteria->limit = null;
        $actionCriteria->orderBy = null;
        $actionCriteria->positionedAfter = null;
        $actionCriteria->positionedBefore = null;
        $actionCriteria->id = $elementIds;

        // Fire a 'beforePerformAction' event
        $event = new ElementActionEvent([
            'action' => $action,
            'criteria' => $actionCriteria
        ]);

        $elementsService->trigger($elementsService::EVENT_BEFORE_PERFORM_ACTION, $event);

        if ($event->isValid) {
            $success = $action->performAction($actionCriteria);
            $message = $action->getMessage();

            if ($success) {
                // Fire an 'afterPerformAction' event
                $elementsService->trigger($elementsService::EVENT_AFTER_PERFORM_ACTION, new ElementActionEvent([
                    'action' => $action,
                    'criteria' => $actionCriteria
                ]));
            }
        } else {
            $success = false;
            $message = $event->message;
        }

        // Respond
        $responseData = [
            'success' => $success,
            'message' => $message,
        ];

        if ($success) {
            // Send a new set of elements
            $responseData = array_merge($responseData, $this->_elementResponseData(true, true));
        }

        return $this->asJson($responseData);
    }

    /**
     * Returns the source tree HTML for an element index.
     */
    public function actionGetSourceTreeHtml()
    {
        $this->requireAcceptsJson();

        $sources = Craft::$app->getElementIndexes()->getSources($this->_elementType, $this->_context);

        return $this->asJson([
            'html' => $this->getView()->renderTemplate('_elements/sources', [
                'sources' => $sources
            ])
        ]);
    }

    // Private Methods
    // =========================================================================

    /**
     * Returns the selected source info.
     *
     * @return array|null
     * @throws ForbiddenHttpException if the user is not permitted to access the requested source
     */
    private function _source()
    {
        if ($this->_sourceKey === null) {
            return null;
        }

        $source = ElementHelper::findSource($this->_elementType, $this->_sourceKey, $this->_context);

        if ($source === null) {
            // That wasn't a valid source, or the user doesn't have access to it in this context
            throw new ForbiddenHttpException('User not permitted to access this source');
        }

        return $source;
    }

    /**
     * Returns the current view state.
     *
     * @return array
     */
    private function _viewState(): array
    {
        $viewState = Craft::$app->getRequest()->getParam('viewState', []);

        if (empty($viewState['mode'])) {
            $viewState['mode'] = 'table';
        }

        return $viewState;
    }

    /**
     * Returns the element query based on the current params.
     *
     * @return ElementQueryInterface
     */
    private function _elementQuery(): ElementQueryInterface
    {
        /** @var string|ElementInterface $elementType */
        $elementType = $this->_elementType;
        $query = $elementType::find();

        $request = Craft::$app->getRequest();

        // Does the source specify any criteria attributes?
        if (isset($this->_source['criteria'])) {
            Craft::configure($query, $this->_source['criteria']);
        }

        // Override with the request's params
        if ($criteria = $request->getBodyParam('criteria')) {
            if (isset($criteria['trashed'])) {
                $criteria['trashed'] = (bool)$criteria['trashed'];
            }
            Craft::configure($query, $criteria);
        }

        // Exclude descendants of the collapsed element IDs
        $collapsedElementIds = $request->getParam('collapsedElementIds');

        if ($collapsedElementIds) {
            $descendantQuery = (clone $query)
                ->offset(null)
                ->limit(null)
                ->orderBy(null)
                ->positionedAfter(null)
                ->positionedBefore(null)
                ->anyStatus();

            // Get the actual elements
            /** @var Element[] $collapsedElements */
            $collapsedElements = (clone $descendantQuery)
                ->id($collapsedElementIds)
                ->orderBy(['lft' => SORT_ASC])
                ->all();

            if (!empty($collapsedElements)) {
                $descendantIds = [];

                foreach ($collapsedElements as $element) {
                    // Make sure we haven't already excluded this one, because its ancestor is collapsed as well
                    if (in_array($element->id, $descendantIds, false)) {
                        continue;
                    }

                    $elementDescendantIds = (clone $descendantQuery)
                        ->descendantOf($element)
                        ->ids();

                    $descendantIds = array_merge($descendantIds, $elementDescendantIds);
                }

                if (!empty($descendantIds)) {
                    $query->andWhere(['not', ['elements.id' => $descendantIds]]);
                }
            }
        }

        return $query;
    }

    /**
     * Returns the element data to be returned to the client.
     *
     * @param bool $includeContainer Whether the element container should be included in the response data
     * @param bool $includeActions Whether info about the available actions should be included in the response data
     * @return array
     */
    private function _elementResponseData(bool $includeContainer, bool $includeActions): array
    {
        $responseData = [];

        $view = $this->getView();

        // Get the action head/foot HTML before any more is added to it from the element HTML
        if ($includeActions) {
            $responseData['actions'] = $this->_actionData();
            $responseData['actionsHeadHtml'] = $view->getHeadHtml();
            $responseData['actionsFootHtml'] = $view->getBodyHtml();
        }

        $disabledElementIds = Craft::$app->getRequest()->getParam('disabledElementIds', []);
        $showCheckboxes = !empty($this->_actions);
        /** @var string|ElementInterface $elementType */
        $elementType = $this->_elementType;

        $responseData['html'] = $elementType::indexHtml(
            $this->_elementQuery,
            $disabledElementIds,
            $this->_viewState,
            $this->_sourceKey,
            $this->_context,
            $includeContainer,
            $showCheckboxes
        );

        $responseData['headHtml'] = $view->getHeadHtml();
        $responseData['footHtml'] = $view->getBodyHtml();

        return $responseData;
    }

    /**
     * Returns the available actions for the current source.
     *
     * @return ElementActionInterface[]|null
     */
    private function _availableActions()
    {
        if (Craft::$app->getRequest()->isMobileBrowser()) {
            return null;
        }

        /** @var string|ElementInterface $elementType */
        $elementType = $this->_elementType;
        $actions = $elementType::actions($this->_sourceKey);

        foreach ($actions as $i => $action) {
            // $action could be a string or config array
            if (!$action instanceof ElementActionInterface) {
                $actions[$i] = $action = Craft::$app->getElements()->createAction($action);

                if ($actions[$i] === null) {
                    unset($actions[$i]);
                }
            }

<<<<<<< HEAD
            if ($this->_elementQuery->trashed) {
                if (!$action instanceof Restore) {
                    unset($actions[$i]);
                }
            } else if ($action instanceof Restore) {
                unset($actions[$i]);
            }
=======
            /** @var ElementActionInterface $action */
            $action->setElementType($elementType);
>>>>>>> 5989395e
        }

        return array_values($actions);
    }

    /**
     * Returns the data for the available actions.
     *
     * @return array|null
     */
    private function _actionData()
    {
        if (empty($this->_actions)) {
            return null;
        }

        $actionData = [];

        /** @var ElementAction $action */
        foreach ($this->_actions as $action) {
            $actionData[] = [
                'type' => get_class($action),
                'destructive' => $action->isDestructive(),
                'name' => $action->getTriggerLabel(),
                'trigger' => $action->getTriggerHtml(),
                'confirm' => $action->getConfirmationMessage(),
            ];
        }

        return $actionData;
    }
}<|MERGE_RESOLUTION|>--- conflicted
+++ resolved
@@ -418,7 +418,6 @@
                 }
             }
 
-<<<<<<< HEAD
             if ($this->_elementQuery->trashed) {
                 if (!$action instanceof Restore) {
                     unset($actions[$i]);
@@ -426,10 +425,9 @@
             } else if ($action instanceof Restore) {
                 unset($actions[$i]);
             }
-=======
+
             /** @var ElementActionInterface $action */
             $action->setElementType($elementType);
->>>>>>> 5989395e
         }
 
         return array_values($actions);
