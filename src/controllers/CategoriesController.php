<?php
/**
 * @link https://craftcms.com/
 * @copyright Copyright (c) Pixel & Tonic, Inc.
 * @license https://craftcms.github.io/license/
 */

namespace craft\controllers;

use Craft;
use craft\base\Element;
use craft\elements\Category;
use craft\errors\InvalidElementException;
use craft\events\ElementEvent;
use craft\helpers\Json;
use craft\helpers\UrlHelper;
use craft\models\CategoryGroup;
use craft\models\CategoryGroup_SiteSettings;
use craft\models\Site;
use craft\web\Controller;
use yii\base\Exception;
use yii\web\BadRequestHttpException;
use yii\web\ForbiddenHttpException;
use yii\web\NotFoundHttpException;
use yii\web\Response;
use yii\web\ServerErrorHttpException;

/**
 * The CategoriesController class is a controller that handles various actions related to categories and category
 * groups, such as creating, editing and deleting them.
 * Note that all actions in the controller require an authenticated Craft session via [[allowAnonymous]].
 *
 * @author Pixel & Tonic, Inc. <support@pixelandtonic.com>
 * @since 3.0.0
 */
class CategoriesController extends Controller
{
    /**
     * @event ElementEvent The event that is triggered when a category’s template is rendered for Live Preview.
     */
    const EVENT_PREVIEW_CATEGORY = 'previewCategory';

    /**
     * @inheritdoc
     */
    protected $allowAnonymous = ['view-shared-category'];

    // Category Groups
    // -------------------------------------------------------------------------

    /**
     * Category groups index.
     *
     * @return Response
     */
    public function actionGroupIndex(): Response
    {
        $this->requireAdmin();

        $groups = Craft::$app->getCategories()->getAllGroups();

        return $this->renderTemplate('settings/categories/index', [
            'categoryGroups' => $groups,
        ]);
    }

    /**
     * Edit a category group.
     *
     * @param int|null $groupId The category group’s ID, if editing an existing group.
     * @param CategoryGroup|null $categoryGroup The category group being edited, if there were any validation errors.
     * @return Response
     * @throws NotFoundHttpException if the requested category group cannot be found
     */
    public function actionEditCategoryGroup(int $groupId = null, CategoryGroup $categoryGroup = null): Response
    {
        $this->requireAdmin();

        $variables = [];

        // Breadcrumbs
        $variables['crumbs'] = [
            [
                'label' => Craft::t('app', 'Settings'),
                'url' => UrlHelper::url('settings'),
            ],
            [
                'label' => Craft::t('app', 'Categories'),
                'url' => UrlHelper::url('settings/categories'),
            ],
        ];

        $variables['brandNewGroup'] = false;

        if ($groupId !== null) {
            if ($categoryGroup === null) {
                $categoryGroup = Craft::$app->getCategories()->getGroupById($groupId);

                if (!$categoryGroup) {
                    throw new NotFoundHttpException('Category group not found');
                }
            }

            $variables['title'] = trim($categoryGroup->name) ?: Craft::t('app', 'Edit Category Group');
        } else {
            if ($categoryGroup === null) {
                $categoryGroup = new CategoryGroup();
                $variables['brandNewGroup'] = true;
            }

            $variables['title'] = Craft::t('app', 'Create a new category group');
        }

        $variables['groupId'] = $groupId;
        $variables['categoryGroup'] = $categoryGroup;

        return $this->renderTemplate('settings/categories/_edit', $variables);
    }

    /**
     * Save a category group.
     *
     * @return Response|null
     * @throws BadRequestHttpException
     */
    public function actionSaveGroup()
    {
        $this->requirePostRequest();
        $this->requireAdmin();

        $categoriesService = Craft::$app->getCategories();
        $groupId = $this->request->getBodyParam('groupId');

        if ($groupId) {
            $group = $categoriesService->getGroupById($groupId);
            if (!$group) {
                throw new BadRequestHttpException("Invalid category group ID: $groupId");
            }
        } else {
            $group = new CategoryGroup();
        }

        // Main group settings
        $group->name = $this->request->getBodyParam('name');
        $group->handle = $this->request->getBodyParam('handle');
        $group->maxLevels = $this->request->getBodyParam('maxLevels');
        $group->defaultPlacement = $this->request->getBodyParam('defaultPlacement') ?? $group->defaultPlacement;

        // Site-specific settings
        $allSiteSettings = [];

        foreach (Craft::$app->getSites()->getAllSites() as $site) {
            $postedSettings = $this->request->getBodyParam('sites.' . $site->handle);

            $siteSettings = new CategoryGroup_SiteSettings();
            $siteSettings->siteId = $site->id;

            if ($siteSettings->hasUrls = !empty($postedSettings['uriFormat'])) {
                $siteSettings->uriFormat = $postedSettings['uriFormat'];
                $siteSettings->template = $postedSettings['template'] ?? null;
            }

            $allSiteSettings[$site->id] = $siteSettings;
        }

        $group->setSiteSettings($allSiteSettings);

        // Group the field layout
        $fieldLayout = Craft::$app->getFields()->assembleLayoutFromPost();
        $fieldLayout->type = Category::class;
        $group->setFieldLayout($fieldLayout);

        // Save it
        if (!$categoriesService->saveGroup($group)) {
            $this->setFailFlash(Craft::t('app', 'Couldn’t save the category group.'));

            // Send the category group back to the template
            Craft::$app->getUrlManager()->setRouteParams([
                'categoryGroup' => $group,
            ]);

            return null;
        }

        $this->setSuccessFlash(Craft::t('app', 'Category group saved.'));
        return $this->redirectToPostedUrl($group);
    }

    /**
     * Deletes a category group.
     *
     * @return Response
     */
    public function actionDeleteCategoryGroup(): Response
    {
        $this->requirePostRequest();
        $this->requireAcceptsJson();
        $this->requireAdmin();

        $groupId = $this->request->getRequiredBodyParam('id');

        Craft::$app->getCategories()->deleteGroupById($groupId);

        return $this->asJson(['success' => true]);
    }

    // Categories
    // -------------------------------------------------------------------------

    /**
     * Displays the category index page.
     *
     * @param string|null $groupHandle The category group’s handle.
     * @return Response
     * @throws ForbiddenHttpException if the user is not permitted to edit categories
     */
    public function actionCategoryIndex(string $groupHandle = null): Response
    {
        $groups = Craft::$app->getCategories()->getEditableGroups();

        if (empty($groups)) {
            throw new ForbiddenHttpException('User not permitted to edit categories');
        }

        $this->view->registerTranslations('app', [
            'New category',
        ]);

        return $this->renderTemplate('categories/_index', [
            'groupHandle' => $groupHandle,
            'groups' => $groups,
        ]);
    }

    /**
     * Displays the category edit page.
     *
     * @param string $groupHandle The category group’s handle.
     * @param int|null $categoryId The category’s ID, if editing an existing category.
     * @param string|null $siteHandle The site handle, if specified.
     * @param Category|null $category The category being edited, if there were any validation errors.
     * @return Response
     * @throws NotFoundHttpException if the requested site handle is invalid
     */
    public function actionEditCategory(string $groupHandle, int $categoryId = null, string $siteHandle = null, Category $category = null): Response
    {
        $variables = [
            'groupHandle' => $groupHandle,
            'categoryId' => $categoryId,
            'category' => $category,
        ];

        if ($siteHandle !== null) {
            $variables['site'] = Craft::$app->getSites()->getSiteByHandle($siteHandle);

            if (!$variables['site']) {
                throw new NotFoundHttpException('Invalid site handle: ' . $siteHandle);
            }
        }

        $this->_prepEditCategoryVariables($variables);

        /** @var Site $site */
        $site = $variables['site'];
<<<<<<< HEAD
        /* @var Category $category */
        $category = $variables['element'];
=======
        /** @var Category $category */
        $category = $variables['category'];
>>>>>>> 86dcff64

        $this->_enforceEditCategoryPermissions($category);

        // Parent Category selector variables
        // ---------------------------------------------------------------------

        if ((int)$variables['group']->maxLevels !== 1) {
            $variables['elementType'] = Category::class;

            // Define the parent options criteria
            $variables['parentOptionCriteria'] = [
                'siteId' => $site->id,
                'groupId' => $variables['group']->id,
                'status' => null,
            ];

            if ($variables['group']->maxLevels) {
                if ($category->id) {
                    // Figure out how deep the ancestors go
                    $maxDepth = Category::find()
                        ->select('level')
                        ->descendantOf($category)
                        ->anyStatus()
                        ->leaves()
                        ->scalar();
                    $depth = 1 + ($maxDepth ?: $category->level) - $category->level;
                } else {
                    $depth = 1;
                }

                $variables['parentOptionCriteria']['level'] = '<= ' . ($variables['group']->maxLevels - $depth);
            }

            if ($category->id !== null) {
                // Prevent the current category, or any of its descendants, from being options
                $excludeIds = Category::find()
                    ->descendantOf($category)
                    ->anyStatus()
                    ->ids();

                $excludeIds[] = $category->id;
                $variables['parentOptionCriteria']['where'] = [
                    'not in',
                    'elements.id',
                    $excludeIds,
                ];
            }

            // Get the initially selected parent
            $parentId = $this->request->getParam('parentId');

            if ($parentId === null && $category->id !== null) {
                $parentId = $category->getAncestors(1)
                    ->anyStatus()
                    ->ids();
            }

            if (is_array($parentId)) {
                $parentId = reset($parentId) ?: null;
            }

            if ($parentId) {
                $variables['parent'] = Craft::$app->getCategories()->getCategoryById($parentId, $site->id);
            }
        }

        // Other variables
        // ---------------------------------------------------------------------

        // Body class
        $variables['bodyClass'] = 'edit-category site--' . $site->handle;

        // Page title
        if ($category->id === null) {
            $variables['title'] = Craft::t('app', 'Create a new category');
        } else {
            $variables['docTitle'] = $variables['title'] = trim($category->title) ?: Craft::t('app', 'Edit Category');
        }

        // Breadcrumbs
        $variables['crumbs'] = [
            [
                'label' => Craft::t('app', 'Categories'),
                'url' => UrlHelper::url('categories'),
            ],
            [
                'label' => Craft::t('site', $variables['group']->name),
                'url' => UrlHelper::url('categories/' . $variables['group']->handle),
            ],
        ];

        /** @var Category $ancestor */
        foreach ($category->getAncestors()->all() as $ancestor) {
            $variables['crumbs'][] = [
                'label' => $ancestor->title,
                'url' => $ancestor->getCpEditUrl(),
            ];
        }

        $variables['showPreviewBtn'] = false;

        // Enable Live Preview?
        if (!$this->request->isMobileBrowser(true) && Craft::$app->getCategories()->isGroupTemplateValid($variables['group'], $category->siteId)) {
            $this->getView()->registerJs('Craft.LivePreview.init(' . Json::encode([
                    'fields' => '#fields > .flex-fields > .field',
                    'extraFields' => '#settings',
                    'previewUrl' => $category->getUrl(),
                    'previewAction' => Craft::$app->getSecurity()->hashData('categories/preview-category'),
                    'previewParams' => [
                        'groupId' => $variables['group']->id,
                        'categoryId' => $category->id,
                        'siteId' => $category->siteId,
                    ],
                ]) . ');');

            if (!Craft::$app->getConfig()->getGeneral()->headlessMode) {
                $variables['showPreviewBtn'] = true;
            }

            // Should we show the Share button too?
            if ($category->id !== null) {
                // If the category is enabled, use its main URL as its share URL.
                if ($category->getStatus() === Element::STATUS_ENABLED) {
                    $variables['shareUrl'] = $category->getUrl();
                } else {
                    $variables['shareUrl'] = UrlHelper::actionUrl('categories/share-category', [
                        'categoryId' => $category->id,
                        'siteId' => $category->siteId,
                    ], null, false);
                }
            }
        }

        // Set the base CP edit URL
        $variables['baseCpEditUrl'] = "categories/{$variables['group']->handle}/{id}-{slug}";

        // Set the "Continue Editing" URL
        $siteSegment = Craft::$app->getIsMultiSite() && Craft::$app->getSites()->getCurrentSite()->id != $site->id ? "/{$site->handle}" : '';
        $variables['continueEditingUrl'] = $variables['baseCpEditUrl'] . $siteSegment;

        // Set the "Save and add another" URL
        $variables['nextCategoryUrl'] = "categories/{$variables['group']->handle}/new{$siteSegment}?parentId={parent.id}#";

        // Render the template!
        return $this->renderTemplate('categories/_edit', $variables);
    }

    /**
     * Previews a category.
     *
     * @return Response
     */
    public function actionPreviewCategory(): Response
    {
        $this->requirePostRequest();

        $category = $this->_getCategoryModel();
        $this->_enforceEditCategoryPermissions($category);
        $this->_populateCategoryModel($category);

        // Fire a 'previewCategory' event
        if ($this->hasEventHandlers(self::EVENT_PREVIEW_CATEGORY)) {
            $this->trigger(self::EVENT_PREVIEW_CATEGORY, new ElementEvent([
                'element' => $category,
            ]));
        }

        return $this->_showCategory($category);
    }

    /**
     * Saves an category.
     *
     * @return Response|null
     * @throws ServerErrorHttpException
     */
    public function actionSaveCategory()
    {
        $this->requirePostRequest();

        $category = $this->_getCategoryModel();
        $categoryVariable = $this->request->getValidatedBodyParam('categoryVariable') ?? 'category';

        // Permission enforcement
        $this->_enforceEditCategoryPermissions($category);

        // Are we duplicating the category?
        if ($this->request->getBodyParam('duplicate')) {
            // Swap $category with the duplicate
            try {
                $category = Craft::$app->getElements()->duplicateElement($category);
            } catch (InvalidElementException $e) {
                /** @var Category $clone */
                $clone = $e->element;

                if ($this->request->getAcceptsJson()) {
                    return $this->asJson([
                        'success' => false,
                        'errors' => $clone->getErrors(),
                    ]);
                }

                $this->setFailFlash(Craft::t('app', 'Couldn’t duplicate category.'));

                // Send the original category back to the template, with any validation errors on the clone
                $category->addErrors($clone->getErrors());
                Craft::$app->getUrlManager()->setRouteParams([
                    'category' => $category,
                ]);

                return null;
            } catch (\Throwable $e) {
                throw new ServerErrorHttpException(Craft::t('app', 'An error occurred when duplicating the category.'), 0, $e);
            }
        }

        // Populate the category with post data
        $this->_populateCategoryModel($category);

        // Save the category
        if ($category->enabled && $category->getEnabledForSite()) {
            $category->setScenario(Element::SCENARIO_LIVE);
        }

        if (!Craft::$app->getElements()->saveElement($category)) {
            if ($this->request->getAcceptsJson()) {
                return $this->asJson([
                    'success' => false,
                    'errors' => $category->getErrors(),
                ]);
            }

            $this->setFailFlash(Craft::t('app', 'Couldn’t save category.'));

            // Send the category back to the template
            Craft::$app->getUrlManager()->setRouteParams([
                $categoryVariable => $category,
            ]);

            return null;
        }

        if ($this->request->getAcceptsJson()) {
            return $this->asJson([
                'success' => true,
                'id' => $category->id,
                'title' => $category->title,
                'slug' => $category->slug,
                'status' => $category->getStatus(),
                'url' => $category->getUrl(),
                'cpEditUrl' => $category->getCpEditUrl(),
            ]);
        }

        $this->setSuccessFlash(Craft::t('app', 'Category saved.'));
        return $this->redirectToPostedUrl($category);
    }

    /**
     * Deletes a category.
     *
     * @return Response|null
     * @throws NotFoundHttpException if the requested category cannot be found
     */
    public function actionDeleteCategory()
    {
        $this->requirePostRequest();

        $categoryId = $this->request->getRequiredBodyParam('categoryId');
        $category = Craft::$app->getCategories()->getCategoryById($categoryId);

        if (!$category) {
            throw new NotFoundHttpException('Category not found');
        }

        // Make sure they have permission to do this
        $this->requirePermission('editCategories:' . $category->getGroup()->uid);

        // Delete it
        if (!Craft::$app->getElements()->deleteElement($category)) {
            if ($this->request->getAcceptsJson()) {
                return $this->asJson(['success' => false]);
            }

            $this->setFailFlash(Craft::t('app', 'Couldn’t delete category.'));

            // Send the category back to the template
            Craft::$app->getUrlManager()->setRouteParams([
                'category' => $category,
            ]);

            return null;
        }

        if ($this->request->getAcceptsJson()) {
            return $this->asJson(['success' => true]);
        }

        $this->setSuccessFlash(Craft::t('app', 'Category deleted.'));
        return $this->redirectToPostedUrl($category);
    }

    /**
     * Redirects the client to a URL for viewing a disabled category on the front end.
     *
     * @param int $categoryId
     * @param int|null $siteId
     * @return Response
     * @throws Exception
     * @throws NotFoundHttpException if the requested category cannot be found
     * @throws ServerErrorHttpException if the category group is not configured properly
     */
    public function actionShareCategory(int $categoryId, int $siteId = null): Response
    {
        $category = Craft::$app->getCategories()->getCategoryById($categoryId, $siteId);

        if (!$category) {
            throw new NotFoundHttpException('Category not found');
        }

        // Make sure they have permission to be viewing this category
        $this->_enforceEditCategoryPermissions($category);

        // Make sure the category actually can be viewed
        if (!Craft::$app->getCategories()->isGroupTemplateValid($category->getGroup(), $category->siteId)) {
            throw new ServerErrorHttpException('Category group not configured properly');
        }

        // Create the token and redirect to the category URL with the token in place
        $token = Craft::$app->getTokens()->createPreviewToken([
            'categories/view-shared-category',
            [
                'categoryId' => $categoryId,
                'siteId' => $category->siteId,
            ],
        ]);

        if ($token === false) {
            throw new Exception('There was a problem generating the token.');
        }

        $url = UrlHelper::urlWithToken($category->getUrl(), $token);

        return $this->response->redirect($url);
    }

    /**
     * Shows an category/draft/version based on a token.
     *
     * @param int $categoryId
     * @param int|null $siteId
     * @return Response
     * @throws NotFoundHttpException if the requested category cannot be found
     */
    public function actionViewSharedCategory(int $categoryId, int $siteId = null): Response
    {
        $this->requireToken();

        $category = Craft::$app->getCategories()->getCategoryById($categoryId, $siteId);

        if (!$category) {
            throw new NotFoundHttpException('Category not found');
        }

        return $this->_showCategory($category);
    }

    /**
     * Preps category category variables.
     *
     * @param array &$variables
     * @throws NotFoundHttpException if the requested category group or category cannot be found
     * @throws ForbiddenHttpException if the user is not permitted to edit content in the requested site
     */
    private function _prepEditCategoryVariables(array &$variables)
    {
        // Get the category group
        // ---------------------------------------------------------------------

        if (!empty($variables['groupHandle'])) {
            $variables['group'] = Craft::$app->getCategories()->getGroupByHandle($variables['groupHandle']);
        } else if (!empty($variables['groupId'])) {
            $variables['group'] = Craft::$app->getCategories()->getGroupById($variables['groupId']);
        }

        if (empty($variables['group'])) {
            throw new NotFoundHttpException('Category group not found');
        }

        // Get the site
        // ---------------------------------------------------------------------

        if (Craft::$app->getIsMultiSite()) {
            // Only use the sites that the user has access to
            $variables['siteIds'] = Craft::$app->getSites()->getEditableSiteIds();
        } else {
            /** @noinspection PhpUnhandledExceptionInspection */
            $variables['siteIds'] = [Craft::$app->getSites()->getPrimarySite()->id];
        }

        if (!$variables['siteIds']) {
            throw new ForbiddenHttpException('User not permitted to edit content in any sites');
        }

        if (empty($variables['site'])) {
            /** @noinspection PhpUnhandledExceptionInspection */
            $variables['site'] = Craft::$app->getSites()->getCurrentSite();

            if (!in_array($variables['site']->id, $variables['siteIds'], false)) {
                $variables['site'] = Craft::$app->getSites()->getSiteById($variables['siteIds'][0]);
            }

            $site = $variables['site'];
        } else {
            // Make sure they were requesting a valid site
            /** @var Site $site */
            $site = $variables['site'];
            if (!in_array($site->id, $variables['siteIds'], false)) {
                throw new ForbiddenHttpException('User not permitted to edit content in this site');
            }
        }

        // Get the category
        // ---------------------------------------------------------------------

        if (empty($variables['element'])) {
            if (!empty($variables['categoryId'])) {
                $variables['element'] = Craft::$app->getCategories()->getCategoryById($variables['categoryId'], $site->id);

                if (!$variables['element']) {
                    throw new NotFoundHttpException('Category not found');
                }
            } else {
                $variables['element'] = new Category();
                $variables['element']->groupId = $variables['group']->id;
                $variables['element']->enabled = true;
                $variables['element']->siteId = $site->id;
            }
        }

        // Prep the form tabs & content
        $form = $variables['group']->getFieldLayout()->createForm($variables['element']);
        $variables['tabs'] = $form->getTabMenu();
        $variables['fieldsHtml'] = $form->render();
    }

    /**
     * Fetches or creates a Category.
     *
     * @return Category
     * @throws BadRequestHttpException if the requested category group doesn't exist
     * @throws NotFoundHttpException if the requested category cannot be found
     */
    private function _getCategoryModel(): Category
    {
        $categoryId = $this->request->getBodyParam('sourceId') ?? $this->request->getBodyParam('categoryId');
        $siteId = $this->request->getBodyParam('siteId');

        if ($categoryId) {
            $category = Craft::$app->getCategories()->getCategoryById($categoryId, $siteId);

            if (!$category) {
                throw new NotFoundHttpException('Category not found');
            }
        } else {
            $groupId = $this->request->getRequiredBodyParam('groupId');
            if (($group = Craft::$app->getCategories()->getGroupById($groupId)) === null) {
                throw new BadRequestHttpException('Invalid category group ID: ' . $groupId);
            }

            $category = new Category();
            $category->groupId = $group->id;
            $category->fieldLayoutId = $group->fieldLayoutId;

            if ($siteId) {
                $category->siteId = $siteId;
            }
        }

        return $category;
    }

    /**
     * Enforces all Edit Category permissions.
     *
     * @param Category $category
     */
    private function _enforceEditCategoryPermissions(Category $category)
    {
        if (Craft::$app->getIsMultiSite()) {
            // Make sure they have access to this site
            $this->requirePermission('editSite:' . $category->getSite()->uid);
        }

        // Make sure the user is allowed to edit categories in this group
        $this->requirePermission('editCategories:' . $category->getGroup()->uid);
    }

    /**
     * Populates an Category with post data.
     *
     * @param Category $category
     */
    private function _populateCategoryModel(Category $category)
    {
        // Set the category attributes, defaulting to the existing values for whatever is missing from the post data
        $category->slug = $this->request->getBodyParam('slug', $category->slug);
        $category->title = $this->request->getBodyParam('title', $category->title);

        $enabledForSite = $this->request->getBodyParam('enabledForSite');
        if (is_array($enabledForSite)) {
            // Make sure they are allowed to edit all of the posted site IDs
            $editableSiteIds = Craft::$app->getSites()->getEditableSiteIds();
            if (array_diff(array_keys($enabledForSite), $editableSiteIds)) {
                throw new ForbiddenHttpException('User not permitted to edit the statuses for all the submitted site IDs');
            }
            // Set the global status to true if it's enabled for *any* sites, or if already enabled.
            $category->enabled = in_array(true, $enabledForSite, false) || $category->enabled;
        } else {
            $category->enabled = (bool)$this->request->getBodyParam('enabled', $category->enabled);
        }
        $category->setEnabledForSite($enabledForSite ?? $category->getEnabledForSite());

        $fieldsLocation = $this->request->getParam('fieldsLocation', 'fields');
        $category->setFieldValuesFromRequest($fieldsLocation);

        // Parent
        if (($parentId = $this->request->getBodyParam('parentId')) !== null) {
            if (is_array($parentId)) {
                $parentId = reset($parentId) ?: false;
            }
            $category->newParentId = $parentId ?: false;
        }
    }

    /**
     * Displays a category.
     *
     * @param Category $category
     * @return Response
     * @throws ServerErrorHttpException if the category doesn't have a URL for the site it's configured with, or if the category's site ID is invalid
     */
    private function _showCategory(Category $category): Response
    {
        $categoryGroupSiteSettings = $category->getGroup()->getSiteSettings();

        if (!isset($categoryGroupSiteSettings[$category->siteId]) || !$categoryGroupSiteSettings[$category->siteId]->hasUrls) {
            throw new ServerErrorHttpException('The category ' . $category->id . ' doesn’t have a URL for the site ' . $category->siteId . '.');
        }

        $site = Craft::$app->getSites()->getSiteById($category->siteId, true);

        if (!$site) {
            throw new ServerErrorHttpException('Invalid site ID: ' . $category->siteId);
        }

        Craft::$app->language = $site->language;
        Craft::$app->set('locale', Craft::$app->getI18n()->getLocaleById($site->language));

        // Have this category override any freshly queried categories with the same ID/site
        if ($category->id) {
            Craft::$app->getElements()->setPlaceholderElement($category);
        }

        $this->getView()->getTwig()->disableStrictVariables();

        return $this->renderTemplate($categoryGroupSiteSettings[$category->siteId]->template, [
            'category' => $category,
        ]);
    }
}<|MERGE_RESOLUTION|>--- conflicted
+++ resolved
@@ -262,13 +262,8 @@
 
         /** @var Site $site */
         $site = $variables['site'];
-<<<<<<< HEAD
-        /* @var Category $category */
+        /** @var Category $category */
         $category = $variables['element'];
-=======
-        /** @var Category $category */
-        $category = $variables['category'];
->>>>>>> 86dcff64
 
         $this->_enforceEditCategoryPermissions($category);
 
