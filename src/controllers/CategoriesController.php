--- conflicted
+++ resolved
@@ -533,11 +533,7 @@
         }
 
         // Make sure they have permission to do this
-<<<<<<< HEAD
-        $this->requirePermission('editCategories:'.$category->getGroup()->uid);
-=======
-        $this->requirePermission('editCategories:' . $category->groupId);
->>>>>>> 928249a9
+        $this->requirePermission('editCategories:' . $category->getGroup()->uid);
 
         // Delete it
         if (!Craft::$app->getElements()->deleteElement($category)) {
@@ -776,19 +772,11 @@
     {
         if (Craft::$app->getIsMultiSite()) {
             // Make sure they have access to this site
-<<<<<<< HEAD
-            $this->requirePermission('editSite:'.$category->getSite()->uid);
+            $this->requirePermission('editSite:' . $category->getSite()->uid);
         }
 
         // Make sure the user is allowed to edit categories in this group
-        $this->requirePermission('editCategories:'.$category->getGroup()->uid);
-=======
-            $this->requirePermission('editSite:' . $category->siteId);
-        }
-
-        // Make sure the user is allowed to edit categories in this group
-        $this->requirePermission('editCategories:' . $category->groupId);
->>>>>>> 928249a9
+        $this->requirePermission('editCategories:' . $category->getGroup()->uid);
     }
 
     /**
