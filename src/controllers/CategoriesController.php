<?php
/**
 * @link https://craftcms.com/
 * @copyright Copyright (c) Pixel & Tonic, Inc.
 * @license https://craftcms.github.io/license/
 */

namespace craft\controllers;

use Craft;
use craft\base\Element;
use craft\elements\Category;
use craft\errors\InvalidElementException;
use craft\helpers\Cp;
use craft\helpers\ElementHelper;
use craft\helpers\UrlHelper;
use craft\models\CategoryGroup;
use craft\models\CategoryGroup_SiteSettings;
use craft\web\Controller;
use Throwable;
use yii\web\BadRequestHttpException;
use yii\web\ForbiddenHttpException;
use yii\web\NotFoundHttpException;
use yii\web\Response;
use yii\web\ServerErrorHttpException;

/**
 * The CategoriesController class is a controller that handles various actions related to categories and category
 * groups, such as creating, editing and deleting them.
 * Note that all actions in the controller require an authenticated Craft session via [[allowAnonymous]].
 *
 * @author Pixel & Tonic, Inc. <support@pixelandtonic.com>
 * @since 3.0.0
 */
class CategoriesController extends Controller
{
    /**
     * @event ElementEvent The event that is triggered when a category’s template is rendered for Live Preview.
     */
    public const EVENT_PREVIEW_CATEGORY = 'previewCategory';

    /**
     * @inheritdoc
     */
    protected array|bool|int $allowAnonymous = ['view-shared-category'];

    // Category Groups
    // -------------------------------------------------------------------------

    /**
     * Category groups index.
     *
     * @return Response
     */
    public function actionGroupIndex(): Response
    {
        $this->requireAdmin();

        $groups = Craft::$app->getCategories()->getAllGroups();

        return $this->renderTemplate('settings/categories/index.twig', [
            'categoryGroups' => $groups,
        ]);
    }

    /**
     * Edit a category group.
     *
     * @param int|null $groupId The category group’s ID, if editing an existing group.
     * @param CategoryGroup|null $categoryGroup The category group being edited, if there were any validation errors.
     * @return Response
     * @throws NotFoundHttpException if the requested category group cannot be found
     */
    public function actionEditCategoryGroup(?int $groupId = null, ?CategoryGroup $categoryGroup = null): Response
    {
        $this->requireAdmin();

        $variables = [];

        // Breadcrumbs
        $variables['crumbs'] = [
            [
                'label' => Craft::t('app', 'Settings'),
                'url' => UrlHelper::url('settings'),
            ],
            [
                'label' => Craft::t('app', 'Categories'),
                'url' => UrlHelper::url('settings/categories'),
            ],
        ];

        $variables['brandNewGroup'] = false;

        if ($groupId !== null) {
            if ($categoryGroup === null) {
                $categoryGroup = Craft::$app->getCategories()->getGroupById($groupId);

                if (!$categoryGroup) {
                    throw new NotFoundHttpException('Category group not found');
                }
            }

            $variables['title'] = trim($categoryGroup->name) ?: Craft::t('app', 'Edit Category Group');
        } else {
            if ($categoryGroup === null) {
                $categoryGroup = new CategoryGroup();
                $variables['brandNewGroup'] = true;
            }

            $variables['title'] = Craft::t('app', 'Create a new category group');
        }

        $variables['groupId'] = $groupId;
        $variables['categoryGroup'] = $categoryGroup;

        return $this->renderTemplate('settings/categories/_edit.twig', $variables);
    }

    /**
     * Save a category group.
     *
     * @return Response|null
     * @throws BadRequestHttpException
     */
    public function actionSaveGroup(): ?Response
    {
        $this->requirePostRequest();
        $this->requireAdmin();

        $categoriesService = Craft::$app->getCategories();
        $groupId = $this->request->getBodyParam('groupId');

        if ($groupId) {
            $group = $categoriesService->getGroupById($groupId);
            if (!$group) {
                throw new BadRequestHttpException("Invalid category group ID: $groupId");
            }
        } else {
            $group = new CategoryGroup();
        }

        // Main group settings
        $group->name = $this->request->getBodyParam('name');
        $group->handle = $this->request->getBodyParam('handle');
        $group->maxLevels = (int)$this->request->getBodyParam('maxLevels') ?: null;
        $group->defaultPlacement = $this->request->getBodyParam('defaultPlacement') ?? $group->defaultPlacement;

        // Site-specific settings
        $allSiteSettings = [];

        foreach (Craft::$app->getSites()->getAllSites() as $site) {
            $postedSettings = $this->request->getBodyParam('sites.' . $site->handle);

            $siteSettings = new CategoryGroup_SiteSettings();
            $siteSettings->siteId = $site->id;

            if ($siteSettings->hasUrls = !empty($postedSettings['uriFormat'])) {
                $siteSettings->uriFormat = $postedSettings['uriFormat'];
                $siteSettings->template = $postedSettings['template'] ?? null;
            }

            $allSiteSettings[$site->id] = $siteSettings;
        }

        $group->setSiteSettings($allSiteSettings);

        // Group the field layout
        $fieldLayout = Craft::$app->getFields()->assembleLayoutFromPost();
        $fieldLayout->type = Category::class;
        $group->setFieldLayout($fieldLayout);

        // Save it
        if (!$categoriesService->saveGroup($group)) {
            $this->setFailFlash(Craft::t('app', 'Couldn’t save the category group.'));

            // Send the category group back to the template
            Craft::$app->getUrlManager()->setRouteParams([
                'categoryGroup' => $group,
            ]);

            return null;
        }

        $this->setSuccessFlash(Craft::t('app', 'Category group saved.'));
        return $this->redirectToPostedUrl($group);
    }

    /**
     * Deletes a category group.
     *
     * @return Response
     */
    public function actionDeleteCategoryGroup(): Response
    {
        $this->requirePostRequest();
        $this->requireAcceptsJson();
        $this->requireAdmin();

        $groupId = $this->request->getRequiredBodyParam('id');

        Craft::$app->getCategories()->deleteGroupById($groupId);

        return $this->asSuccess();
    }

    // Categories
    // -------------------------------------------------------------------------

    /**
     * Displays the category index page.
     *
     * @param string|null $groupHandle The category group’s handle.
     * @return Response
     * @throws ForbiddenHttpException if the user is not permitted to edit categories
     */
    public function actionCategoryIndex(?string $groupHandle = null): Response
    {
        $groups = Craft::$app->getCategories()->getEditableGroups();

        if (empty($groups)) {
            throw new ForbiddenHttpException('User not permitted to edit categories');
        }

        $this->view->registerTranslations('app', [
            'New category',
        ]);

        return $this->renderTemplate('categories/_index.twig', [
            'groupHandle' => $groupHandle,
            'groups' => $groups,
        ]);
    }

    /**
     * Creates a new unpublished draft and redirects to its edit page.
     *
     * @param string $groupHandle The group’s handle
     * @return Response|null
     * @throws BadRequestHttpException
     * @throws ForbiddenHttpException
     * @throws ServerErrorHttpException
     * @since 4.0.0
     */
    public function actionCreate(string $groupHandle): ?Response
    {
        $group = Craft::$app->getCategories()->getGroupByHandle($groupHandle);
        if (!$group) {
            throw new BadRequestHttpException("Invalid category group handle: $groupHandle");
        }

        $site = Cp::requestedSite();

        if (!$site) {
            throw new ForbiddenHttpException('User not authorized to edit content in any sites.');
        }

        // Create & populate the draft
        $category = Craft::createObject(Category::class);
        $category->siteId = $site->id;
        $category->groupId = $group->id;

        // Structure parent
        if ($group->maxLevels !== 1) {
            // Set the initially selected parent
            $category->setParentId($this->request->getParam('parentId'));
        }

        // Make sure the user is allowed to create this category
        if (!Craft::$app->getElements()->canSave($category)) {
            throw new ForbiddenHttpException('User not authorized to save this category.');
        }

        // Title & slug
        $category->title = $this->request->getQueryParam('title');
        $category->slug = $this->request->getQueryParam('slug');
        if ($category->title && !$category->slug) {
            $category->slug = ElementHelper::generateSlug($category->title, null, $site->language);
        }
        if (!$category->slug) {
            $category->slug = ElementHelper::tempSlug();
        }

        // Save it
        $category->setScenario(Element::SCENARIO_ESSENTIALS);
        if (!Craft::$app->getDrafts()->saveElementAsDraft($category, Craft::$app->getUser()->getId(), null, null, false)) {
            return $this->asModelFailure($category, Craft::t('app', 'Couldn’t create {type}.', [
                'type' => Category::lowerDisplayName(),
            ]), 'category');
        }

        // Set its position in the structure if a before/after param was passed
        if ($nextId = $this->request->getParam('before')) {
            $nextCategory = Craft::$app->getCategories()->getCategoryById($nextId, $site->id, [
                'structureId' => $group->structureId,
            ]);
            Craft::$app->getStructures()->moveBefore($group->structureId, $category, $nextCategory);
        } elseif ($prevId = $this->request->getParam('after')) {
            $prevCategory = Craft::$app->getCategories()->getCategoryById($prevId, $site->id, [
                'structureId' => $group->structureId,
            ]);
            Craft::$app->getStructures()->moveAfter($group->structureId, $category, $prevCategory);
        }

        $editUrl = $category->getCpEditUrl();

        $response = $this->asModelSuccess($category, Craft::t('app', '{type} created.', [
            'type' => Category::displayName(),
        ]), 'category', array_filter([
            'cpEditUrl' => $this->request->isCpRequest ? $editUrl : null,
        ]));

        if (!$this->request->getAcceptsJson()) {
            $response->redirect(UrlHelper::urlWithParams($editUrl, [
                'fresh' => 1,
            ]));
        }

        return $response;
    }

    /**
     * Saves an category.
     *
     * @return Response|null
     * @throws ServerErrorHttpException
     * @deprecated in 4.0.0
     */
    public function actionSaveCategory(): ?Response
    {
        $this->requirePostRequest();

        $category = $this->_getCategoryModel();
        $categoryVariable = $this->request->getValidatedBodyParam('categoryVariable') ?? 'category';

        // Permission enforcement
        $this->_enforceEditCategoryPermissions($category);

        // Are we duplicating the category?
        if ($this->request->getBodyParam('duplicate')) {
            // Swap $category with the duplicate
            try {
                $category = Craft::$app->getElements()->duplicateElement($category);
            } catch (InvalidElementException $e) {
                /** @var Category $clone */
                $clone = $e->element;

                if ($this->request->getAcceptsJson()) {
                    return $this->asModelFailure($clone);
                }

<<<<<<< HEAD
=======
                $this->setFailFlash(Craft::t('app', 'Couldn’t duplicate {type}.', [
                    'type' => Category::lowerDisplayName(),
                ]));

>>>>>>> f8949174
                // Send the original category back to the template, with any validation errors on the clone
                $category->addErrors($clone->getErrors());

                return $this->asModelFailure(
                    $category,
                    Craft::t('app', 'Couldn’t duplicate category.'),
                    'category'
                );
            } catch (Throwable $e) {
                throw new ServerErrorHttpException(Craft::t('app', 'An error occurred when duplicating the category.'), 0, $e);
            }
        }

        // Populate the category with post data
        $this->_populateCategoryModel($category);

        // Save the category
        if ($category->enabled && $category->getEnabledForSite()) {
            $category->setScenario(Element::SCENARIO_LIVE);
        }

        if (!Craft::$app->getElements()->saveElement($category)) {
<<<<<<< HEAD
            return $this->asModelFailure(
                $category,
                Craft::t('app', 'Couldn’t save category.'),
                $categoryVariable
            );
=======
            if ($this->request->getAcceptsJson()) {
                return $this->asJson([
                    'success' => false,
                    'errors' => $category->getErrors(),
                ]);
            }

            $this->setFailFlash(Craft::t('app', 'Couldn’t save {type}.', [
                'type' => Category::lowerDisplayName(),
            ]));

            // Send the category back to the template
            Craft::$app->getUrlManager()->setRouteParams([
                $categoryVariable => $category,
            ]);

            return null;
>>>>>>> f8949174
        }

        return $this->asModelSuccess(
            $category,
            Craft::t('app', '{type} saved.', [
                'type' => Category::displayName(),
            ]),
            data: [
                'id' => $category->id,
                'title' => $category->title,
                'slug' => $category->slug,
                'status' => $category->getStatus(),
                'url' => $category->getUrl(),
                'cpEditUrl' => $category->getCpEditUrl(),
<<<<<<< HEAD
=======
            ]);
        }

        $this->setSuccessFlash(Craft::t('app', '{type} saved.', [
            'type' => Category::displayName(),
        ]));
        return $this->redirectToPostedUrl($category);
    }

    /**
     * Deletes a category.
     *
     * @return Response|null
     * @throws NotFoundHttpException if the requested category cannot be found
     */
    public function actionDeleteCategory()
    {
        $this->requirePostRequest();

        $categoryId = $this->request->getRequiredBodyParam('categoryId');
        $category = Craft::$app->getCategories()->getCategoryById($categoryId);

        if (!$category) {
            throw new NotFoundHttpException('Category not found');
        }

        // Make sure they have permission to do this
        $this->requirePermission('editCategories:' . $category->getGroup()->uid);

        // Delete it
        if (!Craft::$app->getElements()->deleteElement($category)) {
            if ($this->request->getAcceptsJson()) {
                return $this->asJson(['success' => false]);
            }

            $this->setFailFlash(Craft::t('app', 'Couldn’t delete {type}.', [
                'type' => Category::lowerDisplayName(),
            ]));

            // Send the category back to the template
            Craft::$app->getUrlManager()->setRouteParams([
                'category' => $category,
            ]);

            return null;
        }

        if ($this->request->getAcceptsJson()) {
            return $this->asJson(['success' => true]);
        }

        $this->setSuccessFlash(Craft::t('app', '{type} deleted.', [
            'type' => Category::displayName(),
        ]));
        return $this->redirectToPostedUrl($category);
    }

    /**
     * Redirects the client to a URL for viewing a disabled category on the front end.
     *
     * @param int $categoryId
     * @param int|null $siteId
     * @return Response
     * @throws Exception
     * @throws NotFoundHttpException if the requested category cannot be found
     * @throws ServerErrorHttpException if the category group is not configured properly
     */
    public function actionShareCategory(int $categoryId, int $siteId = null): Response
    {
        $category = Craft::$app->getCategories()->getCategoryById($categoryId, $siteId);

        if (!$category) {
            throw new NotFoundHttpException('Category not found');
        }

        // Make sure they have permission to be viewing this category
        $this->_enforceEditCategoryPermissions($category);

        // Make sure the category actually can be viewed
        if (!Craft::$app->getCategories()->isGroupTemplateValid($category->getGroup(), $category->siteId)) {
            throw new ServerErrorHttpException('Category group not configured properly');
        }

        // Create the token and redirect to the category URL with the token in place
        $token = Craft::$app->getTokens()->createPreviewToken([
            'categories/view-shared-category',
            [
                'categoryId' => $categoryId,
                'siteId' => $category->siteId,
>>>>>>> f8949174
            ],
        );
    }

    /**
     * Fetches or creates a Category.
     *
     * @return Category
     * @throws BadRequestHttpException if the requested category group doesn't exist
     * @throws NotFoundHttpException if the requested category cannot be found
     */
    private function _getCategoryModel(): Category
    {
        $categoryId = $this->request->getBodyParam('sourceId') ?? $this->request->getBodyParam('categoryId');
        $siteId = $this->request->getBodyParam('siteId');

        if ($categoryId) {
            $category = Craft::$app->getCategories()->getCategoryById($categoryId, $siteId);

            if (!$category) {
                throw new NotFoundHttpException('Category not found');
            }
        } else {
            $groupId = $this->request->getRequiredBodyParam('groupId');
            if (($group = Craft::$app->getCategories()->getGroupById($groupId)) === null) {
                throw new BadRequestHttpException('Invalid category group ID: ' . $groupId);
            }

            $category = new Category();
            $category->groupId = $group->id;
            $category->fieldLayoutId = $group->fieldLayoutId;

            if ($siteId) {
                $category->siteId = $siteId;
            }
        }

        return $category;
    }

    /**
     * Enforces all Edit Category permissions.
     *
     * @param Category $category
     */
    private function _enforceEditCategoryPermissions(Category $category): void
    {
        if (Craft::$app->getIsMultiSite()) {
            // Make sure they have access to this site
            $this->requirePermission('editSite:' . $category->getSite()->uid);
        }

        // Make sure the user is allowed to edit categories in this group
        $group = $category->getGroup();
        $this->requirePermission("saveCategories:$group->uid");
    }

    /**
     * Populates an Category with post data.
     *
     * @param Category $category
     */
    private function _populateCategoryModel(Category $category): void
    {
        // Set the category attributes, defaulting to the existing values for whatever is missing from the post data
        $category->slug = $this->request->getBodyParam('slug', $category->slug);
        $category->title = $this->request->getBodyParam('title', $category->title);

        $enabledForSite = $this->request->getBodyParam('enabledForSite');
        if (is_array($enabledForSite)) {
            // Make sure they are allowed to edit all of the posted site IDs
            $editableSiteIds = Craft::$app->getSites()->getEditableSiteIds();
            if (array_diff(array_keys($enabledForSite), $editableSiteIds)) {
                throw new ForbiddenHttpException('User not permitted to edit the statuses for all the submitted site IDs');
            }
            // Set the global status to true if it's enabled for *any* sites, or if already enabled.
            $category->enabled = in_array(true, $enabledForSite, false) || $category->enabled;
        } else {
            $category->enabled = (bool)$this->request->getBodyParam('enabled', $category->enabled);
        }
        $category->setEnabledForSite($enabledForSite ?? $category->getEnabledForSite());

        $fieldsLocation = $this->request->getParam('fieldsLocation', 'fields');
        $category->setFieldValuesFromRequest($fieldsLocation);

        // Parent
        if (($parentId = $this->request->getBodyParam('parentId')) !== null) {
            $category->setParentId($parentId);
        }
    }

    /**
     * Returns the HTML for a Categories field input, based on a given list of selected category IDs.
     *
     * @return Response
     * @since 4.0.0
     */
    public function actionInputHtml(): Response
    {
        $this->requireAcceptsJson();

        $categoryIds = $this->request->getParam('categoryIds', []);

        $categories = [];

        if (!empty($categoryIds)) {
            /** @var Category[] $categories */
            $categories = Category::find()
                ->id($categoryIds)
                ->siteId($this->request->getParam('siteId'))
                ->status(null)
                ->all();

            // Fill in the gaps
            $structuresService = Craft::$app->getStructures();
            $structuresService->fillGapsInElements($categories);

            // Enforce the branch limit
            if ($branchLimit = $this->request->getParam('branchLimit')) {
                $structuresService->applyBranchLimitToElements($categories, $branchLimit);
            }
        }

        $html = $this->getView()->renderTemplate('_components/fieldtypes/Categories/input.twig',
            [
                'elements' => $categories,
                'id' => $this->request->getParam('id'),
                'name' => $this->request->getParam('name'),
                'selectionLabel' => $this->request->getParam('selectionLabel'),
            ]);

        return $this->asJson([
            'html' => $html,
        ]);
    }
}<|MERGE_RESOLUTION|>--- conflicted
+++ resolved
@@ -348,19 +348,14 @@
                     return $this->asModelFailure($clone);
                 }
 
-<<<<<<< HEAD
-=======
-                $this->setFailFlash(Craft::t('app', 'Couldn’t duplicate {type}.', [
-                    'type' => Category::lowerDisplayName(),
-                ]));
-
->>>>>>> f8949174
                 // Send the original category back to the template, with any validation errors on the clone
                 $category->addErrors($clone->getErrors());
 
                 return $this->asModelFailure(
                     $category,
-                    Craft::t('app', 'Couldn’t duplicate category.'),
+                    Craft::t('app', 'Couldn’t duplicate {type}.', [
+                        'type' => Category::lowerDisplayName(),
+                    ]),
                     'category'
                 );
             } catch (Throwable $e) {
@@ -377,31 +372,13 @@
         }
 
         if (!Craft::$app->getElements()->saveElement($category)) {
-<<<<<<< HEAD
             return $this->asModelFailure(
                 $category,
-                Craft::t('app', 'Couldn’t save category.'),
+                Craft::t('app', 'Couldn’t save {type}.', [
+                    'type' => Category::lowerDisplayName(),
+                ]),
                 $categoryVariable
             );
-=======
-            if ($this->request->getAcceptsJson()) {
-                return $this->asJson([
-                    'success' => false,
-                    'errors' => $category->getErrors(),
-                ]);
-            }
-
-            $this->setFailFlash(Craft::t('app', 'Couldn’t save {type}.', [
-                'type' => Category::lowerDisplayName(),
-            ]));
-
-            // Send the category back to the template
-            Craft::$app->getUrlManager()->setRouteParams([
-                $categoryVariable => $category,
-            ]);
-
-            return null;
->>>>>>> f8949174
         }
 
         return $this->asModelSuccess(
@@ -416,98 +393,6 @@
                 'status' => $category->getStatus(),
                 'url' => $category->getUrl(),
                 'cpEditUrl' => $category->getCpEditUrl(),
-<<<<<<< HEAD
-=======
-            ]);
-        }
-
-        $this->setSuccessFlash(Craft::t('app', '{type} saved.', [
-            'type' => Category::displayName(),
-        ]));
-        return $this->redirectToPostedUrl($category);
-    }
-
-    /**
-     * Deletes a category.
-     *
-     * @return Response|null
-     * @throws NotFoundHttpException if the requested category cannot be found
-     */
-    public function actionDeleteCategory()
-    {
-        $this->requirePostRequest();
-
-        $categoryId = $this->request->getRequiredBodyParam('categoryId');
-        $category = Craft::$app->getCategories()->getCategoryById($categoryId);
-
-        if (!$category) {
-            throw new NotFoundHttpException('Category not found');
-        }
-
-        // Make sure they have permission to do this
-        $this->requirePermission('editCategories:' . $category->getGroup()->uid);
-
-        // Delete it
-        if (!Craft::$app->getElements()->deleteElement($category)) {
-            if ($this->request->getAcceptsJson()) {
-                return $this->asJson(['success' => false]);
-            }
-
-            $this->setFailFlash(Craft::t('app', 'Couldn’t delete {type}.', [
-                'type' => Category::lowerDisplayName(),
-            ]));
-
-            // Send the category back to the template
-            Craft::$app->getUrlManager()->setRouteParams([
-                'category' => $category,
-            ]);
-
-            return null;
-        }
-
-        if ($this->request->getAcceptsJson()) {
-            return $this->asJson(['success' => true]);
-        }
-
-        $this->setSuccessFlash(Craft::t('app', '{type} deleted.', [
-            'type' => Category::displayName(),
-        ]));
-        return $this->redirectToPostedUrl($category);
-    }
-
-    /**
-     * Redirects the client to a URL for viewing a disabled category on the front end.
-     *
-     * @param int $categoryId
-     * @param int|null $siteId
-     * @return Response
-     * @throws Exception
-     * @throws NotFoundHttpException if the requested category cannot be found
-     * @throws ServerErrorHttpException if the category group is not configured properly
-     */
-    public function actionShareCategory(int $categoryId, int $siteId = null): Response
-    {
-        $category = Craft::$app->getCategories()->getCategoryById($categoryId, $siteId);
-
-        if (!$category) {
-            throw new NotFoundHttpException('Category not found');
-        }
-
-        // Make sure they have permission to be viewing this category
-        $this->_enforceEditCategoryPermissions($category);
-
-        // Make sure the category actually can be viewed
-        if (!Craft::$app->getCategories()->isGroupTemplateValid($category->getGroup(), $category->siteId)) {
-            throw new ServerErrorHttpException('Category group not configured properly');
-        }
-
-        // Create the token and redirect to the category URL with the token in place
-        $token = Craft::$app->getTokens()->createPreviewToken([
-            'categories/view-shared-category',
-            [
-                'categoryId' => $categoryId,
-                'siteId' => $category->siteId,
->>>>>>> f8949174
             ],
         );
     }
