<?php
/**
 * @link https://craftcms.com/
 * @copyright Copyright (c) Pixel & Tonic, Inc.
 * @license https://craftcms.github.io/license/
 */

namespace craft\controllers;

use Craft;
use craft\errors\GqlException;
use craft\errors\MissingComponentException;
use craft\helpers\App;
use craft\helpers\ArrayHelper;
use craft\helpers\DateTimeHelper;
use craft\helpers\Gql as GqlHelper;
use craft\helpers\Json;
use craft\helpers\UrlHelper;
use craft\models\GqlSchema;
use craft\models\GqlToken;
use craft\models\Site;
use craft\services\Gql as GqlService;
use craft\web\assets\graphiql\GraphiqlAsset;
use craft\web\Controller;
use Throwable;
use yii\base\Exception;
use yii\base\InvalidArgumentException;
use yii\base\InvalidConfigException;
use yii\base\InvalidValueException;
use yii\web\BadRequestHttpException;
use yii\web\ForbiddenHttpException;
use yii\web\NotFoundHttpException;
use yii\web\Response;

/**
 * The GqlController class is a controller that handles various GraphQL related tasks.
 *
 * @author Pixel & Tonic, Inc. <support@pixelandtonic.com>
 * @since 3.3.0
 */
class GraphqlController extends Controller
{
    /**
     * @inheritdoc
     */
    protected array|bool|int $allowAnonymous = ['api'];

    /**
     * @inheritdoc
     */
    public $defaultAction = 'api';

    /**
     * @inheritdoc
     * @throws NotFoundHttpException
     */
    public function beforeAction($action): bool
    {
        if (!Craft::$app->getConfig()->getGeneral()->enableGql) {
            throw new NotFoundHttpException(Craft::t('yii', 'Page not found.'));
        }

        if ($action->id === 'api') {
            $this->enableCsrfValidation = false;
        }

        if (!parent::beforeAction($action)) {
            return false;
        }

        Craft::$app->requireEdition(Craft::Pro);

        return true;
    }

    /**
     * Performs a GraphQL query.
     *
     * @return Response
     * @throws BadRequestHttpException
     * @throws GqlException
     * @throws ForbiddenHttpException
     */
    public function actionApi(): Response
    {
        // Add CORS headers
        $headers = $this->response->getHeaders();
        $headers->setDefault('Access-Control-Allow-Credentials', 'true');
        $headers->setDefault('Access-Control-Allow-Headers', 'Authorization, Content-Type, X-Craft-Authorization, X-Craft-Token');

        $generalConfig = Craft::$app->getConfig()->getGeneral();
        if (is_array($generalConfig->allowedGraphqlOrigins)) {
            if (($origins = $this->request->getOrigin()) !== null) {
                $origins = ArrayHelper::filterEmptyStringsFromArray(array_map('trim', explode(',', $origins)));
                foreach ($origins as $origin) {
                    if (in_array($origin, $generalConfig->allowedGraphqlOrigins)) {
                        $headers->setDefault('Access-Control-Allow-Origin', $origin);
                        break;
                    }
                }
            }
        } elseif ($generalConfig->allowedGraphqlOrigins !== false) {
            $headers->setDefault('Access-Control-Allow-Origin', '*');
        }

        if ($this->request->getIsOptions()) {
            // This is just a preflight request, no need to run the actual query yet
            $this->response->format = Response::FORMAT_RAW;
            $this->response->data = '';
            return $this->response;
        }

        $this->response->format = Response::FORMAT_JSON;

        $gqlService = Craft::$app->getGql();
        $schema = $this->_schema($gqlService);

        $this->_enforceSiteAccess($schema);

        $query = $operationName = $variables = null;

        // Check the body if it's a POST request
        if ($this->request->getIsPost()) {
            // If it's an application/graphql request, the whole body is the query
            if ($this->request->getIsGraphql()) {
                $query = $this->request->getRawBody();
            } else {
                $query = $this->request->getBodyParam('query');
                $operationName = $this->request->getBodyParam('operationName');
                $variables = $this->request->getBodyParam('variables');
            }
        }

        // query/variables/operationName GET params supersede BODY params
        if (($qQuery = $this->request->getQueryParam('query')) !== null) {
            $query = $qQuery;
        }

        if (($qVariables = $this->request->getQueryParam('variables')) !== null) {
            // Must be valid JSON
            try {
                $variables = Json::decode($qVariables);
            } catch (InvalidArgumentException $e) {
                throw new BadRequestHttpException('The variables param must be valid JSON', 0, $e);
            }
        }

        if (($qOperationName = $this->request->getQueryParam('operationName')) !== null) {
            $operationName = $qOperationName;
        }

        $queries = [];
        if ($singleQuery = ($query !== null)) {
            $queries[] = [$query, $variables, $operationName];
        } else {
            if ($this->request->getIsJson()) {
                // Check if there are any queries defined in the JSON body
                foreach ($this->request->getBodyParams() as $key => $param) {
                    $queries[$key] = [$param['query'] ?? null, $param['variables'] ?? null, $param['operationName'] ?? null];
                }
            }

            if (empty($queries)) {
                $singleQuery = true;
                $queries[] = [null, null, null];
            }
        }

        if ($generalConfig->maxGraphqlBatchSize && count($queries) > $generalConfig->maxGraphqlBatchSize) {
            throw new BadRequestHttpException(sprintf(
                'No more than %s GraphQL %s can be executed in a single batch.',
                $generalConfig->maxGraphqlBatchSize,
                $generalConfig->maxGraphqlBatchSize == 1 ? 'query' : 'queries'
            ));
        }


        // Generate all transforms immediately
        $generalConfig->generateTransformsBeforePageLoad = true;

        // Check for the cache-bust header
<<<<<<< HEAD
        $noCache = $this->request->getHeaders()->get('x-craft-gql-cache', null, true) === 'no-cache';
        if ($noCache) {
=======
        $gqlCacheHeader = $this->request->getHeaders()->get('x-craft-gql-cache', null, true);
        if ($gqlCacheHeader === 'no-cache') {
>>>>>>> be98796b
            $cacheSetting = $generalConfig->enableGraphqlCaching;
            $generalConfig->enableGraphqlCaching = false;
        }

        $result = [];

        foreach ($queries as $key => [$query, $variables, $operationName]) {
            try {
                if (empty($query)) {
                    throw new InvalidValueException('No GraphQL query was supplied');
                }
                $result[$key] = $gqlService->executeQuery($schema, $query, $variables, $operationName, App::devMode());
            } catch (Throwable $e) {
                Craft::$app->getErrorHandler()->logException($e);
                $result[$key] = [
                    'errors' => [
                        [
                            'message' => App::devMode() || $e instanceof InvalidValueException
                                ? $e->getMessage()
                                : Craft::t('app', 'Something went wrong when processing the GraphQL query.'),
                        ],
                    ],
                ];
            }
        }

<<<<<<< HEAD
        if ($noCache) {
=======
        if ($gqlCacheHeader === 'no-cache') {
>>>>>>> be98796b
            $generalConfig->enableGraphqlCaching = $cacheSetting;
        }

        return $this->asJson($singleQuery ? reset($result) : $result);
    }

    /**
     * Returns the requested GraphQL schema
     *
     * @param GqlService $gqlService
     * @return GqlSchema
     * @throws ForbiddenHttpException
     * @throws BadRequestHttpException
     */
    private function _schema(GqlService $gqlService): GqlSchema
    {
        $requestHeaders = $this->request->getHeaders();

        // Admins can access schemas directly with a X-Craft-Gql-Schema header
        if ($requestHeaders->has('x-craft-gql-schema')) {
            $this->requireAdmin(false);
            $schemaUid = $requestHeaders->get('x-craft-gql-schema');
            if ($schemaUid === '*') {
                return GqlHelper::createFullAccessSchema();
            }
            $schema = $gqlService->getSchemaByUid($schemaUid);
            if (!$schema) {
                throw new BadRequestHttpException('Invalid X-Craft-Gql-Schema header');
            }
            return $schema;
        }

        // Was a specific token passed?
        $authHeaders = $requestHeaders->get('X-Craft-Authorization', null, false) ?? $requestHeaders->get('Authorization', null, false) ?? [];
        foreach ($authHeaders as $authHeader) {
            $authValues = array_map('trim', explode(',', $authHeader));
            foreach ($authValues as $authValue) {
                if (preg_match('/^Bearer\s+(.+)$/i', $authValue, $matches)) {
                    try {
                        $token = $gqlService->getTokenByAccessToken($matches[1]);
                    } catch (InvalidArgumentException) {
                    }

                    if (!isset($token) || !$token->getIsValid()) {
                        throw new BadRequestHttpException('Invalid Authorization header');
                    }

                    break 2;
                }
            }
        }

        if (!isset($token)) {
            // Get the public schema, if it exists & is valid
            $token = $this->_publicToken($gqlService);

            // If we couldn't find a token, then return the active schema if there is one, otherwise bail
            if (!$token) {
                try {
                    return $gqlService->getActiveSchema();
                } catch (GqlException) {
                    throw new BadRequestHttpException('Missing Authorization header');
                }
            }
        }

        // Update the lastUsed timestamp
        $token->lastUsed = DateTimeHelper::currentUTCDateTime();
        $gqlService->saveToken($token);

        return $token->getSchema();
    }

    /**
     * Returns the public token, if it exists and is valid.
     *
     * @param GqlService $gqlService
     * @return GqlToken|null
     */
    private function _publicToken(GqlService $gqlService): ?GqlToken
    {
        try {
            $token = $gqlService->getPublicToken();
        } catch (Throwable $e) {
            Craft::warning('Could not obtain the public token: ' . $e->getMessage());
            Craft::$app->getErrorHandler()->logException($e);
            return null;
        }

        return $token->getIsValid() ? $token : null;
    }

    /**
     * Enforce site access based on used schema.
     *
     * @param GqlSchema $schema
     * @return void
     * @throws ForbiddenHttpException
     * @throws \craft\errors\SiteNotFoundException
     */
    private function _enforceSiteAccess(GqlSchema $schema): void
    {
        $sitesService = Craft::$app->getSites();
        $allowedSites = GqlHelper::getAllowedSites($schema);
        $allowedSiteIds = array_flip(array_map(fn(Site $site) => $site->id, $allowedSites));

        // check if schema has access to the current site
        $currentSite = $sitesService->getCurrentSite();
        if (isset($allowedSiteIds[$currentSite->id])) {
            return;
        }

        // if not, check if it has access to the primary site (if different from the current site)
        $primarySite = $sitesService->getPrimarySite();
        if ($currentSite->id !== $primarySite->id && isset($allowedSiteIds[$primarySite->id])) {
            $sitesService->setCurrentSite($primarySite);
            return;
        }

        // otherwise, loop through all sites until we find one that the token has access to
        foreach ($sitesService->getAllSites() as $site) {
            if (isset($allowedSiteIds[$site->id])) {
                $sitesService->setCurrentSite($site);
                return;
            }
        }

        // no allowed sites could be found, so throw a ForbiddenHttpException
        throw new ForbiddenHttpException(sprintf('Schema doesn’t have access to the “%s” site.', $currentSite->getName()));
    }

    /**
     * @return Response
     * @throws ForbiddenHttpException
     * @throws InvalidConfigException
     * @throws BadRequestHttpException
     */
    public function actionGraphiql(): Response
    {
        $this->requireAdmin(false);
        $this->getView()->registerAssetBundle(GraphiqlAsset::class);

        $schemaUid = $this->request->getQueryParam('schemaUid');
        $gqlService = Craft::$app->getGql();

        // Ensure the public schema is created.
        Craft::$app->getGql()->getPublicSchema();

        if ($schemaUid && $schemaUid !== '*') {
            try {
                $selectedSchema = $gqlService->getSchemaByUid($schemaUid);
            } catch (InvalidArgumentException) {
                throw new BadRequestHttpException('Invalid token UID.');
            }
            Craft::$app->getSession()->authorize("graphql-schema:$schemaUid");
        } else {
            $selectedSchema = GqlHelper::createFullAccessSchema();
        }

        $schemas = [
            Craft::t('app', 'Full Schema') => '*',
        ];

        foreach ($gqlService->getSchemas() as $schema) {
            $name = $schema->name;
            $schemas[$name] = $schema->uid;
        }

        return $this->renderTemplate('graphql/graphiql.twig', [
            'url' => UrlHelper::actionUrl('graphql/api'),
            'schemas' => $schemas,
            'selectedSchema' => $selectedSchema,
        ]);
    }

    /**
     * Redirects to the GraphQL Schemas/Tokens page in the control panel.
     *
     * @return Response
     * @throws NotFoundHttpException if this isn't a control panel request
     * @throws ForbiddenHttpException if the logged-in user isn't an admin
     * @since 3.5.0
     */
    public function actionCpIndex(): Response
    {
        $generalConfig = Craft::$app->getConfig()->getGeneral();
        if (!$this->request->getIsCpRequest() || !$generalConfig->enableGql) {
            throw new NotFoundHttpException();
        }

        $this->requireAdmin(false);

        if ($generalConfig->allowAdminChanges) {
            return $this->redirect('graphql/schemas');
        }

        return $this->redirect('graphql/tokens');
    }

    /**
     * @return Response
     * @throws ForbiddenHttpException
     * @since 3.4.0
     */
    public function actionViewSchemas(): Response
    {
        $this->requireAdmin();

        // Ensure the public schema is created.
        Craft::$app->getGql()->getPublicSchema();

        return $this->renderTemplate('graphql/schemas/_index.twig');
    }

    /**
     * @param int|null $tokenId
     * @param GqlToken|null $token
     * @return Response
     * @throws ForbiddenHttpException
     * @throws NotFoundHttpException
     * @since 3.4.0
     */
    public function actionEditToken(?int $tokenId = null, ?GqlToken $token = null): Response
    {
        $this->requireAdmin(false);

        $gqlService = Craft::$app->getGql();
        $accessToken = null;

        if ($token || $tokenId) {
            if (!$token) {
                $token = $gqlService->getTokenById($tokenId);
            }

            if (!$token || $token->getIsPublic()) {
                throw new NotFoundHttpException('Token not found');
            }

            $title = trim($token->name) ?: Craft::t('app', 'Edit GraphQL Token');
        } else {
            $token = new GqlToken();
            $accessToken = $this->_generateToken();
            $title = trim($token->name) ?: Craft::t('app', 'Create a new GraphQL token');
        }

        $schemas = $gqlService->getSchemas();

        $schemaOptions = [];

        $publicSchema = $gqlService->getPublicSchema();

        foreach ($schemas as $schema) {
            if (!$publicSchema || $schema->id !== $publicSchema->id) {
                $schemaOptions[] = [
                    'label' => $schema->name,
                    'value' => $schema->id,
                ];
            }
        }

        if ($token->id && !$token->schemaId && !empty($schemaOptions)) {
            // Add a blank option to the top so it's clear no schema is currently selected
            array_unshift($schemaOptions, [
                'label' => '',
                'value' => '',
            ]);
        }

        return $this->renderTemplate('graphql/tokens/_edit.twig', compact(
            'token',
            'title',
            'accessToken',
            'schemaOptions'
        ));
    }

    /**
     * @return Response|null
     * @throws BadRequestHttpException
     * @throws ForbiddenHttpException
     * @throws NotFoundHttpException
     * @throws MissingComponentException
     * @throws Exception
     * @since 3.4.0
     */
    public function actionSaveToken(): ?Response
    {
        $this->requirePostRequest();
        $this->requireAdmin(false);
        $this->requireElevatedSession();

        $gqlService = Craft::$app->getGql();
        $tokenId = $this->request->getBodyParam('tokenId');

        if ($tokenId) {
            $token = $gqlService->getTokenById($tokenId);

            if (!$token) {
                throw new NotFoundHttpException('Token not found');
            }
        } else {
            $token = new GqlToken();
        }

        $token->name = $this->request->getBodyParam('name') ?? $token->name;
        $token->accessToken = $this->request->getBodyParam('accessToken') ?? $token->accessToken;
        $token->enabled = (bool)$this->request->getRequiredBodyParam('enabled');
        $token->schemaId = $this->request->getBodyParam('schema');

        if (($expiryDate = $this->request->getBodyParam('expiryDate')) !== null) {
            $token->expiryDate = DateTimeHelper::toDateTime($expiryDate) ?: null;
        }

        if (!$gqlService->saveToken($token)) {
            return $this->asFailure(
                Craft::t('app', 'Couldn’t save token.'),
                routeParams: [
                    'token' => $token,
                ]
            );
        }

        return $this->asSuccess(Craft::t('app', 'Schema saved.'));
    }

    /**
     * @return Response
     * @throws BadRequestHttpException
     * @since 3.4.0
     */
    public function actionDeleteToken(): Response
    {
        $this->requirePostRequest();
        $this->requireAcceptsJson();
        $this->requireAdmin(false);

        $schemaId = $this->request->getRequiredBodyParam('id');

        Craft::$app->getGql()->deleteTokenById($schemaId);

        return $this->asSuccess();
    }


    /**
     * @return Response
     * @throws ForbiddenHttpException
     * @since 3.4.0
     */
    public function actionViewTokens(): Response
    {
        $this->requireAdmin(false);
        return $this->renderTemplate('graphql/tokens/_index.twig');
    }

    /**
     * @param int|null $schemaId
     * @param GqlSchema|null $schema
     * @return Response
     * @throws ForbiddenHttpException
     * @throws NotFoundHttpException
     * @since 3.4.0
     */
    public function actionEditSchema(?int $schemaId = null, ?GqlSchema $schema = null): Response
    {
        $this->requireAdmin();

        $gqlService = Craft::$app->getGql();

        if ($schema || $schemaId) {
            if (!$schema) {
                $schema = $gqlService->getSchemaById($schemaId);
            }

            if (!$schema) {
                throw new NotFoundHttpException('Schema not found');
            }

            $title = trim($schema->name) ?: Craft::t('app', 'Edit GraphQL Schema');
        } else {
            $schema = new GqlSchema();
            $title = trim($schema->name) ?: Craft::t('app', 'Create a new GraphQL Schema');
        }


        return $this->renderTemplate('graphql/schemas/_edit.twig', compact(
            'schema',
            'title'
        ));
    }

    /**
     * @param GqlSchema|null $schema
     * @return Response
     * @throws ForbiddenHttpException
     * @throws NotFoundHttpException
     * @since 3.4.0
     */
    public function actionEditPublicSchema(?GqlSchema $schema = null): Response
    {
        $this->requireAdmin();

        $gqlService = Craft::$app->getGql();

        if (!$schema) {
            $schema = $gqlService->getPublicSchema();
        }

        $token = $gqlService->getPublicToken();
        $title = Craft::t('app', 'Edit the public GraphQL schema');

        return $this->renderTemplate('graphql/schemas/_edit.twig', compact(
            'schema',
            'token',
            'title'
        ));
    }

    /**
     * @return Response|null
     * @throws ForbiddenHttpException
     * @throws NotFoundHttpException
     * @since 3.4.0
     */
    public function actionSavePublicSchema(): ?Response
    {
        $this->requirePostRequest();
        $this->requireAdmin();
        $this->requireElevatedSession();

        $gqlService = Craft::$app->getGql();
        $schema = $gqlService->getPublicSchema();
        $schema->scope = $this->request->getBodyParam('permissions') ?? [];

        if (!$gqlService->saveSchema($schema)) {
            $this->setFailFlash(Craft::t('app', 'Couldn’t save schema.'));

            // Send the schema back to the template
            Craft::$app->getUrlManager()->setRouteParams([
                'schema' => $schema,
            ]);

            return null;
        }

        $token = $gqlService->getPublicToken();
        $token->enabled = (bool)$this->request->getRequiredBodyParam('enabled');

        if (($expiryDate = $this->request->getBodyParam('expiryDate')) !== null) {
            $token->expiryDate = DateTimeHelper::toDateTime($expiryDate) ?: null;
        }

        if (!$gqlService->saveToken($token)) {
            $this->setFailFlash(Craft::t('app', 'Couldn’t save public schema settings.'));

            return null;
        }

        $this->setSuccessFlash(Craft::t('app', 'Schema saved.'));
        return $this->redirectToPostedUrl();
    }

    /**
     * @return Response|null
     * @throws BadRequestHttpException
     * @throws ForbiddenHttpException
     * @throws NotFoundHttpException
     * @throws MissingComponentException
     * @throws Exception
     * @since 3.4.0
     */
    public function actionSaveSchema(): ?Response
    {
        $this->requirePostRequest();
        $this->requireAdmin();
        $this->requireElevatedSession();

        $gqlService = Craft::$app->getGql();
        $schemaId = $this->request->getBodyParam('schemaId');

        if ($schemaId) {
            $schema = $gqlService->getSchemaById($schemaId);

            if (!$schema) {
                throw new NotFoundHttpException('Schema not found');
            }
        } else {
            $schema = new GqlSchema();
        }

        $schema->name = $this->request->getBodyParam('name') ?? $schema->name;
        $schema->scope = $this->request->getBodyParam('permissions') ?? [];

        if (!$gqlService->saveSchema($schema)) {
            $this->setFailFlash(Craft::t('app', 'Couldn’t save schema.'));

            // Send the schema back to the template
            Craft::$app->getUrlManager()->setRouteParams([
                'schema' => $schema,
            ]);

            return null;
        }

        $this->setSuccessFlash(Craft::t('app', 'Schema saved.'));
        return $this->redirectToPostedUrl();
    }

    /**
     * @return Response
     * @throws BadRequestHttpException
     * @since 3.4.0
     */
    public function actionDeleteSchema(): Response
    {
        $this->requirePostRequest();
        $this->requireAcceptsJson();
        $this->requireAdmin();

        $schemaId = $this->request->getRequiredBodyParam('id');

        Craft::$app->getGql()->deleteSchemaById($schemaId);

        return $this->asSuccess();
    }

    /**
     * @return Response
     * @throws BadRequestHttpException
     */
    public function actionFetchToken(): Response
    {
        $this->requirePostRequest();
        $this->requireAcceptsJson();
        $this->requireAdmin(false);
        $this->requireElevatedSession();

        $tokenUid = $this->request->getRequiredBodyParam('tokenUid');

        try {
            $schema = Craft::$app->getGql()->getTokenByUid($tokenUid);
        } catch (InvalidArgumentException) {
            throw new BadRequestHttpException('Invalid schema UID.');
        }

        return $this->asJson([
            'accessToken' => $schema->accessToken,
        ]);
    }

    /**
     * @return Response
     */
    public function actionGenerateToken(): Response
    {
        $this->requirePostRequest();
        $this->requireAcceptsJson();
        $this->requireAdmin(false);

        return $this->asJson([
            'accessToken' => $this->_generateToken(),
        ]);
    }

    /**
     * @return string
     */
    private function _generateToken(): string
    {
        return Craft::$app->getSecurity()->generateRandomString(32);
    }
}<|MERGE_RESOLUTION|>--- conflicted
+++ resolved
@@ -170,7 +170,7 @@
             throw new BadRequestHttpException(sprintf(
                 'No more than %s GraphQL %s can be executed in a single batch.',
                 $generalConfig->maxGraphqlBatchSize,
-                $generalConfig->maxGraphqlBatchSize == 1 ? 'query' : 'queries'
+                $generalConfig->maxGraphqlBatchSize === 1 ? 'query' : 'queries'
             ));
         }
 
@@ -179,13 +179,8 @@
         $generalConfig->generateTransformsBeforePageLoad = true;
 
         // Check for the cache-bust header
-<<<<<<< HEAD
         $noCache = $this->request->getHeaders()->get('x-craft-gql-cache', null, true) === 'no-cache';
         if ($noCache) {
-=======
-        $gqlCacheHeader = $this->request->getHeaders()->get('x-craft-gql-cache', null, true);
-        if ($gqlCacheHeader === 'no-cache') {
->>>>>>> be98796b
             $cacheSetting = $generalConfig->enableGraphqlCaching;
             $generalConfig->enableGraphqlCaching = false;
         }
@@ -212,11 +207,7 @@
             }
         }
 
-<<<<<<< HEAD
         if ($noCache) {
-=======
-        if ($gqlCacheHeader === 'no-cache') {
->>>>>>> be98796b
             $generalConfig->enableGraphqlCaching = $cacheSetting;
         }
 
