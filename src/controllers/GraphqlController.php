<?php
/**
 * @link https://craftcms.com/
 * @copyright Copyright (c) Pixel & Tonic, Inc.
 * @license https://craftcms.github.io/license/
 */

namespace craft\controllers;

use Craft;
use craft\errors\GqlException;
use craft\helpers\DateTimeHelper;
use craft\helpers\StringHelper;
use craft\helpers\UrlHelper;
use craft\models\GqlSchema;
use craft\web\assets\graphiql\GraphiqlAsset;
use craft\web\Controller;
use GraphQL\GraphQL;
use yii\base\InvalidArgumentException;
use yii\web\BadRequestHttpException;
use yii\web\ForbiddenHttpException;
use yii\web\NotFoundHttpException;
use yii\web\Response;

/**
 * The GqlController class is a controller that handles various GraphQL related tasks.
 *
 * @author Pixel & Tonic, Inc. <support@pixelandtonic.com>
 * @since 3.3.0
 */
class GraphqlController extends Controller
{
    /**
     * @inheritdoc
     */
    public $allowAnonymous = ['api'];

    /**
     * @inheritdoc
     */
    public $defaultAction = 'api';

    /**
     * @inheritdoc
     * @throws NotFoundHttpException
     */
    public function beforeAction($action)
    {
        if (!Craft::$app->getConfig()->getGeneral()->enableGql) {
            throw new NotFoundHttpException(Craft::t('yii', 'Page not found.'));
        }

        Craft::$app->requireEdition(Craft::Pro);

        if ($action->id === 'api') {
            $this->enableCsrfValidation = false;
        }

        return parent::beforeAction($action);
    }

    /**
     * Performs a GraphQL query.
     *
     * @return Response
     * @throws BadRequestHttpException
     * @throws GqlException
     * @throws ForbiddenHttpException
     */
    public function actionApi(): Response
    {
        $request = Craft::$app->getRequest();
        $response = Craft::$app->getResponse();

        // Add CORS headers
        $response->getHeaders()
            ->add('Access-Control-Allow-Origin', $request->getOrigin())
            ->add('Access-Control-Allow-Credentials', 'true');

        if ($request->getIsOptions()) {
            // This is just a preflight request, no need to run the actual query yet
            $response->getHeaders()->add('Access-Control-Allow-Headers', 'Authorization, Content-Type');
            $response->format = Response::FORMAT_RAW;
            $response->data = '';
            return $response;
        }

        $response->format = Response::FORMAT_JSON;

        $gqlService = Craft::$app->getGql();

        $schema = null;
        $authorizationHeader = Craft::$app->request->headers->get('authorization');

        if (preg_match('/^Bearer\s+(.+)$/i', $authorizationHeader, $matches)) {
            $token = $matches[1];
            try {
                $schema = $gqlService->getSchemaByAccessToken($token);
            } catch (InvalidArgumentException $e) {
                throw new BadRequestHttpException('Invalid authorization token.');
            }
        }

        // What if something already set it on the service?
        if (!$schema) {
            try {
                $schema = $gqlService->getActiveSchema();
            } catch (GqlException $exception) {
                // Well, go for the public schema then.
                $schema = $gqlService->getPublicSchema();
            }
        }

        $schemaExpired = $schema && $schema->expiryDate && $schema->expiryDate->getTimestamp() <= DateTimeHelper::currentTimeStamp();

        if (!$schema || !$schema->enabled || $schemaExpired) {
            throw new ForbiddenHttpException('Invalid authorization token.');
        }

        $query = $operationName = $variables = null;

        // Check the body if it's a POST request
        if ($request->getIsPost()) {
            // If it's a application/graphql request, the whole body is the query
            if ($request->getContentType() === 'application/graphql') {
                $query = $request->getRawBody();
            } else {
                $query = $request->getBodyParam('query');
                $operationName = $request->getBodyParam('operationName');
                $variables = $request->getBodyParam('variables');
            }
        }

        // 'query' GET param supersedes all others though
        $query = $request->getQueryParam('query', $query);

        // 400 error if we couldn't find the query
        if ($query === null) {
            throw new BadRequestHttpException('No GraphQL query was supplied.');
        }

        $devMode = Craft::$app->getConfig()->getGeneral()->devMode;

        try {
<<<<<<< HEAD
            $schemaDef = $gqlService->getSchemaDef($schema, $devMode || StringHelper::contains($query, '__schema'));
            $result = GraphQL::executeQuery($schemaDef, $query, null, null, $variables, $operationName, null, $gqlService->getValidationRules($devMode))
                ->toArray(true);
=======
            $schemaDef = $gqlService->getSchemaDef($schema, StringHelper::contains($query, '__schema'));
            $result = $gqlService->executeQuery($schemaDef, $query, $variables, $operationName);
>>>>>>> 379ab3c3
        } catch (\Throwable $e) {
            Craft::$app->getErrorHandler()->logException($e);

            $result = [
                'errors' => [
                    [
                        'message' => Craft::$app->getConfig()->getGeneral()->devMode ? $e->getMessage() : Craft::t('app', 'Something went wrong when processing the GraphQL query.'),
                    ]
                ],
            ];
        }

        return $this->asJson($result);
    }

    /**
     * @return Response
     * @throws ForbiddenHttpException
     * @throws \yii\base\InvalidConfigException
     * @throws BadRequestHttpException
     */
    public function actionGraphiql(): Response
    {
        $this->requireAdmin(false);
        $this->getView()->registerAssetBundle(GraphiqlAsset::class);

        $schemaUid = Craft::$app->getRequest()->getQueryParam('schemaUid');
        $gqlService = Craft::$app->getGql();

        if ($schemaUid) {
            try {
                $selectedSchema = $gqlService->getSchemaByUid($schemaUid);
            } catch (InvalidArgumentException $e) {
                throw new BadRequestHttpException('Invalid schema UID.');
            }
            Craft::$app->getSession()->authorize("graphql-schema:{$schemaUid}");
        } else {
            $selectedSchema = $gqlService->getPublicSchema();
        }

        $schemas = [];

        foreach ($gqlService->getSchemas() as $schema) {
            $name = $schema->getIsPublic() ? Craft::t('app', 'Public Schema') : $schema->name;
            $schemas[$name] = $schema->uid;
        }

        return $this->renderTemplate('graphql/graphiql', [
            'url' => UrlHelper::actionUrl('graphql/api'),
            'schemas' => $schemas,
            'selectedSchema' => $selectedSchema
        ]);
    }

    /**
     * @return Response
     * @throws ForbiddenHttpException
     */
    public function actionViewSchemas(): Response
    {
        $this->requireAdmin(false);
        return $this->renderTemplate('graphql/schemas/_index');
    }

    /**
     * @param int|null $schemaId
     * @param GqlSchema|null $schema
     * @return Response
     * @throws ForbiddenHttpException
     * @throws NotFoundHttpException
     */
    public function actionEditSchema(int $schemaId = null, GqlSchema $schema = null): Response
    {
        $this->requireAdmin(false);

        $gqlService = Craft::$app->getGql();
        $accessToken = null;

        if ($schema || $schemaId) {
            if (!$schema) {
                $schema = $gqlService->getSchemaById($schemaId);
            }

            if (!$schema) {
                throw new NotFoundHttpException('Schema not found');
            }

            if ($schema->getIsPublic()) {
                $title = Craft::t('app', 'Edit the Public GraphQL Schema');
            } else {
                $title = trim($schema->name) ?: Craft::t('app', 'Edit GraphQL Schema');
            }
        } else {
            $schema = new GqlSchema();
            $accessToken = $this->_generateToken();
            $title = trim($schema->name) ?: Craft::t('app', 'Create a new GraphQL schema');
        }

        return $this->renderTemplate('graphql/schemas/_edit', compact(
            'schema',
            'title',
            'accessToken'
        ));
    }

    /**
     * @return Response|null
     * @throws BadRequestHttpException
     * @throws ForbiddenHttpException
     * @throws NotFoundHttpException
     * @throws \craft\errors\MissingComponentException
     * @throws \yii\base\Exception
     */
    public function actionSaveSchema()
    {
        $this->requirePostRequest();
        $this->requireAdmin(false);
        $this->requireElevatedSession();

        $gqlService = Craft::$app->getGql();
        $request = Craft::$app->getRequest();

        $schemaId = $request->getBodyParam('schemaId');

        if ($schemaId) {
            $schema = $gqlService->getSchemaById($schemaId);

            if (!$schema) {
                throw new NotFoundHttpException('Schema not found');
            }
        } else {
            $schema = new GqlSchema();
        }

        $schema->name = $request->getBodyParam('name') ?? $schema->name;
        $schema->accessToken =  $request->getBodyParam('accessToken') ?? $schema->accessToken;
        $schema->enabled = (bool)$request->getRequiredBodyParam('enabled');
        $schema->scope = $request->getBodyParam('permissions');

        if (($expiryDate = $request->getBodyParam('expiryDate')) !== null) {
            $schema->expiryDate = DateTimeHelper::toDateTime($expiryDate) ?: null;
        }

        $session = Craft::$app->getSession();

        if (!$gqlService->saveSchema($schema)) {
            $session->setError(Craft::t('app', 'Couldn’t save schema.'));

            // Send the volume back to the template
            Craft::$app->getUrlManager()->setRouteParams([
                'schema' => $schema
            ]);

            return null;
        }

        $session->setNotice(Craft::t('app', 'Schema saved.'));

        return $this->redirectToPostedUrl();
    }

    /**
     * @return Response
     * @throws BadRequestHttpException
     */
    public function actionFetchToken(): Response
    {
        $this->requirePostRequest();
        $this->requireAcceptsJson();
        $this->requireAdmin(false);
        $this->requireElevatedSession();

        $schemaUid = Craft::$app->getRequest()->getRequiredBodyParam('schemaUid');

        try {
            $schema = Craft::$app->getGql()->getSchemaByUid($schemaUid);
        } catch (InvalidArgumentException $e) {
            throw new BadRequestHttpException('Invalid schema UID.');
        }

        return $this->asJson([
            'accessToken' => $schema->accessToken,
        ]);
    }

    /**
     * @return Response
     */
    public function actionGenerateToken(): Response
    {
        $this->requirePostRequest();
        $this->requireAcceptsJson();
        $this->requireAdmin(false);

        return $this->asJson([
            'accessToken' => $this->_generateToken(),
        ]);
    }

    /**
     * @return Response
     * @throws BadRequestHttpException
     */
    public function actionDeleteSchema(): Response
    {
        $this->requirePostRequest();
        $this->requireAcceptsJson();
        $this->requireAdmin(false);

        $schemaId = Craft::$app->getRequest()->getRequiredBodyParam('id');

        Craft::$app->getGql()->deleteSchemaById($schemaId);

        return $this->asJson(['success' => true]);
    }

    /**
     * @return string
     */
    private function _generateToken(): string
    {
        return Craft::$app->getSecurity()->generateRandomString(32);
    }
}<|MERGE_RESOLUTION|>--- conflicted
+++ resolved
@@ -142,14 +142,8 @@
         $devMode = Craft::$app->getConfig()->getGeneral()->devMode;
 
         try {
-<<<<<<< HEAD
             $schemaDef = $gqlService->getSchemaDef($schema, $devMode || StringHelper::contains($query, '__schema'));
-            $result = GraphQL::executeQuery($schemaDef, $query, null, null, $variables, $operationName, null, $gqlService->getValidationRules($devMode))
-                ->toArray(true);
-=======
-            $schemaDef = $gqlService->getSchemaDef($schema, StringHelper::contains($query, '__schema'));
             $result = $gqlService->executeQuery($schemaDef, $query, $variables, $operationName);
->>>>>>> 379ab3c3
         } catch (\Throwable $e) {
             Craft::$app->getErrorHandler()->logException($e);
 
