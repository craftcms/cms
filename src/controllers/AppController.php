<?php
/**
 * @link https://craftcms.com/
 * @copyright Copyright (c) Pixel & Tonic, Inc.
 * @license https://craftcms.github.io/license/
 */

namespace craft\controllers;

use Craft;
use craft\base\UtilityInterface;
use craft\enums\LicenseKeyStatus;
use craft\errors\BusyResourceException;
use craft\errors\InvalidPluginException;
use craft\errors\StaleResourceException;
use craft\helpers\Api;
use craft\helpers\App;
use craft\helpers\ArrayHelper;
use craft\helpers\Cp;
use craft\helpers\DateTimeHelper;
use craft\helpers\Html;
use craft\helpers\Update as UpdateHelper;
use craft\helpers\UrlHelper;
use craft\models\Update;
use craft\models\Updates;
use craft\web\Controller;
use craft\web\ServiceUnavailableHttpException;
use DateInterval;
use Throwable;
use yii\base\InvalidConfigException;
use yii\web\BadRequestHttpException;
use yii\web\ForbiddenHttpException;
use yii\web\Response;
use yii\web\ServerErrorHttpException;

/**
 * The AppController class is a controller that handles various actions for Craft updates, control panel requests,
 * upgrading Craft editions and license requests.
 * Note that all actions in the controller require an authenticated Craft session via [[allowAnonymous]].
 *
 * @author Pixel & Tonic, Inc. <support@pixelandtonic.com>
 * @since 3.0.0
 * @internal
 */
class AppController extends Controller
{
    /**
     * @inheritdoc
     */
    protected $allowAnonymous = [
        'migrate' => self::ALLOW_ANONYMOUS_LIVE | self::ALLOW_ANONYMOUS_OFFLINE,
        'broken-image' => self::ALLOW_ANONYMOUS_LIVE | self::ALLOW_ANONYMOUS_OFFLINE,
        'health-check' => self::ALLOW_ANONYMOUS_LIVE,
    ];

    /**
     * @inheritdoc
     */
    public function beforeAction($action): bool
    {
        if ($action->id === 'migrate') {
            $this->enableCsrfValidation = false;
        }

        return parent::beforeAction($action);
    }

    /**
     * Returns an empty response.
     *
     * @since 3.5.0
     */
    public function actionHealthCheck(): Response
    {
        // All that matters is the 200 response
        $this->response->format = Response::FORMAT_RAW;
        $this->response->data = '';
        return $this->response;
    }

    /**
     * Returns the latest Craftnet API headers.
     *
     * @return Response
     * @throws BadRequestHttpException
     * @since 3.3.16
     */
    public function actionApiHeaders(): Response
    {
        $this->requireCpRequest();
        return $this->asJson(Api::headers());
    }

    /**
     * Processes an API response’s headers.
     *
     * @return Response
     * @throws BadRequestHttpException
     * @since 3.3.16
     */
    public function actionProcessApiResponseHeaders(): Response
    {
        $this->requireCpRequest();
        $headers = $this->request->getRequiredBodyParam('headers');
        Api::processResponseHeaders($headers);

        // return the updated headers
        return $this->asJson(Api::headers());
    }

    /**
     * Returns update info.
     *
     * @return Response
     * @throws BadRequestHttpException if the request doesn't accept a JSON response
     * @throws ForbiddenHttpException if the user doesn't have permission to perform updates or use the Updates utility
     */
    public function actionCheckForUpdates(): Response
    {
        $this->requireAcceptsJson();

        // Require either the 'performUpdates' or 'utility:updates' permission
        $userSession = Craft::$app->getUser();
        if (!$userSession->checkPermission('performUpdates') && !$userSession->checkPermission('utility:updates')) {
            throw new ForbiddenHttpException('User is not permitted to perform this action');
        }

        $updatesService = Craft::$app->getUpdates();

        if ($this->request->getParam('onlyIfCached') && !$updatesService->getIsUpdateInfoCached()) {
            return $this->asJson(['cached' => false]);
        }

        $forceRefresh = (bool)$this->request->getParam('forceRefresh');
        $includeDetails = (bool)$this->request->getParam('includeDetails');

        $updates = $updatesService->getUpdates($forceRefresh);
        return $this->_updatesResponse($updates, $includeDetails);
    }

    /**
     * Caches new update info and then returns it.
     *
     * @return Response
     * @throws ForbiddenHttpException
     * @since 3.3.16
     */
    public function actionCacheUpdates(): Response
    {
        $this->requireAcceptsJson();

        // Require either the 'performUpdates' or 'utility:updates' permission
        $userSession = Craft::$app->getUser();
        if (!$userSession->checkPermission('performUpdates') && !$userSession->checkPermission('utility:updates')) {
            throw new ForbiddenHttpException('User is not permitted to perform this action');
        }

        $updateData = $this->request->getBodyParam('updates');
        $updatesService = Craft::$app->getUpdates();
        $updates = $updatesService->cacheUpdates($updateData);
        $includeDetails = (bool)$this->request->getParam('includeDetails');
        return $this->_updatesResponse($updates, $includeDetails);
    }

    /**
     * Returns updates info as JSON
     *
     * @param Updates $updates The updates model
     * @param bool $includeDetails Whether to include update details
     * @return Response
     */
    private function _updatesResponse(Updates $updates, bool $includeDetails): Response
    {
        $allowUpdates = (
            Craft::$app->getConfig()->getGeneral()->allowUpdates &&
            Craft::$app->getConfig()->getGeneral()->allowAdminChanges &&
            Craft::$app->getUser()->checkPermission('performUpdates')
        );

        $res = [
            'total' => $updates->getTotal(),
            'critical' => $updates->getHasCritical(),
            'allowUpdates' => $allowUpdates,
        ];

        if ($includeDetails) {
            $res['updates'] = [
                'cms' => $this->_transformUpdate($allowUpdates, $updates->cms, 'craft', 'Craft CMS'),
                'plugins' => [],
            ];

            $pluginsService = Craft::$app->getPlugins();
            foreach ($updates->plugins as $pluginHandle => $pluginUpdate) {
                try {
                    $pluginInfo = $pluginsService->getPluginInfo($pluginHandle);
                } catch (InvalidPluginException $e) {
                    continue;
                }
                $res['updates']['plugins'][] = $this->_transformUpdate($allowUpdates, $pluginUpdate, $pluginHandle, $pluginInfo['name']);
            }
        }

        return $this->asJson($res);
    }

    /**
     * Creates a DB backup (if configured to do so), runs any pending Craft,
     * plugin, & content migrations, and syncs `project.yaml` changes in one go.
     *
     * This action can be used as a post-deploy webhook with site deployment
     * services (like [DeployBot](https://deploybot.com/) or [DeployPlace](https://deployplace.com/)) to minimize site
     * downtime after a deployment.
     *
     * @param bool $applyProjectConfigChanges
     * @return Response
     * @throws ServerErrorHttpException
     */
    public function actionMigrate(bool $applyProjectConfigChanges = false): Response
    {
        $this->requirePostRequest();

        $updatesService = Craft::$app->getUpdates();
        $db = Craft::$app->getDb();

        // Get the handles in need of an update
        $handles = $updatesService->getPendingMigrationHandles(true);
        $runMigrations = !empty($handles);

        $projectConfigService = Craft::$app->getProjectConfig();
        if ($applyProjectConfigChanges) {
            $applyProjectConfigChanges = $projectConfigService->areChangesPending();
        }

        if (!$runMigrations && !$applyProjectConfigChanges) {
            // That was easy
            return $this->response;
        }

        // Bail if Craft is already in maintenance mode
        if (Craft::$app->getIsInMaintenanceMode()) {
            throw new ServiceUnavailableHttpException('Craft is already being updated.');
        }

        // Enable maintenance mode
        Craft::$app->enableMaintenanceMode();

        // Backup the DB?
        $backup = Craft::$app->getConfig()->getGeneral()->getBackupOnUpdate();
        if ($backup) {
            try {
                $backupPath = $db->backup();
            } catch (Throwable $e) {
                Craft::$app->disableMaintenanceMode();
                throw new ServerErrorHttpException('Error backing up the database.', 0, $e);
            }
        }

        $transaction = $db->beginTransaction();

        try {
            // Run the migrations?
            if ($runMigrations) {
                $updatesService->runMigrations($handles);
            }

            // Sync project.yaml?
            if ($applyProjectConfigChanges) {
<<<<<<< HEAD
                $projectConfigService->applyExternalChanges();
=======
                try {
                    $projectConfigService->applyYamlChanges();
                } catch (BusyResourceException|StaleResourceException $e) {
                    Craft::$app->getErrorHandler()->logException($e);
                    Craft::warning("Couldn’t apply project config YAML changes: {$e->getMessage()}", __METHOD__);
                }
>>>>>>> 37495807
            }

            $transaction->commit();
        } catch (Throwable $e) {
            $transaction->rollBack();

            // MySQL may have implicitly committed the transaction
            $restored = $db->getIsPgsql();

            // Do we have a backup?
            if (!$restored && !empty($backupPath)) {
                // Attempt a restore
                try {
                    $db->restore($backupPath);
                    $restored = true;
                } catch (Throwable $restoreException) {
                    // Just log it
                    Craft::$app->getErrorHandler()->logException($restoreException);
                }
            }

            $error = 'An error occurred running new migrations.';
            if ($restored) {
                $error .= ' The database has been restored to its previous state.';
            } else if (isset($restoreException)) {
                $error .= ' The database could not be restored due to a separate error: ' . $restoreException->getMessage();
            } else {
                $error .= ' The database has not been restored.';
            }

            Craft::$app->disableMaintenanceMode();
            throw new ServerErrorHttpException($error, 0, $e);
        }

        Craft::$app->disableMaintenanceMode();
        return $this->response;
    }

    /**
     * Returns the badge count for the Utilities nav item.
     *
     * @return Response
     */
    public function actionGetUtilitiesBadgeCount(): Response
    {
        $this->requireAcceptsJson();

        $badgeCount = 0;
        $utilities = Craft::$app->getUtilities()->getAuthorizedUtilityTypes();

        foreach ($utilities as $class) {
            /** @var UtilityInterface $class */
            $badgeCount += $class::badgeCount();
        }

        return $this->asJson([
            'badgeCount' => $badgeCount,
        ]);
    }

    /**
     * Returns any alerts that should be displayed in the control panel.
     *
     * @return Response
     */
    public function actionGetCpAlerts(): Response
    {
        $this->requireAcceptsJson();
        $this->requirePermission('accessCp');

        $path = $this->request->getRequiredBodyParam('path');

        // Fetch 'em and send 'em
        $alerts = Cp::alerts($path, true);

        return $this->asJson($alerts);
    }

    /**
     * Shuns a control panel alert for 24 hours.
     *
     * @return Response
     */
    public function actionShunCpAlert(): Response
    {
        $this->requireAcceptsJson();
        $this->requirePermission('accessCp');

        $message = $this->request->getRequiredBodyParam('message');
        $user = Craft::$app->getUser()->getIdentity();

        $currentTime = DateTimeHelper::currentUTCDateTime();
        $tomorrow = $currentTime->add(new DateInterval('P1D'));

        if (Craft::$app->getUsers()->shunMessageForUser($user->id, $message, $tomorrow)) {
            return $this->asSuccess();
        }

        return $this->asFailure(Craft::t('app', 'A server error occurred.'));
    }

    /**
     * Tries a Craft edition on for size.
     *
     * @return Response
     * @throws BadRequestHttpException if Craft isn’t allowed to test edition upgrades
     */
    public function actionTryEdition(): Response
    {
        $this->requirePostRequest();
        $this->requireAcceptsJson();
        $this->requireAdmin();

        $edition = $this->request->getRequiredBodyParam('edition');
        $licensedEdition = Craft::$app->getLicensedEdition();

        if ($licensedEdition === null) {
            $licensedEdition = 0;
        }

        switch ($edition) {
            case 'solo':
                $edition = Craft::Solo;
                break;
            case 'pro':
                $edition = Craft::Pro;
                break;
            default:
                throw new BadRequestHttpException('Invalid Craft edition: ' . $edition);
        }

        // If this is actually an upgrade, make sure that they are allowed to test edition upgrades
        if ($edition > $licensedEdition && !Craft::$app->getCanTestEditions()) {
            throw new BadRequestHttpException('Craft is not permitted to test edition upgrades from this server');
        }

        Craft::$app->setEdition($edition);

        return $this->asSuccess();
    }

    /**
     * Switches Craft to the edition it's licensed for.
     *
     * @return Response
     */
    public function actionSwitchToLicensedEdition(): Response
    {
        $this->requirePostRequest();
        $this->requireAcceptsJson();

        if (Craft::$app->getHasWrongEdition()) {
            $licensedEdition = Craft::$app->getLicensedEdition();
            $success = Craft::$app->setEdition($licensedEdition);
        } else {
            // Just fake it
            $success = true;
        }

        return $success ? $this->asSuccess() : $this->asFailure();
    }

    /**
     * Fetches plugin license statuses.
     *
     * @return Response
     */
    public function actionGetPluginLicenseInfo(): Response
    {
        $this->requireAdmin(false);
        $pluginLicenses = $this->request->getBodyParam('pluginLicenses');
        $result = $this->_pluginLicenseInfo($pluginLicenses);
        ArrayHelper::multisort($result, 'name');
        return $this->asJson($result);
    }

    /**
     * Updates a plugin's license key.
     *
     * @return Response
     */
    public function actionUpdatePluginLicense(): Response
    {
        $this->requirePostRequest();
        $this->requireAcceptsJson();
        $this->requireAdmin();

        $handle = $this->request->getRequiredBodyParam('handle');
        $newKey = $this->request->getRequiredBodyParam('key');

        // Get the current key and set the new one
        $pluginsService = Craft::$app->getPlugins();
        $pluginsService->setPluginLicenseKey($handle, $newKey ?: null);

        // Return the new plugin license info
        return $this->asJson(1);
    }

    /**
     * Transforms an update for inclusion in [[actionCheckForUpdates()]] response JSON.
     *
     * Also sets an `allowed` key on the given update's releases, based on the `allowUpdates` config setting.
     *
     * @param bool $allowUpdates Whether updates are allowed
     * @param Update $update The update model
     * @param string $handle The handle of whatever this update is for
     * @param string $name The name of whatever this update is for
     * @return array
     */
    private function _transformUpdate(bool $allowUpdates, Update $update, string $handle, string $name): array
    {
        $arr = $update->toArray();
        $arr['handle'] = $handle;
        $arr['name'] = $name;
        $arr['latestVersion'] = $update->getLatest()->version ?? null;

        if ($update->abandoned) {
            $arr['statusText'] = Html::tag('strong', Craft::t('app', 'This plugin is no longer maintained.'));
            if ($update->replacementName) {
                if (Craft::$app->getUser()->getIsAdmin() && Craft::$app->getConfig()->getGeneral()->allowAdminChanges) {
                    $replacementUrl = UrlHelper::url("plugin-store/$update->replacementHandle");
                } else {
                    $replacementUrl = $update->replacementUrl;
                }
                $arr['statusText'] .= ' ' .
                    Craft::t('app', 'The developer recommends using <a href="{url}">{name}</a> instead.', [
                        'url' => $replacementUrl,
                        'name' => $update->replacementName,
                    ]);
            }
        } else if ($update->status === Update::STATUS_EXPIRED) {
            $arr['statusText'] = Craft::t('app', '<strong>Your license has expired!</strong> Renew your {name} license for another year of amazing updates.', [
                'name' => $name,
            ]);
            $arr['ctaText'] = Craft::t('app', 'Renew for {price}', [
                'price' => Craft::$app->getFormatter()->asCurrency($update->renewalPrice, $update->renewalCurrency),
            ]);
            $arr['ctaUrl'] = UrlHelper::url($update->renewalUrl);
        } else {
            // Make sure that the platform & composer.json PHP version are compatible
            $phpConstraintError = null;
            if ($update->phpConstraint && !UpdateHelper::checkPhpConstraint($update->phpConstraint, $phpConstraintError, true)) {
                $arr['status'] = 'phpIssue';
                $arr['statusText'] = $phpConstraintError;
                $arr['ctaUrl'] = false;
            } else {
                if ($update->status === Update::STATUS_BREAKPOINT) {
                    $arr['statusText'] = Craft::t('app', '<strong>You’ve reached a breakpoint!</strong> More updates will become available after you install {update}.', [
                        'update' => $name . ' ' . ($update->getLatest()->version ?? ''),
                    ]);
                }

                if ($allowUpdates) {
                    $arr['ctaText'] = Craft::t('app', 'Update');
                }
            }
        }

        return $arr;
    }

    /**
     * Returns plugin license info.
     *
     * @param array|null $pluginLicenses
     * @return array
     */
    private function _pluginLicenseInfo(?array $pluginLicenses = null): array
    {
        $result = [];

        if ($pluginLicenses === null) {
            // Update our records and get license info from the API
            $licenseInfo = Craft::$app->getApi()->getLicenseInfo(['plugins']);
            $pluginLicenses = $licenseInfo['pluginLicenses'] ?? [];
        }

        $pluginsService = Craft::$app->getPlugins();
        $allPluginInfo = $pluginsService->getAllPluginInfo();

        // Update our records & use all licensed plugins as a starting point
        if (!empty($pluginLicenses)) {
            $defaultIconUrl = Craft::$app->getAssetManager()->getPublishedUrl('@appicons/default-plugin.svg', true);
            $formatter = Craft::$app->getFormatter();
            foreach ($pluginLicenses as $pluginLicenseInfo) {
                if (isset($pluginLicenseInfo['plugin'])) {
                    $pluginInfo = $pluginLicenseInfo['plugin'];
                    $handle = $pluginInfo['handle'];

                    // The same plugin could be associated with this Craft license more than once,
                    // so make sure this is the same license they've entered a license key for, if there is one
                    if (
                        !isset($allPluginInfo[$handle]) ||
                        !$allPluginInfo[$handle]['licenseKey'] ||
                        $pluginsService->normalizePluginLicenseKey(App::parseEnv($allPluginInfo[$handle]['licenseKey'])) === $pluginLicenseInfo['key']
                    ) {
                        $result[$handle] = [
                            'edition' => null,
                            'isComposerInstalled' => false,
                            'isInstalled' => false,
                            'isEnabled' => false,
                            'licenseKey' => $pluginLicenseInfo['key'],
                            'licensedEdition' => $pluginLicenseInfo['edition'],
                            'licenseKeyStatus' => LicenseKeyStatus::Valid,
                            'licenseIssues' => [],
                            'name' => $pluginInfo['name'],
                            'description' => $pluginInfo['shortDescription'],
                            'iconUrl' => $pluginInfo['icon']['url'] ?? $defaultIconUrl,
                            'documentationUrl' => $pluginInfo['documentationUrl'] ?? null,
                            'packageName' => $pluginInfo['packageName'],
                            'latestVersion' => $pluginInfo['latestVersion'],
                            'expired' => $pluginLicenseInfo['expired'],
                        ];
                        if ($pluginLicenseInfo['expired']) {
                            $result[$handle]['renewalUrl'] = $pluginLicenseInfo['renewalUrl'];
                            $result[$handle]['renewalText'] = Craft::t('app', 'Renew for {price}', [
                                'price' => $formatter->asCurrency($pluginLicenseInfo['renewalPrice'], $pluginLicenseInfo['renewalCurrency']),
                            ]);
                        }
                    }
                }
            }
        }

        // Override with info for the installed plugins
        foreach ($allPluginInfo as $handle => $pluginInfo) {
            $result[$handle] = array_merge($result[$handle] ?? [], [
                'isComposerInstalled' => true,
                'isInstalled' => $pluginInfo['isInstalled'],
                'isEnabled' => $pluginInfo['isEnabled'],
                'version' => $pluginInfo['version'],
                'hasMultipleEditions' => $pluginInfo['hasMultipleEditions'],
                'edition' => $pluginInfo['edition'],
                'licenseKey' => $pluginsService->normalizePluginLicenseKey(App::parseEnv($pluginInfo['licenseKey'])),
                'licensedEdition' => $pluginInfo['licensedEdition'],
                'licenseKeyStatus' => $pluginInfo['licenseKeyStatus'],
                'licenseIssues' => $pluginInfo['licenseIssues'],
                'isTrial' => $pluginInfo['isTrial'],
                'upgradeAvailable' => $pluginInfo['upgradeAvailable'],
            ]);
        }

        return $result;
    }

    /**
     * Sends a broken image.
     *
     * @return Response
     * @throws InvalidConfigException
     * @since 3.5.0
     */
    public function actionBrokenImage(): Response
    {
        $generalConfig = Craft::$app->getConfig()->getGeneral();
        $imagePath = Craft::getAlias($generalConfig->brokenImagePath);
        if (!is_file($imagePath)) {
            throw new InvalidConfigException("Invalid broken image path: $generalConfig->brokenImagePath");
        }

        $statusCode = $this->response->getStatusCode();
        return $this->response
            ->sendFile($imagePath, ['inline' => true])
            ->setStatusCode($statusCode);
    }
}<|MERGE_RESOLUTION|>--- conflicted
+++ resolved
@@ -265,16 +265,12 @@
 
             // Sync project.yaml?
             if ($applyProjectConfigChanges) {
-<<<<<<< HEAD
-                $projectConfigService->applyExternalChanges();
-=======
                 try {
-                    $projectConfigService->applyYamlChanges();
+                    $projectConfigService->applyExternalChanges();
                 } catch (BusyResourceException|StaleResourceException $e) {
                     Craft::$app->getErrorHandler()->logException($e);
                     Craft::warning("Couldn’t apply project config YAML changes: {$e->getMessage()}", __METHOD__);
                 }
->>>>>>> 37495807
             }
 
             $transaction->commit();
