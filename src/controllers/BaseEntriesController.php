<?php
/**
 * @link https://craftcms.com/
 * @copyright Copyright (c) Pixel & Tonic, Inc.
 * @license https://craftcms.github.io/license/
 */

namespace craft\controllers;

use Craft;
use craft\elements\Entry;
use craft\models\EntryDraft;
use craft\models\Section;
use craft\web\Controller;

/**
 * BaseEntriesController is a base class that any entry-related controllers, such as [[EntriesController]] and
 * [[EntryRevisionsController]], extend to share common functionality.
 * It extends [[Controller]], overwriting specific methods as required.
 *
 * @author Pixel & Tonic, Inc. <support@pixelandtonic.com>
 * @since 3.0
 */
abstract class BaseEntriesController extends Controller
{
    // Protected Methods
    // =========================================================================

    /**
     * Enforces all Edit Entry permissions.
     *
     * @param Entry $entry
     * @param bool $duplicate
     */
    protected function enforceEditEntryPermissions(Entry $entry, bool $duplicate = false)
    {
        $userSessionService = Craft::$app->getUser();
<<<<<<< HEAD
        $permissionSuffix = ':'.$entry->getSection()->uid;

        if (Craft::$app->getIsMultiSite()) {
            // Make sure they have access to this site
            $this->requirePermission('editSite:'.$entry->getSite()->uid);
=======
        $permissionSuffix = ':' . $entry->sectionId;

        if (Craft::$app->getIsMultiSite()) {
            // Make sure they have access to this site
            $this->requirePermission('editSite:' . $entry->siteId);
>>>>>>> 928249a9
        }

        // Make sure the user is allowed to edit entries in this section
        $this->requirePermission('editEntries' . $permissionSuffix);

        // Is it a new entry?
        if (!$entry->id || $duplicate) {
            // Make sure they have permission to create new entries in this section
            $this->requirePermission('createEntries' . $permissionSuffix);
        } else {
            switch (get_class($entry)) {
                case Entry::class:
                    // If it's another user's entry (and it's not a Single), make sure they have permission to edit those
                    if (
                        $entry->authorId != $userSessionService->getIdentity()->id &&
                        $entry->getSection()->type !== Section::TYPE_SINGLE
                    ) {
                        $this->requirePermission('editPeerEntries' . $permissionSuffix);
                    }

                    break;

                case EntryDraft::class:
                    // If it's another user's draft, make sure they have permission to edit those
                    /** @var EntryDraft $entry */
                    if (!$entry->creatorId || $entry->creatorId != $userSessionService->getIdentity()->id) {
                        $this->requirePermission('editPeerEntryDrafts' . $permissionSuffix);
                    }

                    break;
            }
        }
    }
}<|MERGE_RESOLUTION|>--- conflicted
+++ resolved
@@ -35,19 +35,11 @@
     protected function enforceEditEntryPermissions(Entry $entry, bool $duplicate = false)
     {
         $userSessionService = Craft::$app->getUser();
-<<<<<<< HEAD
-        $permissionSuffix = ':'.$entry->getSection()->uid;
+        $permissionSuffix = ':' . $entry->getSection()->uid;
 
         if (Craft::$app->getIsMultiSite()) {
             // Make sure they have access to this site
-            $this->requirePermission('editSite:'.$entry->getSite()->uid);
-=======
-        $permissionSuffix = ':' . $entry->sectionId;
-
-        if (Craft::$app->getIsMultiSite()) {
-            // Make sure they have access to this site
-            $this->requirePermission('editSite:' . $entry->siteId);
->>>>>>> 928249a9
+            $this->requirePermission('editSite:' . $entry->getSite()->uid);
         }
 
         // Make sure the user is allowed to edit entries in this section
