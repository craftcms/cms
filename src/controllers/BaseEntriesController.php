<?php
/**
 * @link https://craftcms.com/
 * @copyright Copyright (c) Pixel & Tonic, Inc.
 * @license https://craftcms.github.io/license/
 */

namespace craft\controllers;

use Craft;
use craft\behaviors\DraftBehavior;
use craft\elements\Entry;
use craft\models\Section;
use craft\models\Site;
use craft\web\Controller;
use yii\web\ForbiddenHttpException;

/**
 * BaseEntriesController is a base class that any entry-related controllers, such as [[EntriesController]] and
 * [[EntryRevisionsController]], extend to share common functionality.
 * It extends [[Controller]], overwriting specific methods as required.
 *
 * @author Pixel & Tonic, Inc. <support@pixelandtonic.com>
 * @since 3.0.0
 */
abstract class BaseEntriesController extends Controller
{
    /**
     * Returns the editable site IDs for a section.
     *
     * @param Section $section
     * @return int[]
     * @throws ForbiddenHttpException
     */
    protected function editableSiteIds(Section $section): array
    {
        if (!Craft::$app->getIsMultiSite()) {
            return [Craft::$app->getSites()->getPrimarySite()->id];
        }

        // Only use the sites that the user has access to
        $sectionSiteIds = array_keys($section->getSiteSettings());
        $editableSiteIds = Craft::$app->getSites()->getEditableSiteIds();
        $siteIds = array_merge(array_intersect($sectionSiteIds, $editableSiteIds));
        if (empty($siteIds)) {
            throw new ForbiddenHttpException('User not permitted to edit content in any sites supported by this section');
        }
        return $siteIds;
    }

    /**
     * Enforces edit site permissions.
     *
     * @param Site $site
     * @throws ForbiddenHttpException
     * @since 3.5.0
     */
    protected function enforceSitePermission(Site $site)
    {
        if (Craft::$app->getIsMultiSite()) {
            $this->requirePermission('editSite:' . $site->uid);
        }
    }

    /**
     * Enforces all Edit Entry permissions.
     *
     * @param Entry $entry
     * @param bool $duplicate
     * @throws ForbiddenHttpException
     */
    protected function enforceEditEntryPermissions(Entry $entry, bool $duplicate = false)
    {
        $permissionSuffix = ':' . $entry->getSection()->uid;

        // Make sure the user is allowed to edit entries in this section
        $this->requirePermission('editEntries' . $permissionSuffix);

        // Is it a new entry?
        if (!$entry->id || $duplicate) {
            // Make sure they have permission to create new entries in this section
            $this->requirePermission('createEntries' . $permissionSuffix);
            return;
        }

        $userId = Craft::$app->getUser()->getId();

        if ($entry->getIsDraft()) {
            // If it's another user's draft, make sure they have permission to edit those
            /** @var Entry|DraftBehavior $entry */
            if ($entry->creatorId != $userId) {
                $this->requirePermission('editPeerEntryDrafts' . $permissionSuffix);
            }
            return;
        }

        // If it's another user's entry (and it's not a Single), make sure they have permission to edit those
        if (
            $entry->authorId != $userId &&
            $entry->getSection()->type !== Section::TYPE_SINGLE
        ) {
            $this->requirePermission('editPeerEntries' . $permissionSuffix);
        }
    }

    /**
     * Enforces entry deletion permissions.
     *
     * @param Entry $entry
     * @throws ForbiddenHttpException
     * @since 3.6.0
     */
    protected function enforceDeleteEntryPermissions(Entry $entry)
    {
        $currentUser = Craft::$app->getUser()->getIdentity();
        $section = $entry->getSection();

        if ($entry->getIsDraft()) {
            /** @var Entry|DraftBehavior $entry */
            if (!$entry->creatorId || $entry->creatorId != $currentUser->id) {
                $this->requirePermission("deletePeerEntryDrafts:$section->uid");
            }
        } else if (!$entry->getIsDeletable()) {
            throw new ForbiddenHttpException('User is not permitted to perform this action');
        }
    }

    /**
<<<<<<< HEAD
=======
     * Returns the document title that should be used on an Edit Entry page.
     *
     * @param Entry
     * @return string
     */
    protected function docTitle(Entry $entry): string
    {
        $docTitle = $this->pageTitle($entry);

        if ($entry->getIsDraft()) {
            /** @var Entry|DraftBehavior $entry */
            $docTitle .= ' (' . $entry->draftName . ')';
        } else if ($entry->getIsRevision()) {
            /** @var Entry|RevisionBehavior $entry */
            $docTitle .= ' (' . $entry->getRevisionLabel() . ')';
        }

        return $docTitle;
    }

    /**
     * Returns the page title that should be used on an Edit Entry page.
     *
     * @param Entry
     * @return string
     */
    protected function pageTitle(Entry $entry): string
    {
        if ($title = trim($entry->title)) {
            return $title;
        }

        if ($entry->getIsUnpublishedDraft()) {
            return Craft::t('app', 'Create a new entry');
        }
        return Craft::t('app', 'Edit Entry');
    }

    /**
>>>>>>> 86dcff64
     * Returns the posted `enabledForSite` value, taking the user’s permissions into account.
     *
     * @return bool|bool[]|null
     * @throws ForbiddenHttpException
     * @since 3.4.0
     */
    protected function enabledForSiteValue()
    {
        $enabledForSite = $this->request->getBodyParam('enabledForSite');
        if (is_array($enabledForSite)) {
            // Make sure they are allowed to edit all of the posted site IDs
            $editableSiteIds = Craft::$app->getSites()->getEditableSiteIds();
            if (array_diff(array_keys($enabledForSite), $editableSiteIds)) {
                throw new ForbiddenHttpException('User not permitted to edit the statuses for all the submitted site IDs');
            }
        }
        return $enabledForSite;
    }
}<|MERGE_RESOLUTION|>--- conflicted
+++ resolved
@@ -126,48 +126,6 @@
     }
 
     /**
-<<<<<<< HEAD
-=======
-     * Returns the document title that should be used on an Edit Entry page.
-     *
-     * @param Entry
-     * @return string
-     */
-    protected function docTitle(Entry $entry): string
-    {
-        $docTitle = $this->pageTitle($entry);
-
-        if ($entry->getIsDraft()) {
-            /** @var Entry|DraftBehavior $entry */
-            $docTitle .= ' (' . $entry->draftName . ')';
-        } else if ($entry->getIsRevision()) {
-            /** @var Entry|RevisionBehavior $entry */
-            $docTitle .= ' (' . $entry->getRevisionLabel() . ')';
-        }
-
-        return $docTitle;
-    }
-
-    /**
-     * Returns the page title that should be used on an Edit Entry page.
-     *
-     * @param Entry
-     * @return string
-     */
-    protected function pageTitle(Entry $entry): string
-    {
-        if ($title = trim($entry->title)) {
-            return $title;
-        }
-
-        if ($entry->getIsUnpublishedDraft()) {
-            return Craft::t('app', 'Create a new entry');
-        }
-        return Craft::t('app', 'Edit Entry');
-    }
-
-    /**
->>>>>>> 86dcff64
      * Returns the posted `enabledForSite` value, taking the user’s permissions into account.
      *
      * @return bool|bool[]|null
