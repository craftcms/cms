<?php
namespace Craft;

/**
 * Handles section management tasks
 */
class SectionsController extends BaseController
{
	/**
<<<<<<< HEAD
	 * Edit a section.
	 *
	 * @param array $variables
	 * @throws HttpException
	 */
	public function actionEditSection(array $variables = array())
	{
		craft()->userSession->requireAdmin();

		$variables['brandNewSection'] = false;

		if (empty($variables['section']))
		{
			if (!empty($variables['sectionId']))
			{
				$variables['section'] = craft()->sections->getSectionById($variables['sectionId']);

				if (!$variables['section'])
				{
					throw new HttpException(404);
				}

				$variables['title'] = $variables['section']->name;
			}
			else
			{
				$variables['section'] = new SectionModel();
				$variables['title'] = Craft::t('Create a new section');
				$variables['brandNewSection'] = true;
			}
		}

		$variables['crumbs'] = array(
			array('label' => Craft::t('Settings'), 'url' => UrlHelper::getUrl('settings')),
			array('label' => Craft::t('Sections'), 'url' => UrlHelper::getUrl('settings/sections')),
		);

		$variables['tabs'] = array(
			'settings'    => array('label' => Craft::t('Settings'),     'url' => '#section-settings'),
			'fieldlayout' => array('label' => Craft::t('Field Layout'), 'url' => '#section-fieldlayout'),
		);

		$this->renderTemplate('settings/sections/_edit', $variables);
=======
	 * Init
	 */
	public function init()
	{
		// All section actions require an admin
		craft()->userSession->requireAdmin();
>>>>>>> aa0bfb6a
	}

	/**
	 * Saves a section
	 */
	public function actionSaveSection()
	{
		$this->requirePostRequest();

		$section = new SectionModel();

		// Set the simple stuff
		$section->id         = craft()->request->getPost('sectionId');
		$section->name       = craft()->request->getPost('name');
		$section->handle     = craft()->request->getPost('handle');
		$section->titleLabel = craft()->request->getPost('titleLabel');
		$section->hasUrls    = (bool)craft()->request->getPost('hasUrls');
		$section->template   = craft()->request->getPost('template');

		// Set the locales and URL formats
		$locales = array();
		$urlFormats = craft()->request->getPost('urlFormat');

		if (Craft::hasPackage(CraftPackage::Localize))
		{
			$localeIds = craft()->request->getPost('locales');
		}
		else
		{
			$primaryLocaleId = craft()->i18n->getPrimarySiteLocaleId();
			$localeIds = array($primaryLocaleId);
		}

		foreach ($localeIds as $localeId)
		{
			$locales[$localeId] = SectionLocaleModel::populateModel(array(
				'locale'    => $localeId,
				'urlFormat' => (isset($urlFormats[$localeId]) ? $urlFormats[$localeId] : null),
			));
		}

		$section->setLocales($locales);

		// Set the field layout
		$fieldLayout = craft()->fields->assembleLayoutFromPost();
		$fieldLayout->type = ElementType::Entry;
		$section->setFieldLayout($fieldLayout);

		// Save it
		if (craft()->sections->saveSection($section))
		{
			craft()->userSession->setNotice(Craft::t('Section saved.'));

			// TODO: Remove for 2.0
			if (isset($_POST['redirect']) && strpos($_POST['redirect'], '{sectionId}') !== false)
			{
				Craft::log('The {sectionId} token within the ‘redirect’ param on sections/saveSection requests has been deprecated. Use {id} instead.', LogLevel::Warning);
				$_POST['redirect'] = str_replace('{sectionId}', '{id}', $_POST['redirect']);
			}

			$this->redirectToPostedUrl($section);
		}
		else
		{
			craft()->userSession->setError(Craft::t('Couldn’t save section.'));
		}

		// Send the section back to the template
		craft()->urlManager->setRouteVariables(array(
			'section' => $section
		));
	}

	/**
	 * Deletes a section.
	 */
	public function actionDeleteSection()
	{
		$this->requirePostRequest();
		$this->requireAjaxRequest();

		$sectionId = craft()->request->getRequiredPost('id');

		craft()->sections->deleteSectionById($sectionId);
		$this->returnJson(array('success' => true));
	}
}<|MERGE_RESOLUTION|>--- conflicted
+++ resolved
@@ -7,7 +7,15 @@
 class SectionsController extends BaseController
 {
 	/**
-<<<<<<< HEAD
+	 * Init
+	 */
+	public function init()
+	{
+		// All section actions require an admin
+		craft()->userSession->requireAdmin();
+	}
+
+	/**
 	 * Edit a section.
 	 *
 	 * @param array $variables
@@ -15,8 +23,6 @@
 	 */
 	public function actionEditSection(array $variables = array())
 	{
-		craft()->userSession->requireAdmin();
-
 		$variables['brandNewSection'] = false;
 
 		if (empty($variables['section']))
@@ -51,14 +57,6 @@
 		);
 
 		$this->renderTemplate('settings/sections/_edit', $variables);
-=======
-	 * Init
-	 */
-	public function init()
-	{
-		// All section actions require an admin
-		craft()->userSession->requireAdmin();
->>>>>>> aa0bfb6a
 	}
 
 	/**
