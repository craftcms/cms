--- conflicted
+++ resolved
@@ -118,16 +118,8 @@
             return null;
         }
 
-<<<<<<< HEAD
-        $loginName = Craft::$app->getRequest()->getBodyParam('loginName');
-        $password = Craft::$app->getRequest()->getBodyParam('password');
-=======
-        // First, a little house-cleaning for expired, pending users.
-        Craft::$app->getUsers()->purgeExpiredPendingUsers();
-
-        $loginName = (string)Craft::$app->getRequest()->getRequiredBodyParam('loginName');
-        $password = (string)Craft::$app->getRequest()->getRequiredBodyParam('password');
->>>>>>> 8781b4bf
+        $loginName = Craft::$app->getRequest()->getRequiredBodyParam('loginName');
+        $password = Craft::$app->getRequest()->getRequiredBodyParam('password');
         $rememberMe = (bool)Craft::$app->getRequest()->getBodyParam('rememberMe');
 
         // Does a user exist with that username/email?
