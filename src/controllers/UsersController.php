--- conflicted
+++ resolved
@@ -770,12 +770,8 @@
                     }
                     break;
                 case User::STATUS_SUSPENDED:
-<<<<<<< HEAD
                     $statusLabel = Craft::t('app', 'Suspended');
-                    if ($canModerateUsers) {
-=======
                     if (Craft::$app->getUsers()->canSuspend($currentUser, $user)) {
->>>>>>> 39d003ee
                         $statusActions[] = [
                             'action' => 'users/unsuspend-user',
                             'label' => Craft::t('app', 'Unsuspend'),
@@ -832,11 +828,7 @@
                     ];
                 }
 
-<<<<<<< HEAD
-                if ($canModerateUsers && $user->active && !$user->suspended) {
-=======
-                if (Craft::$app->getUsers()->canSuspend($currentUser, $user) && $user->getStatus() != User::STATUS_SUSPENDED) {
->>>>>>> 39d003ee
+                if (Craft::$app->getUsers()->canSuspend($currentUser, $user) && $user->active && !$user->suspended) {
                     $destructiveActions[] = [
                         'action' => 'users/suspend-user',
                         'label' => Craft::t('app', 'Suspend'),
@@ -1031,15 +1023,10 @@
 new Craft.AccountSettingsForm($userId, $isCurrent, {
     deleteModalRedirect: $deleteModalRedirect,
 })
-<<<<<<< HEAD
 JS,
             [$user->id, $isCurrentUser, $deleteModalRedirect],
             View::POS_END
         );
-=======
-JS;
-        }, [$user->id, $isCurrentUser, $deleteModalRedirect], View::POS_END);
->>>>>>> 39d003ee
 
         return $this->renderTemplate('users/_edit', compact(
             'user',
