<?php
/**
 * @link https://craftcms.com/
 * @copyright Copyright (c) Pixel & Tonic, Inc.
 * @license https://craftcms.github.io/license/
 */

namespace craft\controllers;

use Craft;
use craft\base\Element;
use craft\elements\Asset;
use craft\elements\Entry;
use craft\elements\User;
use craft\errors\UploadFailedException;
use craft\errors\UserLockedException;
use craft\events\DefineUserContentSummaryEvent;
use craft\events\InvalidUserTokenEvent;
use craft\events\LoginFailureEvent;
use craft\events\RegisterUserActionsEvent;
use craft\events\UserEvent;
use craft\helpers\ArrayHelper;
use craft\helpers\Assets;
use craft\helpers\Authentication as AuthenticationHelper;
use craft\helpers\FileHelper;
use craft\helpers\Html;
use craft\helpers\Image;
use craft\helpers\Session;
use craft\helpers\UrlHelper;
use craft\helpers\User as UserHelper;
use craft\i18n\Locale;
use craft\models\UserGroup;
use craft\services\Users;
use craft\web\assets\edituser\EditUserAsset;
use craft\web\Controller;
use craft\web\Request;
use craft\web\ServiceUnavailableHttpException;
use craft\web\UploadedFile;
use craft\web\View;
use DateTime;
use Throwable;
use yii\base\InvalidArgumentException;
use yii\web\BadRequestHttpException;
use yii\web\ForbiddenHttpException;
use yii\web\HttpException;
use yii\web\NotFoundHttpException;
use yii\web\Response;
use yii\web\ServerErrorHttpException;

/** @noinspection ClassOverridesFieldOfSuperClassInspection */

/**
 * The UsersController class is a controller that handles various user account related tasks such as logging-in,
 * impersonating a user, logging out, forgetting passwords, setting passwords, validating accounts, activating
 * accounts, creating users, saving users, processing user avatars, deleting, suspending and unsuspending users.
 * Note that all actions in the controller, except [[actionLogin]], [[actionLogout]], [[actionGetRemainingSessionTime]],
 * [[actionSendPasswordResetEmail]], [[actionSetPassword]], [[actionVerifyEmail]] and [[actionSaveUser]] require an
 * authenticated Craft session via [[allowAnonymous]].
 *
 * @author Pixel & Tonic, Inc. <support@pixelandtonic.com>
 * @since 3.0.0
 */
class UsersController extends Controller
{
    /**
     * @event LoginFailureEvent The event that is triggered when a failed login attempt was made
     */
    public const EVENT_LOGIN_FAILURE = 'loginFailure';

    /**
     * @event RegisterUserActionsEvent The event that is triggered when a user’s available actions are being registered
     */
    public const EVENT_REGISTER_USER_ACTIONS = 'registerUserActions';

    /**
     * @event UserEvent The event that is triggered BEFORE user groups and permissions ARE assigned to the user getting saved
     * @since 3.5.13
     */
    public const EVENT_BEFORE_ASSIGN_GROUPS_AND_PERMISSIONS = 'afterBeforeGroupsAndPermissions';

    /**
     * @event UserEvent The event that is triggered after user groups and permissions have been assigned to the user getting saved
     * @since 3.5.13
     */
    public const EVENT_AFTER_ASSIGN_GROUPS_AND_PERMISSIONS = 'afterAssignGroupsAndPermissions';

    /**
     * @event DefineUserContentSummaryEvent The event that is triggered when defining a summary of content owned by a user(s), before they are deleted
     *
     * ---
     * ```php
     * use craft\controllers\UsersController;
     * use craft\events\DefineUserContentSummaryEvent;
     * use yii\base\Event;
     *
     * Event::on(UsersController::class, UsersController::EVENT_DEFINE_CONTENT_SUMMARY, function(DefineUserContentSummaryEvent $e) {
     *     $e->contentSummary[] = 'A pair of sneakers';
     * });
     * ```
     *
     * @since 3.0.13
     */
    public const EVENT_DEFINE_CONTENT_SUMMARY = 'defineContentSummary';

    /**
     * @event InvalidUserTokenEvent The event that is triggered when an invalid user token is sent.
     * @since 3.6.5
     */
    public const EVENT_INVALID_USER_TOKEN = 'invalidUserToken';

    /**
     * @inheritdoc
     */
    protected $allowAnonymous = [
        'get-remaining-session-time' => self::ALLOW_ANONYMOUS_LIVE | self::ALLOW_ANONYMOUS_OFFLINE,
        'session-info' => self::ALLOW_ANONYMOUS_LIVE | self::ALLOW_ANONYMOUS_OFFLINE,
        'login' => self::ALLOW_ANONYMOUS_LIVE | self::ALLOW_ANONYMOUS_OFFLINE,
        'logout' => self::ALLOW_ANONYMOUS_LIVE | self::ALLOW_ANONYMOUS_OFFLINE,
        'impersonate-with-token' => self::ALLOW_ANONYMOUS_LIVE | self::ALLOW_ANONYMOUS_OFFLINE,
        'save-user' => self::ALLOW_ANONYMOUS_LIVE,
        'send-activation-email' => self::ALLOW_ANONYMOUS_LIVE | self::ALLOW_ANONYMOUS_OFFLINE,
        'send-password-reset-email' => self::ALLOW_ANONYMOUS_LIVE | self::ALLOW_ANONYMOUS_OFFLINE,
        'set-password' => self::ALLOW_ANONYMOUS_LIVE | self::ALLOW_ANONYMOUS_OFFLINE,
        'verify-email' => self::ALLOW_ANONYMOUS_LIVE | self::ALLOW_ANONYMOUS_OFFLINE,
    ];

    /**
     * @inheritdoc
     */
    public function beforeAction($action): bool
    {
        // Don't enable CSRF validation for login requests if the user is already logged-in.
        // (Guards against double-clicking a Login button.)
        if ($action->id === 'login' && !Craft::$app->getUser()->getIsGuest()) {
            $this->enableCsrfValidation = false;
        }

        return parent::beforeAction($action);
    }

    /**
     * Displays the login template, and handles login post requests.
     *
     * @return Response|null
     * @throws BadRequestHttpException
     */
    public function actionLogin(): ?Response
    {
        $userSession = Craft::$app->getUser();
        if (!$userSession->getIsGuest()) {
            // Too easy.
            return $this->_handleSuccessfulLogin();
        }

        $generalConfig = Craft::$app->getConfig()->getGeneral();

        if (!$this->request->getIsPost()) {
            $username = $generalConfig->rememberedUserSessionDuration ? Craft::$app->getUser()->getRememberedUsername() : null;
            $user = $username ? User::findOne(['username' => $username]) : null;

            if ($username && !$user && $generalConfig->preventUserEnumeration) {
                $user = AuthenticationHelper::getFakeUser($username);
            }

            $alternativeSteps = null;
            $authenticationService = Craft::$app->getAuthentication();
            $authState = $authenticationService->getAuthState();

            if ($authState) {
                if ($user) {
                    $authState->setUser($user);
                }
                $alternativeSteps = $authState->getAlternativeSteps();
                $authenticationService->persistAuthenticationState($authState);
            }

            $showRememberMe = (bool)$generalConfig->rememberedUserSessionDuration;
            Craft::$app->getUrlManager()->setRouteParams(compact('username', 'user', 'authState', 'alternativeSteps', 'showRememberMe'));
            return null;
        }

        $loginName = $this->request->getRequiredBodyParam('loginName');
        $password = $this->request->getRequiredBodyParam('password');
        $rememberMe = (bool)$this->request->getBodyParam('rememberMe');

        // Does a user exist with that username/email?
        $user = Craft::$app->getUsers()->getUserByUsernameOrEmail($loginName);

        if (!$user || $user->password === null) {
            // Delay again to match $user->authenticate()'s delay
            Craft::$app->getSecurity()->validatePassword('p@ss1w0rd', '$2y$13$nj9aiBeb7RfEfYP3Cum6Revyu14QelGGxwcnFUKXIrQUitSodEPRi');
            return $this->_handleLoginFailure(User::AUTH_INVALID_CREDENTIALS);
        }

        // Did they submit a valid password, and is the user capable of being logged-in?
        if (!$user->authenticate($password)) {
            return $this->_handleLoginFailure($user->authError, $user);
        }

        // Get the session duration
        if ($rememberMe && $generalConfig->rememberedUserSessionDuration !== 0) {
            $duration = $generalConfig->rememberedUserSessionDuration;
        } else {
            $duration = $generalConfig->userSessionDuration;
        }

        // Try logging them in
        if (!$userSession->login($user, $duration)) {
            // Unknown error
            return $this->_handleLoginFailure(null, $user);
        }

        return $this->_handleSuccessfulLogin();
    }

    /**
     * Logs a user in for impersonation.
     *
     * @return Response|null
     * @throws BadRequestHttpException
     * @throws ForbiddenHttpException
     */
    public function actionImpersonate(): ?Response
    {
        $this->requirePostRequest();

        $userSession = Craft::$app->getUser();
        $userId = $this->request->getRequiredBodyParam('userId');
        $user = Craft::$app->getUsers()->getUserById($userId);

        if (!$user) {
            throw new BadRequestHttpException("Invalid user ID: $userId");
        }

        // Make sure they're allowed to impersonate this user
        $this->_enforceImpersonatePermission($user);

        // Save the original user ID to the session now so User::findIdentity()
        // knows not to worry if the user isn't active yet
        Session::set(User::IMPERSONATE_KEY, $userSession->getId());

        if (!$userSession->loginByUserId($userId)) {
            Session::remove(User::IMPERSONATE_KEY);
            $this->setFailFlash(Craft::t('app', 'There was a problem impersonating this user.'));
            Craft::error($userSession->getIdentity()->username . ' tried to impersonate userId: ' . $userId . ' but something went wrong.', __METHOD__);
            return null;
        }

        return $this->_handleSuccessfulLogin();
    }

    /**
     * Generates and returns a new impersonation URL
     *
     * @return Response
     * @throws BadRequestHttpException
     * @throws ForbiddenHttpException
     * @throws ServerErrorHttpException
     * @since 3.6.0
     */
    public function actionGetImpersonationUrl(): Response
    {
        $this->requirePostRequest();

        $userId = $this->request->getBodyParam('userId');
        $user = Craft::$app->getUsers()->getUserById($userId);

        if (!$user) {
            throw new BadRequestHttpException("Invalid user ID: $userId");
        }

        // Make sure they're allowed to impersonate this user
        $this->_enforceImpersonatePermission($user);

        // Create a single-use token that expires in an hour
        $token = Craft::$app->getTokens()->createToken([
            'users/impersonate-with-token', [
                'userId' => $userId,
                'prevUserId' => Craft::$app->getUser()->getId(),
            ],
        ], 1, new DateTime('+1 hour'));

        if (!$token) {
            throw new ServerErrorHttpException('Unable to create the invalidation token.');
        }

        $url = $user->can('accessCp') ? UrlHelper::cpUrl() : UrlHelper::siteUrl();
        $url = UrlHelper::urlWithToken($url, $token);

        return $this->asJson(compact('url'));
    }

    /**
     * Logs a user in for impersonation via an impersonation token.
     *
     * @param int $userId
     * @param int $prevUserId
     * @return Response|null
     * @throws BadRequestHttpException
     * @throws ForbiddenHttpException
     * @since 3.6.0
     */
    public function actionImpersonateWithToken(int $userId, int $prevUserId): ?Response
    {
        $this->requireToken();

        $userSession = Craft::$app->getUser();

        // Save the original user ID to the session now so User::findIdentity()
        // knows not to worry if the user isn't active yet
        Session::set(User::IMPERSONATE_KEY, $prevUserId);

        if (!$userSession->loginByUserId($userId)) {
            Session::remove(User::IMPERSONATE_KEY);
            $this->setFailFlash(Craft::t('app', 'There was a problem impersonating this user.'));
            Craft::error($userSession->getIdentity()->username . ' tried to impersonate userId: ' . $userId . ' but something went wrong.', __METHOD__);
            return null;
        }

        return $this->_handleSuccessfulLogin();
    }

    /**
     * Ensures that the current user has permission to impersonate the given user.
     *
     * @param User $user
     * @throws ForbiddenHttpException
     */
    private function _enforceImpersonatePermission(User $user): void
    {
        if (!Craft::$app->getUsers()->canImpersonate(Craft::$app->getUser()->getIdentity(), $user)) {
            throw new ForbiddenHttpException('You do not have sufficient permissions to impersonate this user');
        }
    }

    /**
     * Returns information about the current user session, if any.
     *
     * @return Response
     * @since 3.4.0
     */
    public function actionSessionInfo(): Response
    {
        $this->requireAcceptsJson();

        $userSession = Craft::$app->getUser();
        /** @var User|null $user */
        $user = $userSession->getIdentity();

        $return = [
            'isGuest' => $user === null,
            'timeout' => $userSession->getRemainingSessionTime(),
        ];

        if (Craft::$app->getConfig()->getGeneral()->enableCsrfProtection) {
            $return['csrfTokenValue'] = $this->request->getCsrfToken();
        }

        if ($user !== null) {
            $return['id'] = $user->id;
            $return['uid'] = $user->uid;
            $return['username'] = $user->username;
            $return['email'] = $user->email;
        }

        return $this->asJson($return);
    }

    /**
     * Returns how many seconds are left in the current elevated user session.
     *
     * @return Response
     */
    public function actionGetElevatedSessionTimeout(): Response
    {
        $timeout = Craft::$app->getUser()->getElevatedSessionTimeout();

        return $this->asJson([
            'timeout' => $timeout,
        ]);
    }

    /**
     * Starts an elevated user session.
     *
     * @return Response
     */
    public function actionStartElevatedSession(): Response
    {
        $password = $this->request->getBodyParam('currentPassword') ?? $this->request->getBodyParam('password');

        try {
            $success = Craft::$app->getUser()->startElevatedSession($password);
        } catch (UserLockedException $e) {
            $authError = Craft::$app->getConfig()->getGeneral()->cooldownDuration
                ? User::AUTH_ACCOUNT_COOLDOWN
                : User::AUTH_ACCOUNT_LOCKED;

            $message = UserHelper::getLoginFailureMessage($authError, $e->user);

            return $this->asFailure($message);
        }

        return $this->asSuccess();
    }

    /**
     * @return Response
     */
    public function actionLogout(): Response
    {
        // Passing false here for reasons.
        Craft::$app->getUser()->logout(false);

        $data = [];

        if ($this->request->getAcceptsJson()) {
            if (Craft::$app->getConfig()->getGeneral()->enableCsrfProtection) {
                $data['csrfTokenValue'] = $this->request->getCsrfToken();
            }

            return $this->asSuccess(
                data: $data,
            );
        }

        // Redirect to the login page if this is a CP request
        if ($this->request->getIsCpRequest()) {
            return $this->redirect(Request::CP_PATH_LOGIN);
        }

        return $this->asSuccess(
            data: $data,
            redirect: Craft::$app->getConfig()->getGeneral()->getPostLogoutRedirect()
        );
    }

    /**
     * Sends a password reset email.
     *
     * @return Response|null
     * @throws NotFoundHttpException if the requested user cannot be found
     */
    public function actionSendPasswordResetEmail(): ?Response
    {
        $this->requirePostRequest();
        $errors = [];
        $loginName = null;

        // If someone's logged in and they're allowed to edit other users, then see if a userId was submitted
        if (Craft::$app->getUser()->checkPermission('editUsers')) {
            $userId = $this->request->getBodyParam('userId');

            if ($userId) {
                $user = Craft::$app->getUsers()->getUserById($userId);

                if (!$user) {
                    throw new NotFoundHttpException('User not found');
                }
            }
        }

        /** @noinspection UnSafeIsSetOverArrayInspection - FP */
        if (!isset($user)) {
            $loginName = $this->request->getBodyParam('loginName');

            if (!$loginName) {
                // If they didn't even enter a username/email, just bail now.
                $errors[] = Craft::t('app', 'Username or email is required.');

                return $this->_handleSendPasswordResetError($errors);
            }

            $user = Craft::$app->getUsers()->getUserByUsernameOrEmail($loginName);

            if (!$user || !$user->getIsCredentialed()) {
                $errors[] = Craft::t('app', 'Invalid username or email.');
            }
        }

        if (!empty($user) && !Craft::$app->getUsers()->sendPasswordResetEmail($user)) {
            $errors[] = Craft::t('app', 'There was a problem sending the password reset email.');
        }

        if (!empty($errors) && Craft::$app->getConfig()->getGeneral()->preventUserEnumeration) {
            $list = implode("\n", array_map(function(string $error) {
                return sprintf('- %s', $error);
            }, $errors));
            Craft::warning(sprintf("Password reset email not sent:\n%s", $list), __METHOD__);
            $errors = [];
        }

        if (empty($errors)) {
<<<<<<< HEAD
            if ($this->request->getAcceptsJson()) {
                return $this->asJson([
                    'success' => true,
                    'message' => 'Password reset email sent.',
                    'passwordReset' => true,
                ]);
            }

            $this->setSuccessFlash(Craft::t('app', 'Password reset email sent.'));
            return $this->redirectToPostedUrl();
=======
            return $this->asSuccess(Craft::t('app', 'Password reset email sent.'));
>>>>>>> 0aa152a9
        }

        // Handle the errors.
        return $this->_handleSendPasswordResetError($errors, $loginName);
    }

    /**
     * Generates a new verification code for a given user, and returns its URL.
     *
     * @return Response
     * @throws BadRequestHttpException if the existing password submitted with the request is invalid
     */
    public function actionGetPasswordResetUrl(): Response
    {
        $this->requirePermission('administrateUsers');

        if (!$this->_verifyElevatedSession()) {
            throw new BadRequestHttpException('Existing password verification failed');
        }

        $userId = $this->request->getRequiredParam('userId');
        $user = Craft::$app->getUsers()->getUserById($userId);

        if (!$user) {
            $this->_noUserExists();
        }

        return $this->asJson([
            'url' => Craft::$app->getUsers()->getPasswordResetUrl($user),
        ]);
    }

    /**
     * Sets a user's password once they've verified they have access to their email.
     *
     * @return Response
     */
    public function actionSetPassword(): Response
    {
        // Have they just submitted a password, or are we just displaying the page?
        if (!$this->request->getIsPost()) {
            if (!is_array($info = $this->_processTokenRequest())) {
                return $info;
            }

            /** @var User $user */
            /** @var string $uid */
            /** @var string $code */
            [$user, $uid, $code] = $info;

            Craft::$app->getUser()->sendUsernameCookie($user);

            // Send them to the set password template.
            return $this->_renderSetPasswordTemplate([
                'code' => $code,
                'id' => $uid,
                'newUser' => !$user->password,
            ]);
        }

        // POST request. They've just set the password.
        $code = $this->request->getRequiredBodyParam('code');
        $uid = $this->request->getRequiredParam('id');
        $user = Craft::$app->getUsers()->getUserByUid($uid);

        if (!$user) {
            throw new BadRequestHttpException("Invalid user UID: $uid");
        }

        // Make sure we still have a valid token.
        if (!Craft::$app->getUsers()->isVerificationCodeValidForUser($user, $code)) {
            return $this->_processInvalidToken($user);
        }

        $user->newPassword = $this->request->getRequiredBodyParam('newPassword');
        $user->setScenario(User::SCENARIO_PASSWORD);

        if (!Craft::$app->getElements()->saveElement($user)) {
            return $this->asModelFailure(
                    $user,
                    Craft::t('app', 'Couldn’t update password.'),
                    errorAttribute: 'newPassword'
                ) ?? $this->_renderSetPasswordTemplate([
                    'errors' => $errors,
                    'code' => $code,
                    'id' => $uid,
                    'newUser' => !$user->password,
                ]);
        }

        // If they're pending, try to activate them, and maybe treat this as an activation request
        if (
            $user->getStatus() == User::STATUS_PENDING &&
            Craft::$app->getUsers()->activateUser($user) &&
            ($response = $this->_onAfterActivateUser($user)) !== null
        ) {
            return $response;
        }

        // Maybe automatically log them in
        $loggedIn = $this->_maybeLoginUserAfterAccountActivation($user);

        if ($this->request->getAcceptsJson()) {
            $return = [
                'status' => $user->getStatus(),
            ];
            if ($loggedIn && Craft::$app->getConfig()->getGeneral()->enableCsrfProtection) {
                $return['csrfTokenValue'] = $this->request->getCsrfToken();
            }
            return $this->asSuccess(data: $return);
        }

        // Can they access the CP?
        if ($user->can('accessCp')) {
            // Send them to the CP login page
            $url = UrlHelper::cpUrl(Request::CP_PATH_LOGIN);
        } else {
            // Send them to the 'setPasswordSuccessPath'.
            $setPasswordSuccessPath = Craft::$app->getConfig()->getGeneral()->getSetPasswordSuccessPath();
            $url = UrlHelper::siteUrl($setPasswordSuccessPath);
        }

        return $this->redirect($url);
    }

    /**
     * Verifies that a user has access to an email address.
     *
     * @return Response
     */
    public function actionVerifyEmail(): Response
    {
        if (!is_array($info = $this->_processTokenRequest())) {
            return $info;
        }

        /** @var User $user */
        [$user] = $info;
        $pending = $user->pending;
        $usersService = Craft::$app->getUsers();

        // Do they have an unverified email?
        if ($user->unverifiedEmail) {
            if (!$usersService->verifyEmailForUser($user)) {
                return $this->renderTemplate('_special/emailtaken', [
                    'email' => $user->unverifiedEmail,
                ]);
            }
        } else if ($pending) {
            // No unverified email so just get on with activating their account
            $usersService->activateUser($user);
        }

        // If they're logged in, give them a success notice
        if (!Craft::$app->getUser()->getIsGuest()) {
            $this->setSuccessFlash(Craft::t('app', 'Email verified'));
        }

        // Were they just activated?
        if ($pending && ($response = $this->_onAfterActivateUser($user)) !== null) {
            return $response;
        }

        return $this->_redirectUserToCp($user) ?? $this->_redirectUserAfterEmailVerification($user);
    }

    /**
     * Manually activates a user account. Only admins have access.
     *
     * @return Response
     */
    public function actionActivateUser(): Response
    {
        $this->requirePermission('administrateUsers');
        $this->requirePostRequest();

        $userId = $this->request->getRequiredBodyParam('userId');
        $user = Craft::$app->getUsers()->getUserById($userId);

        if (!$user) {
            $this->_noUserExists();
        }

        if (Craft::$app->getUsers()->activateUser($user)) {
            $this->setSuccessFlash(Craft::t('app', 'Successfully activated the user.'));
        } else {
            $this->setFailFlash(Craft::t('app', 'There was a problem activating the user.'));
        }

        return $this->redirectToPostedUrl();
    }

    /**
     * Edit a user account.
     *
     * @param int|string|null $userId The user’s ID, if any, or a string that indicates the user to be edited ('current' or 'client').
     * @param User|null $user The user being edited, if there were any validation errors.
     * @param array|null $errors Any errors that occurred as a result of the previous action.
     * @return Response
     * @throws NotFoundHttpException if the requested user cannot be found
     * @throws BadRequestHttpException if there’s a mismatch between|null $userId and|null $user
     */
    public function actionEditUser($userId = null, ?User $user = null, ?array $errors = null): Response
    {
        if (!empty($errors)) {
            $this->setFailFlash(reset($errors));
        }

        // Determine which user account we're editing
        // ---------------------------------------------------------------------

        $edition = Craft::$app->getEdition();
        $currentUser = Craft::$app->getUser()->getIdentity();

        if ($user === null) {
            // Are we editing a specific user account?
            if ($userId !== null) {
                $user = User::find()
                    ->addSelect(['users.password', 'users.passwordResetRequired'])
                    ->id($userId === 'current' ? $currentUser->id : $userId)
                    ->status(null)
                    ->one();
            } else if ($edition === Craft::Pro) {
                // Registering a new user
                $user = new User();
            }

            if (!$user) {
                throw new NotFoundHttpException('User not found');
            }
        }

        /** @var User $user */
        $isNewUser = !$user->id;

        // Make sure they have permission to edit this user
        // ---------------------------------------------------------------------

        $isCurrentUser = $user->getIsCurrent();
        if (!$isCurrentUser) {
            if ($isNewUser) {
                $this->requirePermission('registerUsers');
            } else {
                $this->requirePermission('editUsers');
            }
        }

        $canAdministrateUsers = $currentUser->can('administrateUsers');
        $canModerateUsers = $currentUser->can('moderateUsers');

        $name = trim($user->getName());

        // Determine which actions should be available
        // ---------------------------------------------------------------------

        $statusLabel = null;
        $statusActions = [];
        $sessionActions = [];
        $destructiveActions = [];
        $miscActions = [];
        $configurableStepTypes = [];

        if ($edition === Craft::Pro && !$isNewUser) {
            switch ($user->getStatus()) {
                case User::STATUS_INACTIVE:
                case User::STATUS_PENDING:
                    $statusLabel = $user->pending ? Craft::t('app', 'Pending') : Craft::t('app', 'Inactive');
                    // Only provide activation actions if they have an email address
                    if ($user->email) {
                        $statusActions[] = [
                            'action' => 'users/send-activation-email',
                            'label' => Craft::t('app', 'Send activation email'),
                        ];
                        if ($canAdministrateUsers) {
                            // Only need to show the "Copy activation URL" option if they don't have a password
                            if (!$user->password) {
                                $statusActions[] = [
                                    'id' => 'copy-passwordreset-url',
                                    'label' => Craft::t('app', 'Copy activation URL…'),
                                ];
                            }
                            $statusActions[] = [
                                'action' => 'users/activate-user',
                                'label' => Craft::t('app', 'Activate account'),
                            ];
                        }
                    }
                    break;
                case User::STATUS_SUSPENDED:
                    $statusLabel = Craft::t('app', 'Suspended');
                    if (Craft::$app->getUsers()->canSuspend($currentUser, $user)) {
                        $statusActions[] = [
                            'action' => 'users/unsuspend-user',
                            'label' => Craft::t('app', 'Unsuspend'),
                        ];
                    }
                    break;
                case User::STATUS_ACTIVE:
                    if ($user->locked) {
                        $statusLabel = Craft::t('app', 'Locked');
                        if (
                            !$isCurrentUser &&
                            ($currentUser->admin || !$user->admin) &&
                            $canModerateUsers &&
                            (
                                ($previousUserId = Session::get(User::IMPERSONATE_KEY)) === null ||
                                $user->id != $previousUserId
                            )
                        ) {
                            $statusActions[] = [
                                'action' => 'users/unlock-user',
                                'label' => Craft::t('app', 'Unlock'),
                            ];
                        }
                    } else {
                        $statusLabel = Craft::t('app', 'Active');
                    }

                    if (!$isCurrentUser) {
                        $statusActions[] = [
                            'action' => 'users/send-password-reset-email',
                            'label' => Craft::t('app', 'Send password reset email'),
                        ];
                        if ($canAdministrateUsers) {
                            $statusActions[] = [
                                'id' => 'copy-passwordreset-url',
                                'label' => Craft::t('app', 'Copy password reset URL…'),
                            ];
                        }
                    }
                    break;
            }

            if (!$isCurrentUser) {
                if (Craft::$app->getUsers()->canImpersonate($currentUser, $user)) {
                    $sessionActions[] = [
                        'action' => 'users/impersonate',
                        'label' => $name
                            ? Craft::t('app', 'Login as {user}', ['user' => $user->getName()])
                            : Craft::t('app', 'Login as user'),
                    ];
                    $sessionActions[] = [
                        'id' => 'copy-impersonation-url',
                        'label' => Craft::t('app', 'Copy impersonation URL…'),
                    ];
                }

                if (Craft::$app->getUsers()->canSuspend($currentUser, $user) && $user->active && !$user->suspended) {
                    $destructiveActions[] = [
                        'action' => 'users/suspend-user',
                        'label' => Craft::t('app', 'Suspend'),
                    ];
                }
            }

            // Destructive actions that should only be performed on non-admins, unless the current user is also an admin
            if (!$user->admin || $currentUser->admin) {
                if (($isCurrentUser || $canAdministrateUsers) && ($user->active || $user->pending)) {
                    $destructiveActions[] = [
                        'action' => 'users/deactivate-user',
                        'label' => Craft::t('app', 'Deactivate…'),
                        'confirm' => Craft::t('app', 'Deactivating a user revokes their ability to sign in. Are you sure you want to continue?'),
                    ];
                }

                if ($isCurrentUser || $currentUser->can('deleteUsers')) {
                    $destructiveActions[] = [
                        'id' => 'delete-btn',
                        'label' => Craft::t('app', 'Delete…'),
                    ];
                }
            }

            foreach (Craft::$app->getAuthentication()->getUserConfigurableTypes() as $type) {
                $configurableStepTypes[] = new $type;
            }
        }

        // Give plugins a chance to modify these, or add new ones
        $event = new RegisterUserActionsEvent([
            'user' => $user,
            'statusActions' => $statusActions,
            'sessionActions' => $sessionActions,
            'destructiveActions' => $destructiveActions,
            'miscActions' => $miscActions,
        ]);
        $this->trigger(self::EVENT_REGISTER_USER_ACTIONS, $event);

        $actions = array_filter([
            $event->statusActions,
            $event->miscActions,
            $event->sessionActions,
            array_map(function(array $action): array {
                $action['destructive'] = true;
                return $action;
            }, $event->destructiveActions),
        ]);

        // Set the appropriate page title
        // ---------------------------------------------------------------------

        if (!$isNewUser) {
            if ($isCurrentUser) {
                $title = Craft::t('app', 'My Account');
            } else if ($name) {
                $title = Craft::t('app', '{user}’s Account', ['user' => $name]);
            } else {
                $title = Craft::t('app', 'Edit User');
            }
        } else {
            $title = Craft::t('app', 'Create a new user');
        }

        // Prep the form tabs & content
        // ---------------------------------------------------------------------

        $form = $user->getFieldLayout()->createForm($user, false, [
            'tabIdPrefix' => 'profile',
            'registerDeltas' => true,
        ]);
        $selectedTab = 'account';

        $tabs = [
            'account' => [
                'label' => Craft::t('app', 'Account'),
                'url' => '#account',
            ],
        ];

        $tabs += $form->getTabMenu();

        // Show the permission tab for the users that can change them on Craft Pro editions
        $canAssignUserGroups = $currentUser->canAssignUserGroups();
        $showPermissionsTab = (
            $edition === Craft::Pro &&
            ($currentUser->can('assignUserPermissions') || $canAssignUserGroups)
        );

        if ($showPermissionsTab) {
            $tabs['perms'] = [
                'label' => Craft::t('app', 'Permissions'),
                'url' => '#perms',
            ];
        }

        // Show the preferences tab if it's the current user
        if ($isCurrentUser) {
            $tabs['prefs'] = [
                'label' => Craft::t('app', 'Preferences'),
                'url' => '#prefs',
            ];
        }

        // Just one tab looks awkward, so just don't show them at all then.
        if (count($tabs) == 1) {
            $tabs = [];
        } else {
            if ($user->hasErrors()) {
                // Add the 'error' class to any tabs that have errors
                $errors = $user->getErrors();
                $accountFields = [
                    'username',
                    'firstName',
                    'lastName',
                    'email',
                    'password',
                    'newPassword',
                    'currentPassword',
                    'passwordResetRequired',
                    'preferredLanguage',
                ];

                foreach ($errors as $attribute => $error) {
                    if (isset($tabs['account']) && in_array($attribute, $accountFields, true)) {
                        $tabs['account']['class'] = 'error';
                    } else {
                        if (isset($tabs['profile'])) {
                            $tabs['profile']['class'] = 'error';
                        }
                    }
                }
            }
        }

        $fieldsHtml = $form->render(false);

        // Prepare the language/locale options
        // ---------------------------------------------------------------------

        if ($isCurrentUser) {
            $i18n = Craft::$app->getI18n();

            // Language
            $appLocales = $i18n->getAppLocales();
            ArrayHelper::multisort($appLocales, fn(Locale $locale) => $locale->getDisplayName());
            $languageId = Craft::$app->getLocale()->getLanguageID();

            $languageOptions = array_map(fn(Locale $locale) => [
                'label' => $locale->getDisplayName(Craft::$app->language),
                'value' => $locale->id,
                'data' => [
                    'data' => [
                        'hint' => $locale->getLanguageID() !== $languageId ? $locale->getDisplayName() : false,
                    ],
                ],
            ], $appLocales);

            $userLanguage = $user->getPreferredLanguage();

            if (
                !$userLanguage ||
                !ArrayHelper::contains($appLocales, fn(Locale $locale) => $locale->id === $userLanguage)
            ) {
                $userLanguage = Craft::$app->language;
            }

            // Formatting Locale
            $allLocales = $i18n->getAllLocales();
            ArrayHelper::multisort($allLocales, fn(Locale $locale) => $locale->getDisplayName());

            $localeOptions = [
                ['label' => Craft::t('app', 'Same as language'), 'value' => ''],
            ];
            array_push($localeOptions, ...array_map(fn(Locale $locale) => [
                'label' => $locale->getDisplayName(Craft::$app->language),
                'value' => $locale->id,
                'data' => [
                    'data' => [
                        'hint' => $locale->getLanguageID() !== $languageId ? $locale->getDisplayName() : false,
                    ],
                ],
            ], $allLocales));

            $userLocale = $user->getPreferredLocale();

            if (
                !$userLocale ||
                !ArrayHelper::contains($allLocales, fn(Locale $locale) => $locale->id === $userLocale)
            ) {
                $userLocale = Craft::$app->getConfig()->getGeneral()->defaultCpLocale;
            }
        } else {
            $languageOptions = $localeOptions = $userLanguage = $userLocale = null;
        }

        // Determine whether user photo uploading should be possible
        $volumeUid = Craft::$app->getProjectConfig()->get('users.photoVolumeUid');
        $showPhotoField = $volumeUid && Craft::$app->getVolumes()->getVolumeByUid($volumeUid);

        // Load the resources and render the page
        // ---------------------------------------------------------------------

        // Body class
        $bodyClass = 'edit-user';

        $this->getView()->registerAssetBundle(EditUserAsset::class);

        $deleteModalRedirect = Craft::$app->getSecurity()->hashData(Craft::$app->getEdition() === Craft::Pro ? 'users' : 'dashboard');

        $this->getView()->registerJsWithVars(
            fn($userId, $isCurrent, $deleteModalRedirect) => <<<JS
new Craft.AccountSettingsForm($userId, $isCurrent, {
    deleteModalRedirect: $deleteModalRedirect,
})
JS,
            [$user->id, $isCurrentUser, $deleteModalRedirect],
            View::POS_END
        );

        return $this->renderTemplate('users/_edit', compact(
            'user',
            'isNewUser',
            'statusLabel',
            'actions',
            'languageOptions',
            'localeOptions',
            'userLanguage',
            'userLocale',
            'bodyClass',
            'title',
            'tabs',
            'selectedTab',
            'showPhotoField',
            'showPermissionsTab',
            'canAssignUserGroups',
            'fieldsHtml',
            'configurableStepTypes'
        ));
    }

    /**
     * Provides an endpoint for saving a user account.
     *
     * This action accounts for the following scenarios:
     * - An admin registering a new user account.
     * - An admin editing an existing user account.
     * - A normal user with user-administration permissions registering a new user account.
     * - A normal user with user-administration permissions editing an existing user account.
     * - A guest registering a new user account ("public registration").
     * This action behaves the same regardless of whether it was requested from the control panel or the front-end site.
     *
     * @return Response|null
     * @throws NotFoundHttpException if the requested user cannot be found
     * @throws BadRequestHttpException if attempting to create a client account, and one already exists
     * @throws ForbiddenHttpException if attempting public registration but public registration is not allowed
     */
    public function actionSaveUser(): ?Response
    {
        $this->requirePostRequest();

        $userSession = Craft::$app->getUser();
        $currentUser = $userSession->getIdentity();
        $canAdministrateUsers = $currentUser && $currentUser->can('administrateUsers');
        $generalConfig = Craft::$app->getConfig()->getGeneral();
        $userSettings = Craft::$app->getProjectConfig()->get('users') ?? [];
        $requireEmailVerification = $userSettings['requireEmailVerification'] ?? true;
        $deactivateByDefault = $userSettings['deactivateByDefault'] ?? false;
        $userVariable = $this->request->getValidatedBodyParam('userVariable') ?? 'user';
        $returnCsrfToken = false;

        // Get the user being edited
        // ---------------------------------------------------------------------

        $userId = $this->request->getBodyParam('userId');
        $isNewUser = !$userId;
        $isPublicRegistration = false;

        // Are we editing an existing user?
        if ($userId) {
            $user = User::find()
                ->id($userId)
                ->status(null)
                ->addSelect(['users.password', 'users.passwordResetRequired'])
                ->one();

            if (!$user) {
                throw new NotFoundHttpException('User not found');
            }

            /** @var User $user */
            if (!$user->getIsCurrent()) {
                // Make sure they have permission to edit other users
                $this->requirePermission('editUsers');
            }
        } else {
            // Make sure this is Craft Pro, since that's required for having multiple user accounts
            Craft::$app->requireEdition(Craft::Pro);

            // Is someone logged in?
            if ($currentUser) {
                // Make sure they have permission to register users
                $this->requirePermission('registerUsers');
            } else {
                // Make sure public registration is allowed
                $allowPublicRegistration = $userSettings['allowPublicRegistration'] ?? false;
                if (!$allowPublicRegistration) {
                    throw new ForbiddenHttpException('Public registration is not allowed');
                }

                $isPublicRegistration = true;
            }

            $user = new User();
        }

        $isCurrentUser = $user->getIsCurrent();

        if ($isCurrentUser) {
            // Remember the old username in case it changes
            $oldUsername = $user->username;
        }

        // Handle secure properties (email and password)
        // ---------------------------------------------------------------------

        $sendVerificationEmail = false;

        // Are they allowed to set the email address?
        if ($isNewUser || $isCurrentUser || $canAdministrateUsers) {
            $newEmail = $this->request->getBodyParam('email');

            // Make sure it actually changed
            if ($newEmail && $newEmail === $user->email) {
                $newEmail = null;
            }

            if ($newEmail) {
                // Should we be sending a verification email now?
                // Even if verification isn't required, send one out on account creation if we don't have a password yet
                $sendVerificationEmail = (!$isPublicRegistration || !$deactivateByDefault) && (
                        (
                            $requireEmailVerification && (
                                $isPublicRegistration ||
                                ($isCurrentUser && !$canAdministrateUsers) ||
                                $this->request->getBodyParam('sendVerificationEmail')
                            )
                        ) ||
                        (
                            !$requireEmailVerification && $isNewUser && (
                                ($isPublicRegistration && $generalConfig->deferPublicRegistrationPassword) ||
                                $this->request->getBodyParam('sendVerificationEmail')
                            )
                        )
                    );

                if ($sendVerificationEmail) {
                    $user->unverifiedEmail = $newEmail;

                    // Mark them as pending
                    if (!$user->active) {
                        $user->pending = true;
                    }
                } else {
                    // Clear out the unverified email if there is one,
                    // so it doesn't overwrite the new email later on
                    $user->unverifiedEmail = null;
                }

                if (!$sendVerificationEmail || $isNewUser) {
                    $user->email = $newEmail;
                }
            }
        }

        // Are they allowed to set a new password?
        if ($isPublicRegistration) {
            if (!$generalConfig->deferPublicRegistrationPassword) {
                $user->newPassword = $this->request->getBodyParam('password', '');
            }
        } else {
            if ($isCurrentUser) {
                // If there was a newPassword input but it was empty, pretend it didn't exist
                $user->newPassword = $this->request->getBodyParam('newPassword') ?: null;
                $returnCsrfToken = $returnCsrfToken || $user->newPassword !== null;
            }
        }

        // If editing an existing user and either of these properties are being changed,
        // require the user's current password for additional security
        if (
            !$isNewUser &&
            (!empty($newEmail) || $user->newPassword !== null) &&
            !$this->_verifyElevatedSession()
        ) {
            Craft::warning('Tried to change the email or password for userId: ' . $user->id . ', but the current password does not match what the user supplied.', __METHOD__);
            $user->addError('currentPassword', Craft::t('app', 'Incorrect current password.'));
        }

        // Handle the rest of the user properties
        // ---------------------------------------------------------------------

        // Is the site set to use email addresses as usernames?
        if ($generalConfig->useEmailAsUsername) {
            $user->username = $user->email;
        } else {
            $user->username = $this->request->getBodyParam('username', ($user->username ?: $user->email));
        }

        $user->firstName = $this->request->getBodyParam('firstName', $user->firstName);
        $user->lastName = $this->request->getBodyParam('lastName', $user->lastName);

        // New users should always be initially saved in a pending state,
        // even if an admin is doing this and opted to not send the verification email
        if ($isNewUser) {
            $user->pending = true;
        }

        if ($canAdministrateUsers) {
            $user->passwordResetRequired = (bool)$this->request->getBodyParam('passwordResetRequired', $user->passwordResetRequired);
        }

        // Is their admin status changing?
        if (
            $currentUser &&
            $currentUser->admin &&
            ($adminParam = $this->request->getBodyParam('admin', $user->admin)) != $user->admin
        ) {
            if ($adminParam) {
                $this->requireElevatedSession();
                $user->admin = true;
            } else {
                $user->admin = false;
            }
        }

        // If this is Craft Pro, grab any profile content from post
        $fieldsLocation = $this->request->getParam('fieldsLocation', 'fields');
        $user->setFieldValuesFromRequest($fieldsLocation);

        // Validate and save!
        // ---------------------------------------------------------------------

        $photo = UploadedFile::getInstanceByName('photo');

        if ($photo && !Image::canManipulateAsImage($photo->getExtension())) {
            $user->addError('photo', Craft::t('app', 'The user photo provided is not an image.'));
        }

        // Don't validate required custom fields if it's public registration
        if (!$isPublicRegistration || ($userSettings['validateOnPublicRegistration'] ?? false)) {
            $user->setScenario(Element::SCENARIO_LIVE);
        }

        $user->enable2fa = $this->request->getBodyParam('enable2fa', false);

        // Manually validate the user so we can pass $clearErrors=false
        if (
            !$user->validate(null, false) ||
            !Craft::$app->getElements()->saveElement($user, false)
        ) {
            Craft::info('User not saved due to validation error.', __METHOD__);

            if ($isPublicRegistration) {
                // Move any 'newPassword' errors over to 'password'
                $user->addErrors(['password' => $user->getErrors('newPassword')]);
                $user->clearErrors('newPassword');
            }

            // Copy any 'unverifiedEmail' errors to 'email'
            if (!$user->hasErrors('email')) {
                $user->addErrors(['email' => $user->getErrors('unverifiedEmail')]);
                $user->clearErrors('unverifiedEmail');
            }

            return $this->asModelFailure(
                $user,
                Craft::t('app', 'Couldn’t save user.'),
                $userVariable
            );
        }

        // If this is a new user and email verification isn't required,
        // go ahead and activate them now.
        if ($isNewUser && !$requireEmailVerification) {
            Craft::$app->getUsers()->activateUser($user);
        }

        // Save their preferences too
        $preferences = [
            'language' => $this->request->getBodyParam('preferredLanguage', $user->getPreference('language')),
            'locale' => $this->request->getBodyParam('preferredLocale', $user->getPreference('locale')) ?: null,
            'weekStartDay' => $this->request->getBodyParam('weekStartDay', $user->getPreference('weekStartDay')),
            'alwaysShowFocusRings' => (bool)$this->request->getBodyParam('alwaysShowFocusRings', $user->getPreference('alwaysShowFocusRings')),
            'useShapes' => (bool)$this->request->getBodyParam('useShapes', $user->getPreference('useShapes')),
            'underlineLinks' => (bool)$this->request->getBodyParam('underlineLinks', $user->getPreference('underlineLinks')),
        ];

        if ($user->admin) {
            $preferences = array_merge($preferences, [
                'showFieldHandles' => (bool)$this->request->getBodyParam('showFieldHandles', $user->getPreference('showFieldHandles')),
                'enableDebugToolbarForSite' => (bool)$this->request->getBodyParam('enableDebugToolbarForSite', $user->getPreference('enableDebugToolbarForSite')),
                'enableDebugToolbarForCp' => (bool)$this->request->getBodyParam('enableDebugToolbarForCp', $user->getPreference('enableDebugToolbarForCp')),
                'showExceptionView' => (bool)$this->request->getBodyParam('showExceptionView', $user->getPreference('showExceptionView')),
                'profileTemplates' => (bool)$this->request->getBodyParam('profileTemplates', $user->getPreference('profileTemplates')),
            ]);
        }

        Craft::$app->getUsers()->saveUserPreferences($user, $preferences);

        // Is this the current user, and did their username just change?
        // todo: remove comment when WI-51866 is fixed
        /** @noinspection PhpUndefinedVariableInspection */
        // todo: remove comment when phpstan#5401 is fixed
        /** @phpstan-ignore-next-line */
        if ($isCurrentUser && $user->username !== $oldUsername) {
            // Update the username cookie
            $userSession->sendUsernameCookie($user);
        }

        // Save the user's photo, if it was submitted
        $this->_processUserPhoto($user);

        if (Craft::$app->getEdition() === Craft::Pro) {
            // If this is public registration, assign the user to the default user group
            if ($isPublicRegistration) {
                // Assign them to the default user group
                Craft::$app->getUsers()->assignUserToDefaultGroup($user);
            } else if ($currentUser) {
                // Fire an 'afterBeforeGroupsAndPermissions' event
                if ($this->hasEventHandlers(self::EVENT_BEFORE_ASSIGN_GROUPS_AND_PERMISSIONS)) {
                    $this->trigger(self::EVENT_BEFORE_ASSIGN_GROUPS_AND_PERMISSIONS, new UserEvent([
                        'user' => $user,
                    ]));
                }

                // Assign user groups and permissions if the current user is allowed to do that
                $this->_saveUserPermissions($user, $currentUser);
                $this->_saveUserGroups($user, $currentUser);

                // Fire an 'afterAssignGroupsAndPermissions' event
                if ($this->hasEventHandlers(self::EVENT_AFTER_ASSIGN_GROUPS_AND_PERMISSIONS)) {
                    $this->trigger(self::EVENT_AFTER_ASSIGN_GROUPS_AND_PERMISSIONS, new UserEvent([
                        'user' => $user,
                    ]));
                }
            }
        }

        // Do we need to send a verification email out?
        if ($sendVerificationEmail) {
            // Temporarily set the unverified email on the User so the verification email goes to the
            // right place
            $originalEmail = $user->email;
            $user->email = $user->unverifiedEmail;

            if ($isNewUser) {
                // Send the activation email
                Craft::$app->getUsers()->sendActivationEmail($user);
            } else {
                // Send the standard verification email
                Craft::$app->getUsers()->sendNewEmailVerifyEmail($user);
            }

            // Put the original email back into place
            $user->email = $originalEmail;
        }

        // Is this public registration, and was the user going to be activated automatically?
        $publicActivation = $isPublicRegistration && $user->getStatus() === User::STATUS_ACTIVE;
        $loggedIn = $publicActivation && $this->_maybeLoginUserAfterAccountActivation($user);
        $returnCsrfToken = $returnCsrfToken || $loggedIn;

        if ($this->request->getAcceptsJson()) {
            $return = [
                'id' => $user->id,
            ];
            if ($returnCsrfToken && $generalConfig->enableCsrfProtection) {
                $return['csrfTokenValue'] = $this->request->getCsrfToken();
            }

            return $this->asSuccess($return);
        }

        if ($isPublicRegistration) {
            if (($message = $this->request->getParam('userRegisteredNotice')) !== null) {
                $default = Html::encode($message);
                Craft::$app->getDeprecator()->log('userRegisteredNotice', 'The `userRegisteredNotice` param has been deprecated for `users/save-user` requests. Use a hashed `successMessage` param instead.');
            } else {
                $default = Craft::t('app', 'User registered.');
            }
            $this->setSuccessFlash($default);
        } else {
            $this->setSuccessFlash(Craft::t('app', '{type} saved.', [
                'type' => User::displayName(),
            ]));
        }

        // Is this public registration, and is the user going to be activated automatically?
        if ($publicActivation) {
            return $this->_redirectUserToCp($user) ?? $this->_redirectUserAfterAccountActivation($user);
        }

        return $this->redirectToPostedUrl($user);
    }

    /**
     * Upload a user photo.
     *
     * @return Response|null
     * @throws BadRequestHttpException if the uploaded file is not an image
     */
    public function actionUploadUserPhoto(): ?Response
    {
        $this->requireAcceptsJson();

        $userId = $this->request->getRequiredBodyParam('userId');

        if ($userId != Craft::$app->getUser()->getIdentity()->id) {
            $this->requirePermission('editUsers');
        }

        if (($file = UploadedFile::getInstanceByName('photo')) === null) {
            return null;
        }

        try {
            if ($file->getHasError()) {
                throw new UploadFailedException($file->error);
            }

            $users = Craft::$app->getUsers();
            $user = $users->getUserById($userId);

            // Move to our own temp location
            $fileLocation = Assets::tempFilePath($file->getExtension());
            move_uploaded_file($file->tempName, $fileLocation);
            $users->saveUserPhoto($fileLocation, $user, $file->name);

            return $this->asJson([
                'html' => $this->_renderPhotoTemplate($user),
            ]);
        } catch (Throwable $exception) {
            if (isset($fileLocation) && file_exists($fileLocation)) {
                FileHelper::unlink($fileLocation);
            }

            Craft::error('There was an error uploading the photo: ' . $exception->getMessage(), __METHOD__);

            return $this->asFailure(Craft::t('app', 'There was an error uploading your photo: {error}', [
                'error' => $exception->getMessage(),
            ]));
        }
    }

    /**
     * Delete all the photos for current user.
     *
     * @return Response
     * @throws BadRequestHttpException
     */
    public function actionDeleteUserPhoto(): Response
    {
        $this->requireAcceptsJson();

        $userId = $this->request->getRequiredBodyParam('userId');

        if ($userId != Craft::$app->getUser()->getIdentity()->id) {
            $this->requirePermission('editUsers');
        }

        $user = Craft::$app->getUsers()->getUserById($userId);

        if ($user->photoId) {
            Craft::$app->getElements()->deleteElementById($user->photoId, Asset::class);
        }

        $user->photoId = null;
        Craft::$app->getElements()->saveElement($user, false);

        return $this->asJson([
            'html' => $this->_renderPhotoTemplate($user),
        ]);
    }

    /**
     * Sends a new activation email to a user.
     *
     * @return Response
     * @throws BadRequestHttpException if the user is not pending
     */
    public function actionSendActivationEmail(): Response
    {
        $this->requirePostRequest();

        $userId = $this->request->getRequiredBodyParam('userId');

        $user = User::find()
            ->id($userId)
            ->status(null)
            ->addSelect(['users.password'])
            ->one();

        if (!$user) {
            $this->_noUserExists();
        }

        // Only allow activation emails to be send to pending users.
        /** @var User $user */
        if ($user->getStatus() !== User::STATUS_PENDING) {
            throw new BadRequestHttpException('Activation emails can only be sent to pending users');
        }

        $emailSent = Craft::$app->getUsers()->sendActivationEmail($user);

        return $emailSent ?
            $this->asSuccess(Craft::t('app', 'Activation email sent.')) :
            $this->asFailure(Craft::t('app', 'Couldn’t send activation email. Check your email settings.'));
    }

    /**
     * Unlocks a user, bypassing the cooldown phase.
     *
     * @return Response
     * @throws ForbiddenHttpException if a non-admin is attempting to unlock an admin
     */
    public function actionUnlockUser(): Response
    {
        $this->requirePostRequest();
        $this->requirePermission('moderateUsers');

        $userId = $this->request->getRequiredBodyParam('userId');
        $user = Craft::$app->getUsers()->getUserById($userId);

        if (!$user) {
            $this->_noUserExists();
        }

        // Even if you have moderateUsers permissions, only and admin should be able to unlock another admin.
        if ($user->admin) {
            $currentUser = Craft::$app->getUser()->getIdentity();
            if (!$currentUser->admin) {
                throw new ForbiddenHttpException('Only admins can unlock other admins.');
            }

            // And admins can't unlock themselves by impersonating another admin
            $previousUserId = Session::get(User::IMPERSONATE_KEY);
            if ($previousUserId && $user->id == $previousUserId) {
                throw new ForbiddenHttpException('You can’t unlock yourself via impersonation.');
            }
        }

        Craft::$app->getUsers()->unlockUser($user);

        $this->setSuccessFlash(Craft::t('app', 'User unlocked.'));
        return $this->redirectToPostedUrl();
    }

    /**
     * Suspends a user.
     *
     * @return Response|null
     * @throws ForbiddenHttpException if a non-admin is attempting to suspend an admin
     */
    public function actionSuspendUser(): ?Response
    {
        $this->requirePostRequest();
        $this->requirePermission('moderateUsers');

        $userId = $this->request->getRequiredBodyParam('userId');
        $user = Craft::$app->getUsers()->getUserById($userId);

        if (!$user) {
            $this->_noUserExists();
        }

        $usersService = Craft::$app->getUsers();
        $currentUser = Craft::$app->getUser()->getIdentity();

        if (!$usersService->canSuspend($currentUser, $user) || !$usersService->suspendUser($user)) {
            $this->setFailFlash(Craft::t('app', 'Couldn’t suspend user.'));
            return null;
        }

        $this->setSuccessFlash(Craft::t('app', 'User suspended.'));
        return $this->redirectToPostedUrl();
    }

    /**
     * Returns a summary of the content that is owned by a given user ID(s).
     *
     * @return Response|null
     * @since 3.0.13
     */
    public function actionUserContentSummary(): Response
    {
        $this->requirePostRequest();

        $userIds = $this->request->getRequiredBodyParam('userId');

        if ($userIds !== (string)Craft::$app->getUser()->getIdentity()->id) {
            $this->requirePermission('deleteUsers');
        }

        $summary = [];

        foreach (Craft::$app->getSections()->getAllSections() as $section) {
            $entryCount = Entry::find()
                ->sectionId($section->id)
                ->authorId($userIds)
                ->site('*')
                ->unique()
                ->status(null)
                ->count();

            if ($entryCount) {
                $summary[] = Craft::t('app', '{num, number} {section} {num, plural, =1{entry} other{entries}}', [
                    'num' => $entryCount,
                    'section' => Craft::t('site', $section->name),
                ]);
            }
        }

        // Fire a 'defineUserContentSummary' event
        $event = new DefineUserContentSummaryEvent([
            'contentSummary' => $summary,
        ]);
        $this->trigger(self::EVENT_DEFINE_CONTENT_SUMMARY, $event);

        return $this->asJson($event->contentSummary);
    }

    /**
     * Deactivates a user.
     *
     * @return Response|null
     * @since 4.0.0
     */
    public function actionDeactivateUser(): ?Response
    {
        $this->requirePostRequest();

        $userId = $this->request->getRequiredBodyParam('userId');
        $user = Craft::$app->getUsers()->getUserById($userId);

        if (!$user) {
            $this->_noUserExists();
        }

        if (!$user->getIsCurrent()) {
            $this->requirePermission('administrateUsers');

            // Even if you have administrateUsers permissions, only and admin should be able to deactivate another admin.
            if ($user->admin) {
                $this->requireAdmin(false);
            }
        }

        // Deactivate the user
        if (Craft::$app->getUsers()->deactivateUser($user)) {
            $this->setSuccessFlash(Craft::t('app', 'Successfully deactivated the user.'));
        } else {
            $this->setFailFlash(Craft::t('app', 'There was a problem deactivating the user.'));
        }

        return $this->redirectToPostedUrl();
    }

    /**
     * Deletes a user.
     *
     * @return Response|null
     */
    public function actionDeleteUser(): ?Response
    {
        $this->requirePostRequest();

        $userId = $this->request->getRequiredBodyParam('userId');
        $user = Craft::$app->getUsers()->getUserById($userId);

        if (!$user) {
            $this->_noUserExists();
        }

        if (!$user->getIsCurrent()) {
            $this->requirePermission('deleteUsers');

            // Even if you have deleteUser permissions, only and admin should be able to delete another admin.
            if ($user->admin) {
                $this->requireAdmin(false);
            }
        }

        // Are we transferring the user's content to a different user?
        $transferContentToId = $this->request->getBodyParam('transferContentTo');

        if (is_array($transferContentToId) && isset($transferContentToId[0])) {
            $transferContentToId = $transferContentToId[0];
        }

        if ($transferContentToId) {
            $transferContentTo = Craft::$app->getUsers()->getUserById($transferContentToId);

            if (!$transferContentTo) {
                $this->_noUserExists();
            }
        } else {
            $transferContentTo = null;
        }

        // Delete the user
        $user->inheritorOnDelete = $transferContentTo;

        if (!Craft::$app->getElements()->deleteElement($user)) {
            $this->setFailFlash(Craft::t('app', 'Couldn’t delete the user.'));
            return null;
        }

        $this->setSuccessFlash(Craft::t('app', 'User deleted.'));
        return $this->redirectToPostedUrl();
    }

    /**
     * Unsuspends a user.
     *
     * @return Response|null
     * @throws ForbiddenHttpException if a non-admin is attempting to unsuspend an admin
     */
    public function actionUnsuspendUser(): ?Response
    {
        $this->requirePostRequest();
        $this->requirePermission('moderateUsers');

        $userId = $this->request->getRequiredBodyParam('userId');
        $user = Craft::$app->getUsers()->getUserById($userId);

        if (!$user) {
            $this->_noUserExists();
        }

        // Even if you have moderateUsers permissions, only and admin should be able to unsuspend another admin.
        $usersService = Craft::$app->getUsers();
        $currentUser = Craft::$app->getUser()->getIdentity();

        if (!$usersService->canSuspend($currentUser, $user) || !$usersService->unsuspendUser($user)) {
            $this->setFailFlash(Craft::t('app', 'Couldn’t unsuspend user.'));
            return null;
        }

        $this->setSuccessFlash(Craft::t('app', 'User unsuspended.'));
        return $this->redirectToPostedUrl();
    }

    /**
     * Saves the user field layout.
     *
     * @return Response|null
     */
    public function actionSaveFieldLayout(): ?Response
    {
        $this->requirePostRequest();
        $this->requireAdmin();

        // Set the field layout
        $fieldLayout = Craft::$app->getFields()->assembleLayoutFromPost();
        $fieldLayout->type = User::class;
        $fieldLayout->reservedFieldHandles = [
            'groups',
            'photo',
        ];

        if (!Craft::$app->getUsers()->saveLayout($fieldLayout)) {
            Craft::$app->getUrlManager()->setRouteParams([
                'variables' => [
                    'fieldLayout' => $fieldLayout,
                ],
            ]);
            $this->setFailFlash(Craft::t('app', 'Couldn’t save user fields.'));
            return null;
        }

        $this->setSuccessFlash(Craft::t('app', 'User fields saved.'));
        return $this->redirectToPostedUrl();
    }

    /**
     * Verifies a password for a user.
     *
     * @return Response
     */
    public function actionVerifyPassword(): Response
    {
        $this->requireAcceptsJson();

        if ($this->_verifyExistingPassword()) {
            return $this->asSuccess();
        }

        return $this->asFailure(Craft::t('app', 'Invalid password.'));
    }

    /**
     * Handles a failed login attempt.
     *
     * @param string|null $authError
     * @param User|null $user
     * @return Response|null
     * @throws ServiceUnavailableHttpException
     */
    private function _handleLoginFailure(?string $authError, ?User $user = null): ?Response
    {
        // Delay randomly between 0 and 1.5 seconds.
        usleep(random_int(0, 1500000));

        $message = UserHelper::getLoginFailureMessage($authError, $user);

        // Fire a 'loginFailure' event
        $event = new LoginFailureEvent([
            'authError' => $authError,
            'message' => $message,
            'user' => $user,
        ]);
        $this->trigger(self::EVENT_LOGIN_FAILURE, $event);

        return $this->asFailure(
            $event->message,
            data: [
                'errorCode' => $authError,
            ],
            routeParams: [
                'loginName' => $this->request->getBodyParam('loginName'),
                'rememberMe' => (bool)$this->request->getBodyParam('rememberMe'),
                'errorCode' => $authError,
                'errorMessage' => $event->message,
            ]
        );
    }

    /**
     * Redirects the user after a successful login attempt, or if they visited the Login page while they were already
     * logged in.
     *
     * @return Response
     */
    private function _handleSuccessfulLogin(): Response
    {
        // Get the return URL
        $userSession = Craft::$app->getUser();
        $returnUrl = $userSession->getReturnUrl();

        // Clear it out
        $userSession->removeReturnUrl();

        // If this was an Ajax request, just return success:true
        if ($this->request->getAcceptsJson()) {
            $return = [
                'returnUrl' => $returnUrl,
            ];

            if (Craft::$app->getConfig()->getGeneral()->enableCsrfProtection) {
                $return['csrfTokenValue'] = $this->request->getCsrfToken();
            }

            return $this->asSuccess(data: $return);
        }

        return $this->redirectToPostedUrl($userSession->getIdentity(), $returnUrl);
    }

    /**
     * Renders the Set Password template for a given user.
     *
     * @param array $variables
     * @return Response
     */
    private function _renderSetPasswordTemplate(array $variables): Response
    {
        // If this is a site request, try handling the request like normal
        if ($this->request->getIsSiteRequest()) {
            try {
                Craft::$app->getUrlManager()->setRouteParams([
                    'variables' => $variables,
                ]);

                // Avoid re-routing to the same action again
                $this->request->checkIfActionRequest(true, true, false);
                if ($this->request->getActionSegments() === ['users', 'set-password']) {
                    $this->request->setIsActionRequest(false);
                }

                return Craft::$app->handleRequest($this->request, true);
            } catch (NotFoundHttpException $e) {
                // Just go with the CP template
            }
        }

        // Otherwise go with the CP's template
        return $this->renderTemplate('setpassword', $variables, View::TEMPLATE_MODE_CP);
    }

    /**
     * Throws a "no user exists" exception
     *
     * @throws BadRequestHttpException
     */
    private function _noUserExists(): void
    {
        throw new BadRequestHttpException('User not found');
    }

    /**
     * Verifies that the user has an elevated session, or that their current password was submitted with the request.
     *
     * @return bool
     */
    private function _verifyElevatedSession(): bool
    {
        return (Craft::$app->getUser()->getHasElevatedSession() || $this->_verifyExistingPassword());
    }

    /**
     * Verifies that the current user's password was submitted with the request.
     *
     * @return bool
     */
    private function _verifyExistingPassword(): bool
    {
        $currentUser = Craft::$app->getUser()->getIdentity();

        if (!$currentUser) {
            return false;
        }

        $currentPassword = $this->request->getParam('currentPassword') ?? $this->request->getParam('password');
        if ($currentPassword === null) {
            return false;
        }

        $currentHashedPassword = $currentUser->password;

        try {
            return Craft::$app->getSecurity()->validatePassword($currentPassword, $currentHashedPassword);
        } catch (InvalidArgumentException $e) {
            return false;
        }
    }

    /**
     * @param User $user
     * @throws Throwable if reasons
     */
    private function _processUserPhoto(User $user): void
    {
        // Delete their photo?
        $users = Craft::$app->getUsers();

        if ($this->request->getBodyParam('deletePhoto')) {
            $users->deleteUserPhoto($user);
            $user->photoId = null;
            Craft::$app->getElements()->saveElement($user);
        }

        $newPhoto = false;
        $fileLocation = null;
        $filename = null;

        // Did they upload a new one?
        if ($photo = UploadedFile::getInstanceByName('photo')) {
            $fileLocation = Assets::tempFilePath($photo->getExtension());
            move_uploaded_file($photo->tempName, $fileLocation);
            $filename = $photo->name;
            $newPhoto = true;
        } else if (($photo = $this->request->getBodyParam('photo')) && is_array($photo)) {
            // base64-encoded photo
            $matches = [];

            if (preg_match('/^data:((?<type>[a-z0-9]+\/[a-z0-9\+]+);)?base64,(?<data>.+)/i', $photo['data'] ?? '', $matches)) {
                $filename = $photo['filename'] ?? null;
                $extension = $filename ? pathinfo($filename, PATHINFO_EXTENSION) : null;

                if (!$extension && !empty($matches['type'])) {
                    try {
                        $extension = FileHelper::getExtensionByMimeType($matches['type']);
                    } catch (InvalidArgumentException $e) {
                    }
                }

                if (!$extension) {
                    Craft::warning('Could not determine file extension for user photo.', __METHOD__);
                    return;
                }

                $fileLocation = Assets::tempFilePath($extension);
                $data = base64_decode($matches['data']);
                FileHelper::writeToFile($fileLocation, $data);
                $newPhoto = true;
            }
        }

        if ($newPhoto) {
            try {
                $users->saveUserPhoto($fileLocation, $user, $filename);
            } catch (Throwable $e) {
                if (file_exists($fileLocation)) {
                    FileHelper::unlink($fileLocation);
                }

                throw $e;
            }
        }
    }

    /**
     * Saves new permissions on the user
     *
     * @param User $user
     * @param User $currentUser
     * @throws ForbiddenHttpException if the user account doesn't have permission to assign the attempted permissions
     */
    private function _saveUserPermissions(User $user, User $currentUser): void
    {
        if (!$currentUser->can('assignUserPermissions')) {
            return;
        }

        // Save any user permissions
        if ($user->admin) {
            $permissions = [];
        } else {
            $permissions = $this->request->getBodyParam('permissions');

            if ($permissions === null) {
                return;
            }

            // it will be an empty string if no permissions were assigned during user saving.
            if ($permissions === '') {
                $permissions = [];
            }
        }

        // See if there are any new permissions in here
        $hasNewPermissions = false;

        foreach ($permissions as $permission) {
            if (!$user->can($permission)) {
                $hasNewPermissions = true;

                // Make sure the current user even has permission to grant it
                if (!$currentUser->can($permission)) {
                    throw new ForbiddenHttpException("Your account doesn't have permission to assign the $permission permission to a user.");
                }
            }
        }

        if ($hasNewPermissions) {
            $this->requireElevatedSession();
        }

        Craft::$app->getUserPermissions()->saveUserPermissions($user->id, $permissions);
    }

    /**
     * Saves user groups on a user.
     *
     * @param User $user
     * @param User $currentUser
     * @throws ForbiddenHttpException if the user account doesn't have permission to assign the attempted groups
     */
    private function _saveUserGroups(User $user, User $currentUser): void
    {
        $groupIds = $this->request->getBodyParam('groups');

        if ($groupIds === null) {
            return;
        }

        if ($groupIds === '') {
            $groupIds = [];
        }

        /** @var UserGroup[] $allGroups */
        $allGroups = ArrayHelper::index(Craft::$app->getUserGroups()->getAllGroups(), 'id');

        // See if there are any new groups in here
        $oldGroupIds = ArrayHelper::getColumn($user->getGroups(), 'id');
        $hasNewGroups = false;
        $newGroups = [];

        foreach ($groupIds as $groupId) {
            $group = $newGroups[] = $allGroups[$groupId];

            if (!in_array($groupId, $oldGroupIds, false)) {
                $hasNewGroups = true;

                // Make sure the current user is in the group or has permission to assign it
                if (!$currentUser->can("assignUserGroup:$group->uid")) {
                    throw new ForbiddenHttpException("Your account doesn't have permission to assign user group “{$group->name}” to a user.");
                }
            }
        }

        if ($hasNewGroups) {
            $this->requireElevatedSession();
        }

        Craft::$app->getUsers()->assignUserToGroups($user->id, $groupIds);
        $user->setGroups($newGroups);
    }

    /**
     * @return array|Response
     */
    private function _processTokenRequest()
    {
        $uid = $this->request->getRequiredParam('id');
        $code = $this->request->getRequiredParam('code');

        /** @var User|null $user */
        $user = User::find()
            ->uid($uid)
            ->status(null)
            ->addSelect(['users.password'])
            ->one();

        if (!$user) {
            return $this->_processInvalidToken();
        }

        // If someone is logged in and it's not this person, log them out
        $userSession = Craft::$app->getUser();
        if (!$userSession->getIsGuest() && $userSession->getId() != $user->id) {
            $userSession->logout();
        }

        // Fire a 'beforeVerifyUser' event
        $usersService = Craft::$app->getUsers();
        if ($usersService->hasEventHandlers(Users::EVENT_BEFORE_VERIFY_EMAIL)) {
            $usersService->trigger(Users::EVENT_BEFORE_VERIFY_EMAIL, new UserEvent([
                'user' => $user,
            ]));
        }

        if (!Craft::$app->getUsers()->isVerificationCodeValidForUser($user, $code)) {
            return $this->_processInvalidToken($user);
        }

        // Fire an 'afterVerifyUser' event
        if ($usersService->hasEventHandlers(Users::EVENT_AFTER_VERIFY_EMAIL)) {
            $usersService->trigger(Users::EVENT_AFTER_VERIFY_EMAIL, new UserEvent([
                'user' => $user,
            ]));
        }

        return [$user, $uid, $code];
    }

    /**
     * @param User|null $user
     * @return Response
     * @throws HttpException if the verification code is invalid
     */
    private function _processInvalidToken(?User $user = null): Response
    {
        $this->trigger(self::EVENT_INVALID_USER_TOKEN, new InvalidUserTokenEvent([
            'user' => $user,
        ]));

        if ($this->request->getAcceptsJson()) {
            return $this->asFailure('InvalidVerificationCode');
        }

        // If they don't have a verification code at all, and they're already logged-in, just send them to the post-login URL
        if ($user && !$user->verificationCode) {
            $userSession = Craft::$app->getUser();
            if (!$userSession->getIsGuest()) {
                $returnUrl = $userSession->getReturnUrl();
                $userSession->removeReturnUrl();
                return $this->redirect($returnUrl);
            }
        }

        // If the invalidUserTokenPath config setting is set, send them there
        if ($this->request->getIsSiteRequest()) {
            $url = Craft::$app->getConfig()->getGeneral()->getInvalidUserTokenPath();
            return $this->redirect(UrlHelper::siteUrl($url));
        }

        throw new HttpException('200', Craft::t('app', 'Invalid verification code. Please login or reset your password.'));
    }

    /**
     * Takes over after a user has been activated.
     *
     * @param User $user The user that was just activated
     * @return Response|null
     */
    private function _onAfterActivateUser(User $user): ?Response
    {
        $this->_maybeLoginUserAfterAccountActivation($user);

        if (!$this->request->getAcceptsJson()) {
            return $this->_redirectUserToCp($user) ?? $this->_redirectUserAfterAccountActivation($user);
        }

        return null;
    }

    /**
     * Possibly log a user in right after they were activated or reset their password, if Craft is configured to do so.
     *
     * @param User $user The user that was just activated or reset their password
     * @return bool Whether the user was logged in
     */
    private function _maybeLoginUserAfterAccountActivation(User $user): bool
    {
        $generalConfig = Craft::$app->getConfig()->getGeneral();
        if (!$generalConfig->autoLoginAfterAccountActivation) {
            return false;
        }
        return Craft::$app->getUser()->login($user, $generalConfig->userSessionDuration);
    }

    /**
     * Redirects a user to the `postCpLoginRedirect` location, if they have access to the control panel.
     *
     * @param User $user The user to redirect
     * @return Response|null
     */
    private function _redirectUserToCp(User $user): ?Response
    {
        // Can they access the CP?
        if ($user->can('accessCp')) {
            $postCpLoginRedirect = Craft::$app->getConfig()->getGeneral()->getPostCpLoginRedirect();
            $url = UrlHelper::cpUrl($postCpLoginRedirect);
            return $this->redirect($url);
        }

        return null;
    }

    /**
     * Redirect the browser after a user’s account has been activated.
     *
     * @param User $user The user that was just activated
     * @return Response
     */
    private function _redirectUserAfterAccountActivation(User $user): Response
    {
        $activateAccountSuccessPath = Craft::$app->getConfig()->getGeneral()->getActivateAccountSuccessPath();
        $url = UrlHelper::siteUrl($activateAccountSuccessPath);
        return $this->redirectToPostedUrl($user, $url);
    }

    /**
     * Redirect the browser after a user has verified their new email address
     *
     * @param User $user The user that just verified their email
     * @return Response
     */
    private function _redirectUserAfterEmailVerification(User $user): Response
    {
        $verifyEmailSuccessPath = Craft::$app->getConfig()->getGeneral()->getVerifyEmailSuccessPath();
        $url = UrlHelper::siteUrl($verifyEmailSuccessPath);
        return $this->redirectToPostedUrl($user, $url);
    }

    /**
     * @param string[] $errors
     * @param string|null $loginName
     * @return Response|null
     */
    private function _handleSendPasswordResetError(array $errors, ?string $loginName = null): ?Response
    {
        $errorString = implode(', ', $errors);

        return $this->asFailure(
            $errorString,
            errors: $errors,
            routeParams: [
                'loginName' => $loginName,
            ]
        );
    }

    /**
     * Renders the user photo template.
     *
     * @param User $user
     * @return string The rendered HTML
     */
    private function _renderPhotoTemplate(User $user): string
    {
        $view = $this->getView();
        $templateMode = $view->getTemplateMode();
        if ($templateMode === View::TEMPLATE_MODE_SITE && !$view->doesTemplateExist('users/_photo')) {
            $templateMode = View::TEMPLATE_MODE_CP;
        }

        return $view->renderTemplate('users/_photo', [
            'user' => $user,
        ], $templateMode);
    }

    /**
     * Marks the user’s feature announcements as read.
     *
     * @return Response
     */
    public function actionMarkAnnouncementsAsRead(): Response
    {
        $this->requirePostRequest();
        $ids = $this->request->getRequiredBodyParam('ids');
        Craft::$app->getAnnouncements()->markAsRead($ids);
        return $this->asSuccess();
    }
}<|MERGE_RESOLUTION|>--- conflicted
+++ resolved
@@ -483,7 +483,7 @@
         }
 
         if (!empty($errors) && Craft::$app->getConfig()->getGeneral()->preventUserEnumeration) {
-            $list = implode("\n", array_map(function(string $error) {
+            $list = implode("\n", array_map(function (string $error) {
                 return sprintf('- %s', $error);
             }, $errors));
             Craft::warning(sprintf("Password reset email not sent:\n%s", $list), __METHOD__);
@@ -491,20 +491,12 @@
         }
 
         if (empty($errors)) {
-<<<<<<< HEAD
-            if ($this->request->getAcceptsJson()) {
-                return $this->asJson([
-                    'success' => true,
-                    'message' => 'Password reset email sent.',
+            return $this->asSuccess(
+                Craft::t('app', 'Password reset email sent.'),
+                data: [
                     'passwordReset' => true,
-                ]);
-            }
-
-            $this->setSuccessFlash(Craft::t('app', 'Password reset email sent.'));
-            return $this->redirectToPostedUrl();
-=======
-            return $this->asSuccess(Craft::t('app', 'Password reset email sent.'));
->>>>>>> 0aa152a9
+                ]
+            );
         }
 
         // Handle the errors.
@@ -584,10 +576,10 @@
 
         if (!Craft::$app->getElements()->saveElement($user)) {
             return $this->asModelFailure(
-                    $user,
-                    Craft::t('app', 'Couldn’t update password.'),
-                    errorAttribute: 'newPassword'
-                ) ?? $this->_renderSetPasswordTemplate([
+                $user,
+                Craft::t('app', 'Couldn’t update password.'),
+                errorAttribute: 'newPassword'
+            ) ?? $this->_renderSetPasswordTemplate([
                     'errors' => $errors,
                     'code' => $code,
                     'id' => $uid,
@@ -653,7 +645,7 @@
                     'email' => $user->unverifiedEmail,
                 ]);
             }
-        } else if ($pending) {
+        } elseif ($pending) {
             // No unverified email so just get on with activating their account
             $usersService->activateUser($user);
         }
@@ -727,7 +719,7 @@
                     ->id($userId === 'current' ? $currentUser->id : $userId)
                     ->status(null)
                     ->one();
-            } else if ($edition === Craft::Pro) {
+            } elseif ($edition === Craft::Pro) {
                 // Registering a new user
                 $user = new User();
             }
@@ -879,7 +871,7 @@
             }
 
             foreach (Craft::$app->getAuthentication()->getUserConfigurableTypes() as $type) {
-                $configurableStepTypes[] = new $type;
+                $configurableStepTypes[] = new $type();
             }
         }
 
@@ -897,7 +889,7 @@
             $event->statusActions,
             $event->miscActions,
             $event->sessionActions,
-            array_map(function(array $action): array {
+            array_map(function (array $action): array {
                 $action['destructive'] = true;
                 return $action;
             }, $event->destructiveActions),
@@ -909,7 +901,7 @@
         if (!$isNewUser) {
             if ($isCurrentUser) {
                 $title = Craft::t('app', 'My Account');
-            } else if ($name) {
+            } elseif ($name) {
                 $title = Craft::t('app', '{user}’s Account', ['user' => $name]);
             } else {
                 $title = Craft::t('app', 'Edit User');
@@ -999,10 +991,10 @@
 
             // Language
             $appLocales = $i18n->getAppLocales();
-            ArrayHelper::multisort($appLocales, fn(Locale $locale) => $locale->getDisplayName());
+            ArrayHelper::multisort($appLocales, fn (Locale $locale) => $locale->getDisplayName());
             $languageId = Craft::$app->getLocale()->getLanguageID();
 
-            $languageOptions = array_map(fn(Locale $locale) => [
+            $languageOptions = array_map(fn (Locale $locale) => [
                 'label' => $locale->getDisplayName(Craft::$app->language),
                 'value' => $locale->id,
                 'data' => [
@@ -1016,19 +1008,19 @@
 
             if (
                 !$userLanguage ||
-                !ArrayHelper::contains($appLocales, fn(Locale $locale) => $locale->id === $userLanguage)
+                !ArrayHelper::contains($appLocales, fn (Locale $locale) => $locale->id === $userLanguage)
             ) {
                 $userLanguage = Craft::$app->language;
             }
 
             // Formatting Locale
             $allLocales = $i18n->getAllLocales();
-            ArrayHelper::multisort($allLocales, fn(Locale $locale) => $locale->getDisplayName());
+            ArrayHelper::multisort($allLocales, fn (Locale $locale) => $locale->getDisplayName());
 
             $localeOptions = [
                 ['label' => Craft::t('app', 'Same as language'), 'value' => ''],
             ];
-            array_push($localeOptions, ...array_map(fn(Locale $locale) => [
+            array_push($localeOptions, ...array_map(fn (Locale $locale) => [
                 'label' => $locale->getDisplayName(Craft::$app->language),
                 'value' => $locale->id,
                 'data' => [
@@ -1042,7 +1034,7 @@
 
             if (
                 !$userLocale ||
-                !ArrayHelper::contains($allLocales, fn(Locale $locale) => $locale->id === $userLocale)
+                !ArrayHelper::contains($allLocales, fn (Locale $locale) => $locale->id === $userLocale)
             ) {
                 $userLocale = Craft::$app->getConfig()->getGeneral()->defaultCpLocale;
             }
@@ -1065,7 +1057,7 @@
         $deleteModalRedirect = Craft::$app->getSecurity()->hashData(Craft::$app->getEdition() === Craft::Pro ? 'users' : 'dashboard');
 
         $this->getView()->registerJsWithVars(
-            fn($userId, $isCurrent, $deleteModalRedirect) => <<<JS
+            fn ($userId, $isCurrent, $deleteModalRedirect) => <<<JS
 new Craft.AccountSettingsForm($userId, $isCurrent, {
     deleteModalRedirect: $deleteModalRedirect,
 })
@@ -1195,20 +1187,20 @@
                 // Should we be sending a verification email now?
                 // Even if verification isn't required, send one out on account creation if we don't have a password yet
                 $sendVerificationEmail = (!$isPublicRegistration || !$deactivateByDefault) && (
-                        (
-                            $requireEmailVerification && (
+                    (
+                        $requireEmailVerification && (
                                 $isPublicRegistration ||
                                 ($isCurrentUser && !$canAdministrateUsers) ||
                                 $this->request->getBodyParam('sendVerificationEmail')
                             )
-                        ) ||
+                    ) ||
                         (
                             !$requireEmailVerification && $isNewUser && (
                                 ($isPublicRegistration && $generalConfig->deferPublicRegistrationPassword) ||
                                 $this->request->getBodyParam('sendVerificationEmail')
                             )
                         )
-                    );
+                );
 
                 if ($sendVerificationEmail) {
                     $user->unverifiedEmail = $newEmail;
@@ -1382,7 +1374,7 @@
             if ($isPublicRegistration) {
                 // Assign them to the default user group
                 Craft::$app->getUsers()->assignUserToDefaultGroup($user);
-            } else if ($currentUser) {
+            } elseif ($currentUser) {
                 // Fire an 'afterBeforeGroupsAndPermissions' event
                 if ($this->hasEventHandlers(self::EVENT_BEFORE_ASSIGN_GROUPS_AND_PERMISSIONS)) {
                     $this->trigger(self::EVENT_BEFORE_ASSIGN_GROUPS_AND_PERMISSIONS, new UserEvent([
@@ -2026,7 +2018,7 @@
             move_uploaded_file($photo->tempName, $fileLocation);
             $filename = $photo->name;
             $newPhoto = true;
-        } else if (($photo = $this->request->getBodyParam('photo')) && is_array($photo)) {
+        } elseif (($photo = $this->request->getBodyParam('photo')) && is_array($photo)) {
             // base64-encoded photo
             $matches = [];
 
