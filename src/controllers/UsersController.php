<?php
/**
 * @link https://craftcms.com/
 * @copyright Copyright (c) Pixel & Tonic, Inc.
 * @license https://craftcms.github.io/license/
 */

namespace craft\controllers;

use Craft;
use craft\base\Element;
use craft\base\NameTrait;
use craft\elements\Address;
use craft\elements\Asset;
use craft\elements\Entry;
use craft\elements\User;
use craft\errors\UploadFailedException;
use craft\errors\UserLockedException;
use craft\events\DefineUserContentSummaryEvent;
use craft\events\InvalidUserTokenEvent;
use craft\events\LoginFailureEvent;
use craft\events\RegisterUserActionsEvent;
use craft\events\UserEvent;
use craft\helpers\ArrayHelper;
use craft\helpers\Assets;
use craft\helpers\Authentication as AuthenticationHelper;
use craft\helpers\FileHelper;
use craft\helpers\Html;
use craft\helpers\Image;
use craft\helpers\Session;
use craft\helpers\UrlHelper;
use craft\helpers\User as UserHelper;
use craft\i18n\Locale;
use craft\models\UserGroup;
use craft\services\Users;
use craft\web\assets\edituser\EditUserAsset;
use craft\web\Controller;
use craft\web\Request;
use craft\web\ServiceUnavailableHttpException;
use craft\web\UploadedFile;
use craft\web\View;
use DateTime;
use Throwable;
use yii\base\InvalidArgumentException;
use yii\web\BadRequestHttpException;
use yii\web\ForbiddenHttpException;
use yii\web\HttpException;
use yii\web\NotFoundHttpException;
use yii\web\Response;
use yii\web\ServerErrorHttpException;

/** @noinspection ClassOverridesFieldOfSuperClassInspection */

/**
 * The UsersController class is a controller that handles various user account related tasks such as logging-in,
 * impersonating a user, logging out, forgetting passwords, setting passwords, validating accounts, activating
 * accounts, creating users, saving users, processing user avatars, deleting, suspending and unsuspending users.
 * Note that all actions in the controller, except [[actionLogin]], [[actionLogout]], [[actionGetRemainingSessionTime]],
 * [[actionSendPasswordResetEmail]], [[actionSetPassword]], [[actionVerifyEmail]] and [[actionSaveUser]] require an
 * authenticated Craft session via [[allowAnonymous]].
 *
 * @author Pixel & Tonic, Inc. <support@pixelandtonic.com>
 * @since 3.0.0
 */
class UsersController extends Controller
{
    /**
     * @event LoginFailureEvent The event that is triggered when a failed login attempt was made
     */
    public const EVENT_LOGIN_FAILURE = 'loginFailure';

    /**
     * @event RegisterUserActionsEvent The event that is triggered when a user’s available actions are being registered
     */
    public const EVENT_REGISTER_USER_ACTIONS = 'registerUserActions';

    /**
     * @event UserEvent The event that is triggered BEFORE user groups and permissions ARE assigned to the user getting saved
     * @since 3.5.13
     */
    public const EVENT_BEFORE_ASSIGN_GROUPS_AND_PERMISSIONS = 'afterBeforeGroupsAndPermissions';

    /**
     * @event UserEvent The event that is triggered after user groups and permissions have been assigned to the user getting saved
     * @since 3.5.13
     */
    public const EVENT_AFTER_ASSIGN_GROUPS_AND_PERMISSIONS = 'afterAssignGroupsAndPermissions';

    /**
     * @event DefineUserContentSummaryEvent The event that is triggered when defining a summary of content owned by a user(s), before they are deleted
     *
     * ---
     * ```php
     * use craft\controllers\UsersController;
     * use craft\events\DefineUserContentSummaryEvent;
     * use yii\base\Event;
     *
     * Event::on(UsersController::class, UsersController::EVENT_DEFINE_CONTENT_SUMMARY, function(DefineUserContentSummaryEvent $e) {
     *     $e->contentSummary[] = 'A pair of sneakers';
     * });
     * ```
     *
     * @since 3.0.13
     */
    public const EVENT_DEFINE_CONTENT_SUMMARY = 'defineContentSummary';

    /**
     * @event InvalidUserTokenEvent The event that is triggered when an invalid user token is sent.
     * @since 3.6.5
     */
    public const EVENT_INVALID_USER_TOKEN = 'invalidUserToken';

    /**
     * @inheritdoc
     */
    protected array|bool|int $allowAnonymous = [
        'get-remaining-session-time' => self::ALLOW_ANONYMOUS_LIVE | self::ALLOW_ANONYMOUS_OFFLINE,
        'session-info' => self::ALLOW_ANONYMOUS_LIVE | self::ALLOW_ANONYMOUS_OFFLINE,
        'login' => self::ALLOW_ANONYMOUS_LIVE | self::ALLOW_ANONYMOUS_OFFLINE,
        'logout' => self::ALLOW_ANONYMOUS_LIVE | self::ALLOW_ANONYMOUS_OFFLINE,
        'impersonate-with-token' => self::ALLOW_ANONYMOUS_LIVE | self::ALLOW_ANONYMOUS_OFFLINE,
        'save-user' => self::ALLOW_ANONYMOUS_LIVE,
        'send-activation-email' => self::ALLOW_ANONYMOUS_LIVE | self::ALLOW_ANONYMOUS_OFFLINE,
        'send-password-reset-email' => self::ALLOW_ANONYMOUS_LIVE | self::ALLOW_ANONYMOUS_OFFLINE,
        'set-password' => self::ALLOW_ANONYMOUS_LIVE | self::ALLOW_ANONYMOUS_OFFLINE,
        'verify-email' => self::ALLOW_ANONYMOUS_LIVE | self::ALLOW_ANONYMOUS_OFFLINE,
    ];

    /**
     * @inheritdoc
     */
    public function beforeAction($action): bool
    {
        // Don't enable CSRF validation for login requests if the user is already logged-in.
        // (Guards against double-clicking a Login button.)
        if ($action->id === 'login' && !Craft::$app->getUser()->getIsGuest()) {
            $this->enableCsrfValidation = false;
        }

        return parent::beforeAction($action);
    }

    /**
     * Displays the login template, and handles login post requests.
     *
     * @return Response|null
     * @throws BadRequestHttpException
     */
    public function actionLogin(): ?Response
    {
        $userSession = Craft::$app->getUser();
        if (!$userSession->getIsGuest()) {
            // Too easy.
            return $this->_handleSuccessfulLogin();
        }

        $generalConfig = Craft::$app->getConfig()->getGeneral();

        if (!$this->request->getIsPost()) {
            $username = $generalConfig->rememberedUserSessionDuration ? Craft::$app->getUser()->getRememberedUsername() : null;
            $user = $username ? User::findOne(['username' => $username]) : null;

            if ($username && !$user && $generalConfig->preventUserEnumeration) {
                $user = AuthenticationHelper::getFakeUser($username);
            }

            $alternativeSteps = null;
            $authenticationService = Craft::$app->getAuthentication();
            $authState = $authenticationService->getAuthState();

            if ($authState) {
                if ($user) {
                    $authState->setUser($user);
                }
                $alternativeSteps = $authState->getAlternativeSteps();
                $authenticationService->persistAuthenticationState($authState);
            }

            $showRememberMe = (bool)$generalConfig->rememberedUserSessionDuration;
            Craft::$app->getUrlManager()->setRouteParams(compact('username', 'user', 'authState', 'alternativeSteps', 'showRememberMe'));
            return null;
        }

        $loginName = $this->request->getRequiredBodyParam('loginName');
        $password = $this->request->getRequiredBodyParam('password');
        $rememberMe = (bool)$this->request->getBodyParam('rememberMe');

        // Does a user exist with that username/email?
        $user = Craft::$app->getUsers()->getUserByUsernameOrEmail($loginName);

        if (!$user || $user->password === null) {
            // Delay again to match $user->authenticate()'s delay
            Craft::$app->getSecurity()->validatePassword('p@ss1w0rd', '$2y$13$nj9aiBeb7RfEfYP3Cum6Revyu14QelGGxwcnFUKXIrQUitSodEPRi');
            return $this->_handleLoginFailure(User::AUTH_INVALID_CREDENTIALS);
        }

        // Did they submit a valid password, and is the user capable of being logged-in?
        if (!$user->authenticate($password)) {
            return $this->_handleLoginFailure($user->authError, $user);
        }

        // Get the session duration
        if ($rememberMe && $generalConfig->rememberedUserSessionDuration !== 0) {
            $duration = $generalConfig->rememberedUserSessionDuration;
        } else {
            $duration = $generalConfig->userSessionDuration;
        }

        // Try logging them in
        if (!$userSession->login($user, $duration)) {
            // Unknown error
            return $this->_handleLoginFailure(null, $user);
        }

        return $this->_handleSuccessfulLogin();
    }

    /**
     * Logs a user in for impersonation.
     *
     * @return Response|null
     * @throws BadRequestHttpException
     * @throws ForbiddenHttpException
     */
    public function actionImpersonate(): ?Response
    {
        $this->requirePostRequest();

        $userSession = Craft::$app->getUser();
        $userId = $this->request->getRequiredBodyParam('userId');
        $user = Craft::$app->getUsers()->getUserById($userId);

        if (!$user) {
            throw new BadRequestHttpException("Invalid user ID: $userId");
        }

        // Make sure they're allowed to impersonate this user
        $this->_enforceImpersonatePermission($user);

        // Save the original user ID to the session now so User::findIdentity()
        // knows not to worry if the user isn't active yet
        Session::set(User::IMPERSONATE_KEY, $userSession->getId());

        if (!$userSession->loginByUserId($userId)) {
            Session::remove(User::IMPERSONATE_KEY);
            $this->setFailFlash(Craft::t('app', 'There was a problem impersonating this user.'));
            Craft::error($userSession->getIdentity()->username . ' tried to impersonate userId: ' . $userId . ' but something went wrong.', __METHOD__);
            return null;
        }

        return $this->_handleSuccessfulLogin();
    }

    /**
     * Generates and returns a new impersonation URL
     *
     * @return Response
     * @throws BadRequestHttpException
     * @throws ForbiddenHttpException
     * @throws ServerErrorHttpException
     * @since 3.6.0
     */
    public function actionGetImpersonationUrl(): Response
    {
        $this->requirePostRequest();

        $userId = $this->request->getBodyParam('userId');
        $user = Craft::$app->getUsers()->getUserById($userId);

        if (!$user) {
            throw new BadRequestHttpException("Invalid user ID: $userId");
        }

        // Make sure they're allowed to impersonate this user
        $this->_enforceImpersonatePermission($user);

        // Create a single-use token that expires in an hour
        $token = Craft::$app->getTokens()->createToken([
            'users/impersonate-with-token', [
                'userId' => $userId,
                'prevUserId' => Craft::$app->getUser()->getId(),
            ],
        ], 1, new DateTime('+1 hour'));

        if (!$token) {
            throw new ServerErrorHttpException('Unable to create the invalidation token.');
        }

        $url = $user->can('accessCp') ? UrlHelper::cpUrl() : UrlHelper::siteUrl();
        $url = UrlHelper::urlWithToken($url, $token);

        return $this->asJson(compact('url'));
    }

    /**
     * Logs a user in for impersonation via an impersonation token.
     *
     * @param int $userId
     * @param int $prevUserId
     * @return Response|null
     * @throws BadRequestHttpException
     * @throws ForbiddenHttpException
     * @since 3.6.0
     */
    public function actionImpersonateWithToken(int $userId, int $prevUserId): ?Response
    {
        $this->requireToken();

        $userSession = Craft::$app->getUser();

        // Save the original user ID to the session now so User::findIdentity()
        // knows not to worry if the user isn't active yet
        Session::set(User::IMPERSONATE_KEY, $prevUserId);

        if (!$userSession->loginByUserId($userId)) {
            Session::remove(User::IMPERSONATE_KEY);
            $this->setFailFlash(Craft::t('app', 'There was a problem impersonating this user.'));
            Craft::error($userSession->getIdentity()->username . ' tried to impersonate userId: ' . $userId . ' but something went wrong.', __METHOD__);
            return null;
        }

        return $this->_handleSuccessfulLogin();
    }

    /**
     * Ensures that the current user has permission to impersonate the given user.
     *
     * @param User $user
     * @throws ForbiddenHttpException
     */
    private function _enforceImpersonatePermission(User $user): void
    {
        if (!Craft::$app->getUsers()->canImpersonate(Craft::$app->getUser()->getIdentity(), $user)) {
            throw new ForbiddenHttpException('You do not have sufficient permissions to impersonate this user');
        }
    }

    /**
     * Returns information about the current user session, if any.
     *
     * @return Response
     * @since 3.4.0
     */
    public function actionSessionInfo(): Response
    {
        $this->requireAcceptsJson();

        $userSession = Craft::$app->getUser();
        /** @var User|null $user */
        $user = $userSession->getIdentity();

        $return = [
            'isGuest' => $user === null,
            'timeout' => $userSession->getRemainingSessionTime(),
        ];

        if (Craft::$app->getConfig()->getGeneral()->enableCsrfProtection) {
            $return['csrfTokenValue'] = $this->request->getCsrfToken();
        }

        if ($user !== null) {
            $return['id'] = $user->id;
            $return['uid'] = $user->uid;
            $return['username'] = $user->username;
            $return['email'] = $user->email;
        }

        return $this->asJson($return);
    }

    /**
     * Returns how many seconds are left in the current elevated user session.
     *
     * @return Response
     */
    public function actionGetElevatedSessionTimeout(): Response
    {
        $timeout = Craft::$app->getUser()->getElevatedSessionTimeout();

        return $this->asJson([
            'timeout' => $timeout,
        ]);
    }

    /**
     * Starts an elevated user session.
     *
     * @return Response
     */
    public function actionStartElevatedSession(): Response
    {
        $password = $this->request->getBodyParam('currentPassword') ?? $this->request->getBodyParam('password');

        try {
            $success = Craft::$app->getUser()->startElevatedSession($password);
        } catch (UserLockedException $e) {
            $authError = Craft::$app->getConfig()->getGeneral()->cooldownDuration
                ? User::AUTH_ACCOUNT_COOLDOWN
                : User::AUTH_ACCOUNT_LOCKED;

            $message = UserHelper::getLoginFailureMessage($authError, $e->user);

            return $this->asFailure($message);
        }

        if (!$success) {
            return $this->asFailure();
        }

        return $this->asSuccess();
    }

    /**
     * @return Response
     */
    public function actionLogout(): Response
    {
        // Passing false here for reasons.
        Craft::$app->getUser()->logout(false);

        $data = [];

        if ($this->request->getAcceptsJson()) {
            if (Craft::$app->getConfig()->getGeneral()->enableCsrfProtection) {
                $data['csrfTokenValue'] = $this->request->getCsrfToken();
            }

            return $this->asSuccess(
                data: $data,
            );
        }

        // Redirect to the login page if this is a CP request
        if ($this->request->getIsCpRequest()) {
            return $this->redirect(Request::CP_PATH_LOGIN);
        }

        return $this->asSuccess(
            data: $data,
            redirect: Craft::$app->getConfig()->getGeneral()->getPostLogoutRedirect()
        );
    }

    /**
     * Sends a password reset email.
     *
     * @return Response|null
     * @throws NotFoundHttpException if the requested user cannot be found
     */
    public function actionSendPasswordResetEmail(): ?Response
    {
        $this->requirePostRequest();
        $errors = [];
        $loginName = null;

        // If someone's logged in and they're allowed to edit other users, then see if a userId was submitted
        if (Craft::$app->getUser()->checkPermission('editUsers')) {
            $userId = $this->request->getBodyParam('userId');

            if ($userId) {
                $user = Craft::$app->getUsers()->getUserById($userId);

                if (!$user) {
                    throw new NotFoundHttpException('User not found');
                }
            }
        }

        /** @noinspection UnSafeIsSetOverArrayInspection - FP */
        if (!isset($user)) {
            $loginName = $this->request->getBodyParam('loginName');

            if (!$loginName) {
                // If they didn't even enter a username/email, just bail now.
                $errors[] = Craft::t('app', 'Username or email is required.');

                return $this->_handleSendPasswordResetError($errors);
            }

            $user = Craft::$app->getUsers()->getUserByUsernameOrEmail($loginName);

            if (!$user || !$user->getIsCredentialed()) {
                $errors[] = Craft::t('app', 'Invalid username or email.');
            }
        }

        if (!empty($user) && !Craft::$app->getUsers()->sendPasswordResetEmail($user)) {
            $errors[] = Craft::t('app', 'There was a problem sending the password reset email.');
        }

        if (!empty($errors) && Craft::$app->getConfig()->getGeneral()->preventUserEnumeration) {
            $list = implode("\n", array_map(function (string $error) {
                return sprintf('- %s', $error);
            }, $errors));
            Craft::warning(sprintf("Password reset email not sent:\n%s", $list), __METHOD__);
            $errors = [];
        }

        if (empty($errors)) {
            return $this->asSuccess(
                Craft::t('app', 'Password reset email sent.'),
                data: [
                    'passwordReset' => true,
                ]
            );
        }

        // Handle the errors.
        return $this->_handleSendPasswordResetError($errors, $loginName);
    }

    /**
     * Generates a new verification code for a given user, and returns its URL.
     *
     * @return Response
     * @throws BadRequestHttpException if the existing password submitted with the request is invalid
     */
    public function actionGetPasswordResetUrl(): Response
    {
        $this->requirePermission('administrateUsers');

        if (!$this->_verifyElevatedSession()) {
            throw new BadRequestHttpException('Existing password verification failed');
        }

        $userId = $this->request->getRequiredParam('userId');
        $user = Craft::$app->getUsers()->getUserById($userId);

        if (!$user) {
            $this->_noUserExists();
        }

        return $this->asJson([
            'url' => Craft::$app->getUsers()->getPasswordResetUrl($user),
        ]);
    }

    /**
     * Sets a user's password once they've verified they have access to their email.
     *
     * @return Response
     */
    public function actionSetPassword(): Response
    {
        // Have they just submitted a password, or are we just displaying the page?
        if (!$this->request->getIsPost()) {
            if (!is_array($info = $this->_processTokenRequest())) {
                return $info;
            }

            /** @var User $user */
            /** @var string $uid */
            /** @var string $code */
            [$user, $uid, $code] = $info;

            Craft::$app->getUser()->sendUsernameCookie($user);

            // Send them to the set password template.
            return $this->_renderSetPasswordTemplate([
                'code' => $code,
                'id' => $uid,
                'newUser' => !$user->password,
            ]);
        }

        // POST request. They've just set the password.
        $code = $this->request->getRequiredBodyParam('code');
        $uid = $this->request->getRequiredParam('id');
        $user = Craft::$app->getUsers()->getUserByUid($uid);

        if (!$user) {
            throw new BadRequestHttpException("Invalid user UID: $uid");
        }

        // Make sure we still have a valid token.
        if (!Craft::$app->getUsers()->isVerificationCodeValidForUser($user, $code)) {
            return $this->_processInvalidToken($user);
        }

        $user->newPassword = $this->request->getRequiredBodyParam('newPassword');
        $user->setScenario(User::SCENARIO_PASSWORD);

        if (!Craft::$app->getElements()->saveElement($user)) {
<<<<<<< HEAD
            return $this->asModelFailure(
                $user,
                Craft::t('app', 'Couldn’t update password.'),
                errorAttribute: 'newPassword'
            ) ?? $this->_renderSetPasswordTemplate([
                    'errors' => $errors,
=======
            return $this->asFailure(
                    Craft::t('app', 'Couldn’t update password.'),
                    $user->getErrors('newPassword'),
                ) ?? $this->_renderSetPasswordTemplate([
                    'errors' => $user->getErrors('newPassword'),
>>>>>>> 4a2bf970
                    'code' => $code,
                    'id' => $uid,
                    'newUser' => !$user->password,
                ]);
        }

        // If they're pending, try to activate them, and maybe treat this as an activation request
        if (
            $user->getStatus() == User::STATUS_PENDING &&
            Craft::$app->getUsers()->activateUser($user) &&
            ($response = $this->_onAfterActivateUser($user)) !== null
        ) {
            return $response;
        }

        // Maybe automatically log them in
        $loggedIn = $this->_maybeLoginUserAfterAccountActivation($user);

        if ($this->request->getAcceptsJson()) {
            $return = [
                'status' => $user->getStatus(),
            ];
            if ($loggedIn && Craft::$app->getConfig()->getGeneral()->enableCsrfProtection) {
                $return['csrfTokenValue'] = $this->request->getCsrfToken();
            }
            return $this->asSuccess(data: $return);
        }

        // Can they access the CP?
        if ($user->can('accessCp')) {
            // Send them to the CP login page
            $url = UrlHelper::cpUrl(Request::CP_PATH_LOGIN);
        } else {
            // Send them to the 'setPasswordSuccessPath'.
            $setPasswordSuccessPath = Craft::$app->getConfig()->getGeneral()->getSetPasswordSuccessPath();
            $url = UrlHelper::siteUrl($setPasswordSuccessPath);
        }

        return $this->redirect($url);
    }

    /**
     * Verifies that a user has access to an email address.
     *
     * @return Response
     */
    public function actionVerifyEmail(): Response
    {
        if (!is_array($info = $this->_processTokenRequest())) {
            return $info;
        }

        /** @var User $user */
        [$user] = $info;
        $pending = $user->pending;
        $usersService = Craft::$app->getUsers();

        // Do they have an unverified email?
        if ($user->unverifiedEmail) {
            if (!$usersService->verifyEmailForUser($user)) {
                return $this->renderTemplate('_special/emailtaken', [
                    'email' => $user->unverifiedEmail,
                ]);
            }
        } elseif ($pending) {
            // No unverified email so just get on with activating their account
            $usersService->activateUser($user);
        }

        // If they're logged in, give them a success notice
        if (!Craft::$app->getUser()->getIsGuest()) {
            $this->setSuccessFlash(Craft::t('app', 'Email verified'));
        }

        // Were they just activated?
        if ($pending && ($response = $this->_onAfterActivateUser($user)) !== null) {
            return $response;
        }

        return $this->_redirectUserToCp($user) ?? $this->_redirectUserAfterEmailVerification($user);
    }

    /**
     * Manually activates a user account. Only admins have access.
     *
     * @return Response
     */
    public function actionActivateUser(): Response
    {
        $this->requirePermission('administrateUsers');
        $this->requirePostRequest();

        $userId = $this->request->getRequiredBodyParam('userId');
        $user = Craft::$app->getUsers()->getUserById($userId);

        if (!$user) {
            $this->_noUserExists();
        }

        if (Craft::$app->getUsers()->activateUser($user)) {
            $this->setSuccessFlash(Craft::t('app', 'Successfully activated the user.'));
        } else {
            $this->setFailFlash(Craft::t('app', 'There was a problem activating the user.'));
        }

        return $this->redirectToPostedUrl();
    }

    /**
     * Edit a user account.
     *
     * @param int|string|null $userId The user’s ID, if any, or a string that indicates the user to be edited ('current' or 'client').
     * @param User|null $user The user being edited, if there were any validation errors.
     * @param array|null $errors Any errors that occurred as a result of the previous action.
     * @return Response
     * @throws NotFoundHttpException if the requested user cannot be found
     * @throws BadRequestHttpException if there’s a mismatch between|null $userId and|null $user
     */
    public function actionEditUser(mixed $userId = null, ?User $user = null, ?array $errors = null): Response
    {
        if (!empty($errors)) {
            $this->setFailFlash(implode(', ', reset($errors)));
        }

        // Determine which user account we're editing
        // ---------------------------------------------------------------------

        $edition = Craft::$app->getEdition();
        $currentUser = Craft::$app->getUser()->getIdentity();

        if ($user === null) {
            // Are we editing a specific user account?
            if ($userId !== null) {
                $user = User::find()
                    ->addSelect(['users.password', 'users.passwordResetRequired'])
                    ->id($userId === 'current' ? $currentUser->id : $userId)
                    ->status(null)
                    ->one();
            } elseif ($edition === Craft::Pro) {
                // Registering a new user
                $user = new User();
            }

            if (!$user) {
                throw new NotFoundHttpException('User not found');
            }
        }

        /** @var User $user */
        $isNewUser = !$user->id;

        // Make sure they have permission to edit this user
        // ---------------------------------------------------------------------

        $isCurrentUser = $user->getIsCurrent();
        if (!$isCurrentUser) {
            if ($isNewUser) {
                $this->requirePermission('registerUsers');
            } else {
                $this->requirePermission('editUsers');
            }
        }

        $canAdministrateUsers = $currentUser->can('administrateUsers');
        $canModerateUsers = $currentUser->can('moderateUsers');

        $name = trim($user->getName());

        // Determine which actions should be available
        // ---------------------------------------------------------------------

        $statusLabel = null;
        $statusActions = [];
        $sessionActions = [];
        $destructiveActions = [];
        $miscActions = [];
        $configurableStepTypes = [];

        if ($edition === Craft::Pro && !$isNewUser) {
            switch ($user->getStatus()) {
                case User::STATUS_INACTIVE:
                case User::STATUS_PENDING:
                    $statusLabel = $user->pending ? Craft::t('app', 'Pending') : Craft::t('app', 'Inactive');
                    // Only provide activation actions if they have an email address
                    if ($user->email) {
                        $statusActions[] = [
                            'action' => 'users/send-activation-email',
                            'label' => Craft::t('app', 'Send activation email'),
                        ];
                        if ($canAdministrateUsers) {
                            // Only need to show the "Copy activation URL" option if they don't have a password
                            if (!$user->password) {
                                $statusActions[] = [
                                    'id' => 'copy-passwordreset-url',
                                    'label' => Craft::t('app', 'Copy activation URL…'),
                                ];
                            }
                            $statusActions[] = [
                                'action' => 'users/activate-user',
                                'label' => Craft::t('app', 'Activate account'),
                            ];
                        }
                    }
                    break;
                case User::STATUS_SUSPENDED:
                    $statusLabel = Craft::t('app', 'Suspended');
                    if (Craft::$app->getUsers()->canSuspend($currentUser, $user)) {
                        $statusActions[] = [
                            'action' => 'users/unsuspend-user',
                            'label' => Craft::t('app', 'Unsuspend'),
                        ];
                    }
                    break;
                case User::STATUS_ACTIVE:
                    if ($user->locked) {
                        $statusLabel = Craft::t('app', 'Locked');
                        if (
                            !$isCurrentUser &&
                            ($currentUser->admin || !$user->admin) &&
                            $canModerateUsers &&
                            (
                                ($previousUserId = Session::get(User::IMPERSONATE_KEY)) === null ||
                                $user->id != $previousUserId
                            )
                        ) {
                            $statusActions[] = [
                                'action' => 'users/unlock-user',
                                'label' => Craft::t('app', 'Unlock'),
                            ];
                        }
                    } else {
                        $statusLabel = Craft::t('app', 'Active');
                    }

                    if (!$isCurrentUser) {
                        $statusActions[] = [
                            'action' => 'users/send-password-reset-email',
                            'label' => Craft::t('app', 'Send password reset email'),
                        ];
                        if ($canAdministrateUsers) {
                            $statusActions[] = [
                                'id' => 'copy-passwordreset-url',
                                'label' => Craft::t('app', 'Copy password reset URL…'),
                            ];
                        }
                    }
                    break;
            }

            if (!$isCurrentUser) {
                if (Craft::$app->getUsers()->canImpersonate($currentUser, $user)) {
                    $sessionActions[] = [
                        'action' => 'users/impersonate',
                        'label' => $name
                            ? Craft::t('app', 'Login as {user}', ['user' => $user->getName()])
                            : Craft::t('app', 'Login as user'),
                    ];
                    $sessionActions[] = [
                        'id' => 'copy-impersonation-url',
                        'label' => Craft::t('app', 'Copy impersonation URL…'),
                    ];
                }

                if (Craft::$app->getUsers()->canSuspend($currentUser, $user) && $user->active && !$user->suspended) {
                    $destructiveActions[] = [
                        'action' => 'users/suspend-user',
                        'label' => Craft::t('app', 'Suspend'),
                    ];
                }
            }

            // Destructive actions that should only be performed on non-admins, unless the current user is also an admin
            if (!$user->admin || $currentUser->admin) {
                if (($isCurrentUser || $canAdministrateUsers) && ($user->active || $user->pending)) {
                    $destructiveActions[] = [
                        'action' => 'users/deactivate-user',
                        'label' => Craft::t('app', 'Deactivate…'),
                        'confirm' => Craft::t('app', 'Deactivating a user revokes their ability to sign in. Are you sure you want to continue?'),
                    ];
                }

                if ($isCurrentUser || $currentUser->can('deleteUsers')) {
                    $destructiveActions[] = [
                        'id' => 'delete-btn',
                        'label' => Craft::t('app', 'Delete…'),
                    ];
                }
            }

            foreach (Craft::$app->getAuthentication()->getUserConfigurableTypes() as $type) {
                $configurableStepTypes[] = new $type();
            }
        }

        // Give plugins a chance to modify these, or add new ones
        $event = new RegisterUserActionsEvent([
            'user' => $user,
            'statusActions' => $statusActions,
            'sessionActions' => $sessionActions,
            'destructiveActions' => $destructiveActions,
            'miscActions' => $miscActions,
        ]);
        $this->trigger(self::EVENT_REGISTER_USER_ACTIONS, $event);

        $actions = array_filter([
            $event->statusActions,
            $event->miscActions,
            $event->sessionActions,
            array_map(function (array $action): array {
                $action['destructive'] = true;
                return $action;
            }, $event->destructiveActions),
        ]);

        // Set the appropriate page title
        // ---------------------------------------------------------------------

        if (!$isNewUser) {
            if ($isCurrentUser) {
                $title = Craft::t('app', 'My Account');
            } elseif ($name) {
                $title = Craft::t('app', '{user}’s Account', ['user' => $name]);
            } else {
                $title = Craft::t('app', 'Edit User');
            }
        } else {
            $title = Craft::t('app', 'Create a new user');
        }

        // Prep the form tabs & content
        // ---------------------------------------------------------------------

        $form = $user->getFieldLayout()->createForm($user, false, [
            'tabIdPrefix' => 'profile',
            'registerDeltas' => true,
        ]);
        $selectedTab = 'account';

        $tabs = [
            'account' => [
                'label' => Craft::t('app', 'Account'),
                'url' => '#account',
            ],
        ];

        $tabs += $form->getTabMenu();

        // Show the permission tab for the users that can change them on Craft Pro editions
        $canAssignUserGroups = $currentUser->canAssignUserGroups();
        $showPermissionsTab = (
            $edition === Craft::Pro &&
            ($currentUser->can('assignUserPermissions') || $canAssignUserGroups)
        );

        if ($showPermissionsTab) {
            $tabs['perms'] = [
                'label' => Craft::t('app', 'Permissions'),
                'url' => '#perms',
            ];
        }

        // Show the preferences tab if it's the current user
        if ($isCurrentUser) {
            $tabs['prefs'] = [
                'label' => Craft::t('app', 'Preferences'),
                'url' => '#prefs',
            ];
        }

        // Just one tab looks awkward, so just don't show them at all then.
        if (count($tabs) == 1) {
            $tabs = [];
        } else {
            if ($user->hasErrors()) {
                // Add the 'error' class to any tabs that have errors
                $errors = $user->getErrors();
                $accountFields = [
                    'username',
                    'fullName',
                    'email',
                    'password',
                    'newPassword',
                    'currentPassword',
                    'passwordResetRequired',
                    'preferredLanguage',
                ];

                foreach ($errors as $attribute => $error) {
                    if (isset($tabs['account']) && in_array($attribute, $accountFields, true)) {
                        $tabs['account']['class'] = 'error';
                    } else {
                        if (isset($tabs['profile'])) {
                            $tabs['profile']['class'] = 'error';
                        }
                    }
                }
            }
        }

        $fieldsHtml = $form->render(false);

        // Prepare the language/locale options
        // ---------------------------------------------------------------------

        if ($isCurrentUser) {
            $i18n = Craft::$app->getI18n();

            // Language
            $appLocales = $i18n->getAppLocales();
            ArrayHelper::multisort($appLocales, fn (Locale $locale) => $locale->getDisplayName());
            $languageId = Craft::$app->getLocale()->getLanguageID();

            $languageOptions = array_map(fn (Locale $locale) => [
                'label' => $locale->getDisplayName(Craft::$app->language),
                'value' => $locale->id,
                'data' => [
                    'data' => [
                        'hint' => $locale->getLanguageID() !== $languageId ? $locale->getDisplayName() : false,
                    ],
                ],
            ], $appLocales);

            $userLanguage = $user->getPreferredLanguage();

            if (
                !$userLanguage ||
                !ArrayHelper::contains($appLocales, fn (Locale $locale) => $locale->id === $userLanguage)
            ) {
                $userLanguage = Craft::$app->language;
            }

            // Formatting Locale
            $allLocales = $i18n->getAllLocales();
            ArrayHelper::multisort($allLocales, fn (Locale $locale) => $locale->getDisplayName());

            $localeOptions = [
                ['label' => Craft::t('app', 'Same as language'), 'value' => ''],
            ];
            array_push($localeOptions, ...array_map(fn (Locale $locale) => [
                'label' => $locale->getDisplayName(Craft::$app->language),
                'value' => $locale->id,
                'data' => [
                    'data' => [
                        'hint' => $locale->getLanguageID() !== $languageId ? $locale->getDisplayName() : false,
                    ],
                ],
            ], $allLocales));

            $userLocale = $user->getPreferredLocale();

            if (
                !$userLocale ||
                !ArrayHelper::contains($allLocales, fn (Locale $locale) => $locale->id === $userLocale)
            ) {
                $userLocale = Craft::$app->getConfig()->getGeneral()->defaultCpLocale;
            }
        } else {
            $languageOptions = $localeOptions = $userLanguage = $userLocale = null;
        }

        // Determine whether user photo uploading should be possible
        $volumeUid = Craft::$app->getProjectConfig()->get('users.photoVolumeUid');
        $showPhotoField = $volumeUid && Craft::$app->getVolumes()->getVolumeByUid($volumeUid);

        // Load the resources and render the page
        // ---------------------------------------------------------------------

        // Body class
        $bodyClass = 'edit-user';

        $this->getView()->registerAssetBundle(EditUserAsset::class);

        $deleteModalRedirect = Craft::$app->getSecurity()->hashData(Craft::$app->getEdition() === Craft::Pro ? 'users' : 'dashboard');

        $this->getView()->registerJsWithVars(
            fn ($userId, $isCurrent, $deleteModalRedirect) => <<<JS
new Craft.AccountSettingsForm($userId, $isCurrent, {
    deleteModalRedirect: $deleteModalRedirect,
})
JS,
            [$user->id, $isCurrentUser, $deleteModalRedirect],
            View::POS_END
        );

        return $this->renderTemplate('users/_edit', compact(
            'user',
            'isNewUser',
            'statusLabel',
            'actions',
            'languageOptions',
            'localeOptions',
            'userLanguage',
            'userLocale',
            'bodyClass',
            'title',
            'tabs',
            'selectedTab',
            'showPhotoField',
            'showPermissionsTab',
            'canAssignUserGroups',
            'fieldsHtml',
            'configurableStepTypes'
        ));
    }

    /**
     * Provides an endpoint for saving a user account.
     *
     * This action accounts for the following scenarios:
     * - An admin registering a new user account.
     * - An admin editing an existing user account.
     * - A normal user with user-administration permissions registering a new user account.
     * - A normal user with user-administration permissions editing an existing user account.
     * - A guest registering a new user account ("public registration").
     * This action behaves the same regardless of whether it was requested from the control panel or the front-end site.
     *
     * @return Response|null
     * @throws NotFoundHttpException if the requested user cannot be found
     * @throws BadRequestHttpException if attempting to create a client account, and one already exists
     * @throws ForbiddenHttpException if attempting public registration but public registration is not allowed
     */
    public function actionSaveUser(): ?Response
    {
        $this->requirePostRequest();

        $userSession = Craft::$app->getUser();
        $currentUser = $userSession->getIdentity();
        $canAdministrateUsers = $currentUser && $currentUser->can('administrateUsers');
        $generalConfig = Craft::$app->getConfig()->getGeneral();
        $userSettings = Craft::$app->getProjectConfig()->get('users') ?? [];
        $requireEmailVerification = $userSettings['requireEmailVerification'] ?? true;
        $deactivateByDefault = $userSettings['deactivateByDefault'] ?? false;
        $userVariable = $this->request->getValidatedBodyParam('userVariable') ?? 'user';
        $returnCsrfToken = false;

        // Get the user being edited
        // ---------------------------------------------------------------------

        $userId = $this->request->getBodyParam('userId');
        $isNewUser = !$userId;
        $isPublicRegistration = false;

        // Are we editing an existing user?
        if ($userId) {
            $user = User::find()
                ->id($userId)
                ->status(null)
                ->addSelect(['users.password', 'users.passwordResetRequired'])
                ->one();

            if (!$user) {
                throw new NotFoundHttpException('User not found');
            }

            /** @var User $user */
            if (!$user->getIsCurrent()) {
                // Make sure they have permission to edit other users
                $this->requirePermission('editUsers');
            }
        } else {
            // Make sure this is Craft Pro, since that's required for having multiple user accounts
            Craft::$app->requireEdition(Craft::Pro);

            // Is someone logged in?
            if ($currentUser) {
                // Make sure they have permission to register users
                $this->requirePermission('registerUsers');
            } else {
                // Make sure public registration is allowed
                $allowPublicRegistration = $userSettings['allowPublicRegistration'] ?? false;
                if (!$allowPublicRegistration) {
                    throw new ForbiddenHttpException('Public registration is not allowed');
                }

                $isPublicRegistration = true;
            }

            $user = new User();
        }

        $isCurrentUser = $user->getIsCurrent();

        if ($isCurrentUser) {
            // Remember the old username in case it changes
            $oldUsername = $user->username;
        }

        // Handle secure properties (email and password)
        // ---------------------------------------------------------------------

        $sendActivationEmail = false;

        // Are they allowed to set the email address?
        if ($isNewUser || $isCurrentUser || $canAdministrateUsers) {
            $newEmail = $this->request->getBodyParam('email');

            // Make sure it actually changed
            if ($newEmail && $newEmail === $user->email) {
                $newEmail = null;
            }

            if ($newEmail) {
                // Should we be sending a verification email now?
                // Even if verification isn't required, send one out on account creation if we don't have a password yet
<<<<<<< HEAD
                $sendVerificationEmail = (!$isPublicRegistration || !$deactivateByDefault) && (
                    (
                        $requireEmailVerification && (
=======
                $sendActivationEmail = (!$isPublicRegistration || !$deactivateByDefault) && (
                        (
                            $requireEmailVerification && (
>>>>>>> 4a2bf970
                                $isPublicRegistration ||
                                ($isCurrentUser && !$canAdministrateUsers) ||
                                ($this->request->getBodyParam('sendActivationEmail') ?? $this->request->getBodyParam('sendVerificationEmail'))
                            )
                    ) ||
                        (
                            !$requireEmailVerification && $isNewUser && (
                                ($isPublicRegistration && $generalConfig->deferPublicRegistrationPassword) ||
                                ($this->request->getBodyParam('sendActivationEmail') ?? $this->request->getBodyParam('sendVerificationEmail'))
                            )
                        )
                );

                if ($sendActivationEmail) {
                    $user->unverifiedEmail = $newEmail;

                    // Mark them as pending
                    if (!$user->active) {
                        $user->pending = true;
                    }
                } else {
                    // Clear out the unverified email if there is one,
                    // so it doesn't overwrite the new email later on
                    $user->unverifiedEmail = null;
                }

                if (!$sendActivationEmail || $isNewUser) {
                    $user->email = $newEmail;
                }
            }
        }

        // Are they allowed to set a new password?
        if ($isPublicRegistration) {
            if (!$generalConfig->deferPublicRegistrationPassword) {
                $user->newPassword = $this->request->getBodyParam('password', '');
            }
        } else {
            if ($isCurrentUser) {
                // If there was a newPassword input but it was empty, pretend it didn't exist
                $user->newPassword = $this->request->getBodyParam('newPassword') ?: null;
                $returnCsrfToken = $returnCsrfToken || $user->newPassword !== null;
            }
        }

        // If editing an existing user and either of these properties are being changed,
        // require the user's current password for additional security
        if (
            !$isNewUser &&
            (!empty($newEmail) || $user->newPassword !== null) &&
            !$this->_verifyElevatedSession()
        ) {
            Craft::warning('Tried to change the email or password for userId: ' . $user->id . ', but the current password does not match what the user supplied.', __METHOD__);
            $user->addError('currentPassword', Craft::t('app', 'Incorrect current password.'));
        }

        // Handle the rest of the user properties
        // ---------------------------------------------------------------------

        // Is the site set to use email addresses as usernames?
        if ($generalConfig->useEmailAsUsername) {
            $user->username = $user->email;
        } else {
            $user->username = $this->request->getBodyParam('username', ($user->username ?: $user->email));
        }

        $this->populateNameAttributes($user);

        // New users should always be initially saved in a pending state,
        // even if an admin is doing this and opted to not send the verification email
        if ($isNewUser) {
            $user->pending = true;
        }

        if ($canAdministrateUsers) {
            $user->passwordResetRequired = (bool)$this->request->getBodyParam('passwordResetRequired', $user->passwordResetRequired);
        }

        // Is their admin status changing?
        if (
            $currentUser &&
            $currentUser->admin &&
            ($adminParam = $this->request->getBodyParam('admin', $user->admin)) != $user->admin
        ) {
            if ($adminParam) {
                $this->requireElevatedSession();
                $user->admin = true;
            } else {
                $user->admin = false;
            }
        }

        // If this is Craft Pro, grab any profile content from post
        $fieldsLocation = $this->request->getParam('fieldsLocation', 'fields');
        $user->setFieldValuesFromRequest($fieldsLocation);

        // Validate and save!
        // ---------------------------------------------------------------------

        $photo = UploadedFile::getInstanceByName('photo');

        if ($photo && !Image::canManipulateAsImage($photo->getExtension())) {
            $user->addError('photo', Craft::t('app', 'The user photo provided is not an image.'));
        }

        // Don't validate required custom fields if it's public registration
        if (!$isPublicRegistration || ($userSettings['validateOnPublicRegistration'] ?? false)) {
            $user->setScenario(Element::SCENARIO_LIVE);
        }

        $user->enable2fa = $this->request->getBodyParam('enable2fa', false);

        // Manually validate the user so we can pass $clearErrors=false
        $success = $user->validate(null, false) && Craft::$app->getElements()->saveElement($user, false);

        if (!$success) {
            Craft::info('User not saved due to validation error.', __METHOD__);

            if ($isPublicRegistration) {
                // Move any 'newPassword' errors over to 'password'
                $user->addErrors(['password' => $user->getErrors('newPassword')]);
                $user->clearErrors('newPassword');
            }

            // Copy any 'unverifiedEmail' errors to 'email'
            if (!$user->hasErrors('email')) {
                $user->addErrors(['email' => $user->getErrors('unverifiedEmail')]);
                $user->clearErrors('unverifiedEmail');
            }

            return $this->asModelFailure(
                $user,
                Craft::t('app', 'Couldn’t save user.'),
                $userVariable
            );
        }

        // If this is a new user and email verification isn't required,
        // go ahead and activate them now.
        if ($isNewUser && !$requireEmailVerification) {
            Craft::$app->getUsers()->activateUser($user);
        }

        // Save their preferences too
        $preferences = [
            'language' => $this->request->getBodyParam('preferredLanguage', $user->getPreference('language')),
            'locale' => $this->request->getBodyParam('preferredLocale', $user->getPreference('locale')) ?: null,
            'weekStartDay' => $this->request->getBodyParam('weekStartDay', $user->getPreference('weekStartDay')),
            'alwaysShowFocusRings' => (bool)$this->request->getBodyParam('alwaysShowFocusRings', $user->getPreference('alwaysShowFocusRings')),
            'useShapes' => (bool)$this->request->getBodyParam('useShapes', $user->getPreference('useShapes')),
            'underlineLinks' => (bool)$this->request->getBodyParam('underlineLinks', $user->getPreference('underlineLinks')),
        ];

        if ($user->admin) {
            $preferences = array_merge($preferences, [
                'showFieldHandles' => (bool)$this->request->getBodyParam('showFieldHandles', $user->getPreference('showFieldHandles')),
                'enableDebugToolbarForSite' => (bool)$this->request->getBodyParam('enableDebugToolbarForSite', $user->getPreference('enableDebugToolbarForSite')),
                'enableDebugToolbarForCp' => (bool)$this->request->getBodyParam('enableDebugToolbarForCp', $user->getPreference('enableDebugToolbarForCp')),
                'showExceptionView' => (bool)$this->request->getBodyParam('showExceptionView', $user->getPreference('showExceptionView')),
                'profileTemplates' => (bool)$this->request->getBodyParam('profileTemplates', $user->getPreference('profileTemplates')),
            ]);
        }

        Craft::$app->getUsers()->saveUserPreferences($user, $preferences);

        // Is this the current user, and did their username just change?
        // todo: remove comment when WI-51866 is fixed
        /** @noinspection PhpUndefinedVariableInspection */
        // todo: remove comment when phpstan#5401 is fixed
        /** @phpstan-ignore-next-line */
        if ($isCurrentUser && $user->username !== $oldUsername) {
            // Update the username cookie
            $userSession->sendUsernameCookie($user);
        }

        // Save the user's photo, if it was submitted
        $this->_processUserPhoto($user);

        if (Craft::$app->getEdition() === Craft::Pro) {
            // If this is public registration, assign the user to the default user group
            if ($isPublicRegistration) {
                // Assign them to the default user group
                Craft::$app->getUsers()->assignUserToDefaultGroup($user);
            } elseif ($currentUser) {
                // Fire an 'afterBeforeGroupsAndPermissions' event
                if ($this->hasEventHandlers(self::EVENT_BEFORE_ASSIGN_GROUPS_AND_PERMISSIONS)) {
                    $this->trigger(self::EVENT_BEFORE_ASSIGN_GROUPS_AND_PERMISSIONS, new UserEvent([
                        'user' => $user,
                    ]));
                }

                // Assign user groups and permissions if the current user is allowed to do that
                $this->_saveUserPermissions($user, $currentUser);
                $this->_saveUserGroups($user, $currentUser);

                // Fire an 'afterAssignGroupsAndPermissions' event
                if ($this->hasEventHandlers(self::EVENT_AFTER_ASSIGN_GROUPS_AND_PERMISSIONS)) {
                    $this->trigger(self::EVENT_AFTER_ASSIGN_GROUPS_AND_PERMISSIONS, new UserEvent([
                        'user' => $user,
                    ]));
                }
            }
        }

        // Do we need to send a verification email out?
        if ($sendActivationEmail) {
            // Temporarily set the unverified email on the User so the verification email goes to the
            // right place
            $originalEmail = $user->email;
            $user->email = $user->unverifiedEmail;

            if ($isNewUser) {
                // Send the activation email
                Craft::$app->getUsers()->sendActivationEmail($user);
            } else {
                // Send the standard verification email
                Craft::$app->getUsers()->sendNewEmailVerifyEmail($user);
            }

            // Put the original email back into place
            $user->email = $originalEmail;
        }

        // Is this public registration, and was the user going to be activated automatically?
        $publicActivation = $isPublicRegistration && $user->getStatus() === User::STATUS_ACTIVE;
        $loggedIn = $publicActivation && $this->_maybeLoginUserAfterAccountActivation($user);
        $returnCsrfToken = $returnCsrfToken || $loggedIn;

        if ($this->request->getAcceptsJson()) {
            $return = [
                'id' => $user->id,
            ];
            if ($returnCsrfToken && $generalConfig->enableCsrfProtection) {
                $return['csrfTokenValue'] = $this->request->getCsrfToken();
            }

            return $this->asSuccess(data: $return);
        }

        if ($isPublicRegistration) {
            if (($message = $this->request->getParam('userRegisteredNotice')) !== null) {
                $default = Html::encode($message);
                Craft::$app->getDeprecator()->log('userRegisteredNotice', 'The `userRegisteredNotice` param has been deprecated for `users/save-user` requests. Use a hashed `successMessage` param instead.');
            } else {
                $default = Craft::t('app', 'User registered.');
            }
            $this->setSuccessFlash($default);
        } else {
            $this->setSuccessFlash(Craft::t('app', '{type} saved.', [
                'type' => User::displayName(),
            ]));
        }

        // Is this public registration, and is the user going to be activated automatically?
        if ($publicActivation) {
            return $this->_redirectUserToCp($user) ?? $this->_redirectUserAfterAccountActivation($user);
        }

        return $this->redirectToPostedUrl($user);
    }

    /**
     * Upload a user photo.
     *
     * @return Response|null
     * @throws BadRequestHttpException if the uploaded file is not an image
     */
    public function actionUploadUserPhoto(): ?Response
    {
        $this->requireAcceptsJson();

        $userId = $this->request->getRequiredBodyParam('userId');

        if ($userId != Craft::$app->getUser()->getIdentity()->id) {
            $this->requirePermission('editUsers');
        }

        if (($file = UploadedFile::getInstanceByName('photo')) === null) {
            return null;
        }

        try {
            if ($file->getHasError()) {
                throw new UploadFailedException($file->error);
            }

            $users = Craft::$app->getUsers();
            $user = $users->getUserById($userId);

            // Move to our own temp location
            $fileLocation = Assets::tempFilePath($file->getExtension());
            move_uploaded_file($file->tempName, $fileLocation);
            $users->saveUserPhoto($fileLocation, $user, $file->name);

            return $this->asJson([
                'html' => $this->_renderPhotoTemplate($user),
            ]);
        } catch (Throwable $exception) {
            if (isset($fileLocation) && file_exists($fileLocation)) {
                FileHelper::unlink($fileLocation);
            }

            Craft::error('There was an error uploading the photo: ' . $exception->getMessage(), __METHOD__);

            return $this->asFailure(Craft::t('app', 'There was an error uploading your photo: {error}', [
                'error' => $exception->getMessage(),
            ]));
        }
    }

    /**
     * Delete all the photos for current user.
     *
     * @return Response
     * @throws BadRequestHttpException
     */
    public function actionDeleteUserPhoto(): Response
    {
        $this->requireAcceptsJson();

        $userId = $this->request->getRequiredBodyParam('userId');

        if ($userId != Craft::$app->getUser()->getIdentity()->id) {
            $this->requirePermission('editUsers');
        }

        $user = Craft::$app->getUsers()->getUserById($userId);

        if ($user->photoId) {
            Craft::$app->getElements()->deleteElementById($user->photoId, Asset::class);
        }

        $user->photoId = null;
        Craft::$app->getElements()->saveElement($user, false);

        return $this->asJson([
            'html' => $this->_renderPhotoTemplate($user),
        ]);
    }

    /**
     * Sends a new activation email to a user.
     *
     * @return Response
     * @throws BadRequestHttpException if the user is not pending
     */
    public function actionSendActivationEmail(): Response
    {
        $this->requirePostRequest();

        $userId = $this->request->getRequiredBodyParam('userId');

        $user = User::find()
            ->id($userId)
            ->status(null)
            ->addSelect(['users.password'])
            ->one();

        if (!$user) {
            $this->_noUserExists();
        }

        // Only allow activation emails to be send to pending users.
        /** @var User $user */
        if ($user->getStatus() !== User::STATUS_PENDING) {
            throw new BadRequestHttpException('Activation emails can only be sent to pending users');
        }

        $emailSent = Craft::$app->getUsers()->sendActivationEmail($user);

        return $emailSent ?
            $this->asSuccess(Craft::t('app', 'Activation email sent.')) :
            $this->asFailure(Craft::t('app', 'Couldn’t send activation email. Check your email settings.'));
    }

    /**
     * Unlocks a user, bypassing the cooldown phase.
     *
     * @return Response
     * @throws ForbiddenHttpException if a non-admin is attempting to unlock an admin
     */
    public function actionUnlockUser(): Response
    {
        $this->requirePostRequest();
        $this->requirePermission('moderateUsers');

        $userId = $this->request->getRequiredBodyParam('userId');
        $user = Craft::$app->getUsers()->getUserById($userId);

        if (!$user) {
            $this->_noUserExists();
        }

        // Even if you have moderateUsers permissions, only and admin should be able to unlock another admin.
        if ($user->admin) {
            $currentUser = Craft::$app->getUser()->getIdentity();
            if (!$currentUser->admin) {
                throw new ForbiddenHttpException('Only admins can unlock other admins.');
            }

            // And admins can't unlock themselves by impersonating another admin
            $previousUserId = Session::get(User::IMPERSONATE_KEY);
            if ($previousUserId && $user->id == $previousUserId) {
                throw new ForbiddenHttpException('You can’t unlock yourself via impersonation.');
            }
        }

        Craft::$app->getUsers()->unlockUser($user);

        $this->setSuccessFlash(Craft::t('app', 'User unlocked.'));
        return $this->redirectToPostedUrl();
    }

    /**
     * Suspends a user.
     *
     * @return Response|null
     * @throws ForbiddenHttpException if a non-admin is attempting to suspend an admin
     */
    public function actionSuspendUser(): ?Response
    {
        $this->requirePostRequest();
        $this->requirePermission('moderateUsers');

        $userId = $this->request->getRequiredBodyParam('userId');
        $user = Craft::$app->getUsers()->getUserById($userId);

        if (!$user) {
            $this->_noUserExists();
        }

        $usersService = Craft::$app->getUsers();
        $currentUser = Craft::$app->getUser()->getIdentity();

        if (!$usersService->canSuspend($currentUser, $user) || !$usersService->suspendUser($user)) {
            $this->setFailFlash(Craft::t('app', 'Couldn’t suspend user.'));
            return null;
        }

        $this->setSuccessFlash(Craft::t('app', 'User suspended.'));
        return $this->redirectToPostedUrl();
    }

    /**
     * Returns a summary of the content that is owned by a given user ID(s).
     *
     * @return Response
     * @since 3.0.13
     */
    public function actionUserContentSummary(): Response
    {
        $this->requirePostRequest();

        $userIds = $this->request->getRequiredBodyParam('userId');

        if ($userIds !== (string)Craft::$app->getUser()->getIdentity()->id) {
            $this->requirePermission('deleteUsers');
        }

        $summary = [];

        foreach (Craft::$app->getSections()->getAllSections() as $section) {
            $entryCount = Entry::find()
                ->sectionId($section->id)
                ->authorId($userIds)
                ->site('*')
                ->unique()
                ->status(null)
                ->count();

            if ($entryCount) {
                $summary[] = Craft::t('app', '{num, number} {section} {num, plural, =1{entry} other{entries}}', [
                    'num' => $entryCount,
                    'section' => Craft::t('site', $section->name),
                ]);
            }
        }

        // Fire a 'defineUserContentSummary' event
        $event = new DefineUserContentSummaryEvent([
            'contentSummary' => $summary,
        ]);
        $this->trigger(self::EVENT_DEFINE_CONTENT_SUMMARY, $event);

        return $this->asJson($event->contentSummary);
    }

    /**
     * Deactivates a user.
     *
     * @return Response|null
     * @since 4.0.0
     */
    public function actionDeactivateUser(): ?Response
    {
        $this->requirePostRequest();

        $userId = $this->request->getRequiredBodyParam('userId');
        $user = Craft::$app->getUsers()->getUserById($userId);

        if (!$user) {
            $this->_noUserExists();
        }

        if (!$user->getIsCurrent()) {
            $this->requirePermission('administrateUsers');

            // Even if you have administrateUsers permissions, only and admin should be able to deactivate another admin.
            if ($user->admin) {
                $this->requireAdmin(false);
            }
        }

        // Deactivate the user
        if (Craft::$app->getUsers()->deactivateUser($user)) {
            $this->setSuccessFlash(Craft::t('app', 'Successfully deactivated the user.'));
        } else {
            $this->setFailFlash(Craft::t('app', 'There was a problem deactivating the user.'));
        }

        return $this->redirectToPostedUrl();
    }

    /**
     * Deletes a user.
     *
     * @return Response|null
     */
    public function actionDeleteUser(): ?Response
    {
        $this->requirePostRequest();

        $userId = $this->request->getRequiredBodyParam('userId');
        $user = Craft::$app->getUsers()->getUserById($userId);

        if (!$user) {
            $this->_noUserExists();
        }

        if (!$user->getIsCurrent()) {
            $this->requirePermission('deleteUsers');

            // Even if you have deleteUser permissions, only and admin should be able to delete another admin.
            if ($user->admin) {
                $this->requireAdmin(false);
            }
        }

        // Are we transferring the user's content to a different user?
        $transferContentToId = $this->request->getBodyParam('transferContentTo');

        if (is_array($transferContentToId) && isset($transferContentToId[0])) {
            $transferContentToId = $transferContentToId[0];
        }

        if ($transferContentToId) {
            $transferContentTo = Craft::$app->getUsers()->getUserById($transferContentToId);

            if (!$transferContentTo) {
                $this->_noUserExists();
            }
        } else {
            $transferContentTo = null;
        }

        // Delete the user
        $user->inheritorOnDelete = $transferContentTo;

        if (!Craft::$app->getElements()->deleteElement($user)) {
            $this->setFailFlash(Craft::t('app', 'Couldn’t delete the user.'));
            return null;
        }

        $this->setSuccessFlash(Craft::t('app', 'User deleted.'));
        return $this->redirectToPostedUrl();
    }

    /**
     * Unsuspends a user.
     *
     * @return Response|null
     * @throws ForbiddenHttpException if a non-admin is attempting to unsuspend an admin
     */
    public function actionUnsuspendUser(): ?Response
    {
        $this->requirePostRequest();
        $this->requirePermission('moderateUsers');

        $userId = $this->request->getRequiredBodyParam('userId');
        $user = Craft::$app->getUsers()->getUserById($userId);

        if (!$user) {
            $this->_noUserExists();
        }

        // Even if you have moderateUsers permissions, only and admin should be able to unsuspend another admin.
        $usersService = Craft::$app->getUsers();
        $currentUser = Craft::$app->getUser()->getIdentity();

        if (!$usersService->canSuspend($currentUser, $user) || !$usersService->unsuspendUser($user)) {
            $this->setFailFlash(Craft::t('app', 'Couldn’t unsuspend user.'));
            return null;
        }

        $this->setSuccessFlash(Craft::t('app', 'User unsuspended.'));
        return $this->redirectToPostedUrl();
    }

    /**
     * Saves a user’s address.
     *
     * @return Response|null
     * @throws BadRequestHttpException
     * @throws ForbiddenHttpException
     * @since 4.0.0
     */
    public function actionSaveAddress(): ?Response
    {
        $user = Craft::$app->getUser()->getIdentity();
        $userId = (int)($this->request->getBodyParam('userId') ?? $user->id);
        $addressId = $this->request->getBodyParam('addressId');

        if ($addressId) {
            $address = Address::findOne($addressId);

            if (!$address) {
                throw new BadRequestHttpException("Invalid address ID: $addressId");
            }

            if ($address->ownerId !== $userId) {
                throw new BadRequestHttpException("Address $addressId is not owned by user $userId");
            }
        } else {
            $address = new Address([
                'ownerId' => $userId,
            ]);
        }

        if (!$address->canSave($user)) {
            throw new ForbiddenHttpException('User is not permitted to edit this address.');
        }

        // Name attributes
        $this->populateNameAttributes($address);

        // All safe attributes
        foreach ($address->safeAttributes() as $name) {
            $value = $this->request->getBodyParam($name);
            if ($value !== null) {
                $address->$name = $value;
            }
        }

        // Custom fields
        $fieldsLocation = $this->request->getParam('fieldsLocation') ?? 'fields';
        $address->setFieldValuesFromRequest($fieldsLocation);

        if (!Craft::$app->getElements()->saveElement($address)) {
            return $this->asModelFailure($address, Craft::t('app', 'Couldn’t save {type}.', [
                'type' => Address::lowerDisplayName(),
            ]), 'address');
        }

        return $this->asModelSuccess($address, Craft::t('app', '{type} saved.', [
            'type' => Address::displayName(),
        ]));
    }

    /**
     * Deletes a user’s address.
     *
     * @return Response|null
     * @since 4.0.0
     */
    public function actionDeleteAddress(): ?Response
    {
        $user = Craft::$app->getUser()->getIdentity();
        $addressId = $this->request->getRequiredBodyParam('addressId');

        $address = Address::findOne($addressId);

        if (!$address) {
            throw new BadRequestHttpException("Invalid address ID: $addressId");
        }

        if (!$address->canDelete($user)) {
            throw new ForbiddenHttpException('User is not permitted to delete this address.');
        }

        if (!Craft::$app->getElements()->deleteElement($address)) {
            return $this->asModelFailure($address, Craft::t('app', 'Couldn’t delete {type}.', [
                'type' => Address::lowerDisplayName(),
            ]), 'address');
        }

        return $this->asModelSuccess($address, Craft::t('app', '{type} deleted.', [
            'type' => Address::displayName(),
        ]));
    }

    /**
     * Saves the user field layout.
     *
     * @return Response|null
     */
    public function actionSaveFieldLayout(): ?Response
    {
        $this->requirePostRequest();
        $this->requireAdmin();

        // Set the field layout
        $fieldLayout = Craft::$app->getFields()->assembleLayoutFromPost();
        $fieldLayout->type = User::class;
        $fieldLayout->reservedFieldHandles = [
            'groups',
            'photo',
        ];

        if (!Craft::$app->getUsers()->saveLayout($fieldLayout)) {
            Craft::$app->getUrlManager()->setRouteParams([
                'variables' => [
                    'fieldLayout' => $fieldLayout,
                ],
            ]);
            $this->setFailFlash(Craft::t('app', 'Couldn’t save user fields.'));
            return null;
        }

        $this->setSuccessFlash(Craft::t('app', 'User fields saved.'));
        return $this->redirectToPostedUrl();
    }

    /**
     * Verifies a password for a user.
     *
     * @return Response
     */
    public function actionVerifyPassword(): Response
    {
        $this->requireAcceptsJson();

        if ($this->_verifyExistingPassword()) {
            return $this->asSuccess();
        }

        return $this->asFailure(Craft::t('app', 'Invalid password.'));
    }

    /**
     * Handles a failed login attempt.
     *
     * @param string|null $authError
     * @param User|null $user
     * @return Response|null
     * @throws ServiceUnavailableHttpException
     */
    private function _handleLoginFailure(?string $authError, ?User $user = null): ?Response
    {
        // Delay randomly between 0 and 1.5 seconds.
        usleep(random_int(0, 1500000));

        $message = UserHelper::getLoginFailureMessage($authError, $user);

        // Fire a 'loginFailure' event
        $event = new LoginFailureEvent([
            'authError' => $authError,
            'message' => $message,
            'user' => $user,
        ]);
        $this->trigger(self::EVENT_LOGIN_FAILURE, $event);

        return $this->asFailure(
            $event->message,
            data: [
                'errorCode' => $authError,
            ],
            routeParams: [
                'loginName' => $this->request->getBodyParam('loginName'),
                'rememberMe' => (bool)$this->request->getBodyParam('rememberMe'),
                'errorCode' => $authError,
                'errorMessage' => $event->message,
            ]
        );
    }

    /**
     * Redirects the user after a successful login attempt, or if they visited the Login page while they were already
     * logged in.
     *
     * @return Response
     */
    private function _handleSuccessfulLogin(): Response
    {
        // Get the return URL
        $userSession = Craft::$app->getUser();
        $returnUrl = $userSession->getReturnUrl();

        // Clear it out
        $userSession->removeReturnUrl();

        // If this was an Ajax request, just return success:true
        if ($this->request->getAcceptsJson()) {
            $return = [
                'returnUrl' => $returnUrl,
            ];

            if (Craft::$app->getConfig()->getGeneral()->enableCsrfProtection) {
                $return['csrfTokenValue'] = $this->request->getCsrfToken();
            }

            return $this->asSuccess(data: $return);
        }

        return $this->redirectToPostedUrl($userSession->getIdentity(), $returnUrl);
    }

    /**
     * Renders the Set Password template for a given user.
     *
     * @param array $variables
     * @return Response
     */
    private function _renderSetPasswordTemplate(array $variables): Response
    {
        // If this is a site request, try handling the request like normal
        if ($this->request->getIsSiteRequest()) {
            try {
                Craft::$app->getUrlManager()->setRouteParams([
                    'variables' => $variables,
                ]);

                // Avoid re-routing to the same action again
                $this->request->checkIfActionRequest(true, true, false);
                if ($this->request->getActionSegments() === ['users', 'set-password']) {
                    $this->request->setIsActionRequest(false);
                }

                return Craft::$app->handleRequest($this->request, true);
            } catch (NotFoundHttpException) {
                // Just go with the CP template
            }
        }

        // Otherwise go with the CP's template
        return $this->renderTemplate('setpassword', $variables, View::TEMPLATE_MODE_CP);
    }

    /**
     * Throws a "no user exists" exception
     *
     * @throws BadRequestHttpException
     */
    private function _noUserExists(): void
    {
        throw new BadRequestHttpException('User not found');
    }

    /**
     * Verifies that the user has an elevated session, or that their current password was submitted with the request.
     *
     * @return bool
     */
    private function _verifyElevatedSession(): bool
    {
        return (Craft::$app->getUser()->getHasElevatedSession() || $this->_verifyExistingPassword());
    }

    /**
     * Verifies that the current user's password was submitted with the request.
     *
     * @return bool
     */
    private function _verifyExistingPassword(): bool
    {
        $currentUser = Craft::$app->getUser()->getIdentity();

        if (!$currentUser) {
            return false;
        }

        $currentPassword = $this->request->getParam('currentPassword') ?? $this->request->getParam('password');
        if ($currentPassword === null) {
            return false;
        }

        $currentHashedPassword = $currentUser->password;

        try {
            return Craft::$app->getSecurity()->validatePassword($currentPassword, $currentHashedPassword);
        } catch (InvalidArgumentException) {
            return false;
        }
    }

    /**
     * @param User $user
     * @throws Throwable if reasons
     */
    private function _processUserPhoto(User $user): void
    {
        // Delete their photo?
        $users = Craft::$app->getUsers();

        if ($this->request->getBodyParam('deletePhoto')) {
            $users->deleteUserPhoto($user);
            $user->photoId = null;
            Craft::$app->getElements()->saveElement($user);
        }

        $newPhoto = false;
        $fileLocation = null;
        $filename = null;

        // Did they upload a new one?
        if ($photo = UploadedFile::getInstanceByName('photo')) {
            $fileLocation = Assets::tempFilePath($photo->getExtension());
            move_uploaded_file($photo->tempName, $fileLocation);
            $filename = $photo->name;
            $newPhoto = true;
        } elseif (($photo = $this->request->getBodyParam('photo')) && is_array($photo)) {
            // base64-encoded photo
            $matches = [];

            if (preg_match('/^data:((?<type>[a-z0-9]+\/[a-z0-9\+]+);)?base64,(?<data>.+)/i', $photo['data'] ?? '', $matches)) {
                $filename = $photo['filename'] ?? null;
                $extension = $filename ? pathinfo($filename, PATHINFO_EXTENSION) : null;

                if (!$extension && !empty($matches['type'])) {
                    try {
                        $extension = FileHelper::getExtensionByMimeType($matches['type']);
                    } catch (InvalidArgumentException) {
                    }
                }

                if (!$extension) {
                    Craft::warning('Could not determine file extension for user photo.', __METHOD__);
                    return;
                }

                $fileLocation = Assets::tempFilePath($extension);
                $data = base64_decode($matches['data']);
                FileHelper::writeToFile($fileLocation, $data);
                $newPhoto = true;
            }
        }

        if ($newPhoto) {
            try {
                $users->saveUserPhoto($fileLocation, $user, $filename);
            } catch (Throwable $e) {
                if (file_exists($fileLocation)) {
                    FileHelper::unlink($fileLocation);
                }

                throw $e;
            }
        }
    }

    /**
     * Saves new permissions on the user
     *
     * @param User $user
     * @param User $currentUser
     * @throws ForbiddenHttpException if the user account doesn't have permission to assign the attempted permissions
     */
    private function _saveUserPermissions(User $user, User $currentUser): void
    {
        if (!$currentUser->can('assignUserPermissions')) {
            return;
        }

        // Save any user permissions
        if ($user->admin) {
            $permissions = [];
        } else {
            $permissions = $this->request->getBodyParam('permissions');

            if ($permissions === null) {
                return;
            }

            // it will be an empty string if no permissions were assigned during user saving.
            if ($permissions === '') {
                $permissions = [];
            }
        }

        // See if there are any new permissions in here
        $hasNewPermissions = false;

        foreach ($permissions as $permission) {
            if (!$user->can($permission)) {
                $hasNewPermissions = true;

                // Make sure the current user even has permission to grant it
                if (!$currentUser->can($permission)) {
                    throw new ForbiddenHttpException("Your account doesn't have permission to assign the $permission permission to a user.");
                }
            }
        }

        if ($hasNewPermissions) {
            $this->requireElevatedSession();
        }

        Craft::$app->getUserPermissions()->saveUserPermissions($user->id, $permissions);
    }

    /**
     * Saves user groups on a user.
     *
     * @param User $user
     * @param User $currentUser
     * @throws ForbiddenHttpException if the user account doesn't have permission to assign the attempted groups
     */
    private function _saveUserGroups(User $user, User $currentUser): void
    {
        $groupIds = $this->request->getBodyParam('groups');

        if ($groupIds === null) {
            return;
        }

        if ($groupIds === '') {
            $groupIds = [];
        }

        /** @var UserGroup[] $allGroups */
        $allGroups = ArrayHelper::index(Craft::$app->getUserGroups()->getAllGroups(), 'id');

        // See if there are any new groups in here
        $oldGroupIds = ArrayHelper::getColumn($user->getGroups(), 'id');
        $hasNewGroups = false;
        $newGroups = [];

        foreach ($groupIds as $groupId) {
            $group = $newGroups[] = $allGroups[$groupId];

            if (!in_array($groupId, $oldGroupIds, false)) {
                $hasNewGroups = true;

                // Make sure the current user is in the group or has permission to assign it
                if (!$currentUser->can("assignUserGroup:$group->uid")) {
                    throw new ForbiddenHttpException("Your account doesn't have permission to assign user group “{$group->name}” to a user.");
                }
            }
        }

        if ($hasNewGroups) {
            $this->requireElevatedSession();
        }

        Craft::$app->getUsers()->assignUserToGroups($user->id, $groupIds);
        $user->setGroups($newGroups);
    }

    /**
     * @return array|Response
     */
    private function _processTokenRequest(): Response|array
    {
        $uid = $this->request->getRequiredParam('id');
        $code = $this->request->getRequiredParam('code');

        /** @var User|null $user */
        $user = User::find()
            ->uid($uid)
            ->status(null)
            ->addSelect(['users.password'])
            ->one();

        if (!$user) {
            return $this->_processInvalidToken();
        }

        // If someone is logged in and it's not this person, log them out
        $userSession = Craft::$app->getUser();
        if (!$userSession->getIsGuest() && $userSession->getId() != $user->id) {
            $userSession->logout();
        }

        // Fire a 'beforeVerifyUser' event
        $usersService = Craft::$app->getUsers();
        if ($usersService->hasEventHandlers(Users::EVENT_BEFORE_VERIFY_EMAIL)) {
            $usersService->trigger(Users::EVENT_BEFORE_VERIFY_EMAIL, new UserEvent([
                'user' => $user,
            ]));
        }

        if (!Craft::$app->getUsers()->isVerificationCodeValidForUser($user, $code)) {
            return $this->_processInvalidToken($user);
        }

        // Fire an 'afterVerifyUser' event
        if ($usersService->hasEventHandlers(Users::EVENT_AFTER_VERIFY_EMAIL)) {
            $usersService->trigger(Users::EVENT_AFTER_VERIFY_EMAIL, new UserEvent([
                'user' => $user,
            ]));
        }

        return [$user, $uid, $code];
    }

    /**
     * @param User|null $user
     * @return Response
     * @throws HttpException if the verification code is invalid
     */
    private function _processInvalidToken(?User $user = null): Response
    {
        $this->trigger(self::EVENT_INVALID_USER_TOKEN, new InvalidUserTokenEvent([
            'user' => $user,
        ]));

        if ($this->request->getAcceptsJson()) {
            return $this->asFailure('InvalidVerificationCode');
        }

        // If they don't have a verification code at all, and they're already logged-in, just send them to the post-login URL
        if ($user && !$user->verificationCode) {
            $userSession = Craft::$app->getUser();
            if (!$userSession->getIsGuest()) {
                $returnUrl = $userSession->getReturnUrl();
                $userSession->removeReturnUrl();
                return $this->redirect($returnUrl);
            }
        }

        // If the invalidUserTokenPath config setting is set, send them there
        if ($this->request->getIsSiteRequest()) {
            $url = Craft::$app->getConfig()->getGeneral()->getInvalidUserTokenPath();
            return $this->redirect(UrlHelper::siteUrl($url));
        }

        throw new BadRequestHttpException(Craft::t('app', 'Invalid verification code. Please login or reset your password.'));
    }

    /**
     * Takes over after a user has been activated.
     *
     * @param User $user The user that was just activated
     * @return Response|null
     */
    private function _onAfterActivateUser(User $user): ?Response
    {
        $this->_maybeLoginUserAfterAccountActivation($user);

        if (!$this->request->getAcceptsJson()) {
            return $this->_redirectUserToCp($user) ?? $this->_redirectUserAfterAccountActivation($user);
        }

        return null;
    }

    /**
     * Possibly log a user in right after they were activated or reset their password, if Craft is configured to do so.
     *
     * @param User $user The user that was just activated or reset their password
     * @return bool Whether the user was logged in
     */
    private function _maybeLoginUserAfterAccountActivation(User $user): bool
    {
        $generalConfig = Craft::$app->getConfig()->getGeneral();
        if (!$generalConfig->autoLoginAfterAccountActivation) {
            return false;
        }
        return Craft::$app->getUser()->login($user, $generalConfig->userSessionDuration);
    }

    /**
     * Redirects a user to the `postCpLoginRedirect` location, if they have access to the control panel.
     *
     * @param User $user The user to redirect
     * @return Response|null
     */
    private function _redirectUserToCp(User $user): ?Response
    {
        // Can they access the CP?
        if ($user->can('accessCp')) {
            $postCpLoginRedirect = Craft::$app->getConfig()->getGeneral()->getPostCpLoginRedirect();
            $url = UrlHelper::cpUrl($postCpLoginRedirect);
            return $this->redirect($url);
        }

        return null;
    }

    /**
     * Redirect the browser after a user’s account has been activated.
     *
     * @param User $user The user that was just activated
     * @return Response
     */
    private function _redirectUserAfterAccountActivation(User $user): Response
    {
        $activateAccountSuccessPath = Craft::$app->getConfig()->getGeneral()->getActivateAccountSuccessPath();
        $url = UrlHelper::siteUrl($activateAccountSuccessPath);
        return $this->redirectToPostedUrl($user, $url);
    }

    /**
     * Redirect the browser after a user has verified their new email address
     *
     * @param User $user The user that just verified their email
     * @return Response
     */
    private function _redirectUserAfterEmailVerification(User $user): Response
    {
        $verifyEmailSuccessPath = Craft::$app->getConfig()->getGeneral()->getVerifyEmailSuccessPath();
        $url = UrlHelper::siteUrl($verifyEmailSuccessPath);
        return $this->redirectToPostedUrl($user, $url);
    }

    /**
     * @param string[] $errors
     * @param string|null $loginName
     * @return Response|null
     */
    private function _handleSendPasswordResetError(array $errors, ?string $loginName = null): ?Response
    {
        $errorString = implode(', ', $errors);

        return $this->asFailure(
            $errorString,
            [
                'errors' => $errors,
            ],
            [
                'loginName' => $loginName,
            ]
        );
    }

    /**
     * Renders the user photo template.
     *
     * @param User $user
     * @return string The rendered HTML
     */
    private function _renderPhotoTemplate(User $user): string
    {
        $view = $this->getView();
        $templateMode = $view->getTemplateMode();
        if ($templateMode === View::TEMPLATE_MODE_SITE && !$view->doesTemplateExist('users/_photo')) {
            $templateMode = View::TEMPLATE_MODE_CP;
        }

        return $view->renderTemplate('users/_photo', [
            'user' => $user,
        ], $templateMode);
    }

    /**
     * Marks the user’s feature announcements as read.
     *
     * @return Response
     */
    public function actionMarkAnnouncementsAsRead(): Response
    {
        $this->requirePostRequest();
        $ids = $this->request->getRequiredBodyParam('ids');
        Craft::$app->getAnnouncements()->markAsRead($ids);
        return $this->asSuccess();
    }

    private function populateNameAttributes(object $model): void
    {
        /** @var object|NameTrait $model */
        $fullName = $this->request->getBodyParam('fullName');

        if ($fullName !== null) {
            $model->fullName = $fullName;
        } else {
            // Still check for firstName/lastName in case a front-end form is still posting them
            $firstName = $this->request->getBodyParam('firstName');
            $lastName = $this->request->getBodyParam('lastName');

            if ($firstName !== null || $lastName !== null) {
                $model->fullName = null;
                $model->firstName = $firstName ?? $model->firstName;
                $model->lastName = $lastName ?? $model->lastName;
            }
        }
    }
}<|MERGE_RESOLUTION|>--- conflicted
+++ resolved
@@ -581,20 +581,11 @@
         $user->setScenario(User::SCENARIO_PASSWORD);
 
         if (!Craft::$app->getElements()->saveElement($user)) {
-<<<<<<< HEAD
-            return $this->asModelFailure(
-                $user,
-                Craft::t('app', 'Couldn’t update password.'),
-                errorAttribute: 'newPassword'
-            ) ?? $this->_renderSetPasswordTemplate([
-                    'errors' => $errors,
-=======
             return $this->asFailure(
                     Craft::t('app', 'Couldn’t update password.'),
                     $user->getErrors('newPassword'),
                 ) ?? $this->_renderSetPasswordTemplate([
                     'errors' => $user->getErrors('newPassword'),
->>>>>>> 4a2bf970
                     'code' => $code,
                     'id' => $uid,
                     'newUser' => !$user->password,
@@ -1199,15 +1190,9 @@
             if ($newEmail) {
                 // Should we be sending a verification email now?
                 // Even if verification isn't required, send one out on account creation if we don't have a password yet
-<<<<<<< HEAD
-                $sendVerificationEmail = (!$isPublicRegistration || !$deactivateByDefault) && (
-                    (
-                        $requireEmailVerification && (
-=======
                 $sendActivationEmail = (!$isPublicRegistration || !$deactivateByDefault) && (
                         (
                             $requireEmailVerification && (
->>>>>>> 4a2bf970
                                 $isPublicRegistration ||
                                 ($isCurrentUser && !$canAdministrateUsers) ||
                                 ($this->request->getBodyParam('sendActivationEmail') ?? $this->request->getBodyParam('sendVerificationEmail'))
