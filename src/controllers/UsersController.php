<?php
/**
 * @link https://craftcms.com/
 * @copyright Copyright (c) Pixel & Tonic, Inc.
 * @license https://craftcms.github.io/license/
 */

namespace craft\controllers;

use Craft;
use craft\base\Element;
use craft\base\Field;
use craft\db\Query;
use craft\elements\Asset;
use craft\elements\User;
use craft\errors\UploadFailedException;
use craft\events\DefineUserContentSummaryEvent;
use craft\events\LoginFailureEvent;
use craft\events\RegisterUserActionsEvent;
use craft\events\UserEvent;
use craft\helpers\Assets;
use craft\helpers\DateTimeHelper;
use craft\helpers\FileHelper;
use craft\helpers\Image;
use craft\helpers\Json;
use craft\helpers\UrlHelper;
use craft\services\Users;
use craft\web\assets\edituser\EditUserAsset;
use craft\web\Controller;
use craft\web\ServiceUnavailableHttpException;
use craft\web\UploadedFile;
use craft\web\View;
use yii\web\BadRequestHttpException;
use yii\web\ForbiddenHttpException;
use yii\web\HttpException;
use yii\web\NotFoundHttpException;
use yii\web\Response;

/** @noinspection ClassOverridesFieldOfSuperClassInspection */

/**
 * The UsersController class is a controller that handles various user account related tasks such as logging-in,
 * impersonating a user, logging out, forgetting passwords, setting passwords, validating accounts, activating
 * accounts, creating users, saving users, processing user avatars, deleting, suspending and un-suspending users.
 * Note that all actions in the controller, except [[actionLogin]], [[actionLogout]], [[actionGetRemainingSessionTime]],
 * [[actionSendPasswordResetEmail]], [[actionSetPassword]], [[actionVerifyEmail]] and [[actionSaveUser]] require an
 * authenticated Craft session via [[allowAnonymous]].
 *
 * @author Pixel & Tonic, Inc. <support@pixelandtonic.com>
 * @since 3.0
 */
class UsersController extends Controller
{
    // Constants
    // =========================================================================

    /**
     * @event LoginFailureEvent The event that is triggered when a failed login attempt was made
     */
    const EVENT_LOGIN_FAILURE = 'loginFailure';

    /**
     * @event RegisterUserActionsEvent The event that is triggered when a user’s available actions are being registered
     */
    const EVENT_REGISTER_USER_ACTIONS = 'registerUserActions';

    /**
     * @event DefineUserContentSummaryEvent The event that is triggered when defining a summary of content owned by a user(s), before they are deleted
     *
     * ---
     * ```php
     * use craft\controllers\UsersController;
     * use craft\events\DefineUserContentSummaryEvent;
     * use yii\base\Event;
     *
     * Event::on(UsersController::class, UsersController::EVENT_DEFINE_CONTENT_SUMMARY, function(DefineUserContentSummaryEvent $e) {
     *     $e->contentSummary[] = 'A pair of sneakers';
     * });
     * ```
     */
    const EVENT_DEFINE_CONTENT_SUMMARY = 'defineContentSummary';

    // Properties
    // =========================================================================

    /**
     * @inheritdoc
     */
    protected $allowAnonymous = [
        'login',
        'logout',
        'get-remaining-session-time',
        'send-password-reset-email',
        'send-activation-email',
        'save-user',
        'set-password',
        'verify-email'
    ];

    // Public Methods
    // =========================================================================

    /**
     * Displays the login template, and handles login post requests.
     *
     * @return Response|null
     */
    public function actionLogin()
    {
        if (!Craft::$app->getUser()->getIsGuest()) {
            // Too easy.
            return $this->_handleSuccessfulLogin(false);
        }

        if (!Craft::$app->getRequest()->getIsPost()) {
            $this->_enforceOfflineLoginPage();
            return null;
        }

        $loginName = Craft::$app->getRequest()->getBodyParam('loginName');
        $password = Craft::$app->getRequest()->getBodyParam('password');
        $rememberMe = (bool)Craft::$app->getRequest()->getBodyParam('rememberMe');

        // Does a user exist with that username/email?
        $user = Craft::$app->getUsers()->getUserByUsernameOrEmail($loginName);

        // Delay randomly between 0 and 1.5 seconds.
        usleep(random_int(0, 1500000));

        if (!$user || $user->password === null) {
            // Delay again to match $user->authenticate()'s delay
            Craft::$app->getSecurity()->validatePassword('p@ss1w0rd', '$2y$13$nj9aiBeb7RfEfYP3Cum6Revyu14QelGGxwcnFUKXIrQUitSodEPRi');
            return $this->_handleLoginFailure(User::AUTH_INVALID_CREDENTIALS);
        }

        // Did they submit a valid password, and is the user capable of being logged-in?
        if (!$user->authenticate($password)) {
            return $this->_handleLoginFailure($user->authError, $user);
        }

        // Get the session duration
        $generalConfig = Craft::$app->getConfig()->getGeneral();
        if ($rememberMe && $generalConfig->rememberedUserSessionDuration !== 0) {
            $duration = $generalConfig->rememberedUserSessionDuration;
        } else {
            $duration = $generalConfig->userSessionDuration;
        }

        // Try logging them in
        if (!Craft::$app->getUser()->login($user, $duration)) {
            // Unknown error
            return $this->_handleLoginFailure(null, $user);
        }

        return $this->_handleSuccessfulLogin(true);
    }

    /**
     * Logs a user in for impersonation. Requires you to be an administrator.
     *
     * @return Response|null
     */
    public function actionImpersonate()
    {
        $this->requireLogin();
        $this->requireAdmin();
        $this->requirePostRequest();

        $userService = Craft::$app->getUser();
        $session = Craft::$app->getSession();
        $request = Craft::$app->getRequest();

        $userId = $request->getBodyParam('userId');
        $originalUserId = $userService->getId();

        $session->set(User::IMPERSONATE_KEY, $originalUserId);

        if (!$userService->loginByUserId($userId)) {
            $session->remove(User::IMPERSONATE_KEY);
            $session->setError(Craft::t('app', 'There was a problem impersonating this user.'));
            Craft::error($userService->getIdentity()->username . ' tried to impersonate userId: ' . $userId . ' but something went wrong.', __METHOD__);

            return null;
        }

        $session->setNotice(Craft::t('app', 'Logged in.'));

        return $this->_handleSuccessfulLogin(true);
    }

    /**
     * Returns how many seconds are left in the current user session.
     *
     * @return Response
     */
    public function actionGetRemainingSessionTime(): Response
    {
        $this->requireAcceptsJson();

        $return = ['timeout' => Craft::$app->getUser()->getRemainingSessionTime()];

        if (Craft::$app->getConfig()->getGeneral()->enableCsrfProtection) {
            $return['csrfTokenValue'] = Craft::$app->getRequest()->getCsrfToken();
        }

        return $this->asJson($return);
    }

    /**
     * Returns how many seconds are left in the current elevated user session.
     *
     * @return Response
     */
    public function actionGetElevatedSessionTimeout(): Response
    {
        $timeout = Craft::$app->getUser()->getElevatedSessionTimeout();

        return $this->asJson([
            'timeout' => $timeout,
        ]);
    }

    /**
     * Starts an elevated user session.
     *
     * return Response
     */
    public function actionStartElevatedSession()
    {
        $password = Craft::$app->getRequest()->getBodyParam('password');
        $success = Craft::$app->getUser()->startElevatedSession($password);

        return $this->asJson([
            'success' => $success,
        ]);
    }

    /**
     * @return Response
     */
    public function actionLogout(): Response
    {
        // Passing false here for reasons.
        Craft::$app->getUser()->logout(false);

        if (Craft::$app->getRequest()->getAcceptsJson()) {
            return $this->asJson([
                'success' => true
            ]);
        }

        // Redirect to the login page if this is a CP request
        if (Craft::$app->getRequest()->getIsCpRequest()) {
            return $this->redirect('login');
        }

        return $this->redirect(Craft::$app->getConfig()->getGeneral()->getPostLogoutRedirect());
    }

    /**
     * Sends a password reset email.
     *
     * @return Response|null
     * @throws NotFoundHttpException if the requested user cannot be found
     */
    public function actionSendPasswordResetEmail()
    {
        $this->requirePostRequest();

        $errors = [];
        $existingUser = false;
        $loginName = null;

        // If someone's logged in and they're allowed to edit other users, then see if a userId was submitted
        if (Craft::$app->getUser()->checkPermission('editUsers')) {
            $userId = Craft::$app->getRequest()->getBodyParam('userId');

            if ($userId) {
                $user = Craft::$app->getUsers()->getUserById($userId);

                if (!$user) {
                    throw new NotFoundHttpException('User not found');
                }

                $existingUser = true;
            }
        }

        /** @noinspection UnSafeIsSetOverArrayInspection - FP */
        if (!isset($user)) {
            $loginName = Craft::$app->getRequest()->getBodyParam('loginName');

            if (!$loginName) {
                // If they didn't even enter a username/email, just bail now.
                $errors[] = Craft::t('app', 'Username or email is required.');

                return $this->_handleSendPasswordResetError($errors);
            }

            $user = Craft::$app->getUsers()->getUserByUsernameOrEmail($loginName);

            if (!$user) {
                $errors[] = Craft::t('app', 'Invalid username or email.');
            }
        }

        if (!empty($user)) {
            try {
                $emailSent = Craft::$app->getUsers()->sendPasswordResetEmail($user);
            } catch (\Throwable $e) {
                Craft::$app->getErrorHandler()->logException($e);
                $emailSent = false;
            }
            if (!$emailSent) {
                $errors[] = Craft::t('app', 'There was a problem sending the password reset email.');
            }
        }

        // If there haven't been any errors, or there were, and it's not one logged in user editing another
        // and we want to pretend like there wasn't any errors...
        if (empty($errors) || (count($errors) > 0 && !$existingUser && Craft::$app->getConfig()->getGeneral()->preventUserEnumeration)) {
            if (Craft::$app->getRequest()->getAcceptsJson()) {
                return $this->asJson(['success' => true]);
            }

            Craft::$app->getSession()->setNotice(Craft::t('app', 'Password reset email sent.'));

            return $this->redirectToPostedUrl();
        }

        // Handle the errors.
        return $this->_handleSendPasswordResetError($errors, $loginName);
    }

    /**
     * Generates a new verification code for a given user, and returns its URL.
     *
     * @return Response
     * @throws BadRequestHttpException if the existing password submitted with the request is invalid
     */
    public function actionGetPasswordResetUrl()
    {
        $this->requireAdmin();

        if (!$this->_verifyElevatedSession()) {
            throw new BadRequestHttpException('Existing password verification failed');
        }

        $userId = Craft::$app->getRequest()->getRequiredParam('userId');
        $user = Craft::$app->getUsers()->getUserById($userId);

        if (!$user) {
            $this->_noUserExists();
        }

        return $this->asJson([
            'url' => Craft::$app->getUsers()->getPasswordResetUrl($user)
        ]);
    }

    /**
     * Sets a user's password once they've verified they have access to their email.
     *
     * @return Response
     */
    public function actionSetPassword(): Response
    {
        // Have they just submitted a password, or are we just displaying the page?
        if (!Craft::$app->getRequest()->getIsPost()) {
            if (!is_array($info = $this->_processTokenRequest())) {
                return $info;
            }

            /** @var User $userToProcess */
            /** @var string $uid */
            /** @var string $code */
            list($userToProcess, $uid, $code) = $info;

            Craft::$app->getUser()->sendUsernameCookie($userToProcess);

            // Send them to the set password template.
            return $this->_renderSetPasswordTemplate($userToProcess, [
                'code' => $code,
                'id' => $uid,
                'newUser' => $userToProcess->password ? false : true,
            ]);
        }

        // POST request. They've just set the password.
        $code = Craft::$app->getRequest()->getRequiredBodyParam('code');
        $uid = Craft::$app->getRequest()->getRequiredParam('id');
        $userToProcess = Craft::$app->getUsers()->getUserByUid($uid);

        // See if we still have a valid token.
        $isCodeValid = Craft::$app->getUsers()->isVerificationCodeValidForUser($userToProcess, $code);

        if (!$userToProcess || !$isCodeValid) {
            return $this->_processInvalidToken($userToProcess);
        }

        $userToProcess->newPassword = Craft::$app->getRequest()->getRequiredBodyParam('newPassword');
        $userToProcess->setScenario(User::SCENARIO_PASSWORD);

        if (Craft::$app->getElements()->saveElement($userToProcess)) {
            if ($userToProcess->getStatus() == User::STATUS_PENDING) {
                // Activate them
                Craft::$app->getUsers()->activateUser($userToProcess);

                // Treat this as an activation request
                if (($response = $this->_onAfterActivateUser($userToProcess)) !== null) {
                    return $response;
                }
            }

            // Can they access the CP?
            if ($userToProcess->can('accessCp')) {
                // Send them to the CP login page
                $url = UrlHelper::cpUrl('login');
            } else {
                // Send them to the 'setPasswordSuccessPath'.
                $setPasswordSuccessPath = Craft::$app->getConfig()->getGeneral()->getSetPasswordSuccessPath();
                $url = UrlHelper::siteUrl($setPasswordSuccessPath);
            }

            return $this->redirect($url);
        }

        Craft::$app->getSession()->setError(Craft::t('app', 'Couldn’t update password.'));

        $errors = $userToProcess->getErrors('newPassword');

        return $this->_renderSetPasswordTemplate($userToProcess, [
            'errors' => $errors,
            'code' => $code,
            'id' => $uid,
            'newUser' => $userToProcess->password ? false : true,
        ]);
    }

    /**
     * Verifies that a user has access to an email address.
     *
     * @return Response
     */
    public function actionVerifyEmail(): Response
    {
        if (!is_array($info = $this->_processTokenRequest())) {
            return $info;
        }

        /** @var User $userToProcess */
        list($userToProcess) = $info;
        $userIsPending = $userToProcess->status == User::STATUS_PENDING;

        if (Craft::$app->getUsers()->verifyEmailForUser($userToProcess)) {
            // If they're logged in, give them a success notice
            if (!Craft::$app->getUser()->getIsGuest()) {
                Craft::$app->getSession()->setNotice(Craft::t('app', 'Email verified'));
            }

            if ($userIsPending) {
                // They were just activated, so treat this as an activation request
                if (($response = $this->_onAfterActivateUser($userToProcess)) !== null) {
                    return $response;
                }
            }

            // Redirect to the site/CP root
            $url = UrlHelper::url('');
            return $this->redirect($url);
        }

        return $this->renderTemplate('_special/emailtaken', [
            'email' => $userToProcess->unverifiedEmail
        ]);
    }

    /**
     * Manually activates a user account. Only admins have access.
     *
     * @return Response
     */
    public function actionActivateUser(): Response
    {
        $this->requireAdmin();
        $this->requirePostRequest();

        $userId = Craft::$app->getRequest()->getRequiredBodyParam('userId');
        $user = Craft::$app->getUsers()->getUserById($userId);

        if (!$user) {
            $this->_noUserExists();
        }

        if (Craft::$app->getUsers()->activateUser($user)) {
            Craft::$app->getSession()->setNotice(Craft::t('app', 'Successfully activated the user.'));
        } else {
            Craft::$app->getSession()->setError(Craft::t('app', 'There was a problem activating the user.'));
        }

        return $this->redirectToPostedUrl();
    }

    /**
     * Edit a user account.
     *
     * @param int|string|null $userId The user’s ID, if any, or a string that indicates the user to be edited ('current' or 'client').
     * @param User|null $user The user being edited, if there were any validation errors.
     * @return Response
     * @throws NotFoundHttpException if the requested user cannot be found
     * @throws BadRequestHttpException if there’s a mismatch between|null $userId and|null $user
     */
    public function actionEditUser($userId = null, User $user = null): Response
    {
        // Determine which user account we're editing
        // ---------------------------------------------------------------------

        $edition = Craft::$app->getEdition();

        if ($user === null) {
            // Are we editing a specific user account?
            if ($userId !== null) {
                if ($userId == 'current') {
                    if ($user) {
                        /** @var User $user */
                        // Make sure it's actually the current user
                        if (!$user->getIsCurrent()) {
                            throw new BadRequestHttpException('Not the current user');
                        }
                    } else {
                        // Get the current user
                        $user = Craft::$app->getUser()->getIdentity();
                    }
                } else {
                    if ($user) {
                        // Make sure they have the right ID
                        /** @var User $user */
                        if ($user->id != $userId) {
                            throw new BadRequestHttpException('Not the right user ID');
                        }
                    } else {
                        // Get the user by its ID
                        /** @var User|null $user */
                        $user = User::find()
                            ->id($userId)
                            ->anyStatus()
                            ->addSelect('users.passwordResetRequired')
                            ->one();

                        if (!$user) {
                            throw new NotFoundHttpException('User not found');
                        }
                    }
                }
            } else {
                if ($edition === Craft::Pro) {
                    // Registering a new user
                    $user = new User();
                } else {
                    // Nada.
                    throw new NotFoundHttpException('User not found');
                }
            }
        }

        /** @var User $user */

        $isNewUser = !$user->id;

        // Make sure they have permission to edit this user
        // ---------------------------------------------------------------------

        if (!$user->getIsCurrent()) {
            if ($isNewUser) {
                $this->requirePermission('registerUsers');
            } else {
                $this->requirePermission('editUsers');
            }
        }

        // Determine which actions should be available
        // ---------------------------------------------------------------------

        $statusLabel = null;
        $statusActions = [];
        $sessionActions = [];
        $destructiveActions = [];
        $miscActions = [];

        if ($edition === Craft::Pro && !$isNewUser) {
            switch ($user->getStatus()) {
                case User::STATUS_PENDING:
                    $statusLabel = Craft::t('app', 'Unverified');
                    $statusActions[] = [
                        'action' => 'users/send-activation-email',
                        'label' => Craft::t('app', 'Send activation email')
                    ];
                    if (Craft::$app->getUser()->getIsAdmin()) {
                        // Only need to show the "Copy activation URL" option if they don't have a password
                        if (!$user->password) {
                            $statusActions[] = [
                                'id' => 'copy-passwordreset-url',
                                'label' => Craft::t('app', 'Copy activation URL')
                            ];
                        }
                        $statusActions[] = [
                            'action' => 'users/activate-user',
                            'label' => Craft::t('app', 'Activate account')
                        ];
                    }
                    break;
                case User::STATUS_LOCKED:
                    $statusLabel = Craft::t('app', 'Locked');
                    if (Craft::$app->getUser()->checkPermission('administrateUsers')) {
                        $statusActions[] = [
                            'action' => 'users/unlock-user',
                            'label' => Craft::t('app', 'Unlock')
                        ];
                    }
                    break;
                case User::STATUS_SUSPENDED:
                    $statusLabel = Craft::t('app', 'Suspended');
                    if (Craft::$app->getUser()->checkPermission('administrateUsers')) {
                        $statusActions[] = [
                            'action' => 'users/unsuspend-user',
                            'label' => Craft::t('app', 'Unsuspend')
                        ];
                    }
                    break;
                case User::STATUS_ACTIVE:
                    $statusLabel = Craft::t('app', 'Active');
                    if (!$user->getIsCurrent()) {
                        $statusActions[] = [
                            'action' => 'users/send-password-reset-email',
                            'label' => Craft::t('app',
                                'Send password reset email')
                        ];
                        if (Craft::$app->getUser()->getIsAdmin()) {
                            $statusActions[] = [
                                'id' => 'copy-passwordreset-url',
                                'label' => Craft::t('app',
                                    'Copy password reset URL')
                            ];
                        }
                    }
                    break;
            }

            if (!$user->getIsCurrent()) {
                if (Craft::$app->getUser()->getIsAdmin()) {
                    $sessionActions[] = [
                        'action' => 'users/impersonate',
                        'label' => Craft::t('app', 'Login as {user}', ['user' => $user->getName()])
                    ];
                }

                if (Craft::$app->getUser()->checkPermission('administrateUsers') && $user->getStatus() != User::STATUS_SUSPENDED) {
                    $destructiveActions[] = [
                        'action' => 'users/suspend-user',
                        'label' => Craft::t('app', 'Suspend')
                    ];
                }

                if (Craft::$app->getUser()->checkPermission('deleteUsers')) {
                    // Even if they have delete user permissions, we don't want a non-admin
                    // to be able to delete an admin.
                    $currentUser = Craft::$app->getUser()->getIdentity();

                    if (($currentUser && $currentUser->admin) || !$user->admin) {
                        $destructiveActions[] = [
                            'id' => 'delete-btn',
                            'label' => Craft::t('app', 'Delete…')
                        ];
                    }
                }
            }
        }

        // Give plugins a chance to modify these, or add new ones
        $event = new RegisterUserActionsEvent([
            'user' => $user,
            'statusActions' => $statusActions,
            'sessionActions' => $sessionActions,
            'destructiveActions' => $destructiveActions,
            'miscActions' => $miscActions,
        ]);
        $this->trigger(self::EVENT_REGISTER_USER_ACTIONS, $event);

        $actions = array_filter([
            $event->statusActions,
            $event->miscActions,
            $event->sessionActions,
            $event->destructiveActions,
        ]);

        // Set the appropriate page title
        // ---------------------------------------------------------------------

        if (!$isNewUser) {
            if ($user->getIsCurrent()) {
                $title = Craft::t('app', 'My Account');
            } else {
                $title = Craft::t('app', '{user}’s Account', ['user' => $user->getName()]);
            }
        } else {
            $title = Craft::t('app', 'Register a new user');
        }

        $selectedTab = 'account';

        $tabs = [
            'account' => [
                'label' => Craft::t('app', 'Account'),
                'url' => '#account',
            ]
        ];

        // Only show custom fields if it's Craft Pro
        if ($edition === Craft::Pro) {
            foreach ($user->getFieldLayout()->getTabs() as $index => $tab) {
                // Skip if the tab doesn't have any fields
                if (empty($tab->getFields())) {
                    continue;
                }

                // Do any of the fields on this tab have errors?
                $hasErrors = false;

                if ($user->hasErrors()) {
                    foreach ($tab->getFields() as $field) {
                        /** @var Field $field */
                        if ($hasErrors = $user->hasErrors($field->handle)) {
                            break;
                        }
                    }
                }

                $tabs['profile' . $index] = [
                    'label' => Craft::t('site', $tab->name),
                    'url' => '#profile-' . $tab->getHtmlId(),
                    'class' => $hasErrors ? 'error' : null
                ];
            }
        }

        // Show the permission tab for the users that can change them on Craft Pro editions
        if (
            $edition === Craft::Pro &&
            (
                Craft::$app->getUser()->checkPermission('assignUserPermissions') ||
                Craft::$app->getUser()->checkPermission('assignUserGroups')
            )
        ) {
            $tabs['perms'] = [
                'label' => Craft::t('app', 'Permissions'),
                'url' => '#perms',
            ];
        }

        // Show the preferences tab if it's the current user
        $isCurrent = $user->getIsCurrent();
        if ($isCurrent) {
            $tabs['prefs'] = [
                'label' => Craft::t('app', 'Preferences'),
                'url' => '#prefs',
            ];
        }

        // Just one tab looks awkward, so just don't show them at all then.
        if (count($tabs) == 1) {
            $tabs = [];
        } else {
            if ($user->hasErrors()) {
                // Add the 'error' class to any tabs that have errors
                $errors = $user->getErrors();
                $accountFields = [
                    'username',
                    'firstName',
                    'lastName',
                    'email',
                    'password',
                    'newPassword',
                    'currentPassword',
                    'passwordResetRequired',
                    'preferredLanguage'
                ];

                foreach ($errors as $attribute => $error) {
                    if (isset($tabs['account']) && in_array($attribute, $accountFields, true)) {
                        $tabs['account']['class'] = 'error';
                    } else {
                        if (isset($tabs['profile'])) {
                            $tabs['profile']['class'] = 'error';
                        }
                    }
                }
            }
        }

        // Craft ID account
        $craftIdAccount = null;
        $craftIdError = null;
        $craftIdToken = Craft::$app->getPluginStore()->getToken();

        if ($craftIdToken && $craftIdToken->hasExpired()) {
            $craftIdToken = null;
        }

        try {
            $client = Craft::$app->getApi()->client;

            if ($craftIdToken) {
                $options = Craft::$app->getPluginStore()->getApiRequestOptions();
                $craftIdAccountResponse = $client->get('account', $options);
                $craftIdAccount = json_decode($craftIdAccountResponse->getBody(), true);

                if (isset($craftIdAccount['error'])) {
                    $craftIdError = $craftIdAccount['error'];
                    $craftIdAccount = null;
                }
            }
        } catch (\Exception $e) {
            $craftIdError = $e->getMessage();
        }


        // Load the resources and render the page
        // ---------------------------------------------------------------------

        $this->getView()->registerAssetBundle(EditUserAsset::class);

        $userIdJs = Json::encode($user->id);
        $isCurrentJs = ($isCurrent ? 'true' : 'false');
        $settingsJs = Json::encode([
            'deleteModalRedirect' => Craft::$app->getSecurity()->hashData(Craft::$app->getEdition() === Craft::Pro ? 'users' : 'dashboard'),
        ]);
        $this->getView()->registerJs('new Craft.AccountSettingsForm(' . $userIdJs . ', ' . $isCurrentJs . ', ' . $settingsJs . ');', View::POS_END);

        return $this->renderTemplate('users/_edit', compact(
            'user',
            'isNewUser',
            'statusLabel',
            'actions',
            'title',
            'tabs',
            'selectedTab',
            'craftIdAccount',
            'craftIdError',
            'craftIdToken'
        ));
    }

    /**
     * Provides an endpoint for saving a user account.
     *
     * This action accounts for the following scenarios:
     * - An admin registering a new user account.
     * - An admin editing an existing user account.
     * - A normal user with user-administration permissions registering a new user account.
     * - A normal user with user-administration permissions editing an existing user account.
     * - A guest registering a new user account ("public registration").
     * This action behaves the same regardless of whether it was requested from the Control Panel or the front-end site.
     *
     * @return Response|null
     * @throws NotFoundHttpException if the requested user cannot be found
     * @throws BadRequestHttpException if attempting to create a client account, and one already exists
     * @throws ForbiddenHttpException if attempting public registration but public registration is not allowed
     */
    public function actionSaveUser()
    {
        $this->requirePostRequest();

        $edition = Craft::$app->getEdition();
        $request = Craft::$app->getRequest();
        $userComponent = Craft::$app->getUser();
        $currentUser = $userComponent->getIdentity();
        $requireEmailVerification = Craft::$app->getSystemSettings()->getSetting('users', 'requireEmailVerification');

        // Get the user being edited
        // ---------------------------------------------------------------------

        $userId = $request->getBodyParam('userId');
        $isNewUser = !$userId;
        $thisIsPublicRegistration = false;

        // Are we editing an existing user?
        if ($userId) {
            $user = User::find()
                ->id($userId)
                ->anyStatus()
                ->addSelect(['users.password', 'users.passwordResetRequired'])
                ->one();

            if (!$user) {
                throw new NotFoundHttpException('User not found');
            }

            /** @var User $user */
            if (!$user->getIsCurrent()) {
                // Make sure they have permission to edit other users
                $this->requirePermission('editUsers');
            }
        } else {
            // Make sure this is Craft Pro, since that's required for having multiple user accounts
            Craft::$app->requireEdition(Craft::Pro);

            // Is someone logged in?
            if ($currentUser) {
                // Make sure they have permission to register users
                $this->requirePermission('registerUsers');
            } else {
                // Make sure public registration is allowed
                if (!Craft::$app->getSystemSettings()->getSetting('users', 'allowPublicRegistration')) {
                    throw new ForbiddenHttpException('Public registration is not allowed');
                }

                $thisIsPublicRegistration = true;
            }

            $user = new User();
        }

        $isCurrentUser = $user->getIsCurrent();

        if ($isCurrentUser) {
            // Remember the old username in case it changes
            $oldUsername = $user->username;
        }

        // Handle secure properties (email and password)
        // ---------------------------------------------------------------------

        $verifyNewEmail = false;

        // Are they allowed to set the email address?
        if ($isNewUser || $isCurrentUser || $currentUser->can('changeUserEmails')) {
            $newEmail = $request->getBodyParam('email');

            // Make sure it actually changed
            if ($newEmail && $newEmail === $user->email) {
                $newEmail = null;
            }

            if ($newEmail) {
                // Does that email need to be verified?
                if ($requireEmailVerification && (!$currentUser || !$currentUser->admin || $request->getBodyParam('sendVerificationEmail'))) {
                    // Save it as an unverified email for now
                    $user->unverifiedEmail = $newEmail;
                    $verifyNewEmail = true;

                    if ($isNewUser) {
                        $user->email = $newEmail;
                    }
                } else {
                    // We trust them
                    $user->email = $newEmail;
                }
            }
        }

        // Are they allowed to set a new password?
        if ($thisIsPublicRegistration) {
            if (!Craft::$app->getConfig()->getGeneral()->deferPublicRegistrationPassword) {
                $user->newPassword = $request->getBodyParam('password', '');
            }
        } else {
            if ($isCurrentUser) {
                // If there was a newPassword input but it was empty, pretend it didn't exist
                $user->newPassword = $request->getBodyParam('newPassword') ?: null;
            }
        }

        // If editing an existing user and either of these properties are being changed,
        // require the user's current password for additional security
        if (
            !$isNewUser &&
            (!empty($newEmail) || $user->newPassword !== null) &&
            !$this->_verifyElevatedSession()
        ) {
            Craft::warning('Tried to change the email or password for userId: ' . $user->id . ', but the current password does not match what the user supplied.', __METHOD__);
            $user->addError('currentPassword', Craft::t('app', 'Incorrect current password.'));
        }

        // Handle the rest of the user properties
        // ---------------------------------------------------------------------

        // Is the site set to use email addresses as usernames?
        if (Craft::$app->getConfig()->getGeneral()->useEmailAsUsername) {
            $user->username = $user->email;
        } else {
            $user->username = $request->getBodyParam('username', ($user->username ?: $user->email));
        }

        $user->firstName = $request->getBodyParam('firstName', $user->firstName);
        $user->lastName = $request->getBodyParam('lastName', $user->lastName);

        // If email verification is required, then new users will be saved in a pending state,
        // even if an admin is doing this and opted to not send the verification email
        if ($isNewUser && $requireEmailVerification) {
            $user->pending = true;
        }

        // There are some things only admins can change
        if ($currentUser && $currentUser->admin) {
            $user->passwordResetRequired = (bool)$request->getBodyParam('passwordResetRequired', $user->passwordResetRequired);

            // Is their admin status changing?
            if (($adminParam = $request->getBodyParam('admin', $user->admin)) != $user->admin) {
                // Making someone an admin requires an elevated session
                if ($adminParam) {
                    $this->requireElevatedSession();
                }

                $user->admin = (bool)$adminParam;
            }
        }

        // If this is Craft Pro, grab any profile content from post
        $user->setFieldValuesFromRequest('fields');

        // Validate and save!
        // ---------------------------------------------------------------------

        $photo = UploadedFile::getInstanceByName('photo');

        if ($photo && !Image::canManipulateAsImage($photo->getExtension())) {
            $user->addError('photo', Craft::t('app', 'The user photo provided is not an image.'));
        }

        // Don't validate required custom fields if it's public registration
        if (!$thisIsPublicRegistration) {
            $user->setScenario(Element::SCENARIO_LIVE);
        }

        if (!$user->validate(null, false)) {
            Craft::info('User not saved due to validation error.', __METHOD__);

            if ($thisIsPublicRegistration) {
                // Move any 'newPassword' errors over to 'password'
                $user->addErrors(['password' => $user->getErrors('newPassword')]);
                $user->clearErrors('newPassword');
            }

            if ($request->getAcceptsJson()) {
                return $this->asJson([
                    'errors' => $user->getErrors(),
                ]);
            }

            Craft::$app->getSession()->setError(Craft::t('app', 'Couldn’t save user.'));

            // Send the account back to the template
            Craft::$app->getUrlManager()->setRouteParams([
                'user' => $user
            ]);

            return null;
        }

        // Save the user (but no need to re-validate)
        Craft::$app->getElements()->saveElement($user, false);

        // Save their preferences too
        $preferences = [
            'language' => $request->getBodyParam('preferredLanguage', $user->getPreference('language')),
            'weekStartDay' => $request->getBodyParam('weekStartDay', $user->getPreference('weekStartDay')),
        ];

        if ($user->admin) {
            $preferences = array_merge($preferences, [
                'enableDebugToolbarForSite' => (bool)$request->getBodyParam('enableDebugToolbarForSite', $user->getPreference('enableDebugToolbarForSite')),
                'enableDebugToolbarForCp' => (bool)$request->getBodyParam('enableDebugToolbarForCp', $user->getPreference('enableDebugToolbarForCp')),
            ]);
        }

        Craft::$app->getUsers()->saveUserPreferences($user, $preferences);

        // Is this the current user?
        if ($user->getIsCurrent()) {
            // Make sure these preferences make it to the main identity user
            if ($user !== $currentUser) {
                $currentUser->mergePreferences($preferences);
            }

            $userComponent->saveDebugPreferencesToSession();
        }

        // Is this the current user, and did their username just change?
        if ($isCurrentUser && $user->username !== $oldUsername) {
            // Update the username cookie
            Craft::$app->getUser()->sendUsernameCookie($user);
        }

        // Save the user's photo, if it was submitted
        $this->_processUserPhoto($user);

        // If this is public registration, assign the user to the default user group
        if ($thisIsPublicRegistration) {
            // Assign them to the default user group
            Craft::$app->getUsers()->assignUserToDefaultGroup($user);
        } else {
            // Assign user groups and permissions if the current user is allowed to do that
            $this->_processUserGroupsPermissions($user);
        }

        // Do we need to send a verification email out?
        if ($verifyNewEmail) {
            // Temporarily set the unverified email on the User so the verification email goes to the
            // right place
            $originalEmail = $user->email;
            $user->email = $user->unverifiedEmail;

            try {
                if ($isNewUser) {
                    // Send the activation email
                    $emailSent = Craft::$app->getUsers()->sendActivationEmail($user);
                } else {
                    // Send the standard verification email
                    $emailSent = Craft::$app->getUsers()->sendNewEmailVerifyEmail($user);
                }
            } catch (\Throwable $e) {
                Craft::$app->getErrorHandler()->logException($e);
                $emailSent = false;
            }

            if (!$emailSent) {
                Craft::$app->getSession()->setError(Craft::t('app', 'User saved, but couldn’t send verification email. Check your email settings.'));
            }

            // Put the original email back into place
            $user->email = $originalEmail;
        }

        // Is this public registration, and was the user going to be activated automatically?
        $publicActivation = $thisIsPublicRegistration && $user->status == User::STATUS_ACTIVE;

        if ($publicActivation) {
            // Maybe automatically log them in
            $this->_maybeLoginUserAfterAccountActivation($user);
        }

        if ($request->getAcceptsJson()) {
            return $this->asJson([
                'success' => true,
                'id' => $user->id
            ]);
        }

        if ($thisIsPublicRegistration) {
            Craft::$app->getSession()->setNotice(Craft::t('app', 'User registered.'));
        } else {
            Craft::$app->getSession()->setNotice(Craft::t('app', 'User saved.'));
        }

        // Is this public registration, and is the user going to be activated automatically?
        if ($publicActivation) {
            return $this->_redirectUserAfterAccountActivation($user);
        }

        return $this->redirectToPostedUrl($user);
    }

    /**
     * Upload a user photo.
     *
     * @return Response|null
     * @throws BadRequestHttpException if the uploaded file is not an image
     */
    public function actionUploadUserPhoto()
    {
        $this->requireAcceptsJson();
        $this->requireLogin();
        $userId = Craft::$app->getRequest()->getRequiredBodyParam('userId');

        if ($userId !== Craft::$app->getUser()->getIdentity()->id) {
            $this->requirePermission('editUsers');
        }

        if (($file = UploadedFile::getInstanceByName('photo')) === null) {
            return null;
        }

        try {
            if ($file->getHasError()) {
                throw new UploadFailedException($file->error);
            }

            $users = Craft::$app->getUsers();
            $user = $users->getUserById($userId);

            // Move to our own temp location
            $fileLocation = Assets::tempFilePath($file->getExtension());
            move_uploaded_file($file->tempName, $fileLocation);
            $users->saveUserPhoto($fileLocation, $user, $file->name);

            $html = $this->getView()->renderTemplate('users/_photo', [
                'user' => $user
            ]);

            return $this->asJson([
                'html' => $html,
            ]);
        } catch (\Throwable $exception) {
            /** @noinspection UnSafeIsSetOverArrayInspection - FP */
            if (isset($fileLocation)) {
                FileHelper::unlink($fileLocation);
            }

            Craft::error('There was an error uploading the photo: ' . $exception->getMessage(), __METHOD__);

            return $this->asErrorJson(Craft::t('app', 'There was an error uploading your photo: {error}', [
                'error' => $exception->getMessage()
            ]));
        }
    }

    /**
     * Delete all the photos for current user.
     *
     * @return Response
     */
    public function actionDeleteUserPhoto(): Response
    {
        $this->requireAcceptsJson();
        $this->requireLogin();
        $userId = Craft::$app->getRequest()->getRequiredBodyParam('userId');

        if ($userId != Craft::$app->getUser()->getIdentity()->id) {
            $this->requirePermission('editUsers');
        }

        $user = Craft::$app->getUsers()->getUserById($userId);

        if ($user->photoId) {
            Craft::$app->getElements()->deleteElementById($user->photoId, Asset::class);
        }

        $user->photoId = null;
        Craft::$app->getElements()->saveElement($user, false);

        $html = $this->getView()->renderTemplate('users/_photo', [
            'user' => $user
        ]);

        return $this->asJson(['html' => $html]);
    }

    /**
     * Sends a new activation email to a user.
     *
     * @return Response
     * @throws BadRequestHttpException if the user is not pending
     */
    public function actionSendActivationEmail(): Response
    {
        $this->requirePostRequest();

        $userId = Craft::$app->getRequest()->getRequiredBodyParam('userId');

        $user = User::find()
            ->id($userId)
            ->anyStatus()
            ->addSelect(['users.password'])
            ->one();

        if (!$user) {
            $this->_noUserExists();
        }

        // Only allow activation emails to be send to pending users.
        /** @var User $user */
        if ($user->getStatus() !== User::STATUS_PENDING) {
            throw new BadRequestHttpException('Activation emails can only be sent to pending users');
        }

        try {
            $emailSent = Craft::$app->getUsers()->sendActivationEmail($user);
        } catch (\Throwable $e) {
            Craft::$app->getErrorHandler()->logException($e);
            $emailSent = false;
        }

        if (Craft::$app->getRequest()->getAcceptsJson()) {
            return $this->asJson(['success' => $emailSent]);
        }

        if ($emailSent) {
            Craft::$app->getSession()->setNotice(Craft::t('app', 'Activation email sent.'));
        } else {
            Craft::$app->getSession()->setError(Craft::t('app', 'Couldn’t send activation email. Check your email settings.'));
        }

        return $this->redirectToPostedUrl();
    }

    /**
     * Unlocks a user, bypassing the cooldown phase.
     *
     * @return Response
     * @throws ForbiddenHttpException if a non-admin is attempting to unlock an admin
     */
    public function actionUnlockUser(): Response
    {
        $this->requirePostRequest();
        $this->requireLogin();
        $this->requirePermission('administrateUsers');

        $userId = Craft::$app->getRequest()->getRequiredBodyParam('userId');
        $user = Craft::$app->getUsers()->getUserById($userId);

        if (!$user) {
            $this->_noUserExists();
        }

        // Even if you have administrateUsers permissions, only and admin should be able to unlock another admin.
        $currentUser = Craft::$app->getUser()->getIdentity();

        if ($user->admin && !$currentUser->admin) {
            throw new ForbiddenHttpException('Only admins can unlock other admins');
        }

        Craft::$app->getUsers()->unlockUser($user);

        Craft::$app->getSession()->setNotice(Craft::t('app',
            'User activated.'));

        return $this->redirectToPostedUrl();
    }

    /**
     * Suspends a user.
     *
     * @return Response|null
     * @throws ForbiddenHttpException if a non-admin is attempting to suspend an admin
     */
    public function actionSuspendUser()
    {
        $this->requirePostRequest();
        $this->requireLogin();
        $this->requirePermission('administrateUsers');

        $userId = Craft::$app->getRequest()->getRequiredBodyParam('userId');
        $user = Craft::$app->getUsers()->getUserById($userId);

        if (!$user) {
            $this->_noUserExists();
        }

        // Even if you have administrateUsers permissions, only and admin should be able to suspend another admin.
        $currentUser = Craft::$app->getUser()->getIdentity();

        if ($user->admin && !$currentUser->admin) {
            throw new ForbiddenHttpException('Only admins can suspend other admins');
        }

        if (!Craft::$app->getUsers()->suspendUser($user)) {
            Craft::$app->getSession()->setError(Craft::t('app', 'Couldn’t suspend user.'));

            return null;
        }

        Craft::$app->getSession()->setNotice(Craft::t('app', 'User suspended.'));

        return $this->redirectToPostedUrl();
    }

    /**
     * Returns a summary of the content that is owned by a given user ID(s).
     *
     * @return Response|null
     */
    public function actionUserContentSummary(): Response
    {
        $this->requirePostRequest();
        $this->requireLogin();
        $this->requirePermission('deleteUsers');

        $userIds = Craft::$app->getRequest()->getRequiredBodyParam('userId');
        $summary = [];

        $entryCount = (new Query())
            ->from(['{{%entries}}'])
            ->where(['authorId' => $userIds])
            ->count();

        if ($entryCount) {
            $summary[] = $entryCount == 1 ? Craft::t('app', '1 entry') : Craft::t('app', '{num} entries', ['num' => $entryCount]);
        }

        // Fire a 'defineUserContentSummary' event
        $event = new DefineUserContentSummaryEvent([
            'contentSummary' => $summary,
        ]);
        $this->trigger(self::EVENT_DEFINE_CONTENT_SUMMARY, $event);

        return $this->asJson($event->contentSummary);
    }

    /**
     * Deletes a user.
     *
     * @return Response|null
     */
    public function actionDeleteUser()
    {
        $this->requirePostRequest();
        $this->requireLogin();

        $this->requirePermission('deleteUsers');

        $userId = Craft::$app->getRequest()->getRequiredBodyParam('userId');
        $user = Craft::$app->getUsers()->getUserById($userId);

        if (!$user) {
            $this->_noUserExists();
        }

        // Even if you have deleteUser permissions, only and admin should be able to delete another admin.
        if ($user->admin) {
            $this->requireAdmin();
        }

        // Are we transferring the user's content to a different user?
        $transferContentToId = Craft::$app->getRequest()->getBodyParam('transferContentTo');

        if (is_array($transferContentToId) && isset($transferContentToId[0])) {
            $transferContentToId = $transferContentToId[0];
        }

        if ($transferContentToId) {
            $transferContentTo = Craft::$app->getUsers()->getUserById($transferContentToId);

            if (!$transferContentTo) {
                $this->_noUserExists();
            }
        } else {
            $transferContentTo = null;
        }

        // Delete the user
        $user->inheritorOnDelete = $transferContentTo;

        if (!Craft::$app->getElements()->deleteElement($user)) {
            Craft::$app->getSession()->setError(Craft::t('app', 'Couldn’t delete the user.'));

            return null;
        }

        Craft::$app->getSession()->setNotice(Craft::t('app', 'User deleted.'));

        return $this->redirectToPostedUrl();
    }

    /**
     * Unsuspends a user.
     *
     * @return Response|null
     * @throws ForbiddenHttpException if a non-admin is attempting to unsuspend an admin
     */
    public function actionUnsuspendUser()
    {
        $this->requirePostRequest();
        $this->requireLogin();
        $this->requirePermission('administrateUsers');

        $userId = Craft::$app->getRequest()->getRequiredBodyParam('userId');
        $user = Craft::$app->getUsers()->getUserById($userId);

        if (!$user) {
            $this->_noUserExists();
        }

        // Even if you have administrateUsers permissions, only and admin should be able to un-suspend another admin.
        $currentUser = Craft::$app->getUser()->getIdentity();

        if ($user->admin && !$currentUser->admin) {
            throw new ForbiddenHttpException('Only admins can unsuspend other admins');
        }

        if (!Craft::$app->getUsers()->unsuspendUser($user)) {
            Craft::$app->getSession()->setError(Craft::t('app', 'Couldn’t unsuspend user.'));

            return null;
        }

        Craft::$app->getSession()->setNotice(Craft::t('app', 'User unsuspended.'));

        return $this->redirectToPostedUrl();
    }

    /**
     * Saves the user field layout.
     *
     * @return Response|null
     */
    public function actionSaveFieldLayout()
    {
        $this->requirePostRequest();
        $this->requireAdmin();

        // Set the field layout
        $fieldLayout = Craft::$app->getFields()->assembleLayoutFromPost();
        $fieldLayout->type = User::class;

        if (!Craft::$app->getUsers()->saveLayout($fieldLayout)) {
            Craft::$app->getSession()->setError(Craft::t('app', 'Couldn’t save user fields.'));

            return null;
        }

        Craft::$app->getSession()->setNotice(Craft::t('app', 'User fields saved.'));

        return $this->redirectToPostedUrl();
    }

    /**
     * Verifies a password for a user.
     *
     * @return Response
     */
    public function actionVerifyPassword(): Response
    {
        $this->requireAcceptsJson();

        if ($this->_verifyExistingPassword()) {
            return $this->asJson(['success' => true]);
        }

        return $this->asErrorJson(Craft::t('app', 'Invalid password.'));
    }

    // Private Methods
    // =========================================================================

    /**
     * Handles a failed login attempt.
     *
     * @param string|null $authError
     * @param User|null $user
     * @return Response|null
     * @throws ServiceUnavailableHttpException
     */
    private function _handleLoginFailure(string $authError = null, User $user = null)
    {
        switch ($authError) {
            case User::AUTH_PENDING_VERIFICATION:
                $message = Craft::t('app', 'Account has not been activated.');
                break;
            case User::AUTH_ACCOUNT_LOCKED:
                $message = Craft::t('app', 'Account locked.');
                break;
            case User::AUTH_ACCOUNT_COOLDOWN:
                $timeRemaining = null;

                if ($user !== null) {
                    $timeRemaining = $user->getRemainingCooldownTime();
                }

                if ($timeRemaining) {
                    $message = Craft::t('app', 'Account locked. Try again in {time}.', ['time' => DateTimeHelper::humanDurationFromInterval($timeRemaining)]);
                } else {
                    $message = Craft::t('app', 'Account locked.');
                }
                break;
            case User::AUTH_PASSWORD_RESET_REQUIRED:
                if (Craft::$app->getUsers()->sendPasswordResetEmail($user)) {
                    $message = Craft::t('app', 'You need to reset your password. Check your email for instructions.');
                } else {
                    $message = Craft::t('app', 'You need to reset your password, but an error was encountered when sending the password reset email.');
                }
                break;
            case User::AUTH_ACCOUNT_SUSPENDED:
                $message = Craft::t('app', 'Account suspended.');
                break;
            case User::AUTH_NO_CP_ACCESS:
                $message = Craft::t('app', 'You cannot access the CP with that account.');
                break;
            case User::AUTH_NO_CP_OFFLINE_ACCESS:
                $message = Craft::t('app', 'You cannot access the CP while the system is offline with that account.');
                break;
            case User::AUTH_NO_SITE_OFFLINE_ACCESS:
                $message = Craft::t('app', 'You cannot access the site while the system is offline with that account.');
                break;
            default:
                if (Craft::$app->getConfig()->getGeneral()->useEmailAsUsername) {
                    $message = Craft::t('app', 'Invalid email or password.');
                } else {
                    $message = Craft::t('app', 'Invalid username or password.');
                }
        }

        // Fire a 'loginFailure' event
        $event = new LoginFailureEvent([
            'authError' => $authError,
            'message' => $message,
            'user' => $user,
        ]);
        $this->trigger(self::EVENT_LOGIN_FAILURE, $event);

        if (Craft::$app->getRequest()->getAcceptsJson()) {
            return $this->asJson([
                'errorCode' => $authError,
                'error' => $event->message
            ]);
        }

        Craft::$app->getSession()->setError($event->message);

        Craft::$app->getUrlManager()->setRouteParams([
            'loginName' => Craft::$app->getRequest()->getBodyParam('loginName'),
            'rememberMe' => (bool)Craft::$app->getRequest()->getBodyParam('rememberMe'),
            'errorCode' => $authError,
            'errorMessage' => $event->message,
        ]);

        $this->_enforceOfflineLoginPage();
        return null;
    }

    /**
     * Redirects the user after a successful login attempt, or if they visited the Login page while they were already
     * logged in.
     *
     * @param bool $setNotice Whether a flash notice should be set, if this isn't an Ajax request.
     * @return Response
     */
    private function _handleSuccessfulLogin(bool $setNotice): Response
    {
        // Get the return URL
        $userService = Craft::$app->getUser();
        $returnUrl = $userService->getReturnUrl();

        // Clear it out
        $userService->removeReturnUrl();

        // If this was an Ajax request, just return success:true
        if (Craft::$app->getRequest()->getAcceptsJson()) {
            return $this->asJson([
                'success' => true,
                'returnUrl' => $returnUrl
            ]);
        }

        if ($setNotice) {
            Craft::$app->getSession()->setNotice(Craft::t('app', 'Logged in.'));
        }

        return $this->redirectToPostedUrl($userService->getIdentity(), $returnUrl);
    }

    /**
     * Ensures that either the site is online or the user is specifically requesting the login path.
     *
     * @throws ServiceUnavailableHttpException
     */
    private function _enforceOfflineLoginPage()
    {
        if (!Craft::$app->getIsSystemOn()) {
            $request = Craft::$app->getRequest();
            if ($request->getIsCpRequest()) {
                $loginPath = 'login';
            } else {
                $loginPath = trim(Craft::$app->getConfig()->getGeneral()->getLoginPath(), '/');
            }

            if ($request->getPathInfo() !== $loginPath) {
                throw new ServiceUnavailableHttpException();
            }
        }
    }

    /**
     * Renders the Set Password template for a given user.
     *
     * @param User $user
     * @param array $variables
     * @return Response
     */
    private function _renderSetPasswordTemplate(User $user, array $variables): Response
    {
        $view = $this->getView();

        // If the user doesn't have CP access, see if a custom Set Password template exists
        if (!$user->can('accessCp')) {
            $view->setTemplateMode($view::TEMPLATE_MODE_SITE);
            $templatePath = Craft::$app->getConfig()->getGeneral()->getSetPasswordPath();

            if ($view->doesTemplateExist($templatePath)) {
                return $this->renderTemplate($templatePath, $variables);
            }
        }

        // Otherwise go with the CP's template
        $view->setTemplateMode($view::TEMPLATE_MODE_CP);

        return $this->renderTemplate('setpassword', $variables);
    }

    /**
     * Throws a "no user exists" exception
     *
     * @throws NotFoundHttpException
     */
    private function _noUserExists()
    {
        throw new NotFoundHttpException('User not found');
    }

    /**
     * Verifies that the user has an elevated session, or that their current password was submitted with the request.
     *
     * @return bool
     */
    private function _verifyElevatedSession(): bool
    {
        return (Craft::$app->getUser()->getHasElevatedSession() || $this->_verifyExistingPassword());
    }

    /**
     * Verifies that the current user's password was submitted with the request.
     *
     * @return bool
     */
    private function _verifyExistingPassword(): bool
    {
        $currentUser = Craft::$app->getUser()->getIdentity();

        if (!$currentUser) {
            return false;
        }

        $currentHashedPassword = $currentUser->password;
        $currentPassword = Craft::$app->getRequest()->getRequiredParam('password');

        return Craft::$app->getSecurity()->validatePassword($currentPassword, $currentHashedPassword);
    }

    /**
     * @param User $user
     */
    private function _processUserPhoto(User $user)
    {
        // Delete their photo?
        $users = Craft::$app->getUsers();

        if (Craft::$app->getRequest()->getBodyParam('deletePhoto')) {
            $users->deleteUserPhoto($user);
        }

        // Did they upload a new one?
        if ($photo = UploadedFile::getInstanceByName('photo')) {
            $fileLocation = Assets::tempFilePath($photo->getExtension());
            move_uploaded_file($photo->tempName, $fileLocation);
            try {
                $users->saveUserPhoto($fileLocation, $user, $photo->name);
            } catch (\Throwable $e) {
                if (file_exists($fileLocation)) {
                    FileHelper::unlink($fileLocation);
                }
                throw $e;
            }
        }
    }

    /**
     * @param User $user
     * @throws ForbiddenHttpException if the user account doesn't have permission to assign the attempted permissions/groups
     */
    private function _processUserGroupsPermissions(User $user)
    {
        if (($currentUser = Craft::$app->getUser()->getIdentity()) === null) {
            return;
        }

        $request = Craft::$app->getRequest();
        $edition = Craft::$app->getEdition();

        if ($edition === Craft::Pro && $currentUser->can('assignUserPermissions')) {
            // Save any user permissions
            if ($user->admin) {
                $permissions = [];
            } else {
                $permissions = $request->getBodyParam('permissions');

                // it will be an empty string if no permissions were assigned during user saving.
                if ($permissions === '') {
                    $permissions = [];
                }
            }

            if (is_array($permissions)) {
                // See if there are any new permissions in here
                $hasNewPermissions = false;
                $authService = Craft::$app->getUser();

                foreach ($permissions as $permission) {
                    if (!$user->can($permission)) {
                        $hasNewPermissions = true;

                        // Make sure the current user even has permission to grant it
                        if (!$authService->checkPermission($permission)) {
                            throw new ForbiddenHttpException("Your account doesn't have permission to assign the {$permission} permission to a user.");
                        }
                    }
                }

                if ($hasNewPermissions) {
                    $this->requireElevatedSession();
                }

                Craft::$app->getUserPermissions()->saveUserPermissions($user->id, $permissions);
            }
        }

        // Only Craft Pro has user groups
        if ($edition === Craft::Pro && $currentUser->can('assignUserGroups')) {
            // Save any user groups
            $groupIds = $request->getBodyParam('groups');

            if ($groupIds !== null) {
                if ($groupIds === '') {
                    $groupIds = [];
                }

                $groupUidMap = [];
                $allGroups = Craft::$app->getUserGroups()->getAllGroups();
                foreach ($allGroups as $group) {
                    $groupUidMap[$group->id] = $group->uid;
                }

                // See if there are any new groups in here
                $oldGroupIds = [];

                foreach ($user->getGroups() as $group) {
                    $oldGroupIds[] = $group->id;
                }

                $hasNewGroups = false;

                foreach ($groupIds as $groupId) {
                    if (!in_array($groupId, $oldGroupIds, false)) {
                        $hasNewGroups = true;

                        // Make sure the current user is in the group or has permission to assign it
                        if (
                            !$currentUser->isInGroup($groupId) &&
<<<<<<< HEAD
                            !$currentUser->can('assignUserGroup:'.$groupUidMap[$groupId])
=======
                            !$currentUser->can('assignUserGroup:' . $groupId)
>>>>>>> 928249a9
                        ) {
                            throw new ForbiddenHttpException("Your account doesn't have permission to assign user group {$groupId} to a user.");
                        }
                    }
                }

                if ($hasNewGroups) {
                    $this->requireElevatedSession();
                }

                Craft::$app->getUsers()->assignUserToGroups($user->id, $groupIds);
            }
        }
    }

    /**
     * @return array|Response
     */
    private function _processTokenRequest()
    {
        $uid = Craft::$app->getRequest()->getRequiredParam('id');
        $code = Craft::$app->getRequest()->getRequiredParam('code');
        $isCodeValid = false;

        /** @var User|null $userToProcess */
        $userToProcess = User::find()
            ->uid($uid)
            ->anyStatus()
            ->addSelect(['users.password', 'users.unverifiedEmail'])
            ->one();

        // If someone is logged in and it's not this person, log them out
        $userService = Craft::$app->getUser();
        if (($identity = $userService->getIdentity()) !== null && $userToProcess && $identity->id != $userToProcess->id) {
            $userService->logout();
        }

        if ($userToProcess) {
            // Fire a 'beforeVerifyUser' event
            Craft::$app->getUsers()->trigger(Users::EVENT_BEFORE_VERIFY_EMAIL,
                new UserEvent([
                    'user' => $userToProcess
                ]));

            $isCodeValid = Craft::$app->getUsers()->isVerificationCodeValidForUser($userToProcess, $code);
        }

        if (!$userToProcess || !$isCodeValid) {
            return $this->_processInvalidToken($userToProcess);
        }

        // Fire an 'afterVerifyUser' event
        Craft::$app->getUsers()->trigger(Users::EVENT_AFTER_VERIFY_EMAIL,
            new UserEvent([
                'user' => $userToProcess
            ]));

        return [$userToProcess, $uid, $code];
    }

    /**
     * @param User|null $user
     * @return Response
     * @throws HttpException if the verification code is invalid
     */
    private function _processInvalidToken($user): Response
    {
        // If they're already logged-in, just send them to the post-login URL
        $userService = Craft::$app->getUser();
        if (!$userService->getIsGuest()) {
            $returnUrl = $userService->getReturnUrl();
            $userService->removeReturnUrl();

            return $this->redirect($returnUrl);
        }

        // If the invalidUserTokenPath config setting is set, send them there
        if ($url = Craft::$app->getConfig()->getGeneral()->getInvalidUserTokenPath()) {
            return $this->redirect(UrlHelper::siteUrl($url));
        }

        if ($user && $user->can('accessCp')) {
            $url = UrlHelper::cpUrl('login');
        } else {
            $url = UrlHelper::siteUrl(Craft::$app->getConfig()->getGeneral()->getLoginPath());
        }

        throw new HttpException('200', Craft::t('app', 'Invalid verification code. Please [login or reset your password]({loginUrl}).', ['loginUrl' => $url]));
    }

    /**
     * Takes over after a user has been activated.
     *
     * @param User $user The user that was just activated
     * @return Response|null
     */
    private function _onAfterActivateUser(User $user)
    {
        $this->_maybeLoginUserAfterAccountActivation($user);

        if (!Craft::$app->getRequest()->getAcceptsJson()) {
            return $this->_redirectUserAfterAccountActivation($user);
        }

        return null;
    }

    /**
     * Possibly log a user in right after they were activate, if Craft is configured to do so.
     *
     * @param User $user The user that was just activated
     * @return bool Whether the user was just logged in
     */
    private function _maybeLoginUserAfterAccountActivation(User $user): bool
    {
        if (Craft::$app->getConfig()->getGeneral()->autoLoginAfterAccountActivation === true) {
            return Craft::$app->getUser()->login($user);
        }

        return false;
    }

    /**
     * Redirect the browser after a user’s account has been activated.
     *
     * @param User $user The user that was just activated
     * @return Response|null
     */
    private function _redirectUserAfterAccountActivation(User $user)
    {
        // Can they access the CP?
        if ($user->can('accessCp')) {
            $postCpLoginRedirect = Craft::$app->getConfig()->getGeneral()->getPostCpLoginRedirect();
            $url = UrlHelper::cpUrl($postCpLoginRedirect);

            return $this->redirect($url);
        }

        $activateAccountSuccessPath = Craft::$app->getConfig()->getGeneral()->getActivateAccountSuccessPath();
        $url = UrlHelper::siteUrl($activateAccountSuccessPath);

        return $this->redirectToPostedUrl($user, $url);
    }

    /**
     * @param string[] $errors
     * @param string|null $loginName
     * @return Response|null
     */
    private function _handleSendPasswordResetError(array $errors, string $loginName = null)
    {
        if (Craft::$app->getRequest()->getAcceptsJson()) {
            /** @noinspection CallableParameterUseCaseInTypeContextInspection */
            $errors = implode(', ', $errors);

            return $this->asErrorJson($errors);
        }

        // Send the data back to the template
        Craft::$app->getUrlManager()->setRouteParams([
            'errors' => $errors,
            'loginName' => $loginName,
        ]);

        return null;
    }
}<|MERGE_RESOLUTION|>--- conflicted
+++ resolved
@@ -1844,11 +1844,7 @@
                         // Make sure the current user is in the group or has permission to assign it
                         if (
                             !$currentUser->isInGroup($groupId) &&
-<<<<<<< HEAD
-                            !$currentUser->can('assignUserGroup:'.$groupUidMap[$groupId])
-=======
-                            !$currentUser->can('assignUserGroup:' . $groupId)
->>>>>>> 928249a9
+                            !$currentUser->can('assignUserGroup:' . $groupUidMap[$groupId])
                         ) {
                             throw new ForbiddenHttpException("Your account doesn't have permission to assign user group {$groupId} to a user.");
                         }
