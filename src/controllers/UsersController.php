--- conflicted
+++ resolved
@@ -457,13 +457,6 @@
             ]);
         }
 
-<<<<<<< HEAD
-            if (Craft::$app->getRequest()->getAcceptsJson()) {
-                return $this->asJson(['success' => true]);
-            }
-
-            return $this->redirect($url);
-=======
         if ($user->getStatus() == User::STATUS_PENDING) {
             // Activate them
             Craft::$app->getUsers()->activateUser($user);
@@ -472,7 +465,6 @@
             if (($response = $this->_onAfterActivateUser($user)) !== null) {
                 return $response;
             }
->>>>>>> 7730f869
         }
 
         // Maybe automatically log them in
@@ -486,6 +478,10 @@
             // Send them to the 'setPasswordSuccessPath'.
             $setPasswordSuccessPath = Craft::$app->getConfig()->getGeneral()->getSetPasswordSuccessPath();
             $url = UrlHelper::siteUrl($setPasswordSuccessPath);
+        }
+
+        if (Craft::$app->getRequest()->getAcceptsJson()) {
+            return $this->asJson(['success' => true]);
         }
 
         return $this->redirect($url);
