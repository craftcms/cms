<?php
/**
 * @link https://craftcms.com/
 * @copyright Copyright (c) Pixel & Tonic, Inc.
 * @license https://craftcms.github.io/license/
 */

namespace craft\controllers;

use Craft;
use craft\auth\methods\AuthMethodInterface;
use craft\base\Element;
use craft\base\ModelInterface;
use craft\base\NameTrait;
use craft\elements\Address;
use craft\elements\Asset;
use craft\elements\Entry;
use craft\elements\User;
use craft\enums\CmsEdition;
use craft\errors\InvalidElementException;
use craft\errors\UploadFailedException;
use craft\events\DefineUserContentSummaryEvent;
use craft\events\FindLoginUserEvent;
use craft\events\InvalidUserTokenEvent;
use craft\events\LoginFailureEvent;
use craft\events\UserEvent;
use craft\helpers\App;
use craft\helpers\ArrayHelper;
use craft\helpers\Assets;
use craft\helpers\Db;
use craft\helpers\FileHelper;
use craft\helpers\Html;
use craft\helpers\Image;
use craft\helpers\Json;
use craft\helpers\Session;
use craft\helpers\UrlHelper;
use craft\helpers\User as UserHelper;
use craft\i18n\Locale;
use craft\models\UserGroup;
use craft\records\WebAuthn as WebAuthnRecord;
use craft\services\Users;
use craft\web\Application;
use craft\web\assets\authmethodsetup\AuthMethodSetupAsset;
use craft\web\assets\passkeysetup\PasskeySetupAsset;
use craft\web\Controller;
use craft\web\CpScreenResponseBehavior;
use craft\web\Request;
use craft\web\ServiceUnavailableHttpException;
use craft\web\UploadedFile;
use craft\web\View;
use DateTime;
use Throwable;
use yii\base\Exception;
use yii\base\InvalidArgumentException;
use yii\base\Model;
use yii\web\BadRequestHttpException;
use yii\web\ForbiddenHttpException;
use yii\web\HttpException;
use yii\web\NotFoundHttpException;
use yii\web\Response;
use yii\web\ServerErrorHttpException;

/** @noinspection ClassOverridesFieldOfSuperClassInspection */

/**
 * The UsersController class is a controller that handles various user account related tasks such as logging-in,
 * impersonating a user, logging out, forgetting passwords, setting passwords, validating accounts, activating
 * accounts, creating users, saving users, processing user avatars, deleting, suspending and unsuspending users.
 * Note that all actions in the controller, except [[actionLogin]], [[actionLogout]], [[actionGetRemainingSessionTime]],
 * [[actionSendPasswordResetEmail]], [[actionSetPassword]], [[actionVerifyEmail]] and [[actionSaveUser]] require an
 * authenticated Craft session via [[allowAnonymous]].
 *
 * @author Pixel & Tonic, Inc. <support@pixelandtonic.com>
 * @since 3.0.0
 */
class UsersController extends Controller
{
    use EditUserTrait;

    /**
     * @event FindLoginUserEvent The event that is triggered before attempting to find a user to sign in
     *
     * ```php
     * use Craft;
     * use craft\controllers\UsersController;
     * use craft\elements\User;
     * use craft\events\FindLoginUserEvent;
     * use yii\base\Event;
     *
     * Event::on(
     *     UsersController::class,
     *     UsersController::EVENT_BEFORE_FIND_LOGIN_USER,
     *     function(FindLoginUserEvent $event) {
     *         // force username-based login
     *         $event->user = User::find()
     *             ->username($event->loginName)
     *             ->addSelect(['users.password', 'users.passwordResetRequired'])
     *             ->one();
     *     }
     * );
     *
     * @since 4.2.0
     */
    public const EVENT_BEFORE_FIND_LOGIN_USER = 'beforeFindLoginUser';

    /**
     * @event FindLoginUserEvent The event that is triggered after attempting to find a user to sign in
     * @since 4.2.0
     */
    public const EVENT_AFTER_FIND_LOGIN_USER = 'afterFindLoginUser';

    /**
     * @event LoginFailureEvent The event that is triggered when a failed login attempt was made
     */
    public const EVENT_LOGIN_FAILURE = 'loginFailure';

    /**
     * @event DefineEditUserScreensEvent The event that is triggered when defining the screens that should be
     * shown for the user being edited.
     * @since 5.1.0
     */
    public const EVENT_DEFINE_EDIT_SCREENS = 'defineEditScreens';

    /**
     * @event UserEvent The event that is triggered BEFORE user groups and permissions ARE assigned to the user getting saved
     * @since 3.5.13
     */
    public const EVENT_BEFORE_ASSIGN_GROUPS_AND_PERMISSIONS = 'beforeAssignGroupsAndPermissions';

    /**
     * @event UserEvent The event that is triggered after user groups and permissions have been assigned to the user getting saved
     * @since 3.5.13
     */
    public const EVENT_AFTER_ASSIGN_GROUPS_AND_PERMISSIONS = 'afterAssignGroupsAndPermissions';

    /**
     * @event DefineUserContentSummaryEvent The event that is triggered when defining a summary of content owned by a user(s), before they are deleted
     *
     * ---
     * ```php
     * use craft\controllers\UsersController;
     * use craft\events\DefineUserContentSummaryEvent;
     * use yii\base\Event;
     *
     * Event::on(UsersController::class, UsersController::EVENT_DEFINE_CONTENT_SUMMARY, function(DefineUserContentSummaryEvent $e) {
     *     $e->contentSummary[] = 'A pair of sneakers';
     * });
     * ```
     *
     * @since 3.0.13
     */
    public const EVENT_DEFINE_CONTENT_SUMMARY = 'defineContentSummary';

    /**
     * @event InvalidUserTokenEvent The event that is triggered when an invalid user token is sent.
     * @since 3.6.5
     */
    public const EVENT_INVALID_USER_TOKEN = 'invalidUserToken';

    /**
     * @inheritdoc
     */
    protected array|bool|int $allowAnonymous = [
        'get-remaining-session-time' => self::ALLOW_ANONYMOUS_LIVE | self::ALLOW_ANONYMOUS_OFFLINE,
        'session-info' => self::ALLOW_ANONYMOUS_LIVE | self::ALLOW_ANONYMOUS_OFFLINE,
        'login-modal' => self::ALLOW_ANONYMOUS_LIVE | self::ALLOW_ANONYMOUS_OFFLINE,
        'get-user-for-login' => self::ALLOW_ANONYMOUS_LIVE | self::ALLOW_ANONYMOUS_OFFLINE,
        'login' => self::ALLOW_ANONYMOUS_LIVE | self::ALLOW_ANONYMOUS_OFFLINE,
        'auth-form' => self::ALLOW_ANONYMOUS_LIVE | self::ALLOW_ANONYMOUS_OFFLINE,
        'login-with-passkey' => self::ALLOW_ANONYMOUS_LIVE | self::ALLOW_ANONYMOUS_OFFLINE,
        'logout' => self::ALLOW_ANONYMOUS_LIVE | self::ALLOW_ANONYMOUS_OFFLINE,
        'impersonate-with-token' => self::ALLOW_ANONYMOUS_LIVE | self::ALLOW_ANONYMOUS_OFFLINE,
        'save-user' => self::ALLOW_ANONYMOUS_LIVE,
        'send-activation-email' => self::ALLOW_ANONYMOUS_LIVE | self::ALLOW_ANONYMOUS_OFFLINE,
        'send-password-reset-email' => self::ALLOW_ANONYMOUS_LIVE | self::ALLOW_ANONYMOUS_OFFLINE,
        'set-password' => self::ALLOW_ANONYMOUS_LIVE | self::ALLOW_ANONYMOUS_OFFLINE,
        'verify-email' => self::ALLOW_ANONYMOUS_LIVE | self::ALLOW_ANONYMOUS_OFFLINE,
    ];

    /**
     * @inheritdoc
     */
    public function beforeAction($action): bool
    {
        if ($action->id === 'login-modal') {
//            sleep(1);
        }
        // Don't enable CSRF validation for login requests if the user is already logged-in.
        // (Guards against double-clicking a Login button.)
        if ($action->id === 'login' && !Craft::$app->getUser()->getIsGuest()) {
            $this->enableCsrfValidation = false;
        }

        return parent::beforeAction($action);
    }

    /**
     * Displays the login template, and handles login post requests for logging in with a password.
     *
     * @return Response|null
     * @throws BadRequestHttpException
     * @throws ServiceUnavailableHttpException
     */
    public function actionLogin(): ?Response
    {
        if ($this->request->getIsGet()) {
            // see if they're already logged in
            $user = static::currentUser();
            if ($user) {
                return $this->_handleSuccessfulLogin($user);
            }

            return null;
        }

        $loginName = $this->request->getRequiredBodyParam('loginName');
        $password = $this->request->getRequiredBodyParam('password');
        $rememberMe = (bool)$this->request->getBodyParam('rememberMe');

        $user = $this->_findLoginUser($loginName);

        if (!$user || $user->password === null) {
            // Match $user->authenticate()'s delay
            $this->_hashCheck();
            return $this->_handleLoginFailure(User::AUTH_INVALID_CREDENTIALS);
        }

        // Did they submit a valid password, and is the user capable of being logged-in?
        if (!$user->authenticate($password)) {
            return $this->_handleLoginFailure($user->authError, $user);
        }

        // Get the session duration
        $generalConfig = Craft::$app->getConfig()->getGeneral();
        if ($rememberMe && $generalConfig->rememberedUserSessionDuration !== 0) {
            $duration = $generalConfig->rememberedUserSessionDuration;
        } else {
            $duration = $generalConfig->userSessionDuration;
        }

        // if user has an active 2SV method, move on to that
        $authService = Craft::$app->getAuth();
        if (!empty($authService->getActiveMethods($user))) {
            $authService->setUser($user, $duration);
            return $this->runAction('auth-form');
        }

        return $this->_completeLogin($user, $duration);
    }

    /**
     * Logs a user in with a passkey.
     *
     * @return Response|null
     * @since 5.0.0
     */
    public function actionLoginWithPasskey(): ?Response
    {
        $this->requirePostRequest();
        $this->requireAcceptsJson();

        $duration = Craft::$app->getConfig()->getGeneral()->userSessionDuration;

        $requestOptions = $this->request->getRequiredBodyParam('requestOptions');
        $response = $this->request->getRequiredBodyParam('response');
        $credential = WebAuthnRecord::findOne(['credentialId' => Json::decode($response)['id']]);

        if ($credential === null) {
            return $this->asFailure(Craft::t('app', 'Passkey authentication failed.'));
        }

        $user = User::findOne(['id' => $credential['userId']]);

        if ($user === null) {
            return $this->_handleLoginFailure();
        }

        if (!$user->authenticateWithPasskey($requestOptions, $response)) {
            return $this->_handleLoginFailure($user->authError, $user);
        }

        return $this->_completeLogin($user, $duration);
    }

    /**
     * Finish logging user in.
     *
     * Used for logging in with a password or passkey.
     *
     * @param User $user
     * @param int $duration
     * @return Response
     * @throws ServiceUnavailableHttpException
     * @since 5.0.0
     */
    private function _completeLogin(User $user, int $duration): Response
    {
        $userSession = Craft::$app->getUser();

        // Try logging them in
        if (!$userSession->login($user, $duration)) {
            // Unknown error
            return $this->_handleLoginFailure(null, $user);
        }

        return $this->_handleSuccessfulLogin($user);
    }

    private function _findLoginUser(string $loginName): ?User
    {
        // Fire a 'beforeFindLoginUser' event
        if ($this->hasEventHandlers(self::EVENT_BEFORE_FIND_LOGIN_USER)) {
            $event = new FindLoginUserEvent(['loginName' => $loginName]);
            $this->trigger(self::EVENT_BEFORE_FIND_LOGIN_USER, $event);
            $user = $event->user;
        } else {
            $user = null;
        }

        $user ??= Craft::$app->getUsers()->getUserByUsernameOrEmail($loginName);

        // Fire an 'afterFindLoginUser' event
        if ($this->hasEventHandlers(self::EVENT_AFTER_FIND_LOGIN_USER)) {
            $event = new FindLoginUserEvent([
                'loginName' => $loginName,
                'user' => $user,
            ]);
            $this->trigger(self::EVENT_AFTER_FIND_LOGIN_USER, $event);
            return $event->user;
        }

        return $user;
    }

    /**
     * Logs a user in for impersonation.
     *
     * @return Response|null
     * @throws BadRequestHttpException
     * @throws ForbiddenHttpException
     */
    public function actionImpersonate(): ?Response
    {
        $this->requirePostRequest();

        $userSession = Craft::$app->getUser();
        $userId = $this->request->getRequiredBodyParam('userId');
        $user = Craft::$app->getUsers()->getUserById($userId);

        if (!$user) {
            throw new BadRequestHttpException("Invalid user ID: $userId");
        }

        // Make sure they're allowed to impersonate this user
        $this->_enforceImpersonatePermission($user);

        // Save the original user ID to the session now so User::findIdentity()
        // knows not to worry if the user isn't active yet
        Session::set(User::IMPERSONATE_KEY, $userSession->getId());

        if (!$userSession->loginByUserId($userId)) {
            Session::remove(User::IMPERSONATE_KEY);
            $this->setFailFlash(Craft::t('app', 'There was a problem impersonating this user.'));
            Craft::error($userSession->getIdentity()->username . ' tried to impersonate userId: ' . $userId . ' but something went wrong.', __METHOD__);
            return null;
        }

        return $this->_handleSuccessfulLogin($user);
    }

    /**
     * Generates and returns a new impersonation URL
     *
     * @return Response
     * @throws BadRequestHttpException
     * @throws ForbiddenHttpException
     * @throws ServerErrorHttpException
     * @since 3.6.0
     */
    public function actionGetImpersonationUrl(): Response
    {
        $this->requirePostRequest();

        $userId = $this->request->getBodyParam('userId');
        $user = Craft::$app->getUsers()->getUserById($userId);

        if (!$user) {
            throw new BadRequestHttpException("Invalid user ID: $userId");
        }

        // Make sure they're allowed to impersonate this user
        $this->_enforceImpersonatePermission($user);

        // Create a single-use token that expires in an hour
        $token = Craft::$app->getTokens()->createToken([
            'users/impersonate-with-token', [
                'userId' => $userId,
                'prevUserId' => Craft::$app->getUser()->getId(),
            ],
        ], 1, new DateTime('+1 hour'));

        if (!$token) {
            throw new ServerErrorHttpException('Unable to create the invalidation token.');
        }

        $url = $user->can('accessCp') ? UrlHelper::cpUrl() : UrlHelper::siteUrl();
        $url = UrlHelper::urlWithToken($url, $token);

        return $this->asJson(compact('url'));
    }

    /**
     * Logs a user in for impersonation via an impersonation token.
     *
     * @param int $userId
     * @param int $prevUserId
     * @return Response|null
     * @throws BadRequestHttpException
     * @throws ForbiddenHttpException
     * @since 3.6.0
     */
    public function actionImpersonateWithToken(int $userId, int $prevUserId): ?Response
    {
        $this->requireToken();

        $userSession = Craft::$app->getUser();
        $user = Craft::$app->getUsers()->getUserById($userId);
        $success = false;

        if ($user) {
            // Save the original user ID to the session now so User::findIdentity()
            // knows not to worry if the user isn't active yet
            Session::set(User::IMPERSONATE_KEY, $prevUserId);
            $success = $userSession->login($user);
            if (!$success) {
                Session::remove(User::IMPERSONATE_KEY);
            }
        }

        if (!$success) {
            $this->setFailFlash(Craft::t('app', 'There was a problem impersonating this user.'));
            Craft::error(sprintf('%s tried to impersonate userId: %s but something went wrong.',
                $userSession->getIdentity()->username, $userId), __METHOD__);
            return null;
        }

        return $this->_handleSuccessfulLogin($user);
    }

    /**
     * Ensures that the current user has permission to impersonate the given user.
     *
     * @param User $user
     * @throws ForbiddenHttpException
     */
    private function _enforceImpersonatePermission(User $user): void
    {
        if (!Craft::$app->getUsers()->canImpersonate(static::currentUser(), $user)) {
            throw new ForbiddenHttpException('You do not have sufficient permissions to impersonate this user');
        }
    }

    /**
     * Returns information about the current user session, if any.
     *
     * @return Response
     * @since 3.4.0
     */
    public function actionSessionInfo(): Response
    {
        $this->requireAcceptsJson();

        $userSession = Craft::$app->getUser();
        /** @var User|null $user */
        $user = $userSession->getIdentity();

        $return = [
            'isGuest' => $user === null,
            'timeout' => $userSession->getRemainingSessionTime(),
        ];

        if (Craft::$app->getConfig()->getGeneral()->enableCsrfProtection) {
            $return['csrfTokenName'] = Craft::$app->getConfig()->getGeneral()->csrfTokenName;
            $return['csrfTokenValue'] = $this->request->getCsrfToken();
        }

        if ($user !== null) {
            $return['id'] = $user->id;
            $return['uid'] = $user->uid;
            $return['username'] = $user->username;
            $return['email'] = $user->email;
        }

        return $this->asJson($return);
    }

    /**
     * Renders the login modal for logged-out control panel uses.
     *
     * @return Response
     * @since 5.0.0
     */
    public function actionLoginModal(): Response
    {
        $this->requireAcceptsJson();
        $this->requirePostRequest();
        $this->requireCpRequest();

        $view = $this->getView();
        $html = $view->renderTemplate('_special/login-modal.twig', [
            'staticEmail' => $this->request->getRequiredBodyParam('email'),
            'forElevatedSession' => (bool)$this->request->getBodyParam('forElevatedSession'),
        ]);

        return $this->asJson([
            'html' => $html,
            'headHtml' => $view->getHeadHtml(),
            'bodyHtml' => $view->getBodyHtml(),
        ]);
    }

    /**
     * Returns how many seconds are left in the current elevated user session.
     *
     * @return Response
     */
    public function actionGetElevatedSessionTimeout(): Response
    {
        $timeout = Craft::$app->getUser()->getElevatedSessionTimeout();

        return $this->asJson([
            'timeout' => $timeout,
        ]);
    }

    /**
     * @return Response
     */
    public function actionLogout(): Response
    {
        // Passing false here for reasons.
        Craft::$app->getUser()->logout(false);

        $data = [];

        if ($this->request->getAcceptsJson()) {
            if (Craft::$app->getConfig()->getGeneral()->enableCsrfProtection) {
                $data['csrfTokenValue'] = $this->request->getCsrfToken();
            }

            return $this->asSuccess(
                data: $data,
            );
        }

        // Redirect to the login page if this is a control panel request
        if ($this->request->getIsCpRequest()) {
            return $this->redirect(Request::CP_PATH_LOGIN);
        }

        return $this->asSuccess(
            data: $data,
            redirect: Craft::$app->getConfig()->getGeneral()->getPostLogoutRedirect()
        );
    }

    /**
     * Sends a password reset email.
     *
     * @return Response|null
     * @throws NotFoundHttpException if the requested user cannot be found
     */
    public function actionSendPasswordResetEmail(): ?Response
    {
        $this->requirePostRequest();
        $errors = [];
        $loginName = null;

        // If someone's logged in and they're allowed to edit other users, then see if a userId was submitted
        if (Craft::$app->getUser()->checkPermission('editUsers')) {
            $userId = $this->request->getBodyParam('userId');

            if ($userId) {
                $user = Craft::$app->getUsers()->getUserById($userId);

                if (!$user) {
                    throw new NotFoundHttpException('User not found');
                }
            }
        }

        /** @noinspection UnSafeIsSetOverArrayInspection - FP */
        if (!isset($user)) {
            $loginName = $this->request->getBodyParam('loginName');

            if (!$loginName) {
                // If they didn't even enter a username/email, just bail now.
                $errors[] = Craft::t('app', 'Username or email is required.');

                return $this->_handleSendPasswordResetError($errors);
            }

            $user = Craft::$app->getUsers()->getUserByUsernameOrEmail($loginName);

            if (!$user || !$user->getIsCredentialed()) {
                $errors[] = Craft::t('app', 'Invalid username or email.');
            }
        }

        // keep track of how long email sending takes
        $time = microtime(true);

        // Don't try to send the email if there are already error or there is no user
        try {
            if (empty($errors) && !empty($user) && !Craft::$app->getUsers()->sendPasswordResetEmail($user)) {
                throw new Exception();
            }
        } catch (Exception) {
            $errors[] = Craft::t('app', 'There was a problem sending the password reset email.');
        }

        if (Craft::$app->getConfig()->getGeneral()->preventUserEnumeration) {
            // Randomly delay the response
            $this->_randomlyDelayResponse(microtime(true) - $time);

            if (!empty($errors)) {
                $list = implode("\n", array_map(function(string $error) {
                    return sprintf('- %s', $error);
                }, $errors));
                Craft::warning(sprintf("Password reset email not sent:\n%s", $list), __METHOD__);
                $errors = [];
            }
        }

        if (empty($errors)) {
            return $this->asSuccess(Craft::t('app', 'Password reset email sent.'));
        }

        // Handle the errors.
        return $this->_handleSendPasswordResetError($errors, $loginName);
    }

    /**
     * Generates a new verification code for a given user, and returns its URL.
     *
     * @return Response
     * @throws BadRequestHttpException if the existing password submitted with the request is invalid
     */
    public function actionGetPasswordResetUrl(): Response
    {
        $this->requirePermission('administrateUsers');

        if (!$this->_verifyElevatedSession()) {
            throw new BadRequestHttpException('Existing password verification failed');
        }

        $userId = $this->request->getRequiredParam('userId');
        $user = Craft::$app->getUsers()->getUserById($userId);

        if (!$user) {
            $this->_noUserExists();
        }

        try {
            $url = Craft::$app->getUsers()->getPasswordResetUrl($user);
        } catch (InvalidElementException $e) {
            if (in_array($user->getStatus(), [User::STATUS_INACTIVE, User::STATUS_PENDING])) {
                $message = Craft::t('app', 'Couldn’t generate an activation URL: {error}', [
                    'error' => $e->getMessage(),
                ]);
            } else {
                $message = Craft::t('app', 'Couldn’t generate a password reset URL: {error}', [
                    'error' => $e->getMessage(),
                ]);
            }
            return $this->asFailure($message);
        }

        return $this->asJson([
            'url' => $url,
        ]);
    }

    /**
     * Requires a user to reset their password on next login.
     *
     * @return Response|null
     * @since 5.0.0
     */
    public function actionRequirePasswordReset(): ?Response
    {
        $this->requirePermission('administrateUsers');

        $userId = $this->request->getRequiredParam('userId');
        $user = Craft::$app->getUsers()->getUserById($userId);

        if (!$user) {
            $this->_noUserExists();
        }

        $user->passwordResetRequired = true;

        if (!Craft::$app->getElements()->saveElement($user, false)) {
            return $this->asFailure(Craft::t('app', 'Couldn’t save {type}.', [
                'type' => User::lowerDisplayName(),
            ]));
        }

        return $this->asSuccess(Craft::t('app', '{type} saved.', [
            'type' => User::displayName(),
        ]));
    }

    /**
     * Removes the requirement for a user to reset their password on next login.
     *
     * @return Response|null
     * @since 5.0.0
     */
    public function actionRemovePasswordResetRequirement(): ?Response
    {
        $this->requirePermission('administrateUsers');

        $userId = $this->request->getRequiredParam('userId');
        $user = Craft::$app->getUsers()->getUserById($userId);

        if (!$user) {
            $this->_noUserExists();
        }

        $user->passwordResetRequired = false;

        if (!Craft::$app->getElements()->saveElement($user, false)) {
            return $this->asFailure(Craft::t('app', 'Couldn’t save {type}.', [
                'type' => User::lowerDisplayName(),
            ]));
        }

        return $this->asSuccess(Craft::t('app', '{type} saved.', [
            'type' => User::displayName(),
        ]));
    }

    /**
     * Sets a user’s password once they’ve verified they have access to their email.
     *
     * @return Response
     */
    public function actionSetPassword(): Response
    {
        // Have they just submitted a password, or are we just displaying the page?
        if (!$this->request->getIsPost()) {
            if (!is_array($info = $this->_processTokenRequest())) {
                return $info;
            }

            /** @var User $user */
            /** @var string $uid */
            /** @var string $code */
            [$user, $uid, $code] = $info;

            Craft::$app->getUser()->sendUsernameCookie($user);

            // Send them to the set password template.
            return $this->_renderSetPasswordTemplate([
                'code' => $code,
                'id' => $uid,
                'newUser' => !$user->password,
            ]);
        }

        // POST request. They've just set the password.
        $code = $this->request->getRequiredBodyParam('code');
        $uid = $this->request->getRequiredParam('id');
        $user = Craft::$app->getUsers()->getUserByUid($uid);

        if (!$user) {
            throw new BadRequestHttpException("Invalid user UID: $uid");
        }

        // Make sure we still have a valid token.
        if (!Craft::$app->getUsers()->isVerificationCodeValidForUser($user, $code)) {
            return $this->_processInvalidToken($user);
        }

        $user->newPassword = $this->request->getRequiredBodyParam('newPassword');
        $user->setScenario(User::SCENARIO_PASSWORD);

        if (!Craft::$app->getElements()->saveElement($user)) {
            return $this->asFailure(
                Craft::t('app', 'Couldn’t update password.'),
                $user->getErrors('newPassword'),
            ) ?? $this->_renderSetPasswordTemplate([
                'errors' => $user->getErrors('newPassword'),
                'code' => $code,
                'id' => $uid,
                'newUser' => !$user->password,
            ]);
        }

        // If they're pending, try to activate them, and maybe treat this as an activation request
        if ($user->getStatus() === User::STATUS_PENDING) {
            try {
                Craft::$app->getUsers()->activateUser($user);
                $response = $this->_onAfterActivateUser($user);
                if ($response !== null) {
                    return $response;
                }
            } catch (InvalidElementException) {
                // NBD
            }
        }

        // Maybe automatically log them in
        $loggedIn = $this->_maybeLoginUserAfterAccountActivation($user);

        if ($this->request->getAcceptsJson()) {
            $return = [
                'status' => $user->getStatus(),
            ];
            if ($loggedIn && Craft::$app->getConfig()->getGeneral()->enableCsrfProtection) {
                $return['csrfTokenValue'] = $this->request->getCsrfToken();
            }
            return $this->asSuccess(data: $return);
        }

        // Can they access the control panel?
        if ($user->can('accessCp')) {
            // Send them to the control panel login page
            $url = UrlHelper::cpUrl(Request::CP_PATH_LOGIN);
        } else {
            // Send them to the 'setPasswordSuccessPath'.
            $setPasswordSuccessPath = Craft::$app->getConfig()->getGeneral()->getSetPasswordSuccessPath();
            $url = UrlHelper::siteUrl($setPasswordSuccessPath);
        }

        return $this->redirect($url);
    }

    /**
     * Verifies that a user has access to an email address.
     *
     * @return Response
     */
    public function actionVerifyEmail(): Response
    {
        if (!is_array($info = $this->_processTokenRequest())) {
            return $info;
        }

        /** @var User $user */
        [$user] = $info;
        $pending = $user->pending;
        $usersService = Craft::$app->getUsers();

        // Do they have an unverified email?
        if ($user->unverifiedEmail) {
            try {
                $usersService->verifyEmailForUser($user);
            } catch (InvalidElementException) {
                return $this->renderTemplate('_special/emailtaken.twig', [
                    'email' => $user->unverifiedEmail,
                ]);
            }
        } elseif ($pending) {
            // No unverified email so just get on with activating their account
            $usersService->activateUser($user);
        }

        // If they're logged in, give them a success notice
        if (!Craft::$app->getUser()->getIsGuest()) {
            $this->setSuccessFlash(Craft::t('app', 'Email verified'));
        }

        // Were they just activated?
        if ($pending && ($response = $this->_onAfterActivateUser($user)) !== null) {
            return $response;
        }

        return $this->_redirectUserToCp($user) ?? $this->_redirectUserAfterEmailVerification($user);
    }

    /**
     * Enables a user that is currently disabled or archived.
     *
     * @return Response|null
     * @since 4.3.2
     */
    public function actionEnableUser(): ?Response
    {
        $this->requirePostRequest();

        $userId = $this->request->getRequiredBodyParam('userId');
        $user = Craft::$app->getUsers()->getUserById($userId);

        if (!$user) {
            $this->_noUserExists();
        }

        $elementsService = Craft::$app->getElements();

        if (!$elementsService->canSave($user)) {
            throw new ForbiddenHttpException('User is not authorized to perform this action.');
        }

        $user->enabled = true;
        $user->enabledForSite = true;
        $user->archived = false;

        if (!$elementsService->saveElement($user, false)) {
            return $this->asFailure(Craft::t('app', 'Couldn’t save {type}.', [
                'type' => User::lowerDisplayName(),
            ]));
        }

        return $this->asSuccess(Craft::t('app', '{type} saved.', [
            'type' => User::displayName(),
        ]));
    }

    /**
     * Manually activates a user account. Only admins have access.
     *
     * @return Response
     */
    public function actionActivateUser(): ?Response
    {
        $this->requirePermission('administrateUsers');
        $this->requirePostRequest();
        $userVariable = $this->request->getValidatedBodyParam('userVariable') ?? 'user';

        $userId = $this->request->getRequiredBodyParam('userId');
        $user = Craft::$app->getUsers()->getUserById($userId);

        if (!$user) {
            $this->_noUserExists();
        }

        try {
            Craft::$app->getUsers()->activateUser($user);
        } catch (InvalidElementException $e) {
            return $this->asModelFailure(
                $user,
                Craft::t('app', 'There was a problem activating the user: {error}', [
                    'error' => $e->getMessage(),
                ]),
                $userVariable,
            );
        }

        return $this->asModelSuccess(
            $user,
            Craft::t('app', 'Successfully activated the user.'),
            $userVariable,
        );
    }

    /**
<<<<<<< HEAD
     * Creates a new unpublished draft of a user and redirects to its edit page.
=======
     * User index
     *
     * @param string|null $source
     * @return Response
     * @since 4.11.0
     */
    public function actionIndex(?string $source = null): Response
    {
        $this->requirePermission('editUsers');
        return $this->renderTemplate('users/_index.twig', [
            'title' => Craft::t('app', 'Users'),
            'buttonLabel' => Craft::t('app', 'New {type}', [
                'type' => User::lowerDisplayName(),
            ]),
            'source' => $source,
        ]);
    }

    /**
     * Edit a user account.
>>>>>>> ec22174c
     *
     * @return Response
     * @since 5.0.0
     */
    public function actionCreate(): Response
    {
        Craft::$app->requireEdition(CmsEdition::Team);

        $user = Craft::createObject(User::class);

        // Make sure the user is allowed to create this user
        if (!Craft::$app->getElements()->canSave($user)) {
            throw new ForbiddenHttpException('User not authorized to save this user.');
        }

        $user->setScenario(Element::SCENARIO_ESSENTIALS);
        if (!Craft::$app->getDrafts()->saveElementAsDraft($user, Craft::$app->getUser()->getId(), null, null, false)) {
            return $this->asModelFailure($user, Craft::t('app', 'Couldn’t create {type}.', [
                'type' => User::lowerDisplayName(),
            ]), 'user');
        }

        $editUrl = $user->getCpEditUrl();

        $response = $this->asModelSuccess($user, Craft::t('app', '{type} created.', [
            'type' => User::displayName(),
        ]), 'user', array_filter([
            'cpEditUrl' => $this->request->getIsCpRequest() ? $editUrl : null,
        ]));

        if (!$this->request->getAcceptsJson()) {
            $response->redirect(UrlHelper::urlWithParams($editUrl, [
                'fresh' => 1,
            ]));
        }

        return $response;
    }

    /**
     * User profile screen
     *
     * @param int|null $userId The user’s ID.
     * @param User|null $element The user being edited, if there were any validation errors.
     * @return Response
     * @since 5.0.0
     */
    public function actionProfile(?int $userId = null, ?User $element = null): Response
    {
        $this->requireCpRequest();

        $element ??= $this->editedUser($userId);

        // let the elements/edit action do most of the work
        Craft::$app->runAction('elements/edit', [
            'element' => $element,
        ]);

        if ($element->getIsUnpublishedDraft() && $this->showPermissionsScreen()) {
            $this->response
                ->submitButtonLabel(Craft::t('app', 'Create and set permissions'))
                ->redirectUrl($this->editUserScreenUrl($element, self::SCREEN_PERMISSIONS));
        }

        return $this->asEditUserScreen($element, self::SCREEN_PROFILE);
    }

    /**
     * User addresses screen.
     *
     * @param int|null $userId The user’s ID
     * @return Response
     * @since 5.0.0
     */
    public function actionAddresses(?int $userId = null): Response
    {
        $this->requireCpRequest();
        $user = $this->editedUser($userId);
        /** @var Response|CpScreenResponseBehavior $response */
        $response = $this->asEditUserScreen($user, self::SCREEN_ADDRESSES);

        $response->contentHtml(function() use ($user) {
            $config = [
                'showInGrid' => true,
                'canCreate' => true,
            ];

            // Use an element index view if there's more than 50 addresses
            $total = Address::find()->owner($user)->count();
            if ($total > 50) {
                return $user->getAddressManager()->getIndexHtml($user, $config);
            }

            return Html::tag('h2', Craft::t('app', 'Addresses')) .
                $user->getAddressManager()->getCardsHtml($user, $config);
        });

        return $response;
    }

    /**
     * User permissions screen.
     *
     * @param int|null $userId The user’s ID
     * @return Response
     * @since 5.0.0
     */
    public function actionPermissions(?int $userId = null): Response
    {
        $this->requireCpRequest();
        $user = $this->editedUser($userId);
        /** @var Response|CpScreenResponseBehavior $response */
        $response = $this->asEditUserScreen($user, self::SCREEN_PERMISSIONS);

        $response->action('users/save-permissions');
        $response->contentTemplate('users/_permissions', [
            'user' => $user,
            'currentGroupIds' => array_map(fn(UserGroup $group) => $group->id, $user->getGroups()),
        ]);

        if (!$user->getIsCredentialed() && static::currentUser()->can('administrateUsers')) {
            $response->additionalButtonsHtml(
                Html::button(Craft::t('app', 'Save and send activation email'), [
                    'class' => ['btn', 'secondary', 'formsubmit'],
                    'data' => [
                        'param' => 'sendActivationEmail',
                        'value' => '1',
                    ],
                ])
            );
        }

        return $response;
    }

    /**
     * Saves a user’s permissions.
     *
     * @return Response
     * @since 5.0.0
     */
    public function actionSavePermissions(): Response
    {
        $this->requireCpRequest();

        $currentUser = static::currentUser();
        $user = $this->editedUser((int)$this->request->getRequiredBodyParam('userId'));

        // Is their admin status changing?
        if ($currentUser->admin) {
            $adminParam = (bool)($this->request->getBodyParam('admin') ?? $user->admin);
            if ($adminParam !== $user->admin) {
                if ($adminParam) {
                    $this->requireElevatedSession();
                }

                $user->admin = $adminParam;
                Craft::$app->getElements()->saveElement($user, false);
            }
        }

        if (Craft::$app->edition === CmsEdition::Pro) {
            // Fire an 'beforeAssignGroupsAndPermissions' event
            if ($this->hasEventHandlers(self::EVENT_BEFORE_ASSIGN_GROUPS_AND_PERMISSIONS)) {
                $this->trigger(self::EVENT_BEFORE_ASSIGN_GROUPS_AND_PERMISSIONS, new UserEvent([
                    'user' => $user,
                ]));
            }

            // Assign user groups and permissions if the current user is allowed to do that
            $this->_saveUserGroups($user, $currentUser);
            $this->_saveUserPermissions($user, $currentUser);

            // Fire an 'afterAssignGroupsAndPermissions' event
            if ($this->hasEventHandlers(self::EVENT_AFTER_ASSIGN_GROUPS_AND_PERMISSIONS)) {
                $this->trigger(self::EVENT_AFTER_ASSIGN_GROUPS_AND_PERMISSIONS, new UserEvent([
                    'user' => $user,
                ]));
            }
<<<<<<< HEAD
=======
        } else {
            $title = Craft::t('app', 'Create a new {type}', [
                'type' => User::lowerDisplayName(),
            ]);
>>>>>>> ec22174c
        }

        if (
            !$user->getIsCredentialed() &&
            $currentUser->can('administrateUsers') &&
            $this->request->getBodyParam('sendActivationEmail')
        ) {
            try {
                if (!Craft::$app->getUsers()->sendActivationEmail($user)) {
                    $this->setFailFlash(Craft::t('app', 'Couldn’t send activation email. Check your email settings.'));
                }
            } catch (InvalidElementException $e) {
                $this->setFailFlash(Craft::t('app', 'Couldn’t send the activation email: {error}', [
                    'error' => $e->getMessage(),
                ]));
            }
        }

        return $this->asSuccess(Craft::t('app', 'Permissions saved.'));
    }

    /**
     * User preferences screen.
     *
     * @return Response
     * @since 5.0.0
     */
    public function actionPreferences(): Response
    {
        $this->requireCpRequest();
        $user = static::currentUser();
        /** @var Response|CpScreenResponseBehavior $response */
        $response = $this->asEditUserScreen($user, self::SCREEN_PREFERENCES);

        $i18n = Craft::$app->getI18n();

        // user language
        $userLanguage = $user->getPreferredLanguage();

        if (
            !$userLanguage ||
            !ArrayHelper::contains($i18n->getAppLocales(), fn(Locale $locale) => $locale->id === App::parseEnv($userLanguage))
        ) {
            $userLanguage = Craft::$app->language;
        }

        // user locale
        $userLocale = $user->getPreferredLocale();

        if (
            !$userLocale ||
            !ArrayHelper::contains($i18n->getAllLocales(), fn(Locale $locale) => $locale->id === App::parseEnv($userLocale))
        ) {
            $userLocale = Craft::$app->getConfig()->getGeneral()->defaultCpLocale;
        }

        $response->action('users/save-preferences');
        $response->contentTemplate('users/_preferences', compact(
            'userLanguage',
            'userLocale',
        ));

        return $response;
    }

    /**
     * Saves a user’s preferences.
     *
     * @return Response
     * @since 5.0.0
     */
    public function actionSavePreferences(): Response
    {
        $this->requireCpRequest();

        $user = static::currentUser();
        $preferredLocale = $this->request->getBodyParam('preferredLocale', $user->getPreference('locale')) ?: null;
        if ($preferredLocale === '__blank__') {
            $preferredLocale = null;
        }
        $preferences = [
            'language' => $this->request->getBodyParam('preferredLanguage', $user->getPreference('language')),
            'locale' => $preferredLocale,
            'weekStartDay' => $this->request->getBodyParam('weekStartDay', $user->getPreference('weekStartDay')),
            'alwaysShowFocusRings' => (bool)$this->request->getBodyParam('alwaysShowFocusRings', $user->getPreference('alwaysShowFocusRings')),
            'useShapes' => (bool)$this->request->getBodyParam('useShapes', $user->getPreference('useShapes')),
            'underlineLinks' => (bool)$this->request->getBodyParam('underlineLinks', $user->getPreference('underlineLinks')),
            'disableAutofocus' => $this->request->getBodyParam('disableAutofocus', $user->getPreference('disableAutofocus')),
            'notificationDuration' => $this->request->getBodyParam('notificationDuration', $user->getPreference('notificationDuration')),
        ];

        if ($user->admin) {
            $preferences = array_merge($preferences, [
                'showFieldHandles' => (bool)$this->request->getBodyParam('showFieldHandles', $user->getPreference('showFieldHandles')),
                'enableDebugToolbarForSite' => (bool)$this->request->getBodyParam('enableDebugToolbarForSite', $user->getPreference('enableDebugToolbarForSite')),
                'enableDebugToolbarForCp' => (bool)$this->request->getBodyParam('enableDebugToolbarForCp', $user->getPreference('enableDebugToolbarForCp')),
                'showExceptionView' => (bool)$this->request->getBodyParam('showExceptionView', $user->getPreference('showExceptionView')),
                'profileTemplates' => (bool)$this->request->getBodyParam('profileTemplates', $user->getPreference('profileTemplates')),
            ]);
        }

        Craft::$app->getUsers()->saveUserPreferences($user, $preferences);
        Craft::$app->updateTargetLanguage();

        return $this->asSuccess(Craft::t('app', 'Preferences saved.'));
    }

    /**
     * User password screen.
     *
     * @param User|null $user The user being edited, if there were any validation errors.
     * @return Response
     * @since 5.0.0
     */
    public function actionPassword(?User $user = null): Response
    {
        $this->requireCpRequest();
        $user ??= static::currentUser();
        /** @var Response|CpScreenResponseBehavior $response */
        $response = $this->asEditUserScreen($user, self::SCREEN_PASSWORD);

        $this->getView()->registerAssetBundle(AuthMethodSetupAsset::class);

        $response->action('users/save-password');
        $response->contentTemplate('users/_password', compact('user'));

        return $response;
    }

    /**
     * Saves a user’s new password.
     *
     * @return Response|null
     * @since 5.0.0
     */
    public function actionSavePassword(): ?Response
    {
        $this->requireCpRequest();

        if (!Craft::$app->getUser()->getHasElevatedSession()) {
            throw new BadRequestHttpException('An elevated session is required to change your password.');
        }

        $newPassword = $this->request->getRequiredBodyParam('newPassword');

        if ($newPassword === '') {
            return null;
        }

        $user = static::currentUser();
        $user->newPassword = $newPassword;
        $user->setScenario(User::SCENARIO_PASSWORD);

        if (!Craft::$app->getElements()->saveElement($user)) {
            return $this->asFailure(
                Craft::t('app', 'Couldn’t save password.'),
                $user->getErrors('newPassword'),
                ['user' => $user],
            );
        }

        return $this->asSuccess(Craft::t('app', 'Password saved.'));
    }

    /**
     * User passkey screen
     *
     * @return Response
     * @since 5.0.0
     */
    public function actionPasskeys(): Response
    {
        $this->requireCpRequest();
        $user = static::currentUser();
        /** @var Response|CpScreenResponseBehavior $response */
        $response = $this->asEditUserScreen($user, self::SCREEN_PASSKEYS);

        $view = $this->getView();
        $view->registerAssetBundle(PasskeySetupAsset::class);
        $view->registerJs(<<<JS
new Craft.PasskeySetup();
JS);

        $passkeys = Craft::$app->getAuth()->getPasskeys($user);
        $response->contentTemplate('users/_passkeys', [
            'user' => $user,
            'passkeys' => $passkeys,
        ]);

        return $response;
    }

    /**
     * Returns a 2FA setup screen, for users who require a 2FA method.
     *
     * @return Response
     * @since 5.0.0
     */
    public function actionSetup2fa(): Response
    {
        $this->requireCpRequest();

        $this->getView()->registerAssetBundle(AuthMethodSetupAsset::class);

        return $this->renderTemplate('_special/setup-2fa.twig');
    }

    /**
     * Provides an endpoint for saving a user account.
     *
     * This action accounts for the following scenarios:
     * - An admin registering a new user account.
     * - An admin editing an existing user account.
     * - A normal user with user-administration permissions registering a new user account.
     * - A normal user with user-administration permissions editing an existing user account.
     * - A guest registering a new user account ("public registration").
     * This action behaves the same regardless of whether it was requested from the control panel or the front-end site.
     *
     * @return Response|null
     * @throws NotFoundHttpException if the requested user cannot be found
     * @throws BadRequestHttpException if attempting to create a client account, and one already exists
     * @throws ForbiddenHttpException if attempting public registration but public registration is not allowed
     */
    public function actionSaveUser(): ?Response
    {
        $this->requirePostRequest();

        $userSession = Craft::$app->getUser();
        $currentUser = $userSession->getIdentity();
        $canAdministrateUsers = $currentUser && $currentUser->can('administrateUsers');
        $generalConfig = Craft::$app->getConfig()->getGeneral();
        $userSettings = Craft::$app->getProjectConfig()->get('users') ?? [];
        $requireEmailVerification = (
            Craft::$app->edition === CmsEdition::Pro &&
            ($userSettings['requireEmailVerification'] ?? true)
        );
        $deactivateByDefault = $userSettings['deactivateByDefault'] ?? false;
        $userVariable = $this->request->getValidatedBodyParam('userVariable') ?? 'user';
        $returnCsrfToken = false;

        // Get the user being edited
        // ---------------------------------------------------------------------

        $userId = $this->request->getBodyParam('userId');
        $isNewUser = !$userId;
        $newEmail = trim($this->request->getBodyParam('email') ?? '') ?: null;

        $isPublicRegistration = false;

        // Are we editing an existing user?
        if ($userId) {
            /** @var User|null $user */
            $user = User::find()
                ->id($userId)
                ->status(null)
                ->addSelect(['users.password', 'users.passwordResetRequired'])
                ->one();

            if (!$user) {
                throw new NotFoundHttpException('User not found');
            }

            /** @var User $user */
            if (!$user->getIsCurrent()) {
                // Make sure they have permission to edit other users
                $this->requirePermission('editUsers');
            }
        } else {
            // Make sure this is Craft Pro, since that's required for having multiple user accounts
            Craft::$app->requireEdition(CmsEdition::Team);

            // Is someone logged in?
            if ($currentUser) {
                // Make sure they have permission to register users
                $this->requirePermission('registerUsers');
            } else {
                // Make sure public registration is allowed
                $allowPublicRegistration = $userSettings['allowPublicRegistration'] ?? false;
                if (!$allowPublicRegistration) {
                    throw new ForbiddenHttpException('Public registration is not allowed');
                }

                $isPublicRegistration = true;

                // See if there's an inactive user with the same email
                if ($newEmail) {
                    $user = User::find()
                        ->email(Db::escapeParam($newEmail))
                        ->status(User::STATUS_INACTIVE)
                        ->one();
                }
            }

            $user = $user ?? new User();
        }

        $isCurrentUser = $user->getIsCurrent();

        if ($isCurrentUser) {
            // Remember the old username in case it changes
            $oldUsername = $user->username;
        }

        // Handle secure properties (email and password)
        // ---------------------------------------------------------------------

        $sendActivationEmail = false;

        // Are they allowed to set the email address?
        if ($isNewUser || $isCurrentUser || $canAdministrateUsers) {
            // Make sure it actually changed
            if (!$isNewUser && $newEmail && $newEmail === $user->email) {
                $newEmail = null;
            }

            if ($newEmail) {
                // Should we be sending a verification email now?
                // Even if verification isn't required, send one out on account creation if we don't have a password yet
                $sendActivationEmail = (!$isPublicRegistration || !$deactivateByDefault) && (
                        (
                            $requireEmailVerification && (
                                $isPublicRegistration ||
                                ($isCurrentUser && !$canAdministrateUsers) ||
                                ($this->request->getBodyParam('sendActivationEmail') ?? $this->request->getBodyParam('sendVerificationEmail'))
                            )
                        ) ||
                        (
                            !$requireEmailVerification && $isNewUser && (
                                ($isPublicRegistration && $generalConfig->deferPublicRegistrationPassword) ||
                                ($this->request->getBodyParam('sendActivationEmail') ?? $this->request->getBodyParam('sendVerificationEmail'))
                            )
                        )
                    );

                if ($sendActivationEmail) {
                    $user->unverifiedEmail = $newEmail;

                    // Mark them as pending
                    if (!$user->active) {
                        $user->pending = true;
                    }
                } else {
                    // Clear out the unverified email if there is one,
                    // so it doesn't overwrite the new email later on
                    $user->unverifiedEmail = null;
                }

                if (!$sendActivationEmail || $isNewUser) {
                    $user->email = $newEmail;
                }
            }
        } else {
            // Discard the new email if it was posted
            $newEmail = null;
        }

        // Are they allowed to set a new password?
        if ($isPublicRegistration) {
            if (!$generalConfig->deferPublicRegistrationPassword) {
                $user->newPassword = $this->request->getBodyParam('password', '');
            }
        } else {
            if ($isCurrentUser) {
                // If there was a newPassword input but it was empty, pretend it didn't exist
                $user->newPassword = $this->request->getBodyParam('newPassword') ?: null;
                $returnCsrfToken = $user->newPassword !== null;
            }
        }

        // If editing an existing user and either of these properties are being changed,
        // require the user’s current password for additional security
        if (
            !$isNewUser &&
            (!empty($newEmail) || $user->newPassword !== null) &&
            !$this->_verifyElevatedSession()
        ) {
            Craft::warning('Tried to change the email or password for userId: ' . $user->id . ', but the current password does not match what the user supplied.', __METHOD__);
            $user->addError('currentPassword', Craft::t('app', 'Incorrect current password.'));
        }

        // Handle the rest of the user properties
        // ---------------------------------------------------------------------

        // Is the site set to use email addresses as usernames?
        if ($generalConfig->useEmailAsUsername) {
            $user->username = $user->email;
        } elseif ($isNewUser || $currentUser->admin || $isCurrentUser) {
            $user->username = $this->request->getBodyParam('username', ($user->username ?: $user->email));
        }

        $this->populateNameAttributes($user);

        // New users should always be initially saved in a pending state,
        // even if an admin is doing this and opted to not send the verification email
        if ($isNewUser && !$deactivateByDefault) {
            $user->pending = true;
        }

        if ($canAdministrateUsers) {
            $user->passwordResetRequired = (bool)$this->request->getBodyParam('passwordResetRequired', $user->passwordResetRequired);
        }

        // If this is public registration and it's a Pro version,
        // set the default group on the user, so that any content
        // based on user group condition can be validated and saved against them
        if ($isPublicRegistration) {
            $groups = Craft::$app->getUsers()->getDefaultUserGroups($user);
            if (!empty($groups)) {
                $user->setGroups($groups);
            }
        }

        // If this is Craft Pro, grab any profile content from post
        $fieldsLocation = $this->request->getParam('fieldsLocation', 'fields');
        $user->setFieldValuesFromRequest($fieldsLocation);

        // Validate and save!
        // ---------------------------------------------------------------------

        $photo = UploadedFile::getInstanceByName('photo');

        if ($photo && !Image::canManipulateAsImage($photo->getExtension())) {
            $user->addError('photo', Craft::t('app', 'The user photo provided is not an image.'));
        }

        // Don't validate required custom fields if it's public registration
        if (!$isPublicRegistration || ($userSettings['validateOnPublicRegistration'] ?? false)) {
            $user->setScenario(Element::SCENARIO_LIVE);
        } elseif ($isPublicRegistration) {
            $user->setScenario(User::SCENARIO_REGISTRATION);
        }

        // Manually validate the user so we can pass $clearErrors=false
        $success = $user->validate(null, false) && Craft::$app->getElements()->saveElement($user, false);

        if (!$success) {
            Craft::info('User not saved due to validation error.', __METHOD__);

            if ($isPublicRegistration) {
                // Move any 'newPassword' errors over to 'password'
                $user->addErrors(['password' => $user->getErrors('newPassword')]);
                $user->clearErrors('newPassword');
            }

            // Copy any 'unverifiedEmail' errors to 'email'
            if (!$user->hasErrors('email')) {
                $user->addErrors(['email' => $user->getErrors('unverifiedEmail')]);
                $user->clearErrors('unverifiedEmail');
            }

            return $this->asModelFailure(
                $user,
                Craft::t('app', 'Couldn’t save {type}.', [
                    'type' => User::lowerDisplayName(),
                ]),
                $userVariable
            );
        }

        // If this is a new user and email verification isn't required,
        // go ahead and activate them now.
        if ($isNewUser && !$requireEmailVerification && !$deactivateByDefault) {
            Craft::$app->getUsers()->activateUser($user);
        }

        // Is this the current user, and did their username just change?
        // todo: remove comment when WI-51866 is fixed
        /** @noinspection PhpUndefinedVariableInspection */
        if ($isCurrentUser && $user->username !== $oldUsername) {
            // Update the username cookie
            $userSession->sendUsernameCookie($user);
        }

        // Save the user’s photo, if it was submitted
        $this->_processUserPhoto($user);

        if (Craft::$app->edition === CmsEdition::Pro) {
            // If this is public registration, assign the user to the default user group
            if ($isPublicRegistration) {
                // Assign them to the default user group
                Craft::$app->getUsers()->assignUserToDefaultGroup($user);
            }
        }

        // Do we need to send a verification email out?
        if ($sendActivationEmail) {
            // Temporarily set the unverified email on the User so the verification email goes to the
            // right place
            $originalEmail = $user->email;
            $user->email = $user->unverifiedEmail;

            if ($isNewUser) {
                // Send the activation email
                Craft::$app->getUsers()->sendActivationEmail($user);
            } else {
                // Send the standard verification email
                Craft::$app->getUsers()->sendNewEmailVerifyEmail($user);
            }

            // Put the original email back into place
            $user->email = $originalEmail;
        }

        // Is this public registration, and was the user going to be activated automatically?
        $publicActivation = $isPublicRegistration && $user->getStatus() === User::STATUS_ACTIVE;
        $loggedIn = $publicActivation && $this->_maybeLoginUserAfterAccountActivation($user);
        $returnCsrfToken = $returnCsrfToken || $loggedIn;

        if ($this->request->getAcceptsJson()) {
            return $this->asModelSuccess(
                $user,
                Craft::t('app', '{type} saved.', ['type' => User::displayName()]),
                $userVariable,
                array_filter([
                    'id' => $user->id, // todo: remove
                    'csrfTokenValue' => $returnCsrfToken && $generalConfig->enableCsrfProtection
                        ? $this->request->getCsrfToken()
                        : null,
                ]),
            );
        }

        if ($isPublicRegistration) {
            if (($message = $this->request->getParam('userRegisteredNotice')) !== null) {
                $default = Html::encode($message);
                Craft::$app->getDeprecator()->log('userRegisteredNotice', 'The `userRegisteredNotice` param has been deprecated for `users/save-user` requests. Use a hashed `successMessage` param instead.');
            } else {
                $default = Craft::t('app', 'User registered.');
            }
            $this->setSuccessFlash($default);
        } else {
            $this->setSuccessFlash(Craft::t('app', '{type} saved.', [
                'type' => User::displayName(),
            ]));
        }

        // Is this public registration, and is the user going to be activated automatically?
        if ($publicActivation) {
            return $this->_redirectUserToCp($user) ?? $this->_redirectUserAfterAccountActivation($user);
        }

        if (!$this->request->getAcceptsJson()) {
            // Tell all browser windows about the draft deletion
            Craft::$app->getSession()->broadcastToJs([
                'event' => 'saveElement',
                'id' => $user->id,
            ]);
        }

        return $this->redirectToPostedUrl($user);
    }

    /**
     * Renders a user photo input.
     *
     * @return Response
     * @since 5.0.0
     */
    public function actionRenderPhotoInput(): Response
    {
        $this->requireAcceptsJson();
        $this->requireCpRequest();
        $userId = $this->request->getRequiredBodyParam('userId');
        $user = Craft::$app->getUsers()->getUserById($userId);

        if (!$user) {
            throw new BadRequestHttpException("Invalid user ID: $userId");
        }

        return $this->_renderPhotoTemplate($user);
    }

    /**
     * Upload a user photo.
     *
     * @return Response|null
     * @throws BadRequestHttpException if the uploaded file is not an image
     */
    public function actionUploadUserPhoto(): ?Response
    {
        $this->requireAcceptsJson();
        $userId = $this->request->getRequiredBodyParam('userId');

        if ($userId != static::currentUser()->id) {
            $this->requirePermission('editUsers');
        }

        if (($file = UploadedFile::getInstanceByName('photo')) === null) {
            return null;
        }

        try {
            if ($file->getHasError()) {
                throw new UploadFailedException($file->error);
            }

            $users = Craft::$app->getUsers();
            $user = $users->getUserById($userId);

            // Move to our own temp location
            $fileLocation = Assets::tempFilePath($file->getExtension());
            move_uploaded_file($file->tempName, $fileLocation);
            $users->saveUserPhoto($fileLocation, $user, $file->name);

            return $this->_renderPhotoTemplate($user);
        } catch (Throwable $exception) {
            if (isset($fileLocation) && file_exists($fileLocation)) {
                FileHelper::unlink($fileLocation);
            }

            Craft::error('There was an error uploading the photo: ' . $exception->getMessage(), __METHOD__);

            return $this->asFailure(Craft::t('app', 'There was an error uploading your photo: {error}', [
                'error' => $exception->getMessage(),
            ]));
        }
    }

    /**
     * Delete all the photos for current user.
     *
     * @return Response
     * @throws BadRequestHttpException
     */
    public function actionDeleteUserPhoto(): Response
    {
        $this->requireAcceptsJson();

        $userId = $this->request->getRequiredBodyParam('userId');

        if ($userId != static::currentUser()->id) {
            $this->requirePermission('editUsers');
        }

        $user = Craft::$app->getUsers()->getUserById($userId);

        if ($user->photoId) {
            Craft::$app->getElements()->deleteElementById($user->photoId, Asset::class);
        }

        $user->photoId = null;
        Craft::$app->getElements()->saveElement($user, false);

        return $this->_renderPhotoTemplate($user);
    }

    /**
     * Sends a new activation email to a user.
     *
     * @return Response|null
     * @throws BadRequestHttpException if the user is not pending
     */
    public function actionSendActivationEmail(): ?Response
    {
        $this->requirePostRequest();

        $userId = $this->request->getRequiredBodyParam('userId');

        /** @var User|null $user */
        $user = User::find()
            ->id($userId)
            ->status(null)
            ->addSelect(['users.password'])
            ->one();

        if (!$user) {
            $this->_noUserExists();
        }

        // Only allow activation emails to be sent to inactive/pending users.
        /** @var User $user */
        $status = $user->getStatus();
        if (!in_array($status, [User::STATUS_INACTIVE, User::STATUS_PENDING])) {
            throw new BadRequestHttpException('Activation emails can only be sent to inactive or pending users');
        }

        if (!$user->pending) {
            $this->requirePermission('administrateUsers');
        }

        $userVariable = $this->request->getValidatedBodyParam('userVariable') ?? 'user';

        try {
            $emailSent = Craft::$app->getUsers()->sendActivationEmail($user);
        } catch (InvalidElementException $e) {
            return $this->asModelFailure(
                $user,
                Craft::t('app', 'Couldn’t send the activation email: {error}', [
                    'error' => $e->getMessage(),
                ]),
                $userVariable,
            );
        }

        return $emailSent ?
            $this->asSuccess(Craft::t('app', 'Activation email sent.')) :
            $this->asFailure(Craft::t('app', 'Couldn’t send activation email. Check your email settings.'));
    }

    /**
     * Unlocks a user, bypassing the cooldown phase.
     *
     * @return Response
     * @throws ForbiddenHttpException if a non-admin is attempting to unlock an admin
     */
    public function actionUnlockUser(): Response
    {
        $this->requirePostRequest();
        $this->requirePermission('moderateUsers');

        $userId = $this->request->getRequiredBodyParam('userId');
        $user = Craft::$app->getUsers()->getUserById($userId);

        if (!$user) {
            $this->_noUserExists();
        }

        // Even if you have moderateUsers permissions, only and admin should be able to unlock another admin.
        if ($user->admin) {
            $currentUser = static::currentUser();
            if (!$currentUser->admin) {
                throw new ForbiddenHttpException('Only admins can unlock other admins.');
            }

            // And admins can't unlock themselves by impersonating another admin
            $previousUserId = Session::get(User::IMPERSONATE_KEY);
            if ($previousUserId && $user->id == $previousUserId) {
                throw new ForbiddenHttpException('You can’t unlock yourself via impersonation.');
            }
        }

        Craft::$app->getUsers()->unlockUser($user);

        $this->setSuccessFlash(Craft::t('app', 'User unlocked.'));
        return $this->redirectToPostedUrl();
    }

    /**
     * Suspends a user.
     *
     * @return Response|null
     * @throws ForbiddenHttpException if a non-admin is attempting to suspend an admin
     */
    public function actionSuspendUser(): ?Response
    {
        $this->requirePostRequest();
        $this->requirePermission('moderateUsers');

        $userId = $this->request->getRequiredBodyParam('userId');
        $user = Craft::$app->getUsers()->getUserById($userId);

        if (!$user) {
            $this->_noUserExists();
        }

        $usersService = Craft::$app->getUsers();
        $currentUser = static::currentUser();

        if (!$usersService->canSuspend($currentUser, $user)) {
            $this->setFailFlash(Craft::t('app', 'Couldn’t suspend user.'));
            return null;
        }

        try {
            $usersService->suspendUser($user);
        } catch (InvalidElementException) {
            $this->setFailFlash(Craft::t('app', 'Couldn’t suspend user.'));
            return null;
        }

        $this->setSuccessFlash(Craft::t('app', 'User suspended.'));
        return $this->redirectToPostedUrl();
    }

    /**
     * Returns a summary of the content that is owned by a given user ID(s).
     *
     * @return Response
     * @since 3.0.13
     */
    public function actionUserContentSummary(): Response
    {
        $this->requirePostRequest();

        $userId = $this->request->getRequiredBodyParam('userId');

        if (is_array($userId)) {
            $userId = array_map(fn($id) => (int)$id, $userId);
        } else {
            $userId = (int)$userId;
        }

        if ($userId !== static::currentUser()?->id) {
            $this->requirePermission('deleteUsers');
        }

        $summary = [];

        foreach (Craft::$app->getEntries()->getAllSections() as $section) {
            $entryCount = Entry::find()
                ->sectionId($section->id)
                ->authorId($userId)
                ->site('*')
                ->unique()
                ->status(null)
                ->count();

            if ($entryCount) {
                $summary[] = Craft::t('app', '{num, number} {section} {num, plural, =1{entry} other{entries}}', [
                    'num' => $entryCount,
                    'section' => Craft::t('site', $section->name),
                ]);
            }
        }

        // Fire a 'defineContentSummary' event
        if ($this->hasEventHandlers(self::EVENT_DEFINE_CONTENT_SUMMARY)) {
            $event = new DefineUserContentSummaryEvent([
                'userId' => $userId,
                'contentSummary' => $summary,
            ]);
            $this->trigger(self::EVENT_DEFINE_CONTENT_SUMMARY, $event);
            $summary = $event->contentSummary;
        }

        return $this->asJson($summary);
    }

    /**
     * Deactivates a user.
     *
     * @return Response|null
     * @since 4.0.0
     */
    public function actionDeactivateUser(): ?Response
    {
        $this->requirePostRequest();

        $userId = $this->request->getRequiredBodyParam('userId');
        $user = Craft::$app->getUsers()->getUserById($userId);

        if (!$user) {
            $this->_noUserExists();
        }

        if (!$user->getIsCurrent()) {
            $this->requirePermission('administrateUsers');

            // Even if you have administrateUsers permissions, only and admin should be able to deactivate another admin.
            if ($user->admin) {
                $this->requireAdmin(false);
            }
        }

        // Deactivate the user
        try {
            Craft::$app->getUsers()->deactivateUser($user);
            $this->setSuccessFlash(Craft::t('app', 'Successfully deactivated the user.'));
        } catch (InvalidElementException) {
            $this->setFailFlash(Craft::t('app', 'There was a problem deactivating the user.'));
        }

        return $this->redirectToPostedUrl();
    }

    /**
     * Deletes a user.
     *
     * @return Response|null
     */
    public function actionDeleteUser(): ?Response
    {
        $this->requirePostRequest();

        $userId = $this->request->getRequiredBodyParam('userId');
        $user = Craft::$app->getUsers()->getUserById($userId);

        if (!$user) {
            $this->_noUserExists();
        }

        if (!$user->getIsCurrent()) {
            $this->requirePermission('deleteUsers');

            // Even if you have deleteUser permissions, only and admin should be able to delete another admin.
            if ($user->admin) {
                $this->requireAdmin(false);
            }
        }

        // Are we transferring the user’s content to a different user?
        $transferContentToId = $this->request->getBodyParam('transferContentTo');

        if (is_array($transferContentToId) && isset($transferContentToId[0])) {
            $transferContentToId = $transferContentToId[0];
        }

        if ($transferContentToId) {
            $transferContentTo = Craft::$app->getUsers()->getUserById($transferContentToId);

            if (!$transferContentTo) {
                $this->_noUserExists();
            }
        } else {
            $transferContentTo = null;
        }

        // Delete the user
        $user->inheritorOnDelete = $transferContentTo;

        if (!Craft::$app->getElements()->deleteElement($user)) {
            $this->setFailFlash(Craft::t('app', 'Couldn’t delete {type}.', [
                'type' => User::lowerDisplayName(),
            ]));
            return null;
        }

        $this->setSuccessFlash(Craft::t('app', '{type} deleted.', [
            'type' => User::displayName(),
        ]));
        return $this->redirectToPostedUrl();
    }

    /**
     * Unsuspends a user.
     *
     * @return Response|null
     * @throws ForbiddenHttpException if a non-admin is attempting to unsuspend an admin
     */
    public function actionUnsuspendUser(): ?Response
    {
        $this->requirePostRequest();
        $this->requirePermission('moderateUsers');

        $userId = $this->request->getRequiredBodyParam('userId');
        $user = Craft::$app->getUsers()->getUserById($userId);

        if (!$user) {
            $this->_noUserExists();
        }

        // Even if you have moderateUsers permissions, only and admin should be able to unsuspend another admin.
        $usersService = Craft::$app->getUsers();
        $currentUser = static::currentUser();

        if (!$usersService->canSuspend($currentUser, $user)) {
            $this->setFailFlash(Craft::t('app', 'Couldn’t unsuspend user.'));
            return null;
        }

        try {
            $usersService->unsuspendUser($user);
        } catch (InvalidElementException) {
            $this->setFailFlash(Craft::t('app', 'Couldn’t unsuspend user.'));
            return null;
        }

        $this->setSuccessFlash(Craft::t('app', 'User unsuspended.'));
        return $this->redirectToPostedUrl();
    }

    /**
     * Saves a user’s address.
     *
     * @return Response|null
     * @throws BadRequestHttpException
     * @throws ForbiddenHttpException
     * @since 4.0.0
     */
    public function actionSaveAddress(): ?Response
    {
        $elementsService = Craft::$app->getElements();
        $user = static::currentUser();
        $userId = (int)($this->request->getBodyParam('userId') ?? $user->id);
        $addressId = $this->request->getBodyParam('addressId');

        if ($addressId) {
            $address = Address::findOne($addressId);

            if (!$address) {
                throw new BadRequestHttpException("Invalid address ID: $addressId");
            }

            if ($address->getOwnerId() !== $userId) {
                throw new BadRequestHttpException("Address $addressId is not owned by user $userId");
            }
        } else {
            $address = new Address([
                'ownerId' => $userId,
            ]);
        }

        if (!$elementsService->canSave($address, $user)) {
            throw new ForbiddenHttpException('User is not permitted to edit this address.');
        }

        // Addresses have no status, and the default element save controller also sets the address scenario to live
        $address->setScenario(Element::SCENARIO_LIVE);

        // Name attributes
        $this->populateNameAttributes($address);

        // All safe attributes
        $safeAttributes = [];
        foreach ($address->safeAttributes() as $name) {
            $value = $this->request->getBodyParam($name);
            if ($value !== null) {
                $safeAttributes[$name] = $value;
            }
        }
        $address->setAttributes($safeAttributes);

        // Custom fields
        $fieldsLocation = $this->request->getParam('fieldsLocation') ?? 'fields';
        $address->setFieldValuesFromRequest($fieldsLocation);

        if (!$elementsService->saveElement($address)) {
            return $this->asModelFailure($address, Craft::t('app', 'Couldn’t save {type}.', [
                'type' => Address::lowerDisplayName(),
            ]), 'address');
        }

        return $this->asModelSuccess($address, Craft::t('app', '{type} saved.', [
            'type' => Address::displayName(),
        ]));
    }

    /**
     * Deletes a user’s address.
     *
     * @return Response|null
     * @since 4.0.0
     */
    public function actionDeleteAddress(): ?Response
    {
        $addressId = $this->request->getRequiredBodyParam('addressId');
        $address = Address::findOne($addressId);

        if (!$address) {
            throw new BadRequestHttpException("Invalid address ID: $addressId");
        }

        $elementsService = Craft::$app->getElements();

        if (!$elementsService->canDelete($address)) {
            throw new ForbiddenHttpException('User is not permitted to delete this address.');
        }

        if (!$elementsService->deleteElement($address)) {
            return $this->asModelFailure($address, Craft::t('app', 'Couldn’t delete {type}.', [
                'type' => Address::lowerDisplayName(),
            ]), 'address');
        }

        return $this->asModelSuccess($address, Craft::t('app', '{type} deleted.', [
            'type' => Address::displayName(),
        ]));
    }

    /**
     * Saves the user field layout.
     *
     * @return Response|null
     */
    public function actionSaveFieldLayout(): ?Response
    {
        $this->requirePostRequest();
        $this->requireAdmin();

        // Set the field layout
        $fieldLayout = Craft::$app->getFields()->assembleLayoutFromPost();
        $fieldLayout->type = User::class;
        $fieldLayout->reservedFieldHandles = [
            'active',
            'addresses',
            'admin',
            'email',
            'firstName',
            'friendlyName',
            'groups',
            'lastName',
            'locked',
            'name',
            'password',
            'pending',
            'photo',
            'suspended',
            'username',
        ];

        if (!Craft::$app->getUsers()->saveLayout($fieldLayout)) {
            Craft::$app->getUrlManager()->setRouteParams([
                'variables' => [
                    'fieldLayout' => $fieldLayout,
                ],
            ]);
            $this->setFailFlash(Craft::t('app', 'Couldn’t save user fields.'));
            return null;
        }

        $this->setSuccessFlash(Craft::t('app', 'User fields saved.'));
        return $this->redirectToPostedUrl();
    }

    /**
     * Verifies a password for a user.
     *
     * @return Response|null
     */
    public function actionVerifyPassword(): ?Response
    {
        $this->requireAcceptsJson();

        if ($this->_verifyExistingPassword()) {
            return $this->asSuccess();
        }

        return $this->asFailure(Craft::t('app', 'Invalid password.'));
    }

    /**
     * Handles a failed login attempt.
     *
     * @param string|null $authError
     * @param User|null $user
     * @return Response|null
     * @throws ServiceUnavailableHttpException
     */
    private function _handleLoginFailure(?string $authError = null, ?User $user = null): ?Response
    {
        $message = UserHelper::getLoginFailureMessage($authError, $user);

        // Fire a 'loginFailure' event
        if ($this->hasEventHandlers(self::EVENT_LOGIN_FAILURE)) {
            $event = new LoginFailureEvent([
                'authError' => $authError,
                'message' => $message,
                'user' => $user,
            ]);
            $this->trigger(self::EVENT_LOGIN_FAILURE, $event);
            $message = $event->message;
        }


        return $this->asFailure(
            $message,
            data: [
                'errorCode' => $authError,
            ],
            routeParams: [
                'loginName' => $this->request->getBodyParam('loginName'),
                'rememberMe' => (bool)$this->request->getBodyParam('rememberMe'),
                'errorCode' => $authError,
                'errorMessage' => $message,
            ]
        );
    }

    public function actionAuthForm(): Response
    {
        $activeMethods = Craft::$app->getAuth()->getActiveMethods();
        $methodClass = $this->request->getParam('method');

        if ($methodClass) {
            /** @var AuthMethodInterface|null $method */
            $method = ArrayHelper::firstWhere(
                $activeMethods,
                fn(AuthMethodInterface $method) => $method::class === $methodClass,
            );
            if (!$method) {
                throw new BadRequestHttpException("Invalid method class: $methodClass");
            }
            $activeMethods = array_values(array_filter($activeMethods, fn($m) => $m !== $method));
        } else {
            if (empty($activeMethods)) {
                throw new BadRequestHttpException('User has no active two-step verification methods.');
            }
            $method = array_shift($activeMethods);
        }

        $html = $method->getAuthFormHtml();
        $view = $this->getView();

        // explicitly set the default return URL here, since checkPermission('accessCp') will be false
        $defaultReturnUrl = UrlHelper::cpUrl(Craft::$app->getConfig()->getGeneral()->getPostCpLoginRedirect());

        return $this->asJson([
            'authMethod' => $method::class,
            'otherMethods' => array_map(fn(AuthMethodInterface $method) => [
                'name' => $method::displayName(),
                'class' => $method::class,
            ], $activeMethods),
            'authForm' => $html,
            'headHtml' => $view->getHeadHtml(),
            'bodyHtml' => $view->getBodyHtml(),
            'returnUrl' => Craft::$app->getUser()->getReturnUrl($defaultReturnUrl),
        ]);
    }

    /**
     * Redirects the user after a successful login attempt, or if they visited the Login page while they were already
     * logged in.
     *
     * @param User $user
     * @return Response
     */
    private function _handleSuccessfulLogin(User $user): Response
    {
        // Get the return URL
        $userSession = Craft::$app->getUser();
        $returnUrl = $userSession->getReturnUrl();

        // Clear it out
        $userSession->removeReturnUrl();

        // If this was an Ajax request, just return success:true
        if ($this->request->getAcceptsJson()) {
            $return = [
                'returnUrl' => $returnUrl,
            ];

            if (Craft::$app->getConfig()->getGeneral()->enableCsrfProtection) {
                $return['csrfTokenValue'] = $this->request->getCsrfToken();
            }

            return $this->asModelSuccess($user, modelName: 'user', data: $return);
        }

        return $this->redirectToPostedUrl($userSession->getIdentity(), $returnUrl);
    }

    /**
     * Renders the Set Password template for a given user.
     *
     * @param array $variables
     * @return Response
     */
    private function _renderSetPasswordTemplate(array $variables): Response
    {
        // If this is a site request, try handling the request like normal
        if ($this->request->getIsSiteRequest()) {
            try {
                Craft::$app->getUrlManager()->setRouteParams([
                    'variables' => $variables,
                ]);

                // Avoid re-routing to the same action again
                $this->request->checkIfActionRequest(true, true, false);
                if ($this->request->getActionSegments() === ['users', 'set-password']) {
                    $this->request->setIsActionRequest(false);
                }

                /** @var Application $app */
                $app = Craft::$app;
                return $app->handleRequest($this->request, true);
            } catch (NotFoundHttpException) {
                // Just go with the control panel template
            }
        }

        // Otherwise go with the control panel’s template
        return $this->renderTemplate('setpassword.twig', $variables, View::TEMPLATE_MODE_CP);
    }

    /**
     * Throws a "no user exists" exception
     *
     * @throws BadRequestHttpException
     */
    private function _noUserExists(): void
    {
        throw new BadRequestHttpException('User not found');
    }

    /**
     * Verifies that the user has an elevated session, or that their current password was submitted with the request.
     *
     * @return bool
     */
    private function _verifyElevatedSession(): bool
    {
        return (Craft::$app->getUser()->getHasElevatedSession() || $this->_verifyExistingPassword());
    }

    /**
     * Verifies that the current user’s password was submitted with the request.
     *
     * @return bool
     */
    private function _verifyExistingPassword(): bool
    {
        $currentUser = static::currentUser();

        if (!$currentUser) {
            return false;
        }

        $currentPassword = $this->request->getParam('currentPassword') ?? $this->request->getParam('password');
        if ($currentPassword === null) {
            return false;
        }

        $currentHashedPassword = $currentUser->password;

        try {
            return Craft::$app->getSecurity()->validatePassword($currentPassword, $currentHashedPassword);
        } catch (InvalidArgumentException) {
            return false;
        }
    }

    /**
     * @param User $user
     * @throws Throwable if reasons
     */
    private function _processUserPhoto(User $user): void
    {
        // Delete their photo?
        $users = Craft::$app->getUsers();

        if ($this->request->getBodyParam('deletePhoto')) {
            $users->deleteUserPhoto($user);
            $user->photoId = null;
            Craft::$app->getElements()->saveElement($user);
        }

        $newPhoto = false;
        $fileLocation = null;
        $filename = null;

        // Did they upload a new one?
        if ($photo = UploadedFile::getInstanceByName('photo')) {
            $fileLocation = Assets::tempFilePath($photo->getExtension());
            move_uploaded_file($photo->tempName, $fileLocation);
            $filename = $photo->name;
            $newPhoto = true;
        } elseif (($photo = $this->request->getBodyParam('photo')) && is_array($photo)) {
            // base64-encoded photo
            $matches = [];

            if (preg_match('/^data:((?<type>[a-z0-9]+\/[a-z0-9\+]+);)?base64,(?<data>.+)/i', $photo['data'] ?? '', $matches)) {
                $filename = $photo['filename'] ?? null;
                $extension = $filename ? pathinfo($filename, PATHINFO_EXTENSION) : null;

                if (!$extension && !empty($matches['type'])) {
                    try {
                        $extension = FileHelper::getExtensionByMimeType($matches['type']);
                    } catch (InvalidArgumentException) {
                    }
                }

                if (!$extension) {
                    Craft::warning('Could not determine file extension for user photo.', __METHOD__);
                    return;
                }

                $fileLocation = Assets::tempFilePath($extension);
                $data = base64_decode($matches['data']);
                FileHelper::writeToFile($fileLocation, $data);
                $newPhoto = true;
            }
        }

        if ($newPhoto) {
            try {
                $users->saveUserPhoto($fileLocation, $user, $filename);
            } catch (Throwable $e) {
                if (file_exists($fileLocation)) {
                    FileHelper::unlink($fileLocation);
                }

                throw $e;
            }
        }
    }

    /**
     * Saves new permissions on the user
     *
     * @param User $user
     * @param User $currentUser
     * @throws ForbiddenHttpException if the user account doesn't have permission to assign the attempted permissions
     */
    private function _saveUserPermissions(User $user, User $currentUser): void
    {
        if (!$currentUser->can('assignUserPermissions')) {
            return;
        }

        // Save any user permissions
        if ($user->admin) {
            $permissions = [];
        } else {
            $permissions = $this->request->getBodyParam('permissions');

            if ($permissions === null) {
                return;
            }

            // it will be an empty string if no permissions were assigned during user saving.
            if ($permissions === '') {
                $permissions = [];
            }
        }

        // See if there are any new permissions in here
        $hasNewPermissions = false;

        foreach ($permissions as $permission) {
            if (!$user->can($permission)) {
                $hasNewPermissions = true;

                // Make sure the current user even has permission to grant it
                if (!$currentUser->can($permission)) {
                    throw new ForbiddenHttpException("Your account doesn't have permission to assign the $permission permission to a user.");
                }
            }
        }

        if ($hasNewPermissions) {
            $this->requireElevatedSession();
        }

        Craft::$app->getUserPermissions()->saveUserPermissions($user->id, $permissions);
    }

    /**
     * Saves user groups on a user.
     *
     * @param User $user
     * @param User $currentUser
     * @throws ForbiddenHttpException if the user account doesn't have permission to assign the attempted groups
     */
    private function _saveUserGroups(User $user, User $currentUser): void
    {
        $groupIds = $this->request->getBodyParam('groups');

        if ($groupIds === null) {
            return;
        }

        if ($groupIds === '') {
            $groupIds = [];
        }

        /** @var UserGroup[] $allGroups */
        $allGroups = ArrayHelper::index(Craft::$app->getUserGroups()->getAllGroups(), 'id');

        // See if there are any new groups in here
        $oldGroupIds = array_map(fn(UserGroup $group) => $group->id, $user->getGroups());
        $hasNewGroups = false;
        $newGroups = [];

        foreach ($groupIds as $groupId) {
            $group = $newGroups[] = $allGroups[$groupId];

            if (!in_array($groupId, $oldGroupIds, false)) {
                $hasNewGroups = true;

                // Make sure the current user is in the group or has permission to assign it
                if (!$currentUser->can("assignUserGroup:$group->uid")) {
                    throw new ForbiddenHttpException("Your account doesn't have permission to assign user group “{$group->name}” to a user.");
                }
            }
        }

        if ($hasNewGroups) {
            $this->requireElevatedSession();
        }

        Craft::$app->getUsers()->assignUserToGroups($user->id, $groupIds);
        $user->setGroups($newGroups);
    }

    /**
     * @return array|Response
     */
    private function _processTokenRequest(): Response|array
    {
        $uid = $this->request->getRequiredParam('id');
        $code = $this->request->getRequiredParam('code');

        /** @var User|null $user */
        $user = User::find()
            ->uid($uid)
            ->status(null)
            ->addSelect(['users.password'])
            ->one();

        if (!$user) {
            return $this->_processInvalidToken();
        }

        // If someone is logged in and it’s not this person, log them out
        $userSession = Craft::$app->getUser();
        if (!$userSession->getIsGuest() && $userSession->getId() != $user->id) {
            $userSession->logout();
        }

        // Fire a 'beforeVerifyUser' event
        $usersService = Craft::$app->getUsers();
        if ($usersService->hasEventHandlers(Users::EVENT_BEFORE_VERIFY_EMAIL)) {
            $usersService->trigger(Users::EVENT_BEFORE_VERIFY_EMAIL, new UserEvent([
                'user' => $user,
            ]));
        }

        if (!Craft::$app->getUsers()->isVerificationCodeValidForUser($user, $code)) {
            return $this->_processInvalidToken($user);
        }

        // Fire an 'afterVerifyUser' event
        if ($usersService->hasEventHandlers(Users::EVENT_AFTER_VERIFY_EMAIL)) {
            $usersService->trigger(Users::EVENT_AFTER_VERIFY_EMAIL, new UserEvent([
                'user' => $user,
            ]));
        }

        return [$user, $uid, $code];
    }

    /**
     * @param User|null $user
     * @return Response
     * @throws HttpException if the verification code is invalid
     */
    private function _processInvalidToken(?User $user = null): Response
    {
        $this->trigger(self::EVENT_INVALID_USER_TOKEN, new InvalidUserTokenEvent([
            'user' => $user,
        ]));

        if ($this->request->getAcceptsJson()) {
            return $this->asFailure('InvalidVerificationCode');
        }

        // If they don't have a verification code at all, and they're already logged-in, just send them to the post-login URL
        if ($user && !$user->verificationCode) {
            $userSession = Craft::$app->getUser();
            if (!$userSession->getIsGuest()) {
                $returnUrl = $userSession->getReturnUrl();
                $userSession->removeReturnUrl();
                return $this->redirect($returnUrl);
            }
        }

        // If the invalidUserTokenPath config setting is set, send them there
        if ($this->request->getIsSiteRequest()) {
            $url = Craft::$app->getConfig()->getGeneral()->getInvalidUserTokenPath();
            return $this->redirect(UrlHelper::siteUrl($url));
        }

        throw new BadRequestHttpException(Craft::t('app', 'Invalid verification code. Please sign in or reset your password.'));
    }

    /**
     * Takes over after a user has been activated.
     *
     * @param User $user The user that was just activated
     * @return Response|null
     */
    private function _onAfterActivateUser(User $user): ?Response
    {
        $this->_maybeLoginUserAfterAccountActivation($user);

        if (!$this->request->getAcceptsJson()) {
            return $this->_redirectUserToCp($user) ?? $this->_redirectUserAfterAccountActivation($user);
        }

        return null;
    }

    /**
     * Possibly log a user in right after they were activated or reset their password, if Craft is configured to do so.
     *
     * @param User $user The user that was just activated or reset their password
     * @return bool Whether the user was logged in
     */
    private function _maybeLoginUserAfterAccountActivation(User $user): bool
    {
        $generalConfig = Craft::$app->getConfig()->getGeneral();
        if (!$generalConfig->autoLoginAfterAccountActivation) {
            return false;
        }
        return Craft::$app->getUser()->login($user, $generalConfig->userSessionDuration);
    }

    /**
     * Redirects a user to the `postCpLoginRedirect` location, if they have access to the control panel.
     *
     * @param User $user The user to redirect
     * @return Response|null
     */
    private function _redirectUserToCp(User $user): ?Response
    {
        // Can they access the control panel?
        if ($user->can('accessCp')) {
            $postCpLoginRedirect = Craft::$app->getConfig()->getGeneral()->getPostCpLoginRedirect();
            $url = UrlHelper::cpUrl($postCpLoginRedirect);
            return $this->redirect($url);
        }

        return null;
    }

    /**
     * Redirect the browser after a user’s account has been activated.
     *
     * @param User $user The user that was just activated
     * @return Response
     */
    private function _redirectUserAfterAccountActivation(User $user): Response
    {
        $activateAccountSuccessPath = Craft::$app->getConfig()->getGeneral()->getActivateAccountSuccessPath();
        $url = UrlHelper::siteUrl($activateAccountSuccessPath);
        return $this->redirectToPostedUrl($user, $url);
    }

    /**
     * Redirect the browser after a user has verified their new email address
     *
     * @param User $user The user that just verified their email
     * @return Response
     */
    private function _redirectUserAfterEmailVerification(User $user): Response
    {
        $verifyEmailSuccessPath = Craft::$app->getConfig()->getGeneral()->getVerifyEmailSuccessPath();
        $url = UrlHelper::siteUrl($verifyEmailSuccessPath);
        return $this->redirectToPostedUrl($user, $url);
    }

    /**
     * @param string[] $errors
     * @param string|null $loginName
     * @return Response|null
     * @throws \Exception
     */
    private function _handleSendPasswordResetError(array $errors, ?string $loginName = null): ?Response
    {
        $errorString = implode(', ', $errors);

        return $this->asFailure(
            $errorString,
            [
                'errors' => $errors,
            ],
            [
                'loginName' => $loginName,
                'errors' => $errors,
            ]
        );
    }

    /**
     * Renders the user photo template.
     *
     * @param User $user
     * @return Response
     */
    private function _renderPhotoTemplate(User $user): Response
    {
        $view = $this->getView();
        $templateMode = $view->getTemplateMode();
        if ($templateMode === View::TEMPLATE_MODE_SITE && !$view->doesTemplateExist('users/_photo')) {
            $templateMode = View::TEMPLATE_MODE_CP;
        }

        $data = [
            'html' => $view->renderTemplate('users/_photo.twig', [
                'user' => $user,
            ], $templateMode),
            'photoId' => $user->photoId,
        ];

        if ($user->getIsCurrent()) {
            $data['headerPhotoHtml'] = $view->renderTemplate('_layouts/components/header-photo.twig');
        }

        return $this->asJson($data);
    }

    private function _hashCheck()
    {
        Craft::$app->getSecurity()->validatePassword('p@ss1w0rd', '$2y$13$nj9aiBeb7RfEfYP3Cum6Revyu14QelGGxwcnFUKXIrQUitSodEPRi');
    }

    private function _randomlyDelayResponse(float $maxOffset = 0)
    {
        // Delay randomly between 0.5 and 1.5 seconds.
        $max = 1500000 - (int)($maxOffset * 1000000);
        if ($max > 500000) {
            usleep(random_int(500000, $max));
        }
    }

    /**
     * Marks the user’s feature announcements as read.
     *
     * @return Response
     */
    public function actionMarkAnnouncementsAsRead(): Response
    {
        $this->requirePostRequest();
        $ids = $this->request->getRequiredBodyParam('ids');
        Craft::$app->getAnnouncements()->markAsRead($ids);
        return $this->asSuccess();
    }

    private function populateNameAttributes(object $model): void
    {
        /** @var object|NameTrait $model */
        $fullName = $this->request->getBodyParam('fullName');

        if ($fullName !== null) {
            $model->fullName = $fullName;

            // Unset firstName and lastName so NameTrait::prepareNamesForSave() can set them
            $model->firstName = $model->lastName = null;
        } else {
            // Still check for firstName/lastName in case a front-end form is still posting them
            $firstName = $this->request->getBodyParam('firstName');
            $lastName = $this->request->getBodyParam('lastName');

            if ($firstName !== null || $lastName !== null) {
                $model->firstName = $firstName ?? $model->firstName;
                $model->lastName = $lastName ?? $model->lastName;

                // Unset fullName so NameTrait::prepareNamesForSave() can set it
                $model->fullName = null;
            }
        }
    }

    public function asModelSuccess(
        ModelInterface|Model $model,
        ?string $message = null,
        ?string $modelName = null,
        array $data = [],
        ?string $redirect = null,
    ): Response {
        $this->clearPassword($model);
        return parent::asModelSuccess($model, $message, $modelName, $data, $redirect);
    }

    public function asModelFailure(
        ModelInterface|Model $model,
        ?string $message = null,
        ?string $modelName = null,
        array $data = [],
        array $routeParams = [],
    ): ?Response {
        $this->clearPassword($model);
        return parent::asModelFailure($model, $message, $modelName, $data, $routeParams);
    }

    private function clearPassword(ModelInterface|Model $model): void
    {
        if ($model instanceof User) {
            $model->password = null;
            $model->newPassword = null;
            $model->currentPassword = null;
        }
    }
}<|MERGE_RESOLUTION|>--- conflicted
+++ resolved
@@ -956,14 +956,11 @@
     }
 
     /**
-<<<<<<< HEAD
-     * Creates a new unpublished draft of a user and redirects to its edit page.
-=======
      * User index
      *
      * @param string|null $source
      * @return Response
-     * @since 4.11.0
+     * @since 5.3.0
      */
     public function actionIndex(?string $source = null): Response
     {
@@ -978,8 +975,7 @@
     }
 
     /**
-     * Edit a user account.
->>>>>>> ec22174c
+     * Creates a new unpublished draft of a user and redirects to its edit page.
      *
      * @return Response
      * @since 5.0.0
@@ -1159,13 +1155,6 @@
                     'user' => $user,
                 ]));
             }
-<<<<<<< HEAD
-=======
-        } else {
-            $title = Craft::t('app', 'Create a new {type}', [
-                'type' => User::lowerDisplayName(),
-            ]);
->>>>>>> ec22174c
         }
 
         if (
