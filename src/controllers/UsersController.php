<?php
/**
 * @link https://craftcms.com/
 * @copyright Copyright (c) Pixel & Tonic, Inc.
 * @license https://craftcms.github.io/license/
 */

namespace craft\controllers;

use Craft;
use craft\base\Element;
use craft\elements\Asset;
use craft\elements\Entry;
use craft\elements\User;
use craft\errors\UploadFailedException;
use craft\errors\UserLockedException;
use craft\events\DefineUserContentSummaryEvent;
use craft\events\InvalidUserTokenEvent;
use craft\events\LoginFailureEvent;
use craft\events\RegisterUserActionsEvent;
use craft\events\UserEvent;
use craft\helpers\ArrayHelper;
use craft\helpers\Assets;
use craft\helpers\FileHelper;
use craft\helpers\Html;
use craft\helpers\Image;
use craft\helpers\Session;
use craft\helpers\UrlHelper;
use craft\helpers\User as UserHelper;
use craft\i18n\Locale;
use craft\models\UserGroup;
use craft\services\Users;
use craft\web\assets\edituser\EditUserAsset;
use craft\web\Controller;
use craft\web\Request;
use craft\web\ServiceUnavailableHttpException;
use craft\web\UploadedFile;
use craft\web\View;
use DateTime;
use Throwable;
use yii\base\InvalidArgumentException;
use yii\web\BadRequestHttpException;
use yii\web\ForbiddenHttpException;
use yii\web\HttpException;
use yii\web\NotFoundHttpException;
use yii\web\Response;
use yii\web\ServerErrorHttpException;

/** @noinspection ClassOverridesFieldOfSuperClassInspection */

/**
 * The UsersController class is a controller that handles various user account related tasks such as logging-in,
 * impersonating a user, logging out, forgetting passwords, setting passwords, validating accounts, activating
 * accounts, creating users, saving users, processing user avatars, deleting, suspending and unsuspending users.
 * Note that all actions in the controller, except [[actionLogin]], [[actionLogout]], [[actionGetRemainingSessionTime]],
 * [[actionSendPasswordResetEmail]], [[actionSetPassword]], [[actionVerifyEmail]] and [[actionSaveUser]] require an
 * authenticated Craft session via [[allowAnonymous]].
 *
 * @author Pixel & Tonic, Inc. <support@pixelandtonic.com>
 * @since 3.0.0
 */
class UsersController extends Controller
{
    /**
     * @event LoginFailureEvent The event that is triggered when a failed login attempt was made
     */
    public const EVENT_LOGIN_FAILURE = 'loginFailure';

    /**
     * @event RegisterUserActionsEvent The event that is triggered when a user’s available actions are being registered
     */
    public const EVENT_REGISTER_USER_ACTIONS = 'registerUserActions';

    /**
     * @event UserEvent The event that is triggered BEFORE user groups and permissions ARE assigned to the user getting saved
     * @since 3.5.13
     */
    public const EVENT_BEFORE_ASSIGN_GROUPS_AND_PERMISSIONS = 'afterBeforeGroupsAndPermissions';

    /**
     * @event UserEvent The event that is triggered after user groups and permissions have been assigned to the user getting saved
     * @since 3.5.13
     */
    public const EVENT_AFTER_ASSIGN_GROUPS_AND_PERMISSIONS = 'afterAssignGroupsAndPermissions';

    /**
     * @event DefineUserContentSummaryEvent The event that is triggered when defining a summary of content owned by a user(s), before they are deleted
     *
     * ---
     * ```php
     * use craft\controllers\UsersController;
     * use craft\events\DefineUserContentSummaryEvent;
     * use yii\base\Event;
     *
     * Event::on(UsersController::class, UsersController::EVENT_DEFINE_CONTENT_SUMMARY, function(DefineUserContentSummaryEvent $e) {
     *     $e->contentSummary[] = 'A pair of sneakers';
     * });
     * ```
     *
     * @since 3.0.13
     */
    public const EVENT_DEFINE_CONTENT_SUMMARY = 'defineContentSummary';

    /**
     * @event InvalidUserTokenEvent The event that is triggered when an invalid user token is sent.
     * @since 3.6.5
     */
    public const EVENT_INVALID_USER_TOKEN = 'invalidUserToken';

    /**
     * @inheritdoc
     */
    protected array|bool|int $allowAnonymous = [
        'get-remaining-session-time' => self::ALLOW_ANONYMOUS_LIVE | self::ALLOW_ANONYMOUS_OFFLINE,
        'session-info' => self::ALLOW_ANONYMOUS_LIVE | self::ALLOW_ANONYMOUS_OFFLINE,
        'login' => self::ALLOW_ANONYMOUS_LIVE | self::ALLOW_ANONYMOUS_OFFLINE,
        'logout' => self::ALLOW_ANONYMOUS_LIVE | self::ALLOW_ANONYMOUS_OFFLINE,
        'impersonate-with-token' => self::ALLOW_ANONYMOUS_LIVE | self::ALLOW_ANONYMOUS_OFFLINE,
        'save-user' => self::ALLOW_ANONYMOUS_LIVE,
        'send-activation-email' => self::ALLOW_ANONYMOUS_LIVE | self::ALLOW_ANONYMOUS_OFFLINE,
        'send-password-reset-email' => self::ALLOW_ANONYMOUS_LIVE | self::ALLOW_ANONYMOUS_OFFLINE,
        'set-password' => self::ALLOW_ANONYMOUS_LIVE | self::ALLOW_ANONYMOUS_OFFLINE,
        'verify-email' => self::ALLOW_ANONYMOUS_LIVE | self::ALLOW_ANONYMOUS_OFFLINE,
    ];

    /**
     * @inheritdoc
     */
    public function beforeAction($action): bool
    {
        // Don't enable CSRF validation for login requests if the user is already logged-in.
        // (Guards against double-clicking a Login button.)
        if ($action->id === 'login' && !Craft::$app->getUser()->getIsGuest()) {
            $this->enableCsrfValidation = false;
        }

        return parent::beforeAction($action);
    }

    /**
     * Displays the login template, and handles login post requests.
     *
     * @return Response|null
     * @throws BadRequestHttpException
     */
    public function actionLogin(): ?Response
    {
        $userSession = Craft::$app->getUser();
        if (!$userSession->getIsGuest()) {
            // Too easy.
            return $this->_handleSuccessfulLogin();
        }

        if (!$this->request->getIsPost()) {
            return null;
        }

        $loginName = $this->request->getRequiredBodyParam('loginName');
        $password = $this->request->getRequiredBodyParam('password');
        $rememberMe = (bool)$this->request->getBodyParam('rememberMe');

        // Does a user exist with that username/email?
        $user = Craft::$app->getUsers()->getUserByUsernameOrEmail($loginName);

        if (!$user || $user->password === null) {
            // Delay again to match $user->authenticate()'s delay
            Craft::$app->getSecurity()->validatePassword('p@ss1w0rd', '$2y$13$nj9aiBeb7RfEfYP3Cum6Revyu14QelGGxwcnFUKXIrQUitSodEPRi');
            return $this->_handleLoginFailure(User::AUTH_INVALID_CREDENTIALS);
        }

        // Did they submit a valid password, and is the user capable of being logged-in?
        if (!$user->authenticate($password)) {
            return $this->_handleLoginFailure($user->authError, $user);
        }

        // Get the session duration
        $generalConfig = Craft::$app->getConfig()->getGeneral();
        if ($rememberMe && $generalConfig->rememberedUserSessionDuration !== 0) {
            $duration = $generalConfig->rememberedUserSessionDuration;
        } else {
            $duration = $generalConfig->userSessionDuration;
        }

        // Try logging them in
        if (!$userSession->login($user, $duration)) {
            // Unknown error
            return $this->_handleLoginFailure(null, $user);
        }

        return $this->_handleSuccessfulLogin();
    }

    /**
     * Logs a user in for impersonation.
     *
     * @return Response|null
     * @throws BadRequestHttpException
     * @throws ForbiddenHttpException
     */
    public function actionImpersonate(): ?Response
    {
        $this->requirePostRequest();

        $userSession = Craft::$app->getUser();
        $userId = $this->request->getRequiredBodyParam('userId');
        $user = Craft::$app->getUsers()->getUserById($userId);

        if (!$user) {
            throw new BadRequestHttpException("Invalid user ID: $userId");
        }

        // Make sure they're allowed to impersonate this user
        $this->_enforceImpersonatePermission($user);

        // Save the original user ID to the session now so User::findIdentity()
        // knows not to worry if the user isn't active yet
        Session::set(User::IMPERSONATE_KEY, $userSession->getId());

        if (!$userSession->loginByUserId($userId)) {
            Session::remove(User::IMPERSONATE_KEY);
            $this->setFailFlash(Craft::t('app', 'There was a problem impersonating this user.'));
            Craft::error($userSession->getIdentity()->username . ' tried to impersonate userId: ' . $userId . ' but something went wrong.', __METHOD__);
            return null;
        }

        return $this->_handleSuccessfulLogin();
    }

    /**
     * Generates and returns a new impersonation URL
     *
     * @return Response
     * @throws BadRequestHttpException
     * @throws ForbiddenHttpException
     * @throws ServerErrorHttpException
     * @since 3.6.0
     */
    public function actionGetImpersonationUrl(): Response
    {
        $this->requirePostRequest();

        $userId = $this->request->getBodyParam('userId');
        $user = Craft::$app->getUsers()->getUserById($userId);

        if (!$user) {
            throw new BadRequestHttpException("Invalid user ID: $userId");
        }

        // Make sure they're allowed to impersonate this user
        $this->_enforceImpersonatePermission($user);

        // Create a single-use token that expires in an hour
        $token = Craft::$app->getTokens()->createToken([
            'users/impersonate-with-token', [
                'userId' => $userId,
                'prevUserId' => Craft::$app->getUser()->getId(),
            ],
        ], 1, new DateTime('+1 hour'));

        if (!$token) {
            throw new ServerErrorHttpException('Unable to create the invalidation token.');
        }

        $url = $user->can('accessCp') ? UrlHelper::cpUrl() : UrlHelper::siteUrl();
        $url = UrlHelper::urlWithToken($url, $token);

        return $this->asJson(compact('url'));
    }

    /**
     * Logs a user in for impersonation via an impersonation token.
     *
     * @param int $userId
     * @param int $prevUserId
     * @return Response|null
     * @throws BadRequestHttpException
     * @throws ForbiddenHttpException
     * @since 3.6.0
     */
    public function actionImpersonateWithToken(int $userId, int $prevUserId): ?Response
    {
        $this->requireToken();

        $userSession = Craft::$app->getUser();

        // Save the original user ID to the session now so User::findIdentity()
        // knows not to worry if the user isn't active yet
        Session::set(User::IMPERSONATE_KEY, $prevUserId);

        if (!$userSession->loginByUserId($userId)) {
            Session::remove(User::IMPERSONATE_KEY);
            $this->setFailFlash(Craft::t('app', 'There was a problem impersonating this user.'));
            Craft::error($userSession->getIdentity()->username . ' tried to impersonate userId: ' . $userId . ' but something went wrong.', __METHOD__);
            return null;
        }

        return $this->_handleSuccessfulLogin();
    }

    /**
     * Ensures that the current user has permission to impersonate the given user.
     *
     * @param User $user
     * @throws ForbiddenHttpException
     */
    private function _enforceImpersonatePermission(User $user): void
    {
        if (!Craft::$app->getUsers()->canImpersonate(Craft::$app->getUser()->getIdentity(), $user)) {
            throw new ForbiddenHttpException('You do not have sufficient permissions to impersonate this user');
        }
    }

    /**
     * Returns information about the current user session, if any.
     *
     * @return Response
     * @since 3.4.0
     */
    public function actionSessionInfo(): Response
    {
        $this->requireAcceptsJson();

        $userSession = Craft::$app->getUser();
        /** @var User|null $user */
        $user = $userSession->getIdentity();

        $return = [
            'isGuest' => $user === null,
            'timeout' => $userSession->getRemainingSessionTime(),
        ];

        if (Craft::$app->getConfig()->getGeneral()->enableCsrfProtection) {
            $return['csrfTokenValue'] = $this->request->getCsrfToken();
        }

        if ($user !== null) {
            $return['id'] = $user->id;
            $return['uid'] = $user->uid;
            $return['username'] = $user->username;
            $return['email'] = $user->email;
        }

        return $this->asJson($return);
    }

    /**
     * Returns how many seconds are left in the current elevated user session.
     *
     * @return Response
     */
    public function actionGetElevatedSessionTimeout(): Response
    {
        $timeout = Craft::$app->getUser()->getElevatedSessionTimeout();

        return $this->asJson([
            'timeout' => $timeout,
        ]);
    }

    /**
     * Starts an elevated user session.
     *
     * @return Response
     */
    public function actionStartElevatedSession(): Response
    {
        $password = $this->request->getBodyParam('currentPassword') ?? $this->request->getBodyParam('password');

        try {
            $success = Craft::$app->getUser()->startElevatedSession($password);
        } catch (UserLockedException $e) {
            $authError = Craft::$app->getConfig()->getGeneral()->cooldownDuration
                ? User::AUTH_ACCOUNT_COOLDOWN
                : User::AUTH_ACCOUNT_LOCKED;

            $message = UserHelper::getLoginFailureMessage($authError, $e->user);

            return $this->asFailure($message);
        }

        return $this->asSuccess();
    }

    /**
     * @return Response
     */
    public function actionLogout(): Response
    {
        // Passing false here for reasons.
        Craft::$app->getUser()->logout(false);

        $data = [];

        if ($this->request->getAcceptsJson()) {
            if (Craft::$app->getConfig()->getGeneral()->enableCsrfProtection) {
                $data['csrfTokenValue'] = $this->request->getCsrfToken();
            }

            return $this->asSuccess(
                data: $data,
            );
        }

        // Redirect to the login page if this is a CP request
        if ($this->request->getIsCpRequest()) {
            return $this->redirect(Request::CP_PATH_LOGIN);
        }

        return $this->asSuccess(
            data: $data,
            redirect: Craft::$app->getConfig()->getGeneral()->getPostLogoutRedirect()
        );
    }

    /**
     * Sends a password reset email.
     *
     * @return Response|null
     * @throws NotFoundHttpException if the requested user cannot be found
     */
    public function actionSendPasswordResetEmail(): ?Response
    {
        $this->requirePostRequest();
        $errors = [];
        $loginName = null;

        // If someone's logged in and they're allowed to edit other users, then see if a userId was submitted
        if (Craft::$app->getUser()->checkPermission('editUsers')) {
            $userId = $this->request->getBodyParam('userId');

            if ($userId) {
                $user = Craft::$app->getUsers()->getUserById($userId);

                if (!$user) {
                    throw new NotFoundHttpException('User not found');
                }
            }
        }

        /** @noinspection UnSafeIsSetOverArrayInspection - FP */
        if (!isset($user)) {
            $loginName = $this->request->getBodyParam('loginName');

            if (!$loginName) {
                // If they didn't even enter a username/email, just bail now.
                $errors[] = Craft::t('app', 'Username or email is required.');

                return $this->_handleSendPasswordResetError($errors);
            }

            $user = Craft::$app->getUsers()->getUserByUsernameOrEmail($loginName);

            if (!$user || !$user->getIsCredentialed()) {
                $errors[] = Craft::t('app', 'Invalid username or email.');
            }
        }

        if (!empty($user) && !Craft::$app->getUsers()->sendPasswordResetEmail($user)) {
            $errors[] = Craft::t('app', 'There was a problem sending the password reset email.');
        }

        if (!empty($errors) && Craft::$app->getConfig()->getGeneral()->preventUserEnumeration) {
            $list = implode("\n", array_map(function(string $error) {
                return sprintf('- %s', $error);
            }, $errors));
            Craft::warning(sprintf("Password reset email not sent:\n%s", $list), __METHOD__);
            $errors = [];
        }

        if (empty($errors)) {
            return $this->asSuccess(Craft::t('app', 'Password reset email sent.'));
        }

        // Handle the errors.
        return $this->_handleSendPasswordResetError($errors, $loginName);
    }

    /**
     * Generates a new verification code for a given user, and returns its URL.
     *
     * @return Response
     * @throws BadRequestHttpException if the existing password submitted with the request is invalid
     */
    public function actionGetPasswordResetUrl(): Response
    {
        $this->requirePermission('administrateUsers');

        if (!$this->_verifyElevatedSession()) {
            throw new BadRequestHttpException('Existing password verification failed');
        }

        $userId = $this->request->getRequiredParam('userId');
        $user = Craft::$app->getUsers()->getUserById($userId);

        if (!$user) {
            $this->_noUserExists();
        }

        return $this->asJson([
            'url' => Craft::$app->getUsers()->getPasswordResetUrl($user),
        ]);
    }

    /**
     * Sets a user's password once they've verified they have access to their email.
     *
     * @return Response
     */
    public function actionSetPassword(): Response
    {
        // Have they just submitted a password, or are we just displaying the page?
        if (!$this->request->getIsPost()) {
            if (!is_array($info = $this->_processTokenRequest())) {
                return $info;
            }

            /** @var User $user */
            /** @var string $uid */
            /** @var string $code */
            [$user, $uid, $code] = $info;

            Craft::$app->getUser()->sendUsernameCookie($user);

            // Send them to the set password template.
            return $this->_renderSetPasswordTemplate([
                'code' => $code,
                'id' => $uid,
                'newUser' => !$user->password,
            ]);
        }

        // POST request. They've just set the password.
        $code = $this->request->getRequiredBodyParam('code');
        $uid = $this->request->getRequiredParam('id');
        $user = Craft::$app->getUsers()->getUserByUid($uid);

        if (!$user) {
            throw new BadRequestHttpException("Invalid user UID: $uid");
        }

        // Make sure we still have a valid token.
        if (!Craft::$app->getUsers()->isVerificationCodeValidForUser($user, $code)) {
            return $this->_processInvalidToken($user);
        }

        $user->newPassword = $this->request->getRequiredBodyParam('newPassword');
        $user->setScenario(User::SCENARIO_PASSWORD);

        if (!Craft::$app->getElements()->saveElement($user)) {
            return $this->asFailure(
                    Craft::t('app', 'Couldn’t update password.'),
                    $user->getErrors('newPassword'),
                ) ?? $this->_renderSetPasswordTemplate([
                    'errors' => $user->getErrors('newPassword'),
                    'code' => $code,
                    'id' => $uid,
                    'newUser' => !$user->password,
                ]);
        }

        // If they're pending, try to activate them, and maybe treat this as an activation request
        if (
            $user->getStatus() == User::STATUS_PENDING &&
            Craft::$app->getUsers()->activateUser($user) &&
            ($response = $this->_onAfterActivateUser($user)) !== null
        ) {
            return $response;
        }

        // Maybe automatically log them in
        $loggedIn = $this->_maybeLoginUserAfterAccountActivation($user);

        if ($this->request->getAcceptsJson()) {
            $return = [
                'status' => $user->getStatus(),
            ];
            if ($loggedIn && Craft::$app->getConfig()->getGeneral()->enableCsrfProtection) {
                $return['csrfTokenValue'] = $this->request->getCsrfToken();
            }
            return $this->asSuccess(data: $return);
        }

        // Can they access the CP?
        if ($user->can('accessCp')) {
            // Send them to the CP login page
            $url = UrlHelper::cpUrl(Request::CP_PATH_LOGIN);
        } else {
            // Send them to the 'setPasswordSuccessPath'.
            $setPasswordSuccessPath = Craft::$app->getConfig()->getGeneral()->getSetPasswordSuccessPath();
            $url = UrlHelper::siteUrl($setPasswordSuccessPath);
        }

        return $this->redirect($url);
    }

    /**
     * Verifies that a user has access to an email address.
     *
     * @return Response
     */
    public function actionVerifyEmail(): Response
    {
        if (!is_array($info = $this->_processTokenRequest())) {
            return $info;
        }

        /** @var User $user */
        [$user] = $info;
        $pending = $user->pending;
        $usersService = Craft::$app->getUsers();

        // Do they have an unverified email?
        if ($user->unverifiedEmail) {
            if (!$usersService->verifyEmailForUser($user)) {
                return $this->renderTemplate('_special/emailtaken', [
                    'email' => $user->unverifiedEmail,
                ]);
            }
        } elseif ($pending) {
            // No unverified email so just get on with activating their account
            $usersService->activateUser($user);
        }

        // If they're logged in, give them a success notice
        if (!Craft::$app->getUser()->getIsGuest()) {
            $this->setSuccessFlash(Craft::t('app', 'Email verified'));
        }

        // Were they just activated?
        if ($pending && ($response = $this->_onAfterActivateUser($user)) !== null) {
            return $response;
        }

        return $this->_redirectUserToCp($user) ?? $this->_redirectUserAfterEmailVerification($user);
    }

    /**
     * Manually activates a user account. Only admins have access.
     *
     * @return Response
     */
    public function actionActivateUser(): Response
    {
        $this->requirePermission('administrateUsers');
        $this->requirePostRequest();

        $userId = $this->request->getRequiredBodyParam('userId');
        $user = Craft::$app->getUsers()->getUserById($userId);

        if (!$user) {
            $this->_noUserExists();
        }

        if (Craft::$app->getUsers()->activateUser($user)) {
            $this->setSuccessFlash(Craft::t('app', 'Successfully activated the user.'));
        } else {
            $this->setFailFlash(Craft::t('app', 'There was a problem activating the user.'));
        }

        return $this->redirectToPostedUrl();
    }

    /**
     * Edit a user account.
     *
     * @param int|string|null $userId The user’s ID, if any, or a string that indicates the user to be edited ('current' or 'client').
     * @param User|null $user The user being edited, if there were any validation errors.
     * @param array|null $errors Any errors that occurred as a result of the previous action.
     * @return Response
     * @throws NotFoundHttpException if the requested user cannot be found
     * @throws BadRequestHttpException if there’s a mismatch between|null $userId and|null $user
     */
    public function actionEditUser(mixed $userId = null, ?User $user = null, ?array $errors = null): Response
    {
        if (!empty($errors)) {
            $this->setFailFlash(implode(', ', reset($errors)));
        }

        // Determine which user account we're editing
        // ---------------------------------------------------------------------

        $edition = Craft::$app->getEdition();
        $currentUser = Craft::$app->getUser()->getIdentity();

        if ($user === null) {
            // Are we editing a specific user account?
            if ($userId !== null) {
                $user = User::find()
                    ->addSelect(['users.password', 'users.passwordResetRequired'])
                    ->id($userId === 'current' ? $currentUser->id : $userId)
                    ->status(null)
                    ->one();
            } elseif ($edition === Craft::Pro) {
                // Registering a new user
                $user = new User();
            }

            if (!$user) {
                throw new NotFoundHttpException('User not found');
            }
        }

        /** @var User $user */
        $isNewUser = !$user->id;

        // Make sure they have permission to edit this user
        // ---------------------------------------------------------------------

        $isCurrentUser = $user->getIsCurrent();
        if (!$isCurrentUser) {
            if ($isNewUser) {
                $this->requirePermission('registerUsers');
            } else {
                $this->requirePermission('editUsers');
            }
        }

        $canAdministrateUsers = $currentUser->can('administrateUsers');
        $canModerateUsers = $currentUser->can('moderateUsers');

        $name = trim($user->getName());

        // Determine which actions should be available
        // ---------------------------------------------------------------------

        $statusLabel = null;
        $statusActions = [];
        $sessionActions = [];
        $destructiveActions = [];
        $miscActions = [];

        if ($edition === Craft::Pro && !$isNewUser) {
            switch ($user->getStatus()) {
                case User::STATUS_INACTIVE:
                case User::STATUS_PENDING:
                    $statusLabel = $user->pending ? Craft::t('app', 'Pending') : Craft::t('app', 'Inactive');
                    // Only provide activation actions if they have an email address
                    if ($user->email) {
                        $statusActions[] = [
                            'action' => 'users/send-activation-email',
                            'label' => Craft::t('app', 'Send activation email'),
                        ];
                        if ($canAdministrateUsers) {
                            // Only need to show the "Copy activation URL" option if they don't have a password
                            if (!$user->password) {
                                $statusActions[] = [
                                    'id' => 'copy-passwordreset-url',
                                    'label' => Craft::t('app', 'Copy activation URL…'),
                                ];
                            }
                            $statusActions[] = [
                                'action' => 'users/activate-user',
                                'label' => Craft::t('app', 'Activate account'),
                            ];
                        }
                    }
                    break;
                case User::STATUS_SUSPENDED:
                    $statusLabel = Craft::t('app', 'Suspended');
                    if (Craft::$app->getUsers()->canSuspend($currentUser, $user)) {
                        $statusActions[] = [
                            'action' => 'users/unsuspend-user',
                            'label' => Craft::t('app', 'Unsuspend'),
                        ];
                    }
                    break;
                case User::STATUS_ACTIVE:
                    if ($user->locked) {
                        $statusLabel = Craft::t('app', 'Locked');
                        if (
                            !$isCurrentUser &&
                            ($currentUser->admin || !$user->admin) &&
                            $canModerateUsers &&
                            (
                                ($previousUserId = Session::get(User::IMPERSONATE_KEY)) === null ||
                                $user->id != $previousUserId
                            )
                        ) {
                            $statusActions[] = [
                                'action' => 'users/unlock-user',
                                'label' => Craft::t('app', 'Unlock'),
                            ];
                        }
                    } else {
                        $statusLabel = Craft::t('app', 'Active');
                    }

                    if (!$isCurrentUser) {
                        $statusActions[] = [
                            'action' => 'users/send-password-reset-email',
                            'label' => Craft::t('app', 'Send password reset email'),
                        ];
                        if ($canAdministrateUsers) {
                            $statusActions[] = [
                                'id' => 'copy-passwordreset-url',
                                'label' => Craft::t('app', 'Copy password reset URL…'),
                            ];
                        }
                    }
                    break;
            }

            if (!$isCurrentUser) {
                if (Craft::$app->getUsers()->canImpersonate($currentUser, $user)) {
                    $sessionActions[] = [
                        'action' => 'users/impersonate',
                        'label' => $name
                            ? Craft::t('app', 'Login as {user}', ['user' => $user->getName()])
                            : Craft::t('app', 'Login as user'),
                    ];
                    $sessionActions[] = [
                        'id' => 'copy-impersonation-url',
                        'label' => Craft::t('app', 'Copy impersonation URL…'),
                    ];
                }

                if (Craft::$app->getUsers()->canSuspend($currentUser, $user) && $user->active && !$user->suspended) {
                    $destructiveActions[] = [
                        'action' => 'users/suspend-user',
                        'label' => Craft::t('app', 'Suspend'),
                    ];
                }
            }

            // Destructive actions that should only be performed on non-admins, unless the current user is also an admin
            if (!$user->admin || $currentUser->admin) {
                if (($isCurrentUser || $canAdministrateUsers) && ($user->active || $user->pending)) {
                    $destructiveActions[] = [
                        'action' => 'users/deactivate-user',
                        'label' => Craft::t('app', 'Deactivate…'),
                        'confirm' => Craft::t('app', 'Deactivating a user revokes their ability to sign in. Are you sure you want to continue?'),
                    ];
                }

                if ($isCurrentUser || $currentUser->can('deleteUsers')) {
                    $destructiveActions[] = [
                        'id' => 'delete-btn',
                        'label' => Craft::t('app', 'Delete…'),
                    ];
                }
            }
        }

        // Give plugins a chance to modify these, or add new ones
        $event = new RegisterUserActionsEvent([
            'user' => $user,
            'statusActions' => $statusActions,
            'sessionActions' => $sessionActions,
            'destructiveActions' => $destructiveActions,
            'miscActions' => $miscActions,
        ]);
        $this->trigger(self::EVENT_REGISTER_USER_ACTIONS, $event);

        $actions = array_filter([
            $event->statusActions,
            $event->miscActions,
            $event->sessionActions,
            array_map(function(array $action): array {
                $action['destructive'] = true;
                return $action;
            }, $event->destructiveActions),
        ]);

        // Set the appropriate page title
        // ---------------------------------------------------------------------

        if (!$isNewUser) {
            if ($isCurrentUser) {
                $title = Craft::t('app', 'My Account');
<<<<<<< HEAD
            } else if ($name) {
=======
            } elseif ($name = trim($user->getName())) {
>>>>>>> 9aa883ea
                $title = Craft::t('app', '{user}’s Account', ['user' => $name]);
            } else {
                $title = Craft::t('app', 'Edit User');
            }
        } else {
            $title = Craft::t('app', 'Create a new user');
        }

        // Prep the form tabs & content
        // ---------------------------------------------------------------------

        $form = $user->getFieldLayout()->createForm($user, false, [
            'tabIdPrefix' => 'profile',
            'registerDeltas' => true,
        ]);
        $selectedTab = 'account';

        $tabs = [
            'account' => [
                'label' => Craft::t('app', 'Account'),
                'url' => '#account',
            ],
        ];

        $tabs += $form->getTabMenu();

        // Show the permission tab for the users that can change them on Craft Pro editions
        $canAssignUserGroups = $currentUser->canAssignUserGroups();
        $showPermissionsTab = (
            $edition === Craft::Pro &&
            ($currentUser->can('assignUserPermissions') || $canAssignUserGroups)
        );

        if ($showPermissionsTab) {
            $tabs['perms'] = [
                'label' => Craft::t('app', 'Permissions'),
                'url' => '#perms',
            ];
        }

        // Show the preferences tab if it's the current user
        if ($isCurrentUser) {
            $tabs['prefs'] = [
                'label' => Craft::t('app', 'Preferences'),
                'url' => '#prefs',
            ];
        }

        // Just one tab looks awkward, so just don't show them at all then.
        if (count($tabs) == 1) {
            $tabs = [];
        } else {
            if ($user->hasErrors()) {
                // Add the 'error' class to any tabs that have errors
                $errors = $user->getErrors();
                $accountFields = [
                    'username',
                    'fullName',
                    'email',
                    'password',
                    'newPassword',
                    'currentPassword',
                    'passwordResetRequired',
                    'preferredLanguage',
                ];

                foreach ($errors as $attribute => $error) {
                    if (isset($tabs['account']) && in_array($attribute, $accountFields, true)) {
                        $tabs['account']['class'] = 'error';
                    } else {
                        if (isset($tabs['profile'])) {
                            $tabs['profile']['class'] = 'error';
                        }
                    }
                }
            }
        }

        $fieldsHtml = $form->render(false);

        // Prepare the language/locale options
        // ---------------------------------------------------------------------

        if ($isCurrentUser) {
            $i18n = Craft::$app->getI18n();

            // Language
            $appLocales = $i18n->getAppLocales();
            ArrayHelper::multisort($appLocales, fn(Locale $locale) => $locale->getDisplayName());
            $languageId = Craft::$app->getLocale()->getLanguageID();

            $languageOptions = array_map(fn(Locale $locale) => [
                'label' => $locale->getDisplayName(Craft::$app->language),
                'value' => $locale->id,
                'data' => [
                    'data' => [
                        'hint' => $locale->getLanguageID() !== $languageId ? $locale->getDisplayName() : false,
                    ],
                ],
            ], $appLocales);

            $userLanguage = $user->getPreferredLanguage();

            if (
                !$userLanguage ||
                !ArrayHelper::contains($appLocales, fn(Locale $locale) => $locale->id === $userLanguage)
            ) {
                $userLanguage = Craft::$app->language;
            }

            // Formatting Locale
            $allLocales = $i18n->getAllLocales();
            ArrayHelper::multisort($allLocales, fn(Locale $locale) => $locale->getDisplayName());

            $localeOptions = [
                ['label' => Craft::t('app', 'Same as language'), 'value' => ''],
            ];
            array_push($localeOptions, ...array_map(fn(Locale $locale) => [
                'label' => $locale->getDisplayName(Craft::$app->language),
                'value' => $locale->id,
                'data' => [
                    'data' => [
                        'hint' => $locale->getLanguageID() !== $languageId ? $locale->getDisplayName() : false,
                    ],
                ],
            ], $allLocales));

            $userLocale = $user->getPreferredLocale();

            if (
                !$userLocale ||
                !ArrayHelper::contains($allLocales, fn(Locale $locale) => $locale->id === $userLocale)
            ) {
                $userLocale = Craft::$app->getConfig()->getGeneral()->defaultCpLocale;
            }
        } else {
            $languageOptions = $localeOptions = $userLanguage = $userLocale = null;
        }

        // Determine whether user photo uploading should be possible
        $volumeUid = Craft::$app->getProjectConfig()->get('users.photoVolumeUid');
        $showPhotoField = $volumeUid && Craft::$app->getVolumes()->getVolumeByUid($volumeUid);

        // Load the resources and render the page
        // ---------------------------------------------------------------------

        // Body class
        $bodyClass = 'edit-user';

        $this->getView()->registerAssetBundle(EditUserAsset::class);

        $deleteModalRedirect = Craft::$app->getSecurity()->hashData(Craft::$app->getEdition() === Craft::Pro ? 'users' : 'dashboard');

        $this->getView()->registerJsWithVars(
            fn($userId, $isCurrent, $deleteModalRedirect) => <<<JS
new Craft.AccountSettingsForm($userId, $isCurrent, {
    deleteModalRedirect: $deleteModalRedirect,
})
JS,
            [$user->id, $isCurrentUser, $deleteModalRedirect],
            View::POS_END
        );

        return $this->renderTemplate('users/_edit', compact(
            'user',
            'isNewUser',
            'statusLabel',
            'actions',
            'languageOptions',
            'localeOptions',
            'userLanguage',
            'userLocale',
            'bodyClass',
            'title',
            'tabs',
            'selectedTab',
            'showPhotoField',
            'showPermissionsTab',
            'canAssignUserGroups',
            'fieldsHtml'
        ));
    }

    /**
     * Provides an endpoint for saving a user account.
     *
     * This action accounts for the following scenarios:
     * - An admin registering a new user account.
     * - An admin editing an existing user account.
     * - A normal user with user-administration permissions registering a new user account.
     * - A normal user with user-administration permissions editing an existing user account.
     * - A guest registering a new user account ("public registration").
     * This action behaves the same regardless of whether it was requested from the control panel or the front-end site.
     *
     * @return Response|null
     * @throws NotFoundHttpException if the requested user cannot be found
     * @throws BadRequestHttpException if attempting to create a client account, and one already exists
     * @throws ForbiddenHttpException if attempting public registration but public registration is not allowed
     */
    public function actionSaveUser(): ?Response
    {
        $this->requirePostRequest();

        $userSession = Craft::$app->getUser();
        $currentUser = $userSession->getIdentity();
        $canAdministrateUsers = $currentUser && $currentUser->can('administrateUsers');
        $generalConfig = Craft::$app->getConfig()->getGeneral();
        $userSettings = Craft::$app->getProjectConfig()->get('users') ?? [];
        $requireEmailVerification = $userSettings['requireEmailVerification'] ?? true;
        $deactivateByDefault = $userSettings['deactivateByDefault'] ?? false;
        $userVariable = $this->request->getValidatedBodyParam('userVariable') ?? 'user';
        $returnCsrfToken = false;

        // Get the user being edited
        // ---------------------------------------------------------------------

        $userId = $this->request->getBodyParam('userId');
        $isNewUser = !$userId;
        $isPublicRegistration = false;

        // Are we editing an existing user?
        if ($userId) {
            $user = User::find()
                ->id($userId)
                ->status(null)
                ->addSelect(['users.password', 'users.passwordResetRequired'])
                ->one();

            if (!$user) {
                throw new NotFoundHttpException('User not found');
            }

            /** @var User $user */
            if (!$user->getIsCurrent()) {
                // Make sure they have permission to edit other users
                $this->requirePermission('editUsers');
            }
        } else {
            // Make sure this is Craft Pro, since that's required for having multiple user accounts
            Craft::$app->requireEdition(Craft::Pro);

            // Is someone logged in?
            if ($currentUser) {
                // Make sure they have permission to register users
                $this->requirePermission('registerUsers');
            } else {
                // Make sure public registration is allowed
                $allowPublicRegistration = $userSettings['allowPublicRegistration'] ?? false;
                if (!$allowPublicRegistration) {
                    throw new ForbiddenHttpException('Public registration is not allowed');
                }

                $isPublicRegistration = true;
            }

            $user = new User();
        }

        $isCurrentUser = $user->getIsCurrent();

        if ($isCurrentUser) {
            // Remember the old username in case it changes
            $oldUsername = $user->username;
        }

        // Handle secure properties (email and password)
        // ---------------------------------------------------------------------

        $sendVerificationEmail = false;

        // Are they allowed to set the email address?
        if ($isNewUser || $isCurrentUser || $canAdministrateUsers) {
            $newEmail = $this->request->getBodyParam('email');

            // Make sure it actually changed
            if ($newEmail && $newEmail === $user->email) {
                $newEmail = null;
            }

            if ($newEmail) {
                // Should we be sending a verification email now?
                // Even if verification isn't required, send one out on account creation if we don't have a password yet
                $sendVerificationEmail = (!$isPublicRegistration || !$deactivateByDefault) && (
                        (
                            $requireEmailVerification && (
                                $isPublicRegistration ||
                                ($isCurrentUser && !$canAdministrateUsers) ||
                                $this->request->getBodyParam('sendVerificationEmail')
                            )
                        ) ||
                        (
                            !$requireEmailVerification && $isNewUser && (
                                ($isPublicRegistration && $generalConfig->deferPublicRegistrationPassword) ||
                                $this->request->getBodyParam('sendVerificationEmail')
                            )
                        )
                    );

                if ($sendVerificationEmail) {
                    $user->unverifiedEmail = $newEmail;

                    // Mark them as pending
                    if (!$user->active) {
                        $user->pending = true;
                    }
                } else {
                    // Clear out the unverified email if there is one,
                    // so it doesn't overwrite the new email later on
                    $user->unverifiedEmail = null;
                }

                if (!$sendVerificationEmail || $isNewUser) {
                    $user->email = $newEmail;
                }
            }
        }

        // Are they allowed to set a new password?
        if ($isPublicRegistration) {
            if (!$generalConfig->deferPublicRegistrationPassword) {
                $user->newPassword = $this->request->getBodyParam('password', '');
            }
        } else {
            if ($isCurrentUser) {
                // If there was a newPassword input but it was empty, pretend it didn't exist
                $user->newPassword = $this->request->getBodyParam('newPassword') ?: null;
                $returnCsrfToken = $returnCsrfToken || $user->newPassword !== null;
            }
        }

        // If editing an existing user and either of these properties are being changed,
        // require the user's current password for additional security
        if (
            !$isNewUser &&
            (!empty($newEmail) || $user->newPassword !== null) &&
            !$this->_verifyElevatedSession()
        ) {
            Craft::warning('Tried to change the email or password for userId: ' . $user->id . ', but the current password does not match what the user supplied.', __METHOD__);
            $user->addError('currentPassword', Craft::t('app', 'Incorrect current password.'));
        }

        // Handle the rest of the user properties
        // ---------------------------------------------------------------------

        // Is the site set to use email addresses as usernames?
        if ($generalConfig->useEmailAsUsername) {
            $user->username = $user->email;
        } else {
            $user->username = $this->request->getBodyParam('username', ($user->username ?: $user->email));
        }

        $fullName = $this->request->getBodyParam('fullName');

        if ($fullName !== null) {
            $user->fullName = $fullName;
        } else {
            // Still check for firstName/lastName in case a front-end form is still posting them
            $firstName = $this->request->getBodyParam('firstName');
            $lastName = $this->request->getBodyParam('lastName');

            if ($firstName !== null || $lastName !== null) {
                $user->fullName = null;
                $user->firstName = $firstName ?? $user->firstName;
                $user->lastName = $lastName ?? $user->lastName;
            }
        }

        // New users should always be initially saved in a pending state,
        // even if an admin is doing this and opted to not send the verification email
        if ($isNewUser) {
            $user->pending = true;
        }

        if ($canAdministrateUsers) {
            $user->passwordResetRequired = (bool)$this->request->getBodyParam('passwordResetRequired', $user->passwordResetRequired);
        }

        // Is their admin status changing?
        if (
            $currentUser &&
            $currentUser->admin &&
            ($adminParam = $this->request->getBodyParam('admin', $user->admin)) != $user->admin
        ) {
            if ($adminParam) {
                $this->requireElevatedSession();
                $user->admin = true;
            } else {
                $user->admin = false;
            }
        }

        // If this is Craft Pro, grab any profile content from post
        $fieldsLocation = $this->request->getParam('fieldsLocation', 'fields');
        $user->setFieldValuesFromRequest($fieldsLocation);

        // Validate and save!
        // ---------------------------------------------------------------------

        $photo = UploadedFile::getInstanceByName('photo');

        if ($photo && !Image::canManipulateAsImage($photo->getExtension())) {
            $user->addError('photo', Craft::t('app', 'The user photo provided is not an image.'));
        }

        // Don't validate required custom fields if it's public registration
        if (!$isPublicRegistration || ($userSettings['validateOnPublicRegistration'] ?? false)) {
            $user->setScenario(Element::SCENARIO_LIVE);
        }

        // Manually validate the user so we can pass $clearErrors=false
        $success = $user->validate(null, false) && Craft::$app->getElements()->saveElement($user, false);

        if (!$success) {
            Craft::info('User not saved due to validation error.', __METHOD__);

            if ($isPublicRegistration) {
                // Move any 'newPassword' errors over to 'password'
                $user->addErrors(['password' => $user->getErrors('newPassword')]);
                $user->clearErrors('newPassword');
            }

            // Copy any 'unverifiedEmail' errors to 'email'
            if (!$user->hasErrors('email')) {
                $user->addErrors(['email' => $user->getErrors('unverifiedEmail')]);
                $user->clearErrors('unverifiedEmail');
            }

            return $this->asModelFailure(
                $user,
                Craft::t('app', 'Couldn’t save user.'),
                $userVariable
            );
        }

        // If this is a new user and email verification isn't required,
        // go ahead and activate them now.
        if ($isNewUser && !$requireEmailVerification) {
            Craft::$app->getUsers()->activateUser($user);
        }

        // Save their preferences too
        $preferences = [
            'language' => $this->request->getBodyParam('preferredLanguage', $user->getPreference('language')),
            'locale' => $this->request->getBodyParam('preferredLocale', $user->getPreference('locale')) ?: null,
            'weekStartDay' => $this->request->getBodyParam('weekStartDay', $user->getPreference('weekStartDay')),
            'alwaysShowFocusRings' => (bool)$this->request->getBodyParam('alwaysShowFocusRings', $user->getPreference('alwaysShowFocusRings')),
            'useShapes' => (bool)$this->request->getBodyParam('useShapes', $user->getPreference('useShapes')),
            'underlineLinks' => (bool)$this->request->getBodyParam('underlineLinks', $user->getPreference('underlineLinks')),
        ];

        if ($user->admin) {
            $preferences = array_merge($preferences, [
                'showFieldHandles' => (bool)$this->request->getBodyParam('showFieldHandles', $user->getPreference('showFieldHandles')),
                'enableDebugToolbarForSite' => (bool)$this->request->getBodyParam('enableDebugToolbarForSite', $user->getPreference('enableDebugToolbarForSite')),
                'enableDebugToolbarForCp' => (bool)$this->request->getBodyParam('enableDebugToolbarForCp', $user->getPreference('enableDebugToolbarForCp')),
                'showExceptionView' => (bool)$this->request->getBodyParam('showExceptionView', $user->getPreference('showExceptionView')),
                'profileTemplates' => (bool)$this->request->getBodyParam('profileTemplates', $user->getPreference('profileTemplates')),
            ]);
        }

        Craft::$app->getUsers()->saveUserPreferences($user, $preferences);

        // Is this the current user, and did their username just change?
        // todo: remove comment when WI-51866 is fixed
        /** @noinspection PhpUndefinedVariableInspection */
        // todo: remove comment when phpstan#5401 is fixed
        /** @phpstan-ignore-next-line */
        if ($isCurrentUser && $user->username !== $oldUsername) {
            // Update the username cookie
            $userSession->sendUsernameCookie($user);
        }

        // Save the user's photo, if it was submitted
        $this->_processUserPhoto($user);

        if (Craft::$app->getEdition() === Craft::Pro) {
            // If this is public registration, assign the user to the default user group
            if ($isPublicRegistration) {
                // Assign them to the default user group
                Craft::$app->getUsers()->assignUserToDefaultGroup($user);
            } elseif ($currentUser) {
                // Fire an 'afterBeforeGroupsAndPermissions' event
                if ($this->hasEventHandlers(self::EVENT_BEFORE_ASSIGN_GROUPS_AND_PERMISSIONS)) {
                    $this->trigger(self::EVENT_BEFORE_ASSIGN_GROUPS_AND_PERMISSIONS, new UserEvent([
                        'user' => $user,
                    ]));
                }

                // Assign user groups and permissions if the current user is allowed to do that
                $this->_saveUserPermissions($user, $currentUser);
                $this->_saveUserGroups($user, $currentUser);

                // Fire an 'afterAssignGroupsAndPermissions' event
                if ($this->hasEventHandlers(self::EVENT_AFTER_ASSIGN_GROUPS_AND_PERMISSIONS)) {
                    $this->trigger(self::EVENT_AFTER_ASSIGN_GROUPS_AND_PERMISSIONS, new UserEvent([
                        'user' => $user,
                    ]));
                }
            }
        }

        // Do we need to send a verification email out?
        if ($sendVerificationEmail) {
            // Temporarily set the unverified email on the User so the verification email goes to the
            // right place
            $originalEmail = $user->email;
            $user->email = $user->unverifiedEmail;

            if ($isNewUser) {
                // Send the activation email
                Craft::$app->getUsers()->sendActivationEmail($user);
            } else {
                // Send the standard verification email
                Craft::$app->getUsers()->sendNewEmailVerifyEmail($user);
            }

            // Put the original email back into place
            $user->email = $originalEmail;
        }

        // Is this public registration, and was the user going to be activated automatically?
        $publicActivation = $isPublicRegistration && $user->getStatus() === User::STATUS_ACTIVE;
        $loggedIn = $publicActivation && $this->_maybeLoginUserAfterAccountActivation($user);
        $returnCsrfToken = $returnCsrfToken || $loggedIn;

        if ($this->request->getAcceptsJson()) {
            $return = [
                'id' => $user->id,
            ];
            if ($returnCsrfToken && $generalConfig->enableCsrfProtection) {
                $return['csrfTokenValue'] = $this->request->getCsrfToken();
            }

            return $this->asSuccess(data: $return);
        }

        if ($isPublicRegistration) {
            if (($message = $this->request->getParam('userRegisteredNotice')) !== null) {
                $default = Html::encode($message);
                Craft::$app->getDeprecator()->log('userRegisteredNotice', 'The `userRegisteredNotice` param has been deprecated for `users/save-user` requests. Use a hashed `successMessage` param instead.');
            } else {
                $default = Craft::t('app', 'User registered.');
            }
            $this->setSuccessFlash($default);
        } else {
            $this->setSuccessFlash(Craft::t('app', '{type} saved.', [
                'type' => User::displayName(),
            ]));
        }

        // Is this public registration, and is the user going to be activated automatically?
        if ($publicActivation) {
            return $this->_redirectUserToCp($user) ?? $this->_redirectUserAfterAccountActivation($user);
        }

        return $this->redirectToPostedUrl($user);
    }

    /**
     * Upload a user photo.
     *
     * @return Response|null
     * @throws BadRequestHttpException if the uploaded file is not an image
     */
    public function actionUploadUserPhoto(): ?Response
    {
        $this->requireAcceptsJson();

        $userId = $this->request->getRequiredBodyParam('userId');

        if ($userId != Craft::$app->getUser()->getIdentity()->id) {
            $this->requirePermission('editUsers');
        }

        if (($file = UploadedFile::getInstanceByName('photo')) === null) {
            return null;
        }

        try {
            if ($file->getHasError()) {
                throw new UploadFailedException($file->error);
            }

            $users = Craft::$app->getUsers();
            $user = $users->getUserById($userId);

            // Move to our own temp location
            $fileLocation = Assets::tempFilePath($file->getExtension());
            move_uploaded_file($file->tempName, $fileLocation);
            $users->saveUserPhoto($fileLocation, $user, $file->name);

            return $this->asJson([
                'html' => $this->_renderPhotoTemplate($user),
            ]);
        } catch (Throwable $exception) {
            if (isset($fileLocation) && file_exists($fileLocation)) {
                FileHelper::unlink($fileLocation);
            }

            Craft::error('There was an error uploading the photo: ' . $exception->getMessage(), __METHOD__);

            return $this->asFailure(Craft::t('app', 'There was an error uploading your photo: {error}', [
                'error' => $exception->getMessage(),
            ]));
        }
    }

    /**
     * Delete all the photos for current user.
     *
     * @return Response
     * @throws BadRequestHttpException
     */
    public function actionDeleteUserPhoto(): Response
    {
        $this->requireAcceptsJson();

        $userId = $this->request->getRequiredBodyParam('userId');

        if ($userId != Craft::$app->getUser()->getIdentity()->id) {
            $this->requirePermission('editUsers');
        }

        $user = Craft::$app->getUsers()->getUserById($userId);

        if ($user->photoId) {
            Craft::$app->getElements()->deleteElementById($user->photoId, Asset::class);
        }

        $user->photoId = null;
        Craft::$app->getElements()->saveElement($user, false);

        return $this->asJson([
            'html' => $this->_renderPhotoTemplate($user),
        ]);
    }

    /**
     * Sends a new activation email to a user.
     *
     * @return Response
     * @throws BadRequestHttpException if the user is not pending
     */
    public function actionSendActivationEmail(): Response
    {
        $this->requirePostRequest();

        $userId = $this->request->getRequiredBodyParam('userId');

        $user = User::find()
            ->id($userId)
            ->status(null)
            ->addSelect(['users.password'])
            ->one();

        if (!$user) {
            $this->_noUserExists();
        }

        // Only allow activation emails to be send to pending users.
        /** @var User $user */
        if ($user->getStatus() !== User::STATUS_PENDING) {
            throw new BadRequestHttpException('Activation emails can only be sent to pending users');
        }

        $emailSent = Craft::$app->getUsers()->sendActivationEmail($user);

        return $emailSent ?
            $this->asSuccess(Craft::t('app', 'Activation email sent.')) :
            $this->asFailure(Craft::t('app', 'Couldn’t send activation email. Check your email settings.'));
    }

    /**
     * Unlocks a user, bypassing the cooldown phase.
     *
     * @return Response
     * @throws ForbiddenHttpException if a non-admin is attempting to unlock an admin
     */
    public function actionUnlockUser(): Response
    {
        $this->requirePostRequest();
        $this->requirePermission('moderateUsers');

        $userId = $this->request->getRequiredBodyParam('userId');
        $user = Craft::$app->getUsers()->getUserById($userId);

        if (!$user) {
            $this->_noUserExists();
        }

        // Even if you have moderateUsers permissions, only and admin should be able to unlock another admin.
        if ($user->admin) {
            $currentUser = Craft::$app->getUser()->getIdentity();
            if (!$currentUser->admin) {
                throw new ForbiddenHttpException('Only admins can unlock other admins.');
            }

            // And admins can't unlock themselves by impersonating another admin
            $previousUserId = Session::get(User::IMPERSONATE_KEY);
            if ($previousUserId && $user->id == $previousUserId) {
                throw new ForbiddenHttpException('You can’t unlock yourself via impersonation.');
            }
        }

        Craft::$app->getUsers()->unlockUser($user);

        $this->setSuccessFlash(Craft::t('app', 'User unlocked.'));
        return $this->redirectToPostedUrl();
    }

    /**
     * Suspends a user.
     *
     * @return Response|null
     * @throws ForbiddenHttpException if a non-admin is attempting to suspend an admin
     */
    public function actionSuspendUser(): ?Response
    {
        $this->requirePostRequest();
        $this->requirePermission('moderateUsers');

        $userId = $this->request->getRequiredBodyParam('userId');
        $user = Craft::$app->getUsers()->getUserById($userId);

        if (!$user) {
            $this->_noUserExists();
        }

        $usersService = Craft::$app->getUsers();
        $currentUser = Craft::$app->getUser()->getIdentity();

        if (!$usersService->canSuspend($currentUser, $user) || !$usersService->suspendUser($user)) {
            $this->setFailFlash(Craft::t('app', 'Couldn’t suspend user.'));
            return null;
        }

        $this->setSuccessFlash(Craft::t('app', 'User suspended.'));
        return $this->redirectToPostedUrl();
    }

    /**
     * Returns a summary of the content that is owned by a given user ID(s).
     *
     * @return Response
     * @since 3.0.13
     */
    public function actionUserContentSummary(): Response
    {
        $this->requirePostRequest();

        $userIds = $this->request->getRequiredBodyParam('userId');

        if ($userIds !== (string)Craft::$app->getUser()->getIdentity()->id) {
            $this->requirePermission('deleteUsers');
        }

        $summary = [];

        foreach (Craft::$app->getSections()->getAllSections() as $section) {
            $entryCount = Entry::find()
                ->sectionId($section->id)
                ->authorId($userIds)
                ->site('*')
                ->unique()
                ->status(null)
                ->count();

            if ($entryCount) {
                $summary[] = Craft::t('app', '{num, number} {section} {num, plural, =1{entry} other{entries}}', [
                    'num' => $entryCount,
                    'section' => Craft::t('site', $section->name),
                ]);
            }
        }

        // Fire a 'defineUserContentSummary' event
        $event = new DefineUserContentSummaryEvent([
            'contentSummary' => $summary,
        ]);
        $this->trigger(self::EVENT_DEFINE_CONTENT_SUMMARY, $event);

        return $this->asJson($event->contentSummary);
    }

    /**
     * Deactivates a user.
     *
     * @return Response|null
     * @since 4.0.0
     */
    public function actionDeactivateUser(): ?Response
    {
        $this->requirePostRequest();

        $userId = $this->request->getRequiredBodyParam('userId');
        $user = Craft::$app->getUsers()->getUserById($userId);

        if (!$user) {
            $this->_noUserExists();
        }

        if (!$user->getIsCurrent()) {
            $this->requirePermission('administrateUsers');

            // Even if you have administrateUsers permissions, only and admin should be able to deactivate another admin.
            if ($user->admin) {
                $this->requireAdmin(false);
            }
        }

        // Deactivate the user
        if (Craft::$app->getUsers()->deactivateUser($user)) {
            $this->setSuccessFlash(Craft::t('app', 'Successfully deactivated the user.'));
        } else {
            $this->setFailFlash(Craft::t('app', 'There was a problem deactivating the user.'));
        }

        return $this->redirectToPostedUrl();
    }

    /**
     * Deletes a user.
     *
     * @return Response|null
     */
    public function actionDeleteUser(): ?Response
    {
        $this->requirePostRequest();

        $userId = $this->request->getRequiredBodyParam('userId');
        $user = Craft::$app->getUsers()->getUserById($userId);

        if (!$user) {
            $this->_noUserExists();
        }

        if (!$user->getIsCurrent()) {
            $this->requirePermission('deleteUsers');

            // Even if you have deleteUser permissions, only and admin should be able to delete another admin.
            if ($user->admin) {
                $this->requireAdmin(false);
            }
        }

        // Are we transferring the user's content to a different user?
        $transferContentToId = $this->request->getBodyParam('transferContentTo');

        if (is_array($transferContentToId) && isset($transferContentToId[0])) {
            $transferContentToId = $transferContentToId[0];
        }

        if ($transferContentToId) {
            $transferContentTo = Craft::$app->getUsers()->getUserById($transferContentToId);

            if (!$transferContentTo) {
                $this->_noUserExists();
            }
        } else {
            $transferContentTo = null;
        }

        // Delete the user
        $user->inheritorOnDelete = $transferContentTo;

        if (!Craft::$app->getElements()->deleteElement($user)) {
            $this->setFailFlash(Craft::t('app', 'Couldn’t delete the user.'));
            return null;
        }

        $this->setSuccessFlash(Craft::t('app', 'User deleted.'));
        return $this->redirectToPostedUrl();
    }

    /**
     * Unsuspends a user.
     *
     * @return Response|null
     * @throws ForbiddenHttpException if a non-admin is attempting to unsuspend an admin
     */
    public function actionUnsuspendUser(): ?Response
    {
        $this->requirePostRequest();
        $this->requirePermission('moderateUsers');

        $userId = $this->request->getRequiredBodyParam('userId');
        $user = Craft::$app->getUsers()->getUserById($userId);

        if (!$user) {
            $this->_noUserExists();
        }

        // Even if you have moderateUsers permissions, only and admin should be able to unsuspend another admin.
        $usersService = Craft::$app->getUsers();
        $currentUser = Craft::$app->getUser()->getIdentity();

        if (!$usersService->canSuspend($currentUser, $user) || !$usersService->unsuspendUser($user)) {
            $this->setFailFlash(Craft::t('app', 'Couldn’t unsuspend user.'));
            return null;
        }

        $this->setSuccessFlash(Craft::t('app', 'User unsuspended.'));
        return $this->redirectToPostedUrl();
    }

    /**
     * Saves the user field layout.
     *
     * @return Response|null
     */
    public function actionSaveFieldLayout(): ?Response
    {
        $this->requirePostRequest();
        $this->requireAdmin();

        // Set the field layout
        $fieldLayout = Craft::$app->getFields()->assembleLayoutFromPost();
        $fieldLayout->type = User::class;
        $fieldLayout->reservedFieldHandles = [
            'groups',
            'photo',
        ];

        if (!Craft::$app->getUsers()->saveLayout($fieldLayout)) {
            Craft::$app->getUrlManager()->setRouteParams([
                'variables' => [
                    'fieldLayout' => $fieldLayout,
                ],
            ]);
            $this->setFailFlash(Craft::t('app', 'Couldn’t save user fields.'));
            return null;
        }

        $this->setSuccessFlash(Craft::t('app', 'User fields saved.'));
        return $this->redirectToPostedUrl();
    }

    /**
     * Verifies a password for a user.
     *
     * @return Response
     */
    public function actionVerifyPassword(): Response
    {
        $this->requireAcceptsJson();

        if ($this->_verifyExistingPassword()) {
            return $this->asSuccess();
        }

        return $this->asFailure(Craft::t('app', 'Invalid password.'));
    }

    /**
     * Handles a failed login attempt.
     *
     * @param string|null $authError
     * @param User|null $user
     * @return Response|null
     * @throws ServiceUnavailableHttpException
     */
    private function _handleLoginFailure(?string $authError, ?User $user = null): ?Response
    {
        // Delay randomly between 0 and 1.5 seconds.
        usleep(random_int(0, 1500000));

        $message = UserHelper::getLoginFailureMessage($authError, $user);

        // Fire a 'loginFailure' event
        $event = new LoginFailureEvent([
            'authError' => $authError,
            'message' => $message,
            'user' => $user,
        ]);
        $this->trigger(self::EVENT_LOGIN_FAILURE, $event);

        return $this->asFailure(
            $event->message,
            data: [
                'errorCode' => $authError,
            ],
            routeParams: [
                'loginName' => $this->request->getBodyParam('loginName'),
                'rememberMe' => (bool)$this->request->getBodyParam('rememberMe'),
                'errorCode' => $authError,
                'errorMessage' => $event->message,
            ]
        );
    }

    /**
     * Redirects the user after a successful login attempt, or if they visited the Login page while they were already
     * logged in.
     *
     * @return Response
     */
    private function _handleSuccessfulLogin(): Response
    {
        // Get the return URL
        $userSession = Craft::$app->getUser();
        $returnUrl = $userSession->getReturnUrl();

        // Clear it out
        $userSession->removeReturnUrl();

        // If this was an Ajax request, just return success:true
        if ($this->request->getAcceptsJson()) {
            $return = [
                'returnUrl' => $returnUrl,
            ];

            if (Craft::$app->getConfig()->getGeneral()->enableCsrfProtection) {
                $return['csrfTokenValue'] = $this->request->getCsrfToken();
            }

            return $this->asSuccess(data: $return);
        }

        return $this->redirectToPostedUrl($userSession->getIdentity(), $returnUrl);
    }

    /**
     * Renders the Set Password template for a given user.
     *
     * @param array $variables
     * @return Response
     */
    private function _renderSetPasswordTemplate(array $variables): Response
    {
        // If this is a site request, try handling the request like normal
        if ($this->request->getIsSiteRequest()) {
            try {
                Craft::$app->getUrlManager()->setRouteParams([
                    'variables' => $variables,
                ]);

                // Avoid re-routing to the same action again
                $this->request->checkIfActionRequest(true, true, false);
                if ($this->request->getActionSegments() === ['users', 'set-password']) {
                    $this->request->setIsActionRequest(false);
                }

                return Craft::$app->handleRequest($this->request, true);
            } catch (NotFoundHttpException $e) {
                // Just go with the CP template
            }
        }

        // Otherwise go with the CP's template
        return $this->renderTemplate('setpassword', $variables, View::TEMPLATE_MODE_CP);
    }

    /**
     * Throws a "no user exists" exception
     *
     * @throws BadRequestHttpException
     */
    private function _noUserExists(): void
    {
        throw new BadRequestHttpException('User not found');
    }

    /**
     * Verifies that the user has an elevated session, or that their current password was submitted with the request.
     *
     * @return bool
     */
    private function _verifyElevatedSession(): bool
    {
        return (Craft::$app->getUser()->getHasElevatedSession() || $this->_verifyExistingPassword());
    }

    /**
     * Verifies that the current user's password was submitted with the request.
     *
     * @return bool
     */
    private function _verifyExistingPassword(): bool
    {
        $currentUser = Craft::$app->getUser()->getIdentity();

        if (!$currentUser) {
            return false;
        }

        $currentPassword = $this->request->getParam('currentPassword') ?? $this->request->getParam('password');
        if ($currentPassword === null) {
            return false;
        }

        $currentHashedPassword = $currentUser->password;

        try {
            return Craft::$app->getSecurity()->validatePassword($currentPassword, $currentHashedPassword);
        } catch (InvalidArgumentException $e) {
            return false;
        }
    }

    /**
     * @param User $user
     * @throws Throwable if reasons
     */
    private function _processUserPhoto(User $user): void
    {
        // Delete their photo?
        $users = Craft::$app->getUsers();

        if ($this->request->getBodyParam('deletePhoto')) {
            $users->deleteUserPhoto($user);
            $user->photoId = null;
            Craft::$app->getElements()->saveElement($user);
        }

        $newPhoto = false;
        $fileLocation = null;
        $filename = null;

        // Did they upload a new one?
        if ($photo = UploadedFile::getInstanceByName('photo')) {
            $fileLocation = Assets::tempFilePath($photo->getExtension());
            move_uploaded_file($photo->tempName, $fileLocation);
            $filename = $photo->name;
            $newPhoto = true;
        } elseif (($photo = $this->request->getBodyParam('photo')) && is_array($photo)) {
            // base64-encoded photo
            $matches = [];

            if (preg_match('/^data:((?<type>[a-z0-9]+\/[a-z0-9\+]+);)?base64,(?<data>.+)/i', $photo['data'] ?? '', $matches)) {
                $filename = $photo['filename'] ?? null;
                $extension = $filename ? pathinfo($filename, PATHINFO_EXTENSION) : null;

                if (!$extension && !empty($matches['type'])) {
                    try {
                        $extension = FileHelper::getExtensionByMimeType($matches['type']);
                    } catch (InvalidArgumentException $e) {
                    }
                }

                if (!$extension) {
                    Craft::warning('Could not determine file extension for user photo.', __METHOD__);
                    return;
                }

                $fileLocation = Assets::tempFilePath($extension);
                $data = base64_decode($matches['data']);
                FileHelper::writeToFile($fileLocation, $data);
                $newPhoto = true;
            }
        }

        if ($newPhoto) {
            try {
                $users->saveUserPhoto($fileLocation, $user, $filename);
            } catch (Throwable $e) {
                if (file_exists($fileLocation)) {
                    FileHelper::unlink($fileLocation);
                }

                throw $e;
            }
        }
    }

    /**
     * Saves new permissions on the user
     *
     * @param User $user
     * @param User $currentUser
     * @throws ForbiddenHttpException if the user account doesn't have permission to assign the attempted permissions
     */
    private function _saveUserPermissions(User $user, User $currentUser): void
    {
        if (!$currentUser->can('assignUserPermissions')) {
            return;
        }

        // Save any user permissions
        if ($user->admin) {
            $permissions = [];
        } else {
            $permissions = $this->request->getBodyParam('permissions');

            if ($permissions === null) {
                return;
            }

            // it will be an empty string if no permissions were assigned during user saving.
            if ($permissions === '') {
                $permissions = [];
            }
        }

        // See if there are any new permissions in here
        $hasNewPermissions = false;

        foreach ($permissions as $permission) {
            if (!$user->can($permission)) {
                $hasNewPermissions = true;

                // Make sure the current user even has permission to grant it
                if (!$currentUser->can($permission)) {
                    throw new ForbiddenHttpException("Your account doesn't have permission to assign the $permission permission to a user.");
                }
            }
        }

        if ($hasNewPermissions) {
            $this->requireElevatedSession();
        }

        Craft::$app->getUserPermissions()->saveUserPermissions($user->id, $permissions);
    }

    /**
     * Saves user groups on a user.
     *
     * @param User $user
     * @param User $currentUser
     * @throws ForbiddenHttpException if the user account doesn't have permission to assign the attempted groups
     */
    private function _saveUserGroups(User $user, User $currentUser): void
    {
        $groupIds = $this->request->getBodyParam('groups');

        if ($groupIds === null) {
            return;
        }

        if ($groupIds === '') {
            $groupIds = [];
        }

        /** @var UserGroup[] $allGroups */
        $allGroups = ArrayHelper::index(Craft::$app->getUserGroups()->getAllGroups(), 'id');

        // See if there are any new groups in here
        $oldGroupIds = ArrayHelper::getColumn($user->getGroups(), 'id');
        $hasNewGroups = false;
        $newGroups = [];

        foreach ($groupIds as $groupId) {
            $group = $newGroups[] = $allGroups[$groupId];

            if (!in_array($groupId, $oldGroupIds, false)) {
                $hasNewGroups = true;

                // Make sure the current user is in the group or has permission to assign it
                if (!$currentUser->can("assignUserGroup:$group->uid")) {
                    throw new ForbiddenHttpException("Your account doesn't have permission to assign user group “{$group->name}” to a user.");
                }
            }
        }

        if ($hasNewGroups) {
            $this->requireElevatedSession();
        }

        Craft::$app->getUsers()->assignUserToGroups($user->id, $groupIds);
        $user->setGroups($newGroups);
    }

    /**
     * @return array|Response
     */
    private function _processTokenRequest(): Response|array
    {
        $uid = $this->request->getRequiredParam('id');
        $code = $this->request->getRequiredParam('code');

        /** @var User|null $user */
        $user = User::find()
            ->uid($uid)
            ->status(null)
            ->addSelect(['users.password'])
            ->one();

        if (!$user) {
            return $this->_processInvalidToken();
        }

        // If someone is logged in and it's not this person, log them out
        $userSession = Craft::$app->getUser();
        if (!$userSession->getIsGuest() && $userSession->getId() != $user->id) {
            $userSession->logout();
        }

        // Fire a 'beforeVerifyUser' event
        $usersService = Craft::$app->getUsers();
        if ($usersService->hasEventHandlers(Users::EVENT_BEFORE_VERIFY_EMAIL)) {
            $usersService->trigger(Users::EVENT_BEFORE_VERIFY_EMAIL, new UserEvent([
                'user' => $user,
            ]));
        }

        if (!Craft::$app->getUsers()->isVerificationCodeValidForUser($user, $code)) {
            return $this->_processInvalidToken($user);
        }

        // Fire an 'afterVerifyUser' event
        if ($usersService->hasEventHandlers(Users::EVENT_AFTER_VERIFY_EMAIL)) {
            $usersService->trigger(Users::EVENT_AFTER_VERIFY_EMAIL, new UserEvent([
                'user' => $user,
            ]));
        }

        return [$user, $uid, $code];
    }

    /**
     * @param User|null $user
     * @return Response
     * @throws HttpException if the verification code is invalid
     */
    private function _processInvalidToken(?User $user = null): Response
    {
        $this->trigger(self::EVENT_INVALID_USER_TOKEN, new InvalidUserTokenEvent([
            'user' => $user,
        ]));

        if ($this->request->getAcceptsJson()) {
            return $this->asFailure('InvalidVerificationCode');
        }

        // If they don't have a verification code at all, and they're already logged-in, just send them to the post-login URL
        if ($user && !$user->verificationCode) {
            $userSession = Craft::$app->getUser();
            if (!$userSession->getIsGuest()) {
                $returnUrl = $userSession->getReturnUrl();
                $userSession->removeReturnUrl();
                return $this->redirect($returnUrl);
            }
        }

        // If the invalidUserTokenPath config setting is set, send them there
        if ($this->request->getIsSiteRequest()) {
            $url = Craft::$app->getConfig()->getGeneral()->getInvalidUserTokenPath();
            return $this->redirect(UrlHelper::siteUrl($url));
        }

        throw new BadRequestHttpException(Craft::t('app', 'Invalid verification code. Please login or reset your password.'));
    }

    /**
     * Takes over after a user has been activated.
     *
     * @param User $user The user that was just activated
     * @return Response|null
     */
    private function _onAfterActivateUser(User $user): ?Response
    {
        $this->_maybeLoginUserAfterAccountActivation($user);

        if (!$this->request->getAcceptsJson()) {
            return $this->_redirectUserToCp($user) ?? $this->_redirectUserAfterAccountActivation($user);
        }

        return null;
    }

    /**
     * Possibly log a user in right after they were activated or reset their password, if Craft is configured to do so.
     *
     * @param User $user The user that was just activated or reset their password
     * @return bool Whether the user was logged in
     */
    private function _maybeLoginUserAfterAccountActivation(User $user): bool
    {
        $generalConfig = Craft::$app->getConfig()->getGeneral();
        if (!$generalConfig->autoLoginAfterAccountActivation) {
            return false;
        }
        return Craft::$app->getUser()->login($user, $generalConfig->userSessionDuration);
    }

    /**
     * Redirects a user to the `postCpLoginRedirect` location, if they have access to the control panel.
     *
     * @param User $user The user to redirect
     * @return Response|null
     */
    private function _redirectUserToCp(User $user): ?Response
    {
        // Can they access the CP?
        if ($user->can('accessCp')) {
            $postCpLoginRedirect = Craft::$app->getConfig()->getGeneral()->getPostCpLoginRedirect();
            $url = UrlHelper::cpUrl($postCpLoginRedirect);
            return $this->redirect($url);
        }

        return null;
    }

    /**
     * Redirect the browser after a user’s account has been activated.
     *
     * @param User $user The user that was just activated
     * @return Response
     */
    private function _redirectUserAfterAccountActivation(User $user): Response
    {
        $activateAccountSuccessPath = Craft::$app->getConfig()->getGeneral()->getActivateAccountSuccessPath();
        $url = UrlHelper::siteUrl($activateAccountSuccessPath);
        return $this->redirectToPostedUrl($user, $url);
    }

    /**
     * Redirect the browser after a user has verified their new email address
     *
     * @param User $user The user that just verified their email
     * @return Response
     */
    private function _redirectUserAfterEmailVerification(User $user): Response
    {
        $verifyEmailSuccessPath = Craft::$app->getConfig()->getGeneral()->getVerifyEmailSuccessPath();
        $url = UrlHelper::siteUrl($verifyEmailSuccessPath);
        return $this->redirectToPostedUrl($user, $url);
    }

    /**
     * @param string[] $errors
     * @param string|null $loginName
     * @return Response|null
     */
    private function _handleSendPasswordResetError(array $errors, ?string $loginName = null): ?Response
    {
        $errorString = implode(', ', $errors);

        return $this->asFailure(
            $errorString,
            [
                'errors' => $errors,
            ],
            [
                'loginName' => $loginName,
            ]
        );
    }

    /**
     * Renders the user photo template.
     *
     * @param User $user
     * @return string The rendered HTML
     */
    private function _renderPhotoTemplate(User $user): string
    {
        $view = $this->getView();
        $templateMode = $view->getTemplateMode();
        if ($templateMode === View::TEMPLATE_MODE_SITE && !$view->doesTemplateExist('users/_photo')) {
            $templateMode = View::TEMPLATE_MODE_CP;
        }

        return $view->renderTemplate('users/_photo', [
            'user' => $user,
        ], $templateMode);
    }

    /**
     * Marks the user’s feature announcements as read.
     *
     * @return Response
     */
    public function actionMarkAnnouncementsAsRead(): Response
    {
        $this->requirePostRequest();
        $ids = $this->request->getRequiredBodyParam('ids');
        Craft::$app->getAnnouncements()->markAsRead($ids);
        return $this->asSuccess();
    }
}<|MERGE_RESOLUTION|>--- conflicted
+++ resolved
@@ -867,11 +867,7 @@
         if (!$isNewUser) {
             if ($isCurrentUser) {
                 $title = Craft::t('app', 'My Account');
-<<<<<<< HEAD
-            } else if ($name) {
-=======
-            } elseif ($name = trim($user->getName())) {
->>>>>>> 9aa883ea
+            } elseif ($name) {
                 $title = Craft::t('app', '{user}’s Account', ['user' => $name]);
             } else {
                 $title = Craft::t('app', 'Edit User');
