--- conflicted
+++ resolved
@@ -1134,10 +1134,7 @@
             'language' => $request->getBodyParam('preferredLanguage', $user->getPreference('language')),
             'weekStartDay' => $request->getBodyParam('weekStartDay', $user->getPreference('weekStartDay')),
             'useShapes' => (bool)$request->getBodyParam('useShapes', $user->getPreference('useShapes')),
-<<<<<<< HEAD
-=======
             'underlineLinks' => (bool)$request->getBodyParam('underlineLinks', $user->getPreference('underlineLinks')),
->>>>>>> 28b01f8a
         ];
 
         if ($user->admin) {
