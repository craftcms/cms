--- conflicted
+++ resolved
@@ -1208,17 +1208,13 @@
         }
 
         if ($isPublicRegistration) {
-<<<<<<< HEAD
-            $this->setSuccessFlash(Craft::t('app', 'User registered.'));
-=======
             if (($message = $request->getParam('userRegisteredNotice')) !== null) {
-                $message = Html::encode($message);
+                $default = Html::encode($message);
                 Craft::$app->getDeprecator()->log('userRegisteredNotice', 'The `userRegisteredNotice` param has been deprecated for `users/save-user` requests. Use a hashed `successMessage` param instead.');
             } else {
-                $message = $request->getValidatedBodyParam('successMessage') ?? Craft::t('app', 'User registered.');
-            }
-            Craft::$app->getSession()->setNotice($message);
->>>>>>> 014c0266
+                $default = Craft::t('app', 'User registered.');
+            }
+            $this->setSuccessFlash($default);
         } else {
             $this->setSuccessFlash(Craft::t('app', 'User saved.'));
         }
