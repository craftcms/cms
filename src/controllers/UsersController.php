<?php
/**
 * @link https://craftcms.com/
 * @copyright Copyright (c) Pixel & Tonic, Inc.
 * @license https://craftcms.github.io/license/
 */

namespace craft\controllers;

use Craft;
use craft\base\Element;
use craft\elements\Asset;
use craft\elements\Entry;
use craft\elements\User;
use craft\errors\UploadFailedException;
use craft\errors\UserLockedException;
use craft\events\DefineUserContentSummaryEvent;
use craft\events\InvalidUserTokenEvent;
use craft\events\LoginFailureEvent;
use craft\events\RegisterUserActionsEvent;
use craft\events\UserEvent;
use craft\helpers\ArrayHelper;
use craft\helpers\Assets;
use craft\helpers\Authentication as AuthenticationHelper;
use craft\helpers\FileHelper;
use craft\helpers\Html;
use craft\helpers\Image;
use craft\helpers\Json;
use craft\helpers\Session;
use craft\helpers\UrlHelper;
use craft\helpers\User as UserHelper;
use craft\i18n\Locale;
use craft\models\UserGroup;
use craft\services\Users;
use craft\web\assets\edituser\EditUserAsset;
use craft\web\Controller;
use craft\web\Request;
use craft\web\ServiceUnavailableHttpException;
use craft\web\UploadedFile;
use craft\web\View;
use DateTime;
use Throwable;
use yii\base\InvalidArgumentException;
use yii\web\BadRequestHttpException;
use yii\web\ForbiddenHttpException;
use yii\web\HttpException;
use yii\web\NotFoundHttpException;
use yii\web\Response;
use yii\web\ServerErrorHttpException;

/** @noinspection ClassOverridesFieldOfSuperClassInspection */

/**
 * The UsersController class is a controller that handles various user account related tasks such as logging-in,
 * impersonating a user, logging out, forgetting passwords, setting passwords, validating accounts, activating
 * accounts, creating users, saving users, processing user avatars, deleting, suspending and unsuspending users.
 * Note that all actions in the controller, except [[actionLogin]], [[actionLogout]], [[actionGetRemainingSessionTime]],
 * [[actionSendPasswordResetEmail]], [[actionSetPassword]], [[actionVerifyEmail]] and [[actionSaveUser]] require an
 * authenticated Craft session via [[allowAnonymous]].
 *
 * @author Pixel & Tonic, Inc. <support@pixelandtonic.com>
 * @since 3.0.0
 */
class UsersController extends Controller
{
    /**
     * @event LoginFailureEvent The event that is triggered when a failed login attempt was made
     */
    public const EVENT_LOGIN_FAILURE = 'loginFailure';

    /**
     * @event RegisterUserActionsEvent The event that is triggered when a user’s available actions are being registered
     */
    public const EVENT_REGISTER_USER_ACTIONS = 'registerUserActions';

    /**
     * @event UserEvent The event that is triggered BEFORE user groups and permissions ARE assigned to the user getting saved
     * @since 3.5.13
     */
    public const EVENT_BEFORE_ASSIGN_GROUPS_AND_PERMISSIONS = 'afterBeforeGroupsAndPermissions';

    /**
     * @event UserEvent The event that is triggered after user groups and permissions have been assigned to the user getting saved
     * @since 3.5.13
     */
    public const EVENT_AFTER_ASSIGN_GROUPS_AND_PERMISSIONS = 'afterAssignGroupsAndPermissions';

    /**
     * @event DefineUserContentSummaryEvent The event that is triggered when defining a summary of content owned by a user(s), before they are deleted
     *
     * ---
     * ```php
     * use craft\controllers\UsersController;
     * use craft\events\DefineUserContentSummaryEvent;
     * use yii\base\Event;
     *
     * Event::on(UsersController::class, UsersController::EVENT_DEFINE_CONTENT_SUMMARY, function(DefineUserContentSummaryEvent $e) {
     *     $e->contentSummary[] = 'A pair of sneakers';
     * });
     * ```
     *
     * @since 3.0.13
     */
    public const EVENT_DEFINE_CONTENT_SUMMARY = 'defineContentSummary';

    /**
     * @event InvalidUserTokenEvent The event that is triggered when an invalid user token is sent.
     * @since 3.6.5
     */
    public const EVENT_INVALID_USER_TOKEN = 'invalidUserToken';

    /**
     * @inheritdoc
     */
    protected $allowAnonymous = [
        'get-remaining-session-time' => self::ALLOW_ANONYMOUS_LIVE | self::ALLOW_ANONYMOUS_OFFLINE,
        'session-info' => self::ALLOW_ANONYMOUS_LIVE | self::ALLOW_ANONYMOUS_OFFLINE,
        'login' => self::ALLOW_ANONYMOUS_LIVE | self::ALLOW_ANONYMOUS_OFFLINE,
        'logout' => self::ALLOW_ANONYMOUS_LIVE | self::ALLOW_ANONYMOUS_OFFLINE,
        'impersonate-with-token' => self::ALLOW_ANONYMOUS_LIVE | self::ALLOW_ANONYMOUS_OFFLINE,
        'save-user' => self::ALLOW_ANONYMOUS_LIVE,
        'send-activation-email' => self::ALLOW_ANONYMOUS_LIVE | self::ALLOW_ANONYMOUS_OFFLINE,
        'send-password-reset-email' => self::ALLOW_ANONYMOUS_LIVE | self::ALLOW_ANONYMOUS_OFFLINE,
        'set-password' => self::ALLOW_ANONYMOUS_LIVE | self::ALLOW_ANONYMOUS_OFFLINE,
        'verify-email' => self::ALLOW_ANONYMOUS_LIVE | self::ALLOW_ANONYMOUS_OFFLINE,
    ];

    /**
     * @inheritdoc
     */
    public function beforeAction($action): bool
    {
        // Don't enable CSRF validation for login requests if the user is already logged-in.
        // (Guards against double-clicking a Login button.)
        if ($action->id === 'login' && !Craft::$app->getUser()->getIsGuest()) {
            $this->enableCsrfValidation = false;
        }

        return parent::beforeAction($action);
    }

    /**
     * Displays the login template, and handles login post requests.
     *
     * @return Response|null
     * @throws BadRequestHttpException
     */
    public function actionLogin(): ?Response
    {
        $userSession = Craft::$app->getUser();
        if (!$userSession->getIsGuest()) {
            // Too easy.
            return $this->_handleSuccessfulLogin();
        }

        $generalConfig = Craft::$app->getConfig()->getGeneral();

        if (!$this->request->getIsPost()) {
            $username = $generalConfig->rememberedUserSessionDuration ? Craft::$app->getUser()->getRememberedUsername() : null;
            $user = $username ? User::findOne(['username' => $username]) : null;

            if ($username && !$user && $generalConfig->preventUserEnumeration) {
                $user = AuthenticationHelper::getFakeUser($username);
            }

            $alternativeSteps = null;
            $authenticationService = Craft::$app->getAuthentication();
            $authState = $authenticationService->getAuthState();

            if ($authState) {
                if ($user) {
                    $authState->setUser($user);
                }
                $alternativeSteps = $authState->getAlternativeSteps();
                $authenticationService->persistAuthenticationState($authState);
            }

            $showRememberMe = (bool)$generalConfig->rememberedUserSessionDuration;
            Craft::$app->getUrlManager()->setRouteParams(compact('username', 'user', 'authState', 'alternativeSteps', 'showRememberMe'));
            return null;
        }

        $loginName = $this->request->getRequiredBodyParam('loginName');
        $password = $this->request->getRequiredBodyParam('password');
        $rememberMe = (bool)$this->request->getBodyParam('rememberMe');

        // Does a user exist with that username/email?
        $user = Craft::$app->getUsers()->getUserByUsernameOrEmail($loginName);

        if (!$user || $user->password === null) {
            // Delay again to match $user->authenticate()'s delay
            Craft::$app->getSecurity()->validatePassword('p@ss1w0rd', '$2y$13$nj9aiBeb7RfEfYP3Cum6Revyu14QelGGxwcnFUKXIrQUitSodEPRi');
            return $this->_handleLoginFailure(User::AUTH_INVALID_CREDENTIALS);
        }

        // Did they submit a valid password, and is the user capable of being logged-in?
        if (!$user->authenticate($password)) {
            return $this->_handleLoginFailure($user->authError, $user);
        }

        // Get the session duration
        if ($rememberMe && $generalConfig->rememberedUserSessionDuration !== 0) {
            $duration = $generalConfig->rememberedUserSessionDuration;
        } else {
            $duration = $generalConfig->userSessionDuration;
        }

        // Try logging them in
        if (!$userSession->login($user, $duration)) {
            // Unknown error
            return $this->_handleLoginFailure(null, $user);
        }

        return $this->_handleSuccessfulLogin();
    }

    /**
     * Logs a user in for impersonation.
     *
     * @return Response|null
     * @throws BadRequestHttpException
     * @throws ForbiddenHttpException
     */
    public function actionImpersonate(): ?Response
    {
        $this->requirePostRequest();

        $userSession = Craft::$app->getUser();
        $userId = $this->request->getRequiredBodyParam('userId');
        $user = Craft::$app->getUsers()->getUserById($userId);

        if (!$user) {
            throw new BadRequestHttpException("Invalid user ID: $userId");
        }

        // Make sure they're allowed to impersonate this user
        $this->_enforceImpersonatePermission($user);

        // Save the original user ID to the session now so User::findIdentity()
        // knows not to worry if the user isn't active yet
        Session::set(User::IMPERSONATE_KEY, $userSession->getId());

        if (!$userSession->loginByUserId($userId)) {
            Session::remove(User::IMPERSONATE_KEY);
            $this->setFailFlash(Craft::t('app', 'There was a problem impersonating this user.'));
            Craft::error($userSession->getIdentity()->username . ' tried to impersonate userId: ' . $userId . ' but something went wrong.', __METHOD__);
            return null;
        }

        return $this->_handleSuccessfulLogin();
    }

    /**
     * Generates and returns a new impersonation URL
     *
     * @return Response
     * @throws BadRequestHttpException
     * @throws ForbiddenHttpException
     * @throws ServerErrorHttpException
     * @since 3.6.0
     */
    public function actionGetImpersonationUrl(): Response
    {
        $this->requirePostRequest();

        $userId = $this->request->getBodyParam('userId');
        $user = Craft::$app->getUsers()->getUserById($userId);

        if (!$user) {
            throw new BadRequestHttpException("Invalid user ID: $userId");
        }

        // Make sure they're allowed to impersonate this user
        $this->_enforceImpersonatePermission($user);

        // Create a single-use token that expires in an hour
        $token = Craft::$app->getTokens()->createToken([
            'users/impersonate-with-token', [
                'userId' => $userId,
                'prevUserId' => Craft::$app->getUser()->getId(),
            ],
        ], 1, new DateTime('+1 hour'));

        if (!$token) {
            throw new ServerErrorHttpException('Unable to create the invalidation token.');
        }

        $url = $user->can('accessCp') ? UrlHelper::cpUrl() : UrlHelper::siteUrl();
        $url = UrlHelper::urlWithToken($url, $token);

        return $this->asJson(compact('url'));
    }

    /**
     * Logs a user in for impersonation via an impersonation token.
     *
     * @param int $userId
     * @param int $prevUserId
     * @return Response|null
     * @throws BadRequestHttpException
     * @throws ForbiddenHttpException
     * @since 3.6.0
     */
    public function actionImpersonateWithToken(int $userId, int $prevUserId): ?Response
    {
        $this->requireToken();

        $userSession = Craft::$app->getUser();

        // Save the original user ID to the session now so User::findIdentity()
        // knows not to worry if the user isn't active yet
        Session::set(User::IMPERSONATE_KEY, $prevUserId);

        if (!$userSession->loginByUserId($userId)) {
            Session::remove(User::IMPERSONATE_KEY);
            $this->setFailFlash(Craft::t('app', 'There was a problem impersonating this user.'));
            Craft::error($userSession->getIdentity()->username . ' tried to impersonate userId: ' . $userId . ' but something went wrong.', __METHOD__);
            return null;
        }

        return $this->_handleSuccessfulLogin();
    }

    /**
     * Ensures that the current user has permission to impersonate the given user.
     *
     * @param User $user
     * @throws ForbiddenHttpException
     */
    private function _enforceImpersonatePermission(User $user): void
    {
        if (!Craft::$app->getUsers()->canImpersonate(Craft::$app->getUser()->getIdentity(), $user)) {
            throw new ForbiddenHttpException('You do not have sufficient permissions to impersonate this user');
        }
    }

    /**
     * Returns information about the current user session, if any.
     *
     * @return Response
     * @since 3.4.0
     */
    public function actionSessionInfo(): Response
    {
        $this->requireAcceptsJson();

        $userSession = Craft::$app->getUser();
        /** @var User|null $user */
        $user = $userSession->getIdentity();

        $return = [
            'isGuest' => $user === null,
            'timeout' => $userSession->getRemainingSessionTime(),
        ];

        if (Craft::$app->getConfig()->getGeneral()->enableCsrfProtection) {
            $return['csrfTokenValue'] = $this->request->getCsrfToken();
        }

        if ($user !== null) {
            $return['id'] = $user->id;
            $return['uid'] = $user->uid;
            $return['username'] = $user->username;
            $return['email'] = $user->email;
        }

        return $this->asJson($return);
    }

    /**
     * Returns how many seconds are left in the current elevated user session.
     *
     * @return Response
     */
    public function actionGetElevatedSessionTimeout(): Response
    {
        $timeout = Craft::$app->getUser()->getElevatedSessionTimeout();

        return $this->asJson([
            'timeout' => $timeout,
        ]);
    }

    /**
     * Starts an elevated user session.
     *
     * @return Response
     */
    public function actionStartElevatedSession(): Response
    {
        $password = $this->request->getBodyParam('currentPassword') ?? $this->request->getBodyParam('password');

        try {
            $success = Craft::$app->getUser()->startElevatedSession($password);
        } catch (UserLockedException $e) {
            $authError = Craft::$app->getConfig()->getGeneral()->cooldownDuration
                ? User::AUTH_ACCOUNT_COOLDOWN
                : User::AUTH_ACCOUNT_LOCKED;

            $message = UserHelper::getLoginFailureMessage($authError, $e->user);

            return $this->asJson([
                'success' => false,
                'message' => $message,
            ]);
        }

        return $this->asJson([
            'success' => $success,
        ]);
    }

    /**
     * @return Response
     */
    public function actionLogout(): Response
    {
        // Passing false here for reasons.
        Craft::$app->getUser()->logout(false);

        if ($this->request->getAcceptsJson()) {
            $return = [
                'success' => true,
            ];

            if (Craft::$app->getConfig()->getGeneral()->enableCsrfProtection) {
                $return['csrfTokenValue'] = $this->request->getCsrfToken();
            }

            return $this->asJson($return);
        }

        // Redirect to the login page if this is a CP request
        if ($this->request->getIsCpRequest()) {
            return $this->redirect(Request::CP_PATH_LOGIN);
        }

        return $this->redirect(Craft::$app->getConfig()->getGeneral()->getPostLogoutRedirect());
    }

    /**
     * Sends a password reset email.
     *
     * @return Response|null
     * @throws NotFoundHttpException if the requested user cannot be found
     */
    public function actionSendPasswordResetEmail(): ?Response
    {
        $this->requirePostRequest();
        $errors = [];
        $loginName = null;

        // If someone's logged in and they're allowed to edit other users, then see if a userId was submitted
        if (Craft::$app->getUser()->checkPermission('editUsers')) {
            $userId = $this->request->getBodyParam('userId');

            if ($userId) {
                $user = Craft::$app->getUsers()->getUserById($userId);

                if (!$user) {
                    throw new NotFoundHttpException('User not found');
                }
            }
        }

        /** @noinspection UnSafeIsSetOverArrayInspection - FP */
        if (!isset($user)) {
            $loginName = $this->request->getBodyParam('loginName');

            if (!$loginName) {
                // If they didn't even enter a username/email, just bail now.
                $errors[] = Craft::t('app', 'Username or email is required.');

                return $this->_handleSendPasswordResetError($errors);
            }

            $user = Craft::$app->getUsers()->getUserByUsernameOrEmail($loginName);

            if (!$user || !$user->getIsCredentialed()) {
                $errors[] = Craft::t('app', 'Invalid username or email.');
            }
        }

        if (!empty($user) && !Craft::$app->getUsers()->sendPasswordResetEmail($user)) {
            $errors[] = Craft::t('app', 'There was a problem sending the password reset email.');
        }

        if (!empty($errors) && Craft::$app->getConfig()->getGeneral()->preventUserEnumeration) {
            $list = implode("\n", array_map(function(string $error) {
                return sprintf('- %s', $error);
            }, $errors));
            Craft::warning(sprintf("Password reset email not sent:\n%s", $list), __METHOD__);
            $errors = [];
        }

        if (empty($errors)) {
            if ($this->request->getAcceptsJson()) {
                return $this->asJson([
                    'success' => true,
                    'message' => 'Password reset email sent.',
                    'passwordReset' => true,
                ]);
            }

            $this->setSuccessFlash(Craft::t('app', 'Password reset email sent.'));
            return $this->redirectToPostedUrl();
        }

        // Handle the errors.
        return $this->_handleSendPasswordResetError($errors, $loginName);
    }

    /**
     * Generates a new verification code for a given user, and returns its URL.
     *
     * @return Response
     * @throws BadRequestHttpException if the existing password submitted with the request is invalid
     */
    public function actionGetPasswordResetUrl(): Response
    {
        $this->requirePermission('administrateUsers');

        if (!$this->_verifyElevatedSession()) {
            throw new BadRequestHttpException('Existing password verification failed');
        }

        $userId = $this->request->getRequiredParam('userId');
        $user = Craft::$app->getUsers()->getUserById($userId);

        if (!$user) {
            $this->_noUserExists();
        }

        return $this->asJson([
            'url' => Craft::$app->getUsers()->getPasswordResetUrl($user),
        ]);
    }

    /**
     * Sets a user's password once they've verified they have access to their email.
     *
     * @return Response
     */
    public function actionSetPassword(): Response
    {
        // Have they just submitted a password, or are we just displaying the page?
        if (!$this->request->getIsPost()) {
            if (!is_array($info = $this->_processTokenRequest())) {
                return $info;
            }

            /** @var User $user */
            /** @var string $uid */
            /** @var string $code */
            [$user, $uid, $code] = $info;

            Craft::$app->getUser()->sendUsernameCookie($user);

            // Send them to the set password template.
            return $this->_renderSetPasswordTemplate([
                'code' => $code,
                'id' => $uid,
                'newUser' => !$user->password,
            ]);
        }

        // POST request. They've just set the password.
        $code = $this->request->getRequiredBodyParam('code');
        $uid = $this->request->getRequiredParam('id');
        $user = Craft::$app->getUsers()->getUserByUid($uid);

        if (!$user) {
            throw new BadRequestHttpException("Invalid user UID: $uid");
        }

        // Make sure we still have a valid token.
        if (!Craft::$app->getUsers()->isVerificationCodeValidForUser($user, $code)) {
            return $this->_processInvalidToken($user);
        }

        $user->newPassword = $this->request->getRequiredBodyParam('newPassword');
        $user->setScenario(User::SCENARIO_PASSWORD);

        if (!Craft::$app->getElements()->saveElement($user)) {
            $errors = $user->getErrors('newPassword');

            if ($this->request->getAcceptsJson()) {
                return $this->asErrorJson(implode(', ', $errors));
            }

            $this->setFailFlash(Craft::t('app', 'Couldn’t update password.'));

            return $this->_renderSetPasswordTemplate([
                'errors' => $errors,
                'code' => $code,
                'id' => $uid,
                'newUser' => !$user->password,
            ]);
        }

        // If they're pending, try to activate them, and maybe treat this as an activation request
        if (
            $user->getStatus() == User::STATUS_PENDING &&
            Craft::$app->getUsers()->activateUser($user) &&
            ($response = $this->_onAfterActivateUser($user)) !== null
        ) {
            return $response;
        }

        // Maybe automatically log them in
        $loggedIn = $this->_maybeLoginUserAfterAccountActivation($user);

        if ($this->request->getAcceptsJson()) {
            $return = [
                'success' => true,
                'status' => $user->getStatus(),
            ];
            if ($loggedIn && Craft::$app->getConfig()->getGeneral()->enableCsrfProtection) {
                $return['csrfTokenValue'] = $this->request->getCsrfToken();
            }
            return $this->asJson($return);
        }

        // Can they access the CP?
        if ($user->can('accessCp')) {
            // Send them to the CP login page
            $url = UrlHelper::cpUrl(Request::CP_PATH_LOGIN);
        } else {
            // Send them to the 'setPasswordSuccessPath'.
            $setPasswordSuccessPath = Craft::$app->getConfig()->getGeneral()->getSetPasswordSuccessPath();
            $url = UrlHelper::siteUrl($setPasswordSuccessPath);
        }

        return $this->redirect($url);
    }

    /**
     * Verifies that a user has access to an email address.
     *
     * @return Response
     */
    public function actionVerifyEmail(): Response
    {
        if (!is_array($info = $this->_processTokenRequest())) {
            return $info;
        }

        /** @var User $user */
        [$user] = $info;
        $pending = $user->pending;
        $usersService = Craft::$app->getUsers();

        // Do they have an unverified email?
        if ($user->unverifiedEmail) {
            if (!$usersService->verifyEmailForUser($user)) {
                return $this->renderTemplate('_special/emailtaken', [
                    'email' => $user->unverifiedEmail,
                ]);
            }
        } else if ($pending) {
            // No unverified email so just get on with activating their account
            $usersService->activateUser($user);
        }

        // If they're logged in, give them a success notice
        if (!Craft::$app->getUser()->getIsGuest()) {
            $this->setSuccessFlash(Craft::t('app', 'Email verified'));
        }

        // Were they just activated?
        if ($pending && ($response = $this->_onAfterActivateUser($user)) !== null) {
            return $response;
        }

        return $this->_redirectUserToCp($user) ?? $this->_redirectUserAfterEmailVerification($user);
    }

    /**
     * Manually activates a user account. Only admins have access.
     *
     * @return Response
     */
    public function actionActivateUser(): Response
    {
        $this->requirePermission('administrateUsers');
        $this->requirePostRequest();

        $userId = $this->request->getRequiredBodyParam('userId');
        $user = Craft::$app->getUsers()->getUserById($userId);

        if (!$user) {
            $this->_noUserExists();
        }

        if (Craft::$app->getUsers()->activateUser($user)) {
            $this->setSuccessFlash(Craft::t('app', 'Successfully activated the user.'));
        } else {
            $this->setFailFlash(Craft::t('app', 'There was a problem activating the user.'));
        }

        return $this->redirectToPostedUrl();
    }

    /**
     * Edit a user account.
     *
     * @param int|string|null $userId The user’s ID, if any, or a string that indicates the user to be edited ('current' or 'client').
     * @param User|null $user The user being edited, if there were any validation errors.
     * @param array|null $errors Any errors that occurred as a result of the previous action.
     * @return Response
     * @throws NotFoundHttpException if the requested user cannot be found
     * @throws BadRequestHttpException if there’s a mismatch between|null $userId and|null $user
     */
    public function actionEditUser($userId = null, ?User $user = null, ?array $errors = null): Response
    {
        if (!empty($errors)) {
            $this->setFailFlash(reset($errors));
        }

        // Determine which user account we're editing
        // ---------------------------------------------------------------------

        $edition = Craft::$app->getEdition();
        $currentUser = Craft::$app->getUser()->getIdentity();

        if ($user === null) {
            // Are we editing a specific user account?
            if ($userId !== null) {
                $user = User::find()
                    ->addSelect(['users.password', 'users.passwordResetRequired'])
                    ->id($userId === 'current' ? $currentUser->id : $userId)
                    ->status(null)
                    ->one();
            } else if ($edition === Craft::Pro) {
                // Registering a new user
                $user = new User();
            }

            if (!$user) {
                throw new NotFoundHttpException('User not found');
            }
        }

        /** @var User $user */
        $isNewUser = !$user->id;

        // Make sure they have permission to edit this user
        // ---------------------------------------------------------------------

        $isCurrentUser = $user->getIsCurrent();
        if (!$isCurrentUser) {
            if ($isNewUser) {
                $this->requirePermission('registerUsers');
            } else {
                $this->requirePermission('editUsers');
            }
        }

        $canAdministrateUsers = $currentUser->can('administrateUsers');
        $canModerateUsers = $currentUser->can('moderateUsers');

        $name = trim($user->getName());

        // Determine which actions should be available
        // ---------------------------------------------------------------------

        $statusLabel = null;
        $statusActions = [];
        $sessionActions = [];
        $destructiveActions = [];
        $miscActions = [];
        $configurableStepTypes = [];

        if ($edition === Craft::Pro && !$isNewUser) {
            switch ($user->getStatus()) {
                case User::STATUS_INACTIVE:
                case User::STATUS_PENDING:
                    $statusLabel = $user->pending ? Craft::t('app', 'Pending') : Craft::t('app', 'Inactive');
                    // Only provide activation actions if they have an email address
                    if ($user->email) {
                        $statusActions[] = [
                            'action' => 'users/send-activation-email',
                            'label' => Craft::t('app', 'Send activation email'),
                        ];
                        if ($canAdministrateUsers) {
                            // Only need to show the "Copy activation URL" option if they don't have a password
                            if (!$user->password) {
                                $statusActions[] = [
                                    'id' => 'copy-passwordreset-url',
                                    'label' => Craft::t('app', 'Copy activation URL…'),
                                ];
                            }
                            $statusActions[] = [
                                'action' => 'users/activate-user',
                                'label' => Craft::t('app', 'Activate account'),
                            ];
                        }
                    }
                    break;
                case User::STATUS_SUSPENDED:
                    $statusLabel = Craft::t('app', 'Suspended');
                    if (Craft::$app->getUsers()->canSuspend($currentUser, $user)) {
                        $statusActions[] = [
                            'action' => 'users/unsuspend-user',
                            'label' => Craft::t('app', 'Unsuspend'),
                        ];
                    }
                    break;
                case User::STATUS_ACTIVE:
                    if ($user->locked) {
                        $statusLabel = Craft::t('app', 'Locked');
                        if (
                            !$isCurrentUser &&
                            ($currentUser->admin || !$user->admin) &&
                            $canModerateUsers &&
                            (
                                ($previousUserId = Session::get(User::IMPERSONATE_KEY)) === null ||
                                $user->id != $previousUserId
                            )
                        ) {
                            $statusActions[] = [
                                'action' => 'users/unlock-user',
                                'label' => Craft::t('app', 'Unlock'),
                            ];
                        }
                    } else {
                        $statusLabel = Craft::t('app', 'Active');
                    }

                    if (!$isCurrentUser) {
                        $statusActions[] = [
                            'action' => 'users/send-password-reset-email',
                            'label' => Craft::t('app', 'Send password reset email'),
                        ];
                        if ($canAdministrateUsers) {
                            $statusActions[] = [
                                'id' => 'copy-passwordreset-url',
                                'label' => Craft::t('app', 'Copy password reset URL…'),
                            ];
                        }
                    }
                    break;
            }

            if (!$isCurrentUser) {
                if (Craft::$app->getUsers()->canImpersonate($currentUser, $user)) {
                    $sessionActions[] = [
                        'action' => 'users/impersonate',
                        'label' => $name
                            ? Craft::t('app', 'Login as {user}', ['user' => $user->getName()])
                            : Craft::t('app', 'Login as user'),
                    ];
                    $sessionActions[] = [
                        'id' => 'copy-impersonation-url',
                        'label' => Craft::t('app', 'Copy impersonation URL…'),
                    ];
                }

                if (Craft::$app->getUsers()->canSuspend($currentUser, $user) && $user->active && !$user->suspended) {
                    $destructiveActions[] = [
                        'action' => 'users/suspend-user',
                        'label' => Craft::t('app', 'Suspend'),
                    ];
                }
            }

            // Destructive actions that should only be performed on non-admins, unless the current user is also an admin
            if (!$user->admin || $currentUser->admin) {
                if (($isCurrentUser || $canAdministrateUsers) && ($user->active || $user->pending)) {
                    $destructiveActions[] = [
                        'action' => 'users/deactivate-user',
                        'label' => Craft::t('app', 'Deactivate…'),
                        'confirm' => Craft::t('app', 'Deactivating a user revokes their ability to sign in. Are you sure you want to continue?'),
                    ];
                }

                if ($isCurrentUser || $currentUser->can('deleteUsers')) {
                    $destructiveActions[] = [
                        'id' => 'delete-btn',
                        'label' => Craft::t('app', 'Delete…'),
                    ];
                }
            }

            foreach (Craft::$app->getAuthentication()->getUserConfigurableTypes() as $type) {
                $configurableStepTypes[] = new $type;
            }
        }

        // Give plugins a chance to modify these, or add new ones
        $event = new RegisterUserActionsEvent([
            'user' => $user,
            'statusActions' => $statusActions,
            'sessionActions' => $sessionActions,
            'destructiveActions' => $destructiveActions,
            'miscActions' => $miscActions,
        ]);
        $this->trigger(self::EVENT_REGISTER_USER_ACTIONS, $event);

        $actions = array_filter([
            $event->statusActions,
            $event->miscActions,
            $event->sessionActions,
            array_map(function(array $action): array {
                $action['destructive'] = true;
                return $action;
            }, $event->destructiveActions),
        ]);

        // Set the appropriate page title
        // ---------------------------------------------------------------------

        if (!$isNewUser) {
            if ($isCurrentUser) {
                $title = Craft::t('app', 'My Account');
            } else if ($name) {
                $title = Craft::t('app', '{user}’s Account', ['user' => $name]);
            } else {
                $title = Craft::t('app', 'Edit User');
            }
        } else {
            $title = Craft::t('app', 'Create a new user');
        }

        // Prep the form tabs & content
        // ---------------------------------------------------------------------

        $form = $user->getFieldLayout()->createForm($user, false, [
            'tabIdPrefix' => 'profile',
            'registerDeltas' => true,
        ]);
        $selectedTab = 'account';

        $tabs = [
            'account' => [
                'label' => Craft::t('app', 'Account'),
                'url' => '#account',
            ],
        ];

        $tabs += $form->getTabMenu();

        // Show the permission tab for the users that can change them on Craft Pro editions
        $canAssignUserGroups = $currentUser->canAssignUserGroups();
        $showPermissionsTab = (
            $edition === Craft::Pro &&
            ($currentUser->can('assignUserPermissions') || $canAssignUserGroups)
        );

        if ($showPermissionsTab) {
            $tabs['perms'] = [
                'label' => Craft::t('app', 'Permissions'),
                'url' => '#perms',
            ];
        }

        // Show the preferences tab if it's the current user
        if ($isCurrentUser) {
            $tabs['prefs'] = [
                'label' => Craft::t('app', 'Preferences'),
                'url' => '#prefs',
            ];
        }

        // Just one tab looks awkward, so just don't show them at all then.
        if (count($tabs) == 1) {
            $tabs = [];
        } else {
            if ($user->hasErrors()) {
                // Add the 'error' class to any tabs that have errors
                $errors = $user->getErrors();
                $accountFields = [
                    'username',
                    'firstName',
                    'lastName',
                    'email',
                    'password',
                    'newPassword',
                    'currentPassword',
                    'passwordResetRequired',
                    'preferredLanguage',
                ];

                foreach ($errors as $attribute => $error) {
                    if (isset($tabs['account']) && in_array($attribute, $accountFields, true)) {
                        $tabs['account']['class'] = 'error';
                    } else {
                        if (isset($tabs['profile'])) {
                            $tabs['profile']['class'] = 'error';
                        }
                    }
                }
            }
        }

        $fieldsHtml = $form->render(false);

        // Prepare the language/locale options
        // ---------------------------------------------------------------------

        if ($isCurrentUser) {
            /** @var Locale[] $allLocales */
            $allLocales = ArrayHelper::index(Craft::$app->getI18n()->getAppLocales(), 'id');
            ArrayHelper::multisort($allLocales, 'displayName');
            $localeOptions = [];
            foreach ($allLocales as $locale) {
                $localeOptions[] = [
                    'label' => $locale->getDisplayName(),
                    'value' => $locale->id,
                ];
            }

            $userLanguage = $user->getPreferredLanguage();
            if ($userLanguage !== null && !isset($allLocales[$userLanguage])) {
                $userLanguage = null;
            }

            $userLocale = $user->getPreferredLocale();
            if ($userLocale !== null && !isset($allLocales[$userLocale])) {
                $userLocale = null;
            }

            if ($userLanguage === null) {
                $userLanguage = Craft::$app->language;

                // Only set the locale to the defaultCpLocale by default if the language isn't set either.
                // Otherwise `null` means "Same as language"
                if ($userLocale === null) {
                    $generalConfig = Craft::$app->getConfig()->getGeneral();
                    if ($generalConfig->defaultCpLocale) {
                        $userLocale = $generalConfig->defaultCpLocale;
                    }
                }
            }
        } else {
            $localeOptions = $userLanguage = $userLocale = null;
        }

        // Determine whether user photo uploading should be possible
        $volumeUid = Craft::$app->getProjectConfig()->get('users.photoVolumeUid');
        $showPhotoField = $volumeUid && Craft::$app->getVolumes()->getVolumeByUid($volumeUid);

        // Load the resources and render the page
        // ---------------------------------------------------------------------

        // Body class
        $bodyClass = 'edit-user';

        $this->getView()->registerAssetBundle(EditUserAsset::class);

        $deleteModalRedirect = Craft::$app->getSecurity()->hashData(Craft::$app->getEdition() === Craft::Pro ? 'users' : 'dashboard');

        $this->getView()->registerJsWithVars(
            fn($userId, $isCurrent, $deleteModalRedirect) => <<<JS
new Craft.AccountSettingsForm($userId, $isCurrent, {
    deleteModalRedirect: $deleteModalRedirect,
})
JS,
            [$user->id, $isCurrentUser, $deleteModalRedirect],
            View::POS_END
        );

        return $this->renderTemplate('users/_edit', compact(
            'user',
            'isNewUser',
            'statusLabel',
            'actions',
            'localeOptions',
            'userLanguage',
            'userLocale',
            'bodyClass',
            'title',
            'tabs',
            'selectedTab',
            'showPhotoField',
<<<<<<< HEAD
            'fieldsHtml',
            'configurableStepTypes'
=======
            'showPermissionsTab',
            'canAssignUserGroups',
            'fieldsHtml'
>>>>>>> 4ecc4a15
        ));
    }

    /**
     * Provides an endpoint for saving a user account.
     *
     * This action accounts for the following scenarios:
     * - An admin registering a new user account.
     * - An admin editing an existing user account.
     * - A normal user with user-administration permissions registering a new user account.
     * - A normal user with user-administration permissions editing an existing user account.
     * - A guest registering a new user account ("public registration").
     * This action behaves the same regardless of whether it was requested from the control panel or the front-end site.
     *
     * @return Response|null
     * @throws NotFoundHttpException if the requested user cannot be found
     * @throws BadRequestHttpException if attempting to create a client account, and one already exists
     * @throws ForbiddenHttpException if attempting public registration but public registration is not allowed
     */
    public function actionSaveUser(): ?Response
    {
        $this->requirePostRequest();

        $userSession = Craft::$app->getUser();
        $currentUser = $userSession->getIdentity();
        $canAdministrateUsers = $currentUser && $currentUser->can('administrateUsers');
        $generalConfig = Craft::$app->getConfig()->getGeneral();
        $userSettings = Craft::$app->getProjectConfig()->get('users') ?? [];
        $requireEmailVerification = $userSettings['requireEmailVerification'] ?? true;
        $deactivateByDefault = $userSettings['deactivateByDefault'] ?? false;
        $userVariable = $this->request->getValidatedBodyParam('userVariable') ?? 'user';
        $returnCsrfToken = false;

        // Get the user being edited
        // ---------------------------------------------------------------------

        $userId = $this->request->getBodyParam('userId');
        $isNewUser = !$userId;
        $isPublicRegistration = false;

        // Are we editing an existing user?
        if ($userId) {
            $user = User::find()
                ->id($userId)
                ->status(null)
                ->addSelect(['users.password', 'users.passwordResetRequired'])
                ->one();

            if (!$user) {
                throw new NotFoundHttpException('User not found');
            }

            /** @var User $user */
            if (!$user->getIsCurrent()) {
                // Make sure they have permission to edit other users
                $this->requirePermission('editUsers');
            }
        } else {
            // Make sure this is Craft Pro, since that's required for having multiple user accounts
            Craft::$app->requireEdition(Craft::Pro);

            // Is someone logged in?
            if ($currentUser) {
                // Make sure they have permission to register users
                $this->requirePermission('registerUsers');
            } else {
                // Make sure public registration is allowed
                $allowPublicRegistration = $userSettings['allowPublicRegistration'] ?? false;
                if (!$allowPublicRegistration) {
                    throw new ForbiddenHttpException('Public registration is not allowed');
                }

                $isPublicRegistration = true;
            }

            $user = new User();
        }

        $isCurrentUser = $user->getIsCurrent();

        if ($isCurrentUser) {
            // Remember the old username in case it changes
            $oldUsername = $user->username;
        }

        // Handle secure properties (email and password)
        // ---------------------------------------------------------------------

        $sendVerificationEmail = false;

        // Are they allowed to set the email address?
        if ($isNewUser || $isCurrentUser || $canAdministrateUsers) {
            $newEmail = $this->request->getBodyParam('email');

            // Make sure it actually changed
            if ($newEmail && $newEmail === $user->email) {
                $newEmail = null;
            }

            if ($newEmail) {
                // Should we be sending a verification email now?
                // Even if verification isn't required, send one out on account creation if we don't have a password yet
                $sendVerificationEmail = (!$isPublicRegistration || !$deactivateByDefault) && (
                        (
                            $requireEmailVerification && (
                                $isPublicRegistration ||
                                ($isCurrentUser && !$canAdministrateUsers) ||
                                $this->request->getBodyParam('sendVerificationEmail')
                            )
                        ) ||
                        (
                            !$requireEmailVerification && $isNewUser && (
                                ($isPublicRegistration && $generalConfig->deferPublicRegistrationPassword) ||
                                $this->request->getBodyParam('sendVerificationEmail')
                            )
                        )
                    );

                if ($sendVerificationEmail) {
                    $user->unverifiedEmail = $newEmail;

                    // Mark them as pending
                    if (!$user->active) {
                        $user->pending = true;
                    }
                } else {
                    // Clear out the unverified email if there is one,
                    // so it doesn't overwrite the new email later on
                    $user->unverifiedEmail = null;
                }

                if (!$sendVerificationEmail || $isNewUser) {
                    $user->email = $newEmail;
                }
            }
        }

        // Are they allowed to set a new password?
        if ($isPublicRegistration) {
            if (!$generalConfig->deferPublicRegistrationPassword) {
                $user->newPassword = $this->request->getBodyParam('password', '');
            }
        } else {
            if ($isCurrentUser) {
                // If there was a newPassword input but it was empty, pretend it didn't exist
                $user->newPassword = $this->request->getBodyParam('newPassword') ?: null;
                $returnCsrfToken = $returnCsrfToken || $user->newPassword !== null;
            }
        }

        // If editing an existing user and either of these properties are being changed,
        // require the user's current password for additional security
        if (
            !$isNewUser &&
            (!empty($newEmail) || $user->newPassword !== null) &&
            !$this->_verifyElevatedSession()
        ) {
            Craft::warning('Tried to change the email or password for userId: ' . $user->id . ', but the current password does not match what the user supplied.', __METHOD__);
            $user->addError('currentPassword', Craft::t('app', 'Incorrect current password.'));
        }

        // Handle the rest of the user properties
        // ---------------------------------------------------------------------

        // Is the site set to use email addresses as usernames?
        if ($generalConfig->useEmailAsUsername) {
            $user->username = $user->email;
        } else {
            $user->username = $this->request->getBodyParam('username', ($user->username ?: $user->email));
        }

        $user->firstName = $this->request->getBodyParam('firstName', $user->firstName);
        $user->lastName = $this->request->getBodyParam('lastName', $user->lastName);

        // New users should always be initially saved in a pending state,
        // even if an admin is doing this and opted to not send the verification email
        if ($isNewUser) {
            $user->pending = true;
        }

        if ($canAdministrateUsers) {
            $user->passwordResetRequired = (bool)$this->request->getBodyParam('passwordResetRequired', $user->passwordResetRequired);
        }

        // Is their admin status changing?
        if (
            $currentUser &&
            $currentUser->admin &&
            ($adminParam = $this->request->getBodyParam('admin', $user->admin)) != $user->admin
        ) {
            if ($adminParam) {
                $this->requireElevatedSession();
                $user->admin = true;
            } else {
                $user->admin = false;
            }
        }

        // If this is Craft Pro, grab any profile content from post
        $fieldsLocation = $this->request->getParam('fieldsLocation', 'fields');
        $user->setFieldValuesFromRequest($fieldsLocation);

        // Validate and save!
        // ---------------------------------------------------------------------

        $photo = UploadedFile::getInstanceByName('photo');

        if ($photo && !Image::canManipulateAsImage($photo->getExtension())) {
            $user->addError('photo', Craft::t('app', 'The user photo provided is not an image.'));
        }

        // Don't validate required custom fields if it's public registration
        if (!$isPublicRegistration || ($userSettings['validateOnPublicRegistration'] ?? false)) {
            $user->setScenario(Element::SCENARIO_LIVE);
        }

        $user->enable2fa = $this->request->getBodyParam('enable2fa', false);

        // Manually validate the user so we can pass $clearErrors=false
        if (
            !$user->validate(null, false) ||
            !Craft::$app->getElements()->saveElement($user, false)
        ) {
            Craft::info('User not saved due to validation error.', __METHOD__);

            if ($isPublicRegistration) {
                // Move any 'newPassword' errors over to 'password'
                $user->addErrors(['password' => $user->getErrors('newPassword')]);
                $user->clearErrors('newPassword');
            }

            // Copy any 'unverifiedEmail' errors to 'email'
            if (!$user->hasErrors('email')) {
                $user->addErrors(['email' => $user->getErrors('unverifiedEmail')]);
                $user->clearErrors('unverifiedEmail');
            }

            if ($this->request->getAcceptsJson()) {
                return $this->asJson([
                    'errors' => $user->getErrors(),
                ]);
            }

            $this->setFailFlash(Craft::t('app', 'Couldn’t save user.'));

            // Send the account back to the template
            Craft::$app->getUrlManager()->setRouteParams([
                $userVariable => $user,
            ]);

            return null;
        }

        // If this is a new user and email verification isn't required,
        // go ahead and activate them now.
        if ($isNewUser && !$requireEmailVerification) {
            Craft::$app->getUsers()->activateUser($user);
        }

        // Save their preferences too
        $preferences = [
            'language' => $this->request->getBodyParam('preferredLanguage', $user->getPreference('language')),
            'locale' => $this->request->getBodyParam('preferredLocale', $user->getPreference('locale')) ?: null,
            'weekStartDay' => $this->request->getBodyParam('weekStartDay', $user->getPreference('weekStartDay')),
            'alwaysShowFocusRings' => (bool)$this->request->getBodyParam('alwaysShowFocusRings', $user->getPreference('alwaysShowFocusRings')),
            'useShapes' => (bool)$this->request->getBodyParam('useShapes', $user->getPreference('useShapes')),
            'underlineLinks' => (bool)$this->request->getBodyParam('underlineLinks', $user->getPreference('underlineLinks')),
        ];

        if ($user->admin) {
            $preferences = array_merge($preferences, [
                'showFieldHandles' => (bool)$this->request->getBodyParam('showFieldHandles', $user->getPreference('showFieldHandles')),
                'enableDebugToolbarForSite' => (bool)$this->request->getBodyParam('enableDebugToolbarForSite', $user->getPreference('enableDebugToolbarForSite')),
                'enableDebugToolbarForCp' => (bool)$this->request->getBodyParam('enableDebugToolbarForCp', $user->getPreference('enableDebugToolbarForCp')),
                'showExceptionView' => (bool)$this->request->getBodyParam('showExceptionView', $user->getPreference('showExceptionView')),
                'profileTemplates' => (bool)$this->request->getBodyParam('profileTemplates', $user->getPreference('profileTemplates')),
            ]);
        }

        Craft::$app->getUsers()->saveUserPreferences($user, $preferences);

        // Is this the current user, and did their username just change?
        // todo: remove comment when WI-51866 is fixed
        /** @noinspection PhpUndefinedVariableInspection */
        // todo: remove comment when phpstan#5401 is fixed
        /** @phpstan-ignore-next-line */
        if ($isCurrentUser && $user->username !== $oldUsername) {
            // Update the username cookie
            $userSession->sendUsernameCookie($user);
        }

        // Save the user's photo, if it was submitted
        $this->_processUserPhoto($user);

        if (Craft::$app->getEdition() === Craft::Pro) {
            // If this is public registration, assign the user to the default user group
            if ($isPublicRegistration) {
                // Assign them to the default user group
                Craft::$app->getUsers()->assignUserToDefaultGroup($user);
            } else if ($currentUser) {
                // Fire an 'afterBeforeGroupsAndPermissions' event
                if ($this->hasEventHandlers(self::EVENT_BEFORE_ASSIGN_GROUPS_AND_PERMISSIONS)) {
                    $this->trigger(self::EVENT_BEFORE_ASSIGN_GROUPS_AND_PERMISSIONS, new UserEvent([
                        'user' => $user,
                    ]));
                }

                // Assign user groups and permissions if the current user is allowed to do that
                $this->_saveUserPermissions($user, $currentUser);
                $this->_saveUserGroups($user, $currentUser);

                // Fire an 'afterAssignGroupsAndPermissions' event
                if ($this->hasEventHandlers(self::EVENT_AFTER_ASSIGN_GROUPS_AND_PERMISSIONS)) {
                    $this->trigger(self::EVENT_AFTER_ASSIGN_GROUPS_AND_PERMISSIONS, new UserEvent([
                        'user' => $user,
                    ]));
                }
            }
        }

        // Do we need to send a verification email out?
        if ($sendVerificationEmail) {
            // Temporarily set the unverified email on the User so the verification email goes to the
            // right place
            $originalEmail = $user->email;
            $user->email = $user->unverifiedEmail;

            if ($isNewUser) {
                // Send the activation email
                Craft::$app->getUsers()->sendActivationEmail($user);
            } else {
                // Send the standard verification email
                Craft::$app->getUsers()->sendNewEmailVerifyEmail($user);
            }

            // Put the original email back into place
            $user->email = $originalEmail;
        }

        // Is this public registration, and was the user going to be activated automatically?
        $publicActivation = $isPublicRegistration && $user->getStatus() === User::STATUS_ACTIVE;
        $loggedIn = $publicActivation && $this->_maybeLoginUserAfterAccountActivation($user);
        $returnCsrfToken = $returnCsrfToken || $loggedIn;

        if ($this->request->getAcceptsJson()) {
            $return = [
                'success' => true,
                'id' => $user->id,
            ];
            if ($returnCsrfToken && $generalConfig->enableCsrfProtection) {
                $return['csrfTokenValue'] = $this->request->getCsrfToken();
            }
            return $this->asJson($return);
        }

        if ($isPublicRegistration) {
            if (($message = $this->request->getParam('userRegisteredNotice')) !== null) {
                $default = Html::encode($message);
                Craft::$app->getDeprecator()->log('userRegisteredNotice', 'The `userRegisteredNotice` param has been deprecated for `users/save-user` requests. Use a hashed `successMessage` param instead.');
            } else {
                $default = Craft::t('app', 'User registered.');
            }
            $this->setSuccessFlash($default);
        } else {
            $this->setSuccessFlash(Craft::t('app', '{type} saved.', [
                'type' => User::displayName(),
            ]));
        }

        // Is this public registration, and is the user going to be activated automatically?
        if ($publicActivation) {
            return $this->_redirectUserToCp($user) ?? $this->_redirectUserAfterAccountActivation($user);
        }

        return $this->redirectToPostedUrl($user);
    }

    /**
     * Upload a user photo.
     *
     * @return Response|null
     * @throws BadRequestHttpException if the uploaded file is not an image
     */
    public function actionUploadUserPhoto(): ?Response
    {
        $this->requireAcceptsJson();

        $userId = $this->request->getRequiredBodyParam('userId');

        if ($userId != Craft::$app->getUser()->getIdentity()->id) {
            $this->requirePermission('editUsers');
        }

        if (($file = UploadedFile::getInstanceByName('photo')) === null) {
            return null;
        }

        try {
            if ($file->getHasError()) {
                throw new UploadFailedException($file->error);
            }

            $users = Craft::$app->getUsers();
            $user = $users->getUserById($userId);

            // Move to our own temp location
            $fileLocation = Assets::tempFilePath($file->getExtension());
            move_uploaded_file($file->tempName, $fileLocation);
            $users->saveUserPhoto($fileLocation, $user, $file->name);

            return $this->asJson([
                'html' => $this->_renderPhotoTemplate($user),
            ]);
        } catch (Throwable $exception) {
            if (isset($fileLocation) && file_exists($fileLocation)) {
                FileHelper::unlink($fileLocation);
            }

            Craft::error('There was an error uploading the photo: ' . $exception->getMessage(), __METHOD__);

            return $this->asErrorJson(Craft::t('app', 'There was an error uploading your photo: {error}', [
                'error' => $exception->getMessage(),
            ]));
        }
    }

    /**
     * Delete all the photos for current user.
     *
     * @return Response
     * @throws BadRequestHttpException
     */
    public function actionDeleteUserPhoto(): Response
    {
        $this->requireAcceptsJson();

        $userId = $this->request->getRequiredBodyParam('userId');

        if ($userId != Craft::$app->getUser()->getIdentity()->id) {
            $this->requirePermission('editUsers');
        }

        $user = Craft::$app->getUsers()->getUserById($userId);

        if ($user->photoId) {
            Craft::$app->getElements()->deleteElementById($user->photoId, Asset::class);
        }

        $user->photoId = null;
        Craft::$app->getElements()->saveElement($user, false);

        return $this->asJson([
            'html' => $this->_renderPhotoTemplate($user),
        ]);
    }

    /**
     * Sends a new activation email to a user.
     *
     * @return Response
     * @throws BadRequestHttpException if the user is not pending
     */
    public function actionSendActivationEmail(): Response
    {
        $this->requirePostRequest();

        $userId = $this->request->getRequiredBodyParam('userId');

        $user = User::find()
            ->id($userId)
            ->status(null)
            ->addSelect(['users.password'])
            ->one();

        if (!$user) {
            $this->_noUserExists();
        }

        // Only allow activation emails to be send to pending users.
        /** @var User $user */
        if ($user->getStatus() !== User::STATUS_PENDING) {
            throw new BadRequestHttpException('Activation emails can only be sent to pending users');
        }

        $emailSent = Craft::$app->getUsers()->sendActivationEmail($user);

        if ($this->request->getAcceptsJson()) {
            return $this->asJson(['success' => $emailSent]);
        }

        if ($emailSent) {
            $this->setSuccessFlash(Craft::t('app', 'Activation email sent.'));
        } else {
            $this->setFailFlash(Craft::t('app', 'Couldn’t send activation email. Check your email settings.'));
        }

        return $this->redirectToPostedUrl();
    }

    /**
     * Unlocks a user, bypassing the cooldown phase.
     *
     * @return Response
     * @throws ForbiddenHttpException if a non-admin is attempting to unlock an admin
     */
    public function actionUnlockUser(): Response
    {
        $this->requirePostRequest();
        $this->requirePermission('moderateUsers');

        $userId = $this->request->getRequiredBodyParam('userId');
        $user = Craft::$app->getUsers()->getUserById($userId);

        if (!$user) {
            $this->_noUserExists();
        }

        // Even if you have moderateUsers permissions, only and admin should be able to unlock another admin.
        if ($user->admin) {
            $currentUser = Craft::$app->getUser()->getIdentity();
            if (!$currentUser->admin) {
                throw new ForbiddenHttpException('Only admins can unlock other admins.');
            }

            // And admins can't unlock themselves by impersonating another admin
            $previousUserId = Session::get(User::IMPERSONATE_KEY);
            if ($previousUserId && $user->id == $previousUserId) {
                throw new ForbiddenHttpException('You can’t unlock yourself via impersonation.');
            }
        }

        Craft::$app->getUsers()->unlockUser($user);

        $this->setSuccessFlash(Craft::t('app', 'User unlocked.'));
        return $this->redirectToPostedUrl();
    }

    /**
     * Suspends a user.
     *
     * @return Response|null
     * @throws ForbiddenHttpException if a non-admin is attempting to suspend an admin
     */
    public function actionSuspendUser(): ?Response
    {
        $this->requirePostRequest();
        $this->requirePermission('moderateUsers');

        $userId = $this->request->getRequiredBodyParam('userId');
        $user = Craft::$app->getUsers()->getUserById($userId);

        if (!$user) {
            $this->_noUserExists();
        }

        $usersService = Craft::$app->getUsers();
        $currentUser = Craft::$app->getUser()->getIdentity();

        if (!$usersService->canSuspend($currentUser, $user) || !$usersService->suspendUser($user)) {
            $this->setFailFlash(Craft::t('app', 'Couldn’t suspend user.'));
            return null;
        }

        $this->setSuccessFlash(Craft::t('app', 'User suspended.'));
        return $this->redirectToPostedUrl();
    }

    /**
     * Returns a summary of the content that is owned by a given user ID(s).
     *
     * @return Response|null
     * @since 3.0.13
     */
    public function actionUserContentSummary(): Response
    {
        $this->requirePostRequest();

        $userIds = $this->request->getRequiredBodyParam('userId');

        if ($userIds !== (string)Craft::$app->getUser()->getIdentity()->id) {
            $this->requirePermission('deleteUsers');
        }

        $summary = [];

        foreach (Craft::$app->getSections()->getAllSections() as $section) {
            $entryCount = Entry::find()
                ->sectionId($section->id)
                ->authorId($userIds)
                ->site('*')
                ->unique()
                ->status(null)
                ->count();

            if ($entryCount) {
                $summary[] = Craft::t('app', '{num, number} {section} {num, plural, =1{entry} other{entries}}', [
                    'num' => $entryCount,
                    'section' => Craft::t('site', $section->name),
                ]);
            }
        }

        // Fire a 'defineUserContentSummary' event
        $event = new DefineUserContentSummaryEvent([
            'contentSummary' => $summary,
        ]);
        $this->trigger(self::EVENT_DEFINE_CONTENT_SUMMARY, $event);

        return $this->asJson($event->contentSummary);
    }

    /**
     * Deactivates a user.
     *
     * @return Response|null
     * @since 4.0.0
     */
    public function actionDeactivateUser(): ?Response
    {
        $this->requirePostRequest();

        $userId = $this->request->getRequiredBodyParam('userId');
        $user = Craft::$app->getUsers()->getUserById($userId);

        if (!$user) {
            $this->_noUserExists();
        }

        if (!$user->getIsCurrent()) {
            $this->requirePermission('administrateUsers');

            // Even if you have administrateUsers permissions, only and admin should be able to deactivate another admin.
            if ($user->admin) {
                $this->requireAdmin(false);
            }
        }

        // Deactivate the user
        if (Craft::$app->getUsers()->deactivateUser($user)) {
            $this->setSuccessFlash(Craft::t('app', 'Successfully deactivated the user.'));
        } else {
            $this->setFailFlash(Craft::t('app', 'There was a problem deactivating the user.'));
        }

        return $this->redirectToPostedUrl();
    }

    /**
     * Deletes a user.
     *
     * @return Response|null
     */
    public function actionDeleteUser(): ?Response
    {
        $this->requirePostRequest();

        $userId = $this->request->getRequiredBodyParam('userId');
        $user = Craft::$app->getUsers()->getUserById($userId);

        if (!$user) {
            $this->_noUserExists();
        }

        if (!$user->getIsCurrent()) {
            $this->requirePermission('deleteUsers');

            // Even if you have deleteUser permissions, only and admin should be able to delete another admin.
            if ($user->admin) {
                $this->requireAdmin(false);
            }
        }

        // Are we transferring the user's content to a different user?
        $transferContentToId = $this->request->getBodyParam('transferContentTo');

        if (is_array($transferContentToId) && isset($transferContentToId[0])) {
            $transferContentToId = $transferContentToId[0];
        }

        if ($transferContentToId) {
            $transferContentTo = Craft::$app->getUsers()->getUserById($transferContentToId);

            if (!$transferContentTo) {
                $this->_noUserExists();
            }
        } else {
            $transferContentTo = null;
        }

        // Delete the user
        $user->inheritorOnDelete = $transferContentTo;

        if (!Craft::$app->getElements()->deleteElement($user)) {
            $this->setFailFlash(Craft::t('app', 'Couldn’t delete the user.'));
            return null;
        }

        $this->setSuccessFlash(Craft::t('app', 'User deleted.'));
        return $this->redirectToPostedUrl();
    }

    /**
     * Unsuspends a user.
     *
     * @return Response|null
     * @throws ForbiddenHttpException if a non-admin is attempting to unsuspend an admin
     */
    public function actionUnsuspendUser(): ?Response
    {
        $this->requirePostRequest();
        $this->requirePermission('moderateUsers');

        $userId = $this->request->getRequiredBodyParam('userId');
        $user = Craft::$app->getUsers()->getUserById($userId);

        if (!$user) {
            $this->_noUserExists();
        }

        // Even if you have moderateUsers permissions, only and admin should be able to unsuspend another admin.
        $usersService = Craft::$app->getUsers();
        $currentUser = Craft::$app->getUser()->getIdentity();

        if (!$usersService->canSuspend($currentUser, $user) || !$usersService->unsuspendUser($user)) {
            $this->setFailFlash(Craft::t('app', 'Couldn’t unsuspend user.'));
            return null;
        }

        $this->setSuccessFlash(Craft::t('app', 'User unsuspended.'));
        return $this->redirectToPostedUrl();
    }

    /**
     * Saves the user field layout.
     *
     * @return Response|null
     */
    public function actionSaveFieldLayout(): ?Response
    {
        $this->requirePostRequest();
        $this->requireAdmin();

        // Set the field layout
        $fieldLayout = Craft::$app->getFields()->assembleLayoutFromPost();
        $fieldLayout->type = User::class;
        $fieldLayout->reservedFieldHandles = [
            'groups',
            'photo',
        ];

        if (!Craft::$app->getUsers()->saveLayout($fieldLayout)) {
            Craft::$app->getUrlManager()->setRouteParams([
                'variables' => [
                    'fieldLayout' => $fieldLayout,
                ],
            ]);
            $this->setFailFlash(Craft::t('app', 'Couldn’t save user fields.'));
            return null;
        }

        $this->setSuccessFlash(Craft::t('app', 'User fields saved.'));
        return $this->redirectToPostedUrl();
    }

    /**
     * Verifies a password for a user.
     *
     * @return Response
     */
    public function actionVerifyPassword(): Response
    {
        $this->requireAcceptsJson();

        if ($this->_verifyExistingPassword()) {
            return $this->asJson(['success' => true]);
        }

        return $this->asErrorJson(Craft::t('app', 'Invalid password.'));
    }

    /**
     * Handles a failed login attempt.
     *
     * @param string|null $authError
     * @param User|null $user
     * @return Response|null
     * @throws ServiceUnavailableHttpException
     */
    private function _handleLoginFailure(?string $authError, ?User $user = null): ?Response
    {
        // Delay randomly between 0 and 1.5 seconds.
        usleep(random_int(0, 1500000));

        $message = UserHelper::getLoginFailureMessage($authError, $user);

        // Fire a 'loginFailure' event
        $event = new LoginFailureEvent([
            'authError' => $authError,
            'message' => $message,
            'user' => $user,
        ]);
        $this->trigger(self::EVENT_LOGIN_FAILURE, $event);

        if ($this->request->getAcceptsJson()) {
            return $this->asJson([
                'errorCode' => $authError,
                'error' => $event->message,
            ]);
        }

        $this->setFailFlash($event->message);

        Craft::$app->getUrlManager()->setRouteParams([
            'loginName' => $this->request->getBodyParam('loginName'),
            'rememberMe' => (bool)$this->request->getBodyParam('rememberMe'),
            'errorCode' => $authError,
            'errorMessage' => $event->message,
        ]);

        return null;
    }

    /**
     * Redirects the user after a successful login attempt, or if they visited the Login page while they were already
     * logged in.
     *
     * @return Response
     */
    private function _handleSuccessfulLogin(): Response
    {
        // Get the return URL
        $userSession = Craft::$app->getUser();
        $returnUrl = $userSession->getReturnUrl();

        // Clear it out
        $userSession->removeReturnUrl();

        // If this was an Ajax request, just return success:true
        if ($this->request->getAcceptsJson()) {
            $return = [
                'success' => true,
                'returnUrl' => $returnUrl,
            ];

            if (Craft::$app->getConfig()->getGeneral()->enableCsrfProtection) {
                $return['csrfTokenValue'] = $this->request->getCsrfToken();
            }

            return $this->asJson($return);
        }

        return $this->redirectToPostedUrl($userSession->getIdentity(), $returnUrl);
    }

    /**
     * Renders the Set Password template for a given user.
     *
     * @param array $variables
     * @return Response
     */
    private function _renderSetPasswordTemplate(array $variables): Response
    {
        // If this is a site request, try handling the request like normal
        if ($this->request->getIsSiteRequest()) {
            try {
                Craft::$app->getUrlManager()->setRouteParams([
                    'variables' => $variables,
                ]);

                // Avoid re-routing to the same action again
                $this->request->checkIfActionRequest(true, true, false);
                if ($this->request->getActionSegments() === ['users', 'set-password']) {
                    $this->request->setIsActionRequest(false);
                }

                return Craft::$app->handleRequest($this->request, true);
            } catch (NotFoundHttpException $e) {
                // Just go with the CP template
            }
        }

        // Otherwise go with the CP's template
        return $this->renderTemplate('setpassword', $variables, View::TEMPLATE_MODE_CP);
    }

    /**
     * Throws a "no user exists" exception
     *
     * @throws BadRequestHttpException
     */
    private function _noUserExists(): void
    {
        throw new BadRequestHttpException('User not found');
    }

    /**
     * Verifies that the user has an elevated session, or that their current password was submitted with the request.
     *
     * @return bool
     */
    private function _verifyElevatedSession(): bool
    {
        return (Craft::$app->getUser()->getHasElevatedSession() || $this->_verifyExistingPassword());
    }

    /**
     * Verifies that the current user's password was submitted with the request.
     *
     * @return bool
     */
    private function _verifyExistingPassword(): bool
    {
        $currentUser = Craft::$app->getUser()->getIdentity();

        if (!$currentUser) {
            return false;
        }

        $currentPassword = $this->request->getParam('currentPassword') ?? $this->request->getParam('password');
        if ($currentPassword === null) {
            return false;
        }

        $currentHashedPassword = $currentUser->password;

        try {
            return Craft::$app->getSecurity()->validatePassword($currentPassword, $currentHashedPassword);
        } catch (InvalidArgumentException $e) {
            return false;
        }
    }

    /**
     * @param User $user
     * @throws Throwable if reasons
     */
    private function _processUserPhoto(User $user): void
    {
        // Delete their photo?
        $users = Craft::$app->getUsers();

        if ($this->request->getBodyParam('deletePhoto')) {
            $users->deleteUserPhoto($user);
            $user->photoId = null;
            Craft::$app->getElements()->saveElement($user);
        }

        $newPhoto = false;
        $fileLocation = null;
        $filename = null;

        // Did they upload a new one?
        if ($photo = UploadedFile::getInstanceByName('photo')) {
            $fileLocation = Assets::tempFilePath($photo->getExtension());
            move_uploaded_file($photo->tempName, $fileLocation);
            $filename = $photo->name;
            $newPhoto = true;
        } else if (($photo = $this->request->getBodyParam('photo')) && is_array($photo)) {
            // base64-encoded photo
            $matches = [];

            if (preg_match('/^data:((?<type>[a-z0-9]+\/[a-z0-9\+]+);)?base64,(?<data>.+)/i', $photo['data'] ?? '', $matches)) {
                $filename = $photo['filename'] ?? null;
                $extension = $filename ? pathinfo($filename, PATHINFO_EXTENSION) : null;

                if (!$extension && !empty($matches['type'])) {
                    try {
                        $extension = FileHelper::getExtensionByMimeType($matches['type']);
                    } catch (InvalidArgumentException $e) {
                    }
                }

                if (!$extension) {
                    Craft::warning('Could not determine file extension for user photo.', __METHOD__);
                    return;
                }

                $fileLocation = Assets::tempFilePath($extension);
                $data = base64_decode($matches['data']);
                FileHelper::writeToFile($fileLocation, $data);
                $newPhoto = true;
            }
        }

        if ($newPhoto) {
            try {
                $users->saveUserPhoto($fileLocation, $user, $filename);
            } catch (Throwable $e) {
                if (file_exists($fileLocation)) {
                    FileHelper::unlink($fileLocation);
                }

                throw $e;
            }
        }
    }

    /**
     * Saves new permissions on the user
     *
     * @param User $user
     * @param User $currentUser
     * @throws ForbiddenHttpException if the user account doesn't have permission to assign the attempted permissions
     */
    private function _saveUserPermissions(User $user, User $currentUser): void
    {
        if (!$currentUser->can('assignUserPermissions')) {
            return;
        }

        // Save any user permissions
        if ($user->admin) {
            $permissions = [];
        } else {
            $permissions = $this->request->getBodyParam('permissions');

            if ($permissions === null) {
                return;
            }

            // it will be an empty string if no permissions were assigned during user saving.
            if ($permissions === '') {
                $permissions = [];
            }
        }

        // See if there are any new permissions in here
        $hasNewPermissions = false;

        foreach ($permissions as $permission) {
            if (!$user->can($permission)) {
                $hasNewPermissions = true;

                // Make sure the current user even has permission to grant it
                if (!$currentUser->can($permission)) {
                    throw new ForbiddenHttpException("Your account doesn't have permission to assign the $permission permission to a user.");
                }
            }
        }

        if ($hasNewPermissions) {
            $this->requireElevatedSession();
        }

        Craft::$app->getUserPermissions()->saveUserPermissions($user->id, $permissions);
    }

    /**
     * Saves user groups on a user.
     *
     * @param User $user
     * @param User $currentUser
     * @throws ForbiddenHttpException if the user account doesn't have permission to assign the attempted groups
     */
    private function _saveUserGroups(User $user, User $currentUser): void
    {
        $groupIds = $this->request->getBodyParam('groups');

        if ($groupIds === null) {
            return;
        }

        if ($groupIds === '') {
            $groupIds = [];
        }

        /** @var UserGroup[] $allGroups */
        $allGroups = ArrayHelper::index(Craft::$app->getUserGroups()->getAllGroups(), 'id');

        // See if there are any new groups in here
        $oldGroupIds = ArrayHelper::getColumn($user->getGroups(), 'id');
        $hasNewGroups = false;
        $newGroups = [];

        foreach ($groupIds as $groupId) {
            $group = $newGroups[] = $allGroups[$groupId];

            if (!in_array($groupId, $oldGroupIds, false)) {
                $hasNewGroups = true;

                // Make sure the current user is in the group or has permission to assign it
                if (!$currentUser->can("assignUserGroup:$group->uid")) {
                    throw new ForbiddenHttpException("Your account doesn't have permission to assign user group “{$group->name}” to a user.");
                }
            }
        }

        if ($hasNewGroups) {
            $this->requireElevatedSession();
        }

        Craft::$app->getUsers()->assignUserToGroups($user->id, $groupIds);
        $user->setGroups($newGroups);
    }

    /**
     * @return array|Response
     */
    private function _processTokenRequest()
    {
        $uid = $this->request->getRequiredParam('id');
        $code = $this->request->getRequiredParam('code');

        /** @var User|null $user */
        $user = User::find()
            ->uid($uid)
            ->status(null)
            ->addSelect(['users.password'])
            ->one();

        if (!$user) {
            return $this->_processInvalidToken();
        }

        // If someone is logged in and it's not this person, log them out
        $userSession = Craft::$app->getUser();
        if (!$userSession->getIsGuest() && $userSession->getId() != $user->id) {
            $userSession->logout();
        }

        // Fire a 'beforeVerifyUser' event
        $usersService = Craft::$app->getUsers();
        if ($usersService->hasEventHandlers(Users::EVENT_BEFORE_VERIFY_EMAIL)) {
            $usersService->trigger(Users::EVENT_BEFORE_VERIFY_EMAIL, new UserEvent([
                'user' => $user,
            ]));
        }

        if (!Craft::$app->getUsers()->isVerificationCodeValidForUser($user, $code)) {
            return $this->_processInvalidToken($user);
        }

        // Fire an 'afterVerifyUser' event
        if ($usersService->hasEventHandlers(Users::EVENT_AFTER_VERIFY_EMAIL)) {
            $usersService->trigger(Users::EVENT_AFTER_VERIFY_EMAIL, new UserEvent([
                'user' => $user,
            ]));
        }

        return [$user, $uid, $code];
    }

    /**
     * @param User|null $user
     * @return Response
     * @throws HttpException if the verification code is invalid
     */
    private function _processInvalidToken(?User $user = null): Response
    {
        $this->trigger(self::EVENT_INVALID_USER_TOKEN, new InvalidUserTokenEvent([
            'user' => $user,
        ]));

        if ($this->request->getAcceptsJson()) {
            return $this->asErrorJson('InvalidVerificationCode');
        }

        // If they don't have a verification code at all, and they're already logged-in, just send them to the post-login URL
        if ($user && !$user->verificationCode) {
            $userSession = Craft::$app->getUser();
            if (!$userSession->getIsGuest()) {
                $returnUrl = $userSession->getReturnUrl();
                $userSession->removeReturnUrl();
                return $this->redirect($returnUrl);
            }
        }

        // If the invalidUserTokenPath config setting is set, send them there
        if ($this->request->getIsSiteRequest()) {
            $url = Craft::$app->getConfig()->getGeneral()->getInvalidUserTokenPath();
            return $this->redirect(UrlHelper::siteUrl($url));
        }

        throw new HttpException('200', Craft::t('app', 'Invalid verification code. Please login or reset your password.'));
    }

    /**
     * Takes over after a user has been activated.
     *
     * @param User $user The user that was just activated
     * @return Response|null
     */
    private function _onAfterActivateUser(User $user): ?Response
    {
        $this->_maybeLoginUserAfterAccountActivation($user);

        if (!$this->request->getAcceptsJson()) {
            return $this->_redirectUserToCp($user) ?? $this->_redirectUserAfterAccountActivation($user);
        }

        return null;
    }

    /**
     * Possibly log a user in right after they were activated or reset their password, if Craft is configured to do so.
     *
     * @param User $user The user that was just activated or reset their password
     * @return bool Whether the user was logged in
     */
    private function _maybeLoginUserAfterAccountActivation(User $user): bool
    {
        $generalConfig = Craft::$app->getConfig()->getGeneral();
        if (!$generalConfig->autoLoginAfterAccountActivation) {
            return false;
        }
        return Craft::$app->getUser()->login($user, $generalConfig->userSessionDuration);
    }

    /**
     * Redirects a user to the `postCpLoginRedirect` location, if they have access to the control panel.
     *
     * @param User $user The user to redirect
     * @return Response|null
     */
    private function _redirectUserToCp(User $user): ?Response
    {
        // Can they access the CP?
        if ($user->can('accessCp')) {
            $postCpLoginRedirect = Craft::$app->getConfig()->getGeneral()->getPostCpLoginRedirect();
            $url = UrlHelper::cpUrl($postCpLoginRedirect);
            return $this->redirect($url);
        }

        return null;
    }

    /**
     * Redirect the browser after a user’s account has been activated.
     *
     * @param User $user The user that was just activated
     * @return Response
     */
    private function _redirectUserAfterAccountActivation(User $user): Response
    {
        $activateAccountSuccessPath = Craft::$app->getConfig()->getGeneral()->getActivateAccountSuccessPath();
        $url = UrlHelper::siteUrl($activateAccountSuccessPath);
        return $this->redirectToPostedUrl($user, $url);
    }

    /**
     * Redirect the browser after a user has verified their new email address
     *
     * @param User $user The user that just verified their email
     * @return Response
     */
    private function _redirectUserAfterEmailVerification(User $user): Response
    {
        $verifyEmailSuccessPath = Craft::$app->getConfig()->getGeneral()->getVerifyEmailSuccessPath();
        $url = UrlHelper::siteUrl($verifyEmailSuccessPath);
        return $this->redirectToPostedUrl($user, $url);
    }

    /**
     * @param string[] $errors
     * @param string|null $loginName
     * @return Response|null
     */
    private function _handleSendPasswordResetError(array $errors, ?string $loginName = null): ?Response
    {
        if ($this->request->getAcceptsJson()) {
            /** @noinspection CallableParameterUseCaseInTypeContextInspection */
            $errors = implode(', ', $errors);

            return $this->asErrorJson($errors);
        }

        // Send the data back to the template
        Craft::$app->getUrlManager()->setRouteParams([
            'errors' => $errors,
            'loginName' => $loginName,
        ]);

        return null;
    }

    /**
     * Renders the user photo template.
     *
     * @param User $user
     * @return string The rendered HTML
     */
    private function _renderPhotoTemplate(User $user): string
    {
        $view = $this->getView();
        $templateMode = $view->getTemplateMode();
        if ($templateMode === View::TEMPLATE_MODE_SITE && !$view->doesTemplateExist('users/_photo')) {
            $templateMode = View::TEMPLATE_MODE_CP;
        }

        return $view->renderTemplate('users/_photo', [
            'user' => $user,
        ], $templateMode);
    }

    /**
     * Marks the user’s feature announcements as read.
     *
     * @return Response
     */
    public function actionMarkAnnouncementsAsRead(): Response
    {
        $this->requirePostRequest();
        $ids = $this->request->getRequiredBodyParam('ids');
        Craft::$app->getAnnouncements()->markAsRead($ids);
        return $this->asJson(['success' => true]);
    }
}<|MERGE_RESOLUTION|>--- conflicted
+++ resolved
@@ -1073,14 +1073,10 @@
             'tabs',
             'selectedTab',
             'showPhotoField',
-<<<<<<< HEAD
+            'showPermissionsTab',
+            'canAssignUserGroups',
             'fieldsHtml',
             'configurableStepTypes'
-=======
-            'showPermissionsTab',
-            'canAssignUserGroups',
-            'fieldsHtml'
->>>>>>> 4ecc4a15
         ));
     }
 
