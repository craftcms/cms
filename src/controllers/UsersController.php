--- conflicted
+++ resolved
@@ -1799,18 +1799,12 @@
         $userId = $this->request->getRequiredBodyParam('userId');
 
         if (is_array($userId)) {
-            $userId = array_map(function($id) {
-                return (int)$id;
-            }, $userId);
+            $userId = array_map(fn($id) => (int)$id, $userId);
         } else {
             $userId = (int)$userId;
         }
 
-<<<<<<< HEAD
-        if ($userIds !== (string)static::currentUser()->id) {
-=======
-        if ($userId !== (int)Craft::$app->getUser()->getIdentity()->id) {
->>>>>>> 0633ce98
+        if ($userId !== static::currentUser()?->id) {
             $this->requirePermission('deleteUsers');
         }
 
