<?php
/**
 * @link https://craftcms.com/
 * @copyright Copyright (c) Pixel & Tonic, Inc.
 * @license https://craftcms.github.io/license/
 */

namespace craft\controllers;

use Craft;
use craft\base\Element;
use craft\base\ModelInterface;
use craft\base\NameTrait;
use craft\elements\Address;
use craft\elements\Asset;
use craft\elements\Entry;
use craft\elements\User;
use craft\errors\InvalidElementException;
use craft\errors\UploadFailedException;
use craft\errors\UserLockedException;
use craft\events\DefineUserContentSummaryEvent;
use craft\events\FindLoginUserEvent;
use craft\events\InvalidUserTokenEvent;
use craft\events\LoginFailureEvent;
use craft\events\RegisterUserActionsEvent;
use craft\events\UserEvent;
use craft\helpers\ArrayHelper;
use craft\helpers\Assets;
use craft\helpers\Db;
use craft\helpers\FileHelper;
use craft\helpers\Html;
use craft\helpers\Image;
use craft\helpers\Session;
use craft\helpers\UrlHelper;
use craft\helpers\User as UserHelper;
use craft\i18n\Locale;
use craft\models\UserGroup;
use craft\services\Users;
use craft\web\Application;
use craft\web\assets\edituser\EditUserAsset;
use craft\web\Controller;
use craft\web\Request;
use craft\web\ServiceUnavailableHttpException;
use craft\web\UploadedFile;
use craft\web\View;
use DateTime;
use Throwable;
use yii\base\Exception;
use yii\base\InvalidArgumentException;
use yii\base\Model;
use yii\web\BadRequestHttpException;
use yii\web\ForbiddenHttpException;
use yii\web\HttpException;
use yii\web\NotFoundHttpException;
use yii\web\Response;
use yii\web\ServerErrorHttpException;

/** @noinspection ClassOverridesFieldOfSuperClassInspection */

/**
 * The UsersController class is a controller that handles various user account related tasks such as logging-in,
 * impersonating a user, logging out, forgetting passwords, setting passwords, validating accounts, activating
 * accounts, creating users, saving users, processing user avatars, deleting, suspending and unsuspending users.
 * Note that all actions in the controller, except [[actionLogin]], [[actionLogout]], [[actionGetRemainingSessionTime]],
 * [[actionSendPasswordResetEmail]], [[actionSetPassword]], [[actionVerifyEmail]] and [[actionSaveUser]] require an
 * authenticated Craft session via [[allowAnonymous]].
 *
 * @author Pixel & Tonic, Inc. <support@pixelandtonic.com>
 * @since 3.0.0
 */
class UsersController extends Controller
{
    /**
     * @event FindLoginUserEvent The event that is triggered before attempting to find a user to sign in
     *
     * ```php
     * use Craft;
     * use craft\controllers\UsersController;
     * use craft\elements\User;
     * use craft\events\FindLoginUserEvent;
     * use yii\base\Event;
     *
     * Event::on(
     *     UsersController::class,
     *     UsersController::EVENT_BEFORE_FIND_LOGIN_USER,
     *     function(FindLoginUserEvent $event) {
     *         // force username-based login
     *         $event->user = User::find()
     *             ->username($event->loginName)
     *             ->addSelect(['users.password', 'users.passwordResetRequired'])
     *             ->one();
     *     }
     * );
     *
     * @since 4.2.0
     */
    public const EVENT_BEFORE_FIND_LOGIN_USER = 'beforeFindLoginUser';

    /**
     * @event FindLoginUserEvent The event that is triggered after attempting to find a user to sign in
     * @since 4.2.0
     */
    public const EVENT_AFTER_FIND_LOGIN_USER = 'afterFindLoginUser';

    /**
     * @event LoginFailureEvent The event that is triggered when a failed login attempt was made
     */
    public const EVENT_LOGIN_FAILURE = 'loginFailure';

    /**
     * @event RegisterUserActionsEvent The event that is triggered when a user’s available actions are being registered
     */
    public const EVENT_REGISTER_USER_ACTIONS = 'registerUserActions';

    /**
     * @event UserEvent The event that is triggered BEFORE user groups and permissions ARE assigned to the user getting saved
     * @since 3.5.13
     */
    public const EVENT_BEFORE_ASSIGN_GROUPS_AND_PERMISSIONS = 'afterBeforeGroupsAndPermissions';

    /**
     * @event UserEvent The event that is triggered after user groups and permissions have been assigned to the user getting saved
     * @since 3.5.13
     */
    public const EVENT_AFTER_ASSIGN_GROUPS_AND_PERMISSIONS = 'afterAssignGroupsAndPermissions';

    /**
     * @event DefineUserContentSummaryEvent The event that is triggered when defining a summary of content owned by a user(s), before they are deleted
     *
     * ---
     * ```php
     * use craft\controllers\UsersController;
     * use craft\events\DefineUserContentSummaryEvent;
     * use yii\base\Event;
     *
     * Event::on(UsersController::class, UsersController::EVENT_DEFINE_CONTENT_SUMMARY, function(DefineUserContentSummaryEvent $e) {
     *     $e->contentSummary[] = 'A pair of sneakers';
     * });
     * ```
     *
     * @since 3.0.13
     */
    public const EVENT_DEFINE_CONTENT_SUMMARY = 'defineContentSummary';

    /**
     * @event InvalidUserTokenEvent The event that is triggered when an invalid user token is sent.
     * @since 3.6.5
     */
    public const EVENT_INVALID_USER_TOKEN = 'invalidUserToken';

    /**
     * @inheritdoc
     */
    protected array|bool|int $allowAnonymous = [
        'get-remaining-session-time' => self::ALLOW_ANONYMOUS_LIVE | self::ALLOW_ANONYMOUS_OFFLINE,
        'session-info' => self::ALLOW_ANONYMOUS_LIVE | self::ALLOW_ANONYMOUS_OFFLINE,
        'login' => self::ALLOW_ANONYMOUS_LIVE | self::ALLOW_ANONYMOUS_OFFLINE,
        'logout' => self::ALLOW_ANONYMOUS_LIVE | self::ALLOW_ANONYMOUS_OFFLINE,
        'impersonate-with-token' => self::ALLOW_ANONYMOUS_LIVE | self::ALLOW_ANONYMOUS_OFFLINE,
        'save-user' => self::ALLOW_ANONYMOUS_LIVE,
        'send-activation-email' => self::ALLOW_ANONYMOUS_LIVE | self::ALLOW_ANONYMOUS_OFFLINE,
        'send-password-reset-email' => self::ALLOW_ANONYMOUS_LIVE | self::ALLOW_ANONYMOUS_OFFLINE,
        'set-password' => self::ALLOW_ANONYMOUS_LIVE | self::ALLOW_ANONYMOUS_OFFLINE,
        'verify-email' => self::ALLOW_ANONYMOUS_LIVE | self::ALLOW_ANONYMOUS_OFFLINE,
    ];

    /**
     * @inheritdoc
     */
    public function beforeAction($action): bool
    {
        // Don't enable CSRF validation for login requests if the user is already logged-in.
        // (Guards against double-clicking a Login button.)
        if ($action->id === 'login' && !Craft::$app->getUser()->getIsGuest()) {
            $this->enableCsrfValidation = false;
        }

        return parent::beforeAction($action);
    }

    /**
     * Displays the login template, and handles login post requests.
     *
     * @return Response|null
     * @throws BadRequestHttpException
     */
    public function actionLogin(): ?Response
    {
        $userSession = Craft::$app->getUser();
        if (!$userSession->getIsGuest()) {
            // Too easy.
            return $this->_handleSuccessfulLogin($userSession->getIdentity());
        }

        if (!$this->request->getIsPost()) {
            return null;
        }

        $loginName = $this->request->getRequiredBodyParam('loginName');
        $password = $this->request->getRequiredBodyParam('password');
        $rememberMe = (bool)$this->request->getBodyParam('rememberMe');

        $user = $this->_findLoginUser($loginName);

        if (!$user || $user->password === null) {
            // Match $user->authenticate()'s delay
            $this->_hashCheck();
            return $this->_handleLoginFailure(User::AUTH_INVALID_CREDENTIALS);
        }

        // Did they submit a valid password, and is the user capable of being logged-in?
        if (!$user->authenticate($password)) {
            return $this->_handleLoginFailure($user->authError, $user);
        }

        // Get the session duration
        $generalConfig = Craft::$app->getConfig()->getGeneral();
        if ($rememberMe && $generalConfig->rememberedUserSessionDuration !== 0) {
            $duration = $generalConfig->rememberedUserSessionDuration;
        } else {
            $duration = $generalConfig->userSessionDuration;
        }

        // Try logging them in
        if (!$userSession->login($user, $duration)) {
            // Unknown error
            return $this->_handleLoginFailure(null, $user);
        }

        return $this->_handleSuccessfulLogin($user);
    }

    private function _findLoginUser(string $loginName): ?User
    {
        $event = new FindLoginUserEvent([
            'loginName' => $loginName,
        ]);
        $this->trigger(self::EVENT_BEFORE_FIND_LOGIN_USER, $event);

        $user = $event->user ?? Craft::$app->getUsers()->getUserByUsernameOrEmail($loginName);

        $event = new FindLoginUserEvent([
            'loginName' => $loginName,
            'user' => $user,
        ]);
        $this->trigger(self::EVENT_AFTER_FIND_LOGIN_USER, $event);
        return $event->user;
    }

    /**
     * Logs a user in for impersonation.
     *
     * @return Response|null
     * @throws BadRequestHttpException
     * @throws ForbiddenHttpException
     */
    public function actionImpersonate(): ?Response
    {
        $this->requirePostRequest();

        $userSession = Craft::$app->getUser();
        $userId = $this->request->getRequiredBodyParam('userId');
        $user = Craft::$app->getUsers()->getUserById($userId);

        if (!$user) {
            throw new BadRequestHttpException("Invalid user ID: $userId");
        }

        // Make sure they're allowed to impersonate this user
        $this->_enforceImpersonatePermission($user);

        // Save the original user ID to the session now so User::findIdentity()
        // knows not to worry if the user isn't active yet
        Session::set(User::IMPERSONATE_KEY, $userSession->getId());

        if (!$userSession->loginByUserId($userId)) {
            Session::remove(User::IMPERSONATE_KEY);
            $this->setFailFlash(Craft::t('app', 'There was a problem impersonating this user.'));
            Craft::error($userSession->getIdentity()->username . ' tried to impersonate userId: ' . $userId . ' but something went wrong.', __METHOD__);
            return null;
        }

        return $this->_handleSuccessfulLogin($user);
    }

    /**
     * Generates and returns a new impersonation URL
     *
     * @return Response
     * @throws BadRequestHttpException
     * @throws ForbiddenHttpException
     * @throws ServerErrorHttpException
     * @since 3.6.0
     */
    public function actionGetImpersonationUrl(): Response
    {
        $this->requirePostRequest();

        $userId = $this->request->getBodyParam('userId');
        $user = Craft::$app->getUsers()->getUserById($userId);

        if (!$user) {
            throw new BadRequestHttpException("Invalid user ID: $userId");
        }

        // Make sure they're allowed to impersonate this user
        $this->_enforceImpersonatePermission($user);

        // Create a single-use token that expires in an hour
        $token = Craft::$app->getTokens()->createToken([
            'users/impersonate-with-token', [
                'userId' => $userId,
                'prevUserId' => Craft::$app->getUser()->getId(),
            ],
        ], 1, new DateTime('+1 hour'));

        if (!$token) {
            throw new ServerErrorHttpException('Unable to create the invalidation token.');
        }

        $url = $user->can('accessCp') ? UrlHelper::cpUrl() : UrlHelper::siteUrl();
        $url = UrlHelper::urlWithToken($url, $token);

        return $this->asJson(compact('url'));
    }

    /**
     * Logs a user in for impersonation via an impersonation token.
     *
     * @param int $userId
     * @param int $prevUserId
     * @return Response|null
     * @throws BadRequestHttpException
     * @throws ForbiddenHttpException
     * @since 3.6.0
     */
    public function actionImpersonateWithToken(int $userId, int $prevUserId): ?Response
    {
        $this->requireToken();

        $userSession = Craft::$app->getUser();
        $user = Craft::$app->getUsers()->getUserById($userId);
        $success = false;

        if ($user) {
            // Save the original user ID to the session now so User::findIdentity()
            // knows not to worry if the user isn't active yet
            Session::set(User::IMPERSONATE_KEY, $prevUserId);
            $success = $userSession->login($user);
            if (!$success) {
                Session::remove(User::IMPERSONATE_KEY);
            }
        }

        if (!$success) {
            $this->setFailFlash(Craft::t('app', 'There was a problem impersonating this user.'));
            Craft::error(sprintf('%s tried to impersonate userId: %s but something went wrong.',
                $userSession->getIdentity()->username, $userId), __METHOD__);
            return null;
        }

        return $this->_handleSuccessfulLogin($user);
    }

    /**
     * Ensures that the current user has permission to impersonate the given user.
     *
     * @param User $user
     * @throws ForbiddenHttpException
     */
    private function _enforceImpersonatePermission(User $user): void
    {
        if (!Craft::$app->getUsers()->canImpersonate(static::currentUser(), $user)) {
            throw new ForbiddenHttpException('You do not have sufficient permissions to impersonate this user');
        }
    }

    /**
     * Returns information about the current user session, if any.
     *
     * @return Response
     * @since 3.4.0
     */
    public function actionSessionInfo(): Response
    {
        $this->requireAcceptsJson();

        $userSession = Craft::$app->getUser();
        /** @var User|null $user */
        $user = $userSession->getIdentity();

        $return = [
            'isGuest' => $user === null,
            'timeout' => $userSession->getRemainingSessionTime(),
        ];

        if (Craft::$app->getConfig()->getGeneral()->enableCsrfProtection) {
            $return['csrfTokenName'] = Craft::$app->getConfig()->getGeneral()->csrfTokenName;
            $return['csrfTokenValue'] = $this->request->getCsrfToken();
        }

        if ($user !== null) {
            $return['id'] = $user->id;
            $return['uid'] = $user->uid;
            $return['username'] = $user->username;
            $return['email'] = $user->email;
        }

        return $this->asJson($return);
    }

    /**
     * Returns how many seconds are left in the current elevated user session.
     *
     * @return Response
     */
    public function actionGetElevatedSessionTimeout(): Response
    {
        $timeout = Craft::$app->getUser()->getElevatedSessionTimeout();

        return $this->asJson([
            'timeout' => $timeout,
        ]);
    }

    /**
     * Starts an elevated user session.
     *
     * @return Response|null
     */
    public function actionStartElevatedSession(): ?Response
    {
        $password = $this->request->getBodyParam('currentPassword') ?? $this->request->getBodyParam('password');

        try {
            $success = Craft::$app->getUser()->startElevatedSession($password);
        } catch (UserLockedException $e) {
            $authError = Craft::$app->getConfig()->getGeneral()->cooldownDuration
                ? User::AUTH_ACCOUNT_COOLDOWN
                : User::AUTH_ACCOUNT_LOCKED;

            $message = UserHelper::getLoginFailureMessage($authError, $e->user);

            return $this->asFailure($message);
        }

        if (!$success) {
            return $this->asFailure();
        }

        return $this->asSuccess();
    }

    /**
     * @return Response
     */
    public function actionLogout(): Response
    {
        // Passing false here for reasons.
        Craft::$app->getUser()->logout(false);

        $data = [];

        if ($this->request->getAcceptsJson()) {
            if (Craft::$app->getConfig()->getGeneral()->enableCsrfProtection) {
                $data['csrfTokenValue'] = $this->request->getCsrfToken();
            }

            return $this->asSuccess(
                data: $data,
            );
        }

        // Redirect to the login page if this is a control panel request
        if ($this->request->getIsCpRequest()) {
            return $this->redirect(Request::CP_PATH_LOGIN);
        }

        return $this->asSuccess(
            data: $data,
            redirect: Craft::$app->getConfig()->getGeneral()->getPostLogoutRedirect()
        );
    }

    /**
     * Sends a password reset email.
     *
     * @return Response|null
     * @throws NotFoundHttpException if the requested user cannot be found
     */
    public function actionSendPasswordResetEmail(): ?Response
    {
        $this->requirePostRequest();
        $errors = [];
        $loginName = null;

        // If someone's logged in and they're allowed to edit other users, then see if a userId was submitted
        if (Craft::$app->getUser()->checkPermission('editUsers')) {
            $userId = $this->request->getBodyParam('userId');

            if ($userId) {
                $user = Craft::$app->getUsers()->getUserById($userId);

                if (!$user) {
                    throw new NotFoundHttpException('User not found');
                }
            }
        }

        /** @noinspection UnSafeIsSetOverArrayInspection - FP */
        if (!isset($user)) {
            $loginName = $this->request->getBodyParam('loginName');

            if (!$loginName) {
                // If they didn't even enter a username/email, just bail now.
                $errors[] = Craft::t('app', 'Username or email is required.');

                return $this->_handleSendPasswordResetError($errors);
            }

            $user = Craft::$app->getUsers()->getUserByUsernameOrEmail($loginName);

            if (!$user || !$user->getIsCredentialed()) {
                $errors[] = Craft::t('app', 'Invalid username or email.');
            }
        }

        // keep track of how long email sending takes
        $time = microtime(true);

        // Don't try to send the email if there are already error or there is no user
        try {
            if (empty($errors) && !empty($user) && !Craft::$app->getUsers()->sendPasswordResetEmail($user)) {
                throw new Exception();
            }
        } catch (Exception) {
            $errors[] = Craft::t('app', 'There was a problem sending the password reset email.');
        }

        if (Craft::$app->getConfig()->getGeneral()->preventUserEnumeration) {
            // Randomly delay the response
            $this->_randomlyDelayResponse(microtime(true) - $time);

            if (!empty($errors)) {
                $list = implode("\n", array_map(function(string $error) {
                    return sprintf('- %s', $error);
                }, $errors));
                Craft::warning(sprintf("Password reset email not sent:\n%s", $list), __METHOD__);
                $errors = [];
            }
        }

        if (empty($errors)) {
            return $this->asSuccess(Craft::t('app', 'Password reset email sent.'));
        }

        // Handle the errors.
        return $this->_handleSendPasswordResetError($errors, $loginName);
    }

    /**
     * Generates a new verification code for a given user, and returns its URL.
     *
     * @return Response
     * @throws BadRequestHttpException if the existing password submitted with the request is invalid
     */
    public function actionGetPasswordResetUrl(): Response
    {
        $this->requirePermission('administrateUsers');

        if (!$this->_verifyElevatedSession()) {
            throw new BadRequestHttpException('Existing password verification failed');
        }

        $userId = $this->request->getRequiredParam('userId');
        $user = Craft::$app->getUsers()->getUserById($userId);

        if (!$user) {
            $this->_noUserExists();
        }

        try {
            $url = Craft::$app->getUsers()->getPasswordResetUrl($user);
        } catch (InvalidElementException) {
            $errors = $user->getFirstErrors();
            throw new BadRequestHttpException(reset($errors));
        }

        return $this->asJson([
            'url' => $url,
        ]);
    }

    /**
     * Sets a user’s password once they’ve verified they have access to their email.
     *
     * @return Response
     */
    public function actionSetPassword(): Response
    {
        // Have they just submitted a password, or are we just displaying the page?
        if (!$this->request->getIsPost()) {
            if (!is_array($info = $this->_processTokenRequest())) {
                return $info;
            }

            /** @var User $user */
            /** @var string $uid */
            /** @var string $code */
            [$user, $uid, $code] = $info;

            Craft::$app->getUser()->sendUsernameCookie($user);

            // Send them to the set password template.
            return $this->_renderSetPasswordTemplate([
                'code' => $code,
                'id' => $uid,
                'newUser' => !$user->password,
            ]);
        }

        // POST request. They've just set the password.
        $code = $this->request->getRequiredBodyParam('code');
        $uid = $this->request->getRequiredParam('id');
        $user = Craft::$app->getUsers()->getUserByUid($uid);

        if (!$user) {
            throw new BadRequestHttpException("Invalid user UID: $uid");
        }

        // Make sure we still have a valid token.
        if (!Craft::$app->getUsers()->isVerificationCodeValidForUser($user, $code)) {
            return $this->_processInvalidToken($user);
        }

        $user->newPassword = $this->request->getRequiredBodyParam('newPassword');
        $user->setScenario(User::SCENARIO_PASSWORD);

        if (!Craft::$app->getElements()->saveElement($user)) {
            return $this->asFailure(
                    Craft::t('app', 'Couldn’t update password.'),
                    $user->getErrors('newPassword'),
                ) ?? $this->_renderSetPasswordTemplate([
                    'errors' => $user->getErrors('newPassword'),
                    'code' => $code,
                    'id' => $uid,
                    'newUser' => !$user->password,
                ]);
        }

        // If they're pending, try to activate them, and maybe treat this as an activation request
        if (
            $user->getStatus() == User::STATUS_PENDING &&
            Craft::$app->getUsers()->activateUser($user) &&
            ($response = $this->_onAfterActivateUser($user)) !== null
        ) {
            return $response;
        }

        // Maybe automatically log them in
        $loggedIn = $this->_maybeLoginUserAfterAccountActivation($user);

        if ($this->request->getAcceptsJson()) {
            $return = [
                'status' => $user->getStatus(),
            ];
            if ($loggedIn && Craft::$app->getConfig()->getGeneral()->enableCsrfProtection) {
                $return['csrfTokenValue'] = $this->request->getCsrfToken();
            }
            return $this->asSuccess(data: $return);
        }

        // Can they access the control panel?
        if ($user->can('accessCp')) {
            // Send them to the control panel login page
            $url = UrlHelper::cpUrl(Request::CP_PATH_LOGIN);
        } else {
            // Send them to the 'setPasswordSuccessPath'.
            $setPasswordSuccessPath = Craft::$app->getConfig()->getGeneral()->getSetPasswordSuccessPath();
            $url = UrlHelper::siteUrl($setPasswordSuccessPath);
        }

        return $this->redirect($url);
    }

    /**
     * Verifies that a user has access to an email address.
     *
     * @return Response
     */
    public function actionVerifyEmail(): Response
    {
        if (!is_array($info = $this->_processTokenRequest())) {
            return $info;
        }

        /** @var User $user */
        [$user] = $info;
        $pending = $user->pending;
        $usersService = Craft::$app->getUsers();

        // Do they have an unverified email?
        if ($user->unverifiedEmail) {
            if (!$usersService->verifyEmailForUser($user)) {
                return $this->renderTemplate('_special/emailtaken.twig', [
                    'email' => $user->unverifiedEmail,
                ]);
            }
        } elseif ($pending) {
            // No unverified email so just get on with activating their account
            $usersService->activateUser($user);
        }

        // If they're logged in, give them a success notice
        if (!Craft::$app->getUser()->getIsGuest()) {
            $this->setSuccessFlash(Craft::t('app', 'Email verified'));
        }

        // Were they just activated?
        if ($pending && ($response = $this->_onAfterActivateUser($user)) !== null) {
            return $response;
        }

        return $this->_redirectUserToCp($user) ?? $this->_redirectUserAfterEmailVerification($user);
    }

    /**
     * Enables a user that is currently disabled or archived.
     *
     * @return Response|null
     * @since 4.3.2
     */
    public function actionEnableUser(): ?Response
    {
        $this->requirePostRequest();

        $userId = $this->request->getRequiredBodyParam('userId');
        $user = Craft::$app->getUsers()->getUserById($userId);

        if (!$user) {
            $this->_noUserExists();
        }

        $elementsService = Craft::$app->getElements();

        if (!$elementsService->canSave($user)) {
            throw new ForbiddenHttpException('User is not authorized to perform this action.');
        }

        $user->enabled = true;
        $user->enabledForSite = true;
        $user->archived = false;

        if (!$elementsService->saveElement($user, false)) {
            return $this->asFailure(Craft::t('app', 'Couldn’t save {type}.', [
                'type' => User::lowerDisplayName(),
            ]));
        }

        return $this->asSuccess(Craft::t('app', '{type} saved.', [
            'type' => User::displayName(),
        ]));
    }

    /**
     * Manually activates a user account. Only admins have access.
     *
     * @return Response
     */
    public function actionActivateUser(): ?Response
    {
        $this->requirePermission('administrateUsers');
        $this->requirePostRequest();
        $userVariable = $this->request->getValidatedBodyParam('userVariable') ?? 'user';

        $userId = $this->request->getRequiredBodyParam('userId');
        $user = Craft::$app->getUsers()->getUserById($userId);

        if (!$user) {
            $this->_noUserExists();
        }

        try {
            if (!Craft::$app->getUsers()->activateUser($user)) {
                throw new InvalidElementException($user);
            }
        } catch (InvalidElementException) {
            return $this->asModelFailure(
                $user,
                Craft::t('app', 'There was a problem activating the user.'),
                $userVariable,
            );
        }

        return $this->asModelSuccess(
            $user,
            Craft::t('app', 'Successfully activated the user.'),
            $userVariable,
        );
    }

    /**
     * Edit a user account.
     *
     * @param int|string|null $userId The user’s ID, if any, or a string that indicates the user to be edited ('current' or 'client').
     * @param User|null $user The user being edited, if there were any validation errors.
     * @param array|null $errors Any errors that occurred as a result of the previous action.
     * @return Response
     * @throws NotFoundHttpException if the requested user cannot be found
     * @throws BadRequestHttpException if there’s a mismatch between|null $userId and|null $user
     */
    public function actionEditUser(mixed $userId = null, ?User $user = null, ?array $errors = null): Response
    {
        if (!empty($errors)) {
            $firstError = reset($errors);
            if (is_array($firstError)) {
                $this->setFailFlash(implode(', ', $firstError));
            } else {
                $this->setFailFlash($firstError);
            }
        }

        // Determine which user account we're editing
        // ---------------------------------------------------------------------

        $edition = Craft::$app->getEdition();
        $currentUser = static::currentUser();

        if ($user === null) {
            // Are we editing a specific user account?
            if ($userId !== null) {
                /** @var User|null $user */
                $user = User::find()
                    ->addSelect(['users.password', 'users.passwordResetRequired'])
                    ->id($userId === 'current' ? $currentUser->id : $userId)
                    ->status(null)
                    ->one();
            } elseif ($edition === Craft::Pro) {
                // Registering a new user
                $user = new User();
            }

            if (!$user) {
                throw new NotFoundHttpException('User not found');
            }
        }

        /** @var User $user */
        $isNewUser = !$user->id;

        // Make sure they have permission to edit this user
        // ---------------------------------------------------------------------

        $isCurrentUser = $user->getIsCurrent();
        if (!$isCurrentUser) {
            if ($isNewUser) {
                $this->requirePermission('registerUsers');
            } else {
                $this->requirePermission('editUsers');
            }
        }

        $canAdministrateUsers = $currentUser->can('administrateUsers');
        $canModerateUsers = $currentUser->can('moderateUsers');

        $name = trim($user->getName());

        // Determine which actions should be available
        // ---------------------------------------------------------------------

        $statusLabel = null;
        $statusActions = [];
        $sessionActions = [];
        $destructiveActions = [];
        $miscActions = [];

        if ($edition === Craft::Pro && !$isNewUser) {
            switch ($user->getStatus()) {
                case Element::STATUS_ARCHIVED:
                case Element::STATUS_DISABLED:
                    $statusLabel = $user->archived ? Craft::t('app', 'Archived') : Craft::t('app', 'Disabled');
                    if (Craft::$app->getElements()->canSave($user)) {
                        $statusActions[] = [
                            'action' => 'users/enable-user',
                            'label' => Craft::t('app', 'Enable'),
                        ];
                    }
                    break;
                case User::STATUS_INACTIVE:
                case User::STATUS_PENDING:
                    $statusLabel = $user->pending ? Craft::t('app', 'Pending') : Craft::t('app', 'Inactive');
                    // Only provide activation actions if they have an email address
                    if ($user->email) {
                        if ($user->pending || $canAdministrateUsers) {
                            $statusActions[] = [
                                'action' => 'users/send-activation-email',
                                'label' => Craft::t('app', 'Send activation email'),
                            ];
                        }
                        if ($canAdministrateUsers) {
                            // Only need to show the "Copy activation URL" option if they don't have a password
                            if (!$user->password) {
                                $statusActions[] = [
                                    'id' => 'copy-passwordreset-url',
                                    'label' => Craft::t('app', 'Copy activation URL…'),
                                ];
                            }
                            $statusActions[] = [
                                'action' => 'users/activate-user',
                                'label' => Craft::t('app', 'Activate account'),
                            ];
                        }
                    }
                    break;
                case User::STATUS_SUSPENDED:
                    $statusLabel = Craft::t('app', 'Suspended');
                    if (Craft::$app->getUsers()->canSuspend($currentUser, $user)) {
                        $statusActions[] = [
                            'action' => 'users/unsuspend-user',
                            'label' => Craft::t('app', 'Unsuspend'),
                        ];
                    }
                    break;
                case User::STATUS_ACTIVE:
                    if ($user->locked) {
                        $statusLabel = Craft::t('app', 'Locked');
                        if (
                            !$isCurrentUser &&
                            ($currentUser->admin || !$user->admin) &&
                            $canModerateUsers &&
                            (
                                ($previousUserId = Session::get(User::IMPERSONATE_KEY)) === null ||
                                $user->id != $previousUserId
                            )
                        ) {
                            $statusActions[] = [
                                'action' => 'users/unlock-user',
                                'label' => Craft::t('app', 'Unlock'),
                            ];
                        }
                    } else {
                        $statusLabel = Craft::t('app', 'Active');
                    }

                    if (!$isCurrentUser) {
                        $statusActions[] = [
                            'action' => 'users/send-password-reset-email',
                            'label' => Craft::t('app', 'Send password reset email'),
                        ];
                        if ($canAdministrateUsers) {
                            $statusActions[] = [
                                'id' => 'copy-passwordreset-url',
                                'label' => Craft::t('app', 'Copy password reset URL…'),
                            ];
                        }
                    }
                    break;
            }

            if (!$isCurrentUser) {
                if (Craft::$app->getUsers()->canImpersonate($currentUser, $user)) {
                    $sessionActions[] = [
                        'action' => 'users/impersonate',
                        'label' => $name
                            ? Craft::t('app', 'Sign in as {user}', ['user' => $user->getName()])
                            : Craft::t('app', 'Sign in as user'),
                    ];
                    $sessionActions[] = [
                        'id' => 'copy-impersonation-url',
                        'label' => Craft::t('app', 'Copy impersonation URL…'),
                    ];
                }

                if (Craft::$app->getUsers()->canSuspend($currentUser, $user) && $user->active && !$user->suspended) {
                    $destructiveActions[] = [
                        'action' => 'users/suspend-user',
                        'label' => Craft::t('app', 'Suspend'),
                    ];
                }
            }

            // Destructive actions that should only be performed on non-admins, unless the current user is also an admin
            if (!$user->admin || $currentUser->admin) {
                if (($isCurrentUser || $canAdministrateUsers) && ($user->active || $user->pending)) {
                    $destructiveActions[] = [
                        'action' => 'users/deactivate-user',
                        'label' => Craft::t('app', 'Deactivate…'),
                        'confirm' => Craft::t('app', 'Deactivating a user revokes their ability to sign in. Are you sure you want to continue?'),
                    ];
                }

                if ($isCurrentUser || $currentUser->can('deleteUsers')) {
                    $destructiveActions[] = [
                        'id' => 'delete-btn',
                        'label' => Craft::t('app', 'Delete…'),
                    ];
                }
            }
        }

        // Give plugins a chance to modify these, or add new ones
        $event = new RegisterUserActionsEvent([
            'user' => $user,
            'statusActions' => $statusActions,
            'sessionActions' => $sessionActions,
            'destructiveActions' => $destructiveActions,
            'miscActions' => $miscActions,
        ]);
        $this->trigger(self::EVENT_REGISTER_USER_ACTIONS, $event);

        $actions = array_filter([
            $event->statusActions,
            $event->miscActions,
            $event->sessionActions,
            array_map(function(array $action): array {
                $action['destructive'] = true;
                return $action;
            }, $event->destructiveActions),
        ]);

        // Set the appropriate page title
        // ---------------------------------------------------------------------

        if (!$isNewUser) {
            if ($isCurrentUser) {
                $title = Craft::t('app', 'My Account');
            } elseif ($name) {
                $title = Craft::t('app', '{user}’s Account', ['user' => $name]);
            } else {
                $title = Craft::t('app', 'Edit {type}', [
                    'type' => User::displayName(),
                ]);
            }
        } else {
            $title = Craft::t('app', 'Create a new user');
        }

        // Prep the form tabs & content
        // ---------------------------------------------------------------------

        $form = $user->getFieldLayout()->createForm($user, false, [
            'tabIdPrefix' => 'profile',
            'registerDeltas' => true,
        ]);
        $selectedTab = 'account';

        $tabs = [
            'account' => [
                'label' => Craft::t('app', 'Account'),
                'url' => '#account',
            ],
        ];

        $tabs += $form->getTabMenu();

        // Show the permission tab for the users that can change them on Craft Pro editions
        $canAssignUserGroups = $currentUser->canAssignUserGroups();
        $showPermissionsTab = (
            $edition === Craft::Pro &&
            ($currentUser->can('assignUserPermissions') || $canAssignUserGroups)
        );

        if ($showPermissionsTab) {
            $tabs['perms'] = [
                'label' => Craft::t('app', 'Permissions'),
                'url' => '#perms',
            ];
        }

        // Show the preferences tab if it's the current user
        if ($isCurrentUser) {
            $tabs['prefs'] = [
                'label' => Craft::t('app', 'Preferences'),
                'url' => '#prefs',
            ];
        }

        // Just one tab looks awkward, so just don't show them at all then.
        if (count($tabs) == 1) {
            $tabs = [];
        } else {
            if ($user->hasErrors()) {
                // Add the 'error' class to any tabs that have errors
                $errors = $user->getErrors();
                $accountFields = [
                    'username',
                    'fullName',
                    'email',
                    'password',
                    'newPassword',
                    'currentPassword',
                    'passwordResetRequired',
                    'preferredLanguage',
                ];

                foreach ($errors as $attribute => $error) {
                    if (isset($tabs['account']) && in_array($attribute, $accountFields, true)) {
                        $tabs['account']['class'] = 'error';
                    } else {
                        if (isset($tabs['profile'])) {
                            $tabs['profile']['class'] = 'error';
                        }
                    }
                }
            }
        }

        $fieldsHtml = $form->render(false);

        // Prepare the language/locale options
        // ---------------------------------------------------------------------

        if ($isCurrentUser) {
            $i18n = Craft::$app->getI18n();

            // Language
            $appLocales = $i18n->getAppLocales();
            ArrayHelper::multisort($appLocales, fn(Locale $locale) => $locale->getDisplayName());
            $languageId = Craft::$app->getLocale()->getLanguageID();

            $languageOptions = array_map(fn(Locale $locale) => [
                'label' => $locale->getDisplayName(Craft::$app->language),
                'value' => $locale->id,
                'data' => [
                    'data' => [
                        'hint' => $locale->getLanguageID() !== $languageId ? $locale->getDisplayName() : '',
                        'hintLang' => $locale->id,
                    ],
                ],
            ], $appLocales);

            $userLanguage = $user->getPreferredLanguage();

            if (
                !$userLanguage ||
                !ArrayHelper::contains($appLocales, fn(Locale $locale) => $locale->id === $userLanguage)
            ) {
                $userLanguage = Craft::$app->language;
            }

            // Formatting Locale
            $allLocales = $i18n->getAllLocales();
            ArrayHelper::multisort($allLocales, fn(Locale $locale) => $locale->getDisplayName());

            $localeOptions = [
                ['label' => Craft::t('app', 'Same as language'), 'value' => ''],
            ];
            array_push($localeOptions, ...array_map(fn(Locale $locale) => [
                'label' => $locale->getDisplayName(Craft::$app->language),
                'value' => $locale->id,
                'data' => [
                    'data' => [
                        'hint' => $locale->getLanguageID() !== $languageId ? $locale->getDisplayName() : false,
                        'hintLang' => $locale->id,
                    ],
                ],
            ], $allLocales));

            $userLocale = $user->getPreferredLocale();

            if (
                !$userLocale ||
                !ArrayHelper::contains($allLocales, fn(Locale $locale) => $locale->id === $userLocale)
            ) {
                $userLocale = Craft::$app->getConfig()->getGeneral()->defaultCpLocale;
            }
        } else {
            $languageOptions = $localeOptions = $userLanguage = $userLocale = null;
        }

        // Determine whether user photo uploading should be possible
        $volumeUid = Craft::$app->getProjectConfig()->get('users.photoVolumeUid');
        $showPhotoField = $volumeUid && Craft::$app->getVolumes()->getVolumeByUid($volumeUid);

        // Load the resources and render the page
        // ---------------------------------------------------------------------

        // Body class
        $bodyClass = 'edit-user';

        $this->getView()->registerAssetBundle(EditUserAsset::class);

        $deleteModalRedirect = Craft::$app->getSecurity()->hashData(Craft::$app->getEdition() === Craft::Pro ? 'users' : 'dashboard');

        $this->getView()->registerJsWithVars(
            fn($userId, $isCurrent, $deleteModalRedirect) => <<<JS
new Craft.AccountSettingsForm($userId, $isCurrent, {
    deleteModalRedirect: $deleteModalRedirect,
})
JS,
            [$user->id, $isCurrentUser, $deleteModalRedirect],
            View::POS_END
        );

        return $this->renderTemplate('users/_edit.twig', compact(
            'user',
            'isNewUser',
            'isCurrentUser',
            'statusLabel',
            'actions',
            'languageOptions',
            'localeOptions',
            'userLanguage',
            'userLocale',
            'bodyClass',
            'title',
            'tabs',
            'selectedTab',
            'showPhotoField',
            'showPermissionsTab',
            'canAssignUserGroups',
            'fieldsHtml'
        ));
    }

    /**
     * Provides an endpoint for saving a user account.
     *
     * This action accounts for the following scenarios:
     * - An admin registering a new user account.
     * - An admin editing an existing user account.
     * - A normal user with user-administration permissions registering a new user account.
     * - A normal user with user-administration permissions editing an existing user account.
     * - A guest registering a new user account ("public registration").
     * This action behaves the same regardless of whether it was requested from the control panel or the front-end site.
     *
     * @return Response|null
     * @throws NotFoundHttpException if the requested user cannot be found
     * @throws BadRequestHttpException if attempting to create a client account, and one already exists
     * @throws ForbiddenHttpException if attempting public registration but public registration is not allowed
     */
    public function actionSaveUser(): ?Response
    {
        $this->requirePostRequest();

        $userSession = Craft::$app->getUser();
        $currentUser = $userSession->getIdentity();
        $canAdministrateUsers = $currentUser && $currentUser->can('administrateUsers');
        $generalConfig = Craft::$app->getConfig()->getGeneral();
        $userSettings = Craft::$app->getProjectConfig()->get('users') ?? [];
        $requireEmailVerification = $userSettings['requireEmailVerification'] ?? true;
        $deactivateByDefault = $userSettings['deactivateByDefault'] ?? false;
        $userVariable = $this->request->getValidatedBodyParam('userVariable') ?? 'user';
        $returnCsrfToken = false;

        // Get the user being edited
        // ---------------------------------------------------------------------

        $userId = $this->request->getBodyParam('userId');
        $isNewUser = !$userId;
        $newEmail = trim($this->request->getBodyParam('email') ?? '') ?: null;

        $isPublicRegistration = false;

        // Are we editing an existing user?
        if ($userId) {
            /** @var User|null $user */
            $user = User::find()
                ->id($userId)
                ->status(null)
                ->addSelect(['users.password', 'users.passwordResetRequired'])
                ->one();

            if (!$user) {
                throw new NotFoundHttpException('User not found');
            }

            /** @var User $user */
            if (!$user->getIsCurrent()) {
                // Make sure they have permission to edit other users
                $this->requirePermission('editUsers');
            }
        } else {
            // Make sure this is Craft Pro, since that's required for having multiple user accounts
            Craft::$app->requireEdition(Craft::Pro);

            // Is someone logged in?
            if ($currentUser) {
                // Make sure they have permission to register users
                $this->requirePermission('registerUsers');
            } else {
                // Make sure public registration is allowed
                $allowPublicRegistration = $userSettings['allowPublicRegistration'] ?? false;
                if (!$allowPublicRegistration) {
                    throw new ForbiddenHttpException('Public registration is not allowed');
                }

                $isPublicRegistration = true;

                // See if there's an inactive user with the same email
                if ($newEmail) {
                    $user = User::find()
                        ->email(Db::escapeParam($newEmail))
                        ->status(User::STATUS_INACTIVE)
                        ->one();
                }
            }

            $user = $user ?? new User();
        }

        $isCurrentUser = $user->getIsCurrent();

        if ($isCurrentUser) {
            // Remember the old username in case it changes
            $oldUsername = $user->username;
        }

        // Handle secure properties (email and password)
        // ---------------------------------------------------------------------

        $sendActivationEmail = false;

        // Are they allowed to set the email address?
        if ($isNewUser || $isCurrentUser || $canAdministrateUsers) {
            // Make sure it actually changed
            if (!$isNewUser && $newEmail && $newEmail === $user->email) {
                $newEmail = null;
            }

            if ($newEmail) {
                // Should we be sending a verification email now?
                // Even if verification isn't required, send one out on account creation if we don't have a password yet
                $sendActivationEmail = (!$isPublicRegistration || !$deactivateByDefault) && (
                        (
                            $requireEmailVerification && (
                                $isPublicRegistration ||
                                ($isCurrentUser && !$canAdministrateUsers) ||
                                ($this->request->getBodyParam('sendActivationEmail') ?? $this->request->getBodyParam('sendVerificationEmail'))
                            )
                        ) ||
                        (
                            !$requireEmailVerification && $isNewUser && (
                                ($isPublicRegistration && $generalConfig->deferPublicRegistrationPassword) ||
                                ($this->request->getBodyParam('sendActivationEmail') ?? $this->request->getBodyParam('sendVerificationEmail'))
                            )
                        )
                    );

                if ($sendActivationEmail) {
                    $user->unverifiedEmail = $newEmail;

                    // Mark them as pending
                    if (!$user->active) {
                        $user->pending = true;
                    }
                } else {
                    // Clear out the unverified email if there is one,
                    // so it doesn't overwrite the new email later on
                    $user->unverifiedEmail = null;
                }

                if (!$sendActivationEmail || $isNewUser) {
                    $user->email = $newEmail;
                }
            }
        } else {
            // Discard the new email if it was posted
            $newEmail = null;
        }

        // Are they allowed to set a new password?
        if ($isPublicRegistration) {
            if (!$generalConfig->deferPublicRegistrationPassword) {
                $user->newPassword = $this->request->getBodyParam('password', '');
            }
        } else {
            if ($isCurrentUser) {
                // If there was a newPassword input but it was empty, pretend it didn't exist
                $user->newPassword = $this->request->getBodyParam('newPassword') ?: null;
                $returnCsrfToken = $user->newPassword !== null;
            }
        }

        // If editing an existing user and either of these properties are being changed,
        // require the user’s current password for additional security
        if (
            !$isNewUser &&
            (!empty($newEmail) || $user->newPassword !== null) &&
            !$this->_verifyElevatedSession()
        ) {
            Craft::warning('Tried to change the email or password for userId: ' . $user->id . ', but the current password does not match what the user supplied.', __METHOD__);
            $user->addError('currentPassword', Craft::t('app', 'Incorrect current password.'));
        }

        // Handle the rest of the user properties
        // ---------------------------------------------------------------------

        // Is the site set to use email addresses as usernames?
        if ($generalConfig->useEmailAsUsername) {
            $user->username = $user->email;
        } elseif ($isNewUser || $currentUser->admin || $isCurrentUser) {
            $user->username = $this->request->getBodyParam('username', ($user->username ?: $user->email));
        }

        $this->populateNameAttributes($user);

        // New users should always be initially saved in a pending state,
        // even if an admin is doing this and opted to not send the verification email
        if ($isNewUser && !$deactivateByDefault) {
            $user->pending = true;
        }

        if ($canAdministrateUsers) {
            $user->passwordResetRequired = (bool)$this->request->getBodyParam('passwordResetRequired', $user->passwordResetRequired);
        }

        // Is their admin status changing?
        if (
            $currentUser &&
            $currentUser->admin &&
            ($adminParam = $this->request->getBodyParam('admin', $user->admin)) != $user->admin
        ) {
            if ($adminParam) {
                $this->requireElevatedSession();
                $user->admin = true;
            } else {
                $user->admin = false;
            }
        }

        // If this is public registration and it's a Pro version,
        // set the default group on the user, so that any content
        // based on user group condition can be validated and saved against them
        if ($isPublicRegistration) {
            $groups = Craft::$app->getUsers()->getDefaultUserGroups($user);
            if (!empty($groups)) {
                $user->setGroups($groups);
            }
        }

        // If this is Craft Pro, grab any profile content from post
        $fieldsLocation = $this->request->getParam('fieldsLocation', 'fields');
        $user->setFieldValuesFromRequest($fieldsLocation);

        // Validate and save!
        // ---------------------------------------------------------------------

        $photo = UploadedFile::getInstanceByName('photo');

        if ($photo && !Image::canManipulateAsImage($photo->getExtension())) {
            $user->addError('photo', Craft::t('app', 'The user photo provided is not an image.'));
        }

        // Don't validate required custom fields if it's public registration
        if (!$isPublicRegistration || ($userSettings['validateOnPublicRegistration'] ?? false)) {
            $user->setScenario(Element::SCENARIO_LIVE);
        } elseif ($isPublicRegistration) {
            $user->setScenario(User::SCENARIO_REGISTRATION);
        }

        // Manually validate the user so we can pass $clearErrors=false
        $success = $user->validate(null, false) && Craft::$app->getElements()->saveElement($user, false);

        if (!$success) {
            Craft::info('User not saved due to validation error.', __METHOD__);

            if ($isPublicRegistration) {
                // Move any 'newPassword' errors over to 'password'
                $user->addErrors(['password' => $user->getErrors('newPassword')]);
                $user->clearErrors('newPassword');
            }

            // Copy any 'unverifiedEmail' errors to 'email'
            if (!$user->hasErrors('email')) {
                $user->addErrors(['email' => $user->getErrors('unverifiedEmail')]);
                $user->clearErrors('unverifiedEmail');
            }

            return $this->asModelFailure(
                $user,
                Craft::t('app', 'Couldn’t save {type}.', [
                    'type' => User::lowerDisplayName(),
                ]),
                $userVariable
            );
        }

        // If this is a new user and email verification isn't required,
        // go ahead and activate them now.
        if ($isNewUser && !$requireEmailVerification && !$deactivateByDefault) {
            Craft::$app->getUsers()->activateUser($user);
        }

<<<<<<< HEAD
        // Save their preferences too
        $preferences = [
            'language' => $this->request->getBodyParam('preferredLanguage', $user->getPreference('language')),
            'locale' => $this->request->getBodyParam('preferredLocale', $user->getPreference('locale')) ?: null,
            'weekStartDay' => $this->request->getBodyParam('weekStartDay', $user->getPreference('weekStartDay')),
            'alwaysShowFocusRings' => (bool)$this->request->getBodyParam('alwaysShowFocusRings', $user->getPreference('alwaysShowFocusRings')),
            'useShapes' => (bool)$this->request->getBodyParam('useShapes', $user->getPreference('useShapes')),
            'underlineLinks' => (bool)$this->request->getBodyParam('underlineLinks', $user->getPreference('underlineLinks')),
            'notificationDuration' => $this->request->getBodyParam('notificationDuration', $user->getPreference('notificationDuration')),
        ];

        if ($user->admin) {
            $preferences = array_merge($preferences, [
                'showFieldHandles' => (bool)$this->request->getBodyParam('showFieldHandles', $user->getPreference('showFieldHandles')),
                'enableDebugToolbarForSite' => (bool)$this->request->getBodyParam('enableDebugToolbarForSite', $user->getPreference('enableDebugToolbarForSite')),
                'enableDebugToolbarForCp' => (bool)$this->request->getBodyParam('enableDebugToolbarForCp', $user->getPreference('enableDebugToolbarForCp')),
                'showExceptionView' => (bool)$this->request->getBodyParam('showExceptionView', $user->getPreference('showExceptionView')),
                'profileTemplates' => (bool)$this->request->getBodyParam('profileTemplates', $user->getPreference('profileTemplates')),
            ]);
        }
=======
        if ($isCurrentUser) {
            // Save their preferences too
            $preferences = [
                'language' => $this->request->getBodyParam('preferredLanguage', $user->getPreference('language')),
                'locale' => $this->request->getBodyParam('preferredLocale', $user->getPreference('locale')) ?: null,
                'weekStartDay' => $this->request->getBodyParam('weekStartDay', $user->getPreference('weekStartDay')),
                'alwaysShowFocusRings' => (bool)$this->request->getBodyParam('alwaysShowFocusRings', $user->getPreference('alwaysShowFocusRings')),
                'useShapes' => (bool)$this->request->getBodyParam('useShapes', $user->getPreference('useShapes')),
                'underlineLinks' => (bool)$this->request->getBodyParam('underlineLinks', $user->getPreference('underlineLinks')),
            ];
>>>>>>> 708946f1

            if ($user->admin) {
                $preferences = array_merge($preferences, [
                    'showFieldHandles' => (bool)$this->request->getBodyParam('showFieldHandles', $user->getPreference('showFieldHandles')),
                    'enableDebugToolbarForSite' => (bool)$this->request->getBodyParam('enableDebugToolbarForSite', $user->getPreference('enableDebugToolbarForSite')),
                    'enableDebugToolbarForCp' => (bool)$this->request->getBodyParam('enableDebugToolbarForCp', $user->getPreference('enableDebugToolbarForCp')),
                    'showExceptionView' => (bool)$this->request->getBodyParam('showExceptionView', $user->getPreference('showExceptionView')),
                    'profileTemplates' => (bool)$this->request->getBodyParam('profileTemplates', $user->getPreference('profileTemplates')),
                ]);
            }

            Craft::$app->getUsers()->saveUserPreferences($user, $preferences);
            Craft::$app->updateTargetLanguage();
        }

        // Is this the current user, and did their username just change?
        // todo: remove comment when WI-51866 is fixed
        /** @noinspection PhpUndefinedVariableInspection */
        if ($isCurrentUser && $user->username !== $oldUsername) {
            // Update the username cookie
            $userSession->sendUsernameCookie($user);
        }

        // Save the user’s photo, if it was submitted
        $this->_processUserPhoto($user);

        if (Craft::$app->getEdition() === Craft::Pro) {
            // If this is public registration, assign the user to the default user group
            if ($isPublicRegistration) {
                // Assign them to the default user group
                Craft::$app->getUsers()->assignUserToDefaultGroup($user);
            } elseif ($currentUser) {
                // Fire an 'afterBeforeGroupsAndPermissions' event
                if ($this->hasEventHandlers(self::EVENT_BEFORE_ASSIGN_GROUPS_AND_PERMISSIONS)) {
                    $this->trigger(self::EVENT_BEFORE_ASSIGN_GROUPS_AND_PERMISSIONS, new UserEvent([
                        'user' => $user,
                    ]));
                }

                // Assign user groups and permissions if the current user is allowed to do that
                $this->_saveUserGroups($user, $currentUser);
                $this->_saveUserPermissions($user, $currentUser);

                // Fire an 'afterAssignGroupsAndPermissions' event
                if ($this->hasEventHandlers(self::EVENT_AFTER_ASSIGN_GROUPS_AND_PERMISSIONS)) {
                    $this->trigger(self::EVENT_AFTER_ASSIGN_GROUPS_AND_PERMISSIONS, new UserEvent([
                        'user' => $user,
                    ]));
                }
            }
        }

        // Do we need to send a verification email out?
        if ($sendActivationEmail) {
            // Temporarily set the unverified email on the User so the verification email goes to the
            // right place
            $originalEmail = $user->email;
            $user->email = $user->unverifiedEmail;

            if ($isNewUser) {
                // Send the activation email
                Craft::$app->getUsers()->sendActivationEmail($user);
            } else {
                // Send the standard verification email
                Craft::$app->getUsers()->sendNewEmailVerifyEmail($user);
            }

            // Put the original email back into place
            $user->email = $originalEmail;
        }

        // Is this public registration, and was the user going to be activated automatically?
        $publicActivation = $isPublicRegistration && $user->getStatus() === User::STATUS_ACTIVE;
        $loggedIn = $publicActivation && $this->_maybeLoginUserAfterAccountActivation($user);
        $returnCsrfToken = $returnCsrfToken || $loggedIn;

        if ($this->request->getAcceptsJson()) {
            return $this->asModelSuccess(
                $user,
                Craft::t('app', '{type} saved.', ['type' => User::displayName()]),
                $userVariable,
                array_filter([
                    'id' => $user->id, // todo: remove
                    'csrfTokenValue' => $returnCsrfToken && $generalConfig->enableCsrfProtection
                        ? $this->request->getCsrfToken()
                        : null,
                ]),
            );
        }

        if ($isPublicRegistration) {
            if (($message = $this->request->getParam('userRegisteredNotice')) !== null) {
                $default = Html::encode($message);
                Craft::$app->getDeprecator()->log('userRegisteredNotice', 'The `userRegisteredNotice` param has been deprecated for `users/save-user` requests. Use a hashed `successMessage` param instead.');
            } else {
                $default = Craft::t('app', 'User registered.');
            }
            $this->setSuccessFlash($default);
        } else {
            $this->setSuccessFlash(Craft::t('app', '{type} saved.', [
                'type' => User::displayName(),
            ]));
        }

        // Is this public registration, and is the user going to be activated automatically?
        if ($publicActivation) {
            return $this->_redirectUserToCp($user) ?? $this->_redirectUserAfterAccountActivation($user);
        }

        if (!$this->request->getAcceptsJson()) {
            // Tell all browser windows about the draft deletion
            Craft::$app->getSession()->broadcastToJs([
                'event' => 'saveElement',
                'id' => $user->id,
            ]);
        }

        return $this->redirectToPostedUrl($user);
    }

    /**
     * Upload a user photo.
     *
     * @return Response|null
     * @throws BadRequestHttpException if the uploaded file is not an image
     */
    public function actionUploadUserPhoto(): ?Response
    {
        $this->requireAcceptsJson();

        $userId = $this->request->getRequiredBodyParam('userId');

        if ($userId != static::currentUser()->id) {
            $this->requirePermission('editUsers');
        }

        if (($file = UploadedFile::getInstanceByName('photo')) === null) {
            return null;
        }

        try {
            if ($file->getHasError()) {
                throw new UploadFailedException($file->error);
            }

            $users = Craft::$app->getUsers();
            $user = $users->getUserById($userId);

            // Move to our own temp location
            $fileLocation = Assets::tempFilePath($file->getExtension());
            move_uploaded_file($file->tempName, $fileLocation);
            $users->saveUserPhoto($fileLocation, $user, $file->name);

            return $this->asJson([
                'html' => $this->_renderPhotoTemplate($user),
                'photoId' => $user->photoId,
            ]);
        } catch (Throwable $exception) {
            if (isset($fileLocation) && file_exists($fileLocation)) {
                FileHelper::unlink($fileLocation);
            }

            Craft::error('There was an error uploading the photo: ' . $exception->getMessage(), __METHOD__);

            return $this->asFailure(Craft::t('app', 'There was an error uploading your photo: {error}', [
                'error' => $exception->getMessage(),
            ]));
        }
    }

    /**
     * Delete all the photos for current user.
     *
     * @return Response
     * @throws BadRequestHttpException
     */
    public function actionDeleteUserPhoto(): Response
    {
        $this->requireAcceptsJson();

        $userId = $this->request->getRequiredBodyParam('userId');

        if ($userId != static::currentUser()->id) {
            $this->requirePermission('editUsers');
        }

        $user = Craft::$app->getUsers()->getUserById($userId);

        if ($user->photoId) {
            Craft::$app->getElements()->deleteElementById($user->photoId, Asset::class);
        }

        $user->photoId = null;
        Craft::$app->getElements()->saveElement($user, false);

        return $this->asJson([
            'html' => $this->_renderPhotoTemplate($user),
        ]);
    }

    /**
     * Sends a new activation email to a user.
     *
     * @return Response|null
     * @throws BadRequestHttpException if the user is not pending
     */
    public function actionSendActivationEmail(): ?Response
    {
        $this->requirePostRequest();

        $userId = $this->request->getRequiredBodyParam('userId');

        /** @var User|null $user */
        $user = User::find()
            ->id($userId)
            ->status(null)
            ->addSelect(['users.password'])
            ->one();

        if (!$user) {
            $this->_noUserExists();
        }

        // Only allow activation emails to be sent to inactive/pending users.
        /** @var User $user */
        $status = $user->getStatus();
        if (!in_array($status, [User::STATUS_INACTIVE, User::STATUS_PENDING])) {
            throw new BadRequestHttpException('Activation emails can only be sent to inactive or pending users');
        }

        if (!$user->pending) {
            $this->requirePermission('administrateUsers');
        }

        try {
            $emailSent = Craft::$app->getUsers()->sendActivationEmail($user);
        } catch (InvalidElementException) {
            $emailSent = false;
        }

        $userVariable = $this->request->getValidatedBodyParam('userVariable') ?? 'user';
        if ($user->hasErrors()) {
            return $this->asModelFailure(
                $user,
                Craft::t('app', 'Couldn’t send activation email.'),
                $userVariable,
            );
        }

        return $emailSent ?
            $this->asSuccess(Craft::t('app', 'Activation email sent.')) :
            $this->asFailure(Craft::t('app', 'Couldn’t send activation email. Check your email settings.'));
    }

    /**
     * Unlocks a user, bypassing the cooldown phase.
     *
     * @return Response
     * @throws ForbiddenHttpException if a non-admin is attempting to unlock an admin
     */
    public function actionUnlockUser(): Response
    {
        $this->requirePostRequest();
        $this->requirePermission('moderateUsers');

        $userId = $this->request->getRequiredBodyParam('userId');
        $user = Craft::$app->getUsers()->getUserById($userId);

        if (!$user) {
            $this->_noUserExists();
        }

        // Even if you have moderateUsers permissions, only and admin should be able to unlock another admin.
        if ($user->admin) {
            $currentUser = static::currentUser();
            if (!$currentUser->admin) {
                throw new ForbiddenHttpException('Only admins can unlock other admins.');
            }

            // And admins can't unlock themselves by impersonating another admin
            $previousUserId = Session::get(User::IMPERSONATE_KEY);
            if ($previousUserId && $user->id == $previousUserId) {
                throw new ForbiddenHttpException('You can’t unlock yourself via impersonation.');
            }
        }

        Craft::$app->getUsers()->unlockUser($user);

        $this->setSuccessFlash(Craft::t('app', 'User unlocked.'));
        return $this->redirectToPostedUrl();
    }

    /**
     * Suspends a user.
     *
     * @return Response|null
     * @throws ForbiddenHttpException if a non-admin is attempting to suspend an admin
     */
    public function actionSuspendUser(): ?Response
    {
        $this->requirePostRequest();
        $this->requirePermission('moderateUsers');

        $userId = $this->request->getRequiredBodyParam('userId');
        $user = Craft::$app->getUsers()->getUserById($userId);

        if (!$user) {
            $this->_noUserExists();
        }

        $usersService = Craft::$app->getUsers();
        $currentUser = static::currentUser();

        if (!$usersService->canSuspend($currentUser, $user) || !$usersService->suspendUser($user)) {
            $this->setFailFlash(Craft::t('app', 'Couldn’t suspend user.'));
            return null;
        }

        $this->setSuccessFlash(Craft::t('app', 'User suspended.'));
        return $this->redirectToPostedUrl();
    }

    /**
     * Returns a summary of the content that is owned by a given user ID(s).
     *
     * @return Response
     * @since 3.0.13
     */
    public function actionUserContentSummary(): Response
    {
        $this->requirePostRequest();

        $userId = $this->request->getRequiredBodyParam('userId');

        if (is_array($userId)) {
            $userId = array_map(fn($id) => (int)$id, $userId);
        } else {
            $userId = (int)$userId;
        }

        if ($userId !== static::currentUser()?->id) {
            $this->requirePermission('deleteUsers');
        }

        $summary = [];

        foreach (Craft::$app->getSections()->getAllSections() as $section) {
            $entryCount = Entry::find()
                ->sectionId($section->id)
                ->authorId($userId)
                ->site('*')
                ->unique()
                ->status(null)
                ->count();

            if ($entryCount) {
                $summary[] = Craft::t('app', '{num, number} {section} {num, plural, =1{entry} other{entries}}', [
                    'num' => $entryCount,
                    'section' => Craft::t('site', $section->name),
                ]);
            }
        }

        // Fire a 'defineUserContentSummary' event
        $event = new DefineUserContentSummaryEvent([
            'userId' => $userId,
            'contentSummary' => $summary,
        ]);
        $this->trigger(self::EVENT_DEFINE_CONTENT_SUMMARY, $event);

        return $this->asJson($event->contentSummary);
    }

    /**
     * Deactivates a user.
     *
     * @return Response|null
     * @since 4.0.0
     */
    public function actionDeactivateUser(): ?Response
    {
        $this->requirePostRequest();

        $userId = $this->request->getRequiredBodyParam('userId');
        $user = Craft::$app->getUsers()->getUserById($userId);

        if (!$user) {
            $this->_noUserExists();
        }

        if (!$user->getIsCurrent()) {
            $this->requirePermission('administrateUsers');

            // Even if you have administrateUsers permissions, only and admin should be able to deactivate another admin.
            if ($user->admin) {
                $this->requireAdmin(false);
            }
        }

        // Deactivate the user
        if (Craft::$app->getUsers()->deactivateUser($user)) {
            $this->setSuccessFlash(Craft::t('app', 'Successfully deactivated the user.'));
        } else {
            $this->setFailFlash(Craft::t('app', 'There was a problem deactivating the user.'));
        }

        return $this->redirectToPostedUrl();
    }

    /**
     * Deletes a user.
     *
     * @return Response|null
     */
    public function actionDeleteUser(): ?Response
    {
        $this->requirePostRequest();

        $userId = $this->request->getRequiredBodyParam('userId');
        $user = Craft::$app->getUsers()->getUserById($userId);

        if (!$user) {
            $this->_noUserExists();
        }

        if (!$user->getIsCurrent()) {
            $this->requirePermission('deleteUsers');

            // Even if you have deleteUser permissions, only and admin should be able to delete another admin.
            if ($user->admin) {
                $this->requireAdmin(false);
            }
        }

        // Are we transferring the user’s content to a different user?
        $transferContentToId = $this->request->getBodyParam('transferContentTo');

        if (is_array($transferContentToId) && isset($transferContentToId[0])) {
            $transferContentToId = $transferContentToId[0];
        }

        if ($transferContentToId) {
            $transferContentTo = Craft::$app->getUsers()->getUserById($transferContentToId);

            if (!$transferContentTo) {
                $this->_noUserExists();
            }
        } else {
            $transferContentTo = null;
        }

        // Delete the user
        $user->inheritorOnDelete = $transferContentTo;

        if (!Craft::$app->getElements()->deleteElement($user)) {
            $this->setFailFlash(Craft::t('app', 'Couldn’t delete {type}.', [
                'type' => User::lowerDisplayName(),
            ]));
            return null;
        }

        $this->setSuccessFlash(Craft::t('app', '{type} deleted.', [
            'type' => User::displayName(),
        ]));
        return $this->redirectToPostedUrl();
    }

    /**
     * Unsuspends a user.
     *
     * @return Response|null
     * @throws ForbiddenHttpException if a non-admin is attempting to unsuspend an admin
     */
    public function actionUnsuspendUser(): ?Response
    {
        $this->requirePostRequest();
        $this->requirePermission('moderateUsers');

        $userId = $this->request->getRequiredBodyParam('userId');
        $user = Craft::$app->getUsers()->getUserById($userId);

        if (!$user) {
            $this->_noUserExists();
        }

        // Even if you have moderateUsers permissions, only and admin should be able to unsuspend another admin.
        $usersService = Craft::$app->getUsers();
        $currentUser = static::currentUser();

        if (!$usersService->canSuspend($currentUser, $user) || !$usersService->unsuspendUser($user)) {
            $this->setFailFlash(Craft::t('app', 'Couldn’t unsuspend user.'));
            return null;
        }

        $this->setSuccessFlash(Craft::t('app', 'User unsuspended.'));
        return $this->redirectToPostedUrl();
    }

    /**
     * Saves a user’s address.
     *
     * @return Response|null
     * @throws BadRequestHttpException
     * @throws ForbiddenHttpException
     * @since 4.0.0
     */
    public function actionSaveAddress(): ?Response
    {
        $elementsService = Craft::$app->getElements();
        $user = static::currentUser();
        $userId = (int)($this->request->getBodyParam('userId') ?? $user->id);
        $addressId = $this->request->getBodyParam('addressId');

        if ($addressId) {
            $address = Address::findOne($addressId);

            if (!$address) {
                throw new BadRequestHttpException("Invalid address ID: $addressId");
            }

            if ($address->ownerId !== $userId) {
                throw new BadRequestHttpException("Address $addressId is not owned by user $userId");
            }
        } else {
            $address = new Address([
                'ownerId' => $userId,
            ]);
        }

        if (!$elementsService->canSave($address, $user)) {
            throw new ForbiddenHttpException('User is not permitted to edit this address.');
        }

        // Addresses have no status, and the default element save controller also sets the address scenario to live
        $address->setScenario(Element::SCENARIO_LIVE);

        // Name attributes
        $this->populateNameAttributes($address);

        // All safe attributes
        $safeAttributes = [];
        foreach ($address->safeAttributes() as $name) {
            $value = $this->request->getBodyParam($name);
            if ($value !== null) {
                $safeAttributes[$name] = $value;
            }
        }
        $address->setAttributes($safeAttributes);

        // Custom fields
        $fieldsLocation = $this->request->getParam('fieldsLocation') ?? 'fields';
        $address->setFieldValuesFromRequest($fieldsLocation);

        if (!$elementsService->saveElement($address)) {
            return $this->asModelFailure($address, Craft::t('app', 'Couldn’t save {type}.', [
                'type' => Address::lowerDisplayName(),
            ]), 'address');
        }

        return $this->asModelSuccess($address, Craft::t('app', '{type} saved.', [
            'type' => Address::displayName(),
        ]));
    }

    /**
     * Deletes a user’s address.
     *
     * @return Response|null
     * @since 4.0.0
     */
    public function actionDeleteAddress(): ?Response
    {
        $addressId = $this->request->getRequiredBodyParam('addressId');
        $address = Address::findOne($addressId);

        if (!$address) {
            throw new BadRequestHttpException("Invalid address ID: $addressId");
        }

        $elementsService = Craft::$app->getElements();

        if (!$elementsService->canDelete($address)) {
            throw new ForbiddenHttpException('User is not permitted to delete this address.');
        }

        if (!$elementsService->deleteElement($address)) {
            return $this->asModelFailure($address, Craft::t('app', 'Couldn’t delete {type}.', [
                'type' => Address::lowerDisplayName(),
            ]), 'address');
        }

        return $this->asModelSuccess($address, Craft::t('app', '{type} deleted.', [
            'type' => Address::displayName(),
        ]));
    }

    /**
     * Saves the user field layout.
     *
     * @return Response|null
     */
    public function actionSaveFieldLayout(): ?Response
    {
        $this->requirePostRequest();
        $this->requireAdmin();

        // Set the field layout
        $fieldLayout = Craft::$app->getFields()->assembleLayoutFromPost();
        $fieldLayout->type = User::class;
        $fieldLayout->reservedFieldHandles = [
            'active',
            'addresses',
            'admin',
            'email',
            'firstName',
            'friendlyName',
            'groups',
            'lastName',
            'locked',
            'name',
            'password',
            'pending',
            'photo',
            'suspended',
            'username',
        ];

        if (!Craft::$app->getUsers()->saveLayout($fieldLayout)) {
            Craft::$app->getUrlManager()->setRouteParams([
                'variables' => [
                    'fieldLayout' => $fieldLayout,
                ],
            ]);
            $this->setFailFlash(Craft::t('app', 'Couldn’t save user fields.'));
            return null;
        }

        $this->setSuccessFlash(Craft::t('app', 'User fields saved.'));
        return $this->redirectToPostedUrl();
    }

    /**
     * Verifies a password for a user.
     *
     * @return Response|null
     */
    public function actionVerifyPassword(): ?Response
    {
        $this->requireAcceptsJson();

        if ($this->_verifyExistingPassword()) {
            return $this->asSuccess();
        }

        return $this->asFailure(Craft::t('app', 'Invalid password.'));
    }

    /**
     * Handles a failed login attempt.
     *
     * @param string|null $authError
     * @param User|null $user
     * @return Response|null
     * @throws ServiceUnavailableHttpException
     */
    private function _handleLoginFailure(?string $authError, ?User $user = null): ?Response
    {
        $message = UserHelper::getLoginFailureMessage($authError, $user);

        // Fire a 'loginFailure' event
        $event = new LoginFailureEvent([
            'authError' => $authError,
            'message' => $message,
            'user' => $user,
        ]);
        $this->trigger(self::EVENT_LOGIN_FAILURE, $event);

        return $this->asFailure(
            $event->message,
            data: [
                'errorCode' => $authError,
            ],
            routeParams: [
                'loginName' => $this->request->getBodyParam('loginName'),
                'rememberMe' => (bool)$this->request->getBodyParam('rememberMe'),
                'errorCode' => $authError,
                'errorMessage' => $event->message,
            ]
        );
    }

    /**
     * Redirects the user after a successful login attempt, or if they visited the Login page while they were already
     * logged in.
     *
     * @param User $user
     * @return Response
     */
    private function _handleSuccessfulLogin(User $user): Response
    {
        // Get the return URL
        $userSession = Craft::$app->getUser();
        $returnUrl = $userSession->getReturnUrl();

        // Clear it out
        $userSession->removeReturnUrl();

        // If this was an Ajax request, just return success:true
        if ($this->request->getAcceptsJson()) {
            $return = [
                'returnUrl' => $returnUrl,
            ];

            if (Craft::$app->getConfig()->getGeneral()->enableCsrfProtection) {
                $return['csrfTokenValue'] = $this->request->getCsrfToken();
            }

            return $this->asModelSuccess($user, modelName: 'user', data: $return);
        }

        return $this->redirectToPostedUrl($userSession->getIdentity(), $returnUrl);
    }

    /**
     * Renders the Set Password template for a given user.
     *
     * @param array $variables
     * @return Response
     */
    private function _renderSetPasswordTemplate(array $variables): Response
    {
        // If this is a site request, try handling the request like normal
        if ($this->request->getIsSiteRequest()) {
            try {
                Craft::$app->getUrlManager()->setRouteParams([
                    'variables' => $variables,
                ]);

                // Avoid re-routing to the same action again
                $this->request->checkIfActionRequest(true, true, false);
                if ($this->request->getActionSegments() === ['users', 'set-password']) {
                    $this->request->setIsActionRequest(false);
                }

                /** @var Application $app */
                $app = Craft::$app;
                return $app->handleRequest($this->request, true);
            } catch (NotFoundHttpException) {
                // Just go with the control panel template
            }
        }

        // Otherwise go with the control panel’s template
        return $this->renderTemplate('setpassword.twig', $variables, View::TEMPLATE_MODE_CP);
    }

    /**
     * Throws a "no user exists" exception
     *
     * @throws BadRequestHttpException
     */
    private function _noUserExists(): void
    {
        throw new BadRequestHttpException('User not found');
    }

    /**
     * Verifies that the user has an elevated session, or that their current password was submitted with the request.
     *
     * @return bool
     */
    private function _verifyElevatedSession(): bool
    {
        return (Craft::$app->getUser()->getHasElevatedSession() || $this->_verifyExistingPassword());
    }

    /**
     * Verifies that the current user’s password was submitted with the request.
     *
     * @return bool
     */
    private function _verifyExistingPassword(): bool
    {
        $currentUser = static::currentUser();

        if (!$currentUser) {
            return false;
        }

        $currentPassword = $this->request->getParam('currentPassword') ?? $this->request->getParam('password');
        if ($currentPassword === null) {
            return false;
        }

        $currentHashedPassword = $currentUser->password;

        try {
            return Craft::$app->getSecurity()->validatePassword($currentPassword, $currentHashedPassword);
        } catch (InvalidArgumentException) {
            return false;
        }
    }

    /**
     * @param User $user
     * @throws Throwable if reasons
     */
    private function _processUserPhoto(User $user): void
    {
        // Delete their photo?
        $users = Craft::$app->getUsers();

        if ($this->request->getBodyParam('deletePhoto')) {
            $users->deleteUserPhoto($user);
            $user->photoId = null;
            Craft::$app->getElements()->saveElement($user);
        }

        $newPhoto = false;
        $fileLocation = null;
        $filename = null;

        // Did they upload a new one?
        if ($photo = UploadedFile::getInstanceByName('photo')) {
            $fileLocation = Assets::tempFilePath($photo->getExtension());
            move_uploaded_file($photo->tempName, $fileLocation);
            $filename = $photo->name;
            $newPhoto = true;
        } elseif (($photo = $this->request->getBodyParam('photo')) && is_array($photo)) {
            // base64-encoded photo
            $matches = [];

            if (preg_match('/^data:((?<type>[a-z0-9]+\/[a-z0-9\+]+);)?base64,(?<data>.+)/i', $photo['data'] ?? '', $matches)) {
                $filename = $photo['filename'] ?? null;
                $extension = $filename ? pathinfo($filename, PATHINFO_EXTENSION) : null;

                if (!$extension && !empty($matches['type'])) {
                    try {
                        $extension = FileHelper::getExtensionByMimeType($matches['type']);
                    } catch (InvalidArgumentException) {
                    }
                }

                if (!$extension) {
                    Craft::warning('Could not determine file extension for user photo.', __METHOD__);
                    return;
                }

                $fileLocation = Assets::tempFilePath($extension);
                $data = base64_decode($matches['data']);
                FileHelper::writeToFile($fileLocation, $data);
                $newPhoto = true;
            }
        }

        if ($newPhoto) {
            try {
                $users->saveUserPhoto($fileLocation, $user, $filename);
            } catch (Throwable $e) {
                if (file_exists($fileLocation)) {
                    FileHelper::unlink($fileLocation);
                }

                throw $e;
            }
        }
    }

    /**
     * Saves new permissions on the user
     *
     * @param User $user
     * @param User $currentUser
     * @throws ForbiddenHttpException if the user account doesn't have permission to assign the attempted permissions
     */
    private function _saveUserPermissions(User $user, User $currentUser): void
    {
        if (!$currentUser->can('assignUserPermissions')) {
            return;
        }

        // Save any user permissions
        if ($user->admin) {
            $permissions = [];
        } else {
            $permissions = $this->request->getBodyParam('permissions');

            if ($permissions === null) {
                return;
            }

            // it will be an empty string if no permissions were assigned during user saving.
            if ($permissions === '') {
                $permissions = [];
            }
        }

        // See if there are any new permissions in here
        $hasNewPermissions = false;

        foreach ($permissions as $permission) {
            if (!$user->can($permission)) {
                $hasNewPermissions = true;

                // Make sure the current user even has permission to grant it
                if (!$currentUser->can($permission)) {
                    throw new ForbiddenHttpException("Your account doesn't have permission to assign the $permission permission to a user.");
                }
            }
        }

        if ($hasNewPermissions) {
            $this->requireElevatedSession();
        }

        Craft::$app->getUserPermissions()->saveUserPermissions($user->id, $permissions);
    }

    /**
     * Saves user groups on a user.
     *
     * @param User $user
     * @param User $currentUser
     * @throws ForbiddenHttpException if the user account doesn't have permission to assign the attempted groups
     */
    private function _saveUserGroups(User $user, User $currentUser): void
    {
        $groupIds = $this->request->getBodyParam('groups');

        if ($groupIds === null) {
            return;
        }

        if ($groupIds === '') {
            $groupIds = [];
        }

        /** @var UserGroup[] $allGroups */
        $allGroups = ArrayHelper::index(Craft::$app->getUserGroups()->getAllGroups(), 'id');

        // See if there are any new groups in here
        $oldGroupIds = ArrayHelper::getColumn($user->getGroups(), 'id');
        $hasNewGroups = false;
        $newGroups = [];

        foreach ($groupIds as $groupId) {
            $group = $newGroups[] = $allGroups[$groupId];

            if (!in_array($groupId, $oldGroupIds, false)) {
                $hasNewGroups = true;

                // Make sure the current user is in the group or has permission to assign it
                if (!$currentUser->can("assignUserGroup:$group->uid")) {
                    throw new ForbiddenHttpException("Your account doesn't have permission to assign user group “{$group->name}” to a user.");
                }
            }
        }

        if ($hasNewGroups) {
            $this->requireElevatedSession();
        }

        Craft::$app->getUsers()->assignUserToGroups($user->id, $groupIds);
        $user->setGroups($newGroups);
    }

    /**
     * @return array|Response
     */
    private function _processTokenRequest(): Response|array
    {
        $uid = $this->request->getRequiredParam('id');
        $code = $this->request->getRequiredParam('code');

        /** @var User|null $user */
        $user = User::find()
            ->uid($uid)
            ->status(null)
            ->addSelect(['users.password'])
            ->one();

        if (!$user) {
            return $this->_processInvalidToken();
        }

        // If someone is logged in and it’s not this person, log them out
        $userSession = Craft::$app->getUser();
        if (!$userSession->getIsGuest() && $userSession->getId() != $user->id) {
            $userSession->logout();
        }

        // Fire a 'beforeVerifyUser' event
        $usersService = Craft::$app->getUsers();
        if ($usersService->hasEventHandlers(Users::EVENT_BEFORE_VERIFY_EMAIL)) {
            $usersService->trigger(Users::EVENT_BEFORE_VERIFY_EMAIL, new UserEvent([
                'user' => $user,
            ]));
        }

        if (!Craft::$app->getUsers()->isVerificationCodeValidForUser($user, $code)) {
            return $this->_processInvalidToken($user);
        }

        // Fire an 'afterVerifyUser' event
        if ($usersService->hasEventHandlers(Users::EVENT_AFTER_VERIFY_EMAIL)) {
            $usersService->trigger(Users::EVENT_AFTER_VERIFY_EMAIL, new UserEvent([
                'user' => $user,
            ]));
        }

        return [$user, $uid, $code];
    }

    /**
     * @param User|null $user
     * @return Response
     * @throws HttpException if the verification code is invalid
     */
    private function _processInvalidToken(?User $user = null): Response
    {
        $this->trigger(self::EVENT_INVALID_USER_TOKEN, new InvalidUserTokenEvent([
            'user' => $user,
        ]));

        if ($this->request->getAcceptsJson()) {
            return $this->asFailure('InvalidVerificationCode');
        }

        // If they don't have a verification code at all, and they're already logged-in, just send them to the post-login URL
        if ($user && !$user->verificationCode) {
            $userSession = Craft::$app->getUser();
            if (!$userSession->getIsGuest()) {
                $returnUrl = $userSession->getReturnUrl();
                $userSession->removeReturnUrl();
                return $this->redirect($returnUrl);
            }
        }

        // If the invalidUserTokenPath config setting is set, send them there
        if ($this->request->getIsSiteRequest()) {
            $url = Craft::$app->getConfig()->getGeneral()->getInvalidUserTokenPath();
            return $this->redirect(UrlHelper::siteUrl($url));
        }

        throw new BadRequestHttpException(Craft::t('app', 'Invalid verification code. Please sign in or reset your password.'));
    }

    /**
     * Takes over after a user has been activated.
     *
     * @param User $user The user that was just activated
     * @return Response|null
     */
    private function _onAfterActivateUser(User $user): ?Response
    {
        $this->_maybeLoginUserAfterAccountActivation($user);

        if (!$this->request->getAcceptsJson()) {
            return $this->_redirectUserToCp($user) ?? $this->_redirectUserAfterAccountActivation($user);
        }

        return null;
    }

    /**
     * Possibly log a user in right after they were activated or reset their password, if Craft is configured to do so.
     *
     * @param User $user The user that was just activated or reset their password
     * @return bool Whether the user was logged in
     */
    private function _maybeLoginUserAfterAccountActivation(User $user): bool
    {
        $generalConfig = Craft::$app->getConfig()->getGeneral();
        if (!$generalConfig->autoLoginAfterAccountActivation) {
            return false;
        }
        return Craft::$app->getUser()->login($user, $generalConfig->userSessionDuration);
    }

    /**
     * Redirects a user to the `postCpLoginRedirect` location, if they have access to the control panel.
     *
     * @param User $user The user to redirect
     * @return Response|null
     */
    private function _redirectUserToCp(User $user): ?Response
    {
        // Can they access the control panel?
        if ($user->can('accessCp')) {
            $postCpLoginRedirect = Craft::$app->getConfig()->getGeneral()->getPostCpLoginRedirect();
            $url = UrlHelper::cpUrl($postCpLoginRedirect);
            return $this->redirect($url);
        }

        return null;
    }

    /**
     * Redirect the browser after a user’s account has been activated.
     *
     * @param User $user The user that was just activated
     * @return Response
     */
    private function _redirectUserAfterAccountActivation(User $user): Response
    {
        $activateAccountSuccessPath = Craft::$app->getConfig()->getGeneral()->getActivateAccountSuccessPath();
        $url = UrlHelper::siteUrl($activateAccountSuccessPath);
        return $this->redirectToPostedUrl($user, $url);
    }

    /**
     * Redirect the browser after a user has verified their new email address
     *
     * @param User $user The user that just verified their email
     * @return Response
     */
    private function _redirectUserAfterEmailVerification(User $user): Response
    {
        $verifyEmailSuccessPath = Craft::$app->getConfig()->getGeneral()->getVerifyEmailSuccessPath();
        $url = UrlHelper::siteUrl($verifyEmailSuccessPath);
        return $this->redirectToPostedUrl($user, $url);
    }

    /**
     * @param string[] $errors
     * @param string|null $loginName
     * @return Response|null
     * @throws \Exception
     */
    private function _handleSendPasswordResetError(array $errors, ?string $loginName = null): ?Response
    {
        $errorString = implode(', ', $errors);

        return $this->asFailure(
            $errorString,
            [
                'errors' => $errors,
            ],
            [
                'loginName' => $loginName,
                'errors' => $errors,
            ]
        );
    }

    /**
     * Renders the user photo template.
     *
     * @param User $user
     * @return string The rendered HTML
     */
    private function _renderPhotoTemplate(User $user): string
    {
        $view = $this->getView();
        $templateMode = $view->getTemplateMode();
        if ($templateMode === View::TEMPLATE_MODE_SITE && !$view->doesTemplateExist('users/_photo')) {
            $templateMode = View::TEMPLATE_MODE_CP;
        }

        return $view->renderTemplate('users/_photo.twig', [
            'user' => $user,
        ], $templateMode);
    }

    private function _hashCheck()
    {
        Craft::$app->getSecurity()->validatePassword('p@ss1w0rd', '$2y$13$nj9aiBeb7RfEfYP3Cum6Revyu14QelGGxwcnFUKXIrQUitSodEPRi');
    }

    private function _randomlyDelayResponse(float $maxOffset = 0)
    {
        // Delay randomly between 0.5 and 1.5 seconds.
        $max = 1500000 - (int)($maxOffset * 1000000);
        if ($max > 500000) {
            usleep(random_int(500000, $max));
        }
    }

    /**
     * Marks the user’s feature announcements as read.
     *
     * @return Response
     */
    public function actionMarkAnnouncementsAsRead(): Response
    {
        $this->requirePostRequest();
        $ids = $this->request->getRequiredBodyParam('ids');
        Craft::$app->getAnnouncements()->markAsRead($ids);
        return $this->asSuccess();
    }

    private function populateNameAttributes(object $model): void
    {
        /** @var object|NameTrait $model */
        $fullName = $this->request->getBodyParam('fullName');

        if ($fullName !== null) {
            $model->fullName = $fullName;
        } else {
            // Still check for firstName/lastName in case a front-end form is still posting them
            $firstName = $this->request->getBodyParam('firstName');
            $lastName = $this->request->getBodyParam('lastName');

            if ($firstName !== null || $lastName !== null) {
                $model->fullName = null;
                $model->firstName = $firstName ?? $model->firstName;
                $model->lastName = $lastName ?? $model->lastName;
            }
        }
    }

    public function asModelSuccess(
        ModelInterface|Model $model,
        ?string $message = null,
        ?string $modelName = null,
        array $data = [],
        ?string $redirect = null,
    ): Response {
        $this->clearPassword($model);
        return parent::asModelSuccess($model, $message, $modelName, $data, $redirect);
    }

    public function asModelFailure(
        ModelInterface|Model $model,
        ?string $message = null,
        ?string $modelName = null,
        array $data = [],
        array $routeParams = [],
    ): ?Response {
        $this->clearPassword($model);
        return parent::asModelFailure($model, $message, $modelName, $data, $routeParams);
    }

    private function clearPassword(ModelInterface|Model $model): void
    {
        if ($model instanceof User) {
            $model->password = null;
            $model->newPassword = null;
            $model->currentPassword = null;
        }
    }
}<|MERGE_RESOLUTION|>--- conflicted
+++ resolved
@@ -1482,28 +1482,6 @@
             Craft::$app->getUsers()->activateUser($user);
         }
 
-<<<<<<< HEAD
-        // Save their preferences too
-        $preferences = [
-            'language' => $this->request->getBodyParam('preferredLanguage', $user->getPreference('language')),
-            'locale' => $this->request->getBodyParam('preferredLocale', $user->getPreference('locale')) ?: null,
-            'weekStartDay' => $this->request->getBodyParam('weekStartDay', $user->getPreference('weekStartDay')),
-            'alwaysShowFocusRings' => (bool)$this->request->getBodyParam('alwaysShowFocusRings', $user->getPreference('alwaysShowFocusRings')),
-            'useShapes' => (bool)$this->request->getBodyParam('useShapes', $user->getPreference('useShapes')),
-            'underlineLinks' => (bool)$this->request->getBodyParam('underlineLinks', $user->getPreference('underlineLinks')),
-            'notificationDuration' => $this->request->getBodyParam('notificationDuration', $user->getPreference('notificationDuration')),
-        ];
-
-        if ($user->admin) {
-            $preferences = array_merge($preferences, [
-                'showFieldHandles' => (bool)$this->request->getBodyParam('showFieldHandles', $user->getPreference('showFieldHandles')),
-                'enableDebugToolbarForSite' => (bool)$this->request->getBodyParam('enableDebugToolbarForSite', $user->getPreference('enableDebugToolbarForSite')),
-                'enableDebugToolbarForCp' => (bool)$this->request->getBodyParam('enableDebugToolbarForCp', $user->getPreference('enableDebugToolbarForCp')),
-                'showExceptionView' => (bool)$this->request->getBodyParam('showExceptionView', $user->getPreference('showExceptionView')),
-                'profileTemplates' => (bool)$this->request->getBodyParam('profileTemplates', $user->getPreference('profileTemplates')),
-            ]);
-        }
-=======
         if ($isCurrentUser) {
             // Save their preferences too
             $preferences = [
@@ -1513,8 +1491,8 @@
                 'alwaysShowFocusRings' => (bool)$this->request->getBodyParam('alwaysShowFocusRings', $user->getPreference('alwaysShowFocusRings')),
                 'useShapes' => (bool)$this->request->getBodyParam('useShapes', $user->getPreference('useShapes')),
                 'underlineLinks' => (bool)$this->request->getBodyParam('underlineLinks', $user->getPreference('underlineLinks')),
+                'notificationDuration' => $this->request->getBodyParam('notificationDuration', $user->getPreference('notificationDuration')),
             ];
->>>>>>> 708946f1
 
             if ($user->admin) {
                 $preferences = array_merge($preferences, [
