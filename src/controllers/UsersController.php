--- conflicted
+++ resolved
@@ -961,28 +961,6 @@
 
     /**
      * User index
-<<<<<<< HEAD
-=======
-     *
-     * @param string|null $source
-     * @return Response
-     * @since 4.11.0
-     */
-    public function actionIndex(?string $source = null): Response
-    {
-        $this->requirePermission('editUsers');
-        return $this->renderTemplate('users/_index.twig', [
-            'title' => Craft::t('app', 'Users'),
-            'buttonLabel' => Craft::t('app', 'New {type}', [
-                'type' => User::lowerDisplayName(),
-            ]),
-            'source' => $source,
-        ]);
-    }
-
-    /**
-     * Edit a user account.
->>>>>>> 11c23bc8
      *
      * @param string|null $source
      * @return Response
@@ -1161,13 +1139,6 @@
                 $user->admin = $adminParam;
                 Craft::$app->getElements()->saveElement($user, false);
             }
-<<<<<<< HEAD
-=======
-        } else {
-            $title = Craft::t('app', 'Create a new {type}', [
-                'type' => User::lowerDisplayName(),
-            ]);
->>>>>>> 11c23bc8
         }
 
         if (Craft::$app->edition === CmsEdition::Pro) {
