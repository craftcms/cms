<?php
/**
 * @link      https://craftcms.com/
 * @copyright Copyright (c) Pixel & Tonic, Inc.
 * @license   https://craftcms.com/license
 */

namespace craft\controllers;

use Craft;
use craft\base\Element;
use craft\elements\Asset;
use craft\elements\User;
use craft\errors\UploadFailedException;
use craft\events\LoginFailureEvent;
use craft\events\RegisterUserActionsEvent;
use craft\events\UserEvent;
use craft\helpers\Assets;
use craft\helpers\DateTimeHelper;
use craft\helpers\FileHelper;
use craft\helpers\Image;
use craft\helpers\Json;
use craft\helpers\UrlHelper;
use craft\services\Users;
use craft\web\assets\edituser\EditUserAsset;
use craft\web\Controller;
use craft\web\UploadedFile;
use craft\web\View;
use yii\web\BadRequestHttpException;
use yii\web\ForbiddenHttpException;
use yii\web\HttpException;
use yii\web\NotFoundHttpException;
use yii\web\Response;

/** @noinspection ClassOverridesFieldOfSuperClassInspection */

/**
 * The UsersController class is a controller that handles various user account related tasks such as logging-in,
 * impersonating a user, logging out, forgetting passwords, setting passwords, validating accounts, activating
 * accounts, creating users, saving users, processing user avatars, deleting, suspending and un-suspending users.
 *
 * Note that all actions in the controller, except [[actionLogin]], [[actionLogout]], [[actionGetRemainingSessionTime]],
 * [[actionSendPasswordResetEmail]], [[actionSetPassword]], [[actionVerifyEmail]] and [[actionSaveUser]] require an
 * authenticated Craft session via [[allowAnonymous]].
 *
 * @author Pixel & Tonic, Inc. <support@pixelandtonic.com>
 * @since  3.0
 */
class UsersController extends Controller
{
<<<<<<< HEAD
    // Constants
    // =========================================================================

    /**
     * @event LoginFailureEvent The event that is triggered when a failed login attempt was made
     */
    const EVENT_LOGIN_FAILURE = 'loginFailure';

    /**
     * @event RegisterUserActionsEvent The event that is triggered when a user’s available actions are being registered
     */
    const EVENT_REGISTER_USER_ACTIONS = 'registerUserActions';

    // Properties
    // =========================================================================

    /**
     * @inheritdoc
     */
    protected $allowAnonymous = [
        'login',
        'logout',
        'get-remaining-session-time',
        'send-password-reset-email',
        'send-activation-email',
        'save-user',
        'set-password',
        'verify-email'
    ];

    // Public Methods
    // =========================================================================

    /**
     * Displays the login template, and handles login post requests.
     *
     * @return Response|null
     */
    public function actionLogin()
    {
        if (!Craft::$app->getUser()->getIsGuest()) {
            // Too easy.
            return $this->_handleSuccessfulLogin(false);
        }

        if (!Craft::$app->getRequest()->getIsPost()) {
            return null;
        }

        // First, a little house-cleaning for expired, pending users.
        Craft::$app->getUsers()->purgeExpiredPendingUsers();

        $loginName = Craft::$app->getRequest()->getBodyParam('loginName');
        $password = Craft::$app->getRequest()->getBodyParam('password');
        $rememberMe = (bool)Craft::$app->getRequest()->getBodyParam('rememberMe');

        // Does a user exist with that username/email?
        $user = Craft::$app->getUsers()->getUserByUsernameOrEmail($loginName);

        // Delay randomly between 0 and 1.5 seconds.
        usleep(random_int(0, 1500000));

        if (!$user || $user->password === null) {
            // Delay again to match $user->authenticate()'s delay
            Craft::$app->getSecurity()->validatePassword($password, '$2y$13$nj9aiBeb7RfEfYP3Cum6Revyu14QelGGxwcnFUKXIrQUitSodEPRi');

            return $this->_handleLoginFailure(User::AUTH_INVALID_CREDENTIALS);
        }

        // Did they submit a valid password, and is the user capable of being logged-in?
        if (!$user->authenticate($password)) {
            return $this->_handleLoginFailure($user->authError, $user);
        }

        // Get the session duration
        $generalConfig = Craft::$app->getConfig()->getGeneral();
        if ($rememberMe && $generalConfig->rememberedUserSessionDuration !== 0) {
            $duration = $generalConfig->rememberedUserSessionDuration;
        } else {
            $duration = $generalConfig->userSessionDuration;
        }

        // Try logging them in
        if (!Craft::$app->getUser()->login($user, $duration)) {
            // Unknown error
            return $this->_handleLoginFailure(null, $user);
        }

        return $this->_handleSuccessfulLogin(true);
    }

    /**
     * Logs a user in for impersonation.  Requires you to be an administrator.
     *
     * @return Response|null
     */
    public function actionImpersonate()
    {
        $this->requireLogin();
        $this->requireAdmin();
        $this->requirePostRequest();

        $userService = Craft::$app->getUser();
        $session = Craft::$app->getSession();
        $request = Craft::$app->getRequest();

        $userId = $request->getBodyParam('userId');
        $originalUserId = $userService->getId();

        $session->set(User::IMPERSONATE_KEY, $originalUserId);

        if (!$userService->loginByUserId($userId)) {
            $session->remove(User::IMPERSONATE_KEY);
            $session->setError(Craft::t('app', 'There was a problem impersonating this user.'));
            Craft::error($userService->getIdentity()->username.' tried to impersonate userId: '.$userId.' but something went wrong.', __METHOD__);

            return null;
        }

        $session->setNotice(Craft::t('app', 'Logged in.'));

        return $this->_handleSuccessfulLogin(true);
    }

    /**
     * Returns how many seconds are left in the current user session.
     *
     * @return Response
     */
    public function actionGetRemainingSessionTime(): Response
    {
        $this->requireAcceptsJson();

        $return = ['timeout' => Craft::$app->getUser()->getRemainingSessionTime()];

        if (Craft::$app->getConfig()->getGeneral()->enableCsrfProtection) {
            $return['csrfTokenValue'] = Craft::$app->getRequest()->getCsrfToken();
        }

        return $this->asJson($return);
    }

    /**
     * Returns how many seconds are left in the current elevated user session.
     *
     * @return Response
     */
    public function actionGetElevatedSessionTimeout(): Response
    {
        $timeout = Craft::$app->getUser()->getElevatedSessionTimeout();

        return $this->asJson([
            'timeout' => $timeout,
        ]);
    }

    /**
     * Starts an elevated user session.
     *
     * return Response
     */
    public function actionStartElevatedSession()
    {
        $password = Craft::$app->getRequest()->getBodyParam('password');
        $success = Craft::$app->getUser()->startElevatedSession($password);

        return $this->asJson([
            'success' => $success,
        ]);
    }

    /**
     * @return Response
     */
    public function actionLogout(): Response
    {
        // Passing false here for reasons.
        Craft::$app->getUser()->logout(false);

        if (Craft::$app->getRequest()->getAcceptsJson()) {
            return $this->asJson([
                'success' => true
            ]);
        }

        // Redirect to the login page if this is a CP request
        if (Craft::$app->getRequest()->getIsCpRequest()) {
            return $this->redirect('login');
        }

        return $this->redirect(Craft::$app->getConfig()->getGeneral()->getPostLogoutRedirect());
    }

    /**
     * Sends a password reset email.
     *
     * @return Response|null
     * @throws NotFoundHttpException if the requested user cannot be found
     */
    public function actionSendPasswordResetEmail()
    {
        $this->requirePostRequest();

        $errors = [];
        $existingUser = false;
        $loginName = null;

        // If someone's logged in and they're allowed to edit other users, then see if a userId was submitted
        if (Craft::$app->getUser()->checkPermission('editUsers')) {
            $userId = Craft::$app->getRequest()->getBodyParam('userId');

            if ($userId) {
                $user = Craft::$app->getUsers()->getUserById($userId);

                if (!$user) {
                    throw new NotFoundHttpException('User not found');
                }

                $existingUser = true;
            }
        }

        /** @noinspection UnSafeIsSetOverArrayInspection - FP */
        if (!isset($user)) {
            $loginName = Craft::$app->getRequest()->getBodyParam('loginName');

            if (!$loginName) {
                // If they didn't even enter a username/email, just bail now.
                $errors[] = Craft::t('app', 'Username or email is required.');

                return $this->_handleSendPasswordResetError($errors);
            }

            $user = Craft::$app->getUsers()->getUserByUsernameOrEmail($loginName);

            if (!$user) {
                $errors[] = Craft::t('app', 'Invalid username or email.');
            }
        }

        if (!empty($user)) {
            try {
                $emailSent = Craft::$app->getUsers()->sendPasswordResetEmail($user);
            } catch (\Throwable $e) {
                Craft::$app->getErrorHandler()->logException($e);
                $emailSent = false;
            }
            if (!$emailSent) {
                $errors[] = Craft::t('app', 'There was a problem sending the password reset email.');
            }
        }

        // If there haven't been any errors, or there were, and it's not one logged in user editing another
        // and we want to pretend like there wasn't any errors...
        if (empty($errors) || (count($errors) > 0 && !$existingUser && Craft::$app->getConfig()->getGeneral()->preventUserEnumeration)) {
            if (Craft::$app->getRequest()->getAcceptsJson()) {
                return $this->asJson(['success' => true]);
            }

            Craft::$app->getSession()->setNotice(Craft::t('app', 'Password reset email sent.'));

            return $this->redirectToPostedUrl();
        }

        // Handle the errors.
        return $this->_handleSendPasswordResetError($errors, $loginName);
    }

    /**
     * Generates a new verification code for a given user, and returns its URL.
     *
     * @return Response
     * @throws BadRequestHttpException if the existing password submitted with the request is invalid
     */
    public function actionGetPasswordResetUrl()
    {
        $this->requireAdmin();

        if (!$this->_verifyElevatedSession()) {
            throw new BadRequestHttpException('Existing password verification failed');
        }

        $userId = Craft::$app->getRequest()->getRequiredParam('userId');
        $user = Craft::$app->getUsers()->getUserById($userId);

        if (!$user) {
            $this->_noUserExists();
        }

        return $this->asJson([
            'url' => Craft::$app->getUsers()->getPasswordResetUrl($user)
        ]);
    }

    /**
     * Sets a user's password once they've verified they have access to their email.
     *
     * @return Response
     */
    public function actionSetPassword(): Response
    {
        // Have they just submitted a password, or are we just displaying the page?
        if (!Craft::$app->getRequest()->getIsPost()) {
            if (!is_array($info = $this->_processTokenRequest())) {
                return $info;
            }

            /** @var User $userToProcess */
            /** @var string $uid */
            /** @var string $code */
            list($userToProcess, $uid, $code) = $info;

            Craft::$app->getUser()->sendUsernameCookie($userToProcess);

            // Send them to the set password template.
            return $this->_renderSetPasswordTemplate($userToProcess, [
                'code' => $code,
                'id' => $uid,
                'newUser' => $userToProcess->password ? false : true,
            ]);
        }

        // POST request. They've just set the password.
        $code = Craft::$app->getRequest()->getRequiredBodyParam('code');
        $uid = Craft::$app->getRequest()->getRequiredParam('id');
        $userToProcess = Craft::$app->getUsers()->getUserByUid($uid);

        // See if we still have a valid token.
        $isCodeValid = Craft::$app->getUsers()->isVerificationCodeValidForUser($userToProcess, $code);

        if (!$userToProcess || !$isCodeValid) {
            return $this->_processInvalidToken($userToProcess);
        }

        $userToProcess->newPassword = Craft::$app->getRequest()->getRequiredBodyParam('newPassword');
        $userToProcess->setScenario(User::SCENARIO_PASSWORD);

        if (Craft::$app->getElements()->saveElement($userToProcess)) {
            if ($userToProcess->getStatus() == User::STATUS_PENDING) {
                // Activate them
                Craft::$app->getUsers()->activateUser($userToProcess);

                // Treat this as an activation request
                if (($response = $this->_onAfterActivateUser($userToProcess)) !== null) {
                    return $response;
                }
            }

            // Can they access the CP?
            if ($userToProcess->can('accessCp')) {
                // Send them to the CP login page
                $url = UrlHelper::cpUrl('login');
            } else {
                // Send them to the 'setPasswordSuccessPath'.
                $setPasswordSuccessPath = Craft::$app->getConfig()->getGeneral()->getSetPasswordSuccessPath();
                $url = UrlHelper::siteUrl($setPasswordSuccessPath);
            }

            return $this->redirect($url);
        }

        Craft::$app->getSession()->setNotice(Craft::t('app',
            'Couldn’t update password.'));

        $errors = $userToProcess->getErrors('newPassword');

        return $this->_renderSetPasswordTemplate($userToProcess, [
            'errors' => $errors,
            'code' => $code,
            'id' => $uid,
            'newUser' => $userToProcess->password ? false : true,
        ]);
    }

    /**
     * Verifies that a user has access to an email address.
     *
     * @return Response
     */
    public function actionVerifyEmail(): Response
    {
        if (!is_array($info = $this->_processTokenRequest())) {
            return $info;
        }

        /** @var User $userToProcess */
        list($userToProcess) = $info;
        $userIsPending = $userToProcess->status == User::STATUS_PENDING;

        if (Craft::$app->getUsers()->verifyEmailForUser($userToProcess)) {
            // If they're logged in, give them a success notice
            if (!Craft::$app->getUser()->getIsGuest()) {
                Craft::$app->getSession()->setNotice(Craft::t('app', 'Email verified'));
            }

            if ($userIsPending) {
                // They were just activated, so treat this as an activation request
                if (($response = $this->_onAfterActivateUser($userToProcess)) !== null) {
                    return $response;
                }
            }

            // Redirect to the site/CP root
            $url = UrlHelper::url('');
            return $this->redirect($url);
        }

        return $this->renderTemplate('_special/emailtaken', [
            'email' => $userToProcess->unverifiedEmail
        ]);
    }

    /**
     * Manually activates a user account.  Only admins have access.
     *
     * @return Response
     */
    public function actionActivateUser(): Response
    {
        $this->requireAdmin();
        $this->requirePostRequest();

        $userId = Craft::$app->getRequest()->getRequiredBodyParam('userId');
        $user = Craft::$app->getUsers()->getUserById($userId);

        if (!$user) {
            $this->_noUserExists();
        }

        if (Craft::$app->getUsers()->activateUser($user)) {
            Craft::$app->getSession()->setNotice(Craft::t('app', 'Successfully activated the user.'));
        } else {
            Craft::$app->getSession()->setError(Craft::t('app', 'There was a problem activating the user.'));
        }

        return $this->redirectToPostedUrl();
    }

    /**
     * Edit a user account.
     *
     * @param int|string|null $userId The user’s ID, if any, or a string that indicates the user to be edited ('current' or 'client').
     * @param User|null       $user   The user being edited, if there were any validation errors.
     *
     * @return Response
     * @throws NotFoundHttpException if the requested user cannot be found
     * @throws BadRequestHttpException if there’s a mismatch between|null $userId and|null $user
     */
    public function actionEditUser($userId = null, User $user = null): Response
    {
        // Determine which user account we're editing
        // ---------------------------------------------------------------------

        $edition = Craft::$app->getEdition();
        $isClientAccount = false;

        if ($user === null) {
            // Are we editing a specific user account?
            if ($userId !== null) {
                switch ($userId) {
                    case 'current':
                        if ($user) {
                            /** @var User $user */
                            // Make sure it's actually the current user
                            if (!$user->getIsCurrent()) {
                                throw new BadRequestHttpException('Not the current user');
                            }
                        } else {
                            // Get the current user
                            $user = Craft::$app->getUser()->getIdentity();
                        }
                        break;
                    case 'client':
                        $isClientAccount = true;

                        if ($user) {
                            // Make sure it's the client account
                            /** @var User $user */
                            if (!$user->client) {
                                throw new BadRequestHttpException('Not the client account');
                            }
                        } else {
                            // Get the existing client account, if there is one
                            /** @var User|null $user */
                            $user = User::find()
                                ->client()
                                ->status(null)
                                ->addSelect('users.passwordResetRequired')
                                ->one();

                            if (!$user) {
                                // Registering the Client
                                $user = new User();
                                $user->client = true;
                            }
                        }
                        break;
                    default:
                        if ($user) {
                            // Make sure they have the right ID
                            /** @var User $user */
                            if ($user->id != $userId) {
                                throw new BadRequestHttpException('Not the right user ID');
                            }
                        } else {
                            // Get the user by its ID
                            /** @var User|null $user */
                            $user = User::find()
                                ->id($userId)
                                ->status(null)
                                ->addSelect('users.passwordResetRequired')
                                ->one();

                            if (!$user) {
                                throw new NotFoundHttpException('User not found');
                            }

                            if ($user->client) {
                                $isClientAccount = true;
                            }
                        }
                }
            } else {
                if ($edition === Craft::Pro) {
                    // Registering a new user
                    $user = new User();
                } else {
                    // Nada.
                    throw new NotFoundHttpException('User not found');
                }
            }
        }

        /** @var User $user */

        $isNewAccount = !$user->id;

        // Make sure they have permission to edit this user
        // ---------------------------------------------------------------------

        if (!$user->getIsCurrent()) {
            if ($isNewAccount) {
                $this->requirePermission('registerUsers');
            } else {
                $this->requirePermission('editUsers');
            }
        }

        // Determine which actions should be available
        // ---------------------------------------------------------------------

        $statusActions = [];
        $sessionActions = [];
        $destructiveActions = [];
        $miscActions = [];

        if ($edition >= Craft::Client && !$isNewAccount) {
            switch ($user->getStatus()) {
                case User::STATUS_PENDING:
                    $statusLabel = Craft::t('app', 'Unverified');
                    $statusActions[] = [
                        'action' => 'users/send-activation-email',
                        'label' => Craft::t('app', 'Send activation email')
                    ];
                    if (Craft::$app->getUser()->getIsAdmin()) {
                        $statusActions[] = [
                            'id' => 'copy-passwordreset-url',
                            'label' => Craft::t('app', 'Copy activation URL')
                        ];
                        $statusActions[] = [
                            'action' => 'users/activate-user',
                            'label' => Craft::t('app', 'Activate account')
                        ];
                    }
                    break;
                case User::STATUS_LOCKED:
                    $statusLabel = Craft::t('app', 'Locked');
                    if (Craft::$app->getUser()->checkPermission('administrateUsers')) {
                        $statusActions[] = [
                            'action' => 'users/unlock-user',
                            'label' => Craft::t('app', 'Unlock')
                        ];
                    }
                    break;
                case User::STATUS_SUSPENDED:
                    $statusLabel = Craft::t('app', 'Suspended');
                    if (Craft::$app->getUser()->checkPermission('administrateUsers')) {
                        $statusActions[] = [
                            'action' => 'users/unsuspend-user',
                            'label' => Craft::t('app', 'Unsuspend')
                        ];
                    }
                    break;
                case User::STATUS_ACTIVE:
                    $statusLabel = Craft::t('app', 'Active');
                    if (!$user->getIsCurrent()) {
                        $statusActions[] = [
                            'action' => 'users/send-password-reset-email',
                            'label' => Craft::t('app',
                                'Send password reset email')
                        ];
                        if (Craft::$app->getUser()->getIsAdmin()) {
                            $statusActions[] = [
                                'id' => 'copy-passwordreset-url',
                                'label' => Craft::t('app',
                                    'Copy password reset URL')
                            ];
                        }
                    }
                    break;
            }

            if (!$user->getIsCurrent()) {
                if (Craft::$app->getUser()->getIsAdmin()) {
                    $sessionActions[] = [
                        'action' => 'users/impersonate',
                        'label' => Craft::t('app', 'Login as {user}', ['user' => $user->getName()])
                    ];
                }

                if (Craft::$app->getUser()->checkPermission('administrateUsers') && $user->getStatus() != User::STATUS_SUSPENDED) {
                    $destructiveActions[] = [
                        'action' => 'users/suspend-user',
                        'label' => Craft::t('app', 'Suspend')
                    ];
                }

                if (Craft::$app->getUser()->checkPermission('deleteUsers')) {
                    // Even if they have delete user permissions, we don't want a non-admin
                    // to be able to delete an admin.
                    $currentUser = Craft::$app->getUser()->getIdentity();

                    if (($currentUser && $currentUser->admin) || !$user->admin) {
                        $destructiveActions[] = [
                            'id' => 'delete-btn',
                            'label' => Craft::t('app', 'Delete…')
                        ];
                    }
                }
            }
        }

        // Give plugins a chance to modify these, or add new ones
        $event = new RegisterUserActionsEvent([
            'user' => $user,
            'statusActions' => $statusActions,
            'sessionActions' => $sessionActions,
            'destructiveActions' => $destructiveActions,
            'miscActions' => $miscActions,
        ]);
        $this->trigger(self::EVENT_REGISTER_USER_ACTIONS, $event);

        $actions = array_filter([
            $event->statusActions,
            $event->miscActions,
            $event->sessionActions,
            $event->destructiveActions,
        ]);

        // Set the appropriate page title
        // ---------------------------------------------------------------------

        if (!$isNewAccount) {
            if ($user->getIsCurrent()) {
                $title = Craft::t('app', 'My Account');
            } else {
                $title = Craft::t('app', '{user}’s Account', ['user' => $user->getName()]);
            }
        } else {
            if ($isClientAccount) {
                $title = Craft::t('app', 'Register the client’s account');
            } else {
                $title = Craft::t('app', 'Register a new user');
            }
        }

        $selectedTab = 'account';

        $tabs = [
            'account' => [
                'label' => Craft::t('app', 'Account'),
                'url' => '#account',
            ]
        ];

        // No need to show the Profile tab if it's a new user (can't have an avatar yet) and there's no user fields.
        if (!$isNewAccount || ($edition === Craft::Pro && $user->getFieldLayout()->getFields())) {
            $tabs['profile'] = [
                'label' => Craft::t('app', 'Profile'),
                'url' => '#profile',
            ];
        }

        // Show the permission tab for the users that can change them on Craft Client+ editions (unless
        // you're on Client and you're the admin account. No need to show since we always need an admin on Client)
        if (
            ($edition === Craft::Pro && Craft::$app->getUser()->checkPermission('assignUserPermissions')) ||
            ($edition === Craft::Client && $isClientAccount && Craft::$app->getUser()->getIsAdmin())
        ) {
            $tabs['perms'] = [
                'label' => Craft::t('app', 'Permissions'),
                'url' => '#perms',
            ];
        }

        // Just one tab looks awkward, so just don't show them at all then.
        if (count($tabs) == 1) {
            $tabs = [];
        } else {
            if ($user->hasErrors()) {
                // Add the 'error' class to any tabs that have errors
                $errors = $user->getErrors();
                $accountFields = [
                    'username',
                    'firstName',
                    'lastName',
                    'email',
                    'password',
                    'newPassword',
                    'currentPassword',
                    'passwordResetRequired',
                    'preferredLanguage'
                ];

                foreach ($errors as $attribute => $error) {
                    if (isset($tabs['account']) && in_array($attribute, $accountFields, true)) {
                        $tabs['account']['class'] = 'error';
                    } else {
                        if (isset($tabs['profile'])) {
                            $tabs['profile']['class'] = 'error';
                        }
                    }
                }
            }
        }

        // Load the resources and render the page
        // ---------------------------------------------------------------------

        $this->getView()->registerAssetBundle(EditUserAsset::class);

        $userIdJs = Json::encode($user->id);
        $isCurrentJs = ($user->getIsCurrent() ? 'true' : 'false');
        $settingsJs = Json::encode([
            'deleteModalRedirect' => Craft::$app->getSecurity()->hashData(Craft::$app->getEdition() === Craft::Pro ? 'users' : 'dashboard'),
        ]);
        $this->getView()->registerJs('new Craft.AccountSettingsForm('.$userIdJs.', '.$isCurrentJs.', '.$settingsJs.');', View::POS_END);

        return $this->renderTemplate('users/_edit', [
            'account' => $user,
            'isNewAccount' => $isNewAccount,
            'statusLabel' => $statusLabel ?? null,
            'actions' => $actions,
            'title' => $title,
            'tabs' => $tabs,
            'selectedTab' => $selectedTab
        ]);
    }

    /**
     * Provides an endpoint for saving a user account.
     *
     * This action accounts for the following scenarios:
     *
     * - An admin registering a new user account.
     * - An admin editing an existing user account.
     * - A normal user with user-administration permissions registering a new user account.
     * - A normal user with user-administration permissions editing an existing user account.
     * - A guest registering a new user account ("public registration").
     *
     * This action behaves the same regardless of whether it was requested from the Control Panel or the front-end site.
     *
     * @return Response|null
     * @throws NotFoundHttpException if the requested user cannot be found
     * @throws BadRequestHttpException if attempting to create a client account, and one already exists
     * @throws ForbiddenHttpException if attempting public registration but public registration is not allowed
     */
    public function actionSaveUser()
    {
        $this->requirePostRequest();

        $edition = Craft::$app->getEdition();
        $request = Craft::$app->getRequest();
        $userComponent = Craft::$app->getUser();
        $currentUser = $userComponent->getIdentity();
        $requireEmailVerification = Craft::$app->getSystemSettings()->getSetting('users', 'requireEmailVerification');

        // Get the user being edited
        // ---------------------------------------------------------------------

        $userId = $request->getBodyParam('userId');
        $isNewUser = !$userId;
        $thisIsPublicRegistration = false;

        // Are we editing an existing user?
        if ($userId) {
            $user = User::find()
                ->id($userId)
                ->status(null)
                ->addSelect(['users.password', 'users.passwordResetRequired'])
                ->one();

            if (!$user) {
                throw new NotFoundHttpException('User not found');
            }

            /** @var User $user */
            if (!$user->getIsCurrent()) {
                // Make sure they have permission to edit other users
                $this->requirePermission('editUsers');
            }
        } else {
            if ($edition === Craft::Client) {
                // Make sure they're logged in
                $this->requireAdmin();

                // Make sure there's no Client user yet
                $clientExists = User::find()
                    ->client()
                    ->status(null)
                    ->exists();

                if ($clientExists) {
                    throw new BadRequestHttpException('A client account already exists');
                }

                $user = new User();
                $user->client = true;
            } else {
                // Make sure this is Craft Pro, since that's required for having multiple user accounts
                Craft::$app->requireEdition(Craft::Pro);

                // Is someone logged in?
                if ($currentUser) {
                    // Make sure they have permission to register users
                    $this->requirePermission('registerUsers');
                } else {
                    // Make sure public registration is allowed
                    if (!Craft::$app->getSystemSettings()->getSetting('users',
                        'allowPublicRegistration')
                    ) {
                        throw new ForbiddenHttpException('Public registration is not allowed');
                    }

                    $thisIsPublicRegistration = true;
                }

                $user = new User();
            }
        }

        $isCurrentUser = $user->getIsCurrent();

        if ($isCurrentUser) {
            // Remember the old username in case it changes
            $oldUsername = $user->username;
        }

        // Handle secure properties (email and password)
        // ---------------------------------------------------------------------

        $verifyNewEmail = false;

        // Are they allowed to set the email address?
        if ($isNewUser || $isCurrentUser || $currentUser->can('changeUserEmails')) {
            $newEmail = $request->getBodyParam('email');

            // Make sure it actually changed
            if ($newEmail && $newEmail === $user->email) {
                $newEmail = null;
            }

            if ($newEmail) {
                // Does that email need to be verified?
                if ($requireEmailVerification && (!$currentUser || !$currentUser->admin || $request->getBodyParam('sendVerificationEmail'))) {
                    // Save it as an unverified email for now
                    $user->unverifiedEmail = $newEmail;
                    $verifyNewEmail = true;

                    if ($isNewUser) {
                        $user->email = $newEmail;
                    }
                } else {
                    // We trust them
                    $user->email = $newEmail;
                }
            }
        }

        // Are they allowed to set a new password?
        if ($thisIsPublicRegistration) {
            if (!Craft::$app->getConfig()->getGeneral()->deferPublicRegistrationPassword) {
                $user->newPassword = $request->getBodyParam('password', '');
            }
        } else {
            if ($isCurrentUser) {
                // If there was a newPassword input but it was empty, pretend it didn't exist
                $user->newPassword = $request->getBodyParam('newPassword') ?: null;
            }
        }

        // If editing an existing user and either of these properties are being changed,
        // require the user's current password for additional security
        if (
            !$isNewUser &&
            (!empty($newEmail) || $user->newPassword !== null) &&
            !$this->_verifyElevatedSession()
        ) {
            Craft::warning('Tried to change the email or password for userId: '.$user->id.', but the current password does not match what the user supplied.', __METHOD__);
            $user->addError('currentPassword', Craft::t('app', 'Incorrect current password.'));
        }

        // Handle the rest of the user properties
        // ---------------------------------------------------------------------

        // Is the site set to use email addresses as usernames?
        if (Craft::$app->getConfig()->getGeneral()->useEmailAsUsername) {
            $user->username = $user->email;
        } else {
            $user->username = $request->getBodyParam('username', ($user->username ?: $user->email));
        }

        $user->firstName = $request->getBodyParam('firstName', $user->firstName);
        $user->lastName = $request->getBodyParam('lastName', $user->lastName);

        // If email verification is required, then new users will be saved in a pending state,
        // even if an admin is doing this and opted to not send the verification email
        if ($isNewUser && $requireEmailVerification) {
            $user->pending = true;
        }

        // There are some things only admins can change
        if ($currentUser && $currentUser->admin) {
            $user->passwordResetRequired = (bool)$request->getBodyParam('passwordResetRequired', $user->passwordResetRequired);

            // Is their admin status changing?
            if (($adminParam = $request->getBodyParam('admin', $user->admin)) != $user->admin) {
                // Making someone an admin requires an elevated session
                if ($adminParam) {
                    $this->requireElevatedSession();
                }

                $user->admin = (bool)$adminParam;
            }
        }

        // If this is Craft Pro, grab any profile content from post
        $user->setFieldValuesFromRequest('fields');

        // Validate and save!
        // ---------------------------------------------------------------------

        $photo = UploadedFile::getInstanceByName('photo');

        if ($photo && !Image::canManipulateAsImage($photo->getExtension())) {
            $user->addError('photo', Craft::t('app', 'The user photo provided is not an image.'));
        }

        // Don't validate required custom fields if it's public registration
        if (!$thisIsPublicRegistration) {
            $user->setScenario(Element::SCENARIO_LIVE);
        }

        if (!$user->validate(null, false)) {
            Craft::info('User not saved due to validation error.', __METHOD__);

            if ($thisIsPublicRegistration) {
                // Move any 'newPassword' errors over to 'password'
                $user->addErrors(['password' => $user->getErrors('newPassword')]);
                $user->clearErrors('newPassword');
            }

            if ($request->getAcceptsJson()) {
                return $this->asJson([
                    'errors' => $user->getErrors(),
                ]);
            }

            Craft::$app->getSession()->setError(Craft::t('app', 'Couldn’t save user.'));

            // Send the account back to the template
            Craft::$app->getUrlManager()->setRouteParams([
                'user' => $user
            ]);

            return null;
        }

        // Save the user (but no need to re-validate)
        Craft::$app->getElements()->saveElement($user, false);

        // Save their preferences too
        $preferences = [
            'language' => $request->getBodyParam('preferredLanguage', $user->getPreference('language')),
            'weekStartDay' => $request->getBodyParam('weekStartDay', $user->getPreference('weekStartDay')),
        ];

        if ($user->admin) {
            $preferences = array_merge($preferences, [
                'enableDebugToolbarForSite' => (bool)$request->getBodyParam('enableDebugToolbarForSite', $user->getPreference('enableDebugToolbarForSite')),
                'enableDebugToolbarForCp' => (bool)$request->getBodyParam('enableDebugToolbarForCp', $user->getPreference('enableDebugToolbarForCp')),
            ]);
        }

        Craft::$app->getUsers()->saveUserPreferences($user, $preferences);

        // Is this the current user?
        if ($user->getIsCurrent()) {
            // Make sure these preferences make it to the main identity user
            if ($user !== $currentUser) {
                $currentUser->mergePreferences($preferences);
            }

            $userComponent->saveDebugPreferencesToSession();
        }

        // Is this the current user, and did their username just change?
        if ($isCurrentUser && $user->username !== $oldUsername) {
            // Update the username cookie
            Craft::$app->getUser()->sendUsernameCookie($user);
        }

        // Save the user's photo, if it was submitted
        $this->_processUserPhoto($user);

        // If this is public registration, assign the user to the default user group
        if ($thisIsPublicRegistration) {
            // Assign them to the default user group
            Craft::$app->getUsers()->assignUserToDefaultGroup($user);
        } else {
            // Assign user groups and permissions if the current user is allowed to do that
            $this->_processUserGroupsPermissions($user);
        }

        // Do we need to send a verification email out?
        if ($verifyNewEmail) {
            // Temporarily set the unverified email on the User so the verification email goes to the
            // right place
            $originalEmail = $user->email;
            $user->email = $user->unverifiedEmail;

            try {
                if ($isNewUser) {
                    // Send the activation email
                    $emailSent = Craft::$app->getUsers()->sendActivationEmail($user);
                } else {
                    // Send the standard verification email
                    $emailSent = Craft::$app->getUsers()->sendNewEmailVerifyEmail($user);
                }
            } catch (\Throwable $e) {
                Craft::$app->getErrorHandler()->logException($e);
                $emailSent = false;
            }

            if (!$emailSent) {
                Craft::$app->getSession()->setError(Craft::t('app', 'User saved, but couldn’t send verification email. Check your email settings.'));
            }

            // Put the original email back into place
            $user->email = $originalEmail;
        }

        // Is this public registration, and was the user going to be activated automatically?
        $publicActivation = $thisIsPublicRegistration && $user->status == User::STATUS_ACTIVE;

        if ($publicActivation) {
            // Maybe automatically log them in
            $this->_maybeLoginUserAfterAccountActivation($user);
        }

        if ($request->getAcceptsJson()) {
            return $this->asJson([
                'success' => true,
                'id' => $user->id
            ]);
        }

        if ($thisIsPublicRegistration) {
            Craft::$app->getSession()->setNotice(Craft::t('app', 'User registered.'));
        } else {
            Craft::$app->getSession()->setNotice(Craft::t('app', 'User saved.'));
        }

        // Is this public registration, and is the user going to be activated automatically?
        if ($publicActivation) {
            return $this->_redirectUserAfterAccountActivation($user);
        }

        return $this->redirectToPostedUrl($user);
    }

    /**
     * Upload a user photo.
     *
     * @return Response|null
     * @throws BadRequestHttpException if the uploaded file is not an image
     */
    public function actionUploadUserPhoto()
    {
        $this->requireAcceptsJson();
        $this->requireLogin();
        $userId = Craft::$app->getRequest()->getRequiredBodyParam('userId');

        if ($userId !== Craft::$app->getUser()->getIdentity()->id) {
            $this->requirePermission('editUsers');
        }

        if (($file = UploadedFile::getInstanceByName('photo')) === null) {
            return null;
        }

        try {
            if ($file->getHasError()) {
                throw new UploadFailedException($file->error);
            }

            $users = Craft::$app->getUsers();
            $user = $users->getUserById($userId);

            // Move to our own temp location
            $fileLocation = Assets::tempFilePath($file->getExtension());
            move_uploaded_file($file->tempName, $fileLocation);
            $users->saveUserPhoto($fileLocation, $user, $file->name);

            $html = $this->getView()->renderTemplate('users/_photo', ['account' => $user]);

            return $this->asJson([
                'html' => $html,
            ]);
        } catch (\Throwable $exception) {
            /** @noinspection UnSafeIsSetOverArrayInspection - FP */
            if (isset($fileLocation)) {
                FileHelper::removeFile($fileLocation);
            }

            Craft::error('There was an error uploading the photo: '.$exception->getMessage(), __METHOD__);

            return $this->asErrorJson(Craft::t('app', 'There was an error uploading your photo: {error}', [
                'error' => $exception->getMessage()
            ]));
        }
    }

    /**
     * Delete all the photos for current user.
     *
     * @return Response
     */
    public function actionDeleteUserPhoto(): Response
    {
        $this->requireAcceptsJson();
        $this->requireLogin();
        $userId = Craft::$app->getRequest()->getRequiredBodyParam('userId');

        if ($userId != Craft::$app->getUser()->getIdentity()->id) {
            $this->requirePermission('editUsers');
        }

        $user = Craft::$app->getUsers()->getUserById($userId);

        if ($user->photoId) {
            Craft::$app->getElements()->deleteElementById($user->photoId, Asset::class);
        }

        $user->photoId = null;
        Craft::$app->getElements()->saveElement($user, false);

        $html = $this->getView()->renderTemplate('users/_photo',
            [
                'account' => $user
            ]
        );

        return $this->asJson(['html' => $html]);
    }

    /**
     * Sends a new activation email to a user.
     *
     * @return Response
     * @throws BadRequestHttpException if the user is not pending
     */
    public function actionSendActivationEmail(): Response
    {
        $this->requirePostRequest();

        $userId = Craft::$app->getRequest()->getRequiredBodyParam('userId');

        $user = User::find()
            ->id($userId)
            ->status(null)
            ->addSelect(['users.password'])
            ->one();

        if (!$user) {
            $this->_noUserExists();
        }

        // Only allow activation emails to be send to pending users.
        /** @var User $user */
        if ($user->getStatus() !== User::STATUS_PENDING) {
            throw new BadRequestHttpException('Activation emails can only be sent to pending users');
        }

        try {
            $emailSent = Craft::$app->getUsers()->sendActivationEmail($user);
        } catch (\Throwable $e) {
            Craft::$app->getErrorHandler()->logException($e);
            $emailSent = false;
        }

        if (Craft::$app->getRequest()->getAcceptsJson()) {
            return $this->asJson(['success' => $emailSent]);
        }

        if ($emailSent) {
            Craft::$app->getSession()->setNotice(Craft::t('app', 'Activation email sent.'));
        } else {
            Craft::$app->getSession()->setError(Craft::t('app', 'Couldn’t send activation email. Check your email settings.'));
        }

        return $this->redirectToPostedUrl();
    }

    /**
     * Unlocks a user, bypassing the cooldown phase.
     *
     * @return Response
     * @throws ForbiddenHttpException if a non-admin is attempting to unlock an admin
     */
    public function actionUnlockUser(): Response
    {
        $this->requirePostRequest();
        $this->requireLogin();
        $this->requirePermission('administrateUsers');

        $userId = Craft::$app->getRequest()->getRequiredBodyParam('userId');
        $user = Craft::$app->getUsers()->getUserById($userId);

        if (!$user) {
            $this->_noUserExists();
        }

        // Even if you have administrateUsers permissions, only and admin should be able to unlock another admin.
        $currentUser = Craft::$app->getUser()->getIdentity();

        if ($user->admin && !$currentUser->admin) {
            throw new ForbiddenHttpException('Only admins can unlock other admins');
        }

        Craft::$app->getUsers()->unlockUser($user);

        Craft::$app->getSession()->setNotice(Craft::t('app',
            'User activated.'));

        return $this->redirectToPostedUrl();
    }

    /**
     * Suspends a user.
     *
     * @return Response|null
     * @throws ForbiddenHttpException if a non-admin is attempting to suspend an admin
     */
    public function actionSuspendUser()
    {
        $this->requirePostRequest();
        $this->requireLogin();
        $this->requirePermission('administrateUsers');

        $userId = Craft::$app->getRequest()->getRequiredBodyParam('userId');
        $user = Craft::$app->getUsers()->getUserById($userId);

        if (!$user) {
            $this->_noUserExists();
        }

        // Even if you have administrateUsers permissions, only and admin should be able to suspend another admin.
        $currentUser = Craft::$app->getUser()->getIdentity();

        if ($user->admin && !$currentUser->admin) {
            throw new ForbiddenHttpException('Only admins can suspend other admins');
        }

        if (!Craft::$app->getUsers()->suspendUser($user)) {
            Craft::$app->getSession()->setError(Craft::t('app', 'Couldn’t suspend user.'));

            return null;
        }

        Craft::$app->getSession()->setNotice(Craft::t('app', 'User suspended.'));

        return $this->redirectToPostedUrl();
    }

    /**
     * Deletes a user.
     *
     * @return Response|null
     */
    public function actionDeleteUser()
    {
        $this->requirePostRequest();
        $this->requireLogin();

        $this->requirePermission('deleteUsers');

        $userId = Craft::$app->getRequest()->getRequiredBodyParam('userId');
        $user = Craft::$app->getUsers()->getUserById($userId);

        if (!$user) {
            $this->_noUserExists();
        }

        // Even if you have deleteUser permissions, only and admin should be able to delete another admin.
        if ($user->admin) {
            $this->requireAdmin();
        }

        // Are we transferring the user's content to a different user?
        $transferContentToId = Craft::$app->getRequest()->getBodyParam('transferContentTo');

        if (is_array($transferContentToId) && isset($transferContentToId[0])) {
            $transferContentToId = $transferContentToId[0];
        }

        if ($transferContentToId) {
            $transferContentTo = Craft::$app->getUsers()->getUserById($transferContentToId);

            if (!$transferContentTo) {
                $this->_noUserExists();
            }
        } else {
            $transferContentTo = null;
        }

        // Delete the user
        $user->inheritorOnDelete = $transferContentTo;

        if (!Craft::$app->getElements()->deleteElement($user)) {
            Craft::$app->getSession()->setError(Craft::t('app', 'Couldn’t delete the user.'));

            return null;
        }

        Craft::$app->getSession()->setNotice(Craft::t('app', 'User deleted.'));

        return $this->redirectToPostedUrl();
    }

    /**
     * Unsuspends a user.
     *
     * @return Response|null
     * @throws ForbiddenHttpException if a non-admin is attempting to unsuspend an admin
     */
    public function actionUnsuspendUser()
    {
        $this->requirePostRequest();
        $this->requireLogin();
        $this->requirePermission('administrateUsers');

        $userId = Craft::$app->getRequest()->getRequiredBodyParam('userId');
        $user = Craft::$app->getUsers()->getUserById($userId);

        if (!$user) {
            $this->_noUserExists();
        }

        // Even if you have administrateUsers permissions, only and admin should be able to un-suspend another admin.
        $currentUser = Craft::$app->getUser()->getIdentity();

        if ($user->admin && !$currentUser->admin) {
            throw new ForbiddenHttpException('Only admins can unsuspend other admins');
        }

        if (!Craft::$app->getUsers()->unsuspendUser($user)) {
            Craft::$app->getSession()->setError(Craft::t('app', 'Couldn’t unsuspend user.'));

            return null;
        }

        Craft::$app->getSession()->setNotice(Craft::t('app', 'User unsuspended.'));

        return $this->redirectToPostedUrl();
    }

    /**
     * Saves the asset field layout.
     *
     * @return Response|null
     */
    public function actionSaveFieldLayout()
    {
        $this->requirePostRequest();
        $this->requireAdmin();

        // Set the field layout
        $fieldLayout = Craft::$app->getFields()->assembleLayoutFromPost();
        $fieldLayout->type = User::class;

        if (!Craft::$app->getFields()->saveLayout($fieldLayout)) {
            Craft::$app->getSession()->setError(Craft::t('app', 'Couldn’t save user fields.'));

            return null;
        }

        Craft::$app->getSession()->setNotice(Craft::t('app', 'User fields saved.'));

        return $this->redirectToPostedUrl();
    }

    /**
     * Verifies a password for a user.
     *
     * @return Response
     */
    public function actionVerifyPassword(): Response
    {
        $this->requireAcceptsJson();

        if ($this->_verifyExistingPassword()) {
            return $this->asJson(['success' => true]);
        }

        return $this->asErrorJson(Craft::t('app', 'Invalid password.'));
    }

    // Private Methods
    // =========================================================================

    /**
     * Handles a failed login attempt.
     *
     * @param string|null $authError
     * @param User|null   $user
     *
     * @return Response|null
     */
    private function _handleLoginFailure(string $authError = null, User $user = null)
    {
        // Fire a 'loginFailure' event
        if ($this->hasEventHandlers(self::EVENT_LOGIN_FAILURE)) {
            $this->trigger(self::EVENT_LOGIN_FAILURE, new LoginFailureEvent([
                'authError' => $authError,
                'user' => $user,
            ]));
        }

        switch ($authError) {
            case User::AUTH_PENDING_VERIFICATION:
                $message = Craft::t('app', 'Account has not been activated.');
                break;
            case User::AUTH_ACCOUNT_LOCKED:
                $message = Craft::t('app', 'Account locked.');
                break;
            case User::AUTH_ACCOUNT_COOLDOWN:
                $timeRemaining = null;

                if ($user !== null) {
                    $timeRemaining = $user->getRemainingCooldownTime();
                }

                if ($timeRemaining) {
                    $message = Craft::t('app', 'Account locked. Try again in {time}.', ['time' => DateTimeHelper::humanDurationFromInterval($timeRemaining)]);
                } else {
                    $message = Craft::t('app', 'Account locked.');
                }
                break;
            case User::AUTH_PASSWORD_RESET_REQUIRED:
                $message = Craft::t('app', 'You need to reset your password. Check your email for instructions.');
                Craft::$app->getUsers()->sendPasswordResetEmail($user);
                break;
            case User::AUTH_ACCOUNT_SUSPENDED:
                $message = Craft::t('app', 'Account suspended.');
                break;
            case User::AUTH_NO_CP_ACCESS:
                $message = Craft::t('app', 'You cannot access the CP with that account.');
                break;
            case User::AUTH_NO_CP_OFFLINE_ACCESS:
                $message = Craft::t('app', 'You cannot access the CP while the system is offline with that account.');
                break;
            case User::AUTH_NO_SITE_OFFLINE_ACCESS:
                $message = Craft::t('app', 'You cannot access the site while the system is offline with that account.');
                break;
            default:
                if (Craft::$app->getConfig()->getGeneral()->useEmailAsUsername) {
                    $message = Craft::t('app', 'Invalid email or password.');
                } else {
                    $message = Craft::t('app', 'Invalid username or password.');
                }
        }

        if (Craft::$app->getRequest()->getAcceptsJson()) {
            return $this->asJson([
                'errorCode' => $authError,
                'error' => $message
            ]);
        }

        Craft::$app->getSession()->setError($message);

        Craft::$app->getUrlManager()->setRouteParams([
            'loginName' => Craft::$app->getRequest()->getBodyParam('loginName'),
            'rememberMe' => (bool)Craft::$app->getRequest()->getBodyParam('rememberMe'),
            'errorCode' => $authError,
            'errorMessage' => $message,
        ]);

        return null;
    }

    /**
     * Redirects the user after a successful login attempt, or if they visited the Login page while they were already
     * logged in.
     *
     * @param bool $setNotice Whether a flash notice should be set, if this isn't an Ajax request.
     *
     * @return Response
     */
    private function _handleSuccessfulLogin(bool $setNotice): Response
    {
        // Get the return URL
        $userService = Craft::$app->getUser();
        $returnUrl = $userService->getReturnUrl();

        // Clear it out
        $userService->removeReturnUrl();

        // If this was an Ajax request, just return success:true
        if (Craft::$app->getRequest()->getAcceptsJson()) {
            return $this->asJson([
                'success' => true,
                'returnUrl' => $returnUrl
            ]);
        }

        if ($setNotice) {
            Craft::$app->getSession()->setNotice(Craft::t('app', 'Logged in.'));
        }

        return $this->redirectToPostedUrl($userService->getIdentity(), $returnUrl);
    }

    /**
     * Renders the Set Password template for a given user.
     *
     * @param User  $user
     * @param array $variables
     *
     * @return Response
     */
    private function _renderSetPasswordTemplate(User $user, array $variables): Response
    {
        $view = $this->getView();

        // If the user doesn't have CP access, see if a custom Set Password template exists
        if (!$user->can('accessCp')) {
            $view->setTemplateMode($view::TEMPLATE_MODE_SITE);
            $templatePath = Craft::$app->getConfig()->getGeneral()->getSetPasswordPath();

            if ($view->doesTemplateExist($templatePath)) {
                return $this->renderTemplate($templatePath, $variables);
            }
        }

        // Otherwise go with the CP's template
        $view->setTemplateMode($view::TEMPLATE_MODE_CP);

        return $this->renderTemplate('setpassword', $variables);
    }

    /**
     * Throws a "no user exists" exception
     *
     * @return void
     * @throws NotFoundHttpException
     */
    private function _noUserExists()
    {
        throw new NotFoundHttpException('User not found');
    }

    /**
     * Verifies that the user has an elevated session, or that their current password was submitted with the request.
     *
     * @return bool
     */
    private function _verifyElevatedSession(): bool
    {
        return (Craft::$app->getUser()->getHasElevatedSession() || $this->_verifyExistingPassword());
    }

    /**
     * Verifies that the current user's password was submitted with the request.
     *
     * @return bool
     */
    private function _verifyExistingPassword(): bool
    {
        $currentUser = Craft::$app->getUser()->getIdentity();

        if (!$currentUser) {
            return false;
        }

        $currentHashedPassword = $currentUser->password;
        $currentPassword = Craft::$app->getRequest()->getRequiredParam('password');

        return Craft::$app->getSecurity()->validatePassword($currentPassword,
            $currentHashedPassword);
    }

    /**
     * @param User $user
     *
     * @return void
     */
    private function _processUserPhoto(User $user)
    {
        // Delete their photo?
        $users = Craft::$app->getUsers();

        if (Craft::$app->getRequest()->getBodyParam('deletePhoto')) {
            $users->deleteUserPhoto($user);
        }

        // Did they upload a new one?
        if ($photo = UploadedFile::getInstanceByName('photo')) {
            $fileLocation = Assets::tempFilePath($photo->getExtension());
            move_uploaded_file($photo->tempName, $fileLocation);
            try {
                $users->saveUserPhoto($fileLocation, $user, $photo->name);
            } catch (\Throwable $e) {
                if (file_exists($fileLocation)) {
                    FileHelper::removeFile($fileLocation);
                }
                throw $e;
            }
        }
    }

    /**
     * @param User $user
     *
     * @return void
     */
    private function _processUserGroupsPermissions(User $user)
    {
        $request = Craft::$app->getRequest();
        $edition = Craft::$app->getEdition();

        // Make sure there are assignUserPermissions
        if (Craft::$app->getUser()->checkPermission('assignUserPermissions')) {
            // Only Craft Pro has user groups
            if ($edition === Craft::Pro) {
                // Save any user groups
                $groupIds = $request->getBodyParam('groups');

                if ($groupIds !== null) {
                    if ($groupIds === '') {
                        $groupIds = [];
                    }

                    // See if there are any new groups in here
                    $oldGroupIds = [];

                    foreach ($user->getGroups() as $group) {
                        $oldGroupIds[] = $group->id;
                    }

                    foreach ($groupIds as $groupId) {
                        if (!in_array($groupId, $oldGroupIds, false)) {
                            // Yep. This will require an elevated session
                            $this->requireElevatedSession();
                            break;
                        }
                    }

                    Craft::$app->getUsers()->assignUserToGroups($user->id, $groupIds);
                }
            }

            // Craft Client+ has user permissions.
            if ($edition >= Craft::Client) {
                // Save any user permissions
                if ($user->admin) {
                    $permissions = [];
                } else {
                    $permissions = $request->getBodyParam('permissions');

                    // it will be an empty string if no permissions were assigned during user saving.
                    if ($permissions === '') {
                        $permissions = [];
                    }
                }

                if (is_array($permissions)) {
                    // See if there are any new permissions in here
                    $hasNewPermissions = false;
                    $authService = Craft::$app->getUser();

                    foreach ($permissions as $permission) {
                        if (!$user->can($permission)) {
                            $hasNewPermissions = true;

                            // Make sure the current user even has permission to grant it
                            if (!$authService->checkPermission($permission)) {
                                throw new ForbiddenHttpException("Your account doesn't have permission to grant the {$permission} permission to a user.");
                            }
                        }
                    }

                    if ($hasNewPermissions) {
                        $this->requireElevatedSession();
                    }

                    Craft::$app->getUserPermissions()->saveUserPermissions($user->id, $permissions);
                }
            }
        }
    }

    /**
     * @return array|Response
     */
    private function _processTokenRequest()
    {
        $uid = Craft::$app->getRequest()->getRequiredParam('id');
        $code = Craft::$app->getRequest()->getRequiredParam('code');
        $isCodeValid = false;

        /** @var User|false $userToProcess */
        $userToProcess = User::find()
            ->uid($uid)
            ->status(null)
            ->addSelect(['users.password', 'users.unverifiedEmail'])
            ->one();

        // If someone is logged in and it's not this person, log them out
        $userService = Craft::$app->getUser();
        if (($identity = $userService->getIdentity()) !== null && $userToProcess && $identity->id != $userToProcess->id) {
            $userService->logout();
        }

        if ($userToProcess) {
            // Fire a 'beforeVerifyUser' event
            Craft::$app->getUsers()->trigger(Users::EVENT_BEFORE_VERIFY_EMAIL,
                new UserEvent([
                    'user' => $userToProcess
                ]));

            $isCodeValid = Craft::$app->getUsers()->isVerificationCodeValidForUser($userToProcess, $code);
        }

        if (!$userToProcess || !$isCodeValid) {
            return $this->_processInvalidToken($userToProcess);
        }

        // Fire an 'afterVerifyUser' event
        Craft::$app->getUsers()->trigger(Users::EVENT_AFTER_VERIFY_EMAIL,
            new UserEvent([
                'user' => $userToProcess
            ]));

        return [$userToProcess, $uid, $code];
    }

    /**
     * @param User|false $user
     *
     * @return Response
     * @throws HttpException if the verification code is invalid
     */
    private function _processInvalidToken($user): Response
    {
        // If they're already logged-in, just send them to the post-login URL
        $userService = Craft::$app->getUser();
        if (!$userService->getIsGuest()) {
            $returnUrl = $userService->getReturnUrl();
            $userService->removeReturnUrl();

            return $this->redirect($returnUrl);
        }

        // If the invalidUserTokenPath config setting is set, send them there
        if ($url = Craft::$app->getConfig()->getGeneral()->getInvalidUserTokenPath()) {
            return $this->redirect(UrlHelper::siteUrl($url));
        }

        if ($user && $user->can('accessCp')) {
            $url = UrlHelper::cpUrl('login');
        } else {
            $url = UrlHelper::siteUrl(Craft::$app->getConfig()->getGeneral()->getLoginPath());
        }

        throw new HttpException('200', Craft::t('app', 'Invalid verification code. Please [login or reset your password]({loginUrl}).', ['loginUrl' => $url]));
    }

    /**
     * Takes over after a user has been activated.
     *
     * @param User $user The user that was just activated
     *
     * @return Response|null
     */
    private function _onAfterActivateUser(User $user)
    {
        $this->_maybeLoginUserAfterAccountActivation($user);

        if (!Craft::$app->getRequest()->getAcceptsJson()) {
            return $this->_redirectUserAfterAccountActivation($user);
        }

        return null;
    }

    /**
     * Possibly log a user in right after they were activate, if Craft is configured to do so.
     *
     * @param User $user The user that was just activated
     *
     * @return bool Whether the user was just logged in
     */
    private function _maybeLoginUserAfterAccountActivation(User $user): bool
    {
        if (Craft::$app->getConfig()->getGeneral()->autoLoginAfterAccountActivation === true) {
            return Craft::$app->getUser()->login($user);
        }

        return false;
    }

    /**
     * Redirect the browser after a user’s account has been activated.
     *
     * @param User $user The user that was just activated
     *
     * @return Response|null
     */
    private function _redirectUserAfterAccountActivation(User $user)
    {
        // Can they access the CP?
        if ($user->can('accessCp')) {
            $postCpLoginRedirect = Craft::$app->getConfig()->getGeneral()->getPostCpLoginRedirect();
            $url = UrlHelper::cpUrl($postCpLoginRedirect);

            return $this->redirect($url);
        }

        $activateAccountSuccessPath = Craft::$app->getConfig()->getGeneral()->getActivateAccountSuccessPath();
        $url = UrlHelper::siteUrl($activateAccountSuccessPath);

        return $this->redirectToPostedUrl($user, $url);
    }

    /**
     * @param string[]    $errors
     * @param string|null $loginName
     *
     * @return Response|null
     */
    private function _handleSendPasswordResetError(array $errors, string $loginName = null)
    {
        if (Craft::$app->getRequest()->getAcceptsJson()) {
            /** @noinspection CallableParameterUseCaseInTypeContextInspection */
            $errors = implode(', ', $errors);

            return $this->asErrorJson($errors);
        }

        // Send the data back to the template
        Craft::$app->getUrlManager()->setRouteParams([
            'errors' => $errors,
            'loginName' => $loginName,
        ]);

        return null;
    }
=======
	// Properties
	// =========================================================================

	/**
	 * If set to false, you are required to be logged in to execute any of the given controller's actions.
	 *
	 * If set to true, anonymous access is allowed for all of the given controller's actions.
	 *
	 * If the value is an array of action names, then you must be logged in for any action method except for the ones in
	 * the array list.
	 *
	 * If you have a controller that where the majority of action methods will be anonymous, but you only want require
	 * login on a few, it's best to use {@link UserSessionService::requireLogin() craft()->userSession->requireLogin()}
	 * in the individual methods.
	 *
	 * @var bool
	 */
	protected $allowAnonymous = array('actionLogin', 'actionLogout', 'actionGetAuthTimeout', 'actionForgotPassword', 'actionSendPasswordResetEmail', 'actionSendActivationEmail', 'actionSaveUser', 'actionSetPassword', 'actionVerifyEmail');

	// Public Methods
	// =========================================================================

	/**
	 * Displays the login template, and handles login post requests.
	 *
	 * @return null
	 */
	public function actionLogin()
	{
		if (craft()->userSession->isLoggedIn())
		{
			// Too easy.
			$this->_handleSuccessfulLogin(false);
		}

		if (craft()->request->isPostRequest())
		{
			// First, a little house-cleaning for expired, pending users.
			craft()->users->purgeExpiredPendingUsers();

			$loginName = craft()->request->getPost('loginName');
			$password = craft()->request->getPost('password');
			$rememberMe = (bool) craft()->request->getPost('rememberMe');

			if (craft()->userSession->login($loginName, $password, $rememberMe))
			{
				$this->_handleSuccessfulLogin(true);
			}
			else
			{
				$errorCode = craft()->userSession->getLoginErrorCode();
				$errorMessage = craft()->userSession->getLoginErrorMessage($errorCode, $loginName);

				if (craft()->request->isAjaxRequest())
				{
					$this->returnJson(array(
						'errorCode' => $errorCode,
						'error' => $errorMessage
					));
				}
				else
				{
					craft()->userSession->setError($errorMessage);

					craft()->urlManager->setRouteVariables(array(
						'loginName' => $loginName,
						'rememberMe' => $rememberMe,
						'errorCode' => $errorCode,
						'errorMessage' => $errorMessage,
					));
				}
			}
		}

		// Make sure that either the site is online or they are specifically
		// requesting the login path
		if (!craft()->isSystemOn())
		{
			if (craft()->request->isCpRequest())
			{
				$loginPath = craft()->config->getCpLoginPath();
			}
			else
			{
				$loginPath = trim(craft()->config->getLocalized('loginPath'), '/');
			}

			if (craft()->request->getPath() !== $loginPath)
			{
				throw new HttpException(503);
			}
		}
	}

	/**
	 * Logs a user in for impersonation.  Requires you to be an administrator.
	 *
	 * @return null
	 */
	public function actionImpersonate()
	{
		$this->requireLogin();
		$this->requireAdmin();
		$this->requirePostRequest();

		$userId = craft()->request->getPost('userId');
		$originalUserId = craft()->userSession->getId();

		craft()->httpSession->add(UserSessionService::USER_IMPERSONATE_KEY, $originalUserId);

		if (craft()->userSession->loginByUserId($userId))
		{
			craft()->userSession->setNotice(Craft::t('Logged in.'));
			$this->_handleSuccessfulLogin(true);
		}
		else
		{
			craft()->httpSession->remove(UserSessionService::USER_IMPERSONATE_KEY);
			craft()->userSession->setError(Craft::t('There was a problem impersonating this user.'));
			Craft::log(craft()->userSession->getUser()->username.' tried to impersonate userId: '.$userId.' but something went wrong.', LogLevel::Error);
		}
	}

	/**
	 * Returns how many seconds are left in the current user session.
	 *
	 * @return null
	 */
	public function actionGetAuthTimeout()
	{
		$return = array('timeout' => craft()->userSession->getAuthTimeout());

		if (craft()->config->get('enableCsrfProtection'))
		{
			$return['csrfTokenValue'] = craft()->request->getCsrfToken();
		}

		$this->returnJson($return);
	}

	/**
	 * Returns how many seconds are left in the current elevated user session.
	 *
	 * @return null
	 */
	public function actionGetElevatedSessionTimeout()
	{
		$return = array(
			'timeout' => craft()->userSession->getElevatedSessionTimeout()
		);

		$this->returnJson($return);
	}

	/**
	 * Starts an elevated user session.
	 *
	 * @return null
	 */
	public function actionStartElevatedSession()
	{
		$password = craft()->request->getPost('password');
		$success = craft()->userSession->startElevatedSession($password);

		$this->returnJson(array(
			'success' => $success
		));
	}

	/**
	 * @return null
	 */
	public function actionLogout()
	{
		craft()->userSession->logout(false);

		if (craft()->config->get('enableCsrfProtection'))
		{
			// Manually nuke the CSRF cookie (if there is one).
			craft()->request->deleteCookie(craft()->request->csrfTokenName);

			// Generate a new one.
			craft()->request->getCsrfToken();
		}

		if (craft()->request->isAjaxRequest())
		{
			$this->returnJson(array(
				'success' => true
			));
		}
		else
		{
			$this->redirect('');
		}
	}

	/**
	 * Sends a password reset email.
	 *
	 * @throws HttpException
	 * @return null
	 */
	public function actionSendPasswordResetEmail()
	{
		$this->requirePostRequest();
		$errors = array();
		$existingUser = false;

		// If someone's logged in and they're allowed to edit other users, then see if a userId was submitted
		if (craft()->userSession->checkPermission('editUsers'))
		{
			$userId = craft()->request->getPost('userId');

			if ($userId)
			{
				$user = craft()->users->getUserById($userId);

				if (!$user)
				{
					throw new HttpException(404);
				}

				$existingUser = true;
			}
		}

		if (!isset($user))
		{
			$loginName = craft()->request->getPost('loginName');

			if (!$loginName)
			{
				// If they didn't even enter a username/email, just bail now.
				$errors[] = Craft::t('Username or email is required.');
				$this->_handleSendPasswordResetError($errors);

				return;
			}

			$user = craft()->users->getUserByUsernameOrEmail($loginName);

			if (!$user)
			{
				$errors[] = Craft::t('Invalid username or email.');
			}
		}

		if (!empty($user))
		{
			if (!craft()->users->sendPasswordResetEmail($user))
			{
				$errors[] = Craft::t('There was a problem sending the password reset email.');
			}
		}

		// If there haven't been any errors, or there were, and it's not one logged in user editing another
		// and we want to pretend like there wasn't any errors...
		if (empty($errors) || (count($errors) > 0 && !$existingUser && craft()->config->get('preventUserEnumeration')))
		{
			if (craft()->request->isAjaxRequest())
			{
				$this->returnJson(array('success' => true));
			}
			else
			{
				craft()->userSession->setNotice(Craft::t('Password reset email sent.'));
				$this->redirectToPostedUrl();
			}
		}

		// Handle the errors.
		$this->_handleSendPasswordResetError($errors, $loginName);
	}

	/**
	 * Generates a new verification code for a given user, and returns its URL.
	 *
	 * @throws HttpException|Exception
	 * @return null
	 */
	public function actionGetPasswordResetUrl()
	{
		$this->requireAdmin();

		if (!$this->_verifyElevatedSession())
		{
			throw new HttpException(403);
		}

		$userId = craft()->request->getRequiredParam('userId');
		$user = craft()->users->getUserById($userId);

		if (!$user)
		{
			$this->_noUserExists($userId);
		}

		echo craft()->users->getPasswordResetUrl($user);
		craft()->end();
	}

	/**
	 * Sets a user's password once they've verified they have access to their email.
	 *
	 * @throws HttpException|Exception
	 * @return null
	 */
	public function actionSetPassword()
	{
		// Have they just submitted a password, or are we just displaying the page?
		if (!craft()->request->isPostRequest())
		{
			if ($info = $this->_processTokenRequest())
			{
				$userToProcess = $info['userToProcess'];
				$id = $info['id'];
				$code = $info['code'];

				craft()->userSession->processUsernameCookie($userToProcess->username);

				// Send them to the set password template.
				$this->_renderSetPasswordTemplate($userToProcess, array(
					'code'    => $code,
					'id'      => $id,
					'newUser' => ($userToProcess->password ? false : true),
				));
			}
		}
		else
		{
			// POST request. They've just set the password.
			$code          = craft()->request->getRequiredPost('code');
			$id            = craft()->request->getRequiredParam('id');
			$userToProcess = craft()->users->getUserByUid($id);

			// See if we still have a valid token.
			$isCodeValid = craft()->users->isVerificationCodeValidForUser($userToProcess, $code);

			if (!$userToProcess || !$isCodeValid)
			{
				$this->_processInvalidToken($userToProcess);
			}

			$newPassword = craft()->request->getRequiredPost('newPassword');
			$userToProcess->newPassword = $newPassword;

			if ($userToProcess->passwordResetRequired)
			{
				$forceDifferentPassword = true;
			}
			else
			{
				$forceDifferentPassword = false;
			}

			if (craft()->users->changePassword($userToProcess, $forceDifferentPassword))
			{
				if ($userToProcess->status == UserStatus::Pending)
				{
					// Activate them
					craft()->users->activateUser($userToProcess);

					// Treat this as an activation request
					$this->_onAfterActivateUser($userToProcess);
				}

				// Can they access the CP?
				if ($userToProcess->can('accessCp'))
				{
					// Send them to the CP login page
					$url = UrlHelper::getCpUrl(craft()->config->getCpLoginPath());
				}
				else
				{
					// Send them to the 'setPasswordSuccessPath'.
					$setPasswordSuccessPath = craft()->config->getLocalized('setPasswordSuccessPath');
					$url = UrlHelper::getSiteUrl($setPasswordSuccessPath);
				}

				$this->redirect($url);
			}

			craft()->userSession->setNotice(Craft::t('Couldn’t update password.'));

			$errors = $userToProcess->getErrors('newPassword');

			$this->_renderSetPasswordTemplate($userToProcess, array(
				'errors' => $errors,
				'code' => $code,
				'id' => $id,
				'newUser' => ($userToProcess->password ? false : true),
			));
		}
	}

	/**
	 * Verifies that a user has access to an email address.
	 *
	 * @deprecated Deprecated in 2.3. Use {@link UsersController::actionVerifyEmail()} instead.
	 * @return null
	 */
	public function actionValidate()
	{
		craft()->deprecator->log('UsersController::validate()', 'The users/validate action has been deprecated. Use users/verifyEmail instead.');
		$this->actionVerifyEmail();
	}

	/**
	 * Verifies that a user has access to an email address.
	 *
	 * @return null
	 */
	public function actionVerifyEmail()
	{
		if ($info = $this->_processTokenRequest())
		{
			$userToProcess = $info['userToProcess'];
			$userIsPending = $userToProcess->status == UserStatus::Pending;

			if (craft()->users->verifyEmailForUser($userToProcess))
			{

				if ($userIsPending)
				{
					// They were just activated, so treat this as an activation request
					$this->_onAfterActivateUser($userToProcess);
				}

				// Redirect to the site/CP root
				$url = UrlHelper::getUrl('');
				$this->redirect($url);
			}

			$this->renderTemplate('_special/emailtaken', array('email' => $userToProcess->unverifiedEmail));
		}
	}

	/**
	 * Manually activates a user account.  Only admins have access.
	 *
	 * @return null
	 */
	public function actionActivateUser()
	{
		$this->requireAdmin();
		$this->requirePostRequest();

		$userId = craft()->request->getRequiredPost('userId');
		$user = craft()->users->getUserById($userId);

		if (!$user)
		{
			$this->_noUserExists($userId);
		}

		if (craft()->users->activateUser($user))
		{
			craft()->userSession->setNotice(Craft::t('Successfully activated the user.'));
		}
		else
		{
			craft()->userSession->setError(Craft::t('There was a problem activating the user.'));
		}

		$this->redirectToPostedUrl();
	}

	/**
	 * Edit a user account.
	 *
	 * @param array       $variables
	 * @param string|null $account
	 *
	 * @throws HttpException
	 * @return null
	 */
	public function actionEditUser(array $variables = array(), $account = null)
	{
		// Determine which user account we're editing
		// ---------------------------------------------------------------------

		$craftEdition = craft()->getEdition();
		$isClientAccount = false;

		// This will be set if there was a validation error.
		if (empty($variables['account']))
		{
			// Are we editing a specific user account?
			if ($account !== null)
			{
				switch ($account)
				{
					case 'current':
					{
						$variables['account'] = craft()->userSession->getUser();

						break;
					}
					case 'client':
					{
						$isClientAccount = true;
						$variables['account'] = craft()->users->getClient();

						if (!$variables['account'])
						{
							// Registering the Client
							$variables['account'] = new UserModel();
							$variables['account']->client = true;
						}

						break;
					}
					default:
					{
						throw new HttpException(404);
					}
				}
			}
			else if (!empty($variables['userId']))
			{
				$variables['account'] = craft()->users->getUserById($variables['userId']);

				if (!$variables['account'])
				{
					throw new HttpException(404);
				}
			}
			else if ($craftEdition == Craft::Pro)
			{
				// Registering a new user
				$variables['account'] = new UserModel();
			}
			else
			{
				// Nada.
				throw new HttpException(404);
			}
		}
		else
		{
			if ($account == 'client')
			{
				$isClientAccount = true;
			}
		}

		$variables['isNewAccount'] = !$variables['account']->id;

		// Make sure they have permission to edit this user
		// ---------------------------------------------------------------------

		if (!$variables['account']->isCurrent())
		{
			if ($variables['isNewAccount'])
			{
				craft()->userSession->requirePermission('registerUsers');
			}
			else
			{
				craft()->userSession->requirePermission('editUsers');
			}
		}

		// Determine which actions should be available
		// ---------------------------------------------------------------------

		$statusActions = array();
		$loginActions = array();
		$sketchyActions = array();

		if ($craftEdition >= Craft::Client && !$variables['isNewAccount'])
		{
			switch ($variables['account']->getStatus())
			{
				case UserStatus::Pending:
				{
					$variables['statusLabel'] = Craft::t('Unverified');

					$statusActions[] = array('action' => 'users/sendActivationEmail', 'label' => Craft::t('Send activation email'));

					if (craft()->userSession->isAdmin())
					{
						// If they already have a password (like from a front-end user registration), no
						// need to show the "Copy activation URL" option
						if (!$variables['account']->password)
						{
							$statusActions[] = array('id' => 'copy-passwordreset-url', 'label' => Craft::t('Copy activation URL'));
						}

						$statusActions[] = array('action' => 'users/activateUser', 'label' => Craft::t('Activate account'));
					}

					break;
				}
				case UserStatus::Locked:
				{
					$variables['statusLabel'] = Craft::t('Locked');

					if (craft()->userSession->checkPermission('administrateUsers'))
					{
						$statusActions[] = array('action' => 'users/unlockUser', 'label' => Craft::t('Unlock'));
					}

					break;
				}
				case UserStatus::Suspended:
				{
					$variables['statusLabel'] = Craft::t('Suspended');

					if (craft()->userSession->checkPermission('administrateUsers'))
					{
						$statusActions[] = array('action' => 'users/unsuspendUser', 'label' => Craft::t('Unsuspend'));
					}

					break;
				}
				case UserStatus::Active:
				{
					$variables['statusLabel'] = Craft::t('Active');

					if (!$variables['account']->isCurrent())
					{
						$statusActions[] = array('action' => 'users/sendPasswordResetEmail', 'label' => Craft::t('Send password reset email'));

						if (craft()->userSession->isAdmin())
						{
							$statusActions[] = array('id' => 'copy-passwordreset-url', 'label' => Craft::t('Copy password reset URL'));
						}
					}

					break;
				}
			}

			if (!$variables['account']->isCurrent())
			{
				if (craft()->userSession->isAdmin())
				{
					$loginActions[] = array('action' => 'users/impersonate', 'label' => Craft::t('Login as {user}', array('user' => $variables['account']->getName())));
				}

				if (craft()->userSession->checkPermission('administrateUsers') && $variables['account']->getStatus() != UserStatus::Suspended)
				{
					$sketchyActions[] = array('action' => 'users/suspendUser', 'label' => Craft::t('Suspend'));
				}

				if (craft()->userSession->checkPermission('deleteUsers'))
				{
					// Even if they have delete user permissions, we don't want a non-admin
					// to be able to delete an admin.
					$currentUser = craft()->userSession->getUser();

					if (($currentUser && $currentUser->admin) || !$variables['account']->admin) {
						$sketchyActions[] = array('id' => 'delete-btn', 'label' => Craft::t('Delete…'));
					}
				}
			}
		}

		$variables['actions'] = array();

		if ($statusActions)
		{
			array_push($variables['actions'], $statusActions);
		}

		// Give plugins a chance to add more actions
		$pluginActions = craft()->plugins->call('addUserAdministrationOptions', array($variables['account']), true);

		if ($pluginActions)
		{
			$variables['actions'] = array_merge($variables['actions'], array_values($pluginActions));
		}

		if ($loginActions)
		{
			array_push($variables['actions'], $loginActions);
		}

		if ($sketchyActions)
		{
			array_push($variables['actions'], $sketchyActions);
		}

		// Set the appropriate page title
		// ---------------------------------------------------------------------

		if (!$variables['isNewAccount'])
		{
			if ($variables['account']->isCurrent())
			{
				$variables['title'] = Craft::t('My Account');
			}
			else
			{
				$variables['title'] = Craft::t("{user}’s Account", array('user' => $variables['account']->name));
			}
		}
		else if ($isClientAccount)
		{
			$variables['title'] = Craft::t('Register the client’s account');
		}
		else
		{
			$variables['title'] = Craft::t("Register a new user");
		}

		// ---------------------------------------------------------------------
		$variables['selectedTab'] = 'account';

		$variables['tabs'] = array(
				'account' => array(
						'label' => Craft::t('Account'),
						'url'   => '#account',
				)
		);

		// No need to show the Profile tab if it's a new user (can't have an avatar yet) and there's no user fields.
		if (!$variables['isNewAccount'] || ($craftEdition == Craft::Pro && $variables['account']->getFieldLayout()->getFields()))
		{
			$variables['tabs']['profile'] = array(
					'label' => Craft::t('Profile'),
					'url'   => '#profile',
			);
		}



		// Show the permission tab for the users that can change them on Craft Client+ editions (unless
		// you're on Client and you're the admin account. No need to show since we always need an admin on Client)
		if (
			($craftEdition == Craft::Pro && craft()->userSession->getUser()->can('assignUserPermissions')) ||
			($craftEdition == Craft::Client && $isClientAccount && craft()->userSession->isAdmin())
		)
		{
			$variables['tabs']['perms'] = array(
					'label' => Craft::t('Permissions'),
					'url'   => '#perms',
			);
		}

		// Just one tab looks awkward, so just don't show them at all then.
		if (count($variables['tabs']) == 1)
		{
			$variables['tabs'] = array();
		}
		else
		{
			if ($variables['account']->hasErrors())
			{
				// Add the 'error' class to any tabs that have errors
				$errors = $variables['account']->getErrors();
				$accountFields = array('username', 'firstName', 'lastName', 'email', 'password', 'newPassword', 'currentPassword', 'passwordResetRequired', 'preferredLocale');

				foreach ($errors as $attribute => $error)
				{
					if (isset($variables['tabs']['account']) && in_array($attribute, $accountFields))
					{
						$variables['tabs']['account']['class'] = 'error';
					}
					else if (isset($variables['tabs']['profile']))
					{
						$variables['tabs']['profile']['class'] = 'error';
					}
				}
			}
		}

		// Load the resources and render the page
		// ---------------------------------------------------------------------

		craft()->templates->includeCssResource('css/account.css');
		craft()->templates->includeJsResource('js/AccountSettingsForm.js');
		craft()->templates->includeJs('new Craft.AccountSettingsForm('.JsonHelper::encode($variables['account']->id).', '.($variables['account']->isCurrent() ? 'true' : 'false').');');

		craft()->templates->includeTranslations(
			'Please enter your current password.',
			'Please enter your password.'
		);

		$this->renderTemplate('users/_edit', $variables);
	}

	/**
	 * Provides an endpoint for saving a user account.
	 *
	 * This action accounts for the following scenarios:
	 *
	 * - An admin registering a new user account.
	 * - An admin editing an existing user account.
	 * - A normal user with user-administration permissions registering a new user account.
	 * - A normal user with user-administration permissions editing an existing user account.
	 * - A guest registering a new user account ("public registration").
	 *
	 * This action behaves the same regardless of whether it was requested from the Control Panel or the front-end site.
	 *
	 * @throws HttpException|Exception
	 * @return null
	 */
	public function actionSaveUser()
	{
		$this->requirePostRequest();

		$craftEdition = craft()->getEdition();
		$currentUser = craft()->userSession->getUser();
		$requireEmailVerification = craft()->systemSettings->getSetting('users', 'requireEmailVerification');

		// Get the user being edited
		// ---------------------------------------------------------------------

		$userId = craft()->request->getPost('userId');
		$isNewUser = !$userId;
		$thisIsPublicRegistration = false;

		// Are we editing an existing user?
		if ($userId)
		{
			$user = craft()->users->getUserById($userId);

			if (!$user)
			{
				throw new Exception(Craft::t('No user exists with the ID “{id}”.', array('id' => $userId)));
			}

			if (!$user->isCurrent())
			{
				// Make sure they have permission to edit other users
				craft()->userSession->requirePermission('editUsers');
			}
		}
		else if ($craftEdition == Craft::Client)
		{
			// Make sure they're logged in
			craft()->userSession->requireAdmin();

			// Make sure there's no Client user yet
			if (craft()->users->getClient())
			{
				throw new Exception(Craft::t('A client account already exists.'));
			}

			$user = new UserModel();
			$user->client = true;
		}
		else
		{
			// Make sure this is Craft Pro, since that's required for having multiple user accounts
			craft()->requireEdition(Craft::Pro);

			// Is someone logged in?
			if ($currentUser)
			{
				// Make sure they have permission to register users
				craft()->userSession->requirePermission('registerUsers');
			}
			else
			{
				// Make sure public registration is allowed
				if (!craft()->systemSettings->getSetting('users', 'allowPublicRegistration'))
				{
					throw new HttpException(403);
				}

				$thisIsPublicRegistration = true;
			}

			$user = new UserModel();
		}

		$isCurrentUser = $user->isCurrent();

		if ($isCurrentUser)
		{
			// Remember the old username in case it changes
			$oldUsername = $user->username;
		}

		// Handle secure properties (email and password)
		// ---------------------------------------------------------------------

		$verifyNewEmail = false;

		// Are they allowed to set the email address?
		if ($isNewUser || $isCurrentUser || $currentUser->can('changeUserEmails'))
		{
			$newEmail = craft()->request->getPost('email');

			// Did it just change?
			if ($newEmail && $newEmail == $user->email)
			{
				$newEmail = null;
			}

			if ($newEmail)
			{
				// Does that email need to be verified?
				if ($requireEmailVerification && (!$currentUser || !$currentUser->admin || craft()->request->getPost('sendVerificationEmail')))
				{
					// Save it as an unverified email for now
					$user->unverifiedEmail = $newEmail;
					$verifyNewEmail = true;

					// If this is a new user, set it as their main email address too
					if ($isNewUser)
					{
						$user->email = $newEmail;
					}
				}
				else
				{
					// We trust them
					$user->email = $newEmail;
				}
			}
		}

		// Are they allowed to set a new password?
		if ($thisIsPublicRegistration)
		{
			if (!craft()->config->get('deferPublicRegistrationPassword'))
			{
				$user->newPassword = craft()->request->getPost('password', '');
			}
		}
		else if ($isCurrentUser)
		{
			// If there was a newPassword input but it was empty, pretend it didn't exist
			$user->newPassword = (craft()->request->getPost('newPassword') ?: null);
		}

		// If editing an existing user and either of these properties are being changed,
		// require the user's current password for additional security
		if (!$isNewUser && (!empty($newEmail) || $user->newPassword))
		{
			if (!$this->_verifyElevatedSession())
			{
				Craft::log('Tried to change the email or password for userId: '.$user->id.', but the current password does not match what the user supplied.', LogLevel::Warning);
				$user->addError('currentPassword', Craft::t('Incorrect current password.'));
			}
		}

		// Handle the rest of the user properties
		// ---------------------------------------------------------------------

		// Is the site set to use email addresses as usernames?
		if (craft()->config->get('useEmailAsUsername'))
		{
			$user->username    =  $user->email;
		}
		else
		{
			$user->username    = craft()->request->getPost('username', ($user->username ? $user->username : $user->email));
		}

		$user->firstName       = craft()->request->getPost('firstName', $user->firstName);
		$user->lastName        = craft()->request->getPost('lastName', $user->lastName);
		$user->preferredLocale = craft()->request->getPost('preferredLocale', $user->preferredLocale);
		$user->weekStartDay    = craft()->request->getPost('weekStartDay', $user->weekStartDay);

		// If email verification is required, then new users will be saved in a pending state,
		// even if an admin is doing this and opted to not send the verification email
		if ($isNewUser && $requireEmailVerification)
		{
			$user->pending = true;
		}

		// There are some things only admins can change
		if ($currentUser && $currentUser->admin)
		{
			$user->passwordResetRequired = (bool) craft()->request->getPost('passwordResetRequired', $user->passwordResetRequired);

			// Is their admin status changing?
			if (($adminParam = craft()->request->getPost('admin', $user->admin)) != $user->admin)
			{
				// Making someone an admin requires an elevated session
				if ($adminParam)
				{
					$this->requireElevatedSession();
				}

				$user->admin = $adminParam;
			}
		}

		// If this is Craft Pro, grab any profile content from post
		if ($craftEdition == Craft::Pro)
		{
			$user->setContentFromPost('fields');
		}

		// Validate and save!
		// ---------------------------------------------------------------------
		$imageValidates = true;
		$userPhoto = UploadedFile::getInstanceByName('userPhoto');

		if ($userPhoto && !ImageHelper::isImageManipulatable($userPhoto->getExtensionName()))
		{
			$imageValidates = false;
			$user->addError('userPhoto', Craft::t("The user photo provided is not an image."));
		}

		if ($imageValidates && craft()->users->saveUser($user))
		{
			// Is this the current user, and did their username just change?
			if ($isCurrentUser && $user->username !== $oldUsername)
			{
				// Update the username cookie
				craft()->userSession->processUsernameCookie($user->username);
			}

			// Save the user's photo, if it was submitted
			$this->_processUserPhoto($user);

			// If this is public registration, assign the user to the default user group
			if ($thisIsPublicRegistration)
			{
				// Assign them to the default user group
				craft()->userGroups->assignUserToDefaultGroup($user);
			}
			else
			{
				// Assign user groups and permissions if the current user is allowed to do that
				$this->_processUserGroupsPermissions($user);
			}

			// Do we need to send a verification email out?
			if ($verifyNewEmail)
			{
				// Temporarily set the unverified email on the UserModel so the verification email goes to the
				// right place
				$originalEmail = $user->email;
				$user->email = $user->unverifiedEmail;

				if ($isNewUser)
				{
					// Send the activation email
					$emailSent = craft()->users->sendActivationEmail($user);
				}
				else
				{
					// Send the standard verification email
					$emailSent = craft()->users->sendNewEmailVerifyEmail($user);
				}

				if (!$emailSent)
				{
					craft()->userSession->setError(Craft::t('User saved, but couldn’t send verification email. Check your email settings.'));
				}

				// Put the original email back into place
				$user->email = $originalEmail;
			}

			if (isset($_POST['redirect']) && mb_strpos($_POST['redirect'], '{userId}') !== false)
			{
				craft()->deprecator->log('UsersController::saveUser():userId_redirect', 'The {userId} token within the ‘redirect’ param on users/saveUser requests has been deprecated. Use {id} instead.');
				$_POST['redirect'] = str_replace('{userId}', '{id}', $_POST['redirect']);
			}

			// Is this public registration, and was the user going to be activated automatically?
			$publicActivation = $thisIsPublicRegistration && $user->status == UserStatus::Active;

			if ($publicActivation)
			{
				// Maybe automatically log them in
				$this->_maybeLoginUserAfterAccountActivation($user);
			}

			if (craft()->request->isAjaxRequest())
			{
				$return['success']   = true;
				$return['id']        = $user->id;

				$this->returnJson($return);
			}
			else
			{
				if ($thisIsPublicRegistration)
				{
					craft()->userSession->setNotice(Craft::t('User registered.'));
				}
				else
				{
					craft()->userSession->setNotice(Craft::t('User saved.'));
				}

				// Is this public registration, and is the user going to be activated automatically?
				if ($publicActivation)
				{
					$this->_redirectUserAfterAccountActivation($user);
				}
				else
				{
					$this->redirectToPostedUrl($user);
				}
			}
		}
		else
		{
			if (craft()->request->isAjaxRequest())
			{
				$this->returnJson(array(
					'errors' => $user->getErrors(),
				));
			}
			else
			{
				craft()->userSession->setError(Craft::t('Couldn’t save user.'));

				// Send the account back to the template
				craft()->urlManager->setRouteVariables(array(
					'account' => $user
				));
			}
		}
	}

	/**
	 * Saves a user's profile.
	 *
	 * @deprecated Deprecated in 2.0. Use {@link UsersController::saveUser()} instead.
	 * @return null
	 */
	public function actionSaveProfile()
	{
		craft()->deprecator->log('UsersController::saveProfile()', 'The users/saveProfile action has been deprecated. Use users/saveUser instead.');
		$this->actionSaveUser();
	}

	/**
	 * Upload a user photo.
	 *
	 * @return null
	 */
	public function actionUploadUserPhoto()
	{
		$this->requireAjaxRequest();
		craft()->userSession->requireLogin();
		$userId = craft()->request->getRequiredPost('userId');

		if ($userId != craft()->userSession->getUser()->id)
		{
			craft()->userSession->requirePermission('editUsers');
		}

		// Upload the file and drop it in the temporary folder
		$file = UploadedFile::getInstanceByName('image-upload');

		try
		{
			// Make sure a file was uploaded
			if ($file)
			{
				$fileName = AssetsHelper::cleanAssetName($file->getName(), false, true);

				if (!ImageHelper::isImageManipulatable($file->getExtensionName()))
				{
					throw new Exception(Craft::t('The uploaded file is not an image.'));
				}

				$user = craft()->users->getUserById($userId);
				$userName = AssetsHelper::cleanAssetName($user->username, false, true);
				$folderPath = craft()->path->getTempUploadsPath().'userphotos/'.$userName.'/';
				$fullPath = $folderPath.$fileName;

				IOHelper::clearFolder($folderPath);
				IOHelper::ensureFolderExists($folderPath);

				move_uploaded_file($file->getTempName(), $fullPath);

				// Test if we will be able to perform image actions on this image
				if (!craft()->images->checkMemoryForImage($fullPath))
				{
					IOHelper::deleteFile($fullPath);
					$this->returnErrorJson(Craft::t('The uploaded image is too large'));
				}

				craft()->images->cleanImage($fullPath);

				craft()->images->
					loadImage($fullPath)->
					scaleToFit(500, 500, false)->
					saveAs($fullPath);

				list ($width, $height) = ImageHelper::getImageSize($fullPath);

				// If the file is in the format badscript.php.gif perhaps.
				if ($width && $height)
				{
					$html = craft()->templates->render('_components/tools/cropper_modal',
						array(
							'imageUrl' => UrlHelper::getResourceUrl('userphotos/temp/'.$userName.'/'.$fileName),
							'width' => $width,
							'height' => $height,
							'fileName' => $fileName
						)
					);

					$this->returnJson(array('html' => $html));
				}
			}
		}
		catch (Exception $exception)
		{
			// Don't leave the file hanging around in a temp folder in case it was malicious.
			IOHelper::deleteFile($fullPath);
			$this->returnErrorJson($exception->getMessage());
		}

		$this->returnErrorJson(Craft::t('There was an error uploading your photo.'));
	}

	/**
	 * Crop user photo.
	 *
	 * @return null
	 */
	public function actionCropUserPhoto()
	{
		$this->requireAjaxRequest();
		craft()->userSession->requireLogin();

		$userId = craft()->request->getRequiredPost('userId');

		if ($userId != craft()->userSession->getUser()->id)
		{
			craft()->userSession->requirePermission('editUsers');
		}

		try
		{
			$x1 = craft()->request->getRequiredPost('x1');
			$x2 = craft()->request->getRequiredPost('x2');
			$y1 = craft()->request->getRequiredPost('y1');
			$y2 = craft()->request->getRequiredPost('y2');
			$source = craft()->request->getRequiredPost('source');

			// Strip off any querystring info, if any.
			$source = UrlHelper::stripQueryString($source);

			$user = craft()->users->getUserById($userId);
			$userName = AssetsHelper::cleanAssetName($user->username, false, true);

			// make sure that this is this user's file
			$imagePath = craft()->path->getTempUploadsPath().'userphotos/'.$userName.'/'.$source;

			if (IOHelper::fileExists($imagePath) && craft()->images->checkMemoryForImage($imagePath))
			{
				craft()->users->deleteUserPhoto($user);

				$image = craft()->images->loadImage($imagePath);
				$image->crop($x1, $x2, $y1, $y2);

				if (craft()->users->saveUserPhoto(IOHelper::getFileName($imagePath), $image, $user))
				{
					IOHelper::clearFolder(craft()->path->getTempUploadsPath().'userphotos/'.$userName);

					$html = craft()->templates->render('users/_userphoto',
						array(
							'account' => $user
						)
					);

					$this->returnJson(array('html' => $html));
				}
			}

			IOHelper::clearFolder(craft()->path->getTempUploadsPath().'userphotos/'.$userName);
		}
		catch (Exception $exception)
		{
			$this->returnErrorJson($exception->getMessage());
		}

		$this->returnErrorJson(Craft::t('Something went wrong when processing the photo.'));
	}

	/**
	 * Delete all the photos for current user.
	 *
	 * @return null
	 */
	public function actionDeleteUserPhoto()
	{
		$this->requireAjaxRequest();
		craft()->userSession->requireLogin();
		$userId = craft()->request->getRequiredPost('userId');

		if ($userId != craft()->userSession->getUser()->id)
		{
			craft()->userSession->requirePermission('editUsers');
		}

		$user = craft()->users->getUserById($userId);
		craft()->users->deleteUserPhoto($user);

		$user->photo = null;
		craft()->users->saveUser($user);

		$html = craft()->templates->render('users/_userphoto',
			array(
				'account' => $user
			)
		);

		$this->returnJson(array('html' => $html));
	}

	/**
	 * Sends a new activation email to a user.
	 *
	 * @return null
	 * @throws Exception
	 */
	public function actionSendActivationEmail()
	{
		$this->requirePostRequest();

		$userId = craft()->request->getRequiredPost('userId');
		$user = craft()->users->getUserById($userId);

		if (!$user)
		{
			$this->_noUserExists($userId);
		}

		// Only allow activation emails to be send to pending users.
		if ($user->getStatus() !== UserStatus::Pending)
		{
			throw new Exception(Craft::t('Invalid account status for user ID “{id}”.', array('id' => $userId)));
		}

		$emailSent = craft()->users->sendActivationEmail($user);

		if (craft()->request->isAjaxRequest())
		{
			$this->returnJson(array('success' => $emailSent));
		}
		else
		{
			if ($emailSent)
			{
				craft()->userSession->setNotice(Craft::t('Activation email sent.'));
			}
			else
			{
				craft()->userSession->setError(Craft::t('Couldn’t send activation email. Check your email settings.'));
			}

			$this->redirectToPostedUrl();
		}
	}

	/**
	 * Unlocks a user, bypassing the cooldown phase.
	 *
	 * @throws HttpException
	 * @return null
	 */
	public function actionUnlockUser()
	{
		$this->requirePostRequest();
		$this->requireLogin();
		craft()->userSession->requirePermission('administrateUsers');

		$userId = craft()->request->getRequiredPost('userId');
		$user = craft()->users->getUserById($userId);

		if (!$user)
		{
			$this->_noUserExists($userId);
		}

		// Even if you have administrateUsers permissions, only and admin should be able to unlock another admin.
		$currentUser = craft()->userSession->getUser();

		if ($user->admin && !$currentUser->admin)
		{
			throw new HttpException(403);
		}

		craft()->users->unlockUser($user);

		craft()->userSession->setNotice(Craft::t('User activated.'));
		$this->redirectToPostedUrl();
	}

	/**
	 * Suspends a user.
	 *
	 * @throws HttpException
	 * @return null
	 */
	public function actionSuspendUser()
	{
		$this->requirePostRequest();
		$this->requireLogin();
		craft()->userSession->requirePermission('administrateUsers');

		$userId = craft()->request->getRequiredPost('userId');
		$user = craft()->users->getUserById($userId);

		if (!$user)
		{
			$this->_noUserExists($userId);
		}

		// Even if you have administrateUsers permissions, only and admin should be able to suspend another admin.
		$currentUser = craft()->userSession->getUser();

		if ($user->admin && !$currentUser->admin)
		{
			throw new HttpException(403);
		}

		if (craft()->users->suspendUser($user))
		{
			craft()->userSession->setNotice(Craft::t('User suspended.'));
			$this->redirectToPostedUrl();
		}
		else
		{
			craft()->userSession->setError(Craft::t('Couldn’t suspend user.'));
		}
	}

	/**
	 * Deletes a user.
	 *
	 * @throws Exception
	 * @throws HttpException
	 * @throws \CDbException
	 * @throws \Exception
	 * @return null
	 */
	public function actionDeleteUser()
	{
		$this->requirePostRequest();
		$this->requireLogin();

		craft()->userSession->requirePermission('deleteUsers');

		$userId = craft()->request->getRequiredPost('userId');
		$user = craft()->users->getUserById($userId);

		if (!$user)
		{
			$this->_noUserExists($userId);
		}

		// Even if you have deleteUser permissions, only and admin should be able to delete another admin.
		if ($user->admin)
		{
			craft()->userSession->requireAdmin();
		}

		// Are we transfering the user's content to a different user?
		$transferContentToId = craft()->request->getPost('transferContentTo');

		if (is_array($transferContentToId) && isset($transferContentToId[0]))
		{
			$transferContentToId = $transferContentToId[0];
		}

		if ($transferContentToId)
		{
			$transferContentTo = craft()->users->getUserById($transferContentToId);

			if (!$transferContentTo)
			{
				$this->_noUserExists($transferContentToId);
			}
		}
		else
		{
			$transferContentTo = null;
		}

		// Delete the user
		if (craft()->users->deleteUser($user, $transferContentTo))
		{
			craft()->userSession->setNotice(Craft::t('User deleted.'));
			$this->redirectToPostedUrl();
		}
		else
		{
			craft()->userSession->setError(Craft::t('Couldn’t delete the user.'));
		}
	}

	/**
	 * Unsuspends a user.
	 *
	 * @throws HttpException
	 * @return null
	 */
	public function actionUnsuspendUser()
	{
		$this->requirePostRequest();
		$this->requireLogin();
		craft()->userSession->requirePermission('administrateUsers');

		$userId = craft()->request->getRequiredPost('userId');
		$user = craft()->users->getUserById($userId);

		if (!$user)
		{
			$this->_noUserExists($userId);
		}

		// Even if you have administrateUsers permissions, only and admin should be able to un-suspend another admin.
		$currentUser = craft()->userSession->getUser();

		if ($user->admin && !$currentUser->admin)
		{
			throw new HttpException(403);
		}

		if (craft()->users->unsuspendUser($user))
		{
			craft()->userSession->setNotice(Craft::t('User unsuspended.'));
			$this->redirectToPostedUrl();
		}
		else
		{
			craft()->userSession->setNotice(Craft::t('Couldn’t unsuspended user.'));
		}


	}

	/**
	 * Saves the user field layout.
	 *
	 * @return null
	 */
	public function actionSaveFieldLayout()
	{
		$this->requirePostRequest();
		craft()->userSession->requireAdmin();

		// Set the field layout
		$fieldLayout = craft()->fields->assembleLayoutFromPost();
		$fieldLayout->type = ElementType::User;
		craft()->fields->deleteLayoutsByType(ElementType::User);

		if (craft()->fields->saveLayout($fieldLayout))
		{
			craft()->userSession->setNotice(Craft::t('User fields saved.'));
			$this->redirectToPostedUrl();
		}
		else
		{
			craft()->userSession->setError(Craft::t('Couldn’t save user fields.'));
		}
	}

	/**
	 * Verifies a password for a user.
	 *
	 * @return bool
	 */
	public function actionVerifyPassword()
	{
		$this->requireAjaxRequest();

		if ($this->_verifyExistingPassword())
		{
			$this->returnJson(array('success' => true));
		}

		$this->returnErrorJson(Craft::t('Invalid password.'));
	}

	// Deprecated Methods
	// -------------------------------------------------------------------------

	/**
	 * Sends a Forgot Password email.
	 *
	 * @deprecated Deprecated in 2.3. Use {@link actionSendPasswordResetEmail()} instead.
	 * @return null
	 */
	public function actionForgotPassword()
	{
		// TODO: Log a deprecation error in Craft 3
		$this->actionSendPasswordResetEmail();
	}

	// Private Methods
	// =========================================================================

	/**
	 * Redirects the user after a successful login attempt, or if they visited the Login page while they were already
	 * logged in.
	 *
	 * @param bool $setNotice Whether a flash notice should be set, if this isn't an Ajax request.
	 *
	 * @return null
	 */
	private function _handleSuccessfulLogin($setNotice)
	{
		// Get the current user
		$currentUser = craft()->userSession->getUser();

		// Were they trying to access a URL beforehand?
		$returnUrl = craft()->userSession->getReturnUrl(null, true);

		if ($returnUrl === null || $returnUrl == craft()->request->getPath())
		{
			// If this is a CP request and they can access the control panel, send them wherever
			// postCpLoginRedirect tells us
			if (craft()->request->isCpRequest() && $currentUser->can('accessCp'))
			{
				$postCpLoginRedirect = craft()->config->get('postCpLoginRedirect');
				$returnUrl = UrlHelper::getCpUrl($postCpLoginRedirect);
			}
			else
			{
				// Otherwise send them wherever postLoginRedirect tells us
				$postLoginRedirect = craft()->config->get('postLoginRedirect');
				$returnUrl = UrlHelper::getSiteUrl($postLoginRedirect);
			}
		}

		// If this was an Ajax request, just return success:true
		if (craft()->request->isAjaxRequest())
		{
			$this->returnJson(array(
				'success' => true,
				'returnUrl' => $returnUrl
			));
		}
		else
		{
			if ($setNotice)
			{
				craft()->userSession->setNotice(Craft::t('Logged in.'));
			}

			$this->redirectToPostedUrl($currentUser, $returnUrl);
		}
	}

	/**
	 * Renders the Set Password template for a given user.
	 *
	 * @param UserModel $user
	 * @param array     $variables
	 */
	private function _renderSetPasswordTemplate(UserModel $user, $variables)
	{
		// If the user doesn't have CP access, see if a custom Set Password template exists
		if (!$user->can('accessCp'))
		{
			craft()->templates->setTemplateMode(TemplateMode::Site);
			$templatePath = craft()->config->getLocalized('setPasswordPath');

			if (craft()->templates->doesTemplateExist($templatePath))
			{
				$this->renderTemplate($templatePath, $variables);
				return;
			}
		}

		// Otherwise go with the CP's template
		craft()->templates->setTemplateMode(TemplateMode::CP);
		$templatePath = craft()->config->getCpSetPasswordPath();
		$this->renderTemplate($templatePath, $variables);
	}

	/**
	 * Throws a "no user exists" exception
	 *
	 * @param int $userId
	 *
	 * @throws Exception
	 * @return null
	 */
	private function _noUserExists($userId)
	{
		throw new Exception(Craft::t('No user exists with the ID “{id}”.', array('id' => $userId)));
	}

	/**
	 * Verifies that the user has an elevated session, or that their current password was submitted with the request.
	 *
	 * @return bool
	 */
	private function _verifyElevatedSession()
	{
		return (craft()->userSession->hasElevatedSession() || $this->_verifyExistingPassword());
	}

	/**
	 * Verifies that the current user's password was submitted with the request.
	 *
	 * @return bool
	 */
	private function _verifyExistingPassword()
	{
		$currentUser = craft()->userSession->getUser();

		if (!$currentUser)
		{
			return false;
		}

		$currentHashedPassword = $currentUser->password;
		$currentPassword = craft()->request->getRequiredParam('password');

		return craft()->users->validatePassword($currentHashedPassword, $currentPassword);
	}

	/**
	 * @param $user
	 *
	 * @return null
	 */
	private function _processUserPhoto($user)
	{
		// Delete their photo?
		if (craft()->request->getPost('deleteUserPhoto'))
		{
			craft()->users->deleteUserPhoto($user);
		}

		// Did they upload a new one?
		if ($userPhoto = UploadedFile::getInstanceByName('userPhoto'))
		{
			craft()->users->deleteUserPhoto($user);
			$image = craft()->images->loadImage($userPhoto->getTempName());
			$imageWidth = $image->getWidth();
			$imageHeight = $image->getHeight();

			$dimension = min($imageWidth, $imageHeight);
			$horizontalMargin = ($imageWidth - $dimension) / 2;
			$verticalMargin = ($imageHeight - $dimension) / 2;
			$image->crop($horizontalMargin, $imageWidth - $horizontalMargin, $verticalMargin, $imageHeight - $verticalMargin);

			craft()->users->saveUserPhoto(AssetsHelper::cleanAssetName($userPhoto->getName()), $image, $user);

			IOHelper::deleteFile($userPhoto->getTempName());
		}
	}

	/**
	 * @param UserModel $user
	 *
	 * @return null
	 * @throws HttpException if the user account doesn't have permission to assign the attempted permissions/groups
	 */
	private function _processUserGroupsPermissions(UserModel $user)
	{
		if (craft()->getEdition() >= Craft::Client && craft()->userSession->checkPermission('assignUserPermissions'))
		{
			// Save any user permissions
			if ($user->admin)
			{
				$permissions = array();
			}
			else
			{
				$permissions = craft()->request->getPost('permissions');

				// it will be an empty string if no permissions were assigned during user saving.
				if ($permissions === '')
				{
					$permissions = array();
				}
			}

			if (is_array($permissions))
			{
				// See if there are any new permissions in here
				$hasNewPermissions = false;

				foreach ($permissions as $permission)
				{
					if (!$user->can($permission))
					{
						$hasNewPermissions = true;

						// Make sure the current user even has permission to assign it
						if (!craft()->userSession->checkPermission($permission))
						{
							throw new HttpException(403, "Your account doesn't have permission to assign the {$permission} permission to a user.");
						}
					}
				}

				if ($hasNewPermissions)
				{
					$this->requireElevatedSession();
				}

				craft()->userPermissions->saveUserPermissions($user->id, $permissions);
			}
		}

		// Only Craft Pro has user groups
		if (craft()->getEdition() == Craft::Pro && craft()->userSession->checkPermission('assignUserGroups'))
		{
			// Save any user groups
			$groupIds = craft()->request->getPost('groups');

			if ($groupIds !== null)
			{
				if (is_array($groupIds))
				{
					// See if there are any new groups in here
					$oldGroupIds = array();

					foreach ($user->getGroups() as $group)
					{
						$oldGroupIds[] = $group->id;
					}

					$hasNewGroups = false;

					foreach ($groupIds as $groupId)
					{
						if (!in_array($groupId, $oldGroupIds))
						{
							$hasNewGroups = true;

							// Make sure the current user even has permission to assign it
							if (!craft()->userSession->checkPermission('assignUserGroup:'.$groupId))
							{
								throw new HttpException(403, "Your account doesn't have permission to assign user group {$groupId} to a user.");
							}
						}
					}

					if ($hasNewGroups)
					{
						$this->requireElevatedSession();
					}
				}

				craft()->userGroups->assignUserToGroups($user->id, $groupIds);
			}
		}
	}

	/**
	 * @return array
	 * @throws HttpException
	 */
	private function _processTokenRequest()
	{
		if (craft()->userSession->isLoggedIn())
		{
			craft()->userSession->logout();
		}

		$id            = craft()->request->getRequiredParam('id');
		$userToProcess = craft()->users->getUserByUid($id);
		$code          = craft()->request->getRequiredParam('code');
		$isCodeValid   = false;

		if ($userToProcess)
		{
			// Fire an 'onBeforeVerifyUser' event
			craft()->users->onBeforeVerifyUser(new Event($this, array(
				'user' => $userToProcess
			)));

			$isCodeValid = craft()->users->isVerificationCodeValidForUser($userToProcess, $code);
		}

		if (!$userToProcess || !$isCodeValid)
		{
			$this->_processInvalidToken($userToProcess);
		}

		// Fire an 'onVerifyUser' event
		craft()->users->onVerifyUser(new Event($this, array(
			'user' => $userToProcess
		)));

		return array('code' => $code, 'id' => $id, 'userToProcess' => $userToProcess);
	}

	/**
	 * @param UserModel $user
	 *
	 * @throws HttpException
	 */
	private function _processInvalidToken($user)
	{
		$url = craft()->config->getLocalized('invalidUserTokenPath');

		if ($url == '')
		{
			// Check the deprecated config setting.
			// TODO: Add a deprecation log message in 3.0.
			$url = craft()->config->getLocalized('activateAccountFailurePath');
		}

		if ($url != '')
		{
			$this->redirect(UrlHelper::getSiteUrl($url));
		}
		else
		{
			if ($user && $user->can('accessCp'))
			{
				$url = UrlHelper::getCpUrl(craft()->config->getLoginPath());
			}
			else
			{
				$url = UrlHelper::getSiteUrl(craft()->config->getLoginPath());
			}

			throw new HttpException('200', Craft::t('Invalid verification code. Please [login or reset your password]({loginUrl}).', array('loginUrl' => $url)));
		}
	}

	/**
	 * Takes over after a user has been activated.
	 *
	 * @param UserModel $user The user that was just activated
	 *
	 * @return void
	 */
	private function _onAfterActivateUser(UserModel $user)
	{
		$this->_maybeLoginUserAfterAccountActivation($user);

		if (!craft()->request->isAjaxRequest())
		{
			$this->_redirectUserAfterAccountActivation($user);
		}
	}

	/**
	 * Possibly log a user in right after they were activate, if Craft is configured to do so.
	 *
	 * @param UserModel $user The user that was just activated
	 *
	 * @return bool Whether the user was just logged in
	 */
	private function _maybeLoginUserAfterAccountActivation(UserModel $user)
	{
		if (craft()->config->get('autoLoginAfterAccountActivation') === true)
		{
			return craft()->userSession->loginByUserId($user->id, false, true);
		}
		else
		{
			return false;
		}
	}

	/**
	 * Redirect the browser after a user’s account has been activated.
	 *
	 * @param UserModel $user The user that was just activated
	 *
	 * @return void
	 */
	private function _redirectUserAfterAccountActivation(UserModel $user)
	{
		// Can they access the CP?
		if ($user->can('accessCp'))
		{
			$postCpLoginRedirect = craft()->config->get('postCpLoginRedirect');
			$url = UrlHelper::getCpUrl($postCpLoginRedirect);
			$this->redirect($url);
		}
		else
		{
			$activateAccountSuccessPath = craft()->config->getLocalized('activateAccountSuccessPath');
			$url = UrlHelper::getSiteUrl($activateAccountSuccessPath);
			$this->redirectToPostedUrl($user, $url);
		}
	}

	/**
	 * @param      $errors
	 * @param null $loginName
	 */
	private function _handleSendPasswordResetError($errors, $loginName = null)
	{
		if (craft()->request->isAjaxRequest())
		{
			$this->returnErrorJson($errors);
		}
		else
		{
			// Send the data back to the template
			craft()->urlManager->setRouteVariables(array(
				'errors'    => $errors,
				'loginName' => $loginName,
			));
		}
	}
>>>>>>> 4f97d0db
}<|MERGE_RESOLUTION|>--- conflicted
+++ resolved
@@ -24,6 +24,7 @@
 use craft\services\Users;
 use craft\web\assets\edituser\EditUserAsset;
 use craft\web\Controller;
+use craft\web\ServiceUnavailableHttpException;
 use craft\web\UploadedFile;
 use craft\web\View;
 use yii\web\BadRequestHttpException;
@@ -48,7 +49,6 @@
  */
 class UsersController extends Controller
 {
-<<<<<<< HEAD
     // Constants
     // =========================================================================
 
@@ -95,6 +95,7 @@
         }
 
         if (!Craft::$app->getRequest()->getIsPost()) {
+            $this->_enforceOfflineLoginPage();
             return null;
         }
 
@@ -614,10 +615,13 @@
                         'label' => Craft::t('app', 'Send activation email')
                     ];
                     if (Craft::$app->getUser()->getIsAdmin()) {
-                        $statusActions[] = [
-                            'id' => 'copy-passwordreset-url',
-                            'label' => Craft::t('app', 'Copy activation URL')
-                        ];
+                        // Only need to show the "Copy activation URL" option if they don't have a password
+                        if (!$user->password) {
+                            $statusActions[] = [
+                                'id' => 'copy-passwordreset-url',
+                                'label' => Craft::t('app', 'Copy activation URL')
+                            ];
+                        }
                         $statusActions[] = [
                             'action' => 'users/activate-user',
                             'label' => Craft::t('app', 'Activate account')
@@ -1558,6 +1562,7 @@
             'errorMessage' => $message,
         ]);
 
+        $this->_enforceOfflineLoginPage();
         return null;
     }
 
@@ -1591,6 +1596,27 @@
         }
 
         return $this->redirectToPostedUrl($userService->getIdentity(), $returnUrl);
+    }
+
+    /**
+     * Ensures that either the site is online or the user is specifically requesting the login path.
+     *
+     * @throws ServiceUnavailableHttpException
+     */
+    private function _enforceOfflineLoginPage()
+    {
+        if (!Craft::$app->getIsSystemOn()) {
+            $request = Craft::$app->getRequest();
+            if ($request->getIsCpRequest()) {
+                $loginPath = 'login';
+            } else {
+                $loginPath = trim(Craft::$app->getConfig()->getGeneral()->getLoginPath(), '/');
+            }
+
+            if ($request->getPathInfo() !== $loginPath) {
+                throw new ServiceUnavailableHttpException();
+            }
+        }
     }
 
     /**
@@ -1695,79 +1721,86 @@
      * @param User $user
      *
      * @return void
+     * @throws ForbiddenHttpException if the user account doesn't have permission to assign the attempted permissions/groups
      */
     private function _processUserGroupsPermissions(User $user)
     {
         $request = Craft::$app->getRequest();
         $edition = Craft::$app->getEdition();
-
-        // Make sure there are assignUserPermissions
-        if (Craft::$app->getUser()->checkPermission('assignUserPermissions')) {
-            // Only Craft Pro has user groups
-            if ($edition === Craft::Pro) {
-                // Save any user groups
-                $groupIds = $request->getBodyParam('groups');
-
-                if ($groupIds !== null) {
-                    if ($groupIds === '') {
-                        $groupIds = [];
-                    }
-
-                    // See if there are any new groups in here
-                    $oldGroupIds = [];
-
-                    foreach ($user->getGroups() as $group) {
-                        $oldGroupIds[] = $group->id;
-                    }
-
-                    foreach ($groupIds as $groupId) {
-                        if (!in_array($groupId, $oldGroupIds, false)) {
-                            // Yep. This will require an elevated session
-                            $this->requireElevatedSession();
-                            break;
+        $userSession = Craft::$app->getUser();
+
+        if ($edition >= Craft::Client && $userSession->checkPermission('assignUserPermissions')) {
+            // Save any user permissions
+            if ($user->admin) {
+                $permissions = [];
+            } else {
+                $permissions = $request->getBodyParam('permissions');
+
+                // it will be an empty string if no permissions were assigned during user saving.
+                if ($permissions === '') {
+                    $permissions = [];
+                }
+            }
+
+            if (is_array($permissions)) {
+                // See if there are any new permissions in here
+                $hasNewPermissions = false;
+                $authService = Craft::$app->getUser();
+
+                foreach ($permissions as $permission) {
+                    if (!$user->can($permission)) {
+                        $hasNewPermissions = true;
+
+                        // Make sure the current user even has permission to grant it
+                        if (!$authService->checkPermission($permission)) {
+                            throw new ForbiddenHttpException("Your account doesn't have permission to assign the {$permission} permission to a user.");
                         }
                     }
-
-                    Craft::$app->getUsers()->assignUserToGroups($user->id, $groupIds);
-                }
-            }
-
-            // Craft Client+ has user permissions.
-            if ($edition >= Craft::Client) {
-                // Save any user permissions
-                if ($user->admin) {
-                    $permissions = [];
-                } else {
-                    $permissions = $request->getBodyParam('permissions');
-
-                    // it will be an empty string if no permissions were assigned during user saving.
-                    if ($permissions === '') {
-                        $permissions = [];
-                    }
-                }
-
-                if (is_array($permissions)) {
-                    // See if there are any new permissions in here
-                    $hasNewPermissions = false;
-                    $authService = Craft::$app->getUser();
-
-                    foreach ($permissions as $permission) {
-                        if (!$user->can($permission)) {
-                            $hasNewPermissions = true;
-
-                            // Make sure the current user even has permission to grant it
-                            if (!$authService->checkPermission($permission)) {
-                                throw new ForbiddenHttpException("Your account doesn't have permission to grant the {$permission} permission to a user.");
-                            }
+                }
+
+                if ($hasNewPermissions) {
+                    $this->requireElevatedSession();
+                }
+
+                Craft::$app->getUserPermissions()->saveUserPermissions($user->id, $permissions);
+            }
+        }
+
+        // Only Craft Pro has user groups
+        if ($edition === Craft::Pro && $userSession->checkPermission('assignUserGroups')) {
+            // Save any user groups
+            $groupIds = $request->getBodyParam('groups');
+
+            if ($groupIds !== null) {
+                if ($groupIds === '') {
+                    $groupIds = [];
+                }
+
+                // See if there are any new groups in here
+                $oldGroupIds = [];
+
+                foreach ($user->getGroups() as $group) {
+                    $oldGroupIds[] = $group->id;
+                }
+
+                $hasNewGroups = false;
+
+                foreach ($groupIds as $groupId) {
+                    if (!in_array($groupId, $oldGroupIds, false)) {
+                        $hasNewGroups = true;
+
+                        // Make sure the current user even has permission to assign it
+                        if (!$userSession->checkPermission('assignUserGroup:'.$groupId)) {
+                            throw new ForbiddenHttpException("Your account doesn't have permission to assign user group {$groupId} to a user.");
                         }
                     }
-
-                    if ($hasNewPermissions) {
-                        $this->requireElevatedSession();
-                    }
-
-                    Craft::$app->getUserPermissions()->saveUserPermissions($user->id, $permissions);
-                }
+                }
+
+                if ($hasNewGroups) {
+                    $this->requireElevatedSession();
+                }
+
+                Craft::$app->getUsers()->assignUserToGroups($user->id, $groupIds);
             }
         }
     }
@@ -1928,2005 +1961,4 @@
 
         return null;
     }
-=======
-	// Properties
-	// =========================================================================
-
-	/**
-	 * If set to false, you are required to be logged in to execute any of the given controller's actions.
-	 *
-	 * If set to true, anonymous access is allowed for all of the given controller's actions.
-	 *
-	 * If the value is an array of action names, then you must be logged in for any action method except for the ones in
-	 * the array list.
-	 *
-	 * If you have a controller that where the majority of action methods will be anonymous, but you only want require
-	 * login on a few, it's best to use {@link UserSessionService::requireLogin() craft()->userSession->requireLogin()}
-	 * in the individual methods.
-	 *
-	 * @var bool
-	 */
-	protected $allowAnonymous = array('actionLogin', 'actionLogout', 'actionGetAuthTimeout', 'actionForgotPassword', 'actionSendPasswordResetEmail', 'actionSendActivationEmail', 'actionSaveUser', 'actionSetPassword', 'actionVerifyEmail');
-
-	// Public Methods
-	// =========================================================================
-
-	/**
-	 * Displays the login template, and handles login post requests.
-	 *
-	 * @return null
-	 */
-	public function actionLogin()
-	{
-		if (craft()->userSession->isLoggedIn())
-		{
-			// Too easy.
-			$this->_handleSuccessfulLogin(false);
-		}
-
-		if (craft()->request->isPostRequest())
-		{
-			// First, a little house-cleaning for expired, pending users.
-			craft()->users->purgeExpiredPendingUsers();
-
-			$loginName = craft()->request->getPost('loginName');
-			$password = craft()->request->getPost('password');
-			$rememberMe = (bool) craft()->request->getPost('rememberMe');
-
-			if (craft()->userSession->login($loginName, $password, $rememberMe))
-			{
-				$this->_handleSuccessfulLogin(true);
-			}
-			else
-			{
-				$errorCode = craft()->userSession->getLoginErrorCode();
-				$errorMessage = craft()->userSession->getLoginErrorMessage($errorCode, $loginName);
-
-				if (craft()->request->isAjaxRequest())
-				{
-					$this->returnJson(array(
-						'errorCode' => $errorCode,
-						'error' => $errorMessage
-					));
-				}
-				else
-				{
-					craft()->userSession->setError($errorMessage);
-
-					craft()->urlManager->setRouteVariables(array(
-						'loginName' => $loginName,
-						'rememberMe' => $rememberMe,
-						'errorCode' => $errorCode,
-						'errorMessage' => $errorMessage,
-					));
-				}
-			}
-		}
-
-		// Make sure that either the site is online or they are specifically
-		// requesting the login path
-		if (!craft()->isSystemOn())
-		{
-			if (craft()->request->isCpRequest())
-			{
-				$loginPath = craft()->config->getCpLoginPath();
-			}
-			else
-			{
-				$loginPath = trim(craft()->config->getLocalized('loginPath'), '/');
-			}
-
-			if (craft()->request->getPath() !== $loginPath)
-			{
-				throw new HttpException(503);
-			}
-		}
-	}
-
-	/**
-	 * Logs a user in for impersonation.  Requires you to be an administrator.
-	 *
-	 * @return null
-	 */
-	public function actionImpersonate()
-	{
-		$this->requireLogin();
-		$this->requireAdmin();
-		$this->requirePostRequest();
-
-		$userId = craft()->request->getPost('userId');
-		$originalUserId = craft()->userSession->getId();
-
-		craft()->httpSession->add(UserSessionService::USER_IMPERSONATE_KEY, $originalUserId);
-
-		if (craft()->userSession->loginByUserId($userId))
-		{
-			craft()->userSession->setNotice(Craft::t('Logged in.'));
-			$this->_handleSuccessfulLogin(true);
-		}
-		else
-		{
-			craft()->httpSession->remove(UserSessionService::USER_IMPERSONATE_KEY);
-			craft()->userSession->setError(Craft::t('There was a problem impersonating this user.'));
-			Craft::log(craft()->userSession->getUser()->username.' tried to impersonate userId: '.$userId.' but something went wrong.', LogLevel::Error);
-		}
-	}
-
-	/**
-	 * Returns how many seconds are left in the current user session.
-	 *
-	 * @return null
-	 */
-	public function actionGetAuthTimeout()
-	{
-		$return = array('timeout' => craft()->userSession->getAuthTimeout());
-
-		if (craft()->config->get('enableCsrfProtection'))
-		{
-			$return['csrfTokenValue'] = craft()->request->getCsrfToken();
-		}
-
-		$this->returnJson($return);
-	}
-
-	/**
-	 * Returns how many seconds are left in the current elevated user session.
-	 *
-	 * @return null
-	 */
-	public function actionGetElevatedSessionTimeout()
-	{
-		$return = array(
-			'timeout' => craft()->userSession->getElevatedSessionTimeout()
-		);
-
-		$this->returnJson($return);
-	}
-
-	/**
-	 * Starts an elevated user session.
-	 *
-	 * @return null
-	 */
-	public function actionStartElevatedSession()
-	{
-		$password = craft()->request->getPost('password');
-		$success = craft()->userSession->startElevatedSession($password);
-
-		$this->returnJson(array(
-			'success' => $success
-		));
-	}
-
-	/**
-	 * @return null
-	 */
-	public function actionLogout()
-	{
-		craft()->userSession->logout(false);
-
-		if (craft()->config->get('enableCsrfProtection'))
-		{
-			// Manually nuke the CSRF cookie (if there is one).
-			craft()->request->deleteCookie(craft()->request->csrfTokenName);
-
-			// Generate a new one.
-			craft()->request->getCsrfToken();
-		}
-
-		if (craft()->request->isAjaxRequest())
-		{
-			$this->returnJson(array(
-				'success' => true
-			));
-		}
-		else
-		{
-			$this->redirect('');
-		}
-	}
-
-	/**
-	 * Sends a password reset email.
-	 *
-	 * @throws HttpException
-	 * @return null
-	 */
-	public function actionSendPasswordResetEmail()
-	{
-		$this->requirePostRequest();
-		$errors = array();
-		$existingUser = false;
-
-		// If someone's logged in and they're allowed to edit other users, then see if a userId was submitted
-		if (craft()->userSession->checkPermission('editUsers'))
-		{
-			$userId = craft()->request->getPost('userId');
-
-			if ($userId)
-			{
-				$user = craft()->users->getUserById($userId);
-
-				if (!$user)
-				{
-					throw new HttpException(404);
-				}
-
-				$existingUser = true;
-			}
-		}
-
-		if (!isset($user))
-		{
-			$loginName = craft()->request->getPost('loginName');
-
-			if (!$loginName)
-			{
-				// If they didn't even enter a username/email, just bail now.
-				$errors[] = Craft::t('Username or email is required.');
-				$this->_handleSendPasswordResetError($errors);
-
-				return;
-			}
-
-			$user = craft()->users->getUserByUsernameOrEmail($loginName);
-
-			if (!$user)
-			{
-				$errors[] = Craft::t('Invalid username or email.');
-			}
-		}
-
-		if (!empty($user))
-		{
-			if (!craft()->users->sendPasswordResetEmail($user))
-			{
-				$errors[] = Craft::t('There was a problem sending the password reset email.');
-			}
-		}
-
-		// If there haven't been any errors, or there were, and it's not one logged in user editing another
-		// and we want to pretend like there wasn't any errors...
-		if (empty($errors) || (count($errors) > 0 && !$existingUser && craft()->config->get('preventUserEnumeration')))
-		{
-			if (craft()->request->isAjaxRequest())
-			{
-				$this->returnJson(array('success' => true));
-			}
-			else
-			{
-				craft()->userSession->setNotice(Craft::t('Password reset email sent.'));
-				$this->redirectToPostedUrl();
-			}
-		}
-
-		// Handle the errors.
-		$this->_handleSendPasswordResetError($errors, $loginName);
-	}
-
-	/**
-	 * Generates a new verification code for a given user, and returns its URL.
-	 *
-	 * @throws HttpException|Exception
-	 * @return null
-	 */
-	public function actionGetPasswordResetUrl()
-	{
-		$this->requireAdmin();
-
-		if (!$this->_verifyElevatedSession())
-		{
-			throw new HttpException(403);
-		}
-
-		$userId = craft()->request->getRequiredParam('userId');
-		$user = craft()->users->getUserById($userId);
-
-		if (!$user)
-		{
-			$this->_noUserExists($userId);
-		}
-
-		echo craft()->users->getPasswordResetUrl($user);
-		craft()->end();
-	}
-
-	/**
-	 * Sets a user's password once they've verified they have access to their email.
-	 *
-	 * @throws HttpException|Exception
-	 * @return null
-	 */
-	public function actionSetPassword()
-	{
-		// Have they just submitted a password, or are we just displaying the page?
-		if (!craft()->request->isPostRequest())
-		{
-			if ($info = $this->_processTokenRequest())
-			{
-				$userToProcess = $info['userToProcess'];
-				$id = $info['id'];
-				$code = $info['code'];
-
-				craft()->userSession->processUsernameCookie($userToProcess->username);
-
-				// Send them to the set password template.
-				$this->_renderSetPasswordTemplate($userToProcess, array(
-					'code'    => $code,
-					'id'      => $id,
-					'newUser' => ($userToProcess->password ? false : true),
-				));
-			}
-		}
-		else
-		{
-			// POST request. They've just set the password.
-			$code          = craft()->request->getRequiredPost('code');
-			$id            = craft()->request->getRequiredParam('id');
-			$userToProcess = craft()->users->getUserByUid($id);
-
-			// See if we still have a valid token.
-			$isCodeValid = craft()->users->isVerificationCodeValidForUser($userToProcess, $code);
-
-			if (!$userToProcess || !$isCodeValid)
-			{
-				$this->_processInvalidToken($userToProcess);
-			}
-
-			$newPassword = craft()->request->getRequiredPost('newPassword');
-			$userToProcess->newPassword = $newPassword;
-
-			if ($userToProcess->passwordResetRequired)
-			{
-				$forceDifferentPassword = true;
-			}
-			else
-			{
-				$forceDifferentPassword = false;
-			}
-
-			if (craft()->users->changePassword($userToProcess, $forceDifferentPassword))
-			{
-				if ($userToProcess->status == UserStatus::Pending)
-				{
-					// Activate them
-					craft()->users->activateUser($userToProcess);
-
-					// Treat this as an activation request
-					$this->_onAfterActivateUser($userToProcess);
-				}
-
-				// Can they access the CP?
-				if ($userToProcess->can('accessCp'))
-				{
-					// Send them to the CP login page
-					$url = UrlHelper::getCpUrl(craft()->config->getCpLoginPath());
-				}
-				else
-				{
-					// Send them to the 'setPasswordSuccessPath'.
-					$setPasswordSuccessPath = craft()->config->getLocalized('setPasswordSuccessPath');
-					$url = UrlHelper::getSiteUrl($setPasswordSuccessPath);
-				}
-
-				$this->redirect($url);
-			}
-
-			craft()->userSession->setNotice(Craft::t('Couldn’t update password.'));
-
-			$errors = $userToProcess->getErrors('newPassword');
-
-			$this->_renderSetPasswordTemplate($userToProcess, array(
-				'errors' => $errors,
-				'code' => $code,
-				'id' => $id,
-				'newUser' => ($userToProcess->password ? false : true),
-			));
-		}
-	}
-
-	/**
-	 * Verifies that a user has access to an email address.
-	 *
-	 * @deprecated Deprecated in 2.3. Use {@link UsersController::actionVerifyEmail()} instead.
-	 * @return null
-	 */
-	public function actionValidate()
-	{
-		craft()->deprecator->log('UsersController::validate()', 'The users/validate action has been deprecated. Use users/verifyEmail instead.');
-		$this->actionVerifyEmail();
-	}
-
-	/**
-	 * Verifies that a user has access to an email address.
-	 *
-	 * @return null
-	 */
-	public function actionVerifyEmail()
-	{
-		if ($info = $this->_processTokenRequest())
-		{
-			$userToProcess = $info['userToProcess'];
-			$userIsPending = $userToProcess->status == UserStatus::Pending;
-
-			if (craft()->users->verifyEmailForUser($userToProcess))
-			{
-
-				if ($userIsPending)
-				{
-					// They were just activated, so treat this as an activation request
-					$this->_onAfterActivateUser($userToProcess);
-				}
-
-				// Redirect to the site/CP root
-				$url = UrlHelper::getUrl('');
-				$this->redirect($url);
-			}
-
-			$this->renderTemplate('_special/emailtaken', array('email' => $userToProcess->unverifiedEmail));
-		}
-	}
-
-	/**
-	 * Manually activates a user account.  Only admins have access.
-	 *
-	 * @return null
-	 */
-	public function actionActivateUser()
-	{
-		$this->requireAdmin();
-		$this->requirePostRequest();
-
-		$userId = craft()->request->getRequiredPost('userId');
-		$user = craft()->users->getUserById($userId);
-
-		if (!$user)
-		{
-			$this->_noUserExists($userId);
-		}
-
-		if (craft()->users->activateUser($user))
-		{
-			craft()->userSession->setNotice(Craft::t('Successfully activated the user.'));
-		}
-		else
-		{
-			craft()->userSession->setError(Craft::t('There was a problem activating the user.'));
-		}
-
-		$this->redirectToPostedUrl();
-	}
-
-	/**
-	 * Edit a user account.
-	 *
-	 * @param array       $variables
-	 * @param string|null $account
-	 *
-	 * @throws HttpException
-	 * @return null
-	 */
-	public function actionEditUser(array $variables = array(), $account = null)
-	{
-		// Determine which user account we're editing
-		// ---------------------------------------------------------------------
-
-		$craftEdition = craft()->getEdition();
-		$isClientAccount = false;
-
-		// This will be set if there was a validation error.
-		if (empty($variables['account']))
-		{
-			// Are we editing a specific user account?
-			if ($account !== null)
-			{
-				switch ($account)
-				{
-					case 'current':
-					{
-						$variables['account'] = craft()->userSession->getUser();
-
-						break;
-					}
-					case 'client':
-					{
-						$isClientAccount = true;
-						$variables['account'] = craft()->users->getClient();
-
-						if (!$variables['account'])
-						{
-							// Registering the Client
-							$variables['account'] = new UserModel();
-							$variables['account']->client = true;
-						}
-
-						break;
-					}
-					default:
-					{
-						throw new HttpException(404);
-					}
-				}
-			}
-			else if (!empty($variables['userId']))
-			{
-				$variables['account'] = craft()->users->getUserById($variables['userId']);
-
-				if (!$variables['account'])
-				{
-					throw new HttpException(404);
-				}
-			}
-			else if ($craftEdition == Craft::Pro)
-			{
-				// Registering a new user
-				$variables['account'] = new UserModel();
-			}
-			else
-			{
-				// Nada.
-				throw new HttpException(404);
-			}
-		}
-		else
-		{
-			if ($account == 'client')
-			{
-				$isClientAccount = true;
-			}
-		}
-
-		$variables['isNewAccount'] = !$variables['account']->id;
-
-		// Make sure they have permission to edit this user
-		// ---------------------------------------------------------------------
-
-		if (!$variables['account']->isCurrent())
-		{
-			if ($variables['isNewAccount'])
-			{
-				craft()->userSession->requirePermission('registerUsers');
-			}
-			else
-			{
-				craft()->userSession->requirePermission('editUsers');
-			}
-		}
-
-		// Determine which actions should be available
-		// ---------------------------------------------------------------------
-
-		$statusActions = array();
-		$loginActions = array();
-		$sketchyActions = array();
-
-		if ($craftEdition >= Craft::Client && !$variables['isNewAccount'])
-		{
-			switch ($variables['account']->getStatus())
-			{
-				case UserStatus::Pending:
-				{
-					$variables['statusLabel'] = Craft::t('Unverified');
-
-					$statusActions[] = array('action' => 'users/sendActivationEmail', 'label' => Craft::t('Send activation email'));
-
-					if (craft()->userSession->isAdmin())
-					{
-						// If they already have a password (like from a front-end user registration), no
-						// need to show the "Copy activation URL" option
-						if (!$variables['account']->password)
-						{
-							$statusActions[] = array('id' => 'copy-passwordreset-url', 'label' => Craft::t('Copy activation URL'));
-						}
-
-						$statusActions[] = array('action' => 'users/activateUser', 'label' => Craft::t('Activate account'));
-					}
-
-					break;
-				}
-				case UserStatus::Locked:
-				{
-					$variables['statusLabel'] = Craft::t('Locked');
-
-					if (craft()->userSession->checkPermission('administrateUsers'))
-					{
-						$statusActions[] = array('action' => 'users/unlockUser', 'label' => Craft::t('Unlock'));
-					}
-
-					break;
-				}
-				case UserStatus::Suspended:
-				{
-					$variables['statusLabel'] = Craft::t('Suspended');
-
-					if (craft()->userSession->checkPermission('administrateUsers'))
-					{
-						$statusActions[] = array('action' => 'users/unsuspendUser', 'label' => Craft::t('Unsuspend'));
-					}
-
-					break;
-				}
-				case UserStatus::Active:
-				{
-					$variables['statusLabel'] = Craft::t('Active');
-
-					if (!$variables['account']->isCurrent())
-					{
-						$statusActions[] = array('action' => 'users/sendPasswordResetEmail', 'label' => Craft::t('Send password reset email'));
-
-						if (craft()->userSession->isAdmin())
-						{
-							$statusActions[] = array('id' => 'copy-passwordreset-url', 'label' => Craft::t('Copy password reset URL'));
-						}
-					}
-
-					break;
-				}
-			}
-
-			if (!$variables['account']->isCurrent())
-			{
-				if (craft()->userSession->isAdmin())
-				{
-					$loginActions[] = array('action' => 'users/impersonate', 'label' => Craft::t('Login as {user}', array('user' => $variables['account']->getName())));
-				}
-
-				if (craft()->userSession->checkPermission('administrateUsers') && $variables['account']->getStatus() != UserStatus::Suspended)
-				{
-					$sketchyActions[] = array('action' => 'users/suspendUser', 'label' => Craft::t('Suspend'));
-				}
-
-				if (craft()->userSession->checkPermission('deleteUsers'))
-				{
-					// Even if they have delete user permissions, we don't want a non-admin
-					// to be able to delete an admin.
-					$currentUser = craft()->userSession->getUser();
-
-					if (($currentUser && $currentUser->admin) || !$variables['account']->admin) {
-						$sketchyActions[] = array('id' => 'delete-btn', 'label' => Craft::t('Delete…'));
-					}
-				}
-			}
-		}
-
-		$variables['actions'] = array();
-
-		if ($statusActions)
-		{
-			array_push($variables['actions'], $statusActions);
-		}
-
-		// Give plugins a chance to add more actions
-		$pluginActions = craft()->plugins->call('addUserAdministrationOptions', array($variables['account']), true);
-
-		if ($pluginActions)
-		{
-			$variables['actions'] = array_merge($variables['actions'], array_values($pluginActions));
-		}
-
-		if ($loginActions)
-		{
-			array_push($variables['actions'], $loginActions);
-		}
-
-		if ($sketchyActions)
-		{
-			array_push($variables['actions'], $sketchyActions);
-		}
-
-		// Set the appropriate page title
-		// ---------------------------------------------------------------------
-
-		if (!$variables['isNewAccount'])
-		{
-			if ($variables['account']->isCurrent())
-			{
-				$variables['title'] = Craft::t('My Account');
-			}
-			else
-			{
-				$variables['title'] = Craft::t("{user}’s Account", array('user' => $variables['account']->name));
-			}
-		}
-		else if ($isClientAccount)
-		{
-			$variables['title'] = Craft::t('Register the client’s account');
-		}
-		else
-		{
-			$variables['title'] = Craft::t("Register a new user");
-		}
-
-		// ---------------------------------------------------------------------
-		$variables['selectedTab'] = 'account';
-
-		$variables['tabs'] = array(
-				'account' => array(
-						'label' => Craft::t('Account'),
-						'url'   => '#account',
-				)
-		);
-
-		// No need to show the Profile tab if it's a new user (can't have an avatar yet) and there's no user fields.
-		if (!$variables['isNewAccount'] || ($craftEdition == Craft::Pro && $variables['account']->getFieldLayout()->getFields()))
-		{
-			$variables['tabs']['profile'] = array(
-					'label' => Craft::t('Profile'),
-					'url'   => '#profile',
-			);
-		}
-
-
-
-		// Show the permission tab for the users that can change them on Craft Client+ editions (unless
-		// you're on Client and you're the admin account. No need to show since we always need an admin on Client)
-		if (
-			($craftEdition == Craft::Pro && craft()->userSession->getUser()->can('assignUserPermissions')) ||
-			($craftEdition == Craft::Client && $isClientAccount && craft()->userSession->isAdmin())
-		)
-		{
-			$variables['tabs']['perms'] = array(
-					'label' => Craft::t('Permissions'),
-					'url'   => '#perms',
-			);
-		}
-
-		// Just one tab looks awkward, so just don't show them at all then.
-		if (count($variables['tabs']) == 1)
-		{
-			$variables['tabs'] = array();
-		}
-		else
-		{
-			if ($variables['account']->hasErrors())
-			{
-				// Add the 'error' class to any tabs that have errors
-				$errors = $variables['account']->getErrors();
-				$accountFields = array('username', 'firstName', 'lastName', 'email', 'password', 'newPassword', 'currentPassword', 'passwordResetRequired', 'preferredLocale');
-
-				foreach ($errors as $attribute => $error)
-				{
-					if (isset($variables['tabs']['account']) && in_array($attribute, $accountFields))
-					{
-						$variables['tabs']['account']['class'] = 'error';
-					}
-					else if (isset($variables['tabs']['profile']))
-					{
-						$variables['tabs']['profile']['class'] = 'error';
-					}
-				}
-			}
-		}
-
-		// Load the resources and render the page
-		// ---------------------------------------------------------------------
-
-		craft()->templates->includeCssResource('css/account.css');
-		craft()->templates->includeJsResource('js/AccountSettingsForm.js');
-		craft()->templates->includeJs('new Craft.AccountSettingsForm('.JsonHelper::encode($variables['account']->id).', '.($variables['account']->isCurrent() ? 'true' : 'false').');');
-
-		craft()->templates->includeTranslations(
-			'Please enter your current password.',
-			'Please enter your password.'
-		);
-
-		$this->renderTemplate('users/_edit', $variables);
-	}
-
-	/**
-	 * Provides an endpoint for saving a user account.
-	 *
-	 * This action accounts for the following scenarios:
-	 *
-	 * - An admin registering a new user account.
-	 * - An admin editing an existing user account.
-	 * - A normal user with user-administration permissions registering a new user account.
-	 * - A normal user with user-administration permissions editing an existing user account.
-	 * - A guest registering a new user account ("public registration").
-	 *
-	 * This action behaves the same regardless of whether it was requested from the Control Panel or the front-end site.
-	 *
-	 * @throws HttpException|Exception
-	 * @return null
-	 */
-	public function actionSaveUser()
-	{
-		$this->requirePostRequest();
-
-		$craftEdition = craft()->getEdition();
-		$currentUser = craft()->userSession->getUser();
-		$requireEmailVerification = craft()->systemSettings->getSetting('users', 'requireEmailVerification');
-
-		// Get the user being edited
-		// ---------------------------------------------------------------------
-
-		$userId = craft()->request->getPost('userId');
-		$isNewUser = !$userId;
-		$thisIsPublicRegistration = false;
-
-		// Are we editing an existing user?
-		if ($userId)
-		{
-			$user = craft()->users->getUserById($userId);
-
-			if (!$user)
-			{
-				throw new Exception(Craft::t('No user exists with the ID “{id}”.', array('id' => $userId)));
-			}
-
-			if (!$user->isCurrent())
-			{
-				// Make sure they have permission to edit other users
-				craft()->userSession->requirePermission('editUsers');
-			}
-		}
-		else if ($craftEdition == Craft::Client)
-		{
-			// Make sure they're logged in
-			craft()->userSession->requireAdmin();
-
-			// Make sure there's no Client user yet
-			if (craft()->users->getClient())
-			{
-				throw new Exception(Craft::t('A client account already exists.'));
-			}
-
-			$user = new UserModel();
-			$user->client = true;
-		}
-		else
-		{
-			// Make sure this is Craft Pro, since that's required for having multiple user accounts
-			craft()->requireEdition(Craft::Pro);
-
-			// Is someone logged in?
-			if ($currentUser)
-			{
-				// Make sure they have permission to register users
-				craft()->userSession->requirePermission('registerUsers');
-			}
-			else
-			{
-				// Make sure public registration is allowed
-				if (!craft()->systemSettings->getSetting('users', 'allowPublicRegistration'))
-				{
-					throw new HttpException(403);
-				}
-
-				$thisIsPublicRegistration = true;
-			}
-
-			$user = new UserModel();
-		}
-
-		$isCurrentUser = $user->isCurrent();
-
-		if ($isCurrentUser)
-		{
-			// Remember the old username in case it changes
-			$oldUsername = $user->username;
-		}
-
-		// Handle secure properties (email and password)
-		// ---------------------------------------------------------------------
-
-		$verifyNewEmail = false;
-
-		// Are they allowed to set the email address?
-		if ($isNewUser || $isCurrentUser || $currentUser->can('changeUserEmails'))
-		{
-			$newEmail = craft()->request->getPost('email');
-
-			// Did it just change?
-			if ($newEmail && $newEmail == $user->email)
-			{
-				$newEmail = null;
-			}
-
-			if ($newEmail)
-			{
-				// Does that email need to be verified?
-				if ($requireEmailVerification && (!$currentUser || !$currentUser->admin || craft()->request->getPost('sendVerificationEmail')))
-				{
-					// Save it as an unverified email for now
-					$user->unverifiedEmail = $newEmail;
-					$verifyNewEmail = true;
-
-					// If this is a new user, set it as their main email address too
-					if ($isNewUser)
-					{
-						$user->email = $newEmail;
-					}
-				}
-				else
-				{
-					// We trust them
-					$user->email = $newEmail;
-				}
-			}
-		}
-
-		// Are they allowed to set a new password?
-		if ($thisIsPublicRegistration)
-		{
-			if (!craft()->config->get('deferPublicRegistrationPassword'))
-			{
-				$user->newPassword = craft()->request->getPost('password', '');
-			}
-		}
-		else if ($isCurrentUser)
-		{
-			// If there was a newPassword input but it was empty, pretend it didn't exist
-			$user->newPassword = (craft()->request->getPost('newPassword') ?: null);
-		}
-
-		// If editing an existing user and either of these properties are being changed,
-		// require the user's current password for additional security
-		if (!$isNewUser && (!empty($newEmail) || $user->newPassword))
-		{
-			if (!$this->_verifyElevatedSession())
-			{
-				Craft::log('Tried to change the email or password for userId: '.$user->id.', but the current password does not match what the user supplied.', LogLevel::Warning);
-				$user->addError('currentPassword', Craft::t('Incorrect current password.'));
-			}
-		}
-
-		// Handle the rest of the user properties
-		// ---------------------------------------------------------------------
-
-		// Is the site set to use email addresses as usernames?
-		if (craft()->config->get('useEmailAsUsername'))
-		{
-			$user->username    =  $user->email;
-		}
-		else
-		{
-			$user->username    = craft()->request->getPost('username', ($user->username ? $user->username : $user->email));
-		}
-
-		$user->firstName       = craft()->request->getPost('firstName', $user->firstName);
-		$user->lastName        = craft()->request->getPost('lastName', $user->lastName);
-		$user->preferredLocale = craft()->request->getPost('preferredLocale', $user->preferredLocale);
-		$user->weekStartDay    = craft()->request->getPost('weekStartDay', $user->weekStartDay);
-
-		// If email verification is required, then new users will be saved in a pending state,
-		// even if an admin is doing this and opted to not send the verification email
-		if ($isNewUser && $requireEmailVerification)
-		{
-			$user->pending = true;
-		}
-
-		// There are some things only admins can change
-		if ($currentUser && $currentUser->admin)
-		{
-			$user->passwordResetRequired = (bool) craft()->request->getPost('passwordResetRequired', $user->passwordResetRequired);
-
-			// Is their admin status changing?
-			if (($adminParam = craft()->request->getPost('admin', $user->admin)) != $user->admin)
-			{
-				// Making someone an admin requires an elevated session
-				if ($adminParam)
-				{
-					$this->requireElevatedSession();
-				}
-
-				$user->admin = $adminParam;
-			}
-		}
-
-		// If this is Craft Pro, grab any profile content from post
-		if ($craftEdition == Craft::Pro)
-		{
-			$user->setContentFromPost('fields');
-		}
-
-		// Validate and save!
-		// ---------------------------------------------------------------------
-		$imageValidates = true;
-		$userPhoto = UploadedFile::getInstanceByName('userPhoto');
-
-		if ($userPhoto && !ImageHelper::isImageManipulatable($userPhoto->getExtensionName()))
-		{
-			$imageValidates = false;
-			$user->addError('userPhoto', Craft::t("The user photo provided is not an image."));
-		}
-
-		if ($imageValidates && craft()->users->saveUser($user))
-		{
-			// Is this the current user, and did their username just change?
-			if ($isCurrentUser && $user->username !== $oldUsername)
-			{
-				// Update the username cookie
-				craft()->userSession->processUsernameCookie($user->username);
-			}
-
-			// Save the user's photo, if it was submitted
-			$this->_processUserPhoto($user);
-
-			// If this is public registration, assign the user to the default user group
-			if ($thisIsPublicRegistration)
-			{
-				// Assign them to the default user group
-				craft()->userGroups->assignUserToDefaultGroup($user);
-			}
-			else
-			{
-				// Assign user groups and permissions if the current user is allowed to do that
-				$this->_processUserGroupsPermissions($user);
-			}
-
-			// Do we need to send a verification email out?
-			if ($verifyNewEmail)
-			{
-				// Temporarily set the unverified email on the UserModel so the verification email goes to the
-				// right place
-				$originalEmail = $user->email;
-				$user->email = $user->unverifiedEmail;
-
-				if ($isNewUser)
-				{
-					// Send the activation email
-					$emailSent = craft()->users->sendActivationEmail($user);
-				}
-				else
-				{
-					// Send the standard verification email
-					$emailSent = craft()->users->sendNewEmailVerifyEmail($user);
-				}
-
-				if (!$emailSent)
-				{
-					craft()->userSession->setError(Craft::t('User saved, but couldn’t send verification email. Check your email settings.'));
-				}
-
-				// Put the original email back into place
-				$user->email = $originalEmail;
-			}
-
-			if (isset($_POST['redirect']) && mb_strpos($_POST['redirect'], '{userId}') !== false)
-			{
-				craft()->deprecator->log('UsersController::saveUser():userId_redirect', 'The {userId} token within the ‘redirect’ param on users/saveUser requests has been deprecated. Use {id} instead.');
-				$_POST['redirect'] = str_replace('{userId}', '{id}', $_POST['redirect']);
-			}
-
-			// Is this public registration, and was the user going to be activated automatically?
-			$publicActivation = $thisIsPublicRegistration && $user->status == UserStatus::Active;
-
-			if ($publicActivation)
-			{
-				// Maybe automatically log them in
-				$this->_maybeLoginUserAfterAccountActivation($user);
-			}
-
-			if (craft()->request->isAjaxRequest())
-			{
-				$return['success']   = true;
-				$return['id']        = $user->id;
-
-				$this->returnJson($return);
-			}
-			else
-			{
-				if ($thisIsPublicRegistration)
-				{
-					craft()->userSession->setNotice(Craft::t('User registered.'));
-				}
-				else
-				{
-					craft()->userSession->setNotice(Craft::t('User saved.'));
-				}
-
-				// Is this public registration, and is the user going to be activated automatically?
-				if ($publicActivation)
-				{
-					$this->_redirectUserAfterAccountActivation($user);
-				}
-				else
-				{
-					$this->redirectToPostedUrl($user);
-				}
-			}
-		}
-		else
-		{
-			if (craft()->request->isAjaxRequest())
-			{
-				$this->returnJson(array(
-					'errors' => $user->getErrors(),
-				));
-			}
-			else
-			{
-				craft()->userSession->setError(Craft::t('Couldn’t save user.'));
-
-				// Send the account back to the template
-				craft()->urlManager->setRouteVariables(array(
-					'account' => $user
-				));
-			}
-		}
-	}
-
-	/**
-	 * Saves a user's profile.
-	 *
-	 * @deprecated Deprecated in 2.0. Use {@link UsersController::saveUser()} instead.
-	 * @return null
-	 */
-	public function actionSaveProfile()
-	{
-		craft()->deprecator->log('UsersController::saveProfile()', 'The users/saveProfile action has been deprecated. Use users/saveUser instead.');
-		$this->actionSaveUser();
-	}
-
-	/**
-	 * Upload a user photo.
-	 *
-	 * @return null
-	 */
-	public function actionUploadUserPhoto()
-	{
-		$this->requireAjaxRequest();
-		craft()->userSession->requireLogin();
-		$userId = craft()->request->getRequiredPost('userId');
-
-		if ($userId != craft()->userSession->getUser()->id)
-		{
-			craft()->userSession->requirePermission('editUsers');
-		}
-
-		// Upload the file and drop it in the temporary folder
-		$file = UploadedFile::getInstanceByName('image-upload');
-
-		try
-		{
-			// Make sure a file was uploaded
-			if ($file)
-			{
-				$fileName = AssetsHelper::cleanAssetName($file->getName(), false, true);
-
-				if (!ImageHelper::isImageManipulatable($file->getExtensionName()))
-				{
-					throw new Exception(Craft::t('The uploaded file is not an image.'));
-				}
-
-				$user = craft()->users->getUserById($userId);
-				$userName = AssetsHelper::cleanAssetName($user->username, false, true);
-				$folderPath = craft()->path->getTempUploadsPath().'userphotos/'.$userName.'/';
-				$fullPath = $folderPath.$fileName;
-
-				IOHelper::clearFolder($folderPath);
-				IOHelper::ensureFolderExists($folderPath);
-
-				move_uploaded_file($file->getTempName(), $fullPath);
-
-				// Test if we will be able to perform image actions on this image
-				if (!craft()->images->checkMemoryForImage($fullPath))
-				{
-					IOHelper::deleteFile($fullPath);
-					$this->returnErrorJson(Craft::t('The uploaded image is too large'));
-				}
-
-				craft()->images->cleanImage($fullPath);
-
-				craft()->images->
-					loadImage($fullPath)->
-					scaleToFit(500, 500, false)->
-					saveAs($fullPath);
-
-				list ($width, $height) = ImageHelper::getImageSize($fullPath);
-
-				// If the file is in the format badscript.php.gif perhaps.
-				if ($width && $height)
-				{
-					$html = craft()->templates->render('_components/tools/cropper_modal',
-						array(
-							'imageUrl' => UrlHelper::getResourceUrl('userphotos/temp/'.$userName.'/'.$fileName),
-							'width' => $width,
-							'height' => $height,
-							'fileName' => $fileName
-						)
-					);
-
-					$this->returnJson(array('html' => $html));
-				}
-			}
-		}
-		catch (Exception $exception)
-		{
-			// Don't leave the file hanging around in a temp folder in case it was malicious.
-			IOHelper::deleteFile($fullPath);
-			$this->returnErrorJson($exception->getMessage());
-		}
-
-		$this->returnErrorJson(Craft::t('There was an error uploading your photo.'));
-	}
-
-	/**
-	 * Crop user photo.
-	 *
-	 * @return null
-	 */
-	public function actionCropUserPhoto()
-	{
-		$this->requireAjaxRequest();
-		craft()->userSession->requireLogin();
-
-		$userId = craft()->request->getRequiredPost('userId');
-
-		if ($userId != craft()->userSession->getUser()->id)
-		{
-			craft()->userSession->requirePermission('editUsers');
-		}
-
-		try
-		{
-			$x1 = craft()->request->getRequiredPost('x1');
-			$x2 = craft()->request->getRequiredPost('x2');
-			$y1 = craft()->request->getRequiredPost('y1');
-			$y2 = craft()->request->getRequiredPost('y2');
-			$source = craft()->request->getRequiredPost('source');
-
-			// Strip off any querystring info, if any.
-			$source = UrlHelper::stripQueryString($source);
-
-			$user = craft()->users->getUserById($userId);
-			$userName = AssetsHelper::cleanAssetName($user->username, false, true);
-
-			// make sure that this is this user's file
-			$imagePath = craft()->path->getTempUploadsPath().'userphotos/'.$userName.'/'.$source;
-
-			if (IOHelper::fileExists($imagePath) && craft()->images->checkMemoryForImage($imagePath))
-			{
-				craft()->users->deleteUserPhoto($user);
-
-				$image = craft()->images->loadImage($imagePath);
-				$image->crop($x1, $x2, $y1, $y2);
-
-				if (craft()->users->saveUserPhoto(IOHelper::getFileName($imagePath), $image, $user))
-				{
-					IOHelper::clearFolder(craft()->path->getTempUploadsPath().'userphotos/'.$userName);
-
-					$html = craft()->templates->render('users/_userphoto',
-						array(
-							'account' => $user
-						)
-					);
-
-					$this->returnJson(array('html' => $html));
-				}
-			}
-
-			IOHelper::clearFolder(craft()->path->getTempUploadsPath().'userphotos/'.$userName);
-		}
-		catch (Exception $exception)
-		{
-			$this->returnErrorJson($exception->getMessage());
-		}
-
-		$this->returnErrorJson(Craft::t('Something went wrong when processing the photo.'));
-	}
-
-	/**
-	 * Delete all the photos for current user.
-	 *
-	 * @return null
-	 */
-	public function actionDeleteUserPhoto()
-	{
-		$this->requireAjaxRequest();
-		craft()->userSession->requireLogin();
-		$userId = craft()->request->getRequiredPost('userId');
-
-		if ($userId != craft()->userSession->getUser()->id)
-		{
-			craft()->userSession->requirePermission('editUsers');
-		}
-
-		$user = craft()->users->getUserById($userId);
-		craft()->users->deleteUserPhoto($user);
-
-		$user->photo = null;
-		craft()->users->saveUser($user);
-
-		$html = craft()->templates->render('users/_userphoto',
-			array(
-				'account' => $user
-			)
-		);
-
-		$this->returnJson(array('html' => $html));
-	}
-
-	/**
-	 * Sends a new activation email to a user.
-	 *
-	 * @return null
-	 * @throws Exception
-	 */
-	public function actionSendActivationEmail()
-	{
-		$this->requirePostRequest();
-
-		$userId = craft()->request->getRequiredPost('userId');
-		$user = craft()->users->getUserById($userId);
-
-		if (!$user)
-		{
-			$this->_noUserExists($userId);
-		}
-
-		// Only allow activation emails to be send to pending users.
-		if ($user->getStatus() !== UserStatus::Pending)
-		{
-			throw new Exception(Craft::t('Invalid account status for user ID “{id}”.', array('id' => $userId)));
-		}
-
-		$emailSent = craft()->users->sendActivationEmail($user);
-
-		if (craft()->request->isAjaxRequest())
-		{
-			$this->returnJson(array('success' => $emailSent));
-		}
-		else
-		{
-			if ($emailSent)
-			{
-				craft()->userSession->setNotice(Craft::t('Activation email sent.'));
-			}
-			else
-			{
-				craft()->userSession->setError(Craft::t('Couldn’t send activation email. Check your email settings.'));
-			}
-
-			$this->redirectToPostedUrl();
-		}
-	}
-
-	/**
-	 * Unlocks a user, bypassing the cooldown phase.
-	 *
-	 * @throws HttpException
-	 * @return null
-	 */
-	public function actionUnlockUser()
-	{
-		$this->requirePostRequest();
-		$this->requireLogin();
-		craft()->userSession->requirePermission('administrateUsers');
-
-		$userId = craft()->request->getRequiredPost('userId');
-		$user = craft()->users->getUserById($userId);
-
-		if (!$user)
-		{
-			$this->_noUserExists($userId);
-		}
-
-		// Even if you have administrateUsers permissions, only and admin should be able to unlock another admin.
-		$currentUser = craft()->userSession->getUser();
-
-		if ($user->admin && !$currentUser->admin)
-		{
-			throw new HttpException(403);
-		}
-
-		craft()->users->unlockUser($user);
-
-		craft()->userSession->setNotice(Craft::t('User activated.'));
-		$this->redirectToPostedUrl();
-	}
-
-	/**
-	 * Suspends a user.
-	 *
-	 * @throws HttpException
-	 * @return null
-	 */
-	public function actionSuspendUser()
-	{
-		$this->requirePostRequest();
-		$this->requireLogin();
-		craft()->userSession->requirePermission('administrateUsers');
-
-		$userId = craft()->request->getRequiredPost('userId');
-		$user = craft()->users->getUserById($userId);
-
-		if (!$user)
-		{
-			$this->_noUserExists($userId);
-		}
-
-		// Even if you have administrateUsers permissions, only and admin should be able to suspend another admin.
-		$currentUser = craft()->userSession->getUser();
-
-		if ($user->admin && !$currentUser->admin)
-		{
-			throw new HttpException(403);
-		}
-
-		if (craft()->users->suspendUser($user))
-		{
-			craft()->userSession->setNotice(Craft::t('User suspended.'));
-			$this->redirectToPostedUrl();
-		}
-		else
-		{
-			craft()->userSession->setError(Craft::t('Couldn’t suspend user.'));
-		}
-	}
-
-	/**
-	 * Deletes a user.
-	 *
-	 * @throws Exception
-	 * @throws HttpException
-	 * @throws \CDbException
-	 * @throws \Exception
-	 * @return null
-	 */
-	public function actionDeleteUser()
-	{
-		$this->requirePostRequest();
-		$this->requireLogin();
-
-		craft()->userSession->requirePermission('deleteUsers');
-
-		$userId = craft()->request->getRequiredPost('userId');
-		$user = craft()->users->getUserById($userId);
-
-		if (!$user)
-		{
-			$this->_noUserExists($userId);
-		}
-
-		// Even if you have deleteUser permissions, only and admin should be able to delete another admin.
-		if ($user->admin)
-		{
-			craft()->userSession->requireAdmin();
-		}
-
-		// Are we transfering the user's content to a different user?
-		$transferContentToId = craft()->request->getPost('transferContentTo');
-
-		if (is_array($transferContentToId) && isset($transferContentToId[0]))
-		{
-			$transferContentToId = $transferContentToId[0];
-		}
-
-		if ($transferContentToId)
-		{
-			$transferContentTo = craft()->users->getUserById($transferContentToId);
-
-			if (!$transferContentTo)
-			{
-				$this->_noUserExists($transferContentToId);
-			}
-		}
-		else
-		{
-			$transferContentTo = null;
-		}
-
-		// Delete the user
-		if (craft()->users->deleteUser($user, $transferContentTo))
-		{
-			craft()->userSession->setNotice(Craft::t('User deleted.'));
-			$this->redirectToPostedUrl();
-		}
-		else
-		{
-			craft()->userSession->setError(Craft::t('Couldn’t delete the user.'));
-		}
-	}
-
-	/**
-	 * Unsuspends a user.
-	 *
-	 * @throws HttpException
-	 * @return null
-	 */
-	public function actionUnsuspendUser()
-	{
-		$this->requirePostRequest();
-		$this->requireLogin();
-		craft()->userSession->requirePermission('administrateUsers');
-
-		$userId = craft()->request->getRequiredPost('userId');
-		$user = craft()->users->getUserById($userId);
-
-		if (!$user)
-		{
-			$this->_noUserExists($userId);
-		}
-
-		// Even if you have administrateUsers permissions, only and admin should be able to un-suspend another admin.
-		$currentUser = craft()->userSession->getUser();
-
-		if ($user->admin && !$currentUser->admin)
-		{
-			throw new HttpException(403);
-		}
-
-		if (craft()->users->unsuspendUser($user))
-		{
-			craft()->userSession->setNotice(Craft::t('User unsuspended.'));
-			$this->redirectToPostedUrl();
-		}
-		else
-		{
-			craft()->userSession->setNotice(Craft::t('Couldn’t unsuspended user.'));
-		}
-
-
-	}
-
-	/**
-	 * Saves the user field layout.
-	 *
-	 * @return null
-	 */
-	public function actionSaveFieldLayout()
-	{
-		$this->requirePostRequest();
-		craft()->userSession->requireAdmin();
-
-		// Set the field layout
-		$fieldLayout = craft()->fields->assembleLayoutFromPost();
-		$fieldLayout->type = ElementType::User;
-		craft()->fields->deleteLayoutsByType(ElementType::User);
-
-		if (craft()->fields->saveLayout($fieldLayout))
-		{
-			craft()->userSession->setNotice(Craft::t('User fields saved.'));
-			$this->redirectToPostedUrl();
-		}
-		else
-		{
-			craft()->userSession->setError(Craft::t('Couldn’t save user fields.'));
-		}
-	}
-
-	/**
-	 * Verifies a password for a user.
-	 *
-	 * @return bool
-	 */
-	public function actionVerifyPassword()
-	{
-		$this->requireAjaxRequest();
-
-		if ($this->_verifyExistingPassword())
-		{
-			$this->returnJson(array('success' => true));
-		}
-
-		$this->returnErrorJson(Craft::t('Invalid password.'));
-	}
-
-	// Deprecated Methods
-	// -------------------------------------------------------------------------
-
-	/**
-	 * Sends a Forgot Password email.
-	 *
-	 * @deprecated Deprecated in 2.3. Use {@link actionSendPasswordResetEmail()} instead.
-	 * @return null
-	 */
-	public function actionForgotPassword()
-	{
-		// TODO: Log a deprecation error in Craft 3
-		$this->actionSendPasswordResetEmail();
-	}
-
-	// Private Methods
-	// =========================================================================
-
-	/**
-	 * Redirects the user after a successful login attempt, or if they visited the Login page while they were already
-	 * logged in.
-	 *
-	 * @param bool $setNotice Whether a flash notice should be set, if this isn't an Ajax request.
-	 *
-	 * @return null
-	 */
-	private function _handleSuccessfulLogin($setNotice)
-	{
-		// Get the current user
-		$currentUser = craft()->userSession->getUser();
-
-		// Were they trying to access a URL beforehand?
-		$returnUrl = craft()->userSession->getReturnUrl(null, true);
-
-		if ($returnUrl === null || $returnUrl == craft()->request->getPath())
-		{
-			// If this is a CP request and they can access the control panel, send them wherever
-			// postCpLoginRedirect tells us
-			if (craft()->request->isCpRequest() && $currentUser->can('accessCp'))
-			{
-				$postCpLoginRedirect = craft()->config->get('postCpLoginRedirect');
-				$returnUrl = UrlHelper::getCpUrl($postCpLoginRedirect);
-			}
-			else
-			{
-				// Otherwise send them wherever postLoginRedirect tells us
-				$postLoginRedirect = craft()->config->get('postLoginRedirect');
-				$returnUrl = UrlHelper::getSiteUrl($postLoginRedirect);
-			}
-		}
-
-		// If this was an Ajax request, just return success:true
-		if (craft()->request->isAjaxRequest())
-		{
-			$this->returnJson(array(
-				'success' => true,
-				'returnUrl' => $returnUrl
-			));
-		}
-		else
-		{
-			if ($setNotice)
-			{
-				craft()->userSession->setNotice(Craft::t('Logged in.'));
-			}
-
-			$this->redirectToPostedUrl($currentUser, $returnUrl);
-		}
-	}
-
-	/**
-	 * Renders the Set Password template for a given user.
-	 *
-	 * @param UserModel $user
-	 * @param array     $variables
-	 */
-	private function _renderSetPasswordTemplate(UserModel $user, $variables)
-	{
-		// If the user doesn't have CP access, see if a custom Set Password template exists
-		if (!$user->can('accessCp'))
-		{
-			craft()->templates->setTemplateMode(TemplateMode::Site);
-			$templatePath = craft()->config->getLocalized('setPasswordPath');
-
-			if (craft()->templates->doesTemplateExist($templatePath))
-			{
-				$this->renderTemplate($templatePath, $variables);
-				return;
-			}
-		}
-
-		// Otherwise go with the CP's template
-		craft()->templates->setTemplateMode(TemplateMode::CP);
-		$templatePath = craft()->config->getCpSetPasswordPath();
-		$this->renderTemplate($templatePath, $variables);
-	}
-
-	/**
-	 * Throws a "no user exists" exception
-	 *
-	 * @param int $userId
-	 *
-	 * @throws Exception
-	 * @return null
-	 */
-	private function _noUserExists($userId)
-	{
-		throw new Exception(Craft::t('No user exists with the ID “{id}”.', array('id' => $userId)));
-	}
-
-	/**
-	 * Verifies that the user has an elevated session, or that their current password was submitted with the request.
-	 *
-	 * @return bool
-	 */
-	private function _verifyElevatedSession()
-	{
-		return (craft()->userSession->hasElevatedSession() || $this->_verifyExistingPassword());
-	}
-
-	/**
-	 * Verifies that the current user's password was submitted with the request.
-	 *
-	 * @return bool
-	 */
-	private function _verifyExistingPassword()
-	{
-		$currentUser = craft()->userSession->getUser();
-
-		if (!$currentUser)
-		{
-			return false;
-		}
-
-		$currentHashedPassword = $currentUser->password;
-		$currentPassword = craft()->request->getRequiredParam('password');
-
-		return craft()->users->validatePassword($currentHashedPassword, $currentPassword);
-	}
-
-	/**
-	 * @param $user
-	 *
-	 * @return null
-	 */
-	private function _processUserPhoto($user)
-	{
-		// Delete their photo?
-		if (craft()->request->getPost('deleteUserPhoto'))
-		{
-			craft()->users->deleteUserPhoto($user);
-		}
-
-		// Did they upload a new one?
-		if ($userPhoto = UploadedFile::getInstanceByName('userPhoto'))
-		{
-			craft()->users->deleteUserPhoto($user);
-			$image = craft()->images->loadImage($userPhoto->getTempName());
-			$imageWidth = $image->getWidth();
-			$imageHeight = $image->getHeight();
-
-			$dimension = min($imageWidth, $imageHeight);
-			$horizontalMargin = ($imageWidth - $dimension) / 2;
-			$verticalMargin = ($imageHeight - $dimension) / 2;
-			$image->crop($horizontalMargin, $imageWidth - $horizontalMargin, $verticalMargin, $imageHeight - $verticalMargin);
-
-			craft()->users->saveUserPhoto(AssetsHelper::cleanAssetName($userPhoto->getName()), $image, $user);
-
-			IOHelper::deleteFile($userPhoto->getTempName());
-		}
-	}
-
-	/**
-	 * @param UserModel $user
-	 *
-	 * @return null
-	 * @throws HttpException if the user account doesn't have permission to assign the attempted permissions/groups
-	 */
-	private function _processUserGroupsPermissions(UserModel $user)
-	{
-		if (craft()->getEdition() >= Craft::Client && craft()->userSession->checkPermission('assignUserPermissions'))
-		{
-			// Save any user permissions
-			if ($user->admin)
-			{
-				$permissions = array();
-			}
-			else
-			{
-				$permissions = craft()->request->getPost('permissions');
-
-				// it will be an empty string if no permissions were assigned during user saving.
-				if ($permissions === '')
-				{
-					$permissions = array();
-				}
-			}
-
-			if (is_array($permissions))
-			{
-				// See if there are any new permissions in here
-				$hasNewPermissions = false;
-
-				foreach ($permissions as $permission)
-				{
-					if (!$user->can($permission))
-					{
-						$hasNewPermissions = true;
-
-						// Make sure the current user even has permission to assign it
-						if (!craft()->userSession->checkPermission($permission))
-						{
-							throw new HttpException(403, "Your account doesn't have permission to assign the {$permission} permission to a user.");
-						}
-					}
-				}
-
-				if ($hasNewPermissions)
-				{
-					$this->requireElevatedSession();
-				}
-
-				craft()->userPermissions->saveUserPermissions($user->id, $permissions);
-			}
-		}
-
-		// Only Craft Pro has user groups
-		if (craft()->getEdition() == Craft::Pro && craft()->userSession->checkPermission('assignUserGroups'))
-		{
-			// Save any user groups
-			$groupIds = craft()->request->getPost('groups');
-
-			if ($groupIds !== null)
-			{
-				if (is_array($groupIds))
-				{
-					// See if there are any new groups in here
-					$oldGroupIds = array();
-
-					foreach ($user->getGroups() as $group)
-					{
-						$oldGroupIds[] = $group->id;
-					}
-
-					$hasNewGroups = false;
-
-					foreach ($groupIds as $groupId)
-					{
-						if (!in_array($groupId, $oldGroupIds))
-						{
-							$hasNewGroups = true;
-
-							// Make sure the current user even has permission to assign it
-							if (!craft()->userSession->checkPermission('assignUserGroup:'.$groupId))
-							{
-								throw new HttpException(403, "Your account doesn't have permission to assign user group {$groupId} to a user.");
-							}
-						}
-					}
-
-					if ($hasNewGroups)
-					{
-						$this->requireElevatedSession();
-					}
-				}
-
-				craft()->userGroups->assignUserToGroups($user->id, $groupIds);
-			}
-		}
-	}
-
-	/**
-	 * @return array
-	 * @throws HttpException
-	 */
-	private function _processTokenRequest()
-	{
-		if (craft()->userSession->isLoggedIn())
-		{
-			craft()->userSession->logout();
-		}
-
-		$id            = craft()->request->getRequiredParam('id');
-		$userToProcess = craft()->users->getUserByUid($id);
-		$code          = craft()->request->getRequiredParam('code');
-		$isCodeValid   = false;
-
-		if ($userToProcess)
-		{
-			// Fire an 'onBeforeVerifyUser' event
-			craft()->users->onBeforeVerifyUser(new Event($this, array(
-				'user' => $userToProcess
-			)));
-
-			$isCodeValid = craft()->users->isVerificationCodeValidForUser($userToProcess, $code);
-		}
-
-		if (!$userToProcess || !$isCodeValid)
-		{
-			$this->_processInvalidToken($userToProcess);
-		}
-
-		// Fire an 'onVerifyUser' event
-		craft()->users->onVerifyUser(new Event($this, array(
-			'user' => $userToProcess
-		)));
-
-		return array('code' => $code, 'id' => $id, 'userToProcess' => $userToProcess);
-	}
-
-	/**
-	 * @param UserModel $user
-	 *
-	 * @throws HttpException
-	 */
-	private function _processInvalidToken($user)
-	{
-		$url = craft()->config->getLocalized('invalidUserTokenPath');
-
-		if ($url == '')
-		{
-			// Check the deprecated config setting.
-			// TODO: Add a deprecation log message in 3.0.
-			$url = craft()->config->getLocalized('activateAccountFailurePath');
-		}
-
-		if ($url != '')
-		{
-			$this->redirect(UrlHelper::getSiteUrl($url));
-		}
-		else
-		{
-			if ($user && $user->can('accessCp'))
-			{
-				$url = UrlHelper::getCpUrl(craft()->config->getLoginPath());
-			}
-			else
-			{
-				$url = UrlHelper::getSiteUrl(craft()->config->getLoginPath());
-			}
-
-			throw new HttpException('200', Craft::t('Invalid verification code. Please [login or reset your password]({loginUrl}).', array('loginUrl' => $url)));
-		}
-	}
-
-	/**
-	 * Takes over after a user has been activated.
-	 *
-	 * @param UserModel $user The user that was just activated
-	 *
-	 * @return void
-	 */
-	private function _onAfterActivateUser(UserModel $user)
-	{
-		$this->_maybeLoginUserAfterAccountActivation($user);
-
-		if (!craft()->request->isAjaxRequest())
-		{
-			$this->_redirectUserAfterAccountActivation($user);
-		}
-	}
-
-	/**
-	 * Possibly log a user in right after they were activate, if Craft is configured to do so.
-	 *
-	 * @param UserModel $user The user that was just activated
-	 *
-	 * @return bool Whether the user was just logged in
-	 */
-	private function _maybeLoginUserAfterAccountActivation(UserModel $user)
-	{
-		if (craft()->config->get('autoLoginAfterAccountActivation') === true)
-		{
-			return craft()->userSession->loginByUserId($user->id, false, true);
-		}
-		else
-		{
-			return false;
-		}
-	}
-
-	/**
-	 * Redirect the browser after a user’s account has been activated.
-	 *
-	 * @param UserModel $user The user that was just activated
-	 *
-	 * @return void
-	 */
-	private function _redirectUserAfterAccountActivation(UserModel $user)
-	{
-		// Can they access the CP?
-		if ($user->can('accessCp'))
-		{
-			$postCpLoginRedirect = craft()->config->get('postCpLoginRedirect');
-			$url = UrlHelper::getCpUrl($postCpLoginRedirect);
-			$this->redirect($url);
-		}
-		else
-		{
-			$activateAccountSuccessPath = craft()->config->getLocalized('activateAccountSuccessPath');
-			$url = UrlHelper::getSiteUrl($activateAccountSuccessPath);
-			$this->redirectToPostedUrl($user, $url);
-		}
-	}
-
-	/**
-	 * @param      $errors
-	 * @param null $loginName
-	 */
-	private function _handleSendPasswordResetError($errors, $loginName = null)
-	{
-		if (craft()->request->isAjaxRequest())
-		{
-			$this->returnErrorJson($errors);
-		}
-		else
-		{
-			// Send the data back to the template
-			craft()->urlManager->setRouteVariables(array(
-				'errors'    => $errors,
-				'loginName' => $loginName,
-			));
-		}
-	}
->>>>>>> 4f97d0db
 }