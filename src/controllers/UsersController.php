--- conflicted
+++ resolved
@@ -454,25 +454,13 @@
 
             Craft::$app->getSession()->setError(Craft::t('app', 'Couldn’t update password.'));
 
-<<<<<<< HEAD
-            // Can they access the CP?
-            if ($user->can('accessCp')) {
-                // Send them to the CP login page
-                $url = UrlHelper::cpUrl(Request::CP_PATH_LOGIN);
-            } else {
-                // Send them to the 'setPasswordSuccessPath'.
-                $setPasswordSuccessPath = Craft::$app->getConfig()->getGeneral()->getSetPasswordSuccessPath();
-                $url = UrlHelper::siteUrl($setPasswordSuccessPath);
-            }
-=======
-            return $this->_renderSetPasswordTemplate($user, [
+            return $this->_renderSetPasswordTemplate([
                 'errors' => $errors,
                 'code' => $code,
                 'id' => $uid,
                 'newUser' => $user->password ? false : true,
             ]);
         }
->>>>>>> 09480e32
 
         if ($user->getStatus() == User::STATUS_PENDING) {
             // Activate them
@@ -494,23 +482,14 @@
         // Can they access the CP?
         if ($user->can('accessCp')) {
             // Send them to the CP login page
-            $url = UrlHelper::cpUrl('login');
+            $url = UrlHelper::cpUrl(Request::CP_PATH_LOGIN);
         } else {
             // Send them to the 'setPasswordSuccessPath'.
             $setPasswordSuccessPath = Craft::$app->getConfig()->getGeneral()->getSetPasswordSuccessPath();
             $url = UrlHelper::siteUrl($setPasswordSuccessPath);
         }
 
-<<<<<<< HEAD
-        return $this->_renderSetPasswordTemplate([
-            'errors' => $errors,
-            'code' => $code,
-            'id' => $uid,
-            'newUser' => $user->password ? false : true,
-        ]);
-=======
         return $this->redirect($url);
->>>>>>> 09480e32
     }
 
     /**
