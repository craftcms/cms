--- conflicted
+++ resolved
@@ -1449,30 +1449,13 @@
                 $user->clearErrors('unverifiedEmail');
             }
 
-<<<<<<< HEAD
             return $this->asModelFailure(
                 $user,
-                Craft::t('app', 'Couldn’t save user.'),
+                Craft::t('app', 'Couldn’t save {type}.', [
+                    'type' => User::lowerDisplayName(),
+                ]),
                 $userVariable
             );
-=======
-            if ($this->request->getAcceptsJson()) {
-                return $this->asJson([
-                    'errors' => $user->getErrors(),
-                ]);
-            }
-
-            $this->setFailFlash(Craft::t('app', 'Couldn’t save {type}.', [
-                'type' => User::lowerDisplayName(),
-            ]));
-
-            // Send the account back to the template
-            Craft::$app->getUrlManager()->setRouteParams([
-                $userVariable => $user,
-            ]);
-
-            return null;
->>>>>>> f8949174
         }
 
         // If this is a new user and email verification isn't required,
