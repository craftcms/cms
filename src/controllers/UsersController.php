--- conflicted
+++ resolved
@@ -1212,10 +1212,6 @@
         $user->firstName = $this->request->getBodyParam('firstName', $user->firstName);
         $user->lastName = $this->request->getBodyParam('lastName', $user->lastName);
 
-<<<<<<< HEAD
-        // There are some things only admins can change
-        if ($currentUser && $currentUser->admin) {
-=======
         // New users should always be initially saved in a pending state,
         // even if an admin is doing this and opted to not send the verification email
         if ($isNewUser) {
@@ -1223,7 +1219,6 @@
         }
 
         if ($canAdministrateUsers) {
->>>>>>> bcb9d58d
             $user->passwordResetRequired = (bool)$this->request->getBodyParam('passwordResetRequired', $user->passwordResetRequired);
         }
 
