<?php
/**
 * @link https://craftcms.com/
 * @copyright Copyright (c) Pixel & Tonic, Inc.
 * @license https://craftcms.github.io/license/
 */

namespace craft\controllers;

use Craft;
use craft\auth\methods\AuthMethodInterface;
use craft\base\Element;
use craft\base\ModelInterface;
use craft\base\NameTrait;
use craft\elements\Address;
use craft\elements\Asset;
use craft\elements\Entry;
use craft\elements\User;
use craft\enums\CmsEdition;
use craft\errors\InvalidElementException;
use craft\errors\UploadFailedException;
use craft\events\DefineUserContentSummaryEvent;
use craft\events\FindLoginUserEvent;
use craft\events\InvalidUserTokenEvent;
use craft\events\LoginFailureEvent;
use craft\events\UserEvent;
use craft\helpers\App;
use craft\helpers\ArrayHelper;
use craft\helpers\Assets;
use craft\helpers\Db;
use craft\helpers\FileHelper;
use craft\helpers\Html;
use craft\helpers\Image;
use craft\helpers\Json;
use craft\helpers\Session;
use craft\helpers\UrlHelper;
use craft\helpers\User as UserHelper;
use craft\i18n\Locale;
use craft\models\UserGroup;
use craft\records\WebAuthn as WebAuthnRecord;
use craft\services\Users;
use craft\web\Application;
use craft\web\assets\authmethodsetup\AuthMethodSetupAsset;
use craft\web\assets\passkeysetup\PasskeySetupAsset;
use craft\web\Controller;
use craft\web\CpScreenResponseBehavior;
use craft\web\Request;
use craft\web\ServiceUnavailableHttpException;
use craft\web\UploadedFile;
use craft\web\View;
use DateTime;
use Throwable;
use yii\base\Exception;
use yii\base\InvalidArgumentException;
use yii\base\Model;
use yii\web\BadRequestHttpException;
use yii\web\ForbiddenHttpException;
use yii\web\HttpException;
use yii\web\NotFoundHttpException;
use yii\web\Response;
use yii\web\ServerErrorHttpException;

/** @noinspection ClassOverridesFieldOfSuperClassInspection */

/**
 * The UsersController class is a controller that handles various user account related tasks such as logging-in,
 * impersonating a user, logging out, forgetting passwords, setting passwords, validating accounts, activating
 * accounts, creating users, saving users, processing user avatars, deleting, suspending and unsuspending users.
 * Note that all actions in the controller, except [[actionLogin]], [[actionLogout]], [[actionGetRemainingSessionTime]],
 * [[actionSendPasswordResetEmail]], [[actionSetPassword]], [[actionVerifyEmail]] and [[actionSaveUser]] require an
 * authenticated Craft session via [[allowAnonymous]].
 *
 * @author Pixel & Tonic, Inc. <support@pixelandtonic.com>
 * @since 3.0.0
 */
class UsersController extends Controller
{
    use EditUserTrait;

    /**
     * @event FindLoginUserEvent The event that is triggered before attempting to find a user to sign in
     *
     * ```php
     * use Craft;
     * use craft\controllers\UsersController;
     * use craft\elements\User;
     * use craft\events\FindLoginUserEvent;
     * use yii\base\Event;
     *
     * Event::on(
     *     UsersController::class,
     *     UsersController::EVENT_BEFORE_FIND_LOGIN_USER,
     *     function(FindLoginUserEvent $event) {
     *         // force username-based login
     *         $event->user = User::find()
     *             ->username($event->loginName)
     *             ->addSelect(['users.password', 'users.passwordResetRequired'])
     *             ->one();
     *     }
     * );
     *
     * @since 4.2.0
     */
    public const EVENT_BEFORE_FIND_LOGIN_USER = 'beforeFindLoginUser';

    /**
     * @event FindLoginUserEvent The event that is triggered after attempting to find a user to sign in
     * @since 4.2.0
     */
    public const EVENT_AFTER_FIND_LOGIN_USER = 'afterFindLoginUser';

    /**
     * @event LoginFailureEvent The event that is triggered when a failed login attempt was made
     */
    public const EVENT_LOGIN_FAILURE = 'loginFailure';

    /**
     * @event DefineEditUserScreensEvent The event that is triggered when defining the screens that should be
     * shown for the user being edited.
     * @since 5.1.0
     */
    public const EVENT_DEFINE_EDIT_SCREENS = 'defineEditScreens';

    /**
     * @event UserEvent The event that is triggered BEFORE user groups and permissions ARE assigned to the user getting saved
     * @since 3.5.13
     */
    public const EVENT_BEFORE_ASSIGN_GROUPS_AND_PERMISSIONS = 'beforeAssignGroupsAndPermissions';

    /**
     * @event UserEvent The event that is triggered after user groups and permissions have been assigned to the user getting saved
     * @since 3.5.13
     */
    public const EVENT_AFTER_ASSIGN_GROUPS_AND_PERMISSIONS = 'afterAssignGroupsAndPermissions';

    /**
     * @event DefineUserContentSummaryEvent The event that is triggered when defining a summary of content owned by a user(s), before they are deleted
     *
     * ---
     * ```php
     * use craft\controllers\UsersController;
     * use craft\events\DefineUserContentSummaryEvent;
     * use yii\base\Event;
     *
     * Event::on(UsersController::class, UsersController::EVENT_DEFINE_CONTENT_SUMMARY, function(DefineUserContentSummaryEvent $e) {
     *     $e->contentSummary[] = 'A pair of sneakers';
     * });
     * ```
     *
     * @since 3.0.13
     */
    public const EVENT_DEFINE_CONTENT_SUMMARY = 'defineContentSummary';

    /**
     * @event InvalidUserTokenEvent The event that is triggered when an invalid user token is sent.
     * @since 3.6.5
     */
    public const EVENT_INVALID_USER_TOKEN = 'invalidUserToken';

    /**
     * @inheritdoc
     */
    protected array|bool|int $allowAnonymous = [
        'get-remaining-session-time' => self::ALLOW_ANONYMOUS_LIVE | self::ALLOW_ANONYMOUS_OFFLINE,
        'session-info' => self::ALLOW_ANONYMOUS_LIVE | self::ALLOW_ANONYMOUS_OFFLINE,
        'login-modal' => self::ALLOW_ANONYMOUS_LIVE | self::ALLOW_ANONYMOUS_OFFLINE,
        'get-user-for-login' => self::ALLOW_ANONYMOUS_LIVE | self::ALLOW_ANONYMOUS_OFFLINE,
        'login' => self::ALLOW_ANONYMOUS_LIVE | self::ALLOW_ANONYMOUS_OFFLINE,
        'auth-form' => self::ALLOW_ANONYMOUS_LIVE | self::ALLOW_ANONYMOUS_OFFLINE,
        'login-with-passkey' => self::ALLOW_ANONYMOUS_LIVE | self::ALLOW_ANONYMOUS_OFFLINE,
        'logout' => self::ALLOW_ANONYMOUS_LIVE | self::ALLOW_ANONYMOUS_OFFLINE,
        'impersonate-with-token' => self::ALLOW_ANONYMOUS_LIVE | self::ALLOW_ANONYMOUS_OFFLINE,
        'save-user' => self::ALLOW_ANONYMOUS_LIVE,
        'send-activation-email' => self::ALLOW_ANONYMOUS_LIVE | self::ALLOW_ANONYMOUS_OFFLINE,
        'send-password-reset-email' => self::ALLOW_ANONYMOUS_LIVE | self::ALLOW_ANONYMOUS_OFFLINE,
        'set-password' => self::ALLOW_ANONYMOUS_LIVE | self::ALLOW_ANONYMOUS_OFFLINE,
        'verify-email' => self::ALLOW_ANONYMOUS_LIVE | self::ALLOW_ANONYMOUS_OFFLINE,
    ];

    /**
     * @inheritdoc
     */
    public function beforeAction($action): bool
    {
        if ($action->id === 'login-modal') {
//            sleep(1);
        }
        // Don't enable CSRF validation for login requests if the user is already logged-in.
        // (Guards against double-clicking a Login button.)
        if ($action->id === 'login' && !Craft::$app->getUser()->getIsGuest()) {
            $this->enableCsrfValidation = false;
        }

        return parent::beforeAction($action);
    }

    /**
     * Displays the login template, and handles login post requests for logging in with a password.
     *
     * @return Response|null
     * @throws BadRequestHttpException
     * @throws ServiceUnavailableHttpException
     */
    public function actionLogin(): ?Response
    {
<<<<<<< HEAD
        if ($this->request->getIsOptions()) {
            // This is just a preflight request, no need to route to the real controller action yet.
            $this->response->format = Response::FORMAT_RAW;
            $this->response->data = '';
            return $this->response;
        }

        if ($this->request->getIsGet()) {
            // see if they're already logged in
            $user = static::currentUser();
            if ($user) {
                return $this->_handleSuccessfulLogin($user);
            }
=======
        $userSession = Craft::$app->getUser();
        if (!$userSession->getIsGuest()) {
            // Too easy.
            return $this->_handleSuccessfulLogin($userSession->getIdentity());
        }
>>>>>>> 251a6f40

            return null;
        }

        $loginName = $this->request->getRequiredBodyParam('loginName');
        $password = $this->request->getRequiredBodyParam('password');
        $rememberMe = (bool)$this->request->getBodyParam('rememberMe');

        $user = $this->_findLoginUser($loginName);

        if (!$user || $user->password === null) {
            // Match $user->authenticate()'s delay
            $this->_hashCheck();
            return $this->_handleLoginFailure(User::AUTH_INVALID_CREDENTIALS);
        }

        // Did they submit a valid password, and is the user capable of being logged-in?
        if (!$user->authenticate($password)) {
            return $this->_handleLoginFailure($user->authError, $user);
        }

        // Get the session duration
        $generalConfig = Craft::$app->getConfig()->getGeneral();
        if ($rememberMe && $generalConfig->rememberedUserSessionDuration !== 0) {
            $duration = $generalConfig->rememberedUserSessionDuration;
        } else {
            $duration = $generalConfig->userSessionDuration;
        }

        // if user has an active 2SV method, move on to that
        $authService = Craft::$app->getAuth();
        if (!empty($authService->getActiveMethods($user))) {
            $authService->setUser($user, $duration);
            return $this->runAction('auth-form');
        }

        return $this->_completeLogin($user, $duration);
    }

    /**
     * Logs a user in with a passkey.
     *
     * @return Response|null
     * @since 5.0.0
     */
    public function actionLoginWithPasskey(): ?Response
    {
        $this->requirePostRequest();
        $this->requireAcceptsJson();

        $duration = Craft::$app->getConfig()->getGeneral()->userSessionDuration;

        $requestOptions = $this->request->getRequiredBodyParam('requestOptions');
        $response = $this->request->getRequiredBodyParam('response');
        $credential = WebAuthnRecord::findOne(['credentialId' => Json::decode($response)['id']]);

        if ($credential === null) {
            return $this->asFailure(Craft::t('app', 'Passkey authentication failed.'));
        }

        $user = User::findOne(['id' => $credential['userId']]);

        if ($user === null) {
            return $this->_handleLoginFailure();
        }

        if (!$user->authenticateWithPasskey($requestOptions, $response)) {
            return $this->_handleLoginFailure($user->authError, $user);
        }

        return $this->_completeLogin($user, $duration);
    }

    /**
     * Finish logging user in.
     *
     * Used for logging in with a password or passkey.
     *
     * @param User $user
     * @param int $duration
     * @return Response
     * @throws ServiceUnavailableHttpException
     * @since 5.0.0
     */
    private function _completeLogin(User $user, int $duration): Response
    {
        $userSession = Craft::$app->getUser();

        // Try logging them in
        if (!$userSession->login($user, $duration)) {
            // Unknown error
            return $this->_handleLoginFailure(null, $user);
        }

        return $this->_handleSuccessfulLogin($user);
    }

    private function _findLoginUser(string $loginName): ?User
    {
        // Fire a 'beforeFindLoginUser' event
        if ($this->hasEventHandlers(self::EVENT_BEFORE_FIND_LOGIN_USER)) {
            $event = new FindLoginUserEvent(['loginName' => $loginName]);
            $this->trigger(self::EVENT_BEFORE_FIND_LOGIN_USER, $event);
            $user = $event->user;
        } else {
            $user = null;
        }

        $user ??= Craft::$app->getUsers()->getUserByUsernameOrEmail($loginName);

        // Fire an 'afterFindLoginUser' event
        if ($this->hasEventHandlers(self::EVENT_AFTER_FIND_LOGIN_USER)) {
            $event = new FindLoginUserEvent([
                'loginName' => $loginName,
                'user' => $user,
            ]);
            $this->trigger(self::EVENT_AFTER_FIND_LOGIN_USER, $event);
            return $event->user;
        }

        return $user;
    }

    /**
     * Logs a user in for impersonation.
     *
     * @return Response|null
     * @throws BadRequestHttpException
     * @throws ForbiddenHttpException
     */
    public function actionImpersonate(): ?Response
    {
        $this->requirePostRequest();

        $userSession = Craft::$app->getUser();
        $userId = $this->request->getRequiredBodyParam('userId');
        $user = Craft::$app->getUsers()->getUserById($userId);

        if (!$user) {
            throw new BadRequestHttpException("Invalid user ID: $userId");
        }

        // Make sure they're allowed to impersonate this user
        $this->_enforceImpersonatePermission($user);

        // Save the original user ID to the session now so User::findIdentity()
        // knows not to worry if the user isn't active yet
        Session::set(User::IMPERSONATE_KEY, $userSession->getId());

        if (!$userSession->loginByUserId($userId)) {
            Session::remove(User::IMPERSONATE_KEY);
            $this->setFailFlash(Craft::t('app', 'There was a problem impersonating this user.'));
            Craft::error($userSession->getIdentity()->username . ' tried to impersonate userId: ' . $userId . ' but something went wrong.', __METHOD__);
            return null;
        }

        return $this->_handleSuccessfulLogin($user);
    }

    /**
     * Generates and returns a new impersonation URL
     *
     * @return Response
     * @throws BadRequestHttpException
     * @throws ForbiddenHttpException
     * @throws ServerErrorHttpException
     * @since 3.6.0
     */
    public function actionGetImpersonationUrl(): Response
    {
        $this->requirePostRequest();

        $userId = $this->request->getBodyParam('userId');
        $user = Craft::$app->getUsers()->getUserById($userId);

        if (!$user) {
            throw new BadRequestHttpException("Invalid user ID: $userId");
        }

        // Make sure they're allowed to impersonate this user
        $this->_enforceImpersonatePermission($user);

        // Create a single-use token that expires in an hour
        $token = Craft::$app->getTokens()->createToken([
            'users/impersonate-with-token', [
                'userId' => $userId,
                'prevUserId' => Craft::$app->getUser()->getId(),
            ],
        ], 1, new DateTime('+1 hour'));

        if (!$token) {
            throw new ServerErrorHttpException('Unable to create the invalidation token.');
        }

        $url = $user->can('accessCp') ? UrlHelper::cpUrl() : UrlHelper::siteUrl();
        $url = UrlHelper::urlWithToken($url, $token);

        return $this->asJson(compact('url'));
    }

    /**
     * Logs a user in for impersonation via an impersonation token.
     *
     * @param int $userId
     * @param int $prevUserId
     * @return Response|null
     * @throws BadRequestHttpException
     * @throws ForbiddenHttpException
     * @since 3.6.0
     */
    public function actionImpersonateWithToken(int $userId, int $prevUserId): ?Response
    {
        $this->requireToken();

        $userSession = Craft::$app->getUser();
        $user = Craft::$app->getUsers()->getUserById($userId);
        $success = false;

        if ($user) {
            // Save the original user ID to the session now so User::findIdentity()
            // knows not to worry if the user isn't active yet
            Session::set(User::IMPERSONATE_KEY, $prevUserId);
            $success = $userSession->login($user);
            if (!$success) {
                Session::remove(User::IMPERSONATE_KEY);
            }
        }

        if (!$success) {
            $this->setFailFlash(Craft::t('app', 'There was a problem impersonating this user.'));
            Craft::error(sprintf('%s tried to impersonate userId: %s but something went wrong.',
                $userSession->getIdentity()->username, $userId), __METHOD__);
            return null;
        }

        return $this->_handleSuccessfulLogin($user);
    }

    /**
     * Ensures that the current user has permission to impersonate the given user.
     *
     * @param User $user
     * @throws ForbiddenHttpException
     */
    private function _enforceImpersonatePermission(User $user): void
    {
        if (!Craft::$app->getUsers()->canImpersonate(static::currentUser(), $user)) {
            throw new ForbiddenHttpException('You do not have sufficient permissions to impersonate this user');
        }
    }

    /**
     * Returns information about the current user session, if any.
     *
     * @return Response
     * @since 3.4.0
     */
    public function actionSessionInfo(): Response
    {
        $this->requireAcceptsJson();

        $userSession = Craft::$app->getUser();
        /** @var User|null $user */
        $user = $userSession->getIdentity();

        $return = [
            'isGuest' => $user === null,
            'timeout' => $userSession->getRemainingSessionTime(),
        ];

        if (Craft::$app->getConfig()->getGeneral()->enableCsrfProtection) {
            $return['csrfTokenName'] = Craft::$app->getConfig()->getGeneral()->csrfTokenName;
            $return['csrfTokenValue'] = $this->request->getCsrfToken();
        }

        if ($user !== null) {
            $return['id'] = $user->id;
            $return['uid'] = $user->uid;
            $return['username'] = $user->username;
            $return['email'] = $user->email;
        }

        return $this->asJson($return);
    }

    /**
     * Renders the login modal for logged-out control panel uses.
     *
     * @return Response
     * @since 5.0.0
     */
    public function actionLoginModal(): Response
    {
        $this->requireAcceptsJson();
        $this->requirePostRequest();
        $this->requireCpRequest();

        $view = $this->getView();
        $html = $view->renderTemplate('_special/login-modal.twig', [
            'staticEmail' => $this->request->getRequiredBodyParam('email'),
            'forElevatedSession' => (bool)$this->request->getBodyParam('forElevatedSession'),
        ]);

        return $this->asJson([
            'html' => $html,
            'headHtml' => $view->getHeadHtml(),
            'bodyHtml' => $view->getBodyHtml(),
        ]);
    }

    /**
     * Returns how many seconds are left in the current elevated user session.
     *
     * @return Response
     */
    public function actionGetElevatedSessionTimeout(): Response
    {
        $timeout = Craft::$app->getUser()->getElevatedSessionTimeout();

        return $this->asJson([
            'timeout' => $timeout,
        ]);
    }

    /**
     * @return Response
     */
    public function actionLogout(): Response
    {
        // Passing false here for reasons.
        Craft::$app->getUser()->logout(false);

        $data = [];

        if ($this->request->getAcceptsJson()) {
            if (Craft::$app->getConfig()->getGeneral()->enableCsrfProtection) {
                $data['csrfTokenValue'] = $this->request->getCsrfToken();
            }

            return $this->asSuccess(
                data: $data,
            );
        }

        // Redirect to the login page if this is a control panel request
        if ($this->request->getIsCpRequest()) {
            return $this->redirect(Request::CP_PATH_LOGIN);
        }

        return $this->asSuccess(
            data: $data,
            redirect: Craft::$app->getConfig()->getGeneral()->getPostLogoutRedirect()
        );
    }

    /**
     * Sends a password reset email.
     *
     * @return Response|null
     * @throws NotFoundHttpException if the requested user cannot be found
     */
    public function actionSendPasswordResetEmail(): ?Response
    {
        $this->requirePostRequest();
        $errors = [];
        $loginName = null;

        // If someone's logged in and they're allowed to edit other users, then see if a userId was submitted
        if (Craft::$app->getUser()->checkPermission('editUsers')) {
            $userId = $this->request->getBodyParam('userId');

            if ($userId) {
                $user = Craft::$app->getUsers()->getUserById($userId);

                if (!$user) {
                    throw new NotFoundHttpException('User not found');
                }
            }
        }

        /** @noinspection UnSafeIsSetOverArrayInspection - FP */
        if (!isset($user)) {
            $loginName = $this->request->getBodyParam('loginName');

            if (!$loginName) {
                // If they didn't even enter a username/email, just bail now.
                $errors[] = Craft::t('app', 'Username or email is required.');

                return $this->_handleSendPasswordResetError($errors);
            }

            $user = Craft::$app->getUsers()->getUserByUsernameOrEmail($loginName);

            if (!$user || !$user->getIsCredentialed()) {
                $errors[] = Craft::t('app', 'Invalid username or email.');
            }
        }

        // keep track of how long email sending takes
        $time = microtime(true);

        // Don't try to send the email if there are already error or there is no user
        try {
            if (empty($errors) && !empty($user) && !Craft::$app->getUsers()->sendPasswordResetEmail($user)) {
                throw new Exception();
            }
        } catch (Exception) {
            $errors[] = Craft::t('app', 'There was a problem sending the password reset email.');
        }

        if (Craft::$app->getConfig()->getGeneral()->preventUserEnumeration) {
            // Randomly delay the response
            $this->_randomlyDelayResponse(microtime(true) - $time);

            if (!empty($errors)) {
                $list = implode("\n", array_map(function(string $error) {
                    return sprintf('- %s', $error);
                }, $errors));
                Craft::warning(sprintf("Password reset email not sent:\n%s", $list), __METHOD__);
                $errors = [];
            }
        }

        if (empty($errors)) {
            return $this->asSuccess(Craft::t('app', 'Password reset email sent.'));
        }

        // Handle the errors.
        return $this->_handleSendPasswordResetError($errors, $loginName);
    }

    /**
     * Generates a new verification code for a given user, and returns its URL.
     *
     * @return Response
     * @throws BadRequestHttpException if the existing password submitted with the request is invalid
     */
    public function actionGetPasswordResetUrl(): Response
    {
        $this->requirePermission('administrateUsers');

        if (!$this->_verifyElevatedSession()) {
            throw new BadRequestHttpException('Existing password verification failed');
        }

        $userId = $this->request->getRequiredParam('userId');
        $user = Craft::$app->getUsers()->getUserById($userId);

        if (!$user) {
            $this->_noUserExists();
        }

        try {
            $url = Craft::$app->getUsers()->getPasswordResetUrl($user);
        } catch (InvalidElementException $e) {
            if (in_array($user->getStatus(), [User::STATUS_INACTIVE, User::STATUS_PENDING])) {
                $message = Craft::t('app', 'Couldn’t generate an activation URL: {error}', [
                    'error' => $e->getMessage(),
                ]);
            } else {
                $message = Craft::t('app', 'Couldn’t generate a password reset URL: {error}', [
                    'error' => $e->getMessage(),
                ]);
            }
            return $this->asFailure($message);
        }

        return $this->asJson([
            'url' => $url,
        ]);
    }

    /**
     * Requires a user to reset their password on next login.
     *
     * @return Response|null
     * @since 5.0.0
     */
    public function actionRequirePasswordReset(): ?Response
    {
        $this->requirePermission('administrateUsers');

        $userId = $this->request->getRequiredParam('userId');
        $user = Craft::$app->getUsers()->getUserById($userId);

        if (!$user) {
            $this->_noUserExists();
        }

        $user->passwordResetRequired = true;

        if (!Craft::$app->getElements()->saveElement($user, false)) {
            return $this->asFailure(Craft::t('app', 'Couldn’t save {type}.', [
                'type' => User::lowerDisplayName(),
            ]));
        }

        return $this->asSuccess(Craft::t('app', '{type} saved.', [
            'type' => User::displayName(),
        ]));
    }

    /**
     * Removes the requirement for a user to reset their password on next login.
     *
     * @return Response|null
     * @since 5.0.0
     */
    public function actionRemovePasswordResetRequirement(): ?Response
    {
        $this->requirePermission('administrateUsers');

        $userId = $this->request->getRequiredParam('userId');
        $user = Craft::$app->getUsers()->getUserById($userId);

        if (!$user) {
            $this->_noUserExists();
        }

        $user->passwordResetRequired = false;

        if (!Craft::$app->getElements()->saveElement($user, false)) {
            return $this->asFailure(Craft::t('app', 'Couldn’t save {type}.', [
                'type' => User::lowerDisplayName(),
            ]));
        }

        return $this->asSuccess(Craft::t('app', '{type} saved.', [
            'type' => User::displayName(),
        ]));
    }

    /**
     * Sets a user’s password once they’ve verified they have access to their email.
     *
     * @return Response
     */
    public function actionSetPassword(): Response
    {
        // Have they just submitted a password, or are we just displaying the page?
        if (!$this->request->getIsPost()) {
            if (!is_array($info = $this->_processTokenRequest())) {
                return $info;
            }

            /** @var User $user */
            /** @var string $uid */
            /** @var string $code */
            [$user, $uid, $code] = $info;

            Craft::$app->getUser()->sendUsernameCookie($user);

            // Send them to the set password template.
            return $this->_renderSetPasswordTemplate([
                'code' => $code,
                'id' => $uid,
                'newUser' => !$user->password,
            ]);
        }

        // POST request. They've just set the password.
        $code = $this->request->getRequiredBodyParam('code');
        $uid = $this->request->getRequiredParam('id');
        $user = Craft::$app->getUsers()->getUserByUid($uid);

        if (!$user) {
            throw new BadRequestHttpException("Invalid user UID: $uid");
        }

        // Make sure we still have a valid token.
        if (!Craft::$app->getUsers()->isVerificationCodeValidForUser($user, $code)) {
            return $this->_processInvalidToken($user);
        }

        $user->newPassword = $this->request->getRequiredBodyParam('newPassword');
        $user->setScenario(User::SCENARIO_PASSWORD);

        if (!Craft::$app->getElements()->saveElement($user)) {
            return $this->asFailure(
                Craft::t('app', 'Couldn’t update password.'),
                $user->getErrors('newPassword'),
            ) ?? $this->_renderSetPasswordTemplate([
                'errors' => $user->getErrors('newPassword'),
                'code' => $code,
                'id' => $uid,
                'newUser' => !$user->password,
            ]);
        }

        // If they're pending, try to activate them, and maybe treat this as an activation request
        if ($user->getStatus() === User::STATUS_PENDING) {
            try {
                Craft::$app->getUsers()->activateUser($user);
                $response = $this->_onAfterActivateUser($user);
                if ($response !== null) {
                    return $response;
                }
            } catch (InvalidElementException) {
                // NBD
            }
        }

        // Maybe automatically log them in
        $loggedIn = $this->_maybeLoginUserAfterAccountActivation($user);

        if ($this->request->getAcceptsJson()) {
            $return = [
                'status' => $user->getStatus(),
            ];
            if ($loggedIn && Craft::$app->getConfig()->getGeneral()->enableCsrfProtection) {
                $return['csrfTokenValue'] = $this->request->getCsrfToken();
            }
            return $this->asSuccess(data: $return);
        }

        // Can they access the control panel?
        if ($user->can('accessCp')) {
            // Send them to the control panel login page
            $url = UrlHelper::cpUrl(Request::CP_PATH_LOGIN);
        } else {
            // Send them to the 'setPasswordSuccessPath'.
            $setPasswordSuccessPath = Craft::$app->getConfig()->getGeneral()->getSetPasswordSuccessPath();
            $url = UrlHelper::siteUrl($setPasswordSuccessPath);
        }

        return $this->redirect($url);
    }

    /**
     * Verifies that a user has access to an email address.
     *
     * @return Response
     */
    public function actionVerifyEmail(): Response
    {
        if (!is_array($info = $this->_processTokenRequest())) {
            return $info;
        }

        /** @var User $user */
        [$user] = $info;
        $pending = $user->pending;
        $usersService = Craft::$app->getUsers();

        // Do they have an unverified email?
        if ($user->unverifiedEmail) {
            try {
                $usersService->verifyEmailForUser($user);
            } catch (InvalidElementException) {
                return $this->renderTemplate('_special/emailtaken.twig', [
                    'email' => $user->unverifiedEmail,
                ]);
            }
        } elseif ($pending) {
            // No unverified email so just get on with activating their account
            $usersService->activateUser($user);
        }

        // If they're logged in, give them a success notice
        if (!Craft::$app->getUser()->getIsGuest()) {
            $this->setSuccessFlash(Craft::t('app', 'Email verified'));
        }

        // Were they just activated?
        if ($pending && ($response = $this->_onAfterActivateUser($user)) !== null) {
            return $response;
        }

        return $this->_redirectUserToCp($user) ?? $this->_redirectUserAfterEmailVerification($user);
    }

    /**
     * Enables a user that is currently disabled or archived.
     *
     * @return Response|null
     * @since 4.3.2
     */
    public function actionEnableUser(): ?Response
    {
        $this->requirePostRequest();

        $userId = $this->request->getRequiredBodyParam('userId');
        $user = Craft::$app->getUsers()->getUserById($userId);

        if (!$user) {
            $this->_noUserExists();
        }

        $elementsService = Craft::$app->getElements();

        if (!$elementsService->canSave($user)) {
            throw new ForbiddenHttpException('User is not authorized to perform this action.');
        }

        $user->enabled = true;
        $user->enabledForSite = true;
        $user->archived = false;

        if (!$elementsService->saveElement($user, false)) {
            return $this->asFailure(Craft::t('app', 'Couldn’t save {type}.', [
                'type' => User::lowerDisplayName(),
            ]));
        }

        return $this->asSuccess(Craft::t('app', '{type} saved.', [
            'type' => User::displayName(),
        ]));
    }

    /**
     * Manually activates a user account. Only admins have access.
     *
     * @return Response
     */
    public function actionActivateUser(): ?Response
    {
        $this->requirePermission('administrateUsers');
        $this->requirePostRequest();
        $userVariable = $this->request->getValidatedBodyParam('userVariable') ?? 'user';

        $userId = $this->request->getRequiredBodyParam('userId');
        $user = Craft::$app->getUsers()->getUserById($userId);

        if (!$user) {
            $this->_noUserExists();
        }

        try {
            Craft::$app->getUsers()->activateUser($user);
        } catch (InvalidElementException $e) {
            return $this->asModelFailure(
                $user,
                Craft::t('app', 'There was a problem activating the user: {error}', [
                    'error' => $e->getMessage(),
                ]),
                $userVariable,
            );
        }

        return $this->asModelSuccess(
            $user,
            Craft::t('app', 'Successfully activated the user.'),
            $userVariable,
        );
    }

    /**
     * Creates a new unpublished draft of a user and redirects to its edit page.
     *
     * @return Response
     * @since 5.0.0
     */
    public function actionCreate(): Response
    {
        Craft::$app->requireEdition(CmsEdition::Team);

        $user = Craft::createObject(User::class);

        // Make sure the user is allowed to create this user
        if (!Craft::$app->getElements()->canSave($user)) {
            throw new ForbiddenHttpException('User not authorized to save this user.');
        }

        $user->setScenario(Element::SCENARIO_ESSENTIALS);
        if (!Craft::$app->getDrafts()->saveElementAsDraft($user, Craft::$app->getUser()->getId(), null, null, false)) {
            return $this->asModelFailure($user, Craft::t('app', 'Couldn’t create {type}.', [
                'type' => User::lowerDisplayName(),
            ]), 'user');
        }

        $editUrl = $user->getCpEditUrl();

        $response = $this->asModelSuccess($user, Craft::t('app', '{type} created.', [
            'type' => User::displayName(),
        ]), 'user', array_filter([
            'cpEditUrl' => $this->request->getIsCpRequest() ? $editUrl : null,
        ]));

        if (!$this->request->getAcceptsJson()) {
            $response->redirect(UrlHelper::urlWithParams($editUrl, [
                'fresh' => 1,
            ]));
        }

        return $response;
    }

    /**
     * User profile screen
     *
     * @param int|null $userId The user’s ID.
     * @param User|null $element The user being edited, if there were any validation errors.
     * @return Response
     * @since 5.0.0
     */
    public function actionProfile(?int $userId = null, ?User $element = null): Response
    {
        $this->requireCpRequest();

        $element ??= $this->editedUser($userId);

        // let the elements/edit action do most of the work
        Craft::$app->runAction('elements/edit', [
            'element' => $element,
        ]);

        return $this->asEditUserScreen($element, self::SCREEN_PROFILE);
    }

    /**
     * User addresses screen.
     *
     * @param int|null $userId The user’s ID
     * @return Response
     * @since 5.0.0
     */
    public function actionAddresses(?int $userId = null): Response
    {
        $this->requireCpRequest();
        $user = $this->editedUser($userId);
        /** @var Response|CpScreenResponseBehavior $response */
        $response = $this->asEditUserScreen($user, self::SCREEN_ADDRESSES);

        $response->contentHtml(function() use ($user) {
            $config = [
                'showInGrid' => true,
                'canCreate' => true,
            ];

            // Use an element index view if there's more than 50 addresses
            $total = Address::find()->owner($user)->count();
            if ($total > 50) {
                return $user->getAddressManager()->getIndexHtml($user, $config);
            }

            return Html::tag('h2', Craft::t('app', 'Addresses')) .
                $user->getAddressManager()->getCardsHtml($user, $config);
        });

        return $response;
    }

    /**
     * User permissions screen.
     *
     * @param int|null $userId The user’s ID
     * @return Response
     * @since 5.0.0
     */
    public function actionPermissions(?int $userId = null): Response
    {
        $this->requireCpRequest();
        $user = $this->editedUser($userId);
        /** @var Response|CpScreenResponseBehavior $response */
        $response = $this->asEditUserScreen($user, self::SCREEN_PERMISSIONS);

        $response->action('users/save-permissions');
        $response->contentTemplate('users/_permissions', [
            'user' => $user,
            'currentGroupIds' => array_map(fn(UserGroup $group) => $group->id, $user->getGroups()),
        ]);

        return $response;
    }

    /**
     * Saves a user’s permissions.
     *
     * @return Response
     * @since 5.0.0
     */
    public function actionSavePermissions(): Response
    {
        $this->requireCpRequest();

        $currentUser = static::currentUser();
        $user = $this->editedUser((int)$this->request->getRequiredBodyParam('userId'));

        // Is their admin status changing?
        if ($currentUser->admin) {
            $adminParam = (bool)($this->request->getBodyParam('admin') ?? $user->admin);
            if ($adminParam !== $user->admin) {
                if ($adminParam) {
                    $this->requireElevatedSession();
                }

                $user->admin = $adminParam;
                Craft::$app->getElements()->saveElement($user, false);
            }
        }

        if (Craft::$app->edition === CmsEdition::Pro) {
            // Fire an 'beforeAssignGroupsAndPermissions' event
            if ($this->hasEventHandlers(self::EVENT_BEFORE_ASSIGN_GROUPS_AND_PERMISSIONS)) {
                $this->trigger(self::EVENT_BEFORE_ASSIGN_GROUPS_AND_PERMISSIONS, new UserEvent([
                    'user' => $user,
                ]));
            }

            // Assign user groups and permissions if the current user is allowed to do that
            $this->_saveUserGroups($user, $currentUser);
            $this->_saveUserPermissions($user, $currentUser);

            // Fire an 'afterAssignGroupsAndPermissions' event
            if ($this->hasEventHandlers(self::EVENT_AFTER_ASSIGN_GROUPS_AND_PERMISSIONS)) {
                $this->trigger(self::EVENT_AFTER_ASSIGN_GROUPS_AND_PERMISSIONS, new UserEvent([
                    'user' => $user,
                ]));
            }
        }

        return $this->asSuccess(Craft::t('app', 'Permissions saved.'));
    }

    /**
     * User preferences screen.
     *
     * @return Response
     * @since 5.0.0
     */
    public function actionPreferences(): Response
    {
        $this->requireCpRequest();
        $user = static::currentUser();
        /** @var Response|CpScreenResponseBehavior $response */
        $response = $this->asEditUserScreen($user, self::SCREEN_PREFERENCES);

        $i18n = Craft::$app->getI18n();

        // user language
        $userLanguage = $user->getPreferredLanguage();

        if (
            !$userLanguage ||
            !ArrayHelper::contains($i18n->getAppLocales(), fn(Locale $locale) => $locale->id === App::parseEnv($userLanguage))
        ) {
            $userLanguage = Craft::$app->language;
        }

        // user locale
        $userLocale = $user->getPreferredLocale();

        if (
            !$userLocale ||
            !ArrayHelper::contains($i18n->getAllLocales(), fn(Locale $locale) => $locale->id === App::parseEnv($userLocale))
        ) {
            $userLocale = Craft::$app->getConfig()->getGeneral()->defaultCpLocale;
        }

        $response->action('users/save-preferences');
        $response->contentTemplate('users/_preferences', compact(
            'userLanguage',
            'userLocale',
        ));

        return $response;
    }

    /**
     * Saves a user’s preferences.
     *
     * @return Response
     * @since 5.0.0
     */
    public function actionSavePreferences(): Response
    {
        $this->requireCpRequest();

        $user = static::currentUser();
        $preferredLocale = $this->request->getBodyParam('preferredLocale', $user->getPreference('locale')) ?: null;
        if ($preferredLocale === '__blank__') {
            $preferredLocale = null;
        }
        $preferences = [
            'language' => $this->request->getBodyParam('preferredLanguage', $user->getPreference('language')),
            'locale' => $preferredLocale,
            'weekStartDay' => $this->request->getBodyParam('weekStartDay', $user->getPreference('weekStartDay')),
            'alwaysShowFocusRings' => (bool)$this->request->getBodyParam('alwaysShowFocusRings', $user->getPreference('alwaysShowFocusRings')),
            'useShapes' => (bool)$this->request->getBodyParam('useShapes', $user->getPreference('useShapes')),
            'underlineLinks' => (bool)$this->request->getBodyParam('underlineLinks', $user->getPreference('underlineLinks')),
            'disableAutofocus' => $this->request->getBodyParam('disableAutofocus', $user->getPreference('disableAutofocus')),
            'notificationDuration' => $this->request->getBodyParam('notificationDuration', $user->getPreference('notificationDuration')),
        ];

        if ($user->admin) {
            $preferences = array_merge($preferences, [
                'showFieldHandles' => (bool)$this->request->getBodyParam('showFieldHandles', $user->getPreference('showFieldHandles')),
                'enableDebugToolbarForSite' => (bool)$this->request->getBodyParam('enableDebugToolbarForSite', $user->getPreference('enableDebugToolbarForSite')),
                'enableDebugToolbarForCp' => (bool)$this->request->getBodyParam('enableDebugToolbarForCp', $user->getPreference('enableDebugToolbarForCp')),
                'showExceptionView' => (bool)$this->request->getBodyParam('showExceptionView', $user->getPreference('showExceptionView')),
                'profileTemplates' => (bool)$this->request->getBodyParam('profileTemplates', $user->getPreference('profileTemplates')),
            ]);
        }

        Craft::$app->getUsers()->saveUserPreferences($user, $preferences);
        Craft::$app->updateTargetLanguage();

        return $this->asSuccess(Craft::t('app', 'Preferences saved.'));
    }

    /**
     * User password screen.
     *
     * @param User|null $user The user being edited, if there were any validation errors.
     * @return Response
     * @since 5.0.0
     */
    public function actionPassword(?User $user = null): Response
    {
        $this->requireCpRequest();
        $user ??= static::currentUser();
        /** @var Response|CpScreenResponseBehavior $response */
        $response = $this->asEditUserScreen($user, self::SCREEN_PASSWORD);

        $this->getView()->registerAssetBundle(AuthMethodSetupAsset::class);

        $response->action('users/save-password');
        $response->contentTemplate('users/_password', compact('user'));

        return $response;
    }

    /**
     * Saves a user’s new password.
     *
     * @return Response|null
     * @since 5.0.0
     */
    public function actionSavePassword(): ?Response
    {
        $this->requireCpRequest();

        if (!Craft::$app->getUser()->getHasElevatedSession()) {
            throw new BadRequestHttpException('An elevated session is required to change your password.');
        }

        $newPassword = $this->request->getRequiredBodyParam('newPassword');

        if ($newPassword === '') {
            return null;
        }

        $user = static::currentUser();
        $user->newPassword = $newPassword;
        $user->setScenario(User::SCENARIO_PASSWORD);

        if (!Craft::$app->getElements()->saveElement($user)) {
            return $this->asFailure(
                Craft::t('app', 'Couldn’t save password.'),
                $user->getErrors('newPassword'),
                ['user' => $user],
            );
        }

        return $this->asSuccess(Craft::t('app', 'Password saved.'));
    }

    /**
     * User passkey screen
     *
     * @return Response
     * @since 5.0.0
     */
    public function actionPasskeys(): Response
    {
        $this->requireCpRequest();
        $user = static::currentUser();
        /** @var Response|CpScreenResponseBehavior $response */
        $response = $this->asEditUserScreen($user, self::SCREEN_PASSKEYS);

        $view = $this->getView();
        $view->registerAssetBundle(PasskeySetupAsset::class);
        $view->registerJs(<<<JS
new Craft.PasskeySetup();
JS);

        $passkeys = Craft::$app->getAuth()->getPasskeys($user);
        $response->contentTemplate('users/_passkeys', [
            'user' => $user,
            'passkeys' => $passkeys,
        ]);

        return $response;
    }

    /**
     * Returns a 2FA setup screen, for users who require a 2FA method.
     *
     * @return Response
     * @since 5.0.0
     */
    public function actionSetup2fa(): Response
    {
        $this->requireCpRequest();

        $this->getView()->registerAssetBundle(AuthMethodSetupAsset::class);

        return $this->renderTemplate('_special/setup-2fa.twig');
    }

    /**
     * Provides an endpoint for saving a user account.
     *
     * This action accounts for the following scenarios:
     * - An admin registering a new user account.
     * - An admin editing an existing user account.
     * - A normal user with user-administration permissions registering a new user account.
     * - A normal user with user-administration permissions editing an existing user account.
     * - A guest registering a new user account ("public registration").
     * This action behaves the same regardless of whether it was requested from the control panel or the front-end site.
     *
     * @return Response|null
     * @throws NotFoundHttpException if the requested user cannot be found
     * @throws BadRequestHttpException if attempting to create a client account, and one already exists
     * @throws ForbiddenHttpException if attempting public registration but public registration is not allowed
     */
    public function actionSaveUser(): ?Response
    {
        $this->requirePostRequest();

        $userSession = Craft::$app->getUser();
        $currentUser = $userSession->getIdentity();
        $canAdministrateUsers = $currentUser && $currentUser->can('administrateUsers');
        $generalConfig = Craft::$app->getConfig()->getGeneral();
        $userSettings = Craft::$app->getProjectConfig()->get('users') ?? [];
        $requireEmailVerification = (
            Craft::$app->edition === CmsEdition::Pro &&
            ($userSettings['requireEmailVerification'] ?? true)
        );
        $deactivateByDefault = $userSettings['deactivateByDefault'] ?? false;
        $userVariable = $this->request->getValidatedBodyParam('userVariable') ?? 'user';
        $returnCsrfToken = false;

        // Get the user being edited
        // ---------------------------------------------------------------------

        $userId = $this->request->getBodyParam('userId');
        $isNewUser = !$userId;
        $newEmail = trim($this->request->getBodyParam('email') ?? '') ?: null;

        $isPublicRegistration = false;

        // Are we editing an existing user?
        if ($userId) {
            /** @var User|null $user */
            $user = User::find()
                ->id($userId)
                ->status(null)
                ->addSelect(['users.password', 'users.passwordResetRequired'])
                ->one();

            if (!$user) {
                throw new NotFoundHttpException('User not found');
            }

            /** @var User $user */
            if (!$user->getIsCurrent()) {
                // Make sure they have permission to edit other users
                $this->requirePermission('editUsers');
            }
        } else {
            // Make sure this is Craft Pro, since that's required for having multiple user accounts
            Craft::$app->requireEdition(CmsEdition::Team);

            // Is someone logged in?
            if ($currentUser) {
                // Make sure they have permission to register users
                $this->requirePermission('registerUsers');
            } else {
                // Make sure public registration is allowed
                $allowPublicRegistration = $userSettings['allowPublicRegistration'] ?? false;
                if (!$allowPublicRegistration) {
                    throw new ForbiddenHttpException('Public registration is not allowed');
                }

                $isPublicRegistration = true;

                // See if there's an inactive user with the same email
                if ($newEmail) {
                    $user = User::find()
                        ->email(Db::escapeParam($newEmail))
                        ->status(User::STATUS_INACTIVE)
                        ->one();
                }
            }

            $user = $user ?? new User();
        }

        $isCurrentUser = $user->getIsCurrent();

        if ($isCurrentUser) {
            // Remember the old username in case it changes
            $oldUsername = $user->username;
        }

        // Handle secure properties (email and password)
        // ---------------------------------------------------------------------

        $sendActivationEmail = false;

        // Are they allowed to set the email address?
        if ($isNewUser || $isCurrentUser || $canAdministrateUsers) {
            // Make sure it actually changed
            if (!$isNewUser && $newEmail && $newEmail === $user->email) {
                $newEmail = null;
            }

            if ($newEmail) {
                // Should we be sending a verification email now?
                // Even if verification isn't required, send one out on account creation if we don't have a password yet
                $sendActivationEmail = (!$isPublicRegistration || !$deactivateByDefault) && (
                        (
                            $requireEmailVerification && (
                                $isPublicRegistration ||
                                ($isCurrentUser && !$canAdministrateUsers) ||
                                ($this->request->getBodyParam('sendActivationEmail') ?? $this->request->getBodyParam('sendVerificationEmail'))
                            )
                        ) ||
                        (
                            !$requireEmailVerification && $isNewUser && (
                                ($isPublicRegistration && $generalConfig->deferPublicRegistrationPassword) ||
                                ($this->request->getBodyParam('sendActivationEmail') ?? $this->request->getBodyParam('sendVerificationEmail'))
                            )
                        )
                    );

                if ($sendActivationEmail) {
                    $user->unverifiedEmail = $newEmail;

                    // Mark them as pending
                    if (!$user->active) {
                        $user->pending = true;
                    }
                } else {
                    // Clear out the unverified email if there is one,
                    // so it doesn't overwrite the new email later on
                    $user->unverifiedEmail = null;
                }

                if (!$sendActivationEmail || $isNewUser) {
                    $user->email = $newEmail;
                }
            }
        } else {
            // Discard the new email if it was posted
            $newEmail = null;
        }

        // Are they allowed to set a new password?
        if ($isPublicRegistration) {
            if (!$generalConfig->deferPublicRegistrationPassword) {
                $user->newPassword = $this->request->getBodyParam('password', '');
            }
        } else {
            if ($isCurrentUser) {
                // If there was a newPassword input but it was empty, pretend it didn't exist
                $user->newPassword = $this->request->getBodyParam('newPassword') ?: null;
                $returnCsrfToken = $user->newPassword !== null;
            }
        }

        // If editing an existing user and either of these properties are being changed,
        // require the user’s current password for additional security
        if (
            !$isNewUser &&
            (!empty($newEmail) || $user->newPassword !== null) &&
            !$this->_verifyElevatedSession()
        ) {
            Craft::warning('Tried to change the email or password for userId: ' . $user->id . ', but the current password does not match what the user supplied.', __METHOD__);
            $user->addError('currentPassword', Craft::t('app', 'Incorrect current password.'));
        }

        // Handle the rest of the user properties
        // ---------------------------------------------------------------------

        // Is the site set to use email addresses as usernames?
        if ($generalConfig->useEmailAsUsername) {
            $user->username = $user->email;
        } elseif ($isNewUser || $currentUser->admin || $isCurrentUser) {
            $user->username = $this->request->getBodyParam('username', ($user->username ?: $user->email));
        }

        $this->populateNameAttributes($user);

        // New users should always be initially saved in a pending state,
        // even if an admin is doing this and opted to not send the verification email
        if ($isNewUser && !$deactivateByDefault) {
            $user->pending = true;
        }

        if ($canAdministrateUsers) {
            $user->passwordResetRequired = (bool)$this->request->getBodyParam('passwordResetRequired', $user->passwordResetRequired);
        }

        // If this is public registration and it's a Pro version,
        // set the default group on the user, so that any content
        // based on user group condition can be validated and saved against them
        if ($isPublicRegistration) {
            $groups = Craft::$app->getUsers()->getDefaultUserGroups($user);
            if (!empty($groups)) {
                $user->setGroups($groups);
            }
        }

        // If this is Craft Pro, grab any profile content from post
        $fieldsLocation = $this->request->getParam('fieldsLocation', 'fields');
        $user->setFieldValuesFromRequest($fieldsLocation);

        // Validate and save!
        // ---------------------------------------------------------------------

        $photo = UploadedFile::getInstanceByName('photo');

        if ($photo && !Image::canManipulateAsImage($photo->getExtension())) {
            $user->addError('photo', Craft::t('app', 'The user photo provided is not an image.'));
        }

        // Don't validate required custom fields if it's public registration
        if (!$isPublicRegistration || ($userSettings['validateOnPublicRegistration'] ?? false)) {
            $user->setScenario(Element::SCENARIO_LIVE);
        } elseif ($isPublicRegistration) {
            $user->setScenario(User::SCENARIO_REGISTRATION);
        }

        // Manually validate the user so we can pass $clearErrors=false
        $success = $user->validate(null, false) && Craft::$app->getElements()->saveElement($user, false);

        if (!$success) {
            Craft::info('User not saved due to validation error.', __METHOD__);

            if ($isPublicRegistration) {
                // Move any 'newPassword' errors over to 'password'
                $user->addErrors(['password' => $user->getErrors('newPassword')]);
                $user->clearErrors('newPassword');
            }

            // Copy any 'unverifiedEmail' errors to 'email'
            if (!$user->hasErrors('email')) {
                $user->addErrors(['email' => $user->getErrors('unverifiedEmail')]);
                $user->clearErrors('unverifiedEmail');
            }

            return $this->asModelFailure(
                $user,
                Craft::t('app', 'Couldn’t save {type}.', [
                    'type' => User::lowerDisplayName(),
                ]),
                $userVariable
            );
        }

        // If this is a new user and email verification isn't required,
        // go ahead and activate them now.
        if ($isNewUser && !$requireEmailVerification && !$deactivateByDefault) {
            Craft::$app->getUsers()->activateUser($user);
        }

        // Is this the current user, and did their username just change?
        // todo: remove comment when WI-51866 is fixed
        /** @noinspection PhpUndefinedVariableInspection */
        if ($isCurrentUser && $user->username !== $oldUsername) {
            // Update the username cookie
            $userSession->sendUsernameCookie($user);
        }

        // Save the user’s photo, if it was submitted
        $this->_processUserPhoto($user);

        if (Craft::$app->edition === CmsEdition::Pro) {
            // If this is public registration, assign the user to the default user group
            if ($isPublicRegistration) {
                // Assign them to the default user group
                Craft::$app->getUsers()->assignUserToDefaultGroup($user);
            }
        }

        // Do we need to send a verification email out?
        if ($sendActivationEmail) {
            // Temporarily set the unverified email on the User so the verification email goes to the
            // right place
            $originalEmail = $user->email;
            $user->email = $user->unverifiedEmail;

            if ($isNewUser) {
                // Send the activation email
                Craft::$app->getUsers()->sendActivationEmail($user);
            } else {
                // Send the standard verification email
                Craft::$app->getUsers()->sendNewEmailVerifyEmail($user);
            }

            // Put the original email back into place
            $user->email = $originalEmail;
        }

        // Is this public registration, and was the user going to be activated automatically?
        $publicActivation = $isPublicRegistration && $user->getStatus() === User::STATUS_ACTIVE;
        $loggedIn = $publicActivation && $this->_maybeLoginUserAfterAccountActivation($user);
        $returnCsrfToken = $returnCsrfToken || $loggedIn;

        if ($this->request->getAcceptsJson()) {
            return $this->asModelSuccess(
                $user,
                Craft::t('app', '{type} saved.', ['type' => User::displayName()]),
                $userVariable,
                array_filter([
                    'id' => $user->id, // todo: remove
                    'csrfTokenValue' => $returnCsrfToken && $generalConfig->enableCsrfProtection
                        ? $this->request->getCsrfToken()
                        : null,
                ]),
            );
        }

        if ($isPublicRegistration) {
            if (($message = $this->request->getParam('userRegisteredNotice')) !== null) {
                $default = Html::encode($message);
                Craft::$app->getDeprecator()->log('userRegisteredNotice', 'The `userRegisteredNotice` param has been deprecated for `users/save-user` requests. Use a hashed `successMessage` param instead.');
            } else {
                $default = Craft::t('app', 'User registered.');
            }
            $this->setSuccessFlash($default);
        } else {
            $this->setSuccessFlash(Craft::t('app', '{type} saved.', [
                'type' => User::displayName(),
            ]));
        }

        // Is this public registration, and is the user going to be activated automatically?
        if ($publicActivation) {
            return $this->_redirectUserToCp($user) ?? $this->_redirectUserAfterAccountActivation($user);
        }

        if (!$this->request->getAcceptsJson()) {
            // Tell all browser windows about the draft deletion
            Craft::$app->getSession()->broadcastToJs([
                'event' => 'saveElement',
                'id' => $user->id,
            ]);
        }

        return $this->redirectToPostedUrl($user);
    }

    /**
     * Renders a user photo input.
     *
     * @return Response
     * @since 5.0.0
     */
    public function actionRenderPhotoInput(): Response
    {
        $this->requireAcceptsJson();
        $this->requireCpRequest();
        $userId = $this->request->getRequiredBodyParam('userId');
        $user = Craft::$app->getUsers()->getUserById($userId);

        if (!$user) {
            throw new BadRequestHttpException("Invalid user ID: $userId");
        }

        return $this->_renderPhotoTemplate($user);
    }

    /**
     * Upload a user photo.
     *
     * @return Response|null
     * @throws BadRequestHttpException if the uploaded file is not an image
     */
    public function actionUploadUserPhoto(): ?Response
    {
        $this->requireAcceptsJson();
        $userId = $this->request->getRequiredBodyParam('userId');

        if ($userId != static::currentUser()->id) {
            $this->requirePermission('editUsers');
        }

        if (($file = UploadedFile::getInstanceByName('photo')) === null) {
            return null;
        }

        try {
            if ($file->getHasError()) {
                throw new UploadFailedException($file->error);
            }

            $users = Craft::$app->getUsers();
            $user = $users->getUserById($userId);

            // Move to our own temp location
            $fileLocation = Assets::tempFilePath($file->getExtension());
            move_uploaded_file($file->tempName, $fileLocation);
            $users->saveUserPhoto($fileLocation, $user, $file->name);

            return $this->_renderPhotoTemplate($user);
        } catch (Throwable $exception) {
            if (isset($fileLocation) && file_exists($fileLocation)) {
                FileHelper::unlink($fileLocation);
            }

            Craft::error('There was an error uploading the photo: ' . $exception->getMessage(), __METHOD__);

            return $this->asFailure(Craft::t('app', 'There was an error uploading your photo: {error}', [
                'error' => $exception->getMessage(),
            ]));
        }
    }

    /**
     * Delete all the photos for current user.
     *
     * @return Response
     * @throws BadRequestHttpException
     */
    public function actionDeleteUserPhoto(): Response
    {
        $this->requireAcceptsJson();

        $userId = $this->request->getRequiredBodyParam('userId');

        if ($userId != static::currentUser()->id) {
            $this->requirePermission('editUsers');
        }

        $user = Craft::$app->getUsers()->getUserById($userId);

        if ($user->photoId) {
            Craft::$app->getElements()->deleteElementById($user->photoId, Asset::class);
        }

        $user->photoId = null;
        Craft::$app->getElements()->saveElement($user, false);

        return $this->_renderPhotoTemplate($user);
    }

    /**
     * Sends a new activation email to a user.
     *
     * @return Response|null
     * @throws BadRequestHttpException if the user is not pending
     */
    public function actionSendActivationEmail(): ?Response
    {
        $this->requirePostRequest();

        $userId = $this->request->getRequiredBodyParam('userId');

        /** @var User|null $user */
        $user = User::find()
            ->id($userId)
            ->status(null)
            ->addSelect(['users.password'])
            ->one();

        if (!$user) {
            $this->_noUserExists();
        }

        // Only allow activation emails to be sent to inactive/pending users.
        /** @var User $user */
        $status = $user->getStatus();
        if (!in_array($status, [User::STATUS_INACTIVE, User::STATUS_PENDING])) {
            throw new BadRequestHttpException('Activation emails can only be sent to inactive or pending users');
        }

        if (!$user->pending) {
            $this->requirePermission('administrateUsers');
        }

        $userVariable = $this->request->getValidatedBodyParam('userVariable') ?? 'user';

        try {
            $emailSent = Craft::$app->getUsers()->sendActivationEmail($user);
        } catch (InvalidElementException $e) {
            return $this->asModelFailure(
                $user,
                Craft::t('app', 'Couldn’t send the activation email: {error}', [
                    'error' => $e->getMessage(),
                ]),
                $userVariable,
            );
        }

        return $emailSent ?
            $this->asSuccess(Craft::t('app', 'Activation email sent.')) :
            $this->asFailure(Craft::t('app', 'Couldn’t send activation email. Check your email settings.'));
    }

    /**
     * Unlocks a user, bypassing the cooldown phase.
     *
     * @return Response
     * @throws ForbiddenHttpException if a non-admin is attempting to unlock an admin
     */
    public function actionUnlockUser(): Response
    {
        $this->requirePostRequest();
        $this->requirePermission('moderateUsers');

        $userId = $this->request->getRequiredBodyParam('userId');
        $user = Craft::$app->getUsers()->getUserById($userId);

        if (!$user) {
            $this->_noUserExists();
        }

        // Even if you have moderateUsers permissions, only and admin should be able to unlock another admin.
        if ($user->admin) {
            $currentUser = static::currentUser();
            if (!$currentUser->admin) {
                throw new ForbiddenHttpException('Only admins can unlock other admins.');
            }

            // And admins can't unlock themselves by impersonating another admin
            $previousUserId = Session::get(User::IMPERSONATE_KEY);
            if ($previousUserId && $user->id == $previousUserId) {
                throw new ForbiddenHttpException('You can’t unlock yourself via impersonation.');
            }
        }

        Craft::$app->getUsers()->unlockUser($user);

        $this->setSuccessFlash(Craft::t('app', 'User unlocked.'));
        return $this->redirectToPostedUrl();
    }

    /**
     * Suspends a user.
     *
     * @return Response|null
     * @throws ForbiddenHttpException if a non-admin is attempting to suspend an admin
     */
    public function actionSuspendUser(): ?Response
    {
        $this->requirePostRequest();
        $this->requirePermission('moderateUsers');

        $userId = $this->request->getRequiredBodyParam('userId');
        $user = Craft::$app->getUsers()->getUserById($userId);

        if (!$user) {
            $this->_noUserExists();
        }

        $usersService = Craft::$app->getUsers();
        $currentUser = static::currentUser();

        if (!$usersService->canSuspend($currentUser, $user)) {
            $this->setFailFlash(Craft::t('app', 'Couldn’t suspend user.'));
            return null;
        }

        try {
            $usersService->suspendUser($user);
        } catch (InvalidElementException) {
            $this->setFailFlash(Craft::t('app', 'Couldn’t suspend user.'));
            return null;
        }

        $this->setSuccessFlash(Craft::t('app', 'User suspended.'));
        return $this->redirectToPostedUrl();
    }

    /**
     * Returns a summary of the content that is owned by a given user ID(s).
     *
     * @return Response
     * @since 3.0.13
     */
    public function actionUserContentSummary(): Response
    {
        $this->requirePostRequest();

        $userId = $this->request->getRequiredBodyParam('userId');

        if (is_array($userId)) {
            $userId = array_map(fn($id) => (int)$id, $userId);
        } else {
            $userId = (int)$userId;
        }

        if ($userId !== static::currentUser()?->id) {
            $this->requirePermission('deleteUsers');
        }

        $summary = [];

        foreach (Craft::$app->getEntries()->getAllSections() as $section) {
            $entryCount = Entry::find()
                ->sectionId($section->id)
                ->authorId($userId)
                ->site('*')
                ->unique()
                ->status(null)
                ->count();

            if ($entryCount) {
                $summary[] = Craft::t('app', '{num, number} {section} {num, plural, =1{entry} other{entries}}', [
                    'num' => $entryCount,
                    'section' => Craft::t('site', $section->name),
                ]);
            }
        }

        // Fire a 'defineContentSummary' event
        if ($this->hasEventHandlers(self::EVENT_DEFINE_CONTENT_SUMMARY)) {
            $event = new DefineUserContentSummaryEvent([
                'userId' => $userId,
                'contentSummary' => $summary,
            ]);
            $this->trigger(self::EVENT_DEFINE_CONTENT_SUMMARY, $event);
            $summary = $event->contentSummary;
        }

        return $this->asJson($summary);
    }

    /**
     * Deactivates a user.
     *
     * @return Response|null
     * @since 4.0.0
     */
    public function actionDeactivateUser(): ?Response
    {
        $this->requirePostRequest();

        $userId = $this->request->getRequiredBodyParam('userId');
        $user = Craft::$app->getUsers()->getUserById($userId);

        if (!$user) {
            $this->_noUserExists();
        }

        if (!$user->getIsCurrent()) {
            $this->requirePermission('administrateUsers');

            // Even if you have administrateUsers permissions, only and admin should be able to deactivate another admin.
            if ($user->admin) {
                $this->requireAdmin(false);
            }
        }

        // Deactivate the user
        try {
            Craft::$app->getUsers()->deactivateUser($user);
            $this->setSuccessFlash(Craft::t('app', 'Successfully deactivated the user.'));
        } catch (InvalidElementException) {
            $this->setFailFlash(Craft::t('app', 'There was a problem deactivating the user.'));
        }

        return $this->redirectToPostedUrl();
    }

    /**
     * Deletes a user.
     *
     * @return Response|null
     */
    public function actionDeleteUser(): ?Response
    {
        $this->requirePostRequest();

        $userId = $this->request->getRequiredBodyParam('userId');
        $user = Craft::$app->getUsers()->getUserById($userId);

        if (!$user) {
            $this->_noUserExists();
        }

        if (!$user->getIsCurrent()) {
            $this->requirePermission('deleteUsers');

            // Even if you have deleteUser permissions, only and admin should be able to delete another admin.
            if ($user->admin) {
                $this->requireAdmin(false);
            }
        }

        // Are we transferring the user’s content to a different user?
        $transferContentToId = $this->request->getBodyParam('transferContentTo');

        if (is_array($transferContentToId) && isset($transferContentToId[0])) {
            $transferContentToId = $transferContentToId[0];
        }

        if ($transferContentToId) {
            $transferContentTo = Craft::$app->getUsers()->getUserById($transferContentToId);

            if (!$transferContentTo) {
                $this->_noUserExists();
            }
        } else {
            $transferContentTo = null;
        }

        // Delete the user
        $user->inheritorOnDelete = $transferContentTo;

        if (!Craft::$app->getElements()->deleteElement($user)) {
            $this->setFailFlash(Craft::t('app', 'Couldn’t delete {type}.', [
                'type' => User::lowerDisplayName(),
            ]));
            return null;
        }

        $this->setSuccessFlash(Craft::t('app', '{type} deleted.', [
            'type' => User::displayName(),
        ]));
        return $this->redirectToPostedUrl();
    }

    /**
     * Unsuspends a user.
     *
     * @return Response|null
     * @throws ForbiddenHttpException if a non-admin is attempting to unsuspend an admin
     */
    public function actionUnsuspendUser(): ?Response
    {
        $this->requirePostRequest();
        $this->requirePermission('moderateUsers');

        $userId = $this->request->getRequiredBodyParam('userId');
        $user = Craft::$app->getUsers()->getUserById($userId);

        if (!$user) {
            $this->_noUserExists();
        }

        // Even if you have moderateUsers permissions, only and admin should be able to unsuspend another admin.
        $usersService = Craft::$app->getUsers();
        $currentUser = static::currentUser();

        if (!$usersService->canSuspend($currentUser, $user)) {
            $this->setFailFlash(Craft::t('app', 'Couldn’t unsuspend user.'));
            return null;
        }

        try {
            $usersService->unsuspendUser($user);
        } catch (InvalidElementException) {
            $this->setFailFlash(Craft::t('app', 'Couldn’t unsuspend user.'));
            return null;
        }

        $this->setSuccessFlash(Craft::t('app', 'User unsuspended.'));
        return $this->redirectToPostedUrl();
    }

    /**
     * Saves a user’s address.
     *
     * @return Response|null
     * @throws BadRequestHttpException
     * @throws ForbiddenHttpException
     * @since 4.0.0
     */
    public function actionSaveAddress(): ?Response
    {
        $elementsService = Craft::$app->getElements();
        $user = static::currentUser();
        $userId = (int)($this->request->getBodyParam('userId') ?? $user->id);
        $addressId = $this->request->getBodyParam('addressId');

        if ($addressId) {
            $address = Address::findOne($addressId);

            if (!$address) {
                throw new BadRequestHttpException("Invalid address ID: $addressId");
            }

            if ($address->getOwnerId() !== $userId) {
                throw new BadRequestHttpException("Address $addressId is not owned by user $userId");
            }
        } else {
            $address = new Address([
                'ownerId' => $userId,
            ]);
        }

        if (!$elementsService->canSave($address, $user)) {
            throw new ForbiddenHttpException('User is not permitted to edit this address.');
        }

        // Addresses have no status, and the default element save controller also sets the address scenario to live
        $address->setScenario(Element::SCENARIO_LIVE);

        // Name attributes
        $this->populateNameAttributes($address);

        // All safe attributes
        $safeAttributes = [];
        foreach ($address->safeAttributes() as $name) {
            $value = $this->request->getBodyParam($name);
            if ($value !== null) {
                $safeAttributes[$name] = $value;
            }
        }
        $address->setAttributes($safeAttributes);

        // Custom fields
        $fieldsLocation = $this->request->getParam('fieldsLocation') ?? 'fields';
        $address->setFieldValuesFromRequest($fieldsLocation);

        if (!$elementsService->saveElement($address)) {
            return $this->asModelFailure($address, Craft::t('app', 'Couldn’t save {type}.', [
                'type' => Address::lowerDisplayName(),
            ]), 'address');
        }

        return $this->asModelSuccess($address, Craft::t('app', '{type} saved.', [
            'type' => Address::displayName(),
        ]));
    }

    /**
     * Deletes a user’s address.
     *
     * @return Response|null
     * @since 4.0.0
     */
    public function actionDeleteAddress(): ?Response
    {
        $addressId = $this->request->getRequiredBodyParam('addressId');
        $address = Address::findOne($addressId);

        if (!$address) {
            throw new BadRequestHttpException("Invalid address ID: $addressId");
        }

        $elementsService = Craft::$app->getElements();

        if (!$elementsService->canDelete($address)) {
            throw new ForbiddenHttpException('User is not permitted to delete this address.');
        }

        if (!$elementsService->deleteElement($address)) {
            return $this->asModelFailure($address, Craft::t('app', 'Couldn’t delete {type}.', [
                'type' => Address::lowerDisplayName(),
            ]), 'address');
        }

        return $this->asModelSuccess($address, Craft::t('app', '{type} deleted.', [
            'type' => Address::displayName(),
        ]));
    }

    /**
     * Saves the user field layout.
     *
     * @return Response|null
     */
    public function actionSaveFieldLayout(): ?Response
    {
        $this->requirePostRequest();
        $this->requireAdmin();

        // Set the field layout
        $fieldLayout = Craft::$app->getFields()->assembleLayoutFromPost();
        $fieldLayout->type = User::class;
        $fieldLayout->reservedFieldHandles = [
            'active',
            'addresses',
            'admin',
            'email',
            'firstName',
            'friendlyName',
            'groups',
            'lastName',
            'locked',
            'name',
            'password',
            'pending',
            'photo',
            'suspended',
            'username',
        ];

        if (!Craft::$app->getUsers()->saveLayout($fieldLayout)) {
            Craft::$app->getUrlManager()->setRouteParams([
                'variables' => [
                    'fieldLayout' => $fieldLayout,
                ],
            ]);
            $this->setFailFlash(Craft::t('app', 'Couldn’t save user fields.'));
            return null;
        }

        $this->setSuccessFlash(Craft::t('app', 'User fields saved.'));
        return $this->redirectToPostedUrl();
    }

    /**
     * Verifies a password for a user.
     *
     * @return Response|null
     */
    public function actionVerifyPassword(): ?Response
    {
        $this->requireAcceptsJson();

        if ($this->_verifyExistingPassword()) {
            return $this->asSuccess();
        }

        return $this->asFailure(Craft::t('app', 'Invalid password.'));
    }

    /**
     * Handles a failed login attempt.
     *
     * @param string|null $authError
     * @param User|null $user
     * @return Response|null
     * @throws ServiceUnavailableHttpException
     */
    private function _handleLoginFailure(?string $authError = null, ?User $user = null): ?Response
    {
        $message = UserHelper::getLoginFailureMessage($authError, $user);

        // Fire a 'loginFailure' event
        if ($this->hasEventHandlers(self::EVENT_LOGIN_FAILURE)) {
            $event = new LoginFailureEvent([
                'authError' => $authError,
                'message' => $message,
                'user' => $user,
            ]);
            $this->trigger(self::EVENT_LOGIN_FAILURE, $event);
            $message = $event->message;
        }


        return $this->asFailure(
            $message,
            data: [
                'errorCode' => $authError,
            ],
            routeParams: [
                'loginName' => $this->request->getBodyParam('loginName'),
                'rememberMe' => (bool)$this->request->getBodyParam('rememberMe'),
                'errorCode' => $authError,
                'errorMessage' => $message,
            ]
        );
    }

    public function actionAuthForm(): Response
    {
        $activeMethods = Craft::$app->getAuth()->getActiveMethods();
        $methodClass = $this->request->getParam('method');

        if ($methodClass) {
            /** @var AuthMethodInterface|null $method */
            $method = ArrayHelper::firstWhere(
                $activeMethods,
                fn(AuthMethodInterface $method) => $method::class === $methodClass,
            );
            if (!$method) {
                throw new BadRequestHttpException("Invalid method class: $methodClass");
            }
            $activeMethods = array_values(array_filter($activeMethods, fn($m) => $m !== $method));
        } else {
            if (empty($activeMethods)) {
                throw new BadRequestHttpException('User has no active two-step verification methods.');
            }
            $method = array_shift($activeMethods);
        }

        $html = $method->getAuthFormHtml();
        $view = $this->getView();

        // explicitly set the default return URL here, since checkPermission('accessCp') will be false
        $defaultReturnUrl = UrlHelper::cpUrl(Craft::$app->getConfig()->getGeneral()->getPostCpLoginRedirect());

        return $this->asJson([
            'authMethod' => $method::class,
            'otherMethods' => array_map(fn(AuthMethodInterface $method) => [
                'name' => $method::displayName(),
                'class' => $method::class,
            ], $activeMethods),
            'authForm' => $html,
            'headHtml' => $view->getHeadHtml(),
            'bodyHtml' => $view->getBodyHtml(),
            'returnUrl' => Craft::$app->getUser()->getReturnUrl($defaultReturnUrl),
        ]);
    }

    /**
     * Redirects the user after a successful login attempt, or if they visited the Login page while they were already
     * logged in.
     *
     * @param User $user
     * @return Response
     */
    private function _handleSuccessfulLogin(User $user): Response
    {
        // Get the return URL
        $userSession = Craft::$app->getUser();
        $returnUrl = $userSession->getReturnUrl();

        // Clear it out
        $userSession->removeReturnUrl();

        // If this was an Ajax request, just return success:true
        if ($this->request->getAcceptsJson()) {
            $return = [
                'returnUrl' => $returnUrl,
            ];

            if (Craft::$app->getConfig()->getGeneral()->enableCsrfProtection) {
                $return['csrfTokenValue'] = $this->request->getCsrfToken();
            }

            return $this->asModelSuccess($user, modelName: 'user', data: $return);
        }

        return $this->redirectToPostedUrl($userSession->getIdentity(), $returnUrl);
    }

    /**
     * Renders the Set Password template for a given user.
     *
     * @param array $variables
     * @return Response
     */
    private function _renderSetPasswordTemplate(array $variables): Response
    {
        // If this is a site request, try handling the request like normal
        if ($this->request->getIsSiteRequest()) {
            try {
                Craft::$app->getUrlManager()->setRouteParams([
                    'variables' => $variables,
                ]);

                // Avoid re-routing to the same action again
                $this->request->checkIfActionRequest(true, true, false);
                if ($this->request->getActionSegments() === ['users', 'set-password']) {
                    $this->request->setIsActionRequest(false);
                }

                /** @var Application $app */
                $app = Craft::$app;
                return $app->handleRequest($this->request, true);
            } catch (NotFoundHttpException) {
                // Just go with the control panel template
            }
        }

        // Otherwise go with the control panel’s template
        return $this->renderTemplate('setpassword.twig', $variables, View::TEMPLATE_MODE_CP);
    }

    /**
     * Throws a "no user exists" exception
     *
     * @throws BadRequestHttpException
     */
    private function _noUserExists(): void
    {
        throw new BadRequestHttpException('User not found');
    }

    /**
     * Verifies that the user has an elevated session, or that their current password was submitted with the request.
     *
     * @return bool
     */
    private function _verifyElevatedSession(): bool
    {
        return (Craft::$app->getUser()->getHasElevatedSession() || $this->_verifyExistingPassword());
    }

    /**
     * Verifies that the current user’s password was submitted with the request.
     *
     * @return bool
     */
    private function _verifyExistingPassword(): bool
    {
        $currentUser = static::currentUser();

        if (!$currentUser) {
            return false;
        }

        $currentPassword = $this->request->getParam('currentPassword') ?? $this->request->getParam('password');
        if ($currentPassword === null) {
            return false;
        }

        $currentHashedPassword = $currentUser->password;

        try {
            return Craft::$app->getSecurity()->validatePassword($currentPassword, $currentHashedPassword);
        } catch (InvalidArgumentException) {
            return false;
        }
    }

    /**
     * @param User $user
     * @throws Throwable if reasons
     */
    private function _processUserPhoto(User $user): void
    {
        // Delete their photo?
        $users = Craft::$app->getUsers();

        if ($this->request->getBodyParam('deletePhoto')) {
            $users->deleteUserPhoto($user);
            $user->photoId = null;
            Craft::$app->getElements()->saveElement($user);
        }

        $newPhoto = false;
        $fileLocation = null;
        $filename = null;

        // Did they upload a new one?
        if ($photo = UploadedFile::getInstanceByName('photo')) {
            $fileLocation = Assets::tempFilePath($photo->getExtension());
            move_uploaded_file($photo->tempName, $fileLocation);
            $filename = $photo->name;
            $newPhoto = true;
        } elseif (($photo = $this->request->getBodyParam('photo')) && is_array($photo)) {
            // base64-encoded photo
            $matches = [];

            if (preg_match('/^data:((?<type>[a-z0-9]+\/[a-z0-9\+]+);)?base64,(?<data>.+)/i', $photo['data'] ?? '', $matches)) {
                $filename = $photo['filename'] ?? null;
                $extension = $filename ? pathinfo($filename, PATHINFO_EXTENSION) : null;

                if (!$extension && !empty($matches['type'])) {
                    try {
                        $extension = FileHelper::getExtensionByMimeType($matches['type']);
                    } catch (InvalidArgumentException) {
                    }
                }

                if (!$extension) {
                    Craft::warning('Could not determine file extension for user photo.', __METHOD__);
                    return;
                }

                $fileLocation = Assets::tempFilePath($extension);
                $data = base64_decode($matches['data']);
                FileHelper::writeToFile($fileLocation, $data);
                $newPhoto = true;
            }
        }

        if ($newPhoto) {
            try {
                $users->saveUserPhoto($fileLocation, $user, $filename);
            } catch (Throwable $e) {
                if (file_exists($fileLocation)) {
                    FileHelper::unlink($fileLocation);
                }

                throw $e;
            }
        }
    }

    /**
     * Saves new permissions on the user
     *
     * @param User $user
     * @param User $currentUser
     * @throws ForbiddenHttpException if the user account doesn't have permission to assign the attempted permissions
     */
    private function _saveUserPermissions(User $user, User $currentUser): void
    {
        if (!$currentUser->can('assignUserPermissions')) {
            return;
        }

        // Save any user permissions
        if ($user->admin) {
            $permissions = [];
        } else {
            $permissions = $this->request->getBodyParam('permissions');

            if ($permissions === null) {
                return;
            }

            // it will be an empty string if no permissions were assigned during user saving.
            if ($permissions === '') {
                $permissions = [];
            }
        }

        // See if there are any new permissions in here
        $hasNewPermissions = false;

        foreach ($permissions as $permission) {
            if (!$user->can($permission)) {
                $hasNewPermissions = true;

                // Make sure the current user even has permission to grant it
                if (!$currentUser->can($permission)) {
                    throw new ForbiddenHttpException("Your account doesn't have permission to assign the $permission permission to a user.");
                }
            }
        }

        if ($hasNewPermissions) {
            $this->requireElevatedSession();
        }

        Craft::$app->getUserPermissions()->saveUserPermissions($user->id, $permissions);
    }

    /**
     * Saves user groups on a user.
     *
     * @param User $user
     * @param User $currentUser
     * @throws ForbiddenHttpException if the user account doesn't have permission to assign the attempted groups
     */
    private function _saveUserGroups(User $user, User $currentUser): void
    {
        $groupIds = $this->request->getBodyParam('groups');

        if ($groupIds === null) {
            return;
        }

        if ($groupIds === '') {
            $groupIds = [];
        }

        /** @var UserGroup[] $allGroups */
        $allGroups = ArrayHelper::index(Craft::$app->getUserGroups()->getAllGroups(), 'id');

        // See if there are any new groups in here
        $oldGroupIds = array_map(fn(UserGroup $group) => $group->id, $user->getGroups());
        $hasNewGroups = false;
        $newGroups = [];

        foreach ($groupIds as $groupId) {
            $group = $newGroups[] = $allGroups[$groupId];

            if (!in_array($groupId, $oldGroupIds, false)) {
                $hasNewGroups = true;

                // Make sure the current user is in the group or has permission to assign it
                if (!$currentUser->can("assignUserGroup:$group->uid")) {
                    throw new ForbiddenHttpException("Your account doesn't have permission to assign user group “{$group->name}” to a user.");
                }
            }
        }

        if ($hasNewGroups) {
            $this->requireElevatedSession();
        }

        Craft::$app->getUsers()->assignUserToGroups($user->id, $groupIds);
        $user->setGroups($newGroups);
    }

    /**
     * @return array|Response
     */
    private function _processTokenRequest(): Response|array
    {
        $uid = $this->request->getRequiredParam('id');
        $code = $this->request->getRequiredParam('code');

        /** @var User|null $user */
        $user = User::find()
            ->uid($uid)
            ->status(null)
            ->addSelect(['users.password'])
            ->one();

        if (!$user) {
            return $this->_processInvalidToken();
        }

        // If someone is logged in and it’s not this person, log them out
        $userSession = Craft::$app->getUser();
        if (!$userSession->getIsGuest() && $userSession->getId() != $user->id) {
            $userSession->logout();
        }

        // Fire a 'beforeVerifyUser' event
        $usersService = Craft::$app->getUsers();
        if ($usersService->hasEventHandlers(Users::EVENT_BEFORE_VERIFY_EMAIL)) {
            $usersService->trigger(Users::EVENT_BEFORE_VERIFY_EMAIL, new UserEvent([
                'user' => $user,
            ]));
        }

        if (!Craft::$app->getUsers()->isVerificationCodeValidForUser($user, $code)) {
            return $this->_processInvalidToken($user);
        }

        // Fire an 'afterVerifyUser' event
        if ($usersService->hasEventHandlers(Users::EVENT_AFTER_VERIFY_EMAIL)) {
            $usersService->trigger(Users::EVENT_AFTER_VERIFY_EMAIL, new UserEvent([
                'user' => $user,
            ]));
        }

        return [$user, $uid, $code];
    }

    /**
     * @param User|null $user
     * @return Response
     * @throws HttpException if the verification code is invalid
     */
    private function _processInvalidToken(?User $user = null): Response
    {
        $this->trigger(self::EVENT_INVALID_USER_TOKEN, new InvalidUserTokenEvent([
            'user' => $user,
        ]));

        if ($this->request->getAcceptsJson()) {
            return $this->asFailure('InvalidVerificationCode');
        }

        // If they don't have a verification code at all, and they're already logged-in, just send them to the post-login URL
        if ($user && !$user->verificationCode) {
            $userSession = Craft::$app->getUser();
            if (!$userSession->getIsGuest()) {
                $returnUrl = $userSession->getReturnUrl();
                $userSession->removeReturnUrl();
                return $this->redirect($returnUrl);
            }
        }

        // If the invalidUserTokenPath config setting is set, send them there
        if ($this->request->getIsSiteRequest()) {
            $url = Craft::$app->getConfig()->getGeneral()->getInvalidUserTokenPath();
            return $this->redirect(UrlHelper::siteUrl($url));
        }

        throw new BadRequestHttpException(Craft::t('app', 'Invalid verification code. Please sign in or reset your password.'));
    }

    /**
     * Takes over after a user has been activated.
     *
     * @param User $user The user that was just activated
     * @return Response|null
     */
    private function _onAfterActivateUser(User $user): ?Response
    {
        $this->_maybeLoginUserAfterAccountActivation($user);

        if (!$this->request->getAcceptsJson()) {
            return $this->_redirectUserToCp($user) ?? $this->_redirectUserAfterAccountActivation($user);
        }

        return null;
    }

    /**
     * Possibly log a user in right after they were activated or reset their password, if Craft is configured to do so.
     *
     * @param User $user The user that was just activated or reset their password
     * @return bool Whether the user was logged in
     */
    private function _maybeLoginUserAfterAccountActivation(User $user): bool
    {
        $generalConfig = Craft::$app->getConfig()->getGeneral();
        if (!$generalConfig->autoLoginAfterAccountActivation) {
            return false;
        }
        return Craft::$app->getUser()->login($user, $generalConfig->userSessionDuration);
    }

    /**
     * Redirects a user to the `postCpLoginRedirect` location, if they have access to the control panel.
     *
     * @param User $user The user to redirect
     * @return Response|null
     */
    private function _redirectUserToCp(User $user): ?Response
    {
        // Can they access the control panel?
        if ($user->can('accessCp')) {
            $postCpLoginRedirect = Craft::$app->getConfig()->getGeneral()->getPostCpLoginRedirect();
            $url = UrlHelper::cpUrl($postCpLoginRedirect);
            return $this->redirect($url);
        }

        return null;
    }

    /**
     * Redirect the browser after a user’s account has been activated.
     *
     * @param User $user The user that was just activated
     * @return Response
     */
    private function _redirectUserAfterAccountActivation(User $user): Response
    {
        $activateAccountSuccessPath = Craft::$app->getConfig()->getGeneral()->getActivateAccountSuccessPath();
        $url = UrlHelper::siteUrl($activateAccountSuccessPath);
        return $this->redirectToPostedUrl($user, $url);
    }

    /**
     * Redirect the browser after a user has verified their new email address
     *
     * @param User $user The user that just verified their email
     * @return Response
     */
    private function _redirectUserAfterEmailVerification(User $user): Response
    {
        $verifyEmailSuccessPath = Craft::$app->getConfig()->getGeneral()->getVerifyEmailSuccessPath();
        $url = UrlHelper::siteUrl($verifyEmailSuccessPath);
        return $this->redirectToPostedUrl($user, $url);
    }

    /**
     * @param string[] $errors
     * @param string|null $loginName
     * @return Response|null
     * @throws \Exception
     */
    private function _handleSendPasswordResetError(array $errors, ?string $loginName = null): ?Response
    {
        $errorString = implode(', ', $errors);

        return $this->asFailure(
            $errorString,
            [
                'errors' => $errors,
            ],
            [
                'loginName' => $loginName,
                'errors' => $errors,
            ]
        );
    }

    /**
     * Renders the user photo template.
     *
     * @param User $user
     * @return Response
     */
    private function _renderPhotoTemplate(User $user): Response
    {
        $view = $this->getView();
        $templateMode = $view->getTemplateMode();
        if ($templateMode === View::TEMPLATE_MODE_SITE && !$view->doesTemplateExist('users/_photo')) {
            $templateMode = View::TEMPLATE_MODE_CP;
        }

        $data = [
            'html' => $view->renderTemplate('users/_photo.twig', [
                'user' => $user,
            ], $templateMode),
            'photoId' => $user->photoId,
        ];

        if ($user->getIsCurrent()) {
            $data['headerPhotoHtml'] = $view->renderTemplate('_layouts/components/header-photo.twig');
        }

        return $this->asJson($data);
    }

    private function _hashCheck()
    {
        Craft::$app->getSecurity()->validatePassword('p@ss1w0rd', '$2y$13$nj9aiBeb7RfEfYP3Cum6Revyu14QelGGxwcnFUKXIrQUitSodEPRi');
    }

    private function _randomlyDelayResponse(float $maxOffset = 0)
    {
        // Delay randomly between 0.5 and 1.5 seconds.
        $max = 1500000 - (int)($maxOffset * 1000000);
        if ($max > 500000) {
            usleep(random_int(500000, $max));
        }
    }

    /**
     * Marks the user’s feature announcements as read.
     *
     * @return Response
     */
    public function actionMarkAnnouncementsAsRead(): Response
    {
        $this->requirePostRequest();
        $ids = $this->request->getRequiredBodyParam('ids');
        Craft::$app->getAnnouncements()->markAsRead($ids);
        return $this->asSuccess();
    }

    private function populateNameAttributes(object $model): void
    {
        /** @var object|NameTrait $model */
        $fullName = $this->request->getBodyParam('fullName');

        if ($fullName !== null) {
            $model->fullName = $fullName;

            // Unset firstName and lastName so NameTrait::prepareNamesForSave() can set them
            $model->firstName = $model->lastName = null;
        } else {
            // Still check for firstName/lastName in case a front-end form is still posting them
            $firstName = $this->request->getBodyParam('firstName');
            $lastName = $this->request->getBodyParam('lastName');

            if ($firstName !== null || $lastName !== null) {
                $model->firstName = $firstName ?? $model->firstName;
                $model->lastName = $lastName ?? $model->lastName;

                // Unset fullName so NameTrait::prepareNamesForSave() can set it
                $model->fullName = null;
            }
        }
    }

    public function asModelSuccess(
        ModelInterface|Model $model,
        ?string $message = null,
        ?string $modelName = null,
        array $data = [],
        ?string $redirect = null,
    ): Response {
        $this->clearPassword($model);
        return parent::asModelSuccess($model, $message, $modelName, $data, $redirect);
    }

    public function asModelFailure(
        ModelInterface|Model $model,
        ?string $message = null,
        ?string $modelName = null,
        array $data = [],
        array $routeParams = [],
    ): ?Response {
        $this->clearPassword($model);
        return parent::asModelFailure($model, $message, $modelName, $data, $routeParams);
    }

    private function clearPassword(ModelInterface|Model $model): void
    {
        if ($model instanceof User) {
            $model->password = null;
            $model->newPassword = null;
            $model->currentPassword = null;
        }
    }
}<|MERGE_RESOLUTION|>--- conflicted
+++ resolved
@@ -203,27 +203,12 @@
      */
     public function actionLogin(): ?Response
     {
-<<<<<<< HEAD
-        if ($this->request->getIsOptions()) {
-            // This is just a preflight request, no need to route to the real controller action yet.
-            $this->response->format = Response::FORMAT_RAW;
-            $this->response->data = '';
-            return $this->response;
-        }
-
         if ($this->request->getIsGet()) {
             // see if they're already logged in
             $user = static::currentUser();
             if ($user) {
                 return $this->_handleSuccessfulLogin($user);
             }
-=======
-        $userSession = Craft::$app->getUser();
-        if (!$userSession->getIsGuest()) {
-            // Too easy.
-            return $this->_handleSuccessfulLogin($userSession->getIdentity());
-        }
->>>>>>> 251a6f40
 
             return null;
         }
