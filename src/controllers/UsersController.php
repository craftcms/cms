--- conflicted
+++ resolved
@@ -608,10 +608,7 @@
 			}
 		}
 
-<<<<<<< HEAD
-=======
 		// Set the normal attributes
->>>>>>> 0c05e7d4
 		$user->username        = craft()->request->getPost('username', ($user->username ? $user->username : $user->email));
 		$user->firstName       = craft()->request->getPost('firstName', $user->firstName);
 		$user->lastName        = craft()->request->getPost('lastName', $user->lastName);
