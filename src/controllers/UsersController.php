--- conflicted
+++ resolved
@@ -1101,9 +1101,13 @@
         $this->requireCpRequest();
 
         $user = static::currentUser();
+        $preferredLocale = $this->request->getBodyParam('preferredLocale', $user->getPreference('locale')) ?: null;
+        if ($preferredLocale === '__blank__') {
+            $preferredLocale = null;
+        }
         $preferences = [
             'language' => $this->request->getBodyParam('preferredLanguage', $user->getPreference('language')),
-            'locale' => $this->request->getBodyParam('preferredLocale', $user->getPreference('locale')) ?: null,
+            'locale' => $preferredLocale,
             'weekStartDay' => $this->request->getBodyParam('weekStartDay', $user->getPreference('weekStartDay')),
             'alwaysShowFocusRings' => (bool)$this->request->getBodyParam('alwaysShowFocusRings', $user->getPreference('alwaysShowFocusRings')),
             'useShapes' => (bool)$this->request->getBodyParam('useShapes', $user->getPreference('useShapes')),
@@ -1214,27 +1218,11 @@
         return $response;
     }
 
-<<<<<<< HEAD
     private function editScreenUser(?int $userId): User
     {
         if ($userId === null) {
             return static::currentUser();
         }
-=======
-            $localeOptions = [
-                ['label' => Craft::t('app', 'Same as language'), 'value' => '__blank__'],
-            ];
-            array_push($localeOptions, ...array_map(fn(Locale $locale) => [
-                'label' => $locale->getDisplayName(Craft::$app->language),
-                'value' => $locale->id,
-                'data' => [
-                    'data' => [
-                        'hint' => $locale->getLanguageID() !== $languageId ? $locale->getDisplayName() : false,
-                        'hintLang' => $locale->id,
-                    ],
-                ],
-            ], $allLocales));
->>>>>>> 4327249c
 
         /** @var User|null $user */
         $user = User::find()
@@ -1623,39 +1611,6 @@
             Craft::$app->getUsers()->activateUser($user);
         }
 
-<<<<<<< HEAD
-=======
-        if ($isCurrentUser) {
-            // Save their preferences too
-            $preferredLocale = $this->request->getBodyParam('preferredLocale', $user->getPreference('locale')) ?: null;
-            if ($preferredLocale === '__blank__') {
-                $preferredLocale = null;
-            }
-            $preferences = [
-                'language' => $this->request->getBodyParam('preferredLanguage', $user->getPreference('language')),
-                'locale' => $preferredLocale,
-                'weekStartDay' => $this->request->getBodyParam('weekStartDay', $user->getPreference('weekStartDay')),
-                'alwaysShowFocusRings' => (bool)$this->request->getBodyParam('alwaysShowFocusRings', $user->getPreference('alwaysShowFocusRings')),
-                'useShapes' => (bool)$this->request->getBodyParam('useShapes', $user->getPreference('useShapes')),
-                'underlineLinks' => (bool)$this->request->getBodyParam('underlineLinks', $user->getPreference('underlineLinks')),
-                'notificationDuration' => $this->request->getBodyParam('notificationDuration', $user->getPreference('notificationDuration')),
-            ];
-
-            if ($user->admin) {
-                $preferences = array_merge($preferences, [
-                    'showFieldHandles' => (bool)$this->request->getBodyParam('showFieldHandles', $user->getPreference('showFieldHandles')),
-                    'enableDebugToolbarForSite' => (bool)$this->request->getBodyParam('enableDebugToolbarForSite', $user->getPreference('enableDebugToolbarForSite')),
-                    'enableDebugToolbarForCp' => (bool)$this->request->getBodyParam('enableDebugToolbarForCp', $user->getPreference('enableDebugToolbarForCp')),
-                    'showExceptionView' => (bool)$this->request->getBodyParam('showExceptionView', $user->getPreference('showExceptionView')),
-                    'profileTemplates' => (bool)$this->request->getBodyParam('profileTemplates', $user->getPreference('profileTemplates')),
-                ]);
-            }
-
-            Craft::$app->getUsers()->saveUserPreferences($user, $preferences);
-            Craft::$app->updateTargetLanguage();
-        }
-
->>>>>>> 4327249c
         // Is this the current user, and did their username just change?
         // todo: remove comment when WI-51866 is fixed
         /** @noinspection PhpUndefinedVariableInspection */
