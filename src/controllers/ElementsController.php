--- conflicted
+++ resolved
@@ -266,12 +266,8 @@
         /** @var Element $element */
         // Make sure the user is allowed to edit this site
         $userService = Craft::$app->getUser();
-<<<<<<< HEAD
-
-        if (Craft::$app->getIsMultiSite() && $elementType::isLocalized() && !$userService->checkPermission('editSite:'.$site->uid)) {
-=======
-        if (Craft::$app->getIsMultiSite() && $elementType::isLocalized() && !$userService->checkPermission('editSite:' . $siteId)) {
->>>>>>> 928249a9
+
+        if (Craft::$app->getIsMultiSite() && $elementType::isLocalized() && !$userService->checkPermission('editSite:' . $site->uid)) {
             // Find the first site the user does have permission to edit
             $elementSiteIds = [];
             $newSiteId = null;
@@ -281,11 +277,7 @@
             }
 
             foreach (Craft::$app->getSites()->getAllSiteIds() as $siteId) {
-<<<<<<< HEAD
-                if (in_array($siteId, $elementSiteIds, false) && $userService->checkPermission('editSite:'.$site->uid)) {
-=======
-                if (in_array($siteId, $elementSiteIds, false) && $userService->checkPermission('editSite:' . $siteId)) {
->>>>>>> 928249a9
+                if (in_array($siteId, $elementSiteIds, false) && $userService->checkPermission('editSite:' . $site->uid)) {
                     $newSiteId = $siteId;
                     break;
                 }
