--- conflicted
+++ resolved
@@ -2067,55 +2067,7 @@
                 throw new BadRequestHttpException($this->_draftId ? "Invalid draft ID: $this->_draftId" : "Invalid revision ID: $this->_revisionId");
             }
         } elseif ($elementId || $elementUid) {
-<<<<<<< HEAD
-            if ($elementId) {
-                // First check for a provisional draft, if we're open to it
-                if ($checkForProvisionalDraft) {
-                    $element = $elementType::find()
-                        ->provisionalDrafts()
-                        ->draftOf($elementId)
-                        ->draftCreator($user)
-                        ->siteId($siteId)
-                        ->preferSites($preferSites)
-                        ->unique()
-                        ->status(null)
-                        ->one();
-                }
-
-                if (!isset($element) || !$this->_canSave($element, $user)) {
-                    $element = $elementType::find()
-                        ->id($elementId)
-                        ->siteId($siteId)
-                        ->preferSites($preferSites)
-                        ->unique()
-                        ->status(null)
-                        ->one();
-
-                    if (!$element) {
-                        // maybe an unpublished draft?
-                        $element = $elementType::find()
-                            ->id($elementId)
-                            ->siteId($siteId)
-                            ->preferSites($preferSites)
-                            ->unique()
-                            ->draftOf(false)
-                            ->status(null)
-                            ->one();
-                    }
-                }
-            } else {
-                $element = $elementType::find()
-                    ->uid($elementUid)
-                    ->siteId($siteId)
-                    ->preferSites($preferSites)
-                    ->unique()
-                    ->status(null)
-                    ->one();
-            }
-
-=======
             $element = $this->_elementById($elementId, $elementUid, $checkForProvisionalDraft, $elementType, $user, $siteId, $preferSites);
->>>>>>> 1c65d425
             if (!$element) {
                 throw new BadRequestHttpException($elementId ? "Invalid element ID: $elementId" : "Invalid element UUID: $elementUid");
             }
