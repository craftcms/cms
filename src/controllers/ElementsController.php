--- conflicted
+++ resolved
@@ -265,14 +265,8 @@
 
         /** @var Element $element */
         // Make sure the user is allowed to edit this site
-<<<<<<< HEAD
-        $userService = Craft::$app->getUser();
-
-        if (Craft::$app->getIsMultiSite() && $elementType::isLocalized() && !$userService->checkPermission('editSite:' . $site->uid)) {
-=======
         $userSession = Craft::$app->getUser();
-        if (Craft::$app->getIsMultiSite() && $elementType::isLocalized() && !$userSession->checkPermission('editSite:' . $siteId)) {
->>>>>>> 42a5d207
+        if (Craft::$app->getIsMultiSite() && $elementType::isLocalized() && !$userSession->checkPermission('editSite:' . $site->uid)) {
             // Find the first site the user does have permission to edit
             $elementSiteIds = [];
             $newSiteId = null;
@@ -282,11 +276,7 @@
             }
 
             foreach (Craft::$app->getSites()->getAllSiteIds() as $siteId) {
-<<<<<<< HEAD
-                if (in_array($siteId, $elementSiteIds, false) && $userService->checkPermission('editSite:' . $site->uid)) {
-=======
-                if (in_array($siteId, $elementSiteIds, false) && $userSession->checkPermission('editSite:' . $siteId)) {
->>>>>>> 42a5d207
+                if (in_array($siteId, $elementSiteIds, false) && $userSession->checkPermission('editSite:' . $site->uid)) {
                     $newSiteId = $siteId;
                     break;
                 }
