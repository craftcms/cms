--- conflicted
+++ resolved
@@ -20,13 +20,9 @@
 use craft\errors\InvalidTypeException;
 use craft\errors\UnsupportedSiteException;
 use craft\events\DefineElementEditorHtmlEvent;
-<<<<<<< HEAD
-use craft\fieldlayoutelements\BaseField;
-=======
 use craft\events\DraftEvent;
 use craft\fieldlayoutelements\BaseField;
 use craft\fields\Matrix;
->>>>>>> 0a5cc020
 use craft\helpers\ArrayHelper;
 use craft\helpers\Component;
 use craft\helpers\Cp;
@@ -542,8 +538,12 @@
     {
         $this->requireCpRequest();
 
-        /** @var Element|null $element */
+        /** @var Element|Response|null $element */
         $element = $this->_element();
+
+        if ($element instanceof Response) {
+            return $element;
+        }
 
         if (!$element || $element->getIsRevision()) {
             throw new BadRequestHttpException('No element was identified by the request.');
