--- conflicted
+++ resolved
@@ -1734,8 +1734,6 @@
     }
 
     /**
-<<<<<<< HEAD
-=======
      * Returns an element’s missing field layout components.
      *
      * @return Response|null
@@ -1839,39 +1837,6 @@
     }
 
     /**
-     * Returns the HTML for a single element
-     *
-     * @return Response
-     * @throws BadRequestHttpException
-     * @throws ForbiddenHttpException
-     */
-    public function actionGetElementHtml(): Response
-    {
-        $this->requireAcceptsJson();
-
-        $element = $this->_element();
-
-        if (!$element) {
-            throw new BadRequestHttpException('No element was identified by the request.');
-        }
-
-        $this->element = $element;
-
-        $context = $this->_context ?? 'field';
-        $thumbSize = $this->_thumbSize;
-
-        if (!in_array($thumbSize, [Cp::ELEMENT_SIZE_SMALL, Cp::ELEMENT_SIZE_LARGE], true)) {
-            $thumbSize = $this->_viewMode === 'thumbs' ? Cp::ELEMENT_SIZE_LARGE : Cp::ELEMENT_SIZE_SMALL;
-        }
-
-        $html = Cp::elementHtml($element, $context, $thumbSize);
-        $headHtml = $this->getView()->getHeadHtml();
-
-        return $this->asJson(compact('html', 'headHtml'));
-    }
-
-    /**
->>>>>>> 4aadb319
      * Returns any recent activity for an element, and records that the user is viewing the element.
      *
      * @return Response
