--- conflicted
+++ resolved
@@ -1859,7 +1859,6 @@
         $this->requirePostRequest();
         $this->requireCpRequest();
 
-<<<<<<< HEAD
         if ($this->_elementId || $this->_elementUid) {
             $element = $this->_element();
         } else {
@@ -1872,17 +1871,12 @@
             $element->validate();
         }
 
-        /** @var Element|DraftBehavior|null $element */
-=======
         /** @var Element|DraftBehavior|Response|null $element */
-        $element = $this->_element();
-
         // see https://github.com/craftcms/cms/issues/14635#issuecomment-2349006694 for details
         if ($element instanceof Response) {
             return $element;
         }
 
->>>>>>> 2de5b632
         if (!$element || $element->getIsRevision()) {
             throw new BadRequestHttpException('No element was identified by the request.');
         }
