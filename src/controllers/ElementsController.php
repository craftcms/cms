--- conflicted
+++ resolved
@@ -409,11 +409,7 @@
                 $isUnpublishedDraft,
                 $isDraft
             ))
-<<<<<<< HEAD
-            ->noticeHtml($element->isProvisionalDraft ? fn() => $this->_draftNotice() : null)
-=======
-            ->notice($notice)
->>>>>>> 65952909
+            ->noticeHtml($notice)
             ->errorSummary(fn() => $this->_errorSummary($element))
             ->prepareScreen(
                 fn(Response $response, string $containerId) => $this->_prepareEditor(
