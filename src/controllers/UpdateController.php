<?php
namespace Craft;

/**
 *
 */
class UpdateController extends BaseController
{
	protected $allowAnonymous = array('actionManualUpdate', 'actionPrepare', 'actionBackupDatabase', 'actionUpdateDatabase', 'actionCleanUp', 'actionRollback');

	// -------------------------------------------
	//  Auto Updates
	// -------------------------------------------

	/**
	 * Returns the available updates
	 */
	public function actionGetAvailableUpdates()
	{
		craft()->userSession->requirePermission('performUpdates');

		try
		{
			$updates = craft()->updates->getUpdates(true);
		}
		catch (EtException $e)
		{
			if ($e->getCode() == 10001)
			{
				$this->returnErrorJson($e->getMessage());
			}
		}

		if ($updates)
		{
			$this->returnJson($updates);
		}
		else
		{
			$this->returnErrorJson(Craft::t('Could not fetch available updates at this time.'));
		}
	}

	/**
	 * Returns the update info JSON.
	 */
	public function actionGetUpdates()
	{
		craft()->userSession->requirePermission('performUpdates');

		$this->requireAjaxRequest();

		$handle = craft()->request->getRequiredPost('handle');

		$return = array();
		$updateInfo = craft()->updates->getUpdates();

		if (!$updateInfo)
		{
			$this->returnErrorJson(Craft::t('There was a problem getting the latest update information.'));
		}

		try
		{
			switch ($handle)
			{
				case 'all':
				{
					// Craft first.
					$return[] = array('handle' => 'Craft', 'name' => 'Craft', 'version' => $updateInfo->app->latestVersion.'.'.$updateInfo->app->latestBuild, 'critical' => $updateInfo->app->criticalUpdateAvailable, 'releaseDate' => $updateInfo->app->latestDate->getTimestamp());

					// Plugins
					if ($updateInfo->plugins !== null)
					{
						foreach ($updateInfo->plugins as $plugin)
						{
							if ($plugin->status == PluginVersionUpdateStatus::UpdateAvailable && count($plugin->releases) > 0)
							{
								$return[] = array('handle' => $plugin->class, 'name' => $plugin->displayName, 'version' => $plugin->latestVersion, 'critical' => $plugin->criticalUpdateAvailable, 'releaseDate' => $plugin->latestDate->getTimestamp());
							}
						}
					}

					break;
				}

				case 'craft':
				{
					$return[] = array('handle' => 'Craft', 'name' => 'Craft', 'version' => $updateInfo->app->latestVersion.'.'.$updateInfo->app->latestBuild, 'critical' => $updateInfo->app->criticalUpdateAvailable, 'releaseDate' => $updateInfo->app->latestDate->getTimestamp());
					break;
				}

				// We assume it's a plugin handle.
				default:
				{
					if (!empty($updateInfo->plugins))
					{
						if (isset($updateInfo->plugins[$handle]) && $updateInfo->plugins[$handle]->status == PluginVersionUpdateStatus::UpdateAvailable && count($updateInfo->plugins[$handle]->releases) > 0)
						{
							$return[] = array('handle' => $updateInfo->plugins[$handle]->handle, 'name' => $updateInfo->plugins[$handle]->displayName, 'version' => $updateInfo->plugins[$handle]->latestVersion, 'critical' => $updateInfo->plugins[$handle]->criticalUpdateAvailable, 'releaseDate' => $updateInfo->plugins[$handle]->latestDate->getTimestamp());
						}
						else
						{
							$this->returnErrorJson(Craft::t("Could not find any update information for the plugin with handle “{handle}”.", array('handle' => $handle)));
						}
					}
					else
					{
						$this->returnErrorJson(Craft::t("Could not find any update information for the plugin with handle “{handle}”.", array('handle' => $handle)));
					}
				}
			}

			$r = array('success' => true, 'updateInfo' => $return);
			$this->returnJson($r);
		}
		catch (\Exception $e)
		{
			$this->returnErrorJson($e->getMessage());
		}
	}

	// -------------------------------------------
	//  Manual Updates
	// -------------------------------------------

	/**
	 *
	 */
	public function actionPrepare()
	{
		$this->requirePostRequest();
		$this->requireAjaxRequest();

		$data = craft()->request->getRequiredPost('data');

		$manual = false;
		if (!$this->_isManualUpdate($data))
		{
			// If it's not a manual update, make sure they have auto-update permissions.
			craft()->userSession->requirePermission('performUpdates');
		}
		else
		{
			$manual = true;
		}

		$return = craft()->updates->prepareUpdate($manual, $data['handle']);

		if (!$return['success'])
		{
			$this->returnJson(array('error' => $return['message']));
		}

		if ($manual)
		{
			$this->returnJson(array('success' => true, 'nextStatus' => Craft::t('Backing Up Database…'), 'nextAction' => 'update/backupDatabase', 'data' => $data));
		}
		else
		{
			$data['md5'] = $return['md5'];
			$this->returnJson(array('success' => true, 'nextStatus' => Craft::t('Downloading Update…'), 'nextAction' => 'update/processDownload', 'data' => $data));
		}

	}

	/**
	 *
	 */
	public function actionProcessDownload()
	{
		// This method should never be called in a manual update.
		craft()->userSession->requirePermission('performUpdates');

		$this->requirePostRequest();
		$this->requireAjaxRequest();

		$data = craft()->request->getRequiredPost('data');

		$return = craft()->updates->processUpdateDownload($data['md5']);
		if (!$return['success'])
		{
			$this->returnJson(array('error' => $return['message']));
		}

		unset($return['success']);

		$this->returnJson(array('success' => true, 'nextStatus' => Craft::t('Backing Up Files…'), 'nextAction' => 'update/backupFiles', 'data' => $return));
	}

	/**
	 *
	 */
	public function actionBackupFiles()
	{
		// This method should never be called in a manual update.
		craft()->userSession->requirePermission('performUpdates');

		$this->requirePostRequest();
		$this->requireAjaxRequest();

		$data = craft()->request->getRequiredPost('data');

		$return = craft()->updates->backupFiles($data['uid']);
		if (!$return['success'])
		{
			$this->returnJson(array('error' => $return['message']));
		}

		$this->returnJson(array('success' => true, 'nextStatus' => Craft::t('Updating Files…'), 'nextAction' => 'update/updateFiles', 'data' => $data));
	}

	/**
	 *
	 */
	public function actionUpdateFiles()
	{
		// This method should never be called in a manual update.
		craft()->userSession->requirePermission('performUpdates');

		$this->requirePostRequest();
		$this->requireAjaxRequest();

		$data = craft()->request->getRequiredPost('data');

		$return = craft()->updates->updateFiles($data['uid']);
		if (!$return['success'])
		{
			$this->returnJson(array('error' => $return['message']));
		}

		$this->returnJson(array('success' => true, 'nextStatus' => Craft::t('Backing Up Database…'), 'nextAction' => 'update/backupDatabase', 'data' => $data));
	}

	/**
	 *
	 */
	public function actionBackupDatabase()
	{
		$this->requirePostRequest();
		$this->requireAjaxRequest();

		$data = craft()->request->getRequiredPost('data');

		if ($this->_isManualUpdate($data))
		{
			$uid = false;
		}
		else
		{
			// If it's not a manual update, make sure they have auto-update permissions.
			craft()->userSession->requirePermission('performUpdates');

			$uid = $data['uid'];
		}

		if (craft()->config->get('backupDbOnUpdate'))
		{
			$return = craft()->updates->backupDatabase($uid);
			if (!$return['success'])
			{
				$this->returnJson(array('error' => $return['message']));
			}

			if (isset($return['dbBackupPath']))
			{
				$data['dbBackupPath'] = $return['dbBackupPath'];
			}
		}

		$this->returnJson(array('success' => true, 'nextStatus' => Craft::t('Updating Database…'), 'nextAction' => 'update/updateDatabase', 'data' => $data));
	}

	/**
	 *
	 */
	public function actionUpdateDatabase()
	{
		$this->requirePostRequest();
		$this->requireAjaxRequest();

		$data = craft()->request->getRequiredPost('data');

		if ($this->_isManualUpdate($data))
		{
			$uid = false;
		}
		else
		{
			// If it's not a manual update, make sure they have auto-update permissions.
			craft()->userSession->requirePermission('performUpdates');

			$uid = $data['uid'];
		}

		$handle = $this->_getFixedHandle($data);

		if (isset($data['dbBackupPath']))
		{
			$return = craft()->updates->updateDatabase($uid, $handle, $data['dbBackupPath']);
		}
		else
		{
			$return = craft()->updates->updateDatabase($uid, $handle);
		}

		if (!$return['success'])
		{
			$this->returnJson(array('error' => $return['message']));
		}

		$this->returnJson(array('success' => true, 'nextStatus' => Craft::t('Cleaning Up…'), 'nextAction' => 'update/cleanUp', 'data' => $data));
	}

	/**
	 * Performs maintenance and clean up tasks after an update.
	 */
	public function actionCleanUp()
	{
		$this->requirePostRequest();
		$this->requireAjaxRequest();

		$data = craft()->request->getRequiredPost('data');

		if ($this->_isManualUpdate($data))
		{
			$uid = false;
		}
		else
		{
			// If it's not a manual update, make sure they have auto-update permissions.
			craft()->userSession->requirePermission('performUpdates');

			$uid = $data['uid'];
		}

		$handle = $this->_getFixedHandle($data);

		$oldVersion = false;

		// Grab the old version from the manifest data before we nuke it.
		$manifestData = UpdateHelper::getManifestData(UpdateHelper::getUnzipFolderFromUID($uid));

		if ($manifestData)
		{
			$oldVersion = UpdateHelper::getLocalVersionFromManifest($manifestData);
		}

		$return = craft()->updates->updateCleanUp($uid, $handle);
		if (!$return['success'])
		{
			$this->returnJson(array('error' => $return['message']));
		}

<<<<<<< HEAD
		if ($oldVersion && version_compare($oldVersion, '1.2', '<'))
=======
		if ($oldVersion && version_compare($oldVersion, Craft::getVersion(), '<'))
>>>>>>> 0e5db342
		{
			$returnUrl = UrlHelper::getUrl('whats-new');
		}
		else
		{
			$returnUrl = craft()->userSession->getReturnUrl();
		}

		$this->returnJson(array(
			'success' => true,
			'finished' => true,
			'returnUrl' => $returnUrl
		));
	}

	/**
	 *
	 */
	public function actionRollback()
	{
		$this->requirePostRequest();
		$this->requireAjaxRequest();

		$data = craft()->request->getRequiredPost('data');

		if ($this->_isManualUpdate($data))
		{
			$uid = false;
		}
		else
		{
			// If it's not a manual update, make sure they have auto-update permissions.
			craft()->userSession->requirePermission('performUpdates');

			$uid = $data['uid'];
		}

		if (isset($data['dbBackupPath']))
		{
			$return = craft()->updates->rollbackUpdate($uid, $data['dbBackupPath']);
		}
		else
		{
			$return = craft()->updates->rollbackUpdate($uid);
		}

		if (!$return['success'])
		{
			$this->returnJson(array('error' => $return['message']));
		}

		$this->returnJson(array('success' => true, 'finished' => true));
	}

	/**
	 * @param $data
	 * @return bool
	 */
	private function _isManualUpdate($data)
	{
		if (isset($data['manualUpdate']) && $data['manualUpdate'] == 1)
		{
			return true;
		}

		return false;
	}

	/**
	 * @param $data
	 * @return string
	 */
	private function _getFixedHandle($data)
	{

		if (!isset($data['handle']))
		{
			return 'craft';
		}
		else
		{
			return $data['handle'];
		}
	}
}<|MERGE_RESOLUTION|>--- conflicted
+++ resolved
@@ -352,11 +352,7 @@
 			$this->returnJson(array('error' => $return['message']));
 		}
 
-<<<<<<< HEAD
-		if ($oldVersion && version_compare($oldVersion, '1.2', '<'))
-=======
 		if ($oldVersion && version_compare($oldVersion, Craft::getVersion(), '<'))
->>>>>>> 0e5db342
 		{
 			$returnUrl = UrlHelper::getUrl('whats-new');
 		}
