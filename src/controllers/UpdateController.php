<?php
/**
 * @link      https://craftcms.com/
 * @copyright Copyright (c) Pixel & Tonic, Inc.
 * @license   https://craftcms.com/license
 */

namespace craft\controllers;

use Craft;
use craft\base\Plugin;
use craft\config\GeneralConfig;
use craft\enums\PluginUpdateStatus;
use craft\errors\EtException;
use craft\errors\InvalidPluginException;
use craft\errors\UpdateValidationException;
use craft\helpers\App;
use craft\helpers\ArrayHelper;
use craft\helpers\Json;
use craft\helpers\Update;
use craft\helpers\UrlHelper;
use craft\models\PluginUpdate;
use craft\web\assets\updater\UpdaterAsset;
use craft\web\Controller;
use yii\base\Exception;
use yii\web\Response;
use yii\web\ServerErrorHttpException;

/** @noinspection ClassOverridesFieldOfSuperClassInspection */

/**
 * The UpdateController class is a controller that handles various update related tasks such as checking for available
 * updates and running manual and auto-updates.
 *
 * Note that all actions in the controller, except for [[actionPrepare]], [[actionBackupDatabase]],
 * [[actionUpdateDatabase]], [[actionCleanUp]] and [[actionRollback]] require an authenticated Craft session
 * via [[allowAnonymous]].
 *
 * @author Pixel & Tonic, Inc. <support@pixelandtonic.com>
 * @since  3.0
 */
class UpdateController extends Controller
{
<<<<<<< HEAD
    // Properties
    // =========================================================================

    /**
     * @inheritdoc
     */
    protected $allowAnonymous = [
        'go',
        'prepare',
        'backup-database',
        'update-database',
        'clean-up',
        'rollback',
        'run-pending-migrations',
    ];

    // Public Methods
    // =========================================================================

    /**
     * Update Index
     *
     * @return Response
     */
    public function actionIndex(): Response
    {
        // Redirect to the utility page
        return $this->redirect('utilities/updates');
    }

    /**
     * Update kickoff
     *
     * @param string $handle The update handle ("craft" or a plugin handle)
     *
     * @return Response
     */
    public function actionGo(string $handle): Response
    {
        $view = $this->getView();

        $view->registerAssetBundle(UpdaterAsset::class);

        $this->getView()->registerTranslations('app', [
            'Unable to determine what to update.',
            'A fatal error has occurred:',
            'Status:',
            'Response:',
            'Send for help',
            'All done!',
            'Craft CMS was unable to install this update :(',
            'The site has been restored to the state it was in before the attempted update.',
            'No files have been updated and the database has not been touched.',
        ]);

        $dataJs = Json::encode([
            'handle' => Craft::$app->getSecurity()->hashData($handle),
            'manualUpdate' => (Craft::$app->getRequest()->getSegment(1) === 'manualupdate') ? 1 : 0
        ]);
        $js = <<<EOD
//noinspection JSUnresolvedVariable
new Craft.Updater({$dataJs});
EOD;

        $this->getView()->registerJs($js);

        return $this->renderTemplate('_special/updates/go');
    }

    // Auto Updates
    // -------------------------------------------------------------------------

    /**
     * Returns the available updates.
     *
     * @return Response
     */
    public function actionGetAvailableUpdates(): Response
    {
        $this->requirePermission('performUpdates');

        try {
            $updates = Craft::$app->getUpdates()->getUpdates(true);
        } catch (EtException $e) {
            $updates = false;

            if ($e->getCode() == 10001) {
                return $this->asErrorJson($e->getMessage());
            }
        }

        if ($updates) {
            $response = $updates->toArray();
            ArrayHelper::rename($response, 'responseErrors', 'errors');

            // Include whether Craft was Composer-installed
            if (!empty($response['app'])) {
                $response['app']['composer'] = App::isComposerInstall();
            }

            // Include plugin handles and whether they're Composer-installed
            if (!empty($response['plugins'])) {
                $pluginsService = Craft::$app->getPlugins();
                foreach ($response['plugins'] as &$pluginInfo) {
                    /** @var Plugin $plugin */
                    $plugin = $pluginsService->getPluginByPackageName($pluginInfo['packageName']);
                    $pluginInfo['handle'] = $plugin->handle;
                    $pluginInfo['composer'] = $pluginsService->isComposerInstall($plugin->handle);
                }
                unset($pluginInfo);
            }

            $response['allowAutoUpdates'] = $this->_allowAutoUpdates();

            return $this->asJson($response);
        }

        return $this->asErrorJson(Craft::t('app', 'Could not fetch available updates at this time.'));
    }

    /**
     * Returns the update info JSON.
     *
     * @return Response
     */
    public function actionGetUpdates(): Response
    {
        $this->requirePermission('performUpdates');

        $this->requireAcceptsJson();

        $handle = Craft::$app->getRequest()->getRequiredBodyParam('handle');

        $return = [];
        $update = Craft::$app->getUpdates()->getUpdates();

        if (!$update) {
            return $this->asErrorJson(Craft::t('app', 'There was a problem getting the latest update information.'));
        }

        try {
            // Updating Craft?
            if ($handle === 'all' || $handle === 'craft') {
                $return[] = [
                    'handle' => 'craft',
                    'name' => 'Craft',
                    'version' => $update->app->latestVersion,
                    'critical' => $update->app->criticalUpdateAvailable,
                    'releaseDate' => $update->app->latestDate->getTimestamp()
                ];
            }

            // Updating plugin(s)?
            if ($handle !== 'craft') {
                /** @var PluginUpdate[] $pluginUpdates */
                if ($handle === 'all') {
                    $pluginUpdates = $update->plugins;
                } else {
                    // Get the plugin's package name
                    if (($plugin = Craft::$app->getPlugins()->getPlugin($handle)) === null) {
                        throw new InvalidPluginException($handle);
                    }
                    /** @var Plugin $plugin */
                    if (!isset($update->plugins[$plugin->packageName])) {
                        throw new Exception("No update info is known for the plugin \"{$handle}\".");
                    }
                    $pluginUpdates = [$update->plugins[$plugin->packageName]];
                }

                foreach ($pluginUpdates as $pluginUpdate) {
                    if ($pluginUpdate->status === PluginUpdateStatus::UpdateAvailable && count($pluginUpdate->releases) > 0) {
                        $return[] = [
                            'handle' => $handle,
                            'name' => $pluginUpdate->displayName,
                            'version' => $pluginUpdate->latestVersion,
                            'critical' => $pluginUpdate->criticalUpdateAvailable,
                            'releaseDate' => $pluginUpdate->latestDate->getTimestamp()
                        ];
                    }
                }
            }

            return $this->asJson(['success' => true, 'updateInfo' => $return]);
        } catch (\Exception $e) {
            return $this->asErrorJson($e->getMessage());
        }
    }

    /**
     * Called during both a manual and auto-update.
     *
     * @return Response
     */
    public function actionPrepare(): Response
    {
        $this->requirePostRequest();
        $this->requireAcceptsJson();

        $data = Craft::$app->getRequest()->getRequiredBodyParam('data');
        $handle = $this->_getFixedHandle($data);

        $manual = false;
        if (!$this->_isManualUpdate($data)) {
            // If it's not a manual update, make sure they have auto-update permissions.
            $this->requirePermission('performUpdates');

            if (!$this->_allowAutoUpdates()) {
                return $this->asJson([
                    'errorDetails' => Craft::t('app', 'Auto-updating is disabled on this system.'),
                    'finished' => true
                ]);
            }
        } else {
            $manual = true;
        }

        $return = Craft::$app->getUpdates()->prepareUpdate($manual, $handle);
        $data['handle'] = Craft::$app->getSecurity()->hashData($handle);

        if (!$return['success']) {
            return $this->asJson([
                'errorDetails' => $return['message'],
                'finished' => true
            ]);
        }

        if ($manual) {
            return $this->_getFirstDbUpdateResponse($data);
        }

        $data['md5'] = Craft::$app->getSecurity()->hashData($return['md5']);

        return $this->asJson([
            'nextStatus' => Craft::t('app', 'Downloading update…'),
            'nextAction' => 'update/process-download',
            'data' => $data
        ]);
    }

    /**
     * Called during an auto-update.
     *
     * @return Response
     * @throws UpdateValidationException
     */
    public function actionProcessDownload(): Response
    {
        // This method should never be called in a manual update.
        $this->requirePermission('performUpdates');

        $this->requirePostRequest();
        $this->requireAcceptsJson();

        if (!$this->_allowAutoUpdates()) {
            return $this->asJson([
                'errorDetails' => Craft::t('app', 'Auto-updating is disabled on this system.'),
                'finished' => true
            ]);
        }

        $data = Craft::$app->getRequest()->getRequiredBodyParam('data');
        $handle = $this->_getFixedHandle($data);

        $md5 = Craft::$app->getSecurity()->validateData($data['md5']);

        if ($md5 === false) {
            throw new UpdateValidationException('Could not validate MD5.');
        }

        $return = Craft::$app->getUpdates()->processUpdateDownload($md5, $handle);

        if (!$return['success']) {
            return $this->asJson([
                'errorDetails' => $return['message'],
                'finished' => true
            ]);
        }

        $data = [
            'handle' => Craft::$app->getSecurity()->hashData($handle),
            'uid' => Craft::$app->getSecurity()->hashData($return['uid']),
        ];

        return $this->asJson([
            'nextStatus' => Craft::t('app', 'Backing-up files…'),
            'nextAction' => 'update/backup-files',
            'data' => $data
        ]);
    }

    /**
     * Called during an auto-update.
     *
     * @return Response
     * @throws UpdateValidationException
     */
    public function actionBackupFiles(): Response
    {
        // This method should never be called in a manual update.
        $this->requirePermission('performUpdates');

        $this->requirePostRequest();
        $this->requireAcceptsJson();

        if (!$this->_allowAutoUpdates()) {
            return $this->asJson([
                'errorDetails' => Craft::t('app', 'Auto-updating is disabled on this system.'),
                'finished' => true
            ]);
        }

        $data = Craft::$app->getRequest()->getRequiredBodyParam('data');
        $handle = $this->_getFixedHandle($data);

        $uid = Craft::$app->getSecurity()->validateData($data['uid']);

        if ($uid === false) {
            throw new UpdateValidationException('Could not validate UID.');
        }

        $return = Craft::$app->getUpdates()->backupFiles($uid, $handle);

        if (!$return['success']) {
            return $this->asJson([
                'errorDetails' => $return['message'],
                'finished' => true
            ]);
        }

        return $this->asJson([
            'nextStatus' => Craft::t('app', 'Updating files…'),
            'nextAction' => 'update/update-files',
            'data' => $data
        ]);
    }

    /**
     * Called during an auto-update.
     *
     * @return Response
     * @throws UpdateValidationException
     */
    public function actionUpdateFiles(): Response
    {
        // This method should never be called in a manual update.
        $this->requirePermission('performUpdates');

        $this->requirePostRequest();
        $this->requireAcceptsJson();

        if (!$this->_allowAutoUpdates()) {
            return $this->asJson([
                'errorDetails' => Craft::t('app', 'Auto-updating is disabled on this system.'),
                'finished' => true
            ]);
        }

        $data = Craft::$app->getRequest()->getRequiredBodyParam('data');
        $handle = $this->_getFixedHandle($data);

        $uid = Craft::$app->getSecurity()->validateData($data['uid']);

        if ($uid === false) {
            throw new UpdateValidationException('Could not validate UID.');
        }

        $return = Craft::$app->getUpdates()->updateFiles($uid, $handle);

        if (!$return['success']) {
            return $this->asJson([
                'errorDetails' => $return['message'],
                'nextStatus' => Craft::t('app', 'An error occurred. Rolling back…'),
                'nextAction' => 'update/rollback'
            ]);
        }

        return $this->_getFirstDbUpdateResponse($data);
    }

    /**
     * Called during both a manual and auto-update.
     *
     * @return Response
     */
    public function actionBackupDatabase(): Response
    {
        $this->requirePostRequest();
        $this->requireAcceptsJson();

        $data = Craft::$app->getRequest()->getRequiredBodyParam('data');
        $handle = $this->_getFixedHandle($data);

        if (true || $this->_shouldBackupDb()) {
            if ($handle !== 'craft') {
                /** @var Plugin $plugin */
                $plugin = Craft::$app->getPlugins()->getPlugin($handle);
            } else {
                $plugin = null;
            }

            // If this a plugin, make sure it actually has new migrations before backing up the database.
            if ($handle === 'craft' || ($plugin !== null && $plugin->getMigrator()->getNewMigrations())) {
                $return = Craft::$app->getUpdates()->backupDatabase();

                if (!$return['success']) {
                    return $this->asJson([
                        'nextStatus' => Craft::t('app', 'Couldn’t backup the database. How would you like to proceed?'),
                        'junction' => [
                            [
                                'label' => Craft::t('app', 'Cancel the update'),
                                'nextStatus' => Craft::t('app', 'Rolling back…'),
                                'nextAction' => 'update/rollback'
                            ],
                            [
                                'label' => Craft::t('app', 'Continue anyway'),
                                'nextStatus' => Craft::t('app', 'Updating database…'),
                                'nextAction' => 'update/update-database'
                            ],
                        ]
                    ]);
                }

                if (isset($return['dbBackupPath'])) {
                    $data['dbBackupPath'] = Craft::$app->getSecurity()->hashData($return['dbBackupPath']);
                }
            }
        }

        return $this->asJson([
            'nextStatus' => Craft::t('app', 'Updating database…'),
            'nextAction' => 'update/update-database',
            'data' => $data
        ]);
    }

    /**
     * Called during both a manual and auto-update.
     *
     * @return Response
     */
    public function actionUpdateDatabase(): Response
    {
        $this->requirePostRequest();
        $this->requireAcceptsJson();

        $data = Craft::$app->getRequest()->getRequiredBodyParam('data');

        $handle = $this->_getFixedHandle($data);

        $return = Craft::$app->getUpdates()->updateDatabase($handle);

        if (!$return['success']) {
            return $this->asJson([
                'errorDetails' => $return['message'],
                'nextStatus' => Craft::t('app', 'An error occurred. Rolling back…'),
                'nextAction' => 'update/rollback'
            ]);
        }

        return $this->asJson([
            'nextStatus' => Craft::t('app', 'Cleaning up…'),
            'nextAction' => 'update/clean-up',
            'data' => $data
        ]);
    }

    /**
     * Performs maintenance and clean up tasks after an update.
     *
     * Called during both a manual and auto-update.
     *
     * @return Response
     * @throws UpdateValidationException
     */
    public function actionCleanUp(): Response
    {
        $this->requirePostRequest();
        $this->requireAcceptsJson();

        $data = Craft::$app->getRequest()->getRequiredBodyParam('data');

        if ($this->_isManualUpdate($data)) {
            $uid = false;
        } else {
            $uid = Craft::$app->getSecurity()->validateData($data['uid']);

            if ($uid === false) {
                throw new UpdateValidationException('Could not validate UID.');
            }
        }

        $handle = $this->_getFixedHandle($data);

        $oldVersion = false;

        // Grab the old version from the manifest data before we nuke it.
        $manifestData = Update::getManifestData(Update::getUnzipFolderFromUID($uid), $handle);

        if (!empty($manifestData) && $handle === 'craft') {
            $oldVersion = Update::getLocalVersionFromManifest($manifestData);
        }

        Craft::$app->getUpdates()->updateCleanUp($uid, $handle);

        // New major Craft CMS version?
        if ($handle === 'craft' && $oldVersion !== false && App::majorVersion($oldVersion) < App::majorVersion(Craft::$app->version)) {
            $returnUrl = UrlHelper::url('whats-new');
        } else {
            $returnUrl = Craft::$app->getConfig()->getGeneral()->getPostCpLoginRedirect();
        }

        return $this->asJson([
            'finished' => true,
            'returnUrl' => $returnUrl
        ]);
    }

    /**
     * Can be called during both a manual and auto-update.
     *
     * @return Response
     * @throws ServerErrorHttpException if reasons
     * @throws UpdateValidationException
     */
    public function actionRollback(): Response
    {
        $this->requirePostRequest();
        $this->requireAcceptsJson();

        $data = Craft::$app->getRequest()->getRequiredBodyParam('data');
        $handle = $this->_getFixedHandle($data);

        if ($this->_isManualUpdate($data)) {
            $uid = false;
        } else {
            $uid = Craft::$app->getSecurity()->validateData($data['uid']);

            if ($uid === false) {
                throw new UpdateValidationException('Could not validate UID.');
            }
        }

        if (isset($data['dbBackupPath'])) {
            $dbBackupPath = Craft::$app->getSecurity()->validateData($data['dbBackupPath']);

            if (!$dbBackupPath) {
                throw new UpdateValidationException('Could not validate database backup path.');
            }

            $return = Craft::$app->getUpdates()->rollbackUpdate($uid, $handle, $dbBackupPath);
        } else {
            $return = Craft::$app->getUpdates()->rollbackUpdate($uid, $handle);
        }

        if (!$return['success']) {
            // Let the JS handle the exception response.
            throw new ServerErrorHttpException($return['message']);
        }

        return $this->asJson([
            'finished' => true,
            'rollBack' => true
        ]);
    }

    /**
     * This method is useful for service like DeployBot, DeployHQ (or any other deployment
     * service that supports a post deployment hook.  You can point them to this controller endpoint
     * and if there are any database migrations that need to run, they will automatically run,
     * minimizing downtime.
     *
     * @throws Exception
     */
    public function actionRunPendingMigrations()
    {
        $this->requirePostRequest();

        $updatesService = Craft::$app->getUpdates();

        $updateCraft = $updatesService->getIsCraftDbMigrationNeeded();
        $updatePlugin = $updatesService->getIsPluginDbUpdateNeeded();

        /** @var Plugin[] $pluginsToUpdate */
        $pluginsToUpdate = [];

        // Make sure either Craft or a plugin needs a migration run.
        if ($updateCraft || $updatePlugin) {
            $pluginsService = Craft::$app->getPlugins();

            if ($updatePlugin) {

                // Figure out which plugins need to update the database.
                $plugins = $pluginsService->getAllPlugins();

                foreach ($plugins as $plugin) {
                    if ($pluginsService->doesPluginRequireDatabaseUpdate($plugin)) {
                        $pluginsToUpdate[] = $plugin;
                    }
                }
            }

            // Run prepare update.
            $return = $updatesService->prepareUpdate(true, 'craft');

            if (!$return['success']) {
                throw new Exception($return['message']);
            }

            $dbBackupPath = false;

            // See if we're allowed to backup the database.
            if ($this->_shouldBackupDb()) {
                // DO it.
                $return = $updatesService->backupDatabase();

                if (!$return['success']) {
                    throw new Exception($return['message']);
                }

                $dbBackupPath = $return['dbBackupPath'];
            }

            // Is there a Craft update?
            if ($updateCraft) {
                $return = $updatesService->updateDatabase('craft');

                if (!$return['success']) {
                    $this->_rollbackUpdate('craft', $return['message'], $dbBackupPath);
                }
            }

            // Run any plugin updates.
            foreach ($pluginsToUpdate as $plugin) {
                $return = $updatesService->updateDatabase($plugin->handle);

                if (!$return['success']) {
                    $this->_rollbackUpdate($plugin->handle, $return['message'], $dbBackupPath);
                }
            }

            // Cleanup
            $updatesService->updateCleanUp(false, 'craft');
        }
    }

    /**
     * @param string      $handle
     * @param string      $originalErrorMessage
     * @param string|bool $dbBackupPath
     *
     * @throws Exception
     */
    private function _rollbackUpdate(string $handle, string $originalErrorMessage, $dbBackupPath)
    {
        $rollbackReturn = Craft::$app->getUpdates()->rollbackUpdate(false, $handle, $dbBackupPath);

        if (!$rollbackReturn['success']) {
            // It's just not your day, is it?
            throw new Exception($rollbackReturn['message']);
        }

        // We've successfully rolled back, throw the original error message.
        throw new Exception($originalErrorMessage);
    }


    // Private Methods
    // =========================================================================

    /**
     * @param array $data
     *
     * @return bool
     */
    private function _isManualUpdate(array $data): bool
    {
        return isset($data['manualUpdate']) && $data['manualUpdate'] == 1;
    }

    /**
     * @param array $data
     *
     * @return string
     * @throws UpdateValidationException
     */
    private function _getFixedHandle(array $data): string
    {
        if (!isset($data['handle'])) {
            return 'craft';
        } else {
            if ($handle = Craft::$app->getSecurity()->validateData($data['handle'])) {
                return $handle;
            }
        }

        throw new UpdateValidationException('Could not validate the update handle.');
    }

    /**
     * Returns whether the DB should be backed up, per the config.
     *
     * @return bool
     */
    private function _shouldBackupDb(): bool
    {
        $generalConfig = Craft::$app->getConfig()->getGeneral();

        return ($generalConfig->backupOnUpdate && $generalConfig->backupCommand !== false);
    }

    /**
     * Returns the response to initiate the first "update database" step (either backup or update).
     *
     * @param array $data
     *
     * @return Response
     */
    private function _getFirstDbUpdateResponse(array $data): Response
    {
        if ($this->_shouldBackupDb()) {
            $response = [
                'nextStatus' => Craft::t('app', 'Backing-up database…'),
                'nextAction' => 'update/backup-database',
                'data' => $data
            ];
        } else {
            $response = [
                'nextStatus' => Craft::t('app', 'Updating database…'),
                'nextAction' => 'update/update-database',
                'data' => $data
            ];
        }

        return $this->asJson($response);
    }

    /**
     * Returns whether the system is allowed to be auto-updated to the latest Craft release.
     *
     * @return bool Whether the system is allowed to be auto-updated to the latest release.
     */
    private function _allowAutoUpdates(): bool
    {
        $update = Craft::$app->getUpdates()->getUpdates();

        if (!$update) {
            return false;
        }

        $configVal = Craft::$app->getConfig()->getGeneral()->allowAutoUpdates;

        if (is_bool($configVal)) {
            return $configVal;
        }

        if ($configVal === GeneralConfig::AUTO_UPDATE_PATCH_ONLY) {
            // Return true if the major and minor versions are still the same
            return (App::majorMinorVersion($update->app->latestVersion) === App::majorMinorVersion(Craft::$app->version));
        }

        if ($configVal === GeneralConfig::AUTO_UPDATE_MINOR_ONLY) {
            // Return true if the major version is still the same
            return (App::majorVersion($update->app->latestVersion) === App::majorVersion(Craft::$app->version));
        }

        return false;
    }
=======
	// Properties
	// =========================================================================

	/**
	 * If set to false, you are required to be logged in to execute any of the given controller's actions.
	 *
	 * If set to true, anonymous access is allowed for all of the given controller's actions.
	 *
	 * If the value is an array of action names, then you must be logged in for any action method except for the ones in
	 * the array list.
	 *
	 * If you have a controller that where the majority of action methods will be anonymous, but you only want require
	 * login on a few, it's best to use {@link UserSessionService::requireLogin() craft()->userSession->requireLogin()}
	 * in the individual methods.
	 *
	 * @var bool
	 */
	protected $allowAnonymous = array('actionPrepare', 'actionBackupDatabase', 'actionUpdateDatabase', 'actionCleanUp', 'actionRollback');

	// Public Methods
	// =========================================================================

	// Auto Updates
	// -------------------------------------------------------------------------

	/**
	 * Returns the available updates.
	 *
	 * @return null
	 */
	public function actionGetAvailableUpdates()
	{
		craft()->userSession->requirePermission('performUpdates');

		try
		{
			$updates = craft()->updates->getUpdates(true);
		}
		catch (EtException $e)
		{
			if ($e->getCode() == 10001)
			{
				$this->returnErrorJson($e->getMessage());
			}
		}

		if ($updates)
		{
			$response = $updates->getAttributes();
			$response['allowAutoUpdates'] = craft()->config->allowAutoUpdates();

			$this->returnJson($response);
		}
		else
		{
			$this->returnErrorJson(Craft::t('Could not fetch available updates at this time.'));
		}
	}

	/**
	 * Returns the update info JSON.
	 *
	 * @return null
	 */
	public function actionGetUpdates()
	{
		craft()->userSession->requirePermission('performUpdates');

		$this->requireAjaxRequest();

		$handle = craft()->request->getRequiredPost('handle');

		$return = array();
		$updateInfo = craft()->updates->getUpdates();

		if (!$updateInfo)
		{
			$this->returnErrorJson(Craft::t('There was a problem getting the latest update information.'));
		}

		try
		{
			switch ($handle)
			{
				case 'all':
				{
					// Craft first.
					$return[] = array(
						'handle' => 'Craft',
						'name' => 'Craft',
						'version' => $updateInfo->app->latestVersion,
						'critical' => $updateInfo->app->criticalUpdateAvailable,
						'releaseDate' => $updateInfo->app->latestDate->getTimestamp(),
					);

					// Plugins
					if ($updateInfo->plugins !== null)
					{
						foreach ($updateInfo->plugins as $plugin)
						{
							if ($plugin->status == PluginUpdateStatus::UpdateAvailable && count($plugin->releases) > 0)
							{
								$return[] = array(
									'handle' => $plugin->class,
									'name' => $plugin->displayName,
									'version' => $plugin->latestVersion,
									'critical' => $plugin->criticalUpdateAvailable,
									'releaseDate' => $plugin->latestDate->getTimestamp(),
								);
							}
						}
					}

					break;
				}

				case 'craft':
				{
					$return[] = array(
						'handle' => 'Craft',
						'name' => 'Craft',
						'version' => $updateInfo->app->latestVersion,
						'critical' => $updateInfo->app->criticalUpdateAvailable,
						'releaseDate' => $updateInfo->app->latestDate->getTimestamp(),
					);
					break;
				}

				// We assume it's a plugin handle.
				default:
				{
					if (!empty($updateInfo->plugins))
					{
						if (isset($updateInfo->plugins[$handle]) && $updateInfo->plugins[$handle]->status == PluginUpdateStatus::UpdateAvailable && count($updateInfo->plugins[$handle]->releases) > 0)
						{
							$return[] = array(
								'handle' => $updateInfo->plugins[$handle]->handle,
								'name' => $updateInfo->plugins[$handle]->displayName,
								'version' => $updateInfo->plugins[$handle]->latestVersion,
								'critical' => $updateInfo->plugins[$handle]->criticalUpdateAvailable,
								'releaseDate' => $updateInfo->plugins[$handle]->latestDate->getTimestamp(),
							);
						}
						else
						{
							$this->returnErrorJson(Craft::t("Could not find any update information for the plugin with handle “{handle}”.", array('handle' => $handle)));
						}
					}
					else
					{
						$this->returnErrorJson(Craft::t("Could not find any update information for the plugin with handle “{handle}”.", array('handle' => $handle)));
					}
				}
			}

			$this->returnJson(array('success' => true, 'updateInfo' => $return));
		}
		catch (\Exception $e)
		{
			$this->returnErrorJson($e->getMessage());
		}
	}

	/**
	 * Called during both a manual and auto-update.
	 *
	 * @return null
	 */
	public function actionPrepare()
	{
		$this->requirePostRequest();
		$this->requireAjaxRequest();

		$data = craft()->request->getRequiredPost('data');
		$handle = $this->_getFixedHandle($data);

		$manual = false;
		if (!$this->_isManualUpdate($data))
		{
			// If it's not a manual update, make sure they have auto-update permissions.
			craft()->userSession->requirePermission('performUpdates');

			if (!craft()->config->allowAutoUpdates())
			{
				$this->returnJson(array('alive' => true, 'errorDetails' => Craft::t('Auto-updating is disabled on this system.'), 'finished' => true));
			}
		}
		else
		{
			$manual = true;
		}

		$return = craft()->updates->prepareUpdate($manual, $handle);

		if (!$return['success'])
		{
			$this->returnJson(array('alive' => true, 'errorDetails' => $return['message'], 'finished' => true));
		}

		if ($manual)
		{
			$this->returnJson(array('alive' => true, 'nextStatus' => Craft::t('Backing-up database…'), 'nextAction' => 'update/backupDatabase', 'data' => $data));
		}
		else
		{
			$data['md5'] = craft()->security->hashData($return['md5']);
			$this->returnJson(array('alive' => true, 'nextStatus' => Craft::t('Downloading update…'), 'nextAction' => 'update/processDownload', 'data' => $data));
		}

	}

	/**
	 * Called during an auto-update.
	 *
	 * @return null
	 * @throws Exception
	 */
	public function actionProcessDownload()
	{
		// This method should never be called in a manual update.
		craft()->userSession->requirePermission('performUpdates');

		$this->requirePostRequest();
		$this->requireAjaxRequest();

		if (!craft()->config->allowAutoUpdates())
		{
			$this->returnJson(array('alive' => true, 'errorDetails' => Craft::t('Auto-updating is disabled on this system.'), 'finished' => true));
		}

		$data = craft()->request->getRequiredPost('data');
		$handle = $this->_getFixedHandle($data);

		$md5 = craft()->security->validateData($data['md5']);

		if (!$md5)
		{
			throw new Exception('Could not validate MD5.');
		}

		$return = craft()->updates->processUpdateDownload($md5, $handle);

		if (!$return['success'])
		{
			$this->returnJson(array('alive' => true, 'errorDetails' => $return['message'], 'finished' => true));
		}

		$data = array(
			'handle' => craft()->security->hashData($handle),
			'uid'    => craft()->security->hashData($return['uid']),
		);

		$this->returnJson(array('alive' => true, 'nextStatus' => Craft::t('Backing-up files…'), 'nextAction' => 'update/backupFiles', 'data' => $data));
	}

	/**
	 * Called during an auto-update.
	 *
	 * @return null
	 * @throws Exception
	 */
	public function actionBackupFiles()
	{
		// This method should never be called in a manual update.
		craft()->userSession->requirePermission('performUpdates');

		$this->requirePostRequest();
		$this->requireAjaxRequest();

		if (!craft()->config->allowAutoUpdates())
		{
			$this->returnJson(array('alive' => true, 'errorDetails' => Craft::t('Auto-updating is disabled on this system.'), 'finished' => true));
		}

		$data = craft()->request->getRequiredPost('data');
		$handle = $this->_getFixedHandle($data);

		$uid = craft()->security->validateData($data['uid']);

		if (!$uid)
		{
			throw new Exception('Could not validate UID');
		}

		$return = craft()->updates->backupFiles($uid, $handle);

		if (!$return['success'])
		{
			$this->returnJson(array('alive' => true, 'errorDetails' => $return['message'], 'finished' => true));
		}

		$this->returnJson(array('alive' => true, 'nextStatus' => Craft::t('Updating files…'), 'nextAction' => 'update/updateFiles', 'data' => $data));
	}

	/**
	 * Called during an auto-update.
	 *
	 * @return null
	 * @throws Exception
	 */
	public function actionUpdateFiles()
	{
		// This method should never be called in a manual update.
		craft()->userSession->requirePermission('performUpdates');

		$this->requirePostRequest();
		$this->requireAjaxRequest();

		if (!craft()->config->allowAutoUpdates())
		{
			$this->returnJson(array('alive' => true, 'errorDetails' => Craft::t('Auto-updating is disabled on this system.'), 'finished' => true));
		}

		$data = craft()->request->getRequiredPost('data');
		$handle = $this->_getFixedHandle($data);
		$uid = craft()->security->validateData($data['uid']);

		if (!$uid)
		{
			throw new Exception('Could not validate UID');
		}

		$return = craft()->updates->updateFiles($uid, $handle);

		if (!$return['success'])
		{
			$this->returnJson(array('alive' => true, 'errorDetails' => $return['message'], 'nextStatus' => Craft::t('An error was encountered. Rolling back…'), 'nextAction' => 'update/rollback'));
		}

		$this->returnJson(array('alive' => true, 'nextStatus' => Craft::t('Backing-up database…'), 'nextAction' => 'update/backupDatabase', 'data' => $data));
	}

	/**
	 * Called during both a manual and auto-update.
	 *
	 * @return null
	 */
	public function actionBackupDatabase()
	{
		$this->requirePostRequest();
		$this->requireAjaxRequest();

		$data = craft()->request->getRequiredPost('data');

		$handle = $this->_getFixedHandle($data);

		if (craft()->config->get('backupDbOnUpdate'))
		{
			$plugin = craft()->plugins->getPlugin($handle);

			// If this a plugin, make sure it actually has new migrations before backing up the database.
			if ($handle == 'craft' || ($plugin && craft()->migrations->getNewMigrations($plugin)))
			{
				$return = craft()->updates->backupDatabase();

				if (!$return['success'])
				{
					$this->returnJson(array('alive' => true, 'errorDetails' => $return['message'], 'nextStatus' => Craft::t('An error was encountered. Rolling back…'), 'nextAction' => 'update/rollback'));
				}

				if (isset($return['dbBackupPath']))
				{
					$data['dbBackupPath'] = craft()->security->hashData($return['dbBackupPath']);
				}
			}
		}

		$this->returnJson(array('alive' => true, 'nextStatus' => Craft::t('Updating database…'), 'nextAction' => 'update/updateDatabase', 'data' => $data));
	}

	/**
	 * Called during both a manual and auto-update.
	 *
	 * @return null
	 */
	public function actionUpdateDatabase()
	{
		$this->requirePostRequest();
		$this->requireAjaxRequest();

		$data = craft()->request->getRequiredPost('data');

		$handle = $this->_getFixedHandle($data);

		$return = craft()->updates->updateDatabase($handle);

		if (!$return['success'])
		{
			$this->returnJson(array('alive' => true, 'errorDetails' => $return['message'], 'nextStatus' => Craft::t('An error was encountered. Rolling back…'), 'nextAction' => 'update/rollback'));
		}

		$this->returnJson(array('alive' => true, 'nextStatus' => Craft::t('Cleaning up…'), 'nextAction' => 'update/cleanUp', 'data' => $data));
	}

	/**
	 * Performs maintenance and clean up tasks after an update.
	 *
	 * Called during both a manual and auto-update.
	 *
	 * @return null
	 * @throws Exception
	 */
	public function actionCleanUp()
	{
		$this->requirePostRequest();
		$this->requireAjaxRequest();

		$data = craft()->request->getRequiredPost('data');

		if ($this->_isManualUpdate($data))
		{
			$uid = false;
		}
		else
		{
			$uid = craft()->security->validateData($data['uid']);

			if (!$uid)
			{
				throw new Exception(('Could not validate UID'));
			}
		}

		$handle = $this->_getFixedHandle($data);

		$oldVersion = false;

		// Grab the old version from the manifest data before we nuke it.
		$manifestData = UpdateHelper::getManifestData(UpdateHelper::getUnzipFolderFromUID($uid), $handle);

		if ($manifestData && $handle == 'craft')
		{
			$oldVersion = UpdateHelper::getLocalVersionFromManifest($manifestData);
		}

		craft()->updates->updateCleanUp($uid, $handle);

		// New major Craft CMS version?
		if ($handle == 'craft' && $oldVersion && AppHelper::getMajorVersion($oldVersion) < AppHelper::getMajorVersion(craft()->getVersion()))
		{
			$returnUrl = UrlHelper::getUrl('whats-new');
		}
		else
		{
			$returnUrl = craft()->config->get('postCpLoginRedirect');
		}

		$this->returnJson(array('alive' => true, 'finished' => true, 'returnUrl' => $returnUrl));
	}

	/**
	 * Can be called during both a manual and auto-update.
	 *
	 * @throws Exception
	 * @return null
	 */
	public function actionRollback()
	{
		$this->requirePostRequest();
		$this->requireAjaxRequest();

		$data = craft()->request->getRequiredPost('data');
		$handle = $this->_getFixedHandle($data);

		if ($this->_isManualUpdate($data))
		{
			$uid = false;
		}
		else
		{
			$uid = craft()->security->validateData($data['uid']);

			if (!$uid)
			{
				throw new Exception(('Could not validate UID'));
			}
		}

		if (isset($data['dbBackupPath']))
		{
			$dbBackupPath = craft()->security->validateData($data['dbBackupPath']);

			if (!$dbBackupPath)
			{
				throw new Exception('Could not validate database backup path.');
			}

			$return = craft()->updates->rollbackUpdate($uid, $handle, $dbBackupPath);
		}
		else
		{
			$return = craft()->updates->rollbackUpdate($uid, $handle);
		}

		if (!$return['success'])
		{
			// Let the JS handle the exception response.
			throw new Exception($return['message']);
		}

		$this->returnJson(array('alive' => true, 'finished' => true, 'rollBack' => true));
	}

	// Private Methods
	// =========================================================================

	/**
	 * @param $data
	 *
	 * @return bool
	 * @throws Exception
	 */
	private function _isManualUpdate($data)
	{
		if (isset($data['manualUpdate']) && $data['manualUpdate'] == 1)
		{
			return true;
		}

		return false;
	}

	/**
	 * @param $data
	 *
	 * @return string
	 * @throws Exception
	 */
	private function _getFixedHandle($data)
	{
		if ($handle = craft()->security->validateData($data['handle']))
		{
			return $handle;
		}

		throw new Exception('Could not validate update handle.');
	}
>>>>>>> 83de9999
}<|MERGE_RESOLUTION|>--- conflicted
+++ resolved
@@ -41,7 +41,6 @@
  */
 class UpdateController extends Controller
 {
-<<<<<<< HEAD
     // Properties
     // =========================================================================
 
@@ -729,12 +728,8 @@
      */
     private function _getFixedHandle(array $data): string
     {
-        if (!isset($data['handle'])) {
-            return 'craft';
-        } else {
-            if ($handle = Craft::$app->getSecurity()->validateData($data['handle'])) {
-                return $handle;
-            }
+        if (($handle = Craft::$app->getSecurity()->validateData($data['handle'])) !== false) {
+            return $handle;
         }
 
         throw new UpdateValidationException('Could not validate the update handle.');
@@ -809,543 +804,4 @@
 
         return false;
     }
-=======
-	// Properties
-	// =========================================================================
-
-	/**
-	 * If set to false, you are required to be logged in to execute any of the given controller's actions.
-	 *
-	 * If set to true, anonymous access is allowed for all of the given controller's actions.
-	 *
-	 * If the value is an array of action names, then you must be logged in for any action method except for the ones in
-	 * the array list.
-	 *
-	 * If you have a controller that where the majority of action methods will be anonymous, but you only want require
-	 * login on a few, it's best to use {@link UserSessionService::requireLogin() craft()->userSession->requireLogin()}
-	 * in the individual methods.
-	 *
-	 * @var bool
-	 */
-	protected $allowAnonymous = array('actionPrepare', 'actionBackupDatabase', 'actionUpdateDatabase', 'actionCleanUp', 'actionRollback');
-
-	// Public Methods
-	// =========================================================================
-
-	// Auto Updates
-	// -------------------------------------------------------------------------
-
-	/**
-	 * Returns the available updates.
-	 *
-	 * @return null
-	 */
-	public function actionGetAvailableUpdates()
-	{
-		craft()->userSession->requirePermission('performUpdates');
-
-		try
-		{
-			$updates = craft()->updates->getUpdates(true);
-		}
-		catch (EtException $e)
-		{
-			if ($e->getCode() == 10001)
-			{
-				$this->returnErrorJson($e->getMessage());
-			}
-		}
-
-		if ($updates)
-		{
-			$response = $updates->getAttributes();
-			$response['allowAutoUpdates'] = craft()->config->allowAutoUpdates();
-
-			$this->returnJson($response);
-		}
-		else
-		{
-			$this->returnErrorJson(Craft::t('Could not fetch available updates at this time.'));
-		}
-	}
-
-	/**
-	 * Returns the update info JSON.
-	 *
-	 * @return null
-	 */
-	public function actionGetUpdates()
-	{
-		craft()->userSession->requirePermission('performUpdates');
-
-		$this->requireAjaxRequest();
-
-		$handle = craft()->request->getRequiredPost('handle');
-
-		$return = array();
-		$updateInfo = craft()->updates->getUpdates();
-
-		if (!$updateInfo)
-		{
-			$this->returnErrorJson(Craft::t('There was a problem getting the latest update information.'));
-		}
-
-		try
-		{
-			switch ($handle)
-			{
-				case 'all':
-				{
-					// Craft first.
-					$return[] = array(
-						'handle' => 'Craft',
-						'name' => 'Craft',
-						'version' => $updateInfo->app->latestVersion,
-						'critical' => $updateInfo->app->criticalUpdateAvailable,
-						'releaseDate' => $updateInfo->app->latestDate->getTimestamp(),
-					);
-
-					// Plugins
-					if ($updateInfo->plugins !== null)
-					{
-						foreach ($updateInfo->plugins as $plugin)
-						{
-							if ($plugin->status == PluginUpdateStatus::UpdateAvailable && count($plugin->releases) > 0)
-							{
-								$return[] = array(
-									'handle' => $plugin->class,
-									'name' => $plugin->displayName,
-									'version' => $plugin->latestVersion,
-									'critical' => $plugin->criticalUpdateAvailable,
-									'releaseDate' => $plugin->latestDate->getTimestamp(),
-								);
-							}
-						}
-					}
-
-					break;
-				}
-
-				case 'craft':
-				{
-					$return[] = array(
-						'handle' => 'Craft',
-						'name' => 'Craft',
-						'version' => $updateInfo->app->latestVersion,
-						'critical' => $updateInfo->app->criticalUpdateAvailable,
-						'releaseDate' => $updateInfo->app->latestDate->getTimestamp(),
-					);
-					break;
-				}
-
-				// We assume it's a plugin handle.
-				default:
-				{
-					if (!empty($updateInfo->plugins))
-					{
-						if (isset($updateInfo->plugins[$handle]) && $updateInfo->plugins[$handle]->status == PluginUpdateStatus::UpdateAvailable && count($updateInfo->plugins[$handle]->releases) > 0)
-						{
-							$return[] = array(
-								'handle' => $updateInfo->plugins[$handle]->handle,
-								'name' => $updateInfo->plugins[$handle]->displayName,
-								'version' => $updateInfo->plugins[$handle]->latestVersion,
-								'critical' => $updateInfo->plugins[$handle]->criticalUpdateAvailable,
-								'releaseDate' => $updateInfo->plugins[$handle]->latestDate->getTimestamp(),
-							);
-						}
-						else
-						{
-							$this->returnErrorJson(Craft::t("Could not find any update information for the plugin with handle “{handle}”.", array('handle' => $handle)));
-						}
-					}
-					else
-					{
-						$this->returnErrorJson(Craft::t("Could not find any update information for the plugin with handle “{handle}”.", array('handle' => $handle)));
-					}
-				}
-			}
-
-			$this->returnJson(array('success' => true, 'updateInfo' => $return));
-		}
-		catch (\Exception $e)
-		{
-			$this->returnErrorJson($e->getMessage());
-		}
-	}
-
-	/**
-	 * Called during both a manual and auto-update.
-	 *
-	 * @return null
-	 */
-	public function actionPrepare()
-	{
-		$this->requirePostRequest();
-		$this->requireAjaxRequest();
-
-		$data = craft()->request->getRequiredPost('data');
-		$handle = $this->_getFixedHandle($data);
-
-		$manual = false;
-		if (!$this->_isManualUpdate($data))
-		{
-			// If it's not a manual update, make sure they have auto-update permissions.
-			craft()->userSession->requirePermission('performUpdates');
-
-			if (!craft()->config->allowAutoUpdates())
-			{
-				$this->returnJson(array('alive' => true, 'errorDetails' => Craft::t('Auto-updating is disabled on this system.'), 'finished' => true));
-			}
-		}
-		else
-		{
-			$manual = true;
-		}
-
-		$return = craft()->updates->prepareUpdate($manual, $handle);
-
-		if (!$return['success'])
-		{
-			$this->returnJson(array('alive' => true, 'errorDetails' => $return['message'], 'finished' => true));
-		}
-
-		if ($manual)
-		{
-			$this->returnJson(array('alive' => true, 'nextStatus' => Craft::t('Backing-up database…'), 'nextAction' => 'update/backupDatabase', 'data' => $data));
-		}
-		else
-		{
-			$data['md5'] = craft()->security->hashData($return['md5']);
-			$this->returnJson(array('alive' => true, 'nextStatus' => Craft::t('Downloading update…'), 'nextAction' => 'update/processDownload', 'data' => $data));
-		}
-
-	}
-
-	/**
-	 * Called during an auto-update.
-	 *
-	 * @return null
-	 * @throws Exception
-	 */
-	public function actionProcessDownload()
-	{
-		// This method should never be called in a manual update.
-		craft()->userSession->requirePermission('performUpdates');
-
-		$this->requirePostRequest();
-		$this->requireAjaxRequest();
-
-		if (!craft()->config->allowAutoUpdates())
-		{
-			$this->returnJson(array('alive' => true, 'errorDetails' => Craft::t('Auto-updating is disabled on this system.'), 'finished' => true));
-		}
-
-		$data = craft()->request->getRequiredPost('data');
-		$handle = $this->_getFixedHandle($data);
-
-		$md5 = craft()->security->validateData($data['md5']);
-
-		if (!$md5)
-		{
-			throw new Exception('Could not validate MD5.');
-		}
-
-		$return = craft()->updates->processUpdateDownload($md5, $handle);
-
-		if (!$return['success'])
-		{
-			$this->returnJson(array('alive' => true, 'errorDetails' => $return['message'], 'finished' => true));
-		}
-
-		$data = array(
-			'handle' => craft()->security->hashData($handle),
-			'uid'    => craft()->security->hashData($return['uid']),
-		);
-
-		$this->returnJson(array('alive' => true, 'nextStatus' => Craft::t('Backing-up files…'), 'nextAction' => 'update/backupFiles', 'data' => $data));
-	}
-
-	/**
-	 * Called during an auto-update.
-	 *
-	 * @return null
-	 * @throws Exception
-	 */
-	public function actionBackupFiles()
-	{
-		// This method should never be called in a manual update.
-		craft()->userSession->requirePermission('performUpdates');
-
-		$this->requirePostRequest();
-		$this->requireAjaxRequest();
-
-		if (!craft()->config->allowAutoUpdates())
-		{
-			$this->returnJson(array('alive' => true, 'errorDetails' => Craft::t('Auto-updating is disabled on this system.'), 'finished' => true));
-		}
-
-		$data = craft()->request->getRequiredPost('data');
-		$handle = $this->_getFixedHandle($data);
-
-		$uid = craft()->security->validateData($data['uid']);
-
-		if (!$uid)
-		{
-			throw new Exception('Could not validate UID');
-		}
-
-		$return = craft()->updates->backupFiles($uid, $handle);
-
-		if (!$return['success'])
-		{
-			$this->returnJson(array('alive' => true, 'errorDetails' => $return['message'], 'finished' => true));
-		}
-
-		$this->returnJson(array('alive' => true, 'nextStatus' => Craft::t('Updating files…'), 'nextAction' => 'update/updateFiles', 'data' => $data));
-	}
-
-	/**
-	 * Called during an auto-update.
-	 *
-	 * @return null
-	 * @throws Exception
-	 */
-	public function actionUpdateFiles()
-	{
-		// This method should never be called in a manual update.
-		craft()->userSession->requirePermission('performUpdates');
-
-		$this->requirePostRequest();
-		$this->requireAjaxRequest();
-
-		if (!craft()->config->allowAutoUpdates())
-		{
-			$this->returnJson(array('alive' => true, 'errorDetails' => Craft::t('Auto-updating is disabled on this system.'), 'finished' => true));
-		}
-
-		$data = craft()->request->getRequiredPost('data');
-		$handle = $this->_getFixedHandle($data);
-		$uid = craft()->security->validateData($data['uid']);
-
-		if (!$uid)
-		{
-			throw new Exception('Could not validate UID');
-		}
-
-		$return = craft()->updates->updateFiles($uid, $handle);
-
-		if (!$return['success'])
-		{
-			$this->returnJson(array('alive' => true, 'errorDetails' => $return['message'], 'nextStatus' => Craft::t('An error was encountered. Rolling back…'), 'nextAction' => 'update/rollback'));
-		}
-
-		$this->returnJson(array('alive' => true, 'nextStatus' => Craft::t('Backing-up database…'), 'nextAction' => 'update/backupDatabase', 'data' => $data));
-	}
-
-	/**
-	 * Called during both a manual and auto-update.
-	 *
-	 * @return null
-	 */
-	public function actionBackupDatabase()
-	{
-		$this->requirePostRequest();
-		$this->requireAjaxRequest();
-
-		$data = craft()->request->getRequiredPost('data');
-
-		$handle = $this->_getFixedHandle($data);
-
-		if (craft()->config->get('backupDbOnUpdate'))
-		{
-			$plugin = craft()->plugins->getPlugin($handle);
-
-			// If this a plugin, make sure it actually has new migrations before backing up the database.
-			if ($handle == 'craft' || ($plugin && craft()->migrations->getNewMigrations($plugin)))
-			{
-				$return = craft()->updates->backupDatabase();
-
-				if (!$return['success'])
-				{
-					$this->returnJson(array('alive' => true, 'errorDetails' => $return['message'], 'nextStatus' => Craft::t('An error was encountered. Rolling back…'), 'nextAction' => 'update/rollback'));
-				}
-
-				if (isset($return['dbBackupPath']))
-				{
-					$data['dbBackupPath'] = craft()->security->hashData($return['dbBackupPath']);
-				}
-			}
-		}
-
-		$this->returnJson(array('alive' => true, 'nextStatus' => Craft::t('Updating database…'), 'nextAction' => 'update/updateDatabase', 'data' => $data));
-	}
-
-	/**
-	 * Called during both a manual and auto-update.
-	 *
-	 * @return null
-	 */
-	public function actionUpdateDatabase()
-	{
-		$this->requirePostRequest();
-		$this->requireAjaxRequest();
-
-		$data = craft()->request->getRequiredPost('data');
-
-		$handle = $this->_getFixedHandle($data);
-
-		$return = craft()->updates->updateDatabase($handle);
-
-		if (!$return['success'])
-		{
-			$this->returnJson(array('alive' => true, 'errorDetails' => $return['message'], 'nextStatus' => Craft::t('An error was encountered. Rolling back…'), 'nextAction' => 'update/rollback'));
-		}
-
-		$this->returnJson(array('alive' => true, 'nextStatus' => Craft::t('Cleaning up…'), 'nextAction' => 'update/cleanUp', 'data' => $data));
-	}
-
-	/**
-	 * Performs maintenance and clean up tasks after an update.
-	 *
-	 * Called during both a manual and auto-update.
-	 *
-	 * @return null
-	 * @throws Exception
-	 */
-	public function actionCleanUp()
-	{
-		$this->requirePostRequest();
-		$this->requireAjaxRequest();
-
-		$data = craft()->request->getRequiredPost('data');
-
-		if ($this->_isManualUpdate($data))
-		{
-			$uid = false;
-		}
-		else
-		{
-			$uid = craft()->security->validateData($data['uid']);
-
-			if (!$uid)
-			{
-				throw new Exception(('Could not validate UID'));
-			}
-		}
-
-		$handle = $this->_getFixedHandle($data);
-
-		$oldVersion = false;
-
-		// Grab the old version from the manifest data before we nuke it.
-		$manifestData = UpdateHelper::getManifestData(UpdateHelper::getUnzipFolderFromUID($uid), $handle);
-
-		if ($manifestData && $handle == 'craft')
-		{
-			$oldVersion = UpdateHelper::getLocalVersionFromManifest($manifestData);
-		}
-
-		craft()->updates->updateCleanUp($uid, $handle);
-
-		// New major Craft CMS version?
-		if ($handle == 'craft' && $oldVersion && AppHelper::getMajorVersion($oldVersion) < AppHelper::getMajorVersion(craft()->getVersion()))
-		{
-			$returnUrl = UrlHelper::getUrl('whats-new');
-		}
-		else
-		{
-			$returnUrl = craft()->config->get('postCpLoginRedirect');
-		}
-
-		$this->returnJson(array('alive' => true, 'finished' => true, 'returnUrl' => $returnUrl));
-	}
-
-	/**
-	 * Can be called during both a manual and auto-update.
-	 *
-	 * @throws Exception
-	 * @return null
-	 */
-	public function actionRollback()
-	{
-		$this->requirePostRequest();
-		$this->requireAjaxRequest();
-
-		$data = craft()->request->getRequiredPost('data');
-		$handle = $this->_getFixedHandle($data);
-
-		if ($this->_isManualUpdate($data))
-		{
-			$uid = false;
-		}
-		else
-		{
-			$uid = craft()->security->validateData($data['uid']);
-
-			if (!$uid)
-			{
-				throw new Exception(('Could not validate UID'));
-			}
-		}
-
-		if (isset($data['dbBackupPath']))
-		{
-			$dbBackupPath = craft()->security->validateData($data['dbBackupPath']);
-
-			if (!$dbBackupPath)
-			{
-				throw new Exception('Could not validate database backup path.');
-			}
-
-			$return = craft()->updates->rollbackUpdate($uid, $handle, $dbBackupPath);
-		}
-		else
-		{
-			$return = craft()->updates->rollbackUpdate($uid, $handle);
-		}
-
-		if (!$return['success'])
-		{
-			// Let the JS handle the exception response.
-			throw new Exception($return['message']);
-		}
-
-		$this->returnJson(array('alive' => true, 'finished' => true, 'rollBack' => true));
-	}
-
-	// Private Methods
-	// =========================================================================
-
-	/**
-	 * @param $data
-	 *
-	 * @return bool
-	 * @throws Exception
-	 */
-	private function _isManualUpdate($data)
-	{
-		if (isset($data['manualUpdate']) && $data['manualUpdate'] == 1)
-		{
-			return true;
-		}
-
-		return false;
-	}
-
-	/**
-	 * @param $data
-	 *
-	 * @return string
-	 * @throws Exception
-	 */
-	private function _getFixedHandle($data)
-	{
-		if ($handle = craft()->security->validateData($data['handle']))
-		{
-			return $handle;
-		}
-
-		throw new Exception('Could not validate update handle.');
-	}
->>>>>>> 83de9999
 }