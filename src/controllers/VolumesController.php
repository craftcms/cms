--- conflicted
+++ resolved
@@ -187,8 +187,7 @@
             'handle' => $request->getBodyParam('handle'),
             'hasUrls' => (bool)$request->getBodyParam('hasUrls'),
             'url' => $request->getBodyParam('url'),
-<<<<<<< HEAD
-            'settings' => $request->getBodyParam('types.'.$type)
+            'settings' => $request->getBodyParam('types.' . $type)
         ];
 
         // If this is an existing volume, populate with properties unchangeable by this action.
@@ -200,10 +199,6 @@
 
         /** @var Volume $volume */
         $volume = $volumes->createVolume($volumeData);
-=======
-            'settings' => $request->getBodyParam('types.' . $type)
-        ]);
->>>>>>> 928249a9
 
         // Set the field layout
         $fieldLayout = Craft::$app->getFields()->assembleLayoutFromPost();
