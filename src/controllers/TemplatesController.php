<?php
namespace Craft;

/**
 * Class TemplatesController
 *
 * @author    Pixel & Tonic, Inc. <support@pixelandtonic.com>
 * @copyright Copyright (c) 2014, Pixel & Tonic, Inc.
 * @license   http://buildwithcraft.com/license Craft License Agreement
 * @link      http://buildwithcraft.com
 * @package   craft.app.controllers
 * @since     1.0
 */
class TemplatesController extends BaseController
{
	/**
	 * If set to false, you are required to be logged in to execute any of the given controller's actions.
	 * If set to true, anonymous access is allowed for all of the given controller's actions.
	 * If the value is an array of action names, then you must be logged in for any action method except for the ones in the array list.
	 * If you have a controller that where the majority of action methods will be anonymous, but you only want require login on a few, it's best to use craft()->userSession->requireLogin() in the individual methods.
	 *
	 * Any permissions not covered in actionRender() should be handled byt the templates.
	 *
	 * @var bool
	 */
	public $allowAnonymous = true;

	/**
	 * Renders a template.
	 *
	 * @param       $template
	 * @param array $variables
	 *
	 * @throws HttpException
	 * @return void
	 */
	public function actionRender($template, array $variables = array())
	{
		// Does that template exist?
		if (craft()->templates->doesTemplateExist($template))
		{
			$this->renderTemplate($template, $variables);
		}
		else
		{
			throw new HttpException(404);
		}
	}

	/**
<<<<<<< HEAD
=======
	 * Shows the 'offline' template.
	 *
	 * @return void
	 */
	public function actionOffline()
	{
		// If this is a site request, make sure the offline template exists
		if (craft()->request->isSiteRequest() && !craft()->templates->doesTemplateExist('offline'))
		{
			// Set PathService to use the CP templates path instead
			craft()->path->setTemplatesPath(craft()->path->getCpTemplatesPath());
		}

		// Output the offline template
		$this->renderTemplate('offline');
	}

	/**
>>>>>>> 9d4ec7c4
	 * Renders the Manual Update notification template.
	 *
	 * @return void
	 */
	public function actionManualUpdateNotification()
	{
		$this->renderTemplate('_special/dbupdate');
	}

	/**
	 * Renders the Manual Update template.
	 *
	 * @return void
	 */
	public function actionManualUpdate()
	{
		$this->renderTemplate('updates/_go', array(
			'handle' => craft()->request->getSegment(2)
		));
	}

	/**
	 * @throws Exception
	 * @return void
	 */
	public function actionRequirementsCheck()
	{
		// Run the requirements checker
		$reqCheck = new RequirementsChecker();
		$reqCheck->run();

		if ($reqCheck->getResult() == InstallStatus::Failed)
		{
			// Coming from Updater.php
			if (craft()->request->isAjaxRequest())
			{
				$message = '<br /><br />';

				foreach ($reqCheck->getRequirements() as $req)
				{
					if ($req->result == 'failed')
					{
						$message .= $req->notes.'<br />';
					}
				}

				throw new Exception(Craft::t('The update can’t be installed :( {message}', array('message' => $message)));
			}
			else
			{
				$this->renderTemplate('_special/cantrun', array('reqCheck' => $reqCheck));
				craft()->end();
			}


		}
		else
		{
			// Cache the app path.
			craft()->cache->set('appPath', craft()->path->getAppPath());
		}
	}

	/**
	 * Renders an error template.
	 *
	 * @throws \Exception
	 * @return void
	 */
	public function actionRenderError()
	{
		$error = craft()->errorHandler->getError();
		$code = (string) $error['code'];

		if (craft()->request->isSiteRequest())
		{
			$prefix = craft()->config->get('errorTemplatePrefix');

			if (craft()->templates->doesTemplateExist($prefix.$code))
			{
				$template = $prefix.$code;
			}
			else if ($code == 503 && craft()->templates->doesTemplateExist($prefix.'offline'))
			{
				$template = $prefix.'offline';
			}
			else if (craft()->templates->doesTemplateExist($prefix.'error'))
			{
				$template = $prefix.'error';
			}
		}

		if (!isset($template))
		{
			craft()->path->setTemplatesPath(craft()->path->getCpTemplatesPath());

			if (craft()->templates->doesTemplateExist($code))
			{
				$template = $code;
			}
			else
			{
				$template = 'error';
			}
		}

		try
		{
			$this->renderTemplate($template, $error);
		}
		catch (\Exception $e)
		{
			if (YII_DEBUG)
			{
				throw $e;
			}
			else
			{
				// Just output the error message
				echo $e->getMessage();
			}
		}
	}
}<|MERGE_RESOLUTION|>--- conflicted
+++ resolved
@@ -48,27 +48,6 @@
 	}
 
 	/**
-<<<<<<< HEAD
-=======
-	 * Shows the 'offline' template.
-	 *
-	 * @return void
-	 */
-	public function actionOffline()
-	{
-		// If this is a site request, make sure the offline template exists
-		if (craft()->request->isSiteRequest() && !craft()->templates->doesTemplateExist('offline'))
-		{
-			// Set PathService to use the CP templates path instead
-			craft()->path->setTemplatesPath(craft()->path->getCpTemplatesPath());
-		}
-
-		// Output the offline template
-		$this->renderTemplate('offline');
-	}
-
-	/**
->>>>>>> 9d4ec7c4
 	 * Renders the Manual Update notification template.
 	 *
 	 * @return void
