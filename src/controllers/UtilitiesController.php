<?php
/**
 * @link https://craftcms.com/
 * @copyright Copyright (c) Pixel & Tonic, Inc.
 * @license https://craftcms.github.io/license/
 */

namespace craft\controllers;

use Craft;
use craft\base\UtilityInterface;
use craft\errors\MigrationException;
use craft\helpers\FileHelper;
use craft\helpers\Queue;
use craft\queue\jobs\FindAndReplace;
use craft\utilities\ClearCaches;
use craft\utilities\Updates;
use craft\utilities\Upgrade;
use craft\web\assets\utilities\UtilitiesAsset;
use craft\web\Controller;
use Throwable;
use yii\base\Exception;
use yii\base\InvalidArgumentException;
use yii\caching\TagDependency;
use yii\web\BadRequestHttpException;
use yii\web\ForbiddenHttpException;
use yii\web\NotFoundHttpException;
use yii\web\Response;

class UtilitiesController extends Controller
{
    /**
     * Index
     *
     * @return Response
     * @throws ForbiddenHttpException if the user doesn't have access to any utilities
     */
    public function actionIndex(): Response
    {
        $utilities = Craft::$app->getUtilities()->getAuthorizedUtilityTypes();

        if (empty($utilities)) {
            throw new ForbiddenHttpException('User not permitted to view Utilities');
        }

        // Don't go to the Updates or Upgrade utilities by default if there are any others
        $firstUtility = null;
        foreach ($utilities as $utility) {
            if (!in_array($utility, [Updates::class, Upgrade::class])) {
                $firstUtility = $utility;
                break;
            }
        }

<<<<<<< HEAD
        /** @var string|UtilityInterface $firstUtility */
        /** @phpstan-var class-string<UtilityInterface>|UtilityInterface $firstUtility */
        $firstUtility = reset($utilities);
=======
        if (!$firstUtility) {
            $firstUtility = reset($utilities);
        }
>>>>>>> 1775889f

        return $this->redirect('utilities/' . $firstUtility::id());
    }

    /**
     * Show a utility page.
     *
     * @param string $id
     * @return Response
     * @throws NotFoundHttpException if $id is invalid
     * @throws ForbiddenHttpException if the user doesn't have access to the requested utility
     * @throws Exception in case of failure
     */
    public function actionShowUtility(string $id): Response
    {
        $utilitiesService = Craft::$app->getUtilities();

        if (($class = $utilitiesService->getUtilityTypeById($id)) === null) {
            throw new NotFoundHttpException('Invalid utility ID: ' . $id);
        }

        /** @var string|UtilityInterface $class */
        /** @phpstan-var class-string<UtilityInterface>|UtilityInterface $class */
        if ($utilitiesService->checkAuthorization($class) === false) {
            throw new ForbiddenHttpException('User not permitted to access the "' . $class::displayName() . '".');
        }

        $this->getView()->registerAssetBundle(UtilitiesAsset::class);

        return $this->renderTemplate('utilities/_index', [
            'id' => $id,
            'displayName' => $class::displayName(),
            'contentHtml' => $class::contentHtml(),
            'toolbarHtml' => $class::toolbarHtml(),
            'footerHtml' => $class::footerHtml(),
            'utilities' => $this->_utilityInfo(),
        ]);
    }

    /**
     * View stack trace for a deprecator log entry.
     *
     * @return Response
     * @throws ForbiddenHttpException if the user doesn't have access to the Deprecation Warnings utility
     */
    public function actionGetDeprecationErrorTracesModal(): Response
    {
        $this->requirePermission('utility:deprecation-errors');
        $this->requirePostRequest();
        $this->requireAcceptsJson();

        $logId = Craft::$app->request->getRequiredParam('logId');
        $html = $this->getView()->renderTemplate('_components/utilities/DeprecationErrors/traces_modal', [
            'log' => Craft::$app->deprecator->getLogById($logId),
        ]);

        return $this->asJson([
            'html' => $html,
        ]);
    }

    /**
     * Deletes all deprecation errors.
     *
     * @return Response
     * @throws ForbiddenHttpException if the user doesn't have access to the Deprecation Warnings utility
     */
    public function actionDeleteAllDeprecationErrors(): Response
    {
        $this->requirePermission('utility:deprecation-errors');
        $this->requirePostRequest();
        $this->requireAcceptsJson();

        Craft::$app->deprecator->deleteAllLogs();

        return $this->asSuccess();
    }

    /**
     * Deletes a deprecation error.
     *
     * @return Response
     * @throws ForbiddenHttpException if the user doesn't have access to the Deprecation Warnings utility
     */
    public function actionDeleteDeprecationError(): Response
    {
        $this->requirePermission('utility:deprecation-errors');
        $this->requirePostRequest();
        $this->requireAcceptsJson();

        $logId = $this->request->getRequiredBodyParam('logId');
        Craft::$app->deprecator->deleteLogById($logId);

        return $this->asSuccess();
    }

    /**
     * Performs a Clear Caches action
     *
     * @return Response
     * @throws ForbiddenHttpException if the user doesn't have access to the Clear Caches utility
     * @throws BadRequestHttpException
     */
    public function actionClearCachesPerformAction(): Response
    {
        $this->requirePermission('utility:clear-caches');

        $caches = $this->request->getRequiredBodyParam('caches');

        foreach (ClearCaches::cacheOptions() as $cacheOption) {
            if (is_array($caches) && !in_array($cacheOption['key'], $caches, true)) {
                continue;
            }

            $action = $cacheOption['action'];

            if (is_string($action)) {
                try {
                    FileHelper::clearDirectory($action);
                } catch (InvalidArgumentException) {
                    // the directory doesn't exist
                } catch (Throwable $e) {
                    Craft::warning("Could not clear the directory $action: " . $e->getMessage(), __METHOD__);
                }
            } elseif (isset($cacheOption['params'])) {
                call_user_func_array($action, $cacheOption['params']);
            } else {
                $action();
            }
        }

        return $this->asSuccess();
    }

    /**
     * Performs an Invalidate Data Caches action.
     *
     * @return Response
     * @throws ForbiddenHttpException if the user doesn't have access to the Clear Caches utility
     * @throws BadRequestHttpException
     * @since 3.5.0
     */
    public function actionInvalidateTags(): Response
    {
        $this->requirePermission('utility:clear-caches');

        $tags = $this->request->getRequiredBodyParam('tags');
        $cache = Craft::$app->getCache();

        foreach ($tags as $tag) {
            TagDependency::invalidate($cache, $tag);
        }

        return $this->asSuccess();
    }

    /**
     * Performs a DB Backup action
     *
     * @return Response|null
     * @throws ForbiddenHttpException if the user doesn't have access to the DB Backup utility
     * @throws Exception if the backup could not be created
     */
    public function actionDbBackupPerformAction(): ?Response
    {
        $this->requirePermission('utility:db-backup');

        try {
            $backupPath = Craft::$app->getDb()->backup();
        } catch (Throwable $e) {
            throw new Exception('Could not create backup: ' . $e->getMessage());
        }

        if (!is_file($backupPath)) {
            throw new Exception("Could not create backup: the backup file doesn't exist.");
        }

        // Zip it up and delete the SQL file
        $zipPath = FileHelper::zip($backupPath);
        unlink($backupPath);

        if (!$this->request->getBodyParam('downloadBackup')) {
            return $this->asSuccess();
        }

        return $this->response->sendFile($zipPath, null, [
            'mimeType' => 'application/zip',
        ]);
    }

    /**
     * Performs a Find And Replace action
     *
     * @return Response
     * @throws ForbiddenHttpException if the user doesn't have access to the Find an Replace utility
     */
    public function actionFindAndReplacePerformAction(): Response
    {
        $this->requirePermission('utility:find-replace');

        $params = $this->request->getRequiredBodyParam('params');

        if (!empty($params['find']) && !empty($params['replace'])) {
            Queue::push(new FindAndReplace([
                'find' => $params['find'],
                'replace' => $params['replace'],
            ]));
        }

        return $this->asSuccess();
    }

    /**
     * Applies new migrations
     *
     * @return Response
     * @throws ForbiddenHttpException if the user doesn't have access to the Migrations utility
     */
    public function actionApplyNewMigrations(): Response
    {
        $this->requirePermission('utility:migrations');

        $migrator = Craft::$app->getContentMigrator();

        try {
            $migrator->up();
            $this->setSuccessFlash(Craft::t('app', 'Applied new migrations successfully.'));
        } catch (MigrationException) {
            $this->setFailFlash(Craft::t('app', 'Couldn’t apply new migrations.'));
        }

        return $this->redirect('utilities/migrations');
    }

    /**
     * Returns info about all of the utilities.
     *
     * @return array
     */
    private function _utilityInfo(): array
    {
        $info = [];

        foreach (Craft::$app->getUtilities()->getAuthorizedUtilityTypes() as $class) {
            /** @var string|UtilityInterface $class */
            /** @phpstan-var class-string<UtilityInterface>|UtilityInterface $class */
            $info[] = [
                'id' => $class::id(),
                'iconSvg' => $this->_getUtilityIconSvg($class),
                'displayName' => $class::displayName(),
                'iconPath' => $class::iconPath(),
                'badgeCount' => $class::badgeCount(),
            ];
        }

        return $info;
    }

    /**
     * Returns a utility type’s SVG icon.
     *
     * @param string $class
     * @phpstan-param class-string<UtilityInterface> $class
     * @return string
     */
    private function _getUtilityIconSvg(string $class): string
    {
        /** @var UtilityInterface|string $class */
        $iconPath = $class::iconPath();

        if ($iconPath === null) {
            return $this->_getDefaultUtilityIconSvg($class);
        }

        if (!is_file($iconPath)) {
            Craft::warning("Utility icon file doesn't exist: $iconPath", __METHOD__);
            return $this->_getDefaultUtilityIconSvg($class);
        }

        if (!FileHelper::isSvg($iconPath)) {
            Craft::warning("Utility icon file is not an SVG: $iconPath", __METHOD__);
            return $this->_getDefaultUtilityIconSvg($class);
        }

        return file_get_contents($iconPath);
    }

    /**
     * Returns the default icon SVG for a given utility type.
     *
     * @param string $class
     * @phpstan-param class-string<UtilityInterface> $class
     * @return string
     */
    private function _getDefaultUtilityIconSvg(string $class): string
    {
        /** @var string|UtilityInterface $class */
        /** @phpstan-var class-string<UtilityInterface>|UtilityInterface $class */
        return $this->getView()->renderTemplate('_includes/defaulticon.svg.twig', [
            'label' => $class::displayName(),
        ]);
    }
}<|MERGE_RESOLUTION|>--- conflicted
+++ resolved
@@ -52,15 +52,9 @@
             }
         }
 
-<<<<<<< HEAD
-        /** @var string|UtilityInterface $firstUtility */
-        /** @phpstan-var class-string<UtilityInterface>|UtilityInterface $firstUtility */
-        $firstUtility = reset($utilities);
-=======
         if (!$firstUtility) {
             $firstUtility = reset($utilities);
         }
->>>>>>> 1775889f
 
         return $this->redirect('utilities/' . $firstUtility::id());
     }
