<?php
/**
 * @link      https://craftcms.com/
 * @copyright Copyright (c) Pixel & Tonic, Inc.
 * @license   https://craftcms.github.io/license/
 */

namespace craft\controllers;

use Craft;
use craft\elements\Tag;
use craft\helpers\Db;
use craft\helpers\Html;
use craft\helpers\Search;
use craft\helpers\StringHelper;
use craft\helpers\UrlHelper;
use craft\models\TagGroup;
use craft\web\Controller;
use yii\web\BadRequestHttpException;
use yii\web\NotFoundHttpException;
use yii\web\Response;

/**
 * The TagsController class is a controller that handles various tag and tag group related tasks such as displaying,
 * saving, deleting, searching and creating tags and tag groups in the control panel.
 *
 * Note that all actions in the controller require an authenticated Craft session via [[allowAnonymous]].
 *
 * @author Pixel & Tonic, Inc. <support@pixelandtonic.com>
 * @since  3.0
 */
class TagsController extends Controller
{
<<<<<<< HEAD
    // Public Methods
    // =========================================================================

    /**
     * Called before displaying the tag settings index page.
     *
     * @return Response
     */
    public function actionIndex(): Response
    {
        $this->requireAdmin();

        $tagGroups = Craft::$app->getTags()->getAllTagGroups();

        return $this->renderTemplate('settings/tags/index', [
            'tagGroups' => $tagGroups
        ]);
    }

    /**
     * Edit a tag group.
     *
     * @param int|null      $tagGroupId The tag group’s ID, if any.
     * @param TagGroup|null $tagGroup   The tag group being edited, if there were any validation errors.
     *
     * @return Response
     * @throws NotFoundHttpException if the requested tag group cannot be found
     */
    public function actionEditTagGroup(int $tagGroupId = null, TagGroup $tagGroup = null): Response
    {
        $this->requireAdmin();

        if ($tagGroupId !== null) {
            if ($tagGroup === null) {
                $tagGroup = Craft::$app->getTags()->getTagGroupById($tagGroupId);

                if (!$tagGroup) {
                    throw new NotFoundHttpException('Tag group not found');
                }
            }

            $title = $tagGroup->name;
        } else {
            if ($tagGroup === null) {
                $tagGroup = new TagGroup();
            }

            $title = Craft::t('app', 'Create a new tag group');
        }

        // Breadcrumbs
        $crumbs = [
            [
                'label' => Craft::t('app', 'Settings'),
                'url' => UrlHelper::url('settings')
            ],
            [
                'label' => Craft::t('app', 'Tags'),
                'url' => UrlHelper::url('settings/tags')
            ]
        ];

        // Tabs
        $tabs = [
            'settings' => [
                'label' => Craft::t('app', 'Settings'),
                'url' => '#taggroup-settings'
            ],
            'fieldLayout' => [
                'label' => Craft::t('app', 'Field Layout'),
                'url' => '#taggroup-fieldlayout'
            ]
        ];

        return $this->renderTemplate('settings/tags/_edit', [
            'tagGroupId' => $tagGroupId,
            'tagGroup' => $tagGroup,
            'title' => $title,
            'crumbs' => $crumbs,
            'tabs' => $tabs
        ]);
    }

    /**
     * Save a tag group.
     *
     * @return Response|null
     */
    public function actionSaveTagGroup()
    {
        $this->requirePostRequest();
        $this->requireAdmin();

        $tagGroup = new TagGroup();

        // Set the simple stuff
        $tagGroup->id = Craft::$app->getRequest()->getBodyParam('tagGroupId');
        $tagGroup->name = Craft::$app->getRequest()->getBodyParam('name');
        $tagGroup->handle = Craft::$app->getRequest()->getBodyParam('handle');

        // Set the field layout
        $fieldLayout = Craft::$app->getFields()->assembleLayoutFromPost();
        $fieldLayout->type = Tag::class;
        $tagGroup->setFieldLayout($fieldLayout);

        // Save it
        if (!Craft::$app->getTags()->saveTagGroup($tagGroup)) {
            Craft::$app->getSession()->setError(Craft::t('app', 'Couldn’t save the tag group.'));

            // Send the tag group back to the template
            Craft::$app->getUrlManager()->setRouteParams([
                'tagGroup' => $tagGroup
            ]);

            return null;
        }

        Craft::$app->getSession()->setNotice(Craft::t('app', 'Tag group saved.'));

        return $this->redirectToPostedUrl($tagGroup);
    }

    /**
     * Deletes a tag group.
     *
     * @return Response
     */
    public function actionDeleteTagGroup(): Response
    {
        $this->requirePostRequest();
        $this->requireAcceptsJson();
        $this->requireAdmin();

        $sectionId = Craft::$app->getRequest()->getRequiredBodyParam('id');

        Craft::$app->getTags()->deleteTagGroupById($sectionId);

        return $this->asJson(['success' => true]);
    }

    /**
     * Searches for tags.
     *
     * @return Response
     */
    public function actionSearchForTags(): Response
    {
        $this->requirePostRequest();
        $this->requireAcceptsJson();

        $search = trim(Craft::$app->getRequest()->getBodyParam('search'));
        $tagGroupId = Craft::$app->getRequest()->getBodyParam('tagGroupId');
        $excludeIds = Craft::$app->getRequest()->getBodyParam('excludeIds', []);
        $allowSimilarTags = Craft::$app->getConfig()->getGeneral()->allowSimilarTags;

        $tags = Tag::find()
            ->groupId($tagGroupId)
            ->title(Db::escapeParam($search).'*')
            ->where(['not', ['elements.id' => $excludeIds]])
            ->all();

        $return = [];
        $exactMatches = [];
        $tagTitleLengths = [];
        $exactMatch = false;

        if ($allowSimilarTags) {
            $search = Search::normalizeKeywords($search, [], false);
        } else {
            $search = Search::normalizeKeywords($search);
        }

        foreach ($tags as $tag) {
            $return[] = [
                'id' => $tag->id,
                'title' => $tag->title
            ];

            $tagTitleLengths[] = StringHelper::length($tag->title);

            if ($allowSimilarTags) {
                $title = Search::normalizeKeywords($tag->title, [], false);
            } else {
                $title = Search::normalizeKeywords($tag->title);
            }

            if ($title == $search) {
                $exactMatches[] = 1;
                $exactMatch = true;
            } else {
                $exactMatches[] = 0;
            }
        }

        array_multisort($exactMatches, SORT_DESC, $tagTitleLengths, $return);

        foreach ($return as &$tag) {
            $tag['title'] = Html::encode($tag['title']);
        }

        return $this->asJson([
            'tags' => $return,
            'exactMatch' => $exactMatch
        ]);
    }

    /**
     * Creates a new tag.
     *
     * @return Response
     * @throws BadRequestHttpException if the groupId param is missing or invalid
     */
    public function actionCreateTag(): Response
    {
        $this->requireLogin();
        $this->requireAcceptsJson();

        $groupId = Craft::$app->getRequest()->getRequiredBodyParam('groupId');
        if (($group = Craft::$app->getTags()->getTagGroupById($groupId)) === null) {
            throw new BadRequestHttpException('Invalid tag group ID: '.$groupId);
        }

        $tag = new Tag();
        $tag->groupId = $group->id;
        $tag->fieldLayoutId = $group->fieldLayoutId;
        $tag->title = trim(Craft::$app->getRequest()->getRequiredBodyParam('title'));

        // Don't validate required custom fields
        if (!Craft::$app->getElements()->saveElement($tag)) {
            return $this->asJson([
                'success' => false
            ]);
        }

        return $this->asJson([
            'success' => true,
            'id' => $tag->id
        ]);
    }
=======
	// Public Methods
	// =========================================================================

	/**
	 * Called before displaying the tag settings index page.
	 *
	 * @return null
	 */
	public function actionIndex()
	{
		craft()->userSession->requireAdmin();

		$tagGroups = craft()->tags->getAllTagGroups();

		$this->renderTemplate('settings/tags/index', array(
			'tagGroups' => $tagGroups
		));
	}

	/**
	 * Edit a tag group.
	 *
	 * @param array $variables
	 *
	 * @throws HttpException
	 * @return null
	 */
	public function actionEditTagGroup(array $variables = array())
	{
		craft()->userSession->requireAdmin();

		// Breadcrumbs
		$variables['crumbs'] = array(
			array('label' => Craft::t('Settings'), 'url' => UrlHelper::getUrl('settings')),
			array('label' => Craft::t('Tags'),  'url' => UrlHelper::getUrl('settings/tags'))
		);

		if (!empty($variables['tagGroupId']))
		{
			if (empty($variables['tagGroup']))
			{
				$variables['tagGroup'] = craft()->tags->getTagGroupById($variables['tagGroupId']);

				if (!$variables['tagGroup'])
				{
					throw new HttpException(404);
				}
			}

			$variables['title'] = $variables['tagGroup']->name;
		}
		else
		{
			if (empty($variables['tagGroup']))
			{
				$variables['tagGroup'] = new TagGroupModel();
			}

			$variables['title'] = Craft::t('Create a new tag group');
		}

		$variables['tabs'] = array(
			'settings'    => array('label' => Craft::t('Settings'), 'url' => '#taggroup-settings'),
			'fieldLayout' => array('label' => Craft::t('Field Layout'), 'url' => '#taggroup-fieldlayout')
		);

		$this->renderTemplate('settings/tags/_edit', $variables);
	}

	/**
	 * Save a tag group.
	 *
	 * @return null
	 */
	public function actionSaveTagGroup()
	{
		$this->requirePostRequest();
		craft()->userSession->requireAdmin();

		$tagGroup = new TagGroupModel();

		// Set the simple stuff
		$tagGroup->id     = craft()->request->getPost('tagGroupId');
		$tagGroup->name   = craft()->request->getPost('name');
		$tagGroup->handle = craft()->request->getPost('handle');

		// Set the field layout
		$fieldLayout = craft()->fields->assembleLayoutFromPost();
		$fieldLayout->type = ElementType::Tag;
		$tagGroup->setFieldLayout($fieldLayout);

		// Save it
		if (craft()->tags->saveTagGroup($tagGroup))
		{
			craft()->userSession->setNotice(Craft::t('Tag group saved.'));
			$this->redirectToPostedUrl($tagGroup);
		}
		else
		{
			craft()->userSession->setError(Craft::t('Couldn’t save the tag group.'));
		}

		// Send the tag group back to the template
		craft()->urlManager->setRouteVariables(array(
			'tagGroup' => $tagGroup
		));
	}

	/**
	 * Deletes a tag group.
	 *
	 * @return null
	 */
	public function actionDeleteTagGroup()
	{
		$this->requirePostRequest();
		$this->requireAjaxRequest();
		craft()->userSession->requireAdmin();

		$sectionId = craft()->request->getRequiredPost('id');

		craft()->tags->deleteTagGroupById($sectionId);
		$this->returnJson(array('success' => true));
	}

	/**
	 * Searches for tags.
	 *
	 * @return null
	 */
	public function actionSearchForTags()
	{
		$this->requirePostRequest();
		$this->requireAjaxRequest();

		$search = trim(craft()->request->getPost('search'));
		$tagGroupId = craft()->request->getPost('tagGroupId');
		$excludeIds = craft()->request->getPost('excludeIds', array());

		$notIds = array('and');

		foreach ($excludeIds as $id)
		{
			$notIds[] = 'not '.$id;
		}

		$criteria = craft()->elements->getCriteria(ElementType::Tag);
		$criteria->groupId = $tagGroupId;
		$criteria->title   = DbHelper::escapeParam($search).'*';
		$criteria->id      = $notIds;
		$tags = $criteria->find();

		$return = array();
		$exactMatches = array();
		$tagTitleLengths = array();
		$exactMatch = false;

		if (craft()->config->get('allowSimilarTags'))
		{
			$search = StringHelper::normalizeKeywords($search, array(), false);
		}
		else
		{
			$search = StringHelper::normalizeKeywords($search);
		}

		foreach ($tags as $tag)
		{
			$return[] = array(
				'id'    => $tag->id,
				'title' => $tag->getContent()->title
			);

			$tagTitleLengths[] = mb_strlen($tag->getContent()->title);

			if (craft()->config->get('allowSimilarTags'))
			{
				$title = StringHelper::normalizeKeywords($tag->getContent()->title, array(), false);
			}
			else
			{
				$title = StringHelper::normalizeKeywords($tag->getContent()->title);
			}

			if ($title == $search)
			{
				$exactMatches[] = 1;
				$exactMatch = true;
			}
			else
			{
				$exactMatches[] = 0;
			}
		}

		array_multisort($exactMatches, SORT_DESC, $tagTitleLengths, $return);

		$this->returnJson(array(
			'tags'       => $return,
			'exactMatch' => $exactMatch
		));
	}

	/**
	 * Creates a new tag.
	 *
	 * @return null
	 */
	public function actionCreateTag()
	{
		$this->requireLogin();
		$this->requireAjaxRequest();

		$tag = new TagModel();
		$tag->groupId = craft()->request->getRequiredPost('groupId');
		$tag->getContent()->title = trim(craft()->request->getRequiredPost('title'));

		if (craft()->tags->saveTag($tag))
		{
			$this->returnJson(array(
				'success' => true,
				'id'      => $tag->id
			));
		}
		else
		{
			$this->returnJson(array(
				'success' => false
			));
		}
	}
>>>>>>> 229ab482
}<|MERGE_RESOLUTION|>--- conflicted
+++ resolved
@@ -31,7 +31,6 @@
  */
 class TagsController extends Controller
 {
-<<<<<<< HEAD
     // Public Methods
     // =========================================================================
 
@@ -228,10 +227,6 @@
 
         array_multisort($exactMatches, SORT_DESC, $tagTitleLengths, $return);
 
-        foreach ($return as &$tag) {
-            $tag['title'] = Html::encode($tag['title']);
-        }
-
         return $this->asJson([
             'tags' => $return,
             'exactMatch' => $exactMatch
@@ -271,237 +266,4 @@
             'id' => $tag->id
         ]);
     }
-=======
-	// Public Methods
-	// =========================================================================
-
-	/**
-	 * Called before displaying the tag settings index page.
-	 *
-	 * @return null
-	 */
-	public function actionIndex()
-	{
-		craft()->userSession->requireAdmin();
-
-		$tagGroups = craft()->tags->getAllTagGroups();
-
-		$this->renderTemplate('settings/tags/index', array(
-			'tagGroups' => $tagGroups
-		));
-	}
-
-	/**
-	 * Edit a tag group.
-	 *
-	 * @param array $variables
-	 *
-	 * @throws HttpException
-	 * @return null
-	 */
-	public function actionEditTagGroup(array $variables = array())
-	{
-		craft()->userSession->requireAdmin();
-
-		// Breadcrumbs
-		$variables['crumbs'] = array(
-			array('label' => Craft::t('Settings'), 'url' => UrlHelper::getUrl('settings')),
-			array('label' => Craft::t('Tags'),  'url' => UrlHelper::getUrl('settings/tags'))
-		);
-
-		if (!empty($variables['tagGroupId']))
-		{
-			if (empty($variables['tagGroup']))
-			{
-				$variables['tagGroup'] = craft()->tags->getTagGroupById($variables['tagGroupId']);
-
-				if (!$variables['tagGroup'])
-				{
-					throw new HttpException(404);
-				}
-			}
-
-			$variables['title'] = $variables['tagGroup']->name;
-		}
-		else
-		{
-			if (empty($variables['tagGroup']))
-			{
-				$variables['tagGroup'] = new TagGroupModel();
-			}
-
-			$variables['title'] = Craft::t('Create a new tag group');
-		}
-
-		$variables['tabs'] = array(
-			'settings'    => array('label' => Craft::t('Settings'), 'url' => '#taggroup-settings'),
-			'fieldLayout' => array('label' => Craft::t('Field Layout'), 'url' => '#taggroup-fieldlayout')
-		);
-
-		$this->renderTemplate('settings/tags/_edit', $variables);
-	}
-
-	/**
-	 * Save a tag group.
-	 *
-	 * @return null
-	 */
-	public function actionSaveTagGroup()
-	{
-		$this->requirePostRequest();
-		craft()->userSession->requireAdmin();
-
-		$tagGroup = new TagGroupModel();
-
-		// Set the simple stuff
-		$tagGroup->id     = craft()->request->getPost('tagGroupId');
-		$tagGroup->name   = craft()->request->getPost('name');
-		$tagGroup->handle = craft()->request->getPost('handle');
-
-		// Set the field layout
-		$fieldLayout = craft()->fields->assembleLayoutFromPost();
-		$fieldLayout->type = ElementType::Tag;
-		$tagGroup->setFieldLayout($fieldLayout);
-
-		// Save it
-		if (craft()->tags->saveTagGroup($tagGroup))
-		{
-			craft()->userSession->setNotice(Craft::t('Tag group saved.'));
-			$this->redirectToPostedUrl($tagGroup);
-		}
-		else
-		{
-			craft()->userSession->setError(Craft::t('Couldn’t save the tag group.'));
-		}
-
-		// Send the tag group back to the template
-		craft()->urlManager->setRouteVariables(array(
-			'tagGroup' => $tagGroup
-		));
-	}
-
-	/**
-	 * Deletes a tag group.
-	 *
-	 * @return null
-	 */
-	public function actionDeleteTagGroup()
-	{
-		$this->requirePostRequest();
-		$this->requireAjaxRequest();
-		craft()->userSession->requireAdmin();
-
-		$sectionId = craft()->request->getRequiredPost('id');
-
-		craft()->tags->deleteTagGroupById($sectionId);
-		$this->returnJson(array('success' => true));
-	}
-
-	/**
-	 * Searches for tags.
-	 *
-	 * @return null
-	 */
-	public function actionSearchForTags()
-	{
-		$this->requirePostRequest();
-		$this->requireAjaxRequest();
-
-		$search = trim(craft()->request->getPost('search'));
-		$tagGroupId = craft()->request->getPost('tagGroupId');
-		$excludeIds = craft()->request->getPost('excludeIds', array());
-
-		$notIds = array('and');
-
-		foreach ($excludeIds as $id)
-		{
-			$notIds[] = 'not '.$id;
-		}
-
-		$criteria = craft()->elements->getCriteria(ElementType::Tag);
-		$criteria->groupId = $tagGroupId;
-		$criteria->title   = DbHelper::escapeParam($search).'*';
-		$criteria->id      = $notIds;
-		$tags = $criteria->find();
-
-		$return = array();
-		$exactMatches = array();
-		$tagTitleLengths = array();
-		$exactMatch = false;
-
-		if (craft()->config->get('allowSimilarTags'))
-		{
-			$search = StringHelper::normalizeKeywords($search, array(), false);
-		}
-		else
-		{
-			$search = StringHelper::normalizeKeywords($search);
-		}
-
-		foreach ($tags as $tag)
-		{
-			$return[] = array(
-				'id'    => $tag->id,
-				'title' => $tag->getContent()->title
-			);
-
-			$tagTitleLengths[] = mb_strlen($tag->getContent()->title);
-
-			if (craft()->config->get('allowSimilarTags'))
-			{
-				$title = StringHelper::normalizeKeywords($tag->getContent()->title, array(), false);
-			}
-			else
-			{
-				$title = StringHelper::normalizeKeywords($tag->getContent()->title);
-			}
-
-			if ($title == $search)
-			{
-				$exactMatches[] = 1;
-				$exactMatch = true;
-			}
-			else
-			{
-				$exactMatches[] = 0;
-			}
-		}
-
-		array_multisort($exactMatches, SORT_DESC, $tagTitleLengths, $return);
-
-		$this->returnJson(array(
-			'tags'       => $return,
-			'exactMatch' => $exactMatch
-		));
-	}
-
-	/**
-	 * Creates a new tag.
-	 *
-	 * @return null
-	 */
-	public function actionCreateTag()
-	{
-		$this->requireLogin();
-		$this->requireAjaxRequest();
-
-		$tag = new TagModel();
-		$tag->groupId = craft()->request->getRequiredPost('groupId');
-		$tag->getContent()->title = trim(craft()->request->getRequiredPost('title'));
-
-		if (craft()->tags->saveTag($tag))
-		{
-			$this->returnJson(array(
-				'success' => true,
-				'id'      => $tag->id
-			));
-		}
-		else
-		{
-			$this->returnJson(array(
-				'success' => false
-			));
-		}
-	}
->>>>>>> 229ab482
 }