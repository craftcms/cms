--- conflicted
+++ resolved
@@ -45,11 +45,7 @@
 					$errorMessage = 'Account locked.';
 				else if ($loginInfo->identity->errorCode === UserIdentity::ERROR_ACCOUNT_COOLDOWN)
 				{
-<<<<<<< HEAD
-					$user = b()->users->getUserByLoginName($username);
-=======
 					$user = b()->users->getUserByUsernameOrEmail($username);
->>>>>>> 9afb0fbb
 					$errorMessage = 'Account locked. Try again in '.DateTimeHelper::secondsToHumanTimeDuration(b()->users->getRemainingCooldownTime($user), false).'.';
 				}
 				else if ($loginInfo->identity->errorCode === UserIdentity::ERROR_USERNAME_INVALID || $loginInfo->identity->errorCode === UserIdentity::ERROR_ACCOUNT_SUSPENDED)
