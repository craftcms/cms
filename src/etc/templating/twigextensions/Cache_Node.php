<?php
namespace Craft;

/**
 * Cache twig node.
 *
 * @author    Pixel & Tonic, Inc. <support@pixelandtonic.com>
 * @copyright Copyright (c) 2014, Pixel & Tonic, Inc.
 * @license   http://buildwithcraft.com/license Craft License Agreement
 * @see       http://buildwithcraft.com
 * @package   craft.app.etc.templating.twigextensions
 * @since     2.0
 */
class Cache_Node extends \Twig_Node
{
	// Properties
	// =========================================================================

	/**
	 * @var int
	 */
	private static $_cacheCount = 1;

	// Public Methods
	// =========================================================================

	/**
	 * @param \Twig_Compiler $compiler
	 *
	 * @return null
	 */
	public function compile(\Twig_Compiler $compiler)
	{
<<<<<<< HEAD
		$n = self::$_cacheCount++;
=======
		$n = static::$_cacheCount++;
		$key = StringHelper::randomString();
>>>>>>> 787a81fd

		$conditions = $this->getNode('conditions');
		$ignoreConditions = $this->getNode('ignoreConditions');
		$key = $this->getNode('key');
		$durationNum = $this->getAttribute('durationNum');
		$durationUnit = $this->getAttribute('durationUnit');
		$expiration = $this->getNode('expiration');
		$global = $this->getAttribute('global') ? 'true' : 'false';

		$compiler
			->addDebugInfo($this)
			->write("\$cacheService = \Craft\craft()->templateCache;\n")
			->write("\$ignoreCache{$n} = (\Craft\craft()->request->isLivePreview() || \Craft\craft()->request->getToken()");

		if ($conditions)
		{
			$compiler
				->raw(' || !(')
				->subcompile($conditions)
				->raw(')');
		}
		else if ($ignoreConditions)
		{
			$compiler
				->raw(' || (')
				->subcompile($ignoreConditions)
				->raw(')');
		}

		$compiler
			->raw(");\n")
			->write("if (!\$ignoreCache{$n}) {\n")
			->indent()
				->write("\$cacheKey{$n} = ");

		if ($key)
		{
			$compiler->subcompile($key);
		}
		else
		{
			$compiler->raw('"'.StringHelper::randomString().'"');
		}

		$compiler
				->raw(";\n")
				->write("\$cacheBody{$n} = \$cacheService->getTemplateCache(\$cacheKey{$n}, {$global});\n")
			->outdent()
			->write("}\n")
			->write("if (empty(\$cacheBody{$n})) {\n")
			->indent()
				->write("if (!\$ignoreCache{$n}) {\n")
				->indent()
					->write("\$cacheService->startTemplateCache(\$cacheKey{$n});\n")
				->outdent()
				->write("}\n")
				->write("ob_start();\n")
				->subcompile($this->getNode('body'))
				->write("\$cacheBody{$n} = ob_get_clean();\n")
				->write("if (!\$ignoreCache{$n}) {\n")
				->indent()
					->write("\$cacheService->endTemplateCache(\$cacheKey{$n}, {$global}, ");

		if ($durationNum)
		{
			// So silly that PHP doesn't support "+1 week" http://www.php.net/manual/en/datetime.formats.relative.php

			if ($durationUnit == 'week')
			{
				if ($durationNum == 1)
				{
					$durationNum = 7;
					$durationUnit = 'days';
				}
				else
				{
					$durationUnit = 'weeks';
				}
			}

			$compiler->raw("'+{$durationNum} {$durationUnit}'");
		}
		else
		{
			$compiler->raw('null');
		}

		$compiler->raw(', ');

		if ($expiration)
		{
			$compiler->subcompile($expiration);
		}
		else
		{
			$compiler->raw('null');
		}

		$compiler
					->raw(", \$cacheBody{$n});\n")
				->outdent()
				->write("}\n")
			->outdent()
			->write("}\n")
			->write("echo \$cacheBody{$n};\n");
	}
}<|MERGE_RESOLUTION|>--- conflicted
+++ resolved
@@ -31,12 +31,7 @@
 	 */
 	public function compile(\Twig_Compiler $compiler)
 	{
-<<<<<<< HEAD
-		$n = self::$_cacheCount++;
-=======
 		$n = static::$_cacheCount++;
-		$key = StringHelper::randomString();
->>>>>>> 787a81fd
 
 		$conditions = $this->getNode('conditions');
 		$ignoreConditions = $this->getNode('ignoreConditions');
