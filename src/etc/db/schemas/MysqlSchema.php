--- conflicted
+++ resolved
@@ -240,56 +240,4 @@
 	{
 		return '`'.$name.'`';
 	}
-
-	/**
-<<<<<<< HEAD
-	 * Checks to see if the MySQL InnoDB storage engine is installed and enabled.
-	 *
-	 * @return bool
-	 */
-	public function isInnoDbEnabled()
-	{
-		// TODO: Remove this isInstalled check after we add the ability for the updater to run requirements check *before* an update takes place.
-		if (!craft()->isInstalled())
-		{
-			$results = craft()->db->createCommand()->setText('SHOW ENGINES')->queryAll();
-
-			foreach ($results as $result)
-			{
-				if (mb_strtolower($result['Engine']) == 'innodb' && mb_strtolower($result['Support']) != 'no')
-				{
-					return true;
-				}
-			}
-
-			return false;
-		}
-		else
-		{
-			return true;
-		}
-	}
-=======
-	 * Checks if a column exists in a table.
-	 *
-	 * @param $table
-	 * @param $column
-	 * @return bool
-	 */
-	public function columnExists($table, $column)
-	{
-		$table = $this->dbConnection->schema->getTable('{{'.$table.'}}');
-
-		if ($table)
-		{
-			if (($column = $table->getColumn($column)) !== null)
-			{
-				return true;
-			}
-		}
-
-		return false;
-	}
-
->>>>>>> a9d6346b
 }