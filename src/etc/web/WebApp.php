<?php
namespace Craft;

/**
 * @property AssetIndexingService    $assetIndexing    The {@link AssetIndexingService assets indexing service}.
 * @property AssetSourcesService     $assetSources     The {@link AssetSourcesService assets sources service}.
 * @property AssetsService           $assets           The {@link AssetsService assets service}.
 * @property AssetTransformsService  $assetTransforms  The {@link AssetTransformsService assets sizes service}.
 * @property CacheService            $cache            The {@link CacheService cache service}.
 * @property CategoriesService       $categories       The {@link CategoriesService categories service}.
 * @property ComponentsService       $components       The {@link ComponentsService components service}.
 * @property ConfigService           $config           The {@link ConfigService config service}.
 * @property ContentService          $content          The {@link ContentService content service}.
 * @property DashboardService        $dashboard        The {@link DashboardService dashboard service}.
 * @property DbConnection            $db               The {@link DbConnection database connection}.
 * @property DeprecatorService       $deprecator       The {@link DeprecatorService deprecator service}.
 * @property ElementsService         $elements         The {@link ElementsService elements service}.
 * @property EmailMessagesService    $emailMessages    The {@link EmailMessagesService email messages service}.
 * @property EmailService            $email            The {@link EmailService email service}.
 * @property EntriesService          $entries          The {@link EntriesService entries service}.
 * @property EntryRevisionsService   $entryRevisions   The {@link EntryRevisionsService entry revisions service}.
 * @property EtService               $et               The {@link EtService E.T. service}.
 * @property FeedsService            $feeds            The {@link FeedsService feeds service}.
 * @property FieldsService           $fields           The {@link FieldsService fields service}.
 * @property FileCache               $fileCache        {@link FileCache File caching}.
 * @property GlobalsService          $globals          The {@link GlobalsService globals service}.
 * @property HttpRequestService      $request          The {@link HttpRequestService request service}.
 * @property HttpSessionService      $httpSession      The {@link HttpSessionService HTTP session service}.
 * @property ImagesService           $images           The {@link ImagesService images service}.
 * @property InstallService          $install          The {@link InstallService install service}.
 * @property LocalizationService     $localization     The {@link LocalizationService localization service}.
 * @property MatrixService           $matrix           The {@link MatrixService matrix service}.
 * @property MigrationsService       $migrations       The {@link MigrationsService migrations service}.
 * @property PathService             $path             The {@link PathService path service}.
 * @property PluginsService          $plugins          The {@link PluginsService plugins service}.
 * @property RelationsService        $relations        The {@link RelationsService relations service}.
 * @property ResourcesService        $resources        The {@link ResourcesService resources service}.
 * @property RoutesService           $routes           The {@link RoutesService routes service}.
 * @property SearchService           $search           The {@link SearchService search service}.
 * @property SectionsService         $sections         The {@link SectionsService sections service}.
 * @property SecurityService         $security         The {@link SecurityService security service}.
 * @property StructuresService       $structures       The {@link StructuresService structures service}.
 * @property SystemSettingsService   $systemSettings   The {@link SystemSettingsService system settings service}.
 * @property TagsService             $tags             The {@link TagsService tags service}.
 * @property TasksService            $tasks            The {@link TasksService tasks service}.
 * @property TemplateCacheService    $templateCache    The {@link TemplateCacheService template cache service}.
 * @property TemplatesService        $templates        The {@link TemplatesService template service}.
 * @property TokensService           $tokens           The {@link TokensService tokens service}.
 * @property UpdatesService          $updates          The {@link UpdatesService updates service}.
 * @property UserGroupsService       $userGroups       The {@link UserGroupsService user groups service}.
 * @property UserPermissionsService  $userPermissions  The {@link UserPermissionsService user permission service}.
 * @property UserSessionService      $userSession      The {@link UserSessionService user session service}.
 * @property UsersService            $users            The {@link UsersService users service}.
 *
 * @author    Pixel & Tonic, Inc. <support@pixelandtonic.com>
 * @copyright Copyright (c) 2014, Pixel & Tonic, Inc.
 * @license   http://buildwithcraft.com/license Craft License Agreement
 * @see       http://buildwithcraft.com
 * @package   craft.app.etc.web
 * @since     1.0
 */
class WebApp extends \CWebApplication
{
	// Properties
	// =========================================================================

	/**
	 * The language that the application is written in. This mainly refers to the language that the messages and view
	 * files are in.
     *
	 * Setting it here even though CApplication already defaults to 'en_us', so it's clear and in case they change it
	 * down the road.
	 *
	 * @var string
	 */
	public $sourceLanguage = 'en_us';

	/**
	 * List of built-in component aliases to be imported.
	 *
	 * @var array
	 */
	public $componentAliases;

	/**
	 * @var
	 */
	private $_editionComponents;

	/**
	 * @var
	 */
	private $_pendingEvents;

	// Public Methods
	// =========================================================================

	/**
	 * Initializes the application.
	 *
	 * @return null
	 */
	public function init()
	{
		// NOTE: Nothing that triggers a database connection should be made here until *after* _processResourceRequest()
		// in processRequest() is called.

		// Set default timezone to UTC
		date_default_timezone_set('UTC');

		// Import all the built-in components
		foreach ($this->componentAliases as $alias)
		{
			Craft::import($alias);
		}

		// Attach our Craft app behavior.
		$this->attachBehavior('AppBehavior', new AppBehavior());

		// Initialize Cache, HttpRequestService and LogRouter right away (order is important)
		$this->getComponent('cache');
		$this->getComponent('request');

		// Attach our own custom Logger
		Craft::setLogger(new Logger());

		$this->getComponent('log');

		// So we can try to translate Yii framework strings
		$this->coreMessages->attachEventHandler('onMissingTranslation', array('Craft\LocalizationHelper', 'findMissingTranslation'));

		// Set our own custom runtime path.
		$this->setRuntimePath($this->path->getRuntimePath());

		// If there is a custom appId set, apply it here.
		if ($appId = $this->config->get('appId'))
		{
			$this->setId($appId);
		}

		parent::init();
	}

	/**
	 * Processes the request.
	 *
	 * @throws HttpException
	 * @return null
	 */
	public function processRequest()
	{
		// If this is a resource request, we should respond with the resource ASAP
		$this->_processResourceRequest();

		// If we're not in devMode, or it's a 'dontExtendSession' request, we're going to remove some logging routes.
		if (!$this->config->get('devMode') || (craft()->isInstalled() && !$this->userSession->shouldExtendSession()))
		{
			$this->log->removeRoute('WebLogRoute');
			$this->log->removeRoute('ProfileLogRoute');
		}

		// Additionally, we don't want these in the log files at all.
		if (craft()->isInstalled() && !$this->userSession->shouldExtendSession())
		{
			$this->log->removeRoute('FileLogRoute');
		}

		// If this is a CP request, prevent robots from indexing/following the page
		// (see https://developers.google.com/webmasters/control-crawl-index/docs/robots_meta_tag)
		if ($this->request->isCpRequest())
		{
			HeaderHelper::setHeader(array('X-Robots-Tag' => 'none'));
		}

		// Validate some basics on the database configuration file.
		$this->validateDbConfigFile();

		// Process install requests
		$this->_processInstallRequest();

		// If the system in is maintenance mode and it's a site request, throw a 503.
		if ($this->isInMaintenanceMode() && $this->request->isSiteRequest())
		{
			throw new HttpException(503);
		}

		// Check if the app path has changed.  If so, run the requirements check again.
		$this->_processRequirementsCheck();

		// These have been deprecated in PHP 6 in favor of default_charset, which defaults to 'UTF-8'
		// http://php.net/manual/en/migration56.deprecated.php
		if (version_compare(PHP_VERSION, '6.0.0') < 0)
		{
			// Now that we've ran the requirements checker, set MB to use UTF-8
			mb_internal_encoding('UTF-8');
			mb_http_input('UTF-8');
			mb_http_output('UTF-8');
		}

		mb_detect_order('auto');

		// Makes sure that the uploaded files are compatible with the current DB schema
		if (!$this->updates->isSchemaVersionCompatible())
		{
			if ($this->request->isCpRequest())
			{
				$version = $this->getVersion();
				$build = $this->getBuild();
				$url = "http://download.buildwithcraft.com/craft/{$version}/{$version}.{$build}/Craft-{$version}.{$build}.zip";

				throw new HttpException(200, Craft::t('@@@appName@@@ does not support backtracking to this version. Please upload @@@appName@@@ {url} or later.', array(
					'url' => '['.$build.']('.$url.')',
				)));
			}
			else
			{
				throw new HttpException(503);
			}
		}

		// Set the edition components
		$this->_setEditionComponents();

		// isCraftDbMigrationNeeded will return true if we're in the middle of a manual or auto-update for Craft itself.
		// If we're in maintenance mode and it's not a site request, show the manual update template.
		if (
			$this->updates->isCraftDbMigrationNeeded() ||
			($this->isInMaintenanceMode() && $this->request->isCpRequest()) ||
			$this->request->getActionSegments() == array('update', 'cleanUp') ||
			$this->request->getActionSegments() == array('update', 'rollback')
		)
		{
			$this->_processUpdateLogic();
		}

		// If there's a new version, but the schema hasn't changed, just update the info table
		if ($this->updates->hasCraftBuildChanged())
		{
			$this->updates->updateCraftVersionInfo();
		}

		// If the system is offline, make sure they have permission to be here
		$this->_enforceSystemStatusPermissions();

		// Load the plugins
		$this->plugins->loadPlugins();

		// Check if a plugin needs to update the database.
		if ($this->updates->isPluginDbUpdateNeeded())
		{
			$this->_processUpdateLogic();
		}

		// If this is a non-login, non-validate, non-setPassword CP request, make sure the user has access to the CP
		if ($this->request->isCpRequest() && !($this->request->isActionRequest() && $this->_isSpecialCaseActionRequest()))
		{
			// Make sure the user has access to the CP
			$this->userSession->requireLogin();
			$this->userSession->requirePermission('accessCp');

			// If they're accessing a plugin's section, make sure that they have permission to do so
			$firstSeg = $this->request->getSegment(1);

			if ($firstSeg)
			{
				$plugin = $plugin = $this->plugins->getPlugin($firstSeg);

				if ($plugin)
				{
					$this->userSession->requirePermission('accessPlugin-'.$plugin->getClassHandle());
				}
			}
		}

		// If this is an action request, call the controller
		$this->_processActionRequest();

		// If we're still here, finally let UrlManager do it's thing.
		parent::processRequest();
	}

	/**
	 * Returns the target application language.
	 *
	 * @return string
	 */
	public function getLanguage()
	{
<<<<<<< HEAD
		return $this->asa('AppBehavior')->getLanguage();
=======
		if (!isset($this->_language))
		{
			// This method shouldn't be the one to initialize HttpRequestService.
			if (!$this->getComponent('request', false))
			{
				return $this->sourceLanguage;
			}

			// Defend against an infinite getLanguage() loop
			if (!$this->_gettingLanguage)
			{
				$this->_gettingLanguage = true;
				$this->setLanguage($this->_getTargetLanguage());
			}
			else
			{
				// We tried to get the language, but something went wrong. Use fallback to prevent infinite loop.
				$this->setLanguage($this->_getFallbackLanguage());
				$this->_gettingLanguage = false;
			}
		}

		return $this->_language;
>>>>>>> 439db621
	}

	/**
	 * Sets the target application language.
	 *
	 * @param string $language
	 *
	 * @return null
	 */
	public function setLanguage($language)
	{
		$this->asa('AppBehavior')->setLanguage($language);
	}

	/**
	 * Returns the localization data for a given locale.
	 *
	 * @param string $localeId
	 *
	 * @return LocaleData
	 */
	public function getLocale($localeId = null)
	{
		return $this->i18n->getLocaleData($localeId);
	}

	/**
	 * Creates a controller instance based on a route.
	 *
	 * @param string $route
	 * @param mixed  $owner
	 *
	 * @return array|null
	 */
	public function createController($route, $owner = null)
	{
		if (($route = trim($route, '/')) === '')
		{
			$route = $this->defaultController;
		}

		$routeParts = array_filter(explode('/', $route));

		// First check if the controller class is a combination of the first two segments. That way FooController won't
		// steal all of Foo_BarController's requests.
		if (isset($routeParts[1]))
		{
			$controllerId = ucfirst($routeParts[0]).'_'.ucfirst($routeParts[1]);
			$class = __NAMESPACE__.'\\'.$controllerId.'Controller';

			if (class_exists($class))
			{
				$action = implode('/', array_slice($routeParts, 2));
			}
		}

		// If that didn't work, now look for that FooController.
		if (!isset($action))
		{
			$controllerId = ucfirst($routeParts[0]);
			$class = __NAMESPACE__.'\\'.$controllerId.'Controller';

			if (class_exists($class))
			{
				$action = implode('/', array_slice($routeParts, 1));
			}
		}

		// Did we find a valid controller?
		if (isset($action))
		{
			return array(
				Craft::createComponent($class, $controllerId),
				$this->parseActionParams($action),
			);
		}
	}

	/**
	 * Formats an exception into JSON before returning it to the client.
	 *
	 * @param array $data
	 *
	 * @return null
	 */
	public function returnAjaxException($data)
	{
		$exceptionArr['error'] = $data['message'];

		if ($this->config->get('devMode'))
		{
			$exceptionArr['trace']  = $data['trace'];
			$exceptionArr['traces'] = (isset($data['traces']) ? $data['traces'] : null);
			$exceptionArr['file']   = $data['file'];
			$exceptionArr['line']   = $data['line'];
			$exceptionArr['type']   = $data['type'];
		}

		JsonHelper::sendJsonHeaders();
		echo JsonHelper::encode($exceptionArr);
		$this->end();
	}

	/**
	 * Formats a PHP error into JSON before returning it to the client.
	 *
	 * @param int    $code    The error code.
	 * @param string $message The error message.
	 * @param string $file    The error file.
	 * @param string $line    The error line.
	 *
	 * @return null
	 */
	public function returnAjaxError($code, $message, $file, $line)
	{
		if($this->config->get('devMode'))
		{
			$outputTrace = '';
			$trace = debug_backtrace();

			// skip the first 3 stacks as they do not tell the error position
			if(count($trace) > 3)
			{
				$trace = array_slice($trace, 3);
			}

			foreach($trace as $i => $t)
			{
				if (!isset($t['file']))
				{
					$t['file'] = 'unknown';
				}

				if (!isset($t['line']))
				{
					$t['line'] = 0;
				}

				if (!isset($t['function']))
				{
					$t['function'] = 'unknown';
				}

				$outputTrace .= "#$i {$t['file']}({$t['line']}): ";

				if (isset($t['object']) && is_object($t['object']))
				{
					$outputTrace .= get_class($t['object']).'->';
				}

				$outputTrace .= "{$t['function']}()\n";
			}

			$errorArr = array(
				'error' => $code.' : '.$message,
				'trace' => $outputTrace,
				'file'  => $file,
				'line'  => $line,
			);
		}
		else
		{
			$errorArr = array('error' => $message);
		}

		JsonHelper::sendJsonHeaders();
		echo JsonHelper::encode($errorArr);
		$this->end();
	}

	/**
	 * Returns whether we are executing in the context on a console app.
	 *
	 * @return bool
	 */
	public function isConsole()
	{
		return false;
	}

	/**
	 * Returns the {@link HttpSessionService} (craft()->httpSession).
	 *
	 * @return HttpSessionService
	 */
	public function getSession()
	{
		return $this->getComponent('httpSession');
	}

	/**
	 * Returns the {@link UserSessionService} (craft()->userSession).
	 *
	 * @return UserSessionService
	 */
	public function getUser()
	{
		return $this->getComponent('userSession');
	}

	/**
	 * Sets the application components.
	 *
	 * @param      $components
	 * @param bool $merge
	 *
	 * @return null
	 */
	public function setComponents($components, $merge = true)
	{
		if (isset($components['editionComponents']))
		{
			$this->_editionComponents = $components['editionComponents'];
			unset($components['editionComponents']);
		}

		parent::setComponents($components, $merge);
	}

	/**
	 * Attaches an event listener, or remembers it for later if the component has not been initialized yet.
	 *
	 * @param string $event
	 * @param mixed  $handler
	 *
	 * @return null
	 */
	public function on($event, $handler)
	{
		list($componentId, $eventName) = explode('.', $event, 2);

		$component = $this->getComponent($componentId, false);

		// Normalize the event name
		if (strncmp($eventName, 'on', 2) !== 0)
		{
			$eventName = 'on'.ucfirst($eventName);
		}

		if ($component)
		{
			$component->$eventName = $handler;
		}
		else
		{
			$this->_pendingEvents[$componentId][$eventName][] = $handler;
		}
	}

	/**
	 * Override getComponent() so we can attach any pending events if the component is getting initialized as well as
	 * do some special logic around creating the `craft()->db` application component.
	 *
	 * @param string $id
	 * @param bool   $createIfNull
	 *
	 * @return mixed
	 */
	public function getComponent($id, $createIfNull = true)
	{
		$component = parent::getComponent($id, false);

		if (!$component && $createIfNull)
		{
			if ($id === 'db')
			{
				$dbConnection = $this->asa('AppBehavior')->createDbConnection();
				$this->setComponent('db', $dbConnection);
			}

			$component = parent::getComponent($id, true);
			$this->_attachEventListeners($id);
		}

		return $component;
	}

	/**
	 * Override setComponent so we can attach any pending events.
	 *
	 * @param string $id
	 * @param mixed  $component
	 * @param bool   $merge
	 *
	 * @return null
	 */
	public function setComponent($id, $component, $merge = true)
	{
		parent::setComponent($id, $component, $merge);
		$this->_attachEventListeners($id);
	}

	/**
	 * Returns the system time zone.  Note that this method cannot be in {@link AppBehavior}, because Yii will check
	 * {@link \CApplication::getTimeZone()} instead.
	 *
	 * @return string
	 */
	public function getTimeZone()
	{
		return $this->getInfo('timezone');
	}

	/**
	 * Tries to find a match between the browser's preferred locales and the locales Craft has been translated into.
	 *
	 * @return string
	 */
	public function getTranslatedBrowserLanguage()
	{
		$browserLanguages = $this->request->getBrowserLanguages();

		if ($browserLanguages)
		{
			$appLocaleIds = $this->i18n->getAppLocaleIds();

			foreach ($browserLanguages as $language)
			{
				if (in_array($language, $appLocaleIds))
				{
					return $language;
				}
			}
		}

		return false;
	}

	// Private Methods
	// =========================================================================

	/**
	 * Attaches any pending event listeners to the newly-initialized component.
	 *
	 * @param string $componentId
	 *
	 * @return null
	 */
	private function _attachEventListeners($componentId)
	{
		if (isset($this->_pendingEvents[$componentId]))
		{
			$component = $this->getComponent($componentId, false);

			if ($component)
			{
				foreach ($this->_pendingEvents[$componentId] as $eventName => $handlers)
				{
					foreach ($handlers as $handler)
					{
						$component->$eventName = $handler;
					}
				}
			}
		}
	}

	/**
	 * Processes resource requests.
	 *
	 * @throws HttpException
	 * @return null
	 */
	private function _processResourceRequest()
	{
		if ($this->request->isResourceRequest())
		{
			// Don't want to log anything on a resource request.
			$this->log->removeRoute('FileLogRoute');

			// Get the path segments, except for the first one which we already know is "resources"
			$segs = array_slice(array_merge($this->request->getSegments()), 1);
			$path = implode('/', $segs);

			$this->resources->sendResource($path);
		}
	}

	/**
	 * Sets the edition components.
	 *
	 * @return null
	 */
	private function _setEditionComponents()
	{
		// Set the appropriate edition components
		if (isset($this->_editionComponents))
		{
			foreach ($this->_editionComponents as $edition => $editionComponents)
			{
				if ($this->getEdition() >= $edition)
				{
					$this->setComponents($editionComponents);
				}
			}

			unset($this->_editionComponents);
		}
	}

	/**
	 * Processes install requests.
	 *
	 * @throws HttpException
	 * @return null
	 */
	private function _processInstallRequest()
	{
		$isCpRequest = $this->request->isCpRequest();

		// Are they requesting an installer template/action specifically?
		if ($isCpRequest && $this->request->getSegment(1) === 'install' && !$this->isInstalled())
		{
			$action = $this->request->getSegment(2, 'index');
			$this->runController('install/'.$action);
			$this->end();
		}
		else if ($isCpRequest && $this->request->isActionRequest() && ($this->request->getSegment(1) !== 'login'))
		{
			$actionSegs = $this->request->getActionSegments();
			if (isset($actionSegs[0]) && $actionSegs[0] == 'install')
			{
				$this->_processActionRequest();
			}
		}

		// Should they be?
		else if (!$this->isInstalled())
		{
			// Give it to them if accessing the CP
			if ($isCpRequest)
			{
				$url = UrlHelper::getUrl('install');
				$this->request->redirect($url);
			}
			// Otherwise return a 404
			else
			{
				throw new HttpException(404);
			}
		}
	}

	/**
	 * Processes action requests.
	 *
	 * @throws HttpException
	 * @return null
	 */
	private function _processActionRequest()
	{
		if ($this->request->isActionRequest())
		{
			$actionSegs = $this->request->getActionSegments();
			$route = implode('/', $actionSegs);
			$this->runController($route);
		}
	}

	/**
	 * @return bool
	 */
	private function _isSpecialCaseActionRequest()
	{
		$segments = $this->request->getActionSegments();

		if (
			$segments == array('users', 'login') ||
			$segments == array('users', 'logout') ||
			$segments == array('users', 'setpassword') ||
			$segments == array('users', 'forgotpassword') ||
			$segments == array('users', 'saveUser') ||
			$segments == array('users', 'getAuthTimeout')
		)
		{
			return true;
		}

		return false;
	}

	/**
	 * If there is not cached app path or the existing cached app path does not match the current one, let’s run the
	 * requirement checker again. This should catch the case where an install is deployed to another server that doesn’t
	 * meet Craft’s minimum requirements.
	 *
	 * @return null
	 */
	private function _processRequirementsCheck()
	{
		// See if we're in the middle of an update.
		$update = false;

		if ($this->request->getSegment(1) == 'updates' && $this->request->getSegment(2) == 'go')
		{
			$update = true;
		}

		if (($data = $this->request->getPost('data', null)) !== null && isset($data['handle']))
		{
			$update = true;
		}

		// Only run for CP requests and if we're not in the middle of an update.
		if ($this->request->isCpRequest() && !$update)
		{
			$cachedAppPath = $this->cache->get('appPath');
			$appPath = $this->path->getAppPath();

			if ($cachedAppPath === false || $cachedAppPath !== $appPath)
			{
				$this->runController('templates/requirementscheck');
			}
		}
	}

	/**
	 * @throws HttpException
	 * @return null
	 */
	private function _processUpdateLogic()
	{
		// Let all non-action CP requests through.
		if (
			$this->request->isCpRequest() &&
			(!$this->request->isActionRequest() || $this->request->getActionSegments() == array('users', 'login'))
		)
		{
			// If this is a request to actually manually update Craft, do it
			if ($this->request->getSegment(1) == 'manualupdate')
			{
				$this->runController('templates/manualUpdate');
				$this->end();
			}
			else
			{
				if ($this->updates->isBreakpointUpdateNeeded())
				{
					throw new HttpException(200, Craft::t('You need to be on at least @@@appName@@@ {url} before you can manually update to @@@appName@@@ {targetVersion} build {targetBuild}.', array(
						'url'           => '<a href="'.CRAFT_MIN_BUILD_URL.'">build '.CRAFT_MIN_BUILD_REQUIRED.'</a>',
						'targetVersion' => CRAFT_VERSION,
						'targetBuild'   => CRAFT_BUILD
					)));
				}
				else
				{
					if (!$this->request->isAjaxRequest())
					{
						if ($this->request->getPathInfo() !== '')
						{
							$this->userSession->setReturnUrl($this->request->getPath());
						}
					}

					// Show the manual update notification template
					$this->runController('templates/manualUpdateNotification');
				}
			}
		}
		// We'll also let action requests to UpdateController through as well.
		else if ($this->request->isActionRequest() && (($actionSegs = $this->request->getActionSegments()) !== null) && isset($actionSegs[0]) && $actionSegs[0] == 'update')
		{
			$controller = $actionSegs[0];
			$action = isset($actionSegs[1]) ? $actionSegs[1] : 'index';
			$this->runController($controller.'/'.$action);
		}
		else
		{
			// If an exception gets throw during the rendering of the 503 template, let
			// TemplatesController->actionRenderError() take care of it.
			throw new HttpException(503);
		}

		// <Gandalf> YOU SHALL NOT PASS!
		$this->end();
	}

	/**
	 * Checks if the system is off, and if it is, enforces the "Access the site/CP when the system is off" permissions.
	 *
	 * @throws HttpException
	 * @return null
	 */
	private function _enforceSystemStatusPermissions()
	{
		if (!$this->_checkSystemStatusPermissions())
		{
			$error = null;

			if ($this->userSession->isLoggedIn())
			{
				if ($this->request->isCpRequest())
				{
					$error = Craft::t('Your account doesn’t have permission to access the Control Panel when the system is offline.');
				}
				else
				{
					$error = Craft::t('Your account doesn’t have permission to access the site when the system is offline.');
				}

				$error .= ' <a href="'.UrlHelper::getUrl(craft()->config->getLogoutPath()).'">'.Craft::t('Log out?').'</a>';
			}
			else
			{
				// If this is a CP request, redirect to the Login page
				if ($this->request->isCpRequest())
				{
					$this->userSession->requireLogin();
				}
			}

			throw new HttpException(503, $error);
		}
	}

	/**
	 * Returns whether the user has permission to be accessing the site/CP while it's offline, if it is.
	 *
	 * @return bool
	 */
	private function _checkSystemStatusPermissions()
	{
		if ($this->isSystemOn())
		{
			return true;
		}

		if ($this->request->isCpRequest() ||

			// Special case because we hide the cpTrigger in emails.
			$this->request->getPath() === craft()->config->get('actionTrigger').'/users/forgotpassword' ||
			$this->request->getPath() === craft()->config->get('actionTrigger').'/users/setpassword'
		)
		{
			if ($this->userSession->checkPermission('accessCpWhenSystemIsOff'))
			{
				return true;
			}

			if ($this->request->getSegment(1) == 'manualupdate')
			{
				return true;
			}

			$actionSegs = $this->request->getActionSegments();

			if ($actionSegs && (
				$actionSegs == array('users', 'login') ||
				$actionSegs == array('users', 'logout') ||
				$actionSegs == array('users', 'forgotpassword') ||
				$actionSegs == array('users', 'setpassword') ||
				$actionSegs[0] == 'update'
			))
			{
				return true;
			}
		}
		else
		{
			if ($this->userSession->checkPermission('accessSiteWhenSystemIsOff'))
			{
				return true;
			}
		}

		return false;
	}
}<|MERGE_RESOLUTION|>--- conflicted
+++ resolved
@@ -286,33 +286,7 @@
 	 */
 	public function getLanguage()
 	{
-<<<<<<< HEAD
 		return $this->asa('AppBehavior')->getLanguage();
-=======
-		if (!isset($this->_language))
-		{
-			// This method shouldn't be the one to initialize HttpRequestService.
-			if (!$this->getComponent('request', false))
-			{
-				return $this->sourceLanguage;
-			}
-
-			// Defend against an infinite getLanguage() loop
-			if (!$this->_gettingLanguage)
-			{
-				$this->_gettingLanguage = true;
-				$this->setLanguage($this->_getTargetLanguage());
-			}
-			else
-			{
-				// We tried to get the language, but something went wrong. Use fallback to prevent infinite loop.
-				$this->setLanguage($this->_getFallbackLanguage());
-				$this->_gettingLanguage = false;
-			}
-		}
-
-		return $this->_language;
->>>>>>> 439db621
 	}
 
 	/**
