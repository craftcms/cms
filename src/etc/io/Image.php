--- conflicted
+++ resolved
@@ -348,15 +348,12 @@
 	/**
 	 * Saves the image to the target path.
 	 *
-<<<<<<< HEAD
+	 * @param string $targetPath
+	 * @param bool   $sanitizeAndAutoQuality
+	 *
 	 * @param      $targetPath
 	 * @param bool $sanitizeAndAutoQuality
 	 * @param string $extension
-=======
-	 * @param string $targetPath
-	 * @param bool   $sanitizeAndAutoQuality
-	 *
->>>>>>> 9d4ec7c4
 	 * @return bool
 	 */
 	public function saveAs($targetPath, $sanitizeAndAutoQuality = false, $extension = null)
@@ -382,8 +379,8 @@
 
 	/**
 	 * Normalizes the given dimensions.  If width or height is set to 'AUTO', we calculate the missing dimension.
-	 *
 	 * @param int|string $width
+	 *
 	 * @param int|string $height
 	 *
 	 * @throws Exception
@@ -470,7 +467,6 @@
 	 * Get save options.
 	 *
 	 * @param int|null $quality
-	 *
 	 * @return array
 	 */
 	private function _getSaveOptions($quality = null)
