--- conflicted
+++ resolved
@@ -7,12 +7,7 @@
 	private $_image;
 	private $_extension;
 	private $_instance;
-<<<<<<< HEAD
-=======
-	private $_width;
-	private $_height;
 	private $_isAnimatedGif = false;
->>>>>>> 6e5caa0b
 
 	function __construct()
 	{
