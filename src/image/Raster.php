--- conflicted
+++ resolved
@@ -525,18 +525,13 @@
      */
     public function getIsTransparent(): bool
     {
-<<<<<<< HEAD
-        if (Craft::$app->getImages()->getIsImagick() && method_exists(Imagick::class, 'getImageAlphaChannel')) {
-            return $this->_image->getImagick()->getImageAlphaChannel();
-=======
         if (Craft::$app->getImages()->getIsImagick()) {
             // https://github.com/php-imagine/Imagine/issues/842#issuecomment-1402748019
-            $alphaRange = $this->_image->getImagick()->getImageChannelRange(\Imagick::CHANNEL_ALPHA);
+            $alphaRange = $this->_image->getImagick()->getImageChannelRange(Imagick::CHANNEL_ALPHA);
             return (
                 isset($alphaRange['minima'], $alphaRange['maxima']) &&
                 $alphaRange['minima'] < $alphaRange['maxima']
             );
->>>>>>> 60137793
         }
 
         return false;
