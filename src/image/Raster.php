<?php
/**
 * @link      https://craftcms.com/
 * @copyright Copyright (c) Pixel & Tonic, Inc.
 * @license   https://craftcms.com/license
 */

namespace craft\image;

use Craft;
use craft\base\Image;
use craft\errors\ImageException;
use craft\helpers\FileHelper;
use craft\helpers\Image as ImageHelper;
use craft\helpers\StringHelper;
use Imagine\Exception\NotSupportedException;
use Imagine\Exception\RuntimeException;
use Imagine\Gd\Image as GdImage;
use Imagine\Gd\Imagine as GdImagine;
use Imagine\Image\AbstractFont as Font;
use Imagine\Image\Box;
use Imagine\Image\ImageInterface as Imagine;
use Imagine\Image\Metadata\ExifMetadataReader;
use Imagine\Image\Palette\RGB;
use Imagine\Image\Point;
use Imagine\Imagick\Image as ImagickImage;
use Imagine\Imagick\Imagine as ImagickImagine;
use yii\base\ErrorException;

/**
 * Raster class is used for raster image manipulations.
 *
 * @author Pixel & Tonic, Inc. <support@pixelandtonic.com>
 * @since  3.0
 */
class Raster extends Image
{
    // Properties
    // =========================================================================

    /**
     * @var string|null
     */
    private $_imageSourcePath;

    /**
     * @var string|null
     */
    private $_extension;

    /**
     * @var bool
     */
    private $_isAnimatedGif = false;

    /**
     * @var int
     */
    private $_quality = 0;

    /**
     * @var ImagickImage|GdImage|null
     */
    private $_image;

    /**
     * @var Imagine|null
     */
    private $_instance;

    /**
     * @var RGB|null
     */
    private $_palette;

    /**
     * @var Font|null
     */
    private $_font;

    // Public Methods
    // =========================================================================

    /**
     * @inheritdoc
     */
    public function __construct($config = [])
    {
        $configService = Craft::$app->getConfig();

        $extension = strtolower($configService->get('imageDriver'));

        // If it's explicitly set, take their word for it.
        if ($extension === 'gd') {
            $this->_instance = new GdImagine();
        } else {
            if ($extension === 'imagick') {
                $this->_instance = new ImagickImagine();
            } else {
                // Let's try to auto-detect.
                if (Craft::$app->getImages()->getIsGd()) {
                    $this->_instance = new GdImagine();
                } else {
                    $this->_instance = new ImagickImagine();
                }
            }
        }

        $this->_quality = $configService->get('defaultImageQuality');

        parent::__construct($config);
    }

    /**
     * @inheritdoc
     */
    public function getWidth(): int
    {
        return $this->_image->getSize()->getWidth();
    }

    /**
     * @inheritdoc
     */
    public function getHeight(): int
    {
        return $this->_image->getSize()->getHeight();
    }

    /**
     * @inheritdoc
     */
    public function getExtension(): string
    {
        return $this->_extension;
    }

    /**
     * @inheritdoc
     */
    public function loadImage(string $path)
    {
        $imageService = Craft::$app->getImages();

        if (!is_file($path)) {
            Craft::error('Tried to load an image at '.$path.', but the file does not exist.', __METHOD__);
            throw new ImageException(Craft::t('app', 'No file exists at the given path.'));
        }

        if (!$imageService->checkMemoryForImage($path)) {
            throw new ImageException(Craft::t('app',
                'Not enough memory available to perform this image operation.'));
        }

        // Make sure the image says it's an image
        $mimeType = FileHelper::getMimeType($path, null, false);

        if ($mimeType !== null && strpos($mimeType, 'image/') !== 0) {
            throw new ImageException(Craft::t('app', 'The file “{name}” does not appear to be an image.', ['name' => pathinfo($path, PATHINFO_BASENAME)]));
        }

        try {
            $this->_image = $this->_instance->open($path);
        } catch (\Exception $exception) {
            throw new ImageException(Craft::t('app', 'The file “{path}” does not appear to be an image.', ['path' => $path]));
        }

        // For Imagick, convert CMYK to RGB, save and re-open.
        if (!Craft::$app->getImages()->getIsGd()
            && method_exists($this->_image->getImagick(), 'getImageColorspace')
            && $this->_image->getImagick()->getImageColorspace() === \Imagick::COLORSPACE_CMYK
            && method_exists($this->_image->getImagick(), 'transformImageColorspace')
        ) {
            $this->_image->getImagick()->transformImageColorspace(\Imagick::COLORSPACE_SRGB);
            $this->_image->save();

            return Craft::$app->getImages()->loadImage($path);
        }

        $this->_imageSourcePath = $path;
        $this->_extension = pathinfo($path, PATHINFO_EXTENSION);

        if ($this->_extension === 'gif') {
            if (!$imageService->getIsGd() && $this->_image->layers()) {
                $this->_isAnimatedGif = true;
            }
        }

        return $this;
    }

    /**
     * @inheritdoc
     */
    public function crop(int $x1, int $x2, int $y1, int $y2)
    {
        $width = $x2 - $x1;
        $height = $y2 - $y1;

        if ($this->_isAnimatedGif) {

            // Create a new image instance to avoid object references messing up our dimensions.
            $newSize = new Box($width, $height);
            $startingPoint = new Point($x1, $y1);
            $gif = $this->_instance->create($newSize);
            $gif->layers()->remove(0);

            foreach ($this->_image->layers() as $layer) {
                $croppedLayer = $layer->crop($startingPoint, $newSize);
                $gif->layers()->add($croppedLayer);

                // Let's update dateUpdated in case this is going to take awhile.
                if ($index = Craft::$app->getAssetTransforms()->getActiveTransformIndex()) {
                    Craft::$app->getAssetTransforms()->storeTransformIndexData($index);
                }
            }

            $this->_image = $gif;
        } else {
            $this->_image->crop(new Point($x1, $y1), new Box($width, $height));
        }

        return $this;
    }

    /**
     * @inheritdoc
     */
    public function scaleToFit(int $targetWidth, int $targetHeight = null, bool $scaleIfSmaller = true)
    {
        $this->normalizeDimensions($targetWidth, $targetHeight);

        if ($scaleIfSmaller || $this->getWidth() > $targetWidth || $this->getHeight() > $targetHeight) {
            $factor = max($this->getWidth() / $targetWidth, $this->getHeight() / $targetHeight);
            $this->resize(round($this->getWidth() / $factor), round($this->getHeight() / $factor));
        }

        return $this;
    }

    /**
     * @inheritdoc
     */
<<<<<<< HEAD
    public function scaleAndCrop($targetWidth, $targetHeight = null, $scaleIfSmaller = true, $cropPosition = 'center-center')
=======
    public function scaleAndCrop(int $targetWidth = null, int $targetHeight = null, bool $scaleIfSmaller = true, string $cropPositions = 'center-center')
>>>>>>> 27d433d2
    {
        $this->normalizeDimensions($targetWidth, $targetHeight);

        if ($scaleIfSmaller || $this->getWidth() > $targetWidth || $this->getHeight() > $targetHeight) {
            // Scale first.
            $factor = min($this->getWidth() / $targetWidth, $this->getHeight() / $targetHeight);
            $newHeight = round($this->getHeight() / $factor);
            $newWidth = round($this->getWidth() / $factor);

            $this->resize($newWidth, $newHeight);

<<<<<<< HEAD
            if (is_array($cropPosition)) {
                $centerX = $cropPosition['x'] / $factor;
                $centerY = $cropPosition['y'] / $factor;
                $x1 = $centerX - $targetWidth/2;
                $y1 = $centerY - $targetHeight/2;
                $x2 = $x1 + $targetWidth;
                $y2 = $y1 + $targetHeight;

                // Now see if we have to bump this around to make it fit the image.
                if ($x1 < 0) {
                    $x2 -= $x1;
                    $x1 = 0;
                }
                if ($y1 < 0) {
                    $y2 -= $y1;
                    $y1 = 0;
                }
                if ($x2 > $newWidth) {
                    $x1 -= ($x2 - $newWidth);
                    $x2 = $newWidth;
                }
                if ($y2 > $newHeight) {
                    $y1 -= ($y2 - $newHeight);
                    $y2 = $newHeight;
                }
            } else {
                list($verticalPosition, $horizontalPosition) = explode('-', $cropPosition);

                // Now crop.
                if ($newWidth - $targetWidth > 0) {

                    switch ($horizontalPosition) {
                        case 'left': {
                            $x1 = 0;
                            $x2 = $x1 + $targetWidth;
                            break;
                        }
                        case 'right': {
                            $x2 = $newWidth;
                            $x1 = $newWidth - $targetWidth;
                            break;
                        }
                        default: {
                            $x1 = round(($newWidth - $targetWidth) / 2);
                            $x2 = $x1 + $targetWidth;
                            break;
                        }
                    }

                    $y1 = 0;
                    $y2 = $y1 + $targetHeight;
                } elseif ($newHeight - $targetHeight > 0) {
                    switch ($verticalPosition) {
                        case 'top': {
                            $y1 = 0;
                            $y2 = $y1 + $targetHeight;
                            break;
                        }
                        case 'bottom': {
                            $y2 = $newHeight;
                            $y1 = $newHeight - $targetHeight;
                            break;
                        }
                        default: {
                            $y1 = round(($newHeight - $targetHeight) / 2);
                            $y2 = $y1 + $targetHeight;
                            break;
                        }
                    }
=======
            // Now crop.
            if ($newWidth - $targetWidth > 0) {
                switch ($horizontalPosition) {
                    case 'left':
                        $x1 = 0;
                        $x2 = $x1 + $targetWidth;
                        break;
                    case 'right':
                        $x2 = $newWidth;
                        $x1 = $newWidth - $targetWidth;
                        break;
                    default:
                        $x1 = round(($newWidth - $targetWidth) / 2);
                        $x2 = $x1 + $targetWidth;
                        break;
                }

                $y1 = 0;
                $y2 = $y1 + $targetHeight;
            } elseif ($newHeight - $targetHeight > 0) {
                switch ($verticalPosition) {
                    case 'top':
                        $y1 = 0;
                        $y2 = $y1 + $targetHeight;
                        break;
                    case 'bottom':
                        $y2 = $newHeight;
                        $y1 = $newHeight - $targetHeight;
                        break;
                    default:
                        $y1 = round(($newHeight - $targetHeight) / 2);
                        $y2 = $y1 + $targetHeight;
                }
>>>>>>> 27d433d2

                    $x1 = 0;
                    $x2 = $x1 + $targetWidth;
                } else {
                    $x1 = round(($newWidth - $targetWidth) / 2);
                    $x2 = $x1 + $targetWidth;
                    $y1 = round(($newHeight - $targetHeight) / 2);
                    $y2 = $y1 + $targetHeight;
                }
            }

            $this->crop($x1, $x2, $y1, $y2);
        }

        return $this;
    }

    /**
     * @inheritdoc
     */
    public function resize(int $targetWidth, int $targetHeight = null)
    {
        $this->normalizeDimensions($targetWidth, $targetHeight);

        if ($this->_isAnimatedGif) {

            // Create a new image instance to avoid object references messing up our dimensions.
            $newSize = new Box($targetWidth, $targetHeight);
            $gif = $this->_instance->create($newSize);
            $gif->layers()->remove(0);

            foreach ($this->_image->layers() as $layer) {
                $resizedLayer = $layer->resize($newSize, $this->_getResizeFilter());
                $gif->layers()->add($resizedLayer);

                // Let's update dateUpdated in case this is going to take awhile.
                if ($index = Craft::$app->getAssetTransforms()->getActiveTransformIndex()) {
                    Craft::$app->getAssetTransforms()->storeTransformIndexData($index);
                }
            }

            $this->_image = $gif;
        } else {
            if (Craft::$app->getImages()->getIsImagick() && Craft::$app->getConfig()->get('optimizeImageFilesize')) {
                $this->_image->smartResize(new Box($targetWidth,
                    $targetHeight), false, $this->_quality);
            } else {
                $this->_image->resize(new Box($targetWidth,
                    $targetHeight), $this->_getResizeFilter());
            }

            if (Craft::$app->getImages()->getIsImagick()) {
                $this->_image->getImagick()->setImagePage(0, 0, 0, 0);
            }
        }

        return $this;
    }

    /**
     * Rotates the image by the given degrees.
     *
     * @param int $degrees
     *
     * @return static Self reference
     */
    public function rotate(int $degrees)
    {
        $this->_image->rotate($degrees);

        $this->_image->getImagick()->setImagePage($this->getWidth(), $this->getHeight(), 0, 0);

        return $this;
    }

    /**
     * Flips the image horizontally.
     *
     * @return static Self reference
     */
    public function flipHorizontally(){
        $this->_image->flipHorizontally();

        return $this;
    }

    /**
     * Flips the image vertically.
     *
     * @return static Self reference
     */
    public function flipVertically(){
        $this->_image->flipVertically();

        return $this;
    }

    /**
     * Sets the image quality.
     *
     * @param int $quality
     *
     * @return static Self reference
     */
    public function setQuality(int $quality)
    {
        $this->_quality = $quality;

        return $this;
    }

    /**
     * @inheritdoc
     */
    public function saveAs(string $targetPath, bool $autoQuality = false): bool
    {
        $extension = StringHelper::toLowerCase(pathinfo($targetPath, PATHINFO_EXTENSION));

        $options = $this->_getSaveOptions(null, $extension);
        $targetPath = pathinfo($targetPath, PATHINFO_DIRNAME).DIRECTORY_SEPARATOR.pathinfo($targetPath, PATHINFO_FILENAME).'.'.pathinfo($targetPath, PATHINFO_EXTENSION);

        try {
            if ($autoQuality && in_array($extension, ['jpeg', 'jpg', 'png'], true)) {
                clearstatcache();
                $originalSize = filesize($this->_imageSourcePath);
                $tempFile = $this->_autoGuessImageQuality($targetPath, $originalSize, $extension, 0, 200);
                try {
                    rename($tempFile, $targetPath);
                } catch (ErrorException $e) {
                    Craft::warning("Unable to rename \"{$tempFile}\" to \"{$targetPath}\": ".$e->getMessage(), __METHOD__);
                }
            } else {
                $this->_image->save($targetPath, $options);
            }
        } catch (RuntimeException $e) {
            throw new ImageException(Craft::t('app', 'Failed to save the image.'), $e->getCode(), $e);
        }

        return true;
    }

    /**
     * Loads an image from an SVG string.
     *
     * @param string $svgContent
     *
     * @return static Self reference
     * @throws ImageException if the SVG string cannot be loaded.
     */
    public function loadFromSVG(string $svgContent)
    {
        try {
            $this->_image = $this->_instance->load($svgContent);
        } catch (RuntimeException $e) {
            try {
                // Invalid SVG. Maybe it's missing its DTD?
                $svgContent = '<?xml version="1.0" encoding="UTF-8" standalone="no"?>'.$svgContent;
                $this->_image = $this->_instance->load($svgContent);
            } catch (RuntimeException $e) {
                throw new ImageException(Craft::t('app', 'Failed to load the SVG string.'), $e->getCode(), $e);
            }
        }

        return $this;
    }

    /**
     * @inheritdoc
     */
    public function getIsTransparent(): bool
    {
        if (Craft::$app->getImages()->getIsImagick() && method_exists(\Imagick::class, 'getImageAlphaChannel')) {
            return $this->_image->getImagick()->getImageAlphaChannel();
        }

        return false;
    }

    /**
     * Returns EXIF metadata for a file by its path.
     *
     * @param string $filePath
     *
     * @return array
     */
    public function getExifMetadata(string $filePath): array
    {
        try {
            $exifReader = new ExifMetadataReader();
            $this->_instance->setMetadataReader($exifReader);
            $exif = $this->_instance->open($filePath)->metadata();

            return $exif->toArray();
        } catch (NotSupportedException $exception) {
            Craft::error($exception->getMessage(), __METHOD__);

            return [];
        }
    }

    /**
     * Sets properties for text drawing on the image.
     *
     * @param string $fontFile path to the font file on server
     * @param int    $size     font size to use
     * @param string $color    font color to use in hex format
     *
     * @return void
     */
    public function setFontProperties(string $fontFile, int $size, string $color)
    {
        if ($this->_palette === null) {
            $this->_palette = new RGB();
        }

        $this->_font = $this->_instance->font($fontFile, $size, $this->_palette->color($color));
    }

    /**
     * Returns the bounding text box for a text string and an angle
     *
     * @param string $text
     * @param int    $angle
     *
     * @return \Imagine\Image\BoxInterface
     * @throws ImageException if attempting to create text box with no font properties
     */
    public function getTextBox(string $text, int $angle = 0)
    {
        if ($this->_font === null) {
            throw new ImageException(Craft::t('app', 'No font properties have been set. Call Raster::setFontProperties() first.'));
        }

        return $this->_font->box($text, $angle);
    }

    /**
     * Writes text on an image.
     *
     * @param string $text
     * @param int    $x
     * @param int    $y
     * @param int    $angle
     *
     * @return void
     * @throws ImageException If attempting to create text box with no font properties et.
     */
    public function writeText(string $text, int $x, int $y, int $angle = 0)
    {

        if ($this->_font === null) {
            throw new ImageException(Craft::t('app', 'No font properties have been set. Call ImageHelper::setFontProperties() first.'));
        }

        $point = new Point($x, $y);
        $this->_image->draw()->text($text, $this->_font, $point, $angle);
    }

    // Private Methods
    // =========================================================================

    /**
     * @param string $tempFileName
     * @param int    $originalSize
     * @param string $extension
     * @param int    $minQuality
     * @param int    $maxQuality
     * @param int    $step
     *
     * @return string the resulting file path
     */
    private function _autoGuessImageQuality(string $tempFileName, int $originalSize, string $extension, int $minQuality, int $maxQuality, int $step = 0): string
    {
        // Give ourselves some extra time.
        @set_time_limit(30);

        if ($step === 0) {
            $tempFileName = pathinfo($tempFileName, PATHINFO_DIRNAME).DIRECTORY_SEPARATOR.pathinfo($tempFileName, PATHINFO_FILENAME).'-temp.'.$extension;
        }

        // Find our target quality by splitting the min and max qualities
        $midQuality = (int)ceil($minQuality + (($maxQuality - $minQuality) / 2));

        // Set the min and max acceptable ranges. .10 means anything between 90% and 110% of the original file size is acceptable.
        $acceptableRange = .10;

        clearstatcache();

        // Generate a new temp image and get it's file size.
        $this->_image->save($tempFileName, $this->_getSaveOptions($midQuality, $extension));
        $newFileSize = filesize($tempFileName);

        // If we're on step 10 OR we're within our acceptable range threshold OR midQuality = maxQuality (1 == 1),
        // let's use the current image.
        if ($step == 10 || abs(1 - $originalSize / $newFileSize) < $acceptableRange || $midQuality == $maxQuality) {
            clearstatcache();

            // Generate one last time.
            $this->_image->save($tempFileName,
                $this->_getSaveOptions($midQuality));

            return $tempFileName;
        }

        $step++;

        if ($newFileSize > $originalSize) {
            return $this->_autoGuessImageQuality($tempFileName, $originalSize,
                $extension, $minQuality, $midQuality, $step);
        } // Too much.
        else {
            return $this->_autoGuessImageQuality($tempFileName, $originalSize,
                $extension, $midQuality, $maxQuality, $step);
        }
    }

    /**
     * @return mixed
     */
    private function _getResizeFilter()
    {
        return (Craft::$app->getImages()->getIsGd() ? Imagine::FILTER_UNDEFINED : Imagine::FILTER_LANCZOS);
    }

    /**
     * Returns save options.
     *
     * @param int|null    $quality
     * @param string|null $extension
     *
     * @return array
     */
    private function _getSaveOptions(int $quality = null, string $extension = null): array
    {
        // Because it's possible for someone to set the quality to 0.
        $quality = ($quality === null ? $this->_quality : $quality);
        $extension = (!$extension ? $this->getExtension() : $extension);

        switch ($extension) {
            case 'jpeg':
            case 'jpg':
                return ['jpeg_quality' => $quality, 'flatten' => true];

            case 'gif':
                return ['animated' => $this->_isAnimatedGif];

            case 'png':
                // Valid PNG quality settings are 0-9, so normalize and flip, because we're talking about compression
                // levels, not quality, like jpg and gif.
                $normalizedQuality = round(($quality * 9) / 100);
                $normalizedQuality = 9 - $normalizedQuality;
                if ($normalizedQuality < 0) {
                    $normalizedQuality = 0;
                }
                if ($normalizedQuality > 9) {
                    $normalizedQuality = 9;
                }
                $options = [
                    'png_compression_level' => $normalizedQuality,
                    'flatten' => false
                ];
                $pngInfo = ImageHelper::pngImageInfo($this->_imageSourcePath);
                // Even though a 2 channel PNG is valid (Grayscale with alpha channel), Imagick doesn't recognize it as
                // a valid format: http://www.imagemagick.org/script/formats.php
                // So 2 channel PNGs get converted to 4 channel.
                if (is_array($pngInfo) && isset($pngInfo['channels']) && $pngInfo['channels'] !== 2) {
                    $format = 'png'.(8 * $pngInfo['channels']);
                } else {
                    $format = 'png32';
                }
                $options['png_format'] = $format;

                return $options;

            default:
                return [];
        }
    }
}<|MERGE_RESOLUTION|>--- conflicted
+++ resolved
@@ -241,11 +241,7 @@
     /**
      * @inheritdoc
      */
-<<<<<<< HEAD
-    public function scaleAndCrop($targetWidth, $targetHeight = null, $scaleIfSmaller = true, $cropPosition = 'center-center')
-=======
-    public function scaleAndCrop(int $targetWidth = null, int $targetHeight = null, bool $scaleIfSmaller = true, string $cropPositions = 'center-center')
->>>>>>> 27d433d2
+    public function scaleAndCrop(int $targetWidth = null, int $targetHeight = null, bool $scaleIfSmaller = true, string $cropPosition = 'center-center')
     {
         $this->normalizeDimensions($targetWidth, $targetHeight);
 
@@ -257,7 +253,23 @@
 
             $this->resize($newWidth, $newHeight);
 
-<<<<<<< HEAD
+            // Now crop.
+            if ($newWidth - $targetWidth > 0) {
+                switch ($horizontalPosition) {
+                    case 'left':
+                        $x1 = 0;
+                        $x2 = $x1 + $targetWidth;
+                        break;
+                    case 'right':
+                        $x2 = $newWidth;
+                        $x1 = $newWidth - $targetWidth;
+                        break;
+                    default:
+                        $x1 = round(($newWidth - $targetWidth) / 2);
+                        $x2 = $x1 + $targetWidth;
+                        break;
+                }
+
             if (is_array($cropPosition)) {
                 $centerX = $cropPosition['x'] / $factor;
                 $centerY = $cropPosition['y'] / $factor;
@@ -265,6 +277,20 @@
                 $y1 = $centerY - $targetHeight/2;
                 $x2 = $x1 + $targetWidth;
                 $y2 = $y1 + $targetHeight;
+            } elseif ($newHeight - $targetHeight > 0) {
+                switch ($verticalPosition) {
+                    case 'top':
+                        $y1 = 0;
+                        $y2 = $y1 + $targetHeight;
+                        break;
+                    case 'bottom':
+                        $y2 = $newHeight;
+                        $y1 = $newHeight - $targetHeight;
+                        break;
+                    default:
+                        $y1 = round(($newHeight - $targetHeight) / 2);
+                        $y2 = $y1 + $targetHeight;
+                }
 
                 // Now see if we have to bump this around to make it fit the image.
                 if ($x1 < 0) {
@@ -327,41 +353,6 @@
                             break;
                         }
                     }
-=======
-            // Now crop.
-            if ($newWidth - $targetWidth > 0) {
-                switch ($horizontalPosition) {
-                    case 'left':
-                        $x1 = 0;
-                        $x2 = $x1 + $targetWidth;
-                        break;
-                    case 'right':
-                        $x2 = $newWidth;
-                        $x1 = $newWidth - $targetWidth;
-                        break;
-                    default:
-                        $x1 = round(($newWidth - $targetWidth) / 2);
-                        $x2 = $x1 + $targetWidth;
-                        break;
-                }
-
-                $y1 = 0;
-                $y2 = $y1 + $targetHeight;
-            } elseif ($newHeight - $targetHeight > 0) {
-                switch ($verticalPosition) {
-                    case 'top':
-                        $y1 = 0;
-                        $y2 = $y1 + $targetHeight;
-                        break;
-                    case 'bottom':
-                        $y2 = $newHeight;
-                        $y1 = $newHeight - $targetHeight;
-                        break;
-                    default:
-                        $y1 = round(($newHeight - $targetHeight) / 2);
-                        $y2 = $y1 + $targetHeight;
-                }
->>>>>>> 27d433d2
 
                     $x1 = 0;
                     $x2 = $x1 + $targetWidth;
