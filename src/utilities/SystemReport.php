<?php
/**
 * @link https://craftcms.com/
 * @copyright Copyright (c) Pixel & Tonic, Inc.
 * @license https://craftcms.github.io/license/
 */

namespace craft\utilities;

use Composer\InstalledVersions;
use Craft;
use craft\base\PluginInterface;
use craft\base\Utility;
use craft\helpers\App;
<<<<<<< HEAD
=======
use GuzzleHttp\Client;
>>>>>>> 51d71440
use RequirementsChecker;
use yii\base\Module;

/**
 * SystemReport represents a SystemReport dashboard widget.
 *
 * @author Pixel & Tonic, Inc. <support@pixelandtonic.com>
 * @since 3.0.0
 */
class SystemReport extends Utility
{
    /**
     * @inheritdoc
     */
    public static function displayName(): string
    {
        return Craft::t('app', 'System Report');
    }

    /**
     * @inheritdoc
     */
    public static function id(): string
    {
        return 'system-report';
    }

    /**
     * @inheritdoc
     */
    public static function iconPath()
    {
        return Craft::getAlias('@appicons/check.svg');
    }

    /**
     * @inheritdoc
     */
    public static function contentHtml(): string
    {
        $modules = [];
        foreach (Craft::$app->getModules() as $id => $module) {
            if ($module instanceof PluginInterface) {
                continue;
            }
            if ($module instanceof Module) {
                $modules[$id] = get_class($module);
            } else if (is_string($module)) {
                $modules[$id] = $module;
            } else if (is_array($module) && isset($module['class'])) {
                $modules[$id] = $module['class'];
            } else {
                $modules[$id] = Craft::t('app', 'Unknown type');
            }
        }

        $aliases = [];
        foreach (Craft::$aliases as $alias => $value) {
            if (is_array($value)) {
                foreach ($value as $a => $v) {
                    $aliases[$a] = $v;
                }
            } else {
                $aliases[$alias] = $value;
            }
        }
        ksort($aliases);

        return Craft::$app->getView()->renderTemplate('_components/utilities/SystemReport', [
            'appInfo' => self::_appInfo(),
            'plugins' => Craft::$app->getPlugins()->getAllPlugins(),
            'modules' => $modules,
            'aliases' => $aliases,
            'requirements' => self::_requirementResults(),
        ]);
    }

    /**
     * Returns application info.
     *
     * @return array
     */
    private static function _appInfo(): array
    {
        return [
            'PHP version' => App::phpVersion(),
            'OS version' => PHP_OS . ' ' . php_uname('r'),
            'Database driver & version' => self::_dbDriver(),
            'Image driver & version' => self::_imageDriver(),
            'Craft edition & version' => 'Craft ' . App::editionName(Craft::$app->getEdition()) . ' ' . Craft::$app->getVersion(),
<<<<<<< HEAD
            'Yii version' => InstalledVersions::getPrettyVersion('yiisoft/yii2'),
            'Twig version' => InstalledVersions::getPrettyVersion('twig/twig'),
            'Guzzle version' => InstalledVersions::getPrettyVersion('guzzlehttp/guzzle'),
            'Imagine version' => InstalledVersions::getPrettyVersion('pixelandtonic/imagine'),
=======
            'Yii version' => Yii::getVersion(),
            'Twig version' => Environment::VERSION,
            'Guzzle version' => Client::VERSION,
>>>>>>> 51d71440
        ];
    }

    /**
     * Returns the DB driver name and version
     *
     * @return string
     */
    private static function _dbDriver(): string
    {
        $db = Craft::$app->getDb();

        if ($db->getIsMysql()) {
            $driverName = 'MySQL';
        } else {
            $driverName = 'PostgreSQL';
        }

        return $driverName . ' ' . App::normalizeVersion($db->getSchema()->getServerVersion());
    }

    /**
     * Returns the image driver name and version
     *
     * @return string
     */
    private static function _imageDriver(): string
    {
        $imagesService = Craft::$app->getImages();

        if ($imagesService->getIsGd()) {
            $driverName = 'GD';
        } else {
            $driverName = 'Imagick';
        }

        return $driverName . ' ' . $imagesService->getVersion();
    }

    /**
     * Runs the requirements checker and returns its results.
     *
     * @return array
     */
    private static function _requirementResults(): array
    {
        $reqCheck = new RequirementsChecker();
        $reqCheck->checkCraft();

        return $reqCheck->getResult()['requirements'];
    }
}<|MERGE_RESOLUTION|>--- conflicted
+++ resolved
@@ -12,10 +12,6 @@
 use craft\base\PluginInterface;
 use craft\base\Utility;
 use craft\helpers\App;
-<<<<<<< HEAD
-=======
-use GuzzleHttp\Client;
->>>>>>> 51d71440
 use RequirementsChecker;
 use yii\base\Module;
 
@@ -106,16 +102,9 @@
             'Database driver & version' => self::_dbDriver(),
             'Image driver & version' => self::_imageDriver(),
             'Craft edition & version' => 'Craft ' . App::editionName(Craft::$app->getEdition()) . ' ' . Craft::$app->getVersion(),
-<<<<<<< HEAD
             'Yii version' => InstalledVersions::getPrettyVersion('yiisoft/yii2'),
             'Twig version' => InstalledVersions::getPrettyVersion('twig/twig'),
             'Guzzle version' => InstalledVersions::getPrettyVersion('guzzlehttp/guzzle'),
-            'Imagine version' => InstalledVersions::getPrettyVersion('pixelandtonic/imagine'),
-=======
-            'Yii version' => Yii::getVersion(),
-            'Twig version' => Environment::VERSION,
-            'Guzzle version' => Client::VERSION,
->>>>>>> 51d71440
         ];
     }
 
