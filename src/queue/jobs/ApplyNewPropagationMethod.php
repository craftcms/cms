--- conflicted
+++ resolved
@@ -51,13 +51,9 @@
         $query = $elementType::find()
             ->siteId('*')
             ->unique()
-<<<<<<< HEAD
             ->status(null);
-=======
-            ->anyStatus()
             ->drafts(null)
             ->provisionalDrafts(null);
->>>>>>> 48c995ff
 
         if (!empty($this->criteria)) {
             Craft::configure($query, $this->criteria);
@@ -102,13 +98,9 @@
                     ->id($element->id)
                     ->siteId($otherSiteIds)
                     ->structureId($element->structureId)
-<<<<<<< HEAD
                     ->status(null)
-=======
-                    ->anyStatus()
                     ->drafts(null)
                     ->provisionalDrafts(null)
->>>>>>> 48c995ff
                     ->orderBy(null)
                     ->indexBy('siteId')
                     ->all();
