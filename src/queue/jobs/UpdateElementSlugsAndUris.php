--- conflicted
+++ resolved
@@ -11,11 +11,8 @@
 use craft\base\ElementInterface;
 use craft\elements\db\ElementQuery;
 use craft\elements\db\ElementQueryInterface;
-<<<<<<< HEAD
+use craft\errors\OperationAbortedException;
 use craft\helpers\Db;
-=======
-use craft\errors\OperationAbortedException;
->>>>>>> 534c38d9
 use craft\queue\BaseJob;
 use craft\queue\QueueInterface;
 use yii\queue\Queue;
@@ -110,12 +107,8 @@
         $this->_totalToProcess += $query->count();
         $elementsService = Craft::$app->getElements();
 
-<<<<<<< HEAD
         foreach (Db::each($query) as $element) {
-=======
-        foreach ($query->each() as $element) {
             /* @var ElementInterface $element */
->>>>>>> 534c38d9
             $this->setProgress($queue, $this->_totalProcessed++ / $this->_totalToProcess);
 
             $oldSlug = $element->slug;
