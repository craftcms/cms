<?php
/**
 * @link https://craftcms.com/
 * @copyright Copyright (c) Pixel & Tonic, Inc.
 * @license https://craftcms.github.io/license/
 */

namespace craft\queue\jobs;

use Craft;
use craft\base\ElementInterface;
use craft\elements\db\ElementQuery;
use craft\elements\db\ElementQueryInterface;
use craft\errors\OperationAbortedException;
use craft\helpers\Db;
use craft\queue\BaseJob;
use craft\queue\QueueInterface;
use yii\queue\Queue;

/**
 * UpdateElementSlugsAndUris job
 *
 * @author Pixel & Tonic, Inc. <support@pixelandtonic.com>
 * @since 3.0.0
 */
class UpdateElementSlugsAndUris extends BaseJob
{
    /**
     * @var int|int[]|null The ID(s) of the element(s) to update
     */
    public $elementId;

    /**
     * @var string|ElementInterface|null The type of elements to update.
     */
    public $elementType;

    /**
     * @var int|null The site ID of the elements to update.
     */
    public $siteId;

    /**
     * @var bool Whether the elements’ other sites should be updated as well.
     */
    public $updateOtherSites = true;

    /**
     * @var bool Whether the elements’ descendants should be updated as well.
     */
    public $updateDescendants = true;

    /**
     * @var int The total number of elements we are dealing with.
     */
    private $_totalToProcess;

    /**
     * @var int The number of elements we've dealt with so far
     */
    private $_totalProcessed;

    /**
     * @inheritdoc
     */
    public function execute($queue)
    {
        $this->_totalToProcess = 0;
        $this->_totalProcessed = 0;

        $query = $this->_createElementQuery()
            ->id($this->elementId);

        $this->_processElements($queue, $query);
    }

    /**
     * @inheritdoc
     */
    protected function defaultDescription(): string
    {
        return Craft::t('app', 'Updating element slugs and URIs');
    }

    /**
     * Creates an element query for the configured element type.
     *
     * @return ElementQueryInterface
     */
    private function _createElementQuery(): ElementQueryInterface
    {
        $class = $this->elementType;

        return $class::find()
            ->siteId($this->siteId)
            ->anyStatus();
    }

    /**
     * Updates the given elements’ slugs and URIs
     *
     * @param Queue|QueueInterface $queue
     * @param ElementQuery|ElementQueryInterface $query
     */
    private function _processElements($queue, $query)
    {
        $this->_totalToProcess += $query->count();
        $elementsService = Craft::$app->getElements();

<<<<<<< HEAD
        foreach (Db::each($query) as $element) {
            /* @var ElementInterface $element */
=======
        foreach ($query->each() as $element) {
            /** @var ElementInterface $element */
>>>>>>> 86dcff64
            $this->setProgress($queue, $this->_totalProcessed++ / $this->_totalToProcess);

            $oldSlug = $element->slug;
            $oldUri = $element->uri;

            try {
                $elementsService->updateElementSlugAndUri($element, $this->updateOtherSites, false, false);
            } catch (OperationAbortedException $e) {
                Craft::warning("Couldn’t update slug and URI for element $element->id: {$e->getMessage()}");
                continue;
            }

            // Only go deeper if something just changed
            if ($this->updateDescendants && ($element->slug !== $oldSlug || $element->uri !== $oldUri)) {
                $childQuery = $this->_createElementQuery()
                    ->descendantOf($element)
                    ->descendantDist(1);
                $this->_processElements($queue, $childQuery);
            }
        }
    }
}<|MERGE_RESOLUTION|>--- conflicted
+++ resolved
@@ -107,13 +107,8 @@
         $this->_totalToProcess += $query->count();
         $elementsService = Craft::$app->getElements();
 
-<<<<<<< HEAD
         foreach (Db::each($query) as $element) {
-            /* @var ElementInterface $element */
-=======
-        foreach ($query->each() as $element) {
             /** @var ElementInterface $element */
->>>>>>> 86dcff64
             $this->setProgress($queue, $this->_totalProcessed++ / $this->_totalToProcess);
 
             $oldSlug = $element->slug;
