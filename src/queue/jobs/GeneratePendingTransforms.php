<?php
/**
 * @link https://craftcms.com/
 * @copyright Copyright (c) Pixel & Tonic, Inc.
 * @license https://craftcms.github.io/license/
 */

namespace craft\queue\jobs;

use Craft;
use craft\elements\Asset;
use craft\i18n\Translation;
use craft\imagetransforms\ImageTransformer;
use craft\queue\BaseJob;
use Throwable;

/**
 * GeneratePendingTransforms job
 *
 * @author Pixel & Tonic, Inc. <support@pixelandtonic.com>
 * @since 3.0.0
 */
class GeneratePendingTransforms extends BaseJob
{
    /**
     * @inheritdoc
     */
    public function execute($queue): void
    {
        $transformer = Craft::createObject(ImageTransformer::class);

        // Get all the pending transform index IDs
        $indexIds = $transformer->getPendingTransformIndexIds();
        $totalIndexes = count($indexIds);

        foreach ($indexIds as $i => $id) {
<<<<<<< HEAD
            if ($index = $transformer->getTransformIndexModelById($id)) {
                $this->setProgress($queue, $i / $totalIndexes, Translation::prep('app', '{step, number} of {total, number}', [
                    'step' => $i + 1,
                    'total' => $totalIndexes,
                ]));
=======
            $this->setProgress($queue, $i / $totalIndexes, Craft::t('app', '{step, number} of {total, number}', [
                'step' => $i + 1,
                'total' => $totalIndexes,
            ]));
>>>>>>> 7fc7ba8b

            $index = $assetTransformsService->getTransformIndexModelById($id);

            // Make sure it hasn't been generated yet and isn't currently in progress
            if ($index && !$index->fileExists && !$index->inProgress) {
                // Don't let an exception stop us from processing the rest
                try {
                    $asset = Asset::findOne(['id' => $index->assetId]);
                    if ($asset) {
                        $transformer->getTransformUrl($asset, $index->getTransform(), true);
                    }
                } catch (Throwable) {
                }
            }
        }
    }

    /**
     * @inheritdoc
     */
    protected function defaultDescription(): ?string
    {
        return Translation::prep('app', 'Generating pending image transforms');
    }
}<|MERGE_RESOLUTION|>--- conflicted
+++ resolved
@@ -34,20 +34,12 @@
         $totalIndexes = count($indexIds);
 
         foreach ($indexIds as $i => $id) {
-<<<<<<< HEAD
-            if ($index = $transformer->getTransformIndexModelById($id)) {
-                $this->setProgress($queue, $i / $totalIndexes, Translation::prep('app', '{step, number} of {total, number}', [
-                    'step' => $i + 1,
-                    'total' => $totalIndexes,
-                ]));
-=======
-            $this->setProgress($queue, $i / $totalIndexes, Craft::t('app', '{step, number} of {total, number}', [
+            $this->setProgress($queue, $i / $totalIndexes, Translation::prep('app', '{step, number} of {total, number}', [
                 'step' => $i + 1,
                 'total' => $totalIndexes,
             ]));
->>>>>>> 7fc7ba8b
 
-            $index = $assetTransformsService->getTransformIndexModelById($id);
+            $index = $transformer->getTransformIndexModelById($id);
 
             // Make sure it hasn't been generated yet and isn't currently in progress
             if ($index && !$index->fileExists && !$index->inProgress) {
