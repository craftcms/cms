<?php

namespace craft\log;

use Craft;
use craft\helpers\App;
use Monolog\Formatter\FormatterInterface;
use Monolog\Formatter\LineFormatter;
use Monolog\Handler\RotatingFileHandler;
use Monolog\Handler\StreamHandler;
use Monolog\Logger;
use Monolog\Processor\ProcessorInterface;
use Monolog\Processor\PsrLogMessageProcessor;
use Psr\Log\LoggerInterface;
use Psr\Log\LogLevel;
use samdark\log\PsrTarget;
use yii\base\InvalidConfigException;
use yii\i18n\PhpMessageSource;
use yii\web\HttpException;

/**
 * Class MonologTarget
 *
 * @author Pixel & Tonic, Inc. <support@pixelandtonic.com>
 * @property-read string $contextMessage
 * @since 4.0.0
 */
class MonologTarget extends PsrTarget
{
    /**
<<<<<<< HEAD
=======
     * @inheritdoc
     * @var bool|null $addTimestampToContext Defaults to `true` if `addTimestampToMessage` is `false`.
     * @see addTimestampToMessage
     */
    public $addTimestampToContext;

    /**
     * @var bool
     */
    public bool $allowLineBreaks;

    /**
>>>>>>> 57f56eea
     * @inheritdoc
     */
    public $except = [
        PhpMessageSource::class . ':*',
        HttpException::class . ':404',
    ];

    /**
     * @var bool Whether to log request context
     */
    public bool $logContext = true;

    /**
     * @var bool
     */
    protected bool $allowLineBreaks;

    /**
     * @var string
     * @see Logger::$name
     */
    protected string $name;

    /**
     * @var string The PSR-3 log level to use.
     * @phpstan-var LogLevel::*
     */
    protected string $level = LogLevel::WARNING;

    /**
     * @var int The maximum number of files to keep in rotation.
     * @see RotatingFileHandler::$maxFiles
     */
    protected int $maxFiles = 5;

    /**
     * @see Logger::useMicrosecondTimestamps
     * @var bool
     */
    protected bool $useMicrosecondTimestamps = false;

    /**
     * @var FormatterInterface|null The Monolog formatter to use. Defaults to `LineFormatter`.
     */
    protected ?FormatterInterface $formatter = null;

    /**
     * @var ProcessorInterface|null The Monolog processor to use. Defaults to `PsrLogMessageProcessor`.
     */
    protected ?ProcessorInterface $processor = null;

    /**
     * @var Logger|null $logger
     */
    protected $logger;

    /**
<<<<<<< HEAD
     * @inheritDoc
=======
     * @inheritdoc
     * @throws InvalidConfigException
>>>>>>> 57f56eea
     */
    public function init(): void
    {
        $this->formatter = $this->formatter ?? new LineFormatter(
            dateFormat: 'Y-m-d H:i:s',
            allowInlineLineBreaks: $this->allowLineBreaks,
            ignoreEmptyContextAndExtra: true,
        );
        $this->processor = $this->processor ?? new PsrLogMessageProcessor();
        $this->logger = $this->_createLogger($this->name);
    }

    /**
     * @return Logger
     */
    public function getLogger(): Logger
    {
        return $this->logger;
    }

    /**
<<<<<<< HEAD
     * @throws InvalidConfigException
     * @inheritDoc
=======
     * @inheritdoc
>>>>>>> 57f56eea
     */
    public function setLogger(Logger|LoggerInterface $logger): void
    {
        throw new InvalidConfigException('Logger may not be configured directly.');
    }

    /**
<<<<<<< HEAD
     * Log additional request context.
     * @inheritDoc
=======
     * @inheritdoc
     * @throws InvalidConfigException
>>>>>>> 57f56eea
     */
    public function export(): void
    {
        parent::export();

        if ($this->logContext) {
            return;
        }

        $message = 'Request context';
        $vars = [];

        if ($this->allowLineBreaks) {
            $message .= "\n" . trim(parent::getContextMessage());
        } else {
            $vars = $this->logVars;
        }

        $this->logger->pushProcessor(new ContextProcessor(
            vars: $vars,
        ));

        // Log at default level, so it doesn't get filtered
        $this->logger->log($this->level, $message);
        $this->logger->popProcessor();
    }

    /**
<<<<<<< HEAD
     * Context is logged via {@see self::export} method, so it can be added using Monolog.
     * @inheritDoc
=======
     * Vars are logged to context, not in the message.
     * @inheritdoc
>>>>>>> 57f56eea
     */
    protected function getContextMessage(): string
    {
        return '';
    }

    private function _createLogger(string $name): Logger
    {
        $generalConfig = Craft::$app->getConfig()->getGeneral();
        $logger = (new Logger($name))
            ->useMicrosecondTimestamps($this->useMicrosecondTimestamps)
            ->pushProcessor($this->processor);

        if (App::isStreamLog()) {
            $logger->pushHandler((new StreamHandler(
                'php://stderr',
                Logger::WARNING,
                bubble: false
            ))->setFormatter($this->formatter));

            // Don't pollute console request output
            if (!Craft::$app->getRequest()->getIsConsoleRequest()) {
                $logger->pushHandler((new StreamHandler(
                    'php://stdout',
                    $this->level,
                ))->setFormatter($this->formatter));
            }
        } else {
            $logger->pushHandler((new RotatingFileHandler(
                App::parseEnv(sprintf('@storage/logs/%s.log', $name)),
                $this->maxFiles,
                $this->level,
                filePermission: $generalConfig->defaultFileMode,
            ))->setFormatter($this->formatter));
        }

        return $logger;
    }

    /**
     * @param string $name
     * @throws InvalidConfigException
     */
    public function setName(string $name): void
    {
        $this->_setLoggerProperty('name', $name);
    }

    /**
     * @param bool $allowLineBreaks
     * @throws InvalidConfigException
     */
    public function setAllowLineBreaks(bool $allowLineBreaks): void
    {
        $this->_setLoggerProperty('allowLineBreaks', $allowLineBreaks);
    }

    /**
     * @param string|null $level
     * @throws InvalidConfigException
     */
    public function setLevel(?string $level): void
    {
        $this->_setLoggerProperty('level', $level);
    }

    /**
     * @param int $maxFiles
     * @throws InvalidConfigException
     */
    public function setMaxFiles(int $maxFiles): void
    {
        $this->_setLoggerProperty('maxFiles', $maxFiles);
    }

    /**
     * @param bool $useMicrosecondTimestamps
     * @throws InvalidConfigException
     */
    public function setUseMicrosecondTimestamps(bool $useMicrosecondTimestamps): void
    {
        $this->_setLoggerProperty('useMicrosecondTimestamps', $useMicrosecondTimestamps);
    }

    /**
     * @param FormatterInterface|null $formatter
     * @throws InvalidConfigException
     */
    public function setFormatter(?FormatterInterface $formatter): void
    {
        $this->_setLoggerProperty('formatter', $formatter);
    }

    /**
     * @param ProcessorInterface|null $processor
     * @throws InvalidConfigException
     */
    public function setProcessor(?ProcessorInterface $processor): void
    {
        $this->_setLoggerProperty('processor', $processor);
    }

    /**
     * @throws InvalidConfigException
     */
    private function _setLoggerProperty(string $property, mixed $value): void
    {
        if (isset($this->logger)) {
            throw new InvalidConfigException("The property “{$property}” may not be set after logger is initialized.");
        }

        $this->$property = $value;
    }
}<|MERGE_RESOLUTION|>--- conflicted
+++ resolved
@@ -28,21 +28,6 @@
 class MonologTarget extends PsrTarget
 {
     /**
-<<<<<<< HEAD
-=======
-     * @inheritdoc
-     * @var bool|null $addTimestampToContext Defaults to `true` if `addTimestampToMessage` is `false`.
-     * @see addTimestampToMessage
-     */
-    public $addTimestampToContext;
-
-    /**
-     * @var bool
-     */
-    public bool $allowLineBreaks;
-
-    /**
->>>>>>> 57f56eea
      * @inheritdoc
      */
     public $except = [
@@ -100,12 +85,7 @@
     protected $logger;
 
     /**
-<<<<<<< HEAD
-     * @inheritDoc
-=======
-     * @inheritdoc
-     * @throws InvalidConfigException
->>>>>>> 57f56eea
+     * @inheritdoc
      */
     public function init(): void
     {
@@ -127,12 +107,8 @@
     }
 
     /**
-<<<<<<< HEAD
-     * @throws InvalidConfigException
-     * @inheritDoc
-=======
-     * @inheritdoc
->>>>>>> 57f56eea
+     * @inheritdoc
+     * @throws InvalidConfigException
      */
     public function setLogger(Logger|LoggerInterface $logger): void
     {
@@ -140,13 +116,8 @@
     }
 
     /**
-<<<<<<< HEAD
      * Log additional request context.
-     * @inheritDoc
-=======
-     * @inheritdoc
-     * @throws InvalidConfigException
->>>>>>> 57f56eea
+     * @inheritdoc
      */
     public function export(): void
     {
@@ -175,13 +146,8 @@
     }
 
     /**
-<<<<<<< HEAD
      * Context is logged via {@see self::export} method, so it can be added using Monolog.
-     * @inheritDoc
-=======
-     * Vars are logged to context, not in the message.
-     * @inheritdoc
->>>>>>> 57f56eea
+     * @inheritdoc
      */
     protected function getContextMessage(): string
     {
