--- conflicted
+++ resolved
@@ -1227,7 +1227,6 @@
     public array $extraFileKinds = [];
 
     /**
-<<<<<<< HEAD
      * @var string[] Any additional last name prefixes that should be supported by the name parser.
      *
      * ::: code
@@ -1241,10 +1240,6 @@
      *
      * @group Users
      * @since 4.3.0
-=======
-     * @var string|bool The string to use to separate words when uploading assets. If set to `false`, spaces will be left alone.
-     * @group Assets
->>>>>>> 412f4349
      */
     public array $extraLastNamePrefixes = [];
 
@@ -1283,7 +1278,7 @@
     public array $extraNameSuffixes = [];
 
     /**
-     * @var string|false The string to use to separate words when uploading Assets. If set to `false`, spaces will be left alone.
+     * @var string|false The string to use to separate words when uploading assets. If set to `false`, spaces will be left alone.
      *
      * ::: code
      * ```php Static Config
@@ -4420,7 +4415,7 @@
     }
 
     /**
-     * The string to use to separate words when uploading Assets. If set to `false`, spaces will be left alone.
+     * The string to use to separate words when uploading assets. If set to `false`, spaces will be left alone.
      *
      * ```php
      * ->filenameWordSeparator(false)
