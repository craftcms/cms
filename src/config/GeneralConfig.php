--- conflicted
+++ resolved
@@ -802,14 +802,10 @@
      *
      * ::: code
      * ```php Static Config
-<<<<<<< HEAD
-     * 'defaultTemplateExtensions' => ['twig', 'html', 'txt'],
-=======
-     * ->defaultTemplateExtensions(['html', 'twig', 'txt'])
->>>>>>> a08aa1df
-     * ```
-     * ```shell Environment Override
-     * CRAFT_DEFAULT_TEMPLATE_EXTENSIONS=html,twig,txt
+     * ->defaultTemplateExtensions(['twig', 'html', 'txt'])
+     * ```
+     * ```shell Environment Override
+     * CRAFT_DEFAULT_TEMPLATE_EXTENSIONS=twig,html,txt
      * ```
      * :::
      *
