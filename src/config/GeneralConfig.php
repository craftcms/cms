<?php
/**
 * @link https://craftcms.com/
 * @copyright Copyright (c) Pixel & Tonic, Inc.
 * @license https://craftcms.github.io/license/
 */

namespace craft\config;

use Craft;
use craft\helpers\ConfigHelper;
use craft\helpers\Localization;
use craft\helpers\StringHelper;
use yii\base\BaseObject;
use yii\base\InvalidArgumentException;
use yii\base\InvalidConfigException;
use yii\base\UnknownPropertyException;

/**
 * General config class
 *
 * @author Pixel & Tonic, Inc. <support@pixelandtonic.com>
 * @since 3.0
 */
class GeneralConfig extends BaseObject
{
    // Constants
    // =========================================================================

    const IMAGE_DRIVER_AUTO = 'auto';
    const IMAGE_DRIVER_GD = 'gd';
    const IMAGE_DRIVER_IMAGICK = 'imagick';

    // Properties
    // =========================================================================

    /**
     * @var string The URI segment Craft should look for when determining if the current request should first be routed to a
     * controller action.
     */
    public $actionTrigger = 'actions';
    /**
     * @var mixed The URI that users without access to the Control Panel should be redirected to after activating their account.
     *
     * See [[ConfigHelper::localizedValue()]] for a list of supported value types.
     * @see getActivateAccountSuccessPath()
     */
    public $activateAccountSuccessPath = '';
    /**
     * @var bool Whether auto-generated URLs should have trailing slashes.
     */
    public $addTrailingSlashesToUrls = false;
    /**
     * @var array Any custom Yii [aliases](http://www.yiiframework.com/doc-2.0/guide-concept-aliases.html) that should be defined for every request.
     */
    public $aliases = [];
    /**
     * @var bool Whether Craft should allow system and plugin updates in the Control Panel, and plugin installation from the Plugin Store.
     */
    public $allowUpdates = true;
    /**
     * @var string[] The file extensions Craft should allow when a user is uploading files.
     * @see extraAllowedFileExtensions
     */
    public $allowedFileExtensions = ['7z', 'aiff', 'asf', 'avi', 'bmp', 'csv', 'doc', 'docx', 'fla', 'flv', 'gif', 'gz', 'gzip', 'htm', 'html', 'jp2', 'jpeg', 'jpg', 'jpx', 'js', 'm2t', 'mid', 'mov', 'mp3', 'mp4', 'm4a', 'm4v', 'mpc', 'mpeg', 'mpg', 'ods', 'odt', 'ogg', 'ogv', 'pdf', 'png', 'potx', 'pps', 'ppsm', 'ppsx', 'ppt', 'pptm', 'pptx', 'ppz', 'pxd', 'qt', 'ram', 'rar', 'rm', 'rmi', 'rmvb', 'rtf', 'sdc', 'sitd', 'svg', 'swf', 'sxc', 'sxw', 'tar', 'tgz', 'tif', 'tiff', 'txt', 'vob', 'vsd', 'wav', 'webm', 'wma', 'wmv', 'xls', 'xlsx', 'zip'];
    /**
     * @var bool Whether users should be allowed to create similarly-named tags.
     */
    public $allowSimilarTags = false;
    /**
     * @var bool Whether uppercase letters should be allowed in slugs.
     */
    public $allowUppercaseInSlug = false;
    /**
     * @var bool Whether users should automatically be logged in after activating their account.
     */
    public $autoLoginAfterAccountActivation = false;
    /**
     * @var bool Whether Craft should create a database backup before applying a new system update.
     * @see backupCommand
     */
    public $backupOnUpdate = true;
    /**
     * @var string|null The shell command that Craft should execute to create a database backup.
     *
     * By default Craft will run `mysqldump` or `pg_dump`, provided that those libraries are in the `$PATH`
     * variable for the user the web server  is running as.
     *
     * There are several tokens you can use that Craft will swap out at runtime:
     *
     * - `{path}` - the target backup file path
     * - `{port}` - the current database port
     * - `{server}` - the current database host name
     * - `{user}` - the user to connect to the database
     * - `{database}` - the current database name
     * - `{schema}` - the current database schema (if any)
     *
     * This can also be set to `false` to disable database backups completely.
     */
    public $backupCommand;
    /**
     * @var string|null The base URL that Craft should use when generating Control Panel URLs. This will be determined
     * automatically if left blank.
     */
    public $baseCpUrl;
    /**
     * @var int The higher the cost value, the longer it takes to generate a password hash and to verify against it. Therefore,
     * higher cost slows down a brute-force attack.
     *
     * For best protection against brute force attacks, set it to the highest value that is tolerable on production
     * servers.
     *
     * The time taken to compute the hash doubles for every increment by one for this value.
     * For example, if the hash takes 1 second to compute when the value is 14 then the compute time varies as
     * 2^(value - 14) seconds.
     */
    public $blowfishHashCost = 13;
    /**
     * @var bool Whether Craft should cache element queries that fall inside `{% cache %}` tags.
     */
    public $cacheElementQueries = true;
    /**
     * @var mixed The default length of time Craft will store data, RSS feed, and template caches.
     *
     * If set to `0`, data and RSS feed caches will be stored indefinitely; template caches will be stored for one year.
     *
     * See [[ConfigHelper::durationInSeconds()]] for a list of supported value types.
     */
    public $cacheDuration = 86400;
    /**
     * @var bool Whether uploaded filenames with non-ASCII characters should be converted to ASCII (i.e. `ñ` → `n`).
     */
    public $convertFilenamesToAscii = false;
    /**
     * @var mixed The amount of time a user must wait before re-attempting to log in after their account is locked due to too many
     * failed login attempts.
     *
     * Set to `0` to keep the account locked indefinitely, requiring an admin to manually unlock the account.
     *
     * See [[ConfigHelper::durationInSeconds()]] for a list of supported value types.
     */
    public $cooldownDuration = 300;
    /**
     * @var string The URI segment Craft should look for when determining if the current request should route to the Control Panel rather than
     * the front-end website.
     */
    public $cpTrigger = 'admin';
    /**
     * @var string The name of CSRF token used for CSRF validation if [[enableCsrfProtection]] is set to `true`.
     * @see enableCsrfProtection
     */
    public $csrfTokenName = 'CRAFT_CSRF_TOKEN';
    /**
     * @var array Any custom ASCII character mappings.
     *
     * This array is merged into the default one in StringHelper::asciiCharMap(). The key is the ASCII character to
     * be used for the replacement and the value is an array of non-ASCII characters that the key maps to.
     * ---
     * ```php
     * 'customAsciiCharMappings' => [
     *     'c' => ['ç', 'ć', 'č', 'ĉ', 'ċ'],
     * ],
     * ```
     *
     * @deprecated in 3.0.10. Any corrections to ASCII char mappings should be submitted to [Stringy](https://github.com/danielstjules/Stringy).
     */
    public $customAsciiCharMappings = [];
    /**
     * @var string The domain that cookies generated by Craft should be created for. If blank, it will be left
     * up to the browser to determine which domain to use (almost always the current). If you want the cookies to work
     * for all subdomains, for example, you could set this to `'.domain.com'`.
     */
    public $defaultCookieDomain = '';
    /**
     * @var string|null The default language the Control Panel should use for users who haven’t set a preferred language yet.
     */
    public $defaultCpLanguage;
    /**
     * @var mixed The default permission to be set for newly generated directories.
     *
     * If set to `null`, the permission will be determined by the current environment.
     */
    public $defaultDirMode = 0775;
    /**
     * @var int|null The default permission to be set for newly generated files.
     *
     * If set to `null`, the permission will be determined by the current environment.
     */
    public $defaultFileMode;
    /**
     * @var int The quality level Craft will use when saving JPG and PNG files. Ranges from 0 (worst quality, smallest file) to
     * 100 (best quality, biggest file).
     */
    public $defaultImageQuality = 82;
    /**
     * @var array The default options that should be applied to each search term.
     *
     * Options include:
     *
     * - `attribute` – The attribute that the term should apply to (e.g. 'title'), if any. (`null` by default)
     * - `exact` – Whether the term must be an exact match (only applies if `attribute` is set). (`false` by default)
     * - `exclude` – Whether search results should *exclude* records with this term. (`false` by default)
     * - `subLeft` – Whether to include keywords that contain the term, with additional characters before it. (`false` by default)
     * - `subRight` – Whether to include keywords that contain the term, with additional characters after it. (`true` by default)
     */
    public $defaultSearchTermOptions = [];
    /**
     * @var string[] The template file extensions Craft will look for when matching a template path to a file on the front end.
     */
    public $defaultTemplateExtensions = ['html', 'twig'];
    /**
     * @var mixed The default amount of time tokens can be used before expiring.
     *
     * See [[ConfigHelper::durationInSeconds()]] for a list of supported value types.
     */
    public $defaultTokenDuration = 86400;
    /**
     * @var int The default day that new users should have set as their Week Start Day.
     *
     * This should be set to one of the following integers:
     *
     * - `0` – Sunday
     * - `1` – Monday
     * - `2` – Tuesday
     * - `3` – Wednesday
     * - `4` – Thursday
     * - `5` – Friday
     * - `6` – Saturday
     */
    public $defaultWeekStartDay = 0;
    /**
     * @var bool By default, Craft will require a 'password' field to be submitted on front-end, public
     * user registrations. Setting this to `true` will no longer require it on the initial registration form.
     *
     * If you have email verification enabled, the will set their password once they've clicked on the
     * verification link in the email. If you don't, the only way they can set their password is to go
     * through your "forgot password" workflow.
     */
    public $deferPublicRegistrationPassword = false;
    /**
     * @var bool Whether the system should run in [Dev Mode](https://craftcms.com/support/dev-mode).
     */
    public $devMode = false;
    /**
     * @var bool Whether to use a cookie to persist the CSRF token if [[enableCsrfProtection]] is enabled. If false, the CSRF token
     * will be stored in session under the 'csrfTokenName' config setting name. Note that while storing CSRF tokens in
     * session increases security, it requires starting a session for every page that a CSRF token is need, which may
     * degrade site performance.
     * @see enableCsrfProtection
     */
    public $enableCsrfCookie = true;
    /**
     * @var mixed The amount of time a user’s elevated session will last, which is required for some sensitive actions (e.g. user group/permission assignment).
     *
     * Set to `0` to disable elevated session support.
     *
     * See [[ConfigHelper::durationInSeconds()]] for a list of supported value types.
     */
    public $elevatedSessionDuration = 300;
    /**
     * @var bool Whether to enable CSRF protection via hidden form inputs for all forms submitted via Craft.
     * @see csrfTokenName
     * @see enableCsrfCookie
     */
    public $enableCsrfProtection = true;
    /**
     * @var bool Whether to enable Craft's template `{% cache %}` tag on a global basis.
     * @see http://craftcms.com/docs/templating/cache
     */
    public $enableTemplateCaching = true;
    /**
     * @var string The prefix that should be prepended to HTTP error status codes when determining the path to look for an error’s
     * template.
     *
     * If set to `'_'`, then your site’s 404 template would live at `templates/_404.html`, for example.
     */
    public $errorTemplatePrefix = '';
    /**
     * @var string[]|null List of file extensions that will be merged into the [[allowedFileExtensions]] config setting.
     * @see allowedFileExtensions
     */
    public $extraAllowedFileExtensions;
    /**
     * @var string|bool The string to use to separate words when uploading Assets. If set to `false`, spaces will be left alone.
     */
    public $filenameWordSeparator = '-';
    /**
     * @var bool Whether images transforms should be generated before page load.
     */
    public $generateTransformsBeforePageLoad = false;
    /**
     * @var mixed The image driver Craft should use to cleanse and transform images. By default Craft will auto-detect if ImageMagick is installed and fallback to GD if not. You can explicitly set
     * either `'imagick'` or `'gd'` here to override that behavior.
     */
    public $imageDriver = self::IMAGE_DRIVER_AUTO;
    /**
     * @var string[] The template filenames Craft will look for within a directory to represent the directory’s “index” template when
     * matching a template path to a file on the front end.
     */
    public $indexTemplateFilenames = ['index'];
    /**
     * @var mixed The amount of time to track invalid login attempts for a user, for determining if Craft should lock an account.
     *
     * See [[ConfigHelper::durationInSeconds()]] for a list of supported value types.
     */
    public $invalidLoginWindowDuration = 3600;
    /**
     * @var mixed The URI Craft should redirect to when user token validation fails. A token is used on things like setting and
     * resetting user account passwords. Note that this only affects front-end site requests.
     *
     * See [[ConfigHelper::localizedValue()]] for a list of supported value types.
     * @see getInvalidUserTokenPath()
     */
    public $invalidUserTokenPath = '';
    /**
     * @var string[]|null List of headers where proxies store the real client IP.
     *
     * See [[\yii\web\Request::ipHeaders]] for more details.
     *
     * If not set, the default [[\craft\web\Request::ipHeaders]] value will be used.
     */
    public $ipHeaders;
    /**
     * @var bool|null Whether the site is currently online or not. If set to `true` or `false`, it will take precedence over the
     * System Status setting in Settings → General.
     */
    public $isSystemOn;
    /**
     * @var bool Whether non-ASCII characters in auto-generated slugs should be converted to ASCII (i.e. ñ → n).
     *
     * ::: tip
     * This only affects the JavaScript auto-generated slugs. Non-ASCII characters can still be used in slugs if entered manually.
     * :::
     */
    public $limitAutoSlugsToAscii = false;
    /**
     * @var mixed The URI Craft should use for user login on the front-end.
     *
     * See [[ConfigHelper::localizedValue()]] for a list of supported value types.
     * @see getLoginPath()
     */
    public $loginPath = 'login';
    /**
     * @var mixed The URI Craft should use for user logout on the front-end.
     *
     * See [[ConfigHelper::localizedValue()]] for a list of supported value types.
     * @see getLogoutPath()
     */
    public $logoutPath = 'logout';
    /**
     * @var int The maximum dimension size to use when caching images from external sources to use in transforms. Set to `0` to
     * never cache them.
     */
    public $maxCachedCloudImageSize = 2000;
    /**
     * @var int The number of invalid login attempts Craft will allow within the specified duration before the account gets
     * locked.
     */
    public $maxInvalidLogins = 5;
    /**
     * @var int The highest number Craft will tack onto a slug in order to make it unique before giving up and throwing an error.
     */
    public $maxSlugIncrement = 100;
    /**
     * @var int|string The maximum upload file size allowed.
     *
     * See [[ConfigHelper::sizeInBytes()]] for a list of supported value types.
     */
    public $maxUploadFileSize = 16777216;
    /**
     * @var bool Whether generated URLs should omit `index.php` (e.g. `http://domain.com/path` instead of `http://domain.com/index.php/path`)
     *
     * This can only be possible if your server is configured to redirect would-be 404's to `index.php`, for example, with
     * the redirect found in the `.htaccess` file that came with Craft:
     *
     * ```
     * RewriteEngine On
     * RewriteCond %{REQUEST_FILENAME} !-f
     * RewriteCond %{REQUEST_FILENAME} !-d
     * RewriteRule (.+) /index.php?p=$1 [QSA,L]
     * ```
     */
    public $omitScriptNameInUrls = false;
    /**
     * @var bool Whether Craft should optimize images for reduced file sizes without noticeably reducing image quality.
     * (Only supported when ImageMagick is used.)
     * @see imageDriver
     */
    public $optimizeImageFilesize = true;
    /**
     * @var string The string preceding a number which Craft will look for when determining if the current request is for a
     * particular page in a paginated list of pages.
     */
    public $pageTrigger = 'p';
    /**
     * @var string The query string param that Craft will check when determining the request's path.
     */
    public $pathParam = 'p';
    /**
     * @var string The maximum amount of memory Craft will try to reserve during memory intensive operations such as zipping,
     * unzipping and updating. Defaults to an empty string, which means it will use as much memory as it possibly can.
     *
     * See http://php.net/manual/en/faq.using.php#faq.using.shorthandbytes for a list of acceptable values.
     */
    public $phpMaxMemoryLimit = '';
    /**
     * @var string The name of the PHP session cookie.
     * @see https://php.net/manual/en/function.session-name.php
     */
    public $phpSessionName = 'CraftSessionId';
    /**
     * @var mixed The path that users should be redirected to after logging in from the Control Panel.
     *
     * This setting will also come into effect if the user visits the CP’s Login page (`/admin/login`)
     * or the CP’s root URL (/admin) when they are already logged in.
     *
     * See [[ConfigHelper::localizedValue()]] for a list of supported value types.
     *
     * @see getPostCpLoginRedirect()
     */
    public $postCpLoginRedirect = 'dashboard';
    /**
     * @var mixed The path that users should be redirected to after logging in from the front-end site.
     *
     * This setting will also come into effect if the user visits the Login page (as specified by the loginPath config
     * setting) when they are already logged in.
     *
     * See [[ConfigHelper::localizedValue()]] for a list of supported value types.
     * @see getPostLoginRedirect()
     */
    public $postLoginRedirect = '';
    /**
     * @var mixed The path that users should be redirected to after logging out from the front-end site.
     *
     * See [[ConfigHelper::localizedValue()]] for a list of supported value types.
     * @see getPostLogoutRedirect()
     */
    public $postLogoutRedirect = '';
    /**
     * @var bool Whether CMYK should be preserved as the colorspace when when manipulating images.
     *
     * Setting this to `true` will prevent Craft from transforming CMYK images to sRGB, but on some ImageMagick versions can cause color
     * distortion in the image. This will only have effect if ImageMagick is in use.
     */
    public $preserveCmykColorspace = false;
    /**
     * @var bool Whether the EXIF data should be preserved when manipulating images.
     *
     * Setting this to `true` will result in larger image file sizes.
     *
     * This will only have effect if ImageMagick is in use.
     */
    public $preserveExifData = false;
    /**
     * @var bool Whether the embedded Image Color Profile (ICC) should be preserved when manipulating images.
     *
     * Setting this to `false` will reduce the image size a little bit, but on some ImageMagick versions can cause images to be saved with
     * an incorrect gamma value, which causes the images to become very dark. This will only have effect if ImageMagick is in use.
     */
    public $preserveImageColorProfiles = true;
    /**
     * @var string The template path segment prefix that should be used to identify "private" templates (templates that aren't
     * directly accessible via a matching URL).
     *
     * Set to an empty value to disable public template routing.
     */
    public $privateTemplateTrigger = '_';
    /**
     * @var bool When set to `false` and you go through the "forgot password" workflow on the Control Panel login page, for example,
     * you get distinct messages saying if the username/email didn't exist or the email was successfully sent and to check
     * your email for further instructions. This can allow for username/email enumeration based on the response. If set
     * `true`, you will always get a successful response even if there was an error making it difficult to enumerate users.
     */
    public $preventUserEnumeration = false;
    /**
     * @var mixed The amount of time to wait before Craft purges pending users from the system that have not activated.
     *
     * Note that any content assigned to a pending user will be deleted as well when the given time interval passes.
     *
     * Set to `0` to disable this feature.
     *
     * See [[ConfigHelper::durationInSeconds()]] for a list of supported value types.
     */
    public $purgePendingUsersDuration = 0;
    /**
     * @var mixed The amount of time Craft will remember a username and pre-populate it on the CP login page.
     *
     * Set to `0` to disable this feature altogether.
     *
     * See [[ConfigHelper::durationInSeconds()]] for a list of supported value types.
     */
    public $rememberUsernameDuration = 31536000;
    /**
     * @var mixed The amount of time a user stays logged if “Remember Me” is checked on the login page.
     *
     * Set to `0` to disable the “Remember Me” feature altogether.
     *
     * See [[ConfigHelper::durationInSeconds()]] for a list of supported value types.
     */
    public $rememberedUserSessionDuration = 1209600;
    /**
     * @var bool Whether Craft should require a matching user agent string when restoring a user session from a cookie.
     */
    public $requireMatchingUserAgentForSession = true;
    /**
     * @var bool Whether Craft should require the existence of a user agent string and IP address when creating a new user
     * session.
     */
    public $requireUserAgentAndIpForSession = true;
    /**
     * @var string The path to the root directory that should store published CP resources.
     */
    public $resourceBasePath = '@webroot/cpresources';
    /**
     * @var string The URL to the root directory that should store published CP resources.
     */
    public $resourceBaseUrl = '@web/cpresources';
    /**
     * @var string|null The shell command that Craft should execute to restore a database backup.
     *
     * By default Craft will run `mysql` or `psql`, provided that those libraries are in the `$PATH`
     * variable for the user the web server  is running as.
     *
     * There are several tokens you can use that Craft will swap out at runtime:
     *
     * - `{path}` - the backup file path
     * - `{port}` - the current database port
     * - `{server}` - the current database host name
     * - `{user}` - the user to connect to the database
     * - `{database}` - the current database name
     * - `{schema}` - the current database schema (if any)
     *
     * This can also be set to `false` to disable database restores completely.
     */
    public $restoreCommand;
    /**
     * @var bool Whether Craft should rotate images according to their EXIF data on upload.
     */
    public $rotateImagesOnUploadByExifData = true;
    /**
     * @var bool Whether Craft should run pending queue jobs automatically over HTTP requests.
     *
     * This setting should be disabled for servers running Win32, or with Apache’s mod_deflate/mod_gzip installed,
     * where PHP’s [flush()](http://php.net/manual/en/function.flush.php) method won’t work.
     *
     * If disabled, an alternate queue runner *must* be set up separately.
     */
    public $runQueueAutomatically = true;
    /**
     * @var bool Whether Craft should sanitize uploaded SVG files and strip out potential malicious looking content.
     *
     * This should definitely be enabled if you are accepting SVG uploads from untrusted sources.
     */
    public $sanitizeSvgUploads = true;
    /**
     * @var string A private, random, cryptographically-secure key that is used for hashing and encrypting
     * data in [[\craft\services\Security]].
     *
     * This value should be the same across all environments. Note that if this key ever changes, any data that
     * was encrypted with it will be inaccessible.
     */
    public $securityKey;
    /**
     * @var bool Whether an `X-Powered-By: Craft CMS` header should be sent, helping services like [BuiltWith](https://builtwith.com/) and [Wappalyzer](https://www.wappalyzer.com/) identify that the site is running on Craft.
     */
    public $sendPoweredByHeader = true;
    /**
     * @var mixed The password-reset template path. Note that this only affects front-end site requests.
     *
     * See [[ConfigHelper::localizedValue()]] for a list of supported value types.
     * @see getSetPasswordPath()
     */
    public $setPasswordPath = 'setpassword';
    /**
     * @var mixed The URI Craft should redirect users to after setting their password from the front-end.
     *
     * See [[ConfigHelper::localizedValue()]] for a list of supported value types.
     * @see getSetPasswordSuccessPath()
     */
    public $setPasswordSuccessPath = '';
    /**
     * @var string|string[] The site name(s). If set, it will take precedence over the Name settings in Settings → Sites → [Site Name].
     *
     * This can be set to a string, which will override the primary site’s name only, or an array with site handles used as the keys.
     */
    public $siteName;
    /**
     * @var string|string[] The base URL to the site(s). If set, it will take precedence over the Base URL settings in Settings → Sites → [Site Name].
     *
     * This can be set to a string, which will override the primary site’s base URL only, or an array with site handles used as the keys.
     *
     * The URL(s) must begin with either `http://`, `https://`, `//` (protocol-relative), or an [[aliases|alias]].
     *
     * ```php
     * 'siteUrl' => [
     *     'siteA' => 'https://site-a.com/',
     *     'siteB' => 'https://site-b.com/',
     * ],
     * ```
     */
    public $siteUrl;
    /**
     * @var string The character(s) that should be used to separate words in slugs.
     */
    public $slugWordSeparator = '-';
    /**
     * @var array|null Lists of headers that are, by default, subject to the trusted host configuration.
     *
     * See [[\yii\web\Request::secureHeaders]] for more details.
     *
     * If not set, the default [[\yii\web\Request::secureHeaders]] value will be used.
     */
    public $secureHeaders;
    /**
     * @var array|null list of headers to check for determining whether the connection is made via HTTPS.
     *
     * See [[\yii\web\Request::secureProtocolHeaders]] for more details.
     *
     * If not set, the default [[\yii\web\Request::secureProtocolHeaders]] value will be used.
     */
    public $secureProtocolHeaders;
    /**
     * @var mixed The amount of time before a soft-deleted item will be up for hard-deletion by garbage collection.
     *
     * Set to `0` if you don’t ever want to delete soft-deleted items.
     *
     * See [[ConfigHelper::durationInSeconds()]] for a list of supported value types.
     */
    public $softDeleteDuration = 2592000;
    /**
     * @var bool Whether Twig runtime errors should be suppressed.
     *
     * If it is set to `true`, the errors will still be logged to Craft’s log files.
     */
    public $suppressTemplateErrors = false;
    /**
     * @var string|array|null Configures Craft to send all system emails to a single email address, or an array of email addresses for testing
     * purposes.
     *
     * By default the recipient name(s) will be “Test Recipient”, but you can customize that by setting the value with the format `['email@address.com' => 'Name']`.
     */
    public $testToEmailAddress;
    /**
     * @var string|null The timezone of the site. If set, it will take precedence over the Timezone setting in Settings → General.
     *
     * This can be set to one of PHP’s [supported timezones](http://php.net/manual/en/timezones.php).
     */
    public $timezone;
    /**
     * @var bool Whether GIF files should be cleansed/transformed.
     */
    public $transformGifs = true;
    /**
     * @var bool Whether translated messages should be wrapped in special characters, to help find any strings that are not
     * being run through `Craft::t()` or the `|translate` filter.
     */
    public $translationDebugOutput = false;
    /**
     * @var string The query string parameter name that tokens should be set to.
     */
    public $tokenParam = 'token';
    /**
     * @var array The configuration for trusted security-related headers.
     *
     * See [[\yii\web\Request::trustedHosts]] for more details.
     *
     * By default, all hosts are trusted.
     */
    public $trustedHosts = ['any'];
    /**
     * @var bool Whether Craft should use compressed JavaScript files whenever possible.
     */
    public $useCompressedJs = true;
    /**
     * @var bool Whether Craft should set users’ usernames to their email addresses, rather than let them set their username separately.
     */
    public $useEmailAsUsername = false;
    /**
     * @var bool Whether Craft should specify the path using `PATH_INFO` or as a query string parameter when generating URLs.
     *
     * Note that this setting only takes effect if [[omitScriptNameInUrls]] is set to false.
     */
    public $usePathInfo = false;
    /**
     * @var bool|string Whether Craft will set the "secure" flag when saving cookies when using `Craft::cookieConfig() to create a cookie`.
     *
     * Valid values are `true`, `false`, and `'auto'`. Defaults to `'auto'`, which will set the secure flag if the page
     * you're currently accessing is over `https://`. `true` will always set the flag, regardless of protocol and `false`
     * will never automatically set the flag.
     */
    public $useSecureCookies = 'auto';
    /**
     * @var bool|string Determines what protocol/schema Craft will use when generating tokenized URLs. If set to `'auto'`,
     * Craft will check the siteUrl and the protocol of the current request and if either of them are https
     * will use `https` in the tokenized URL. If not, will use `http`.
     *
     * If set to `false`, the Craft will always use `http`. If set to `true`, then, Craft will always use `https`.
     */
    public $useSslOnTokenizedUrls = 'auto';
    /**
     * @var mixed The amount of time before a user will get logged out due to inactivity.
     *
     * Set to `0` if you want users to stay logged in as long as their browser is open rather than a predetermined
     * amount of time.
     *
     * See [[ConfigHelper::durationInSeconds()]] for a list of supported value types.
     */
    public $userSessionDuration = 3600;
    /**
     * @var bool|null Whether to grab an exclusive lock on a file when writing to it by using the `LOCK_EX` flag.
     *
     * Some file systems, such as NFS, do not support exclusive file locking.
     *
     * If not set to `true` or `false`, Craft will automatically try to detect if the underlying file system supports exclusive file
     * locking and cache the results.
     * @see http://php.net/manual/en/function.file-put-contents.php
     */
    public $useFileLocks;
    /**
<<<<<<< HEAD
     * @var bool Whether to use project configuration YAML file as the source of truth for the project configuration.
     *
     * If set to true, all changes will also be propagated to YAML file to allow for migration between environments.
     */
    public $useProjectConfigFile = false;
    /**
     * @var bool Whether Craft should use XSendFile to serve files when possible.
     */
    public $useXSendFile = false;
    /**
=======
>>>>>>> 928249a9
     * @var mixed The amount of time a user verification code can be used before expiring.
     *
     * See [[ConfigHelper::durationInSeconds()]] for a list of supported value types.
     */
    public $verificationCodeDuration = 86400;

    /**
     * @var array Stores any custom config settings
     */
    private $_customSettings = [];

    // Public Methods
    // =========================================================================

    /**
     * @inheritdoc
     */
    public function __construct(array $config = [])
    {
        // Check for renamed settings
        $renamedSettings = [
            'allowAutoUpdates' => 'allowUpdates',
            'defaultFilePermissions' => 'defaultFileMode',
            'defaultFolderPermissions' => 'defaultDirMode',
            'useWriteFileLock' => 'useFileLocks',
            'backupDbOnUpdate' => 'backupOnUpdate',
            'restoreDbOnUpdateFailure' => 'restoreOnUpdateFailure',
            'activateAccountFailurePath' => 'invalidUserTokenPath',
            'validationKey' => 'securityKey',
        ];

        foreach ($renamedSettings as $old => $new) {
            if (array_key_exists($old, $config)) {
                Craft::$app->getDeprecator()->log($old, "The {$old} config setting has been renamed to {$new}.");
                $config[$new] = $config[$old];
                unset($config[$old]);
            }
        }

        // Check for environmentVariables, but don't actually rename it in case a template is referencing it
        if (array_key_exists('environmentVariables', $config)) {
            Craft::$app->getDeprecator()->log('environmentVariables', "The environmentVariables config setting has been renamed to aliases.");
        }

        parent::__construct($config);
    }

    /**
     * @inheritdoc
     */
    public function __get($name)
    {
        if (array_key_exists($name, $this->_customSettings)) {
            return $this->_customSettings[$name];
        }

        return parent::__get($name);
    }

    /**
     * @inheritdoc
     */
    public function __set($name, $value)
    {
        try {
            parent::__set($name, $value);
        } catch (UnknownPropertyException $e) {
            $this->_customSettings[$name] = $value;
        }
    }

    /**
     * @inheritdoc
     */
    public function __isset($name)
    {
        if (array_key_exists($name, $this->_customSettings)) {
            return $this->_customSettings[$name] !== null;
        }

        return parent::__isset($name);
    }

    /**
     * @inheritdoc
     */
    public function init()
    {
        // Merge extraAllowedFileExtensions into allowedFileExtensions
        if (is_string($this->allowedFileExtensions)) {
            $this->allowedFileExtensions = StringHelper::split($this->allowedFileExtensions);
        }
        if (is_string($this->extraAllowedFileExtensions)) {
            $this->extraAllowedFileExtensions = StringHelper::split($this->extraAllowedFileExtensions);
        }
        if (is_array($this->extraAllowedFileExtensions)) {
            $this->allowedFileExtensions = array_merge($this->allowedFileExtensions, $this->extraAllowedFileExtensions);
            $this->extraAllowedFileExtensions = null;
        }
        $this->allowedFileExtensions = array_map('strtolower', $this->allowedFileExtensions);

        // Normalize time duration settings
        $this->cacheDuration = ConfigHelper::durationInSeconds($this->cacheDuration);
        $this->cooldownDuration = ConfigHelper::durationInSeconds($this->cooldownDuration);
        $this->defaultTokenDuration = ConfigHelper::durationInSeconds($this->defaultTokenDuration);
        $this->elevatedSessionDuration = ConfigHelper::durationInSeconds($this->elevatedSessionDuration);
        $this->invalidLoginWindowDuration = ConfigHelper::durationInSeconds($this->invalidLoginWindowDuration);
        $this->purgePendingUsersDuration = ConfigHelper::durationInSeconds($this->purgePendingUsersDuration);
        $this->rememberUsernameDuration = ConfigHelper::durationInSeconds($this->rememberUsernameDuration);
        $this->rememberedUserSessionDuration = ConfigHelper::durationInSeconds($this->rememberedUserSessionDuration);
        $this->softDeleteDuration = ConfigHelper::durationInSeconds($this->softDeleteDuration);
        $this->userSessionDuration = ConfigHelper::durationInSeconds($this->userSessionDuration);
        $this->verificationCodeDuration = ConfigHelper::durationInSeconds($this->verificationCodeDuration);

        // Normalize size settings
        $this->maxUploadFileSize = ConfigHelper::sizeInBytes($this->maxUploadFileSize);

        // Normalize the default CP language
        if ($this->defaultCpLanguage !== null) {
            try {
                $this->defaultCpLanguage = Localization::normalizeLanguage($this->defaultCpLanguage);
            } catch (InvalidArgumentException $e) {
                throw new InvalidConfigException($e->getMessage(), 0, $e);
            }

            if (!in_array($this->defaultCpLanguage, Craft::$app->getI18n()->getAppLocaleIds())) {
                throw new InvalidConfigException('Unsupported language: ' . $this->defaultCpLanguage);
            }
        }
    }

    /**
     * Returns the localized Activate Account Success Path value.
     *
     * @param string|null $siteHandle The site handle the value should be defined for. Defaults to the current site.
     * @return string
     * @see activateAccountSuccessPath
     */
    public function getActivateAccountSuccessPath(string $siteHandle = null): string
    {
        return ConfigHelper::localizedValue($this->activateAccountSuccessPath, $siteHandle);
    }

    /**
     * Returns the localized Invalid User Token Path value.
     *
     * @param string|null $siteHandle The site handle the value should be defined for. Defaults to the current site.
     * @return string
     * @see invalidUserTokenPath
     */
    public function getInvalidUserTokenPath(string $siteHandle = null): string
    {
        return ConfigHelper::localizedValue($this->invalidUserTokenPath, $siteHandle);
    }

    /**
     * Returns the localized Login Path value.
     *
     * @param string|null $siteHandle The site handle the value should be defined for. Defaults to the current site.
     * @return string
     * @see loginPath
     */
    public function getLoginPath(string $siteHandle = null): string
    {
        return ConfigHelper::localizedValue($this->loginPath, $siteHandle);
    }

    /**
     * Returns the localized Logout Path value.
     *
     * @param string|null $siteHandle The site handle the value should be defined for. Defaults to the current site.
     * @return string
     * @see logoutPath
     */
    public function getLogoutPath(string $siteHandle = null): string
    {
        return ConfigHelper::localizedValue($this->logoutPath, $siteHandle);
    }

    /**
     * Returns the localized Post-CP Login Redirect path.
     *
     * @return string
     * @see postCpLoginRedirect
     */
    public function getPostCpLoginRedirect(): string
    {
        return ConfigHelper::localizedValue($this->postCpLoginRedirect, null);
    }

    /**
     * Returns the localized Post-Login Redirect path.
     *
     * @param string|null $siteHandle The site handle the value should be defined for. Defaults to the current site.
     * @return string
     * @see postLoginRedirect
     */
    public function getPostLoginRedirect(string $siteHandle = null): string
    {
        return ConfigHelper::localizedValue($this->postLoginRedirect, $siteHandle);
    }

    /**
     * Returns the localized Post-Logout Redirect path.
     *
     * @param string|null $siteHandle The site handle the value should be defined for. Defaults to the current site.
     * @return string
     * @see postLogoutRedirect
     */
    public function getPostLogoutRedirect(string $siteHandle = null): string
    {
        return ConfigHelper::localizedValue($this->postLogoutRedirect, $siteHandle);
    }

    /**
     * Returns the localized Set Password Path value.
     *
     * @param string|null $siteHandle The site handle the value should be defined for. Defaults to the current site.
     * @return string
     * @see setPasswordPath
     */
    public function getSetPasswordPath(string $siteHandle = null): string
    {
        return ConfigHelper::localizedValue($this->setPasswordPath, $siteHandle);
    }

    /**
     * Returns the localized Set Password Success Path value.
     *
     * @param string|null $siteHandle The site handle the value should be defined for. Defaults to the current site.
     * @return string
     * @see setPasswordSuccessPath
     */
    public function getSetPasswordSuccessPath(string $siteHandle = null): string
    {
        return ConfigHelper::localizedValue($this->setPasswordSuccessPath, $siteHandle);
    }

    /**
     * Returns whether the DB should be backed up before running new migrations.
     *
     * @return bool
     */
    public function getBackupOnUpdate(): bool
    {
        return ($this->backupOnUpdate && $this->backupCommand !== false);
    }
}<|MERGE_RESOLUTION|>--- conflicted
+++ resolved
@@ -717,19 +717,12 @@
      */
     public $useFileLocks;
     /**
-<<<<<<< HEAD
      * @var bool Whether to use project configuration YAML file as the source of truth for the project configuration.
      *
      * If set to true, all changes will also be propagated to YAML file to allow for migration between environments.
      */
     public $useProjectConfigFile = false;
     /**
-     * @var bool Whether Craft should use XSendFile to serve files when possible.
-     */
-    public $useXSendFile = false;
-    /**
-=======
->>>>>>> 928249a9
      * @var mixed The amount of time a user verification code can be used before expiring.
      *
      * See [[ConfigHelper::durationInSeconds()]] for a list of supported value types.
