--- conflicted
+++ resolved
@@ -1642,8 +1642,7 @@
     public int $maxCachedCloudImageSize = 2000;
 
     /**
-<<<<<<< HEAD
-     * @var int The maximum allowed GraphQL queries that can be executed in a single batched request. Set to `0` to allew any number of queries.
+     * @var int The maximum allowed GraphQL queries that can be executed in a single batched request. Set to `0` to allow any number of queries.
      *
      *  ::: code
      *  ```php Static Config
@@ -1654,10 +1653,6 @@
      *  ```
      *  :::
      *
-=======
-     * @var int The maximum allowed GraphQL queries that can be executed in a single batched request. Set to `0` to allow any number of queries.
-     * @since 3.9.3
->>>>>>> 0b066eb4
      * @group GraphQL
      * @since 4.5.5
      */
@@ -4886,7 +4881,7 @@
     }
 
     /**
-     * The maximum allowed complexity a GraphQL query is allowed to have. Set to `0` to allow any complexity.
+     * The maximum allowed GraphQL queries that can be executed in a single batched request. Set to `0` to allow any number of queries.
      *
      * ```php
      * ->maxGraphqlBatchSize(500)
