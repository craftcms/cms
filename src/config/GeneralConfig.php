<?php
/**
 * @link https://craftcms.com/
 * @copyright Copyright (c) Pixel & Tonic, Inc.
 * @license https://craftcms.github.io/license/
 */

namespace craft\config;

use Craft;
use craft\helpers\ConfigHelper;
use craft\helpers\Localization;
use craft\helpers\StringHelper;
use craft\services\Config;
use yii\base\BaseObject;
use yii\base\InvalidArgumentException;
use yii\base\InvalidConfigException;
use yii\base\UnknownPropertyException;

/**
 * General config class
 *
 * @author Pixel & Tonic, Inc. <support@pixelandtonic.com>
 * @since 3.0.0
 */
class GeneralConfig extends BaseObject
{
    const IMAGE_DRIVER_AUTO = 'auto';
    const IMAGE_DRIVER_GD = 'gd';
    const IMAGE_DRIVER_IMAGICK = 'imagick';

    /**
     * @var string The URI segment Craft should look for when determining if the current request should be routed to a
     * controller action.
     */
    public $actionTrigger = 'actions';
    /**
     * @var mixed The URI that users without access to the control panel should be redirected to after activating their account.
     *
     * See [[ConfigHelper::localizedValue()]] for a list of supported value types.
     * @see getActivateAccountSuccessPath()
     */
    public $activateAccountSuccessPath = '';
    /**
     * @var bool Whether auto-generated URLs should have trailing slashes.
     */
    public $addTrailingSlashesToUrls = false;
    /**
     * @var array Any custom Yii [aliases](https://www.yiiframework.com/doc/guide/2.0/en/concept-aliases) that should be defined for every request.
     */
    public $aliases = [];
    /**
     * @var bool Whether admins should be allowed to make administrative changes to the system.
     *
     * If this is disabled, the Settings and Plugin Store sections will be hidden,
     * the Craft edition and Craft/plugin versions will be locked, and the project config will become read-only.
     *
     * Therefore you should only disable this in production environments when you have a deployment workflow that runs `composer install` automatically on deploy.
     *
     * ::: warning
     * Don’t disable this setting until **all** environments have been updated to Craft 3.1.0 or later.
     * :::
     *
     * @since 3.1.0
     */
    public $allowAdminChanges = true;
    /**
     * @var string[]|false|null The Ajax origins that should be allowed to access the GraphQL API, if enabled.
     *
     * If this is set to an array, then `graphql/api` requests will only include the current request’s
     * [[\yii\web\Request::getOrigin()|origin]] in the `Access-Control-Allow-Origin` response header if
     * it’s listed here.
     *
     * If this is set to `false`, then the `Access-Control-Allow-Origin` response header
     * will never be sent.
     *
     * @since 3.5.0
     */
    public $allowedGraphqlOrigins;
    /**
     * @var bool Whether Craft should allow system and plugin updates in the control panel, and plugin installation from the Plugin Store.
     *
     * This setting will automatically be disabled if <config:allowAdminChanges> is disabled.
     */
    public $allowUpdates = true;
    /**
     * @var string[] The file extensions Craft should allow when a user is uploading files.
     * @see extraAllowedFileExtensions
     */
    public $allowedFileExtensions = ['7z', 'aiff', 'asf', 'avi', 'bmp', 'csv', 'doc', 'docx', 'fla', 'flv', 'gif', 'gz', 'gzip', 'htm', 'html', 'jp2', 'jpeg', 'jpg', 'jpx', 'js', 'json', 'm2t', 'mid', 'mov', 'mp3', 'mp4', 'm4a', 'm4v', 'mpc', 'mpeg', 'mpg', 'ods', 'odt', 'ogg', 'ogv', 'pdf', 'png', 'potx', 'pps', 'ppsm', 'ppsx', 'ppt', 'pptm', 'pptx', 'ppz', 'pxd', 'qt', 'ram', 'rar', 'rm', 'rmi', 'rmvb', 'rtf', 'sdc', 'sitd', 'svg', 'swf', 'sxc', 'sxw', 'tar', 'tgz', 'tif', 'tiff', 'txt', 'vob', 'vsd', 'wav', 'webm', 'webp', 'wma', 'wmv', 'xls', 'xlsx', 'zip'];
    /**
     * @var bool Whether users should be allowed to create similarly-named tags.
     */
    public $allowSimilarTags = false;
    /**
     * @var bool Whether uppercase letters should be allowed in slugs.
     */
    public $allowUppercaseInSlug = false;
    /**
     * @var bool Whether users should automatically be logged in after activating their account or resetting
     * their password.
     */
    public $autoLoginAfterAccountActivation = false;
    /**
     * @var bool Whether Craft should create a database backup before applying a new system update.
     * @see backupCommand
     */
    public $backupOnUpdate = true;
    /**
     * @var string|null The shell command that Craft should execute to create a database backup.
     *
     * By default Craft will run `mysqldump` or `pg_dump`, provided that those libraries are in the `$PATH`
     * variable for the user the web server  is running as.
     *
     * There are several tokens you can use that Craft will swap out at runtime:
     *
     * - `{path}` - the target backup file path
     * - `{port}` - the current database port
     * - `{server}` - the current database host name
     * - `{user}` - the user to connect to the database
     * - `{database}` - the current database name
     * - `{schema}` - the current database schema (if any)
     *
     * This can also be set to `false` to disable database backups completely.
     */
    public $backupCommand;
    /**
     * @var string|null The base URL that Craft should use when generating control panel URLs.
     *
     * It will be determined automatically if left blank.
     *
     * ::: tip
     * The base control panel URL should **not** include the [control panel trigger word](config:cpTrigger) (e.g. `/admin`).
     * :::
     */
    public $baseCpUrl;
    /**
     * @var int The higher the cost value, the longer it takes to generate a password hash and to verify against it. Therefore,
     * higher cost slows down a brute-force attack.
     *
     * For best protection against brute force attacks, set it to the highest value that is tolerable on production
     * servers.
     *
     * The time taken to compute the hash doubles for every increment by one for this value.
     * For example, if the hash takes 1 second to compute when the value is 14 then the compute time varies as
     * 2^(value - 14) seconds.
     */
    public $blowfishHashCost = 13;
    /**
     * @var string|null The server path to an image file that should be sent when responding to an image request with a
     * 404 status code.
     *
     * This can be set to an aliased path such as `@webroot/assets/404.svg`.
     * @since 3.5.0
     */
    public $brokenImagePath;
    /**
     * @var mixed The default length of time Craft will store data, RSS feed, and template caches.
     *
     * If set to `0`, data and RSS feed caches will be stored indefinitely; template caches will be stored for one year.
     *
     * See [[ConfigHelper::durationInSeconds()]] for a list of supported value types.
     */
    public $cacheDuration = 86400;
    /**
     * @var bool Whether uploaded filenames with non-ASCII characters should be converted to ASCII (i.e. `ñ` → `n`).
     *
     * ::: tip
     * You can run `./craft utils/ascii-filenames` in your terminal to apply ASCII filenames to all existing assets.
     * :::
     */
    public $convertFilenamesToAscii = false;
    /**
     * @var mixed The amount of time a user must wait before re-attempting to log in after their account is locked due to too many
     * failed login attempts.
     *
     * Set to `0` to keep the account locked indefinitely, requiring an admin to manually unlock the account.
     *
     * See [[ConfigHelper::durationInSeconds()]] for a list of supported value types.
     */
    public $cooldownDuration = 300;
    /**
     * @var array List of additional HTML tags that should be included in the `<head>` of control panel pages.
     *
     * Each tag can be specified as an array of the tag name and its attributes.
     *
     * For example, you can give the control panel a custom favicon (etc.) like this:
     *
     * ```php
     * 'cpHeadTags' => [
     *     // Traditional favicon
     *     ['link', ['rel' => 'icon', 'href' => '/icons/favicon.ico']],
     *     // Scalable favicon for browsers that support them
     *     ['link', ['rel' => 'icon', 'type' => 'image/svg+xml', 'sizes' => 'any', 'href' => '/icons/favicon.svg']],
     *     // Touch icon for mobile devices
     *     ['link', ['rel' => 'apple-touch-icon', 'sizes' => '180x180', 'href' => '/icons/touch-icon.svg']],
     *     // Pinned tab icon for Safari
     *     ['link', ['rel' => 'mask-icon', 'href' => '/icons/mask-icon.svg', 'color' => '#663399']],
     * ],
     * ```
     *
     * @since 3.5.0
     */
    public $cpHeadTags = [];
    /**
     * @var string|null The URI segment Craft should look for when determining if the current request should route to the control panel rather than
     * the front-end website.
     *
     * This can be set to `null` if you have a dedicated host name for the control panel (e.g. `cms.example.com`),
     * or you are running Craft in [Headless Mode](config:headlessMode). If you do that, you will need to ensure
     * that the control panel is being served from its own webroot directory on your server, with an `index.php`
     * file that defines the [CRAFT_CP](https://docs.craftcms.com/v3/config/php-constants.html#craft-cp) PHP
     * constant.
     *
     * ```php
     * define('CRAFT_CP', true);
     * ```
     *
     * Alternatively, you can set the <config:baseCpUrl> config setting, but then you will run the risk of losing
     * access to portions of your control panel due to URI conflicts with actual folders/files in your main webroot.
     * (For example, if you have an `assets/` folder, that would conflict with the `/assets` page in the control
     * panel.)
     */
    public $cpTrigger = 'admin';
    /**
     * @var string The name of CSRF token used for CSRF validation if <config:enableCsrfProtection> is set to `true`.
     * @see enableCsrfProtection
     */
    public $csrfTokenName = 'CRAFT_CSRF_TOKEN';
    /**
     * @var array Any custom ASCII character mappings.
     *
     * This array is merged into the default one in StringHelper::asciiCharMap(). The key is the ASCII character to
     * be used for the replacement and the value is an array of non-ASCII characters that the key maps to.
     * ---
     * ```php
     * 'customAsciiCharMappings' => [
     *     'c' => ['ç', 'ć', 'č', 'ĉ', 'ċ'],
     * ],
     * ```
     *
     * @deprecated in 3.0.10. Any corrections to ASCII char mappings should be submitted to [Stringy](https://github.com/voku/Stringy).
     */
    public $customAsciiCharMappings = [];
    /**
     * @var string The domain that cookies generated by Craft should be created for. If blank, it will be left
     * up to the browser to determine which domain to use (almost always the current). If you want the cookies to work
     * for all subdomains, for example, you could set this to `'.domain.com'`.
     */
    public $defaultCookieDomain = '';
    /**
     * @var string|null The default language the control panel should use for users who haven’t set a preferred language yet.
     */
    public $defaultCpLanguage;
    /**
     * @var string|null The default locale the control panel should use for date/number formatting,
     * for users who haven’t set a preferred language or preferred formatting locale yet.
     *
     * If this is `null`, then the <config:defaultCpLanguage> config setting will determine which locale is used for
     * date/number formatting by default.
     *
     * @since 3.5.0
     */
    public $defaultCpLocale;
    /**
     * @var mixed The default permission to be set for newly generated directories.
     *
     * If set to `null`, the permission will be determined by the current environment.
     */
    public $defaultDirMode = 0775;
    /**
     * @var int|null The default permission to be set for newly generated files.
     *
     * If set to `null`, the permission will be determined by the current environment.
     */
    public $defaultFileMode;
    /**
     * @var int The quality level Craft will use when saving JPG and PNG files. Ranges from 0 (worst quality, smallest file) to
     * 100 (best quality, biggest file).
     */
    public $defaultImageQuality = 82;
    /**
     * @var array The default options that should be applied to each search term.
     *
     * Options include:
     *
     * - `attribute` – The attribute that the term should apply to (e.g. 'title'), if any. (`null` by default)
     * - `exact` – Whether the term must be an exact match (only applies if `attribute` is set). (`false` by default)
     * - `exclude` – Whether search results should *exclude* records with this term. (`false` by default)
     * - `subLeft` – Whether to include keywords that contain the term, with additional characters before it. (`false` by default)
     * - `subRight` – Whether to include keywords that contain the term, with additional characters after it. (`true` by default)
     */
    public $defaultSearchTermOptions = [];
    /**
     * @var string[] The template file extensions Craft will look for when matching a template path to a file on the front end.
     */
    public $defaultTemplateExtensions = ['html', 'twig'];
    /**
     * @var mixed The default amount of time tokens can be used before expiring.
     *
     * See [[ConfigHelper::durationInSeconds()]] for a list of supported value types.
     */
    public $defaultTokenDuration = 86400;
    /**
     * @var int The default day that new users should have set as their Week Start Day.
     *
     * This should be set to one of the following integers:
     *
     * - `0` – Sunday
     * - `1` – Monday
     * - `2` – Tuesday
     * - `3` – Wednesday
     * - `4` – Thursday
     * - `5` – Friday
     * - `6` – Saturday
     */
    public $defaultWeekStartDay = 1;
    /**
     * @var bool By default, Craft will require a 'password' field to be submitted on front-end, public
     * user registrations. Setting this to `true` will no longer require it on the initial registration form.
     *
     * If you have email verification enabled, new users will set their password once they've clicked on the
     * verification link in the email. If you don't, the only way they can set their password is to go
     * through your "forgot password" workflow.
     */
    public $deferPublicRegistrationPassword = false;
    /**
     * @var bool Whether the system should run in [Dev Mode](https://craftcms.com/support/dev-mode).
     */
    public $devMode = false;
    /**
     * @var string[] Array of plugin handles that should be disabled, regardless of what the project config says.
     * ---
     * ```php
     * 'dev' => [
     *     'disabledPlugins' => ['webhooks'],
     * ],
     * ```
     * @since 3.1.9
     */
    public $disabledPlugins = [];
    /**
     * @var bool Whether front-end web requests should support basic HTTP authentication.
     * @since 3.5.0
     */
    public $enableBasicHttpAuth = false;
    /**
     * @var bool Whether to use a cookie to persist the CSRF token if <config:enableCsrfProtection> is enabled. If false, the CSRF token
     * will be stored in session under the `csrfTokenName` config setting name. Note that while storing CSRF tokens in
     * session increases security, it requires starting a session for every page that a CSRF token is needed, which may
     * degrade site performance.
     * @see enableCsrfProtection
     */
    public $enableCsrfCookie = true;
    /**
     * @var bool Whether the GraphQL API should be enabled.
     *
     * Note that the GraphQL API is only available for Craft Pro.
     *
     * @since 3.3.1
     */
    public $enableGql = true;
    /**
     * @var mixed The amount of time a user’s elevated session will last, which is required for some sensitive actions (e.g. user group/permission assignment).
     *
     * Set to `0` to disable elevated session support.
     *
     * See [[ConfigHelper::durationInSeconds()]] for a list of supported value types.
     */
    public $elevatedSessionDuration = 300;
    /**
     * @var bool Whether to enable CSRF protection via hidden form inputs for all forms submitted via Craft.
     * @see csrfTokenName
     * @see enableCsrfCookie
     */
    public $enableCsrfProtection = true;
    /**
     * @var bool Whether Craft should cache GraphQL queries.
     *
     * If set to `true`, Craft will cache the results for unique GraphQL queries per access token. The cache is
     * automatically invalidated any time an element is saved, the site structure is updated, or a GraphQL schema is saved.
     *
     * This setting will have no effect if a plugin is using the [[\craft\services\Gql::EVENT_BEFORE_EXECUTE_GQL_QUERY]] event to provide
     * its own caching logic and setting the `result` property.
     *
     * @since 3.3.12
     */
    public $enableGraphQlCaching = true;
    /**
     * @var bool Whether to enable Craft's template `{% cache %}` tag on a global basis.
     * @see http://craftcms.com/docs/templating/cache
     */
    public $enableTemplateCaching = true;
    /**
     * @var string The prefix that should be prepended to HTTP error status codes when determining the path to look for an error’s
     * template.
     *
     * If set to `'_'`, then your site’s 404 template would live at `templates/_404.html`, for example.
     */
    public $errorTemplatePrefix = '';
    /**
     * @var string[]|null List of file extensions that will be merged into the <config:allowedFileExtensions> config setting.
     * @see allowedFileExtensions
     */
    public $extraAllowedFileExtensions;
    /**
     * @var string[]|null List of extra locale IDs that the application should support, and users should be able to select as their Preferred Language.
     *
     * Only use this setting if your server has the Intl PHP extension, or if you’ve saved the corresponding
     * [locale data](https://github.com/craftcms/locales) into your `config/locales/` folder.
     *
     * @since 3.0.24
     */
    public $extraAppLocales;
    /**
     * @var array List of additional file kinds Craft should support. This array
     * will get merged with the one defined in `\craft\helpers\Assets::_buildFileKinds()`.
     *
     * ```php
     * 'extraFileKinds' => [
     *     // merge .psb into list of Photoshop file kinds
     *     'photoshop' => [
     *         'extensions' => ['psb'],
     *     ],
     *     // register new "Stylesheet" file kind
     *     'stylesheet' => [
     *         'label' => 'Stylesheet',
     *         'extensions' => ['css', 'less', 'pcss', 'sass', 'scss', 'styl'],
     *     ],
     * ],
     * ```
     *
     * ::: tip
     * File extensions listed here won’t immediately be allowed to be uploaded. You will also need to list them with
     * the <config:extraAllowedFileExtensions> config setting.
     * :::
     *
     * @since 3.0.37
     */
    public $extraFileKinds = [];
    /**
     * @var string|bool The string to use to separate words when uploading Assets. If set to `false`, spaces will be left alone.
     */
    public $filenameWordSeparator = '-';
    /**
     * @var bool Whether images transforms should be generated before page load.
     */
    public $generateTransformsBeforePageLoad = false;
    /**
<<<<<<< HEAD
     * @var string Prefix to use for all type names returned by GraphQL.
     */
    public $gqlTypePrefix = '';
    /**
     * @var bool bool Whether the system should run in Headless Mode, which
=======
     * @var bool Whether the system should run in Headless Mode, which
>>>>>>> 1e9e215c
     * optimizes the system and control panel for headless CMS implementations.
     *
     * When this is enabled, the following changes will take place:
     *
     * - Template settings for sections and category groups will be hidden.
     * - Template route management will be hidden.
     * - Front-end routing will skip checks for element and template requests.
     * - Front-end responses will be JSON-formatted rather than HTML by default.
     * - Twig will be configured to escape unsafe strings for JavaScript/JSON
     *   rather than HTML by default for front-end requests.
     * - The <config:loginPath>, <config:logoutPath>, <config:setPasswordPath>, and
     *   <config:verifyEmailPath> settings will be ignored.
     *
     * ::: tip
     * When Headless Mode is enabled, users will not be able to set an initial password, set a new password, or verify their email address unless they have the "Access the control panel" permission. Make sure to grant this permission to content editors and administrators who should be able to log into the control panel.
     * :::
     *
     * @since 3.3.0
     */
    public $headlessMode = false;
    /**
     * @var mixed The image driver Craft should use to cleanse and transform images. By default Craft will auto-detect if ImageMagick is installed and fallback to GD if not. You can explicitly set
     * either `'imagick'` or `'gd'` here to override that behavior.
     */
    public $imageDriver = self::IMAGE_DRIVER_AUTO;
    /**
     * @var array An array containing the selectable image aspect ratios for image editor. The array must be in the format of `label` => `ratio`, where ratio must be a float or a string.
     * For string values, only values of "none" and "original" are allowed.
     */
    public $imageEditorRatios = [
        'Unconstrained' => 'none',
        'Original' => 'original',
        'Square' => 1,
        '16:9' => 1.78,
        '10:8' => 1.25,
        '7:5' => 1.4,
        '4:3' => 1.33,
        '5:3' => 1.67,
        '3:2' => 1.5,
    ];
    /**
     * @var string[] The template filenames Craft will look for within a directory to represent the directory’s “index” template when
     * matching a template path to a file on the front end.
     */
    public $indexTemplateFilenames = ['index'];
    /**
     * @var mixed The amount of time to track invalid login attempts for a user, for determining if Craft should lock an account.
     *
     * See [[ConfigHelper::durationInSeconds()]] for a list of supported value types.
     */
    public $invalidLoginWindowDuration = 3600;
    /**
     * @var mixed The URI Craft should redirect to when user token validation fails. A token is used on things like setting and
     * resetting user account passwords. Note that this only affects front-end site requests.
     *
     * See [[ConfigHelper::localizedValue()]] for a list of supported value types.
     * @see getInvalidUserTokenPath()
     */
    public $invalidUserTokenPath = '';
    /**
     * @var string[]|null List of headers where proxies store the real client IP.
     *
     * See [[\yii\web\Request::ipHeaders]] for more details.
     *
     * If not set, the default [[\craft\web\Request::ipHeaders]] value will be used.
     */
    public $ipHeaders;
    /**
     * @var bool|null Whether the site is currently live. If set to `true` or `false`, it will take precedence over the
     * System Status setting in Settings → General.
     */
    public $isSystemLive;
    /**
     * @var bool Whether non-ASCII characters in auto-generated slugs should be converted to ASCII (i.e. ñ → n).
     *
     * ::: tip
     * This only affects the JavaScript auto-generated slugs. Non-ASCII characters can still be used in slugs if entered manually.
     * :::
     */
    public $limitAutoSlugsToAscii = false;
    /**
     * @var mixed The URI Craft should use for user login on the front-end.
     *
     * This can be set to `false` to disable front-end login.
     *
     * See [[ConfigHelper::localizedValue()]] for a list of supported value types.
     * @see getLoginPath()
     */
    public $loginPath = 'login';
    /**
     * @var mixed The URI Craft should use for user logout on the front-end.
     *
     * This can be set to `false` to disable front-end logout.
     *
     * See [[ConfigHelper::localizedValue()]] for a list of supported value types.
     * @see getLogoutPath()
     */
    public $logoutPath = 'logout';
    /**
     * @var int The maximum dimension size to use when caching images from external sources to use in transforms. Set to `0` to
     * never cache them.
     */
    public $maxCachedCloudImageSize = 2000;
    /**
     * @var int The number of invalid login attempts Craft will allow within the specified duration before the account gets
     * locked.
     */
    public $maxInvalidLogins = 5;
    /**
     * @var int|false The number of backups that Craft should make before it starts deleting the oldest backups.
     * If it is set to `false`, then Craft will not delete any backups.
     */
    public $maxBackups = 20;
    /**
     * @var int|null The maximum number of revisions that should be stored for each element.
     *
     * Set to `0` if you want to store an unlimited number of revisions.
     *
     * @since 3.2.0
     */
    public $maxRevisions = 50;
    /**
     * @var int The highest number Craft will tack onto a slug in order to make it unique before giving up and throwing an error.
     */
    public $maxSlugIncrement = 100;
    /**
     * @var int|string The maximum upload file size allowed.
     *
     * See [[ConfigHelper::sizeInBytes()]] for a list of supported value types.
     */
    public $maxUploadFileSize = 16777216;
    /**
     * @var bool Whether generated URLs should omit `index.php` (e.g. `http://domain.com/path` instead of `http://domain.com/index.php/path`)
     *
     * This can only be possible if your server is configured to redirect would-be 404's to `index.php`, for example, with
     * the redirect found in the `.htaccess` file that came with Craft:
     *
     * ```
     * RewriteEngine On
     * RewriteCond %{REQUEST_FILENAME} !-f
     * RewriteCond %{REQUEST_FILENAME} !-d
     * RewriteRule (.+) /index.php?p=$1 [QSA,L]
     * ```
     */
    public $omitScriptNameInUrls = false;
    /**
     * @var bool Whether Craft should optimize images for reduced file sizes without noticeably reducing image quality.
     * (Only supported when ImageMagick is used.)
     * @see imageDriver
     */
    public $optimizeImageFilesize = true;
    /**
     * @var string The string preceding a number which Craft will look for when determining if the current request is for a
     * particular page in a paginated list of pages.
     *
     * Example Value | Example URI
     * ------------- | -----------
     * `p` | `/news/p5`
     * `page` | `/news/page5`
     * `page/` | `/news/page/5`
     * `?page` | `/news?page=5`
     *
     * ::: tip
     * If you want to set this to `?p` (e.g. `/news?p=5`), you will need to change your <config:pathParam> setting as well,
     * which is set to `p` by default, and if your server is running Apache, you will need to update the redirect code
     * in your `.htaccess` file to match your new `pathParam` value.
     * :::
     *
     * @see getPageTrigger()
     */
    public $pageTrigger = 'p';
    /**
     * @var string|null The query string param that Craft will check when determining the request's path.
     *
     * This can be set to `null` if your web server is capable of directing traffic to `index.php` without a query
     * string param. If you’re using Apache, that means you’ll need to change the `RewriteRule` line in your `.htaccess`
     * file to:
     *
     *     RewriteRule (.+) index.php [QSA,L]
     */
    public $pathParam = 'p';
    /**
     * @var string|null The maximum amount of memory Craft will try to reserve during memory intensive operations such as zipping,
     * unzipping and updating. Defaults to an empty string, which means it will use as much memory as it possibly can.
     *
     * See <http://php.net/manual/en/faq.using.php#faq.using.shorthandbytes> for a list of acceptable values.
     */
    public $phpMaxMemoryLimit;
    /**
     * @var string The name of the PHP session cookie.
     * @see https://php.net/manual/en/function.session-name.php
     */
    public $phpSessionName = 'CraftSessionId';
    /**
     * @var mixed The path that users should be redirected to after logging in from the control panel.
     *
     * This setting will also come into effect if a user visits the control panel’s Login page (`/admin/login`)
     * or the control panel’s root URL (/admin) when they are already logged in.
     *
     * See [[ConfigHelper::localizedValue()]] for a list of supported value types.
     *
     * @see getPostCpLoginRedirect()
     */
    public $postCpLoginRedirect = 'dashboard';
    /**
     * @var mixed The path that users should be redirected to after logging in from the front-end site.
     *
     * This setting will also come into effect if the user visits the Login page (as specified by the loginPath config
     * setting) when they are already logged in.
     *
     * See [[ConfigHelper::localizedValue()]] for a list of supported value types.
     * @see getPostLoginRedirect()
     */
    public $postLoginRedirect = '';
    /**
     * @var mixed The path that users should be redirected to after logging out from the front-end site.
     *
     * See [[ConfigHelper::localizedValue()]] for a list of supported value types.
     * @see getPostLogoutRedirect()
     */
    public $postLogoutRedirect = '';
    /**
     * @var bool Whether CMYK should be preserved as the colorspace when manipulating images.
     *
     * Setting this to `true` will prevent Craft from transforming CMYK images to sRGB, but on some ImageMagick versions
     * it can cause color distortion in the image. This will only have effect if ImageMagick is in use.
     *
     * @since 3.0.8
     */
    public $preserveCmykColorspace = false;
    /**
     * @var bool Whether the EXIF data should be preserved when manipulating and uploading images.
     *
     * Setting this to `true` will result in larger image file sizes.
     *
     * This will only have effect if ImageMagick is in use.
     */
    public $preserveExifData = false;
    /**
     * @var bool Whether the embedded Image Color Profile (ICC) should be preserved when manipulating images.
     *
     * Setting this to `false` will reduce the image size a little bit, but on some ImageMagick versions can cause images to be saved with
     * an incorrect gamma value, which causes the images to become very dark. This will only have effect if ImageMagick is in use.
     */
    public $preserveImageColorProfiles = true;
    /**
     * @var string The template path segment prefix that should be used to identify "private" templates (templates that aren't
     * directly accessible via a matching URL).
     *
     * Set to an empty value to disable public template routing.
     */
    public $privateTemplateTrigger = '_';
    /**
     * @var bool When set to `false` and you go through the "forgot password" workflow on the control panel login page, for example,
     * you get distinct messages saying if the username/email didn't exist or the email was successfully sent and to check
     * your email for further instructions. This can allow for username/email enumeration based on the response. If set
     * `true`, you will always get a successful response even if there was an error making it difficult to enumerate users.
     */
    public $preventUserEnumeration = false;
    /**
     * @var array|false Custom [iFrame Resizer options](http://davidjbradshaw.github.io/iframe-resizer/#options) that should be used for preview iframes.
     *
     * Set this to `false` to disable the iFrame Resizer altogether.
     *
     * ```php
     * 'previewIframeResizerOptions' => [
     *     'autoResize' => false,
     * ],
     * ```
     *
     * @since 3.5.0
     */
    public $previewIframeResizerOptions = [];
    /**
     * @var mixed The amount of time to wait before Craft purges pending users from the system that have not activated.
     *
     * Note that any content assigned to a pending user will be deleted as well when the given time interval passes.
     *
     * Set to `0` to disable this feature.
     *
     * See [[ConfigHelper::durationInSeconds()]] for a list of supported value types.
     */
    public $purgePendingUsersDuration = 0;
    /**
     * @var mixed The amount of time to wait before Craft purges stale user sessions from the sessions table in the database.
     *
     * Set to `0` to disable this feature.
     *
     * See [[ConfigHelper::durationInSeconds()]] for a list of supported value types.
     *
     * @since 3.3.0
     */
    public $purgeStaleUserSessionDuration = 7776000;
    /**
     * @var mixed The amount of time to wait before Craft purges drafts of new elements that were never formally saved.
     *
     * Set to `0` to disable this feature.
     *
     * See [[ConfigHelper::durationInSeconds()]] for a list of supported value types.
     *
     * @since 3.2.0
     */
    public $purgeUnsavedDraftsDuration = 2592000;
    /**
     * @var mixed The amount of time Craft will remember a username and pre-populate it on the control panel’s Login page.
     *
     * Set to `0` to disable this feature altogether.
     *
     * See [[ConfigHelper::durationInSeconds()]] for a list of supported value types.
     */
    public $rememberUsernameDuration = 31536000;
    /**
     * @var mixed The amount of time a user stays logged if “Remember Me” is checked on the login page.
     *
     * Set to `0` to disable the “Remember Me” feature altogether.
     *
     * See [[ConfigHelper::durationInSeconds()]] for a list of supported value types.
     */
    public $rememberedUserSessionDuration = 1209600;
    /**
     * @var bool Whether Craft should require a matching user agent string when restoring a user session from a cookie.
     */
    public $requireMatchingUserAgentForSession = true;
    /**
     * @var bool Whether Craft should require the existence of a user agent string and IP address when creating a new user
     * session.
     */
    public $requireUserAgentAndIpForSession = true;
    /**
     * @var string The path to the root directory that should store published control panel resources.
     */
    public $resourceBasePath = '@webroot/cpresources';
    /**
     * @var string The URL to the root directory that should store published control panel resources.
     */
    public $resourceBaseUrl = '@web/cpresources';
    /**
     * @var string|null The shell command that Craft should execute to restore a database backup.
     *
     * By default Craft will run `mysql` or `psql`, provided that those libraries are in the `$PATH`
     * variable for the user the web server  is running as.
     *
     * There are several tokens you can use that Craft will swap out at runtime:
     *
     * - `{path}` - the backup file path
     * - `{port}` - the current database port
     * - `{server}` - the current database host name
     * - `{user}` - the user to connect to the database
     * - `{database}` - the current database name
     * - `{schema}` - the current database schema (if any)
     *
     * This can also be set to `false` to disable database restores completely.
     */
    public $restoreCommand;
    /**
     * @var bool Whether Craft should rotate images according to their EXIF data on upload.
     */
    public $rotateImagesOnUploadByExifData = true;
    /**
     * @var bool Whether Craft should run pending queue jobs automatically when someone visits the control panel.
     *
     * If disabled, an alternate queue worker *must* be set up separately, either as an
     * [always-running daemon](https://github.com/yiisoft/yii2-queue/blob/master/docs/guide/worker.md), or a
     * cron job that runs the `queue/run` command every minute:
     *
     * ```cron
     * * * * * * /path/to/project/craft queue/run
     * ```
     *
     * ::: tip
     * This setting should be disabled for servers running Win32, or with Apache’s mod_deflate/mod_gzip installed,
     * where PHP’s [flush()](http://php.net/manual/en/function.flush.php) method won’t work.
     * :::
     */
    public $runQueueAutomatically = true;
    /**
     * @var string The [SameSite](https://www.owasp.org/index.php/SameSite) value that should be set on Craft cookies, if any.
     *
     * This can be set to `'Lax'`, `'Strict'`, or `null`.
     *
     * ::: tip
     * This setting requires PHP 7.3 or later.
     * :::
     *
     * @since 3.1.33
     */
    public $sameSiteCookieValue = null;
    /**
     * @var bool Whether Craft should sanitize uploaded SVG files and strip out potential malicious looking content.
     *
     * This should definitely be enabled if you are accepting SVG uploads from untrusted sources.
     */
    public $sanitizeSvgUploads = true;
    /**
     * @var string A private, random, cryptographically-secure key that is used for hashing and encrypting
     * data in [[\craft\services\Security]].
     *
     * This value should be the same across all environments. Note that if this key ever changes, any data that
     * was encrypted with it will be inaccessible.
     */
    public $securityKey;
    /**
     * @var bool Whether an `X-Powered-By: Craft CMS` header should be sent, helping services like [BuiltWith](https://builtwith.com/) and [Wappalyzer](https://www.wappalyzer.com/) identify that the site is running on Craft.
     */
    public $sendPoweredByHeader = true;
    /**
     * @var mixed The URI Craft should use for Set Password forms on the front-end.
     *
     * See [[ConfigHelper::localizedValue()]] for a list of supported value types.
     *
     * ::: tip
     * You might also want to set <config:invalidUserTokenPath> in case a user clicks on an expired password reset link.
     * :::
     *
     * @see getSetPasswordPath()
     */
    public $setPasswordPath = 'setpassword';
    /**
     * @var mixed The URI Craft should redirect users to after setting their password from the front-end.
     *
     * See [[ConfigHelper::localizedValue()]] for a list of supported value types.
     * @see getSetPasswordSuccessPath()
     */
    public $setPasswordSuccessPath = '';
    /**
     * @var string|string[] The site name(s). If set, it will take precedence over the Name settings in Settings → Sites → [Site Name].
     *
     * This can be set to a string, which will override the primary site’s name only, or an array with site handles used as the keys.
     */
    public $siteName;
    /**
     * @var string The query string parameter name that site tokens should be set to.
     * @since 3.5.0
     */
    public $siteToken = 'siteToken';
    /**
     * @var string|string[] The base URL to the site(s). If set, it will take precedence over the Base URL settings in Settings → Sites → [Site Name].
     *
     * This can be set to a string, which will override the primary site’s base URL only, or an array with site handles used as the keys.
     *
     * The URL(s) must begin with either `http://`, `https://`, `//` (protocol-relative), or an [alias](config:aliases).
     *
     * ```php
     * 'siteUrl' => [
     *     'siteA' => 'https://site-a.com/',
     *     'siteB' => 'https://site-b.com/',
     * ],
     * ```
     */
    public $siteUrl;
    /**
     * @var string The character(s) that should be used to separate words in slugs.
     */
    public $slugWordSeparator = '-';
    /**
     * @var array|null Lists of headers that are, by default, subject to the trusted host configuration.
     *
     * See [[\yii\web\Request::secureHeaders]] for more details.
     *
     * If not set, the default [[\yii\web\Request::secureHeaders]] value will be used.
     */
    public $secureHeaders;
    /**
     * @var array|null list of headers to check for determining whether the connection is made via HTTPS.
     *
     * See [[\yii\web\Request::secureProtocolHeaders]] for more details.
     *
     * If not set, the default [[\yii\web\Request::secureProtocolHeaders]] value will be used.
     */
    public $secureProtocolHeaders;
    /**
     * @var mixed The amount of time before a soft-deleted item will be up for hard-deletion by garbage collection.
     *
     * Set to `0` if you don’t ever want to delete soft-deleted items.
     *
     * See [[ConfigHelper::durationInSeconds()]] for a list of supported value types.
     *
     * @since 3.1.0
     */
    public $softDeleteDuration = 2592000;
    /**
     * @var bool Whether user IP addresses should be stored/logged by the system.
     * @since 3.1.0
     */
    public $storeUserIps = false;
    /**
     * @var bool Whether Twig runtime errors should be suppressed.
     *
     * If it is set to `true`, the errors will still be logged to Craft’s log files.
     *
     * @deprecated in 3.3.0
     */
    public $suppressTemplateErrors = false;
    /**
     * @var string|array|false|null Configures Craft to send all system emails to a single email address, or an array of email addresses for testing
     * purposes.
     *
     * By default the recipient name(s) will be “Test Recipient”, but you can customize that by setting the value with the format `['email@address.com' => 'Name']`.
     */
    public $testToEmailAddress;
    /**
     * @var string|null The timezone of the site. If set, it will take precedence over the Timezone setting in Settings → General.
     *
     * This can be set to one of PHP’s [supported timezones](http://php.net/manual/en/timezones.php).
     */
    public $timezone;
    /**
     * @var bool Whether GIF files should be cleansed/transformed.
     * @since 3.0.7
     */
    public $transformGifs = true;
    /**
     * @var bool Whether translated messages should be wrapped in special characters, to help find any strings that are not
     * being run through `Craft::t()` or the `|translate` filter.
     */
    public $translationDebugOutput = false;
    /**
     * @var string The query string parameter name that Craft tokens should be set to.
     */
    public $tokenParam = 'token';
    /**
     * @var array The configuration for trusted security-related headers.
     *
     * See [[\yii\web\Request::trustedHosts]] for more details.
     *
     * By default, all hosts are trusted.
     */
    public $trustedHosts = ['any'];
    /**
     * @var bool Whether images should be upscaled if the provided transform size is larger than the image.
     * @since 3.4.0
     */
    public $upscaleImages = true;
    /**
     * @var bool Whether Craft should include minified JavaScript files whenever possible, and minify JavaScript code
     * passed to [[\craft\web\View::includeJs()]] or `{% js %}` Twig tags.
     * @deprecated in 3.5.0
     */
    public $useCompressedJs = true;
    /**
     * @var bool Whether Craft should set users’ usernames to their email addresses, rather than let them set their username separately.
     */
    public $useEmailAsUsername = false;
    /**
     * @var bool Whether Craft should specify the path using `PATH_INFO` or as a query string parameter when generating URLs.
     *
     * Note that this setting only takes effect if <config:omitScriptNameInUrls> is set to false.
     */
    public $usePathInfo = false;
    /**
     * @var bool|string Whether Craft will set the "secure" flag when saving cookies when using `Craft::cookieConfig() to create a cookie`.
     *
     * Valid values are `true`, `false`, and `'auto'`. Defaults to `'auto'`, which will set the secure flag if the page
     * you're currently accessing is over `https://`. `true` will always set the flag, regardless of protocol and `false`
     * will never automatically set the flag.
     */
    public $useSecureCookies = 'auto';
    /**
     * @var bool|string Determines what protocol/schema Craft will use when generating tokenized URLs. If set to `'auto'`,
     * Craft will check the siteUrl and the protocol of the current request and if either of them are https
     * will use `https` in the tokenized URL. If not, will use `http`.
     *
     * If set to `false`, the Craft will always use `http`. If set to `true`, then, Craft will always use `https`.
     */
    public $useSslOnTokenizedUrls = 'auto';
    /**
     * @var mixed The amount of time before a user will get logged out due to inactivity.
     *
     * Set to `0` if you want users to stay logged in as long as their browser is open rather than a predetermined
     * amount of time.
     *
     * See [[ConfigHelper::durationInSeconds()]] for a list of supported value types.
     */
    public $userSessionDuration = 3600;
    /**
     * @var bool|null Whether to grab an exclusive lock on a file when writing to it by using the `LOCK_EX` flag.
     *
     * Some file systems, such as NFS, do not support exclusive file locking.
     *
     * If not set to `true` or `false`, Craft will automatically try to detect if the underlying file system supports exclusive file
     * locking and cache the results.
     * @see http://php.net/manual/en/function.file-put-contents.php
     */
    public $useFileLocks;
    /**
     * @var bool Whether the project config should be saved to the `config/` folder.
     * @since 3.1.0
     * @deprecated since 3.5.0. Craft now always saves the project config out to the `config/` folder.
     */
    public $useProjectConfigFile = true;
    /**
     * @var mixed The amount of time a user verification code can be used before expiring.
     *
     * See [[ConfigHelper::durationInSeconds()]] for a list of supported value types.
     */
    public $verificationCodeDuration = 86400;
    /**
     * @var mixed The URI Craft should use for email verification links on the front-end.
     *
     * See [[ConfigHelper::localizedValue()]] for a list of supported value types.
     * @see getVerifyEmailPath()
     * @since 3.4.0
     */
    public $verifyEmailPath = 'verifyemail';
    /**
     * @var mixed The URI that users without access to the control panel should be redirected to after verifying a new email address.
     *
     * See [[ConfigHelper::localizedValue()]] for a list of supported value types.
     * @see getVerifyEmailSuccessPath()
     * @since 3.1.20
     */
    public $verifyEmailSuccessPath = '';

    /**
     * @var array Stores any custom config settings
     */
    private $_customSettings = [];

    /**
     * @inheritdoc
     */
    public function __construct(array $config = [])
    {
        // Check for renamed settings
        $renamedSettings = [
            'allowAutoUpdates' => 'allowUpdates',
            'defaultFilePermissions' => 'defaultFileMode',
            'defaultFolderPermissions' => 'defaultDirMode',
            'useWriteFileLock' => 'useFileLocks',
            'backupDbOnUpdate' => 'backupOnUpdate',
            'restoreDbOnUpdateFailure' => 'restoreOnUpdateFailure',
            'activateAccountFailurePath' => 'invalidUserTokenPath',
            'validationKey' => 'securityKey',
            'isSystemOn' => 'isSystemLive',
        ];

        $configFilePath = null;
        foreach ($renamedSettings as $old => $new) {
            if (array_key_exists($old, $config)) {
                $configFilePath = $configFilePath ?? Craft::$app->getConfig()->getConfigFilePath(Config::CATEGORY_GENERAL);
                Craft::$app->getDeprecator()->log($old, "The {$old} config setting has been renamed to {$new}.", $configFilePath);
                $config[$new] = $config[$old];
                unset($config[$old]);
            }
        }

        // Check for environmentVariables, but don't actually rename it in case a template is referencing it
        if (array_key_exists('environmentVariables', $config)) {
            Craft::$app->getDeprecator()->log('environmentVariables', "The environmentVariables config setting has been renamed to aliases.");
        }

        parent::__construct($config);
    }

    /**
     * @inheritdoc
     */
    public function __get($name)
    {
        if (array_key_exists($name, $this->_customSettings)) {
            return $this->_customSettings[$name];
        }

        return parent::__get($name);
    }

    /**
     * @inheritdoc
     */
    public function __set($name, $value)
    {
        try {
            parent::__set($name, $value);
        } catch (UnknownPropertyException $e) {
            $this->_customSettings[$name] = $value;
        }
    }

    /**
     * @inheritdoc
     */
    public function __isset($name)
    {
        if (array_key_exists($name, $this->_customSettings)) {
            return $this->_customSettings[$name] !== null;
        }

        return parent::__isset($name);
    }

    /**
     * @inheritdoc
     */
    public function init()
    {
        // Merge extraAllowedFileExtensions into allowedFileExtensions
        if (is_string($this->allowedFileExtensions)) {
            $this->allowedFileExtensions = StringHelper::split($this->allowedFileExtensions);
        }
        if (is_string($this->extraAllowedFileExtensions)) {
            $this->extraAllowedFileExtensions = StringHelper::split($this->extraAllowedFileExtensions);
        }
        if (is_array($this->extraAllowedFileExtensions)) {
            $this->allowedFileExtensions = array_merge($this->allowedFileExtensions, $this->extraAllowedFileExtensions);
            $this->extraAllowedFileExtensions = null;
        }
        $this->allowedFileExtensions = array_map('strtolower', $this->allowedFileExtensions);

        // Normalize time duration settings
        $this->cacheDuration = ConfigHelper::durationInSeconds($this->cacheDuration);
        $this->cooldownDuration = ConfigHelper::durationInSeconds($this->cooldownDuration);
        $this->defaultTokenDuration = ConfigHelper::durationInSeconds($this->defaultTokenDuration);
        $this->elevatedSessionDuration = ConfigHelper::durationInSeconds($this->elevatedSessionDuration);
        $this->invalidLoginWindowDuration = ConfigHelper::durationInSeconds($this->invalidLoginWindowDuration);
        $this->purgePendingUsersDuration = ConfigHelper::durationInSeconds($this->purgePendingUsersDuration);
        $this->rememberUsernameDuration = ConfigHelper::durationInSeconds($this->rememberUsernameDuration);
        $this->rememberedUserSessionDuration = ConfigHelper::durationInSeconds($this->rememberedUserSessionDuration);
        $this->softDeleteDuration = ConfigHelper::durationInSeconds($this->softDeleteDuration);
        $this->userSessionDuration = ConfigHelper::durationInSeconds($this->userSessionDuration);
        $this->verificationCodeDuration = ConfigHelper::durationInSeconds($this->verificationCodeDuration);

        // Normalize size settings
        $this->maxUploadFileSize = ConfigHelper::sizeInBytes($this->maxUploadFileSize);

        // Normalize the default CP language
        if ($this->defaultCpLanguage !== null) {
            try {
                $this->defaultCpLanguage = Localization::normalizeLanguage($this->defaultCpLanguage);
            } catch (InvalidArgumentException $e) {
                throw new InvalidConfigException($e->getMessage(), 0, $e);
            }
        }

        // Normalize the extra app locales
        if (!empty($this->extraAppLocales)) {
            foreach ($this->extraAppLocales as $i => $localeId) {
                try {
                    $this->extraAppLocales[$i] = Localization::normalizeLanguage($localeId);
                } catch (InvalidArgumentException $e) {
                    throw new InvalidConfigException($e->getMessage(), 0, $e);
                }
            }
        }

        if ($this->suppressTemplateErrors) {
            Craft::$app->getDeprecator()->log('suppressTemplateErrors', "The suppressTemplateErrors config setting has been deprecated because it relies on a deprecated Twig feature.");
        }

        // Always use project config files
        $this->useProjectConfigFile = true;
    }

    /**
     * Returns the localized Activate Account Success Path value.
     *
     * @param string|null $siteHandle The site handle the value should be defined for. Defaults to the current site.
     * @return string
     * @see activateAccountSuccessPath
     */
    public function getActivateAccountSuccessPath(string $siteHandle = null): string
    {
        return ConfigHelper::localizedValue($this->activateAccountSuccessPath, $siteHandle);
    }

    /**
     * Returns the localized Verify Email Path value.
     *
     * @param string|null $siteHandle The site handle the value should be defined for. Defaults to the current site.
     * @return string
     * @see verifyEmailPath
     * @since 3.4.0
     */
    public function getVerifyEmailPath(string $siteHandle = null): string
    {
        return ConfigHelper::localizedValue($this->verifyEmailPath, $siteHandle);
    }

    /**
     * Returns the localized Verify Email Success Path value.
     *
     * @param string|null $siteHandle The site handle the value should be defined for. Defaults to the current site.
     * @return string
     * @see verifyEmailSuccessPath
     * @since 3.1.20
     */
    public function getVerifyEmailSuccessPath(string $siteHandle = null): string
    {
        return ConfigHelper::localizedValue($this->verifyEmailSuccessPath, $siteHandle);
    }

    /**
     * Returns the localized Invalid User Token Path value.
     *
     * @param string|null $siteHandle The site handle the value should be defined for. Defaults to the current site.
     * @return string
     * @see invalidUserTokenPath
     */
    public function getInvalidUserTokenPath(string $siteHandle = null): string
    {
        return ConfigHelper::localizedValue($this->invalidUserTokenPath, $siteHandle);
    }

    /**
     * Returns the localized Login Path value.
     *
     * @param string|null $siteHandle The site handle the value should be defined for. Defaults to the current site.
     * @return mixed
     * @see loginPath
     */
    public function getLoginPath(string $siteHandle = null)
    {
        return ConfigHelper::localizedValue($this->loginPath, $siteHandle);
    }

    /**
     * Returns the localized Logout Path value.
     *
     * @param string|null $siteHandle The site handle the value should be defined for. Defaults to the current site.
     * @return mixed
     * @see logoutPath
     */
    public function getLogoutPath(string $siteHandle = null)
    {
        return ConfigHelper::localizedValue($this->logoutPath, $siteHandle);
    }

    /**
     * Returns the localized Post-Login Redirect path for the control panel.
     *
     * @return string
     * @see postCpLoginRedirect
     */
    public function getPostCpLoginRedirect(): string
    {
        return ConfigHelper::localizedValue($this->postCpLoginRedirect, null);
    }

    /**
     * Returns the localized Post-Login Redirect path.
     *
     * @param string|null $siteHandle The site handle the value should be defined for. Defaults to the current site.
     * @return string
     * @see postLoginRedirect
     */
    public function getPostLoginRedirect(string $siteHandle = null): string
    {
        return ConfigHelper::localizedValue($this->postLoginRedirect, $siteHandle);
    }

    /**
     * Returns the localized Post-Logout Redirect path.
     *
     * @param string|null $siteHandle The site handle the value should be defined for. Defaults to the current site.
     * @return string
     * @see postLogoutRedirect
     */
    public function getPostLogoutRedirect(string $siteHandle = null): string
    {
        return ConfigHelper::localizedValue($this->postLogoutRedirect, $siteHandle);
    }

    /**
     * Returns the localized Set Password Path value.
     *
     * @param string|null $siteHandle The site handle the value should be defined for. Defaults to the current site.
     * @return string
     * @see setPasswordPath
     */
    public function getSetPasswordPath(string $siteHandle = null): string
    {
        return ConfigHelper::localizedValue($this->setPasswordPath, $siteHandle);
    }

    /**
     * Returns the localized Set Password Success Path value.
     *
     * @param string|null $siteHandle The site handle the value should be defined for. Defaults to the current site.
     * @return string
     * @see setPasswordSuccessPath
     */
    public function getSetPasswordSuccessPath(string $siteHandle = null): string
    {
        return ConfigHelper::localizedValue($this->setPasswordSuccessPath, $siteHandle);
    }

    /**
     * Returns whether the DB should be backed up before running new migrations.
     *
     * @return bool
     */
    public function getBackupOnUpdate(): bool
    {
        return ($this->backupOnUpdate && $this->backupCommand !== false);
    }

    /**
     * Returns the normalized page trigger.
     *
     * @return string
     * @see pageTrigger
     * @since 3.2.0
     */
    public function getPageTrigger(): string
    {
        $pageTrigger = $this->pageTrigger;

        if (!is_string($pageTrigger) || $pageTrigger === '') {
            $pageTrigger = 'p';
        }

        // Is this query string-based pagination?
        if (strpos($pageTrigger, '?') === 0) {
            $pageTrigger = trim($pageTrigger, '?=');

            // Avoid conflict with the path param
            if ($pageTrigger === $this->pathParam) {
                $pageTrigger = $this->pathParam === 'p' ? 'pg' : 'p';
            }

            return '?' . $pageTrigger . '=';
        }

        return $pageTrigger;
    }

    /**
     * Returns the normalized test email addresses.
     *
     * @return array
     * @since 3.5.0
     */
    public function getTestToEmailAddress(): array
    {
        $to = [];
        foreach ((array)$this->testToEmailAddress as $key => $value) {
            if (is_numeric($key)) {
                $to[$value] = Craft::t('app', 'Test Recipient');
            } else {
                $to[$key] = $value;
            }
        }
        return $to;
    }
}<|MERGE_RESOLUTION|>--- conflicted
+++ resolved
@@ -447,15 +447,11 @@
      */
     public $generateTransformsBeforePageLoad = false;
     /**
-<<<<<<< HEAD
      * @var string Prefix to use for all type names returned by GraphQL.
      */
     public $gqlTypePrefix = '';
     /**
-     * @var bool bool Whether the system should run in Headless Mode, which
-=======
      * @var bool Whether the system should run in Headless Mode, which
->>>>>>> 1e9e215c
      * optimizes the system and control panel for headless CMS implementations.
      *
      * When this is enabled, the following changes will take place:
