--- conflicted
+++ resolved
@@ -101,17 +101,13 @@
     public string $password = '';
 
     /**
-<<<<<<< HEAD
      * @var string|null The schema that Postgres is configured to use by default (PostgreSQL only).
-=======
-     * @var string The schema that Postgres is configured to use by default (PostgreSQL only).
      *
      * ::: tip
      * To force Craft to use the specified schema regardless of PostgreSQL’s `search_path` setting, you must enable
      * the [[setSchemaOnConnect]] setting.
      * :::
      *
->>>>>>> cee3fc7d
      * @see https://www.postgresql.org/docs/8.2/static/ddl-schemas.html
      */
     public ?string $schema = 'public';
