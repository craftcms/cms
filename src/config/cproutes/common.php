--- conflicted
+++ resolved
@@ -3,14 +3,9 @@
 use craft\helpers\StringHelper;
 
 return [
-<<<<<<< HEAD
     'assets/edit/<elementId:\d+><filename:(?:-[^\/]*)?>' => 'elements/edit',
-    'assets/<defaultSource:{handle}(\/.*)?>' => ['template' => 'assets'],
-=======
-    'assets/edit/<assetId:\d+><filename:(?:-[^\/]*)?>' => 'assets/edit-asset',
     'assets' => 'assets/index',
     'assets/<defaultSource:{handle}(\/.*)?>' => 'assets/index',
->>>>>>> b8122b9d
     'categories' => 'categories/category-index',
     'categories/<groupHandle:{handle}>' => 'categories/category-index',
     'categories/<groupHandle:{handle}>/new' => 'categories/create',
