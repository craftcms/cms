<?php

return [
    'id' => 'CraftCMS',
    'name' => 'Craft CMS',
    'version' => '4.5.2',
<<<<<<< HEAD
    'schemaVersion' => '4.5.0.3',
    'minVersionRequired' => '4.4.0',
=======
    'schemaVersion' => '4.5.3.0',
    'minVersionRequired' => '3.7.11',
>>>>>>> 70cbeb75
    'basePath' => dirname(__DIR__), // Defines the @app alias
    'runtimePath' => '@storage/runtime', // Defines the @runtime alias
    'controllerNamespace' => 'craft\controllers',

    'components' => [
        'addresses' => [
            'class' => craft\services\Addresses::class,
        ],
        'announcements' => [
            'class' => craft\services\Announcements::class,
        ],
        'api' => [
            'class' => craft\services\Api::class,
        ],
        'assets' => [
            'class' => craft\services\Assets::class,
        ],
        'assetIndexer' => [
            'class' => craft\services\AssetIndexer::class,
        ],
        'categories' => [
            'class' => craft\services\Categories::class,
        ],
        'composer' => [
            'class' => craft\services\Composer::class,
        ],
        'conditions' => [
            'class' => craft\services\Conditions::class,
        ],
        'content' => [
            'class' => craft\services\Content::class,
        ],
        'dashboard' => [
            'class' => craft\services\Dashboard::class,
        ],
        'deprecator' => [
            'class' => craft\services\Deprecator::class,
        ],
        'drafts' => [
            'class' => craft\services\Drafts::class,
        ],
        'elementSources' => [
            'class' => craft\services\ElementSources::class,
        ],
        'elements' => [
            'class' => craft\services\Elements::class,
        ],
        'entries' => [
            'class' => craft\services\Entries::class,
        ],
        'fields' => [
            'class' => craft\services\Fields::class,
        ],
        'fs' => [
            'class' => craft\services\Fs::class,
        ],
        'gc' => [
            'class' => craft\services\Gc::class,
        ],
        'globals' => [
            'class' => craft\services\Globals::class,
        ],
        'gql' => [
            'class' => craft\services\Gql::class,
        ],
        'images' => [
            'class' => craft\services\Images::class,
        ],
        'imageTransforms' => [
            'class' => craft\services\ImageTransforms::class,
        ],
        'log' => [
            'class' => craft\log\Dispatcher::class,
        ],
        'matrix' => [
            'class' => craft\services\Matrix::class,
        ],
        'mutex' => [
            'class' => craft\mutex\Mutex::class,
        ],
        'path' => [
            'class' => craft\services\Path::class,
        ],
        'plugins' => [
            'class' => craft\services\Plugins::class,
        ],
        'pluginStore' => [
            'class' => craft\services\PluginStore::class,
        ],
        'queue' => [
            'class' => craft\queue\Queue::class,
        ],
        'relations' => [
            'class' => craft\services\Relations::class,
        ],
        'revisions' => [
            'class' => craft\services\Revisions::class,
        ],
        'routes' => [
            'class' => craft\services\Routes::class,
        ],
        'search' => [
            'class' => craft\services\Search::class,
        ],
        'sections' => [
            'class' => craft\services\Sections::class,
        ],
        'security' => [
            'class' => craft\services\Security::class,
            'sensitiveKeywords' => [
                'key',
                'pass',
                'password',
                'pw',
                'secret',
                'tok',
                'token',
            ],
        ],
        'structures' => [
            'class' => craft\services\Structures::class,
        ],
        'systemMessages' => [
            'class' => craft\services\SystemMessages::class,
        ],
        'tags' => [
            'class' => craft\services\Tags::class,
        ],
        'templateCaches' => [
            'class' => craft\services\TemplateCaches::class,
        ],
        'tokens' => [
            'class' => craft\services\Tokens::class,
        ],
        'updates' => [
            'class' => craft\services\Updates::class,
        ],
        'urlManager' => [
            'class' => craft\web\UrlManager::class,
            'enablePrettyUrl' => true,
            'ruleConfig' => ['class' => craft\web\UrlRule::class],
        ],
        'users' => [
            'class' => craft\services\Users::class,
        ],
        'volumes' => [
            'class' => craft\services\Volumes::class,
        ],
        'userGroups' => [
            'class' => craft\services\UserGroups::class,
        ],
        'userPermissions' => [
            'class' => craft\services\UserPermissions::class,
        ],
        'utilities' => [
            'class' => craft\services\Utilities::class,
        ],
        'webpack' => [
            'class' => craft\services\Webpack::class,
        ],
        'contentMigrator' => [
            'class' => craft\db\MigrationManager::class,
            'track' => craft\db\MigrationManager::TRACK_CONTENT,
            'migrationNamespace' => 'craft\contentmigrations',
            'migrationPath' => '@contentMigrations',
        ],
        'migrator' => [
            'class' => craft\db\MigrationManager::class,
            'track' => craft\db\MigrationManager::TRACK_CRAFT,
            'migrationNamespace' => 'craft\migrations',
            'migrationPath' => '@app/migrations',
        ],
        'sites' => [
            'class' => craft\services\Sites::class,
            'currentSite' => craft\helpers\App::env('CRAFT_SITE'),
        ],
        'i18n' => [
            'class' => craft\i18n\I18N::class,
            'messageFormatter' => [
                'class' => craft\i18n\MessageFormatter::class,
            ],
            'translations' => [
                'yii' => [
                    'class' => craft\i18n\PhpMessageSource::class,
                    'sourceLanguage' => 'en-US',
                    'basePath' => '@yii/messages',
                    'forceTranslation' => true,
                    'allowOverrides' => true,
                ],
                'app' => [
                    'class' => craft\i18n\PhpMessageSource::class,
                    'sourceLanguage' => 'en-US',
                    'basePath' => '@app/translations',
                    'forceTranslation' => true,
                    'allowOverrides' => true,
                ],
                'site' => [
                    'class' => craft\i18n\PhpMessageSource::class,
                    'sourceLanguage' => 'en-US',
                    'basePath' => '@translations',
                    'forceTranslation' => true,
                ],
            ],
        ],

        // Dynamically configured components
        // -------------------------------------------------------------------------

        'cache' => function() {
            $config = craft\helpers\App::cacheConfig();
            return Craft::createObject($config);
        },

        'db' => function() {
            $config = craft\helpers\App::dbConfig();
            return Craft::createObject($config);
        },

        'formatter' => function() {
            return Craft::$app->getFormattingLocale()->getFormatter();
        },

        'formattingLocale' => function() {
            return craft\helpers\App::createFormattingLocale();
        },

        'locale' => function() {
            return Craft::$app->getI18n()->getLocaleById(Craft::$app->language);
        },

        'mailer' => function() {
            $config = craft\helpers\App::mailerConfig();
            return Craft::createObject($config);
        },

        'projectConfig' => function() {
            $config = craft\helpers\App::projectConfigConfig();
            return Craft::createObject($config);
        },

        'view' => function() {
            $config = craft\helpers\App::viewConfig();
            return Craft::createObject($config);
        },
    ],
];<|MERGE_RESOLUTION|>--- conflicted
+++ resolved
@@ -4,13 +4,8 @@
     'id' => 'CraftCMS',
     'name' => 'Craft CMS',
     'version' => '4.5.2',
-<<<<<<< HEAD
-    'schemaVersion' => '4.5.0.3',
+    'schemaVersion' => '4.5.3.0',
     'minVersionRequired' => '4.4.0',
-=======
-    'schemaVersion' => '4.5.3.0',
-    'minVersionRequired' => '3.7.11',
->>>>>>> 70cbeb75
     'basePath' => dirname(__DIR__), // Defines the @app alias
     'runtimePath' => '@storage/runtime', // Defines the @runtime alias
     'controllerNamespace' => 'craft\controllers',
