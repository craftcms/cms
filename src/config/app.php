--- conflicted
+++ resolved
@@ -3,13 +3,8 @@
 return [
     'id' => 'CraftCMS',
     'name' => 'Craft CMS',
-<<<<<<< HEAD
-    'version' => '3.1.17.1',
+    'version' => '3.1.17.2',
     'schemaVersion' => '3.1.25',
-=======
-    'version' => '3.0.41.1',
-    'schemaVersion' => '3.0.94',
->>>>>>> 5468e289
     'minVersionRequired' => '2.6.2788',
     'basePath' => dirname(__DIR__), // Defines the @app alias
     'runtimePath' => '@storage/runtime', // Defines the @runtime alias
