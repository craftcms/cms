--- conflicted
+++ resolved
@@ -4,11 +4,7 @@
     'id' => 'CraftCMS',
     'name' => 'Craft CMS',
     'version' => '4.5.2',
-<<<<<<< HEAD
-    'schemaVersion' => '5.0.0.6',
-=======
-    'schemaVersion' => '4.5.3.0',
->>>>>>> a10a2c73
+    'schemaVersion' => '5.0.0.7',
     'minVersionRequired' => '4.4.0',
     'basePath' => dirname(__DIR__), // Defines the @app alias
     'runtimePath' => '@storage/runtime', // Defines the @runtime alias
