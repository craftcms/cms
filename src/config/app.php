<?php

return [
    'id' => 'CraftCMS',
    'name' => 'Craft CMS',
<<<<<<< HEAD
    'version' => '3.2.0-alpha.6.4',
    'schemaVersion' => '3.2.7',
=======
    'version' => '3.2.0-alpha.7',
    'schemaVersion' => '3.2.8',
>>>>>>> e176191b
    'minVersionRequired' => '2.6.2788',
    'basePath' => dirname(__DIR__), // Defines the @app alias
    'runtimePath' => '@storage/runtime', // Defines the @runtime alias
    'controllerNamespace' => 'craft\controllers',

    'components' => [
        'api' => [
            'class' => craft\services\Api::class,
        ],
        'assets' => [
            'class' => craft\services\Assets::class,
        ],
        'assetIndexer' => [
            'class' => craft\services\AssetIndexer::class,
        ],
        'assetTransforms' => [
            'class' => craft\services\AssetTransforms::class,
        ],
        'categories' => [
            'class' => craft\services\Categories::class,
        ],
        'composer' => [
            'class' => \craft\services\Composer::class,
        ],
        'content' => [
            'class' => craft\services\Content::class,
        ],
        'dashboard' => [
            'class' => craft\services\Dashboard::class,
        ],
        'deprecator' => [
            'class' => craft\services\Deprecator::class,
        ],
        'drafts' => [
            'class' => craft\services\Drafts::class,
        ],
        'elementIndexes' => [
            'class' => craft\services\ElementIndexes::class,
        ],
        'elements' => [
            'class' => craft\services\Elements::class,
        ],
        'entries' => [
            'class' => craft\services\Entries::class,
        ],
        'entryRevisions' => [
            'class' => craft\services\EntryRevisions::class,
        ],
        'feeds' => [
            'class' => craft\feeds\Feeds::class,
        ],
        'fields' => [
            'class' => craft\services\Fields::class,
        ],
        'gc' => [
            'class' => craft\services\Gc::class,
        ],
        'globals' => [
            'class' => craft\services\Globals::class,
        ],
        'gql' => [
            'class' => craft\services\Gql::class,
        ],
        'images' => [
            'class' => craft\services\Images::class,
        ],
        'matrix' => [
            'class' => craft\services\Matrix::class,
        ],
        'path' => [
            'class' => craft\services\Path::class,
        ],
        'plugins' => [
            'class' => craft\services\Plugins::class,
        ],
        'pluginStore' => [
            'class' => craft\services\PluginStore::class,
        ],
        'queue' => [
            'class' => craft\queue\Queue::class,
        ],
        'relations' => [
            'class' => craft\services\Relations::class,
        ],
        'revisions' => [
            'class' => craft\services\Revisions::class,
        ],
        'routes' => [
            'class' => craft\services\Routes::class,
        ],
        'search' => [
            'class' => craft\services\Search::class,
        ],
        'sections' => [
            'class' => craft\services\Sections::class,
        ],
        'security' => [
            'class' => craft\services\Security::class,
            'sensitiveKeywords' => [
                'key',
                'pass',
                'password',
                'pw',
                'secret',
                'tok',
                'token',
            ],
        ],
        'structures' => [
            'class' => craft\services\Structures::class,
        ],
        'systemMessages' => [
            'class' => craft\services\SystemMessages::class,
        ],
        'tags' => [
            'class' => craft\services\Tags::class,
        ],
        'templateCaches' => [
            'class' => craft\services\TemplateCaches::class,
        ],
        'tokens' => [
            'class' => craft\services\Tokens::class,
        ],
        'updates' => [
            'class' => craft\services\Updates::class,
        ],
        'users' => [
            'class' => craft\services\Users::class,
        ],
        'volumes' => [
            'class' => craft\services\Volumes::class,
        ],
        'userGroups' => [
            'class' => craft\services\UserGroups::class,
        ],
        'userPermissions' => [
            'class' => craft\services\UserPermissions::class,
        ],
        'utilities' => [
            'class' => craft\services\Utilities::class,
        ],
        'contentMigrator' => [
            'class' => craft\db\MigrationManager::class,
            'type' => craft\db\MigrationManager::TYPE_CONTENT,
            'migrationNamespace' => 'craft\contentmigrations',
            'migrationPath' => '@contentMigrations',
        ],
        'migrator' => [
            'class' => craft\db\MigrationManager::class,
            'type' => craft\db\MigrationManager::TYPE_APP,
            'migrationNamespace' => 'craft\migrations',
            'migrationPath' => '@app/migrations',
        ],
        'sites' => [
            'class' => craft\services\Sites::class,
            'currentSite' => null,
        ],
        'systemSettings' => [
            'class' => craft\services\SystemSettings::class,
        ],
        'i18n' => [
            'class' => craft\i18n\I18N::class,
            'translations' => [
                'yii' => [
                    'class' => craft\i18n\PhpMessageSource::class,
                    'sourceLanguage' => 'en-US',
                    'basePath' => '@yii/messages',
                    'forceTranslation' => true,
                    'allowOverrides' => true,
                ],
                'app' => [
                    'class' => craft\i18n\PhpMessageSource::class,
                    'sourceLanguage' => 'en-US',
                    'basePath' => '@app/translations',
                    'forceTranslation' => true,
                    'allowOverrides' => true,
                ],
                'site' => [
                    'class' => craft\i18n\PhpMessageSource::class,
                    'sourceLanguage' => 'en-US',
                    'basePath' => '@translations',
                    'forceTranslation' => true,
                ],
            ],
        ],

        // Dynamically configured components
        // -------------------------------------------------------------------------

        'cache' => function() {
            $config = craft\helpers\App::cacheConfig();
            return Craft::createObject($config);
        },

        'db' => function() {
            $config = craft\helpers\App::dbConfig();
            return Craft::createObject($config);
        },

        'formatter' => function() {
            return Craft::$app->getLocale()->getFormatter();
        },

        'locale' => function() {
            return Craft::$app->getI18n()->getLocaleById(Craft::$app->language);
        },

        'log' => function() {
            $config = craft\helpers\App::logConfig();
            return $config ? Craft::createObject($config) : null;
        },

        'mailer' => function() {
            $config = craft\helpers\App::mailerConfig();
            return Craft::createObject($config);
        },

        'mutex' => function() {
            $config = craft\helpers\App::mutexConfig();
            return Craft::createObject($config);
        },

        'projectConfig' => function() {
            $config = craft\helpers\App::projectConfigConfig();
            return Craft::createObject($config);
        },

        'view' => function() {
            $config = craft\helpers\App::viewConfig();
            return Craft::createObject($config);
        },
    ],
];<|MERGE_RESOLUTION|>--- conflicted
+++ resolved
@@ -3,13 +3,8 @@
 return [
     'id' => 'CraftCMS',
     'name' => 'Craft CMS',
-<<<<<<< HEAD
-    'version' => '3.2.0-alpha.6.4',
-    'schemaVersion' => '3.2.7',
-=======
     'version' => '3.2.0-alpha.7',
     'schemaVersion' => '3.2.8',
->>>>>>> e176191b
     'minVersionRequired' => '2.6.2788',
     'basePath' => dirname(__DIR__), // Defines the @app alias
     'runtimePath' => '@storage/runtime', // Defines the @runtime alias
