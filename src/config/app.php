<?php

return [
    'id' => 'CraftCMS',
    'name' => 'Craft CMS',
<<<<<<< HEAD
    'version' => '4.5.3',
    'schemaVersion' => '5.0.0.7',
=======
    'version' => '4.5.5',
    'schemaVersion' => '4.5.3.0',
>>>>>>> 60d881e9
    'minVersionRequired' => '4.4.0',
    'basePath' => dirname(__DIR__), // Defines the @app alias
    'runtimePath' => '@storage/runtime', // Defines the @runtime alias
    'controllerNamespace' => 'craft\controllers',

    'components' => [
        'addresses' => [
            'class' => craft\services\Addresses::class,
        ],
        'announcements' => [
            'class' => craft\services\Announcements::class,
        ],
        'api' => [
            'class' => craft\services\Api::class,
        ],
        'assets' => [
            'class' => craft\services\Assets::class,
        ],
        'assetIndexer' => [
            'class' => craft\services\AssetIndexer::class,
        ],
        'categories' => [
            'class' => craft\services\Categories::class,
        ],
        'composer' => [
            'class' => craft\services\Composer::class,
        ],
        'conditions' => [
            'class' => craft\services\Conditions::class,
        ],
        'dashboard' => [
            'class' => craft\services\Dashboard::class,
        ],
        'deprecator' => [
            'class' => craft\services\Deprecator::class,
        ],
        'drafts' => [
            'class' => craft\services\Drafts::class,
        ],
        'elementSources' => [
            'class' => craft\services\ElementSources::class,
        ],
        'elements' => [
            'class' => craft\services\Elements::class,
        ],
        'entries' => [
            'class' => craft\services\Entries::class,
        ],
        'fields' => [
            'class' => craft\services\Fields::class,
        ],
        'fs' => [
            'class' => craft\services\Fs::class,
        ],
        'gc' => [
            'class' => craft\services\Gc::class,
        ],
        'globals' => [
            'class' => craft\services\Globals::class,
        ],
        'gql' => [
            'class' => craft\services\Gql::class,
        ],
        'images' => [
            'class' => craft\services\Images::class,
        ],
        'imageTransforms' => [
            'class' => craft\services\ImageTransforms::class,
        ],
        'log' => [
            'class' => craft\log\Dispatcher::class,
        ],
        'mutex' => [
            'class' => craft\mutex\Mutex::class,
        ],
        'path' => [
            'class' => craft\services\Path::class,
        ],
        'plugins' => [
            'class' => craft\services\Plugins::class,
        ],
        'pluginStore' => [
            'class' => craft\services\PluginStore::class,
        ],
        'queue' => [
            'class' => craft\queue\Queue::class,
        ],
        'relations' => [
            'class' => craft\services\Relations::class,
        ],
        'revisions' => [
            'class' => craft\services\Revisions::class,
        ],
        'routes' => [
            'class' => craft\services\Routes::class,
        ],
        'search' => [
            'class' => craft\services\Search::class,
        ],
        'security' => [
            'class' => craft\services\Security::class,
            'sensitiveKeywords' => [
                'key',
                'pass',
                'password',
                'pw',
                'secret',
                'sk',
                'tok',
                'token',
            ],
        ],
        'structures' => [
            'class' => craft\services\Structures::class,
        ],
        'systemMessages' => [
            'class' => craft\services\SystemMessages::class,
        ],
        'tags' => [
            'class' => craft\services\Tags::class,
        ],
        'templateCaches' => [
            'class' => craft\services\TemplateCaches::class,
        ],
        'tokens' => [
            'class' => craft\services\Tokens::class,
        ],
        'updates' => [
            'class' => craft\services\Updates::class,
        ],
        'urlManager' => [
            'class' => craft\web\UrlManager::class,
            'enablePrettyUrl' => true,
            'ruleConfig' => ['class' => craft\web\UrlRule::class],
        ],
        'users' => [
            'class' => craft\services\Users::class,
        ],
        'volumes' => [
            'class' => craft\services\Volumes::class,
        ],
        'userGroups' => [
            'class' => craft\services\UserGroups::class,
        ],
        'userPermissions' => [
            'class' => craft\services\UserPermissions::class,
        ],
        'utilities' => [
            'class' => craft\services\Utilities::class,
        ],
        'webpack' => [
            'class' => craft\services\Webpack::class,
        ],
        'contentMigrator' => [
            'class' => craft\db\MigrationManager::class,
            'track' => craft\db\MigrationManager::TRACK_CONTENT,
            'migrationNamespace' => 'craft\contentmigrations',
            'migrationPath' => '@contentMigrations',
        ],
        'migrator' => [
            'class' => craft\db\MigrationManager::class,
            'track' => craft\db\MigrationManager::TRACK_CRAFT,
            'migrationNamespace' => 'craft\migrations',
            'migrationPath' => '@app/migrations',
        ],
        'sites' => [
            'class' => craft\services\Sites::class,
            'currentSite' => craft\helpers\App::env('CRAFT_SITE'),
        ],
        'i18n' => [
            'class' => craft\i18n\I18N::class,
            'messageFormatter' => [
                'class' => craft\i18n\MessageFormatter::class,
            ],
            'translations' => [
                'yii' => [
                    'class' => craft\i18n\PhpMessageSource::class,
                    'sourceLanguage' => 'en-US',
                    'basePath' => '@yii/messages',
                    'forceTranslation' => true,
                    'allowOverrides' => true,
                ],
                'app' => [
                    'class' => craft\i18n\PhpMessageSource::class,
                    'sourceLanguage' => 'en-US',
                    'basePath' => '@app/translations',
                    'forceTranslation' => true,
                    'allowOverrides' => true,
                ],
                'site' => [
                    'class' => craft\i18n\PhpMessageSource::class,
                    'sourceLanguage' => 'en-US',
                    'basePath' => '@translations',
                    'forceTranslation' => true,
                ],
            ],
        ],

        // Dynamically configured components
        // -------------------------------------------------------------------------

        'cache' => function() {
            $config = craft\helpers\App::cacheConfig();
            return Craft::createObject($config);
        },

        'db' => function() {
            $config = craft\helpers\App::dbConfig();
            return Craft::createObject($config);
        },

        'formatter' => function() {
            return Craft::$app->getFormattingLocale()->getFormatter();
        },

        'formattingLocale' => function() {
            return craft\helpers\App::createFormattingLocale();
        },

        'locale' => function() {
            return Craft::$app->getI18n()->getLocaleById(Craft::$app->language);
        },

        'mailer' => function() {
            $config = craft\helpers\App::mailerConfig();
            return Craft::createObject($config);
        },

        'projectConfig' => function() {
            $config = craft\helpers\App::projectConfigConfig();
            return Craft::createObject($config);
        },

        'view' => function() {
            $config = craft\helpers\App::viewConfig();
            return Craft::createObject($config);
        },
    ],
];<|MERGE_RESOLUTION|>--- conflicted
+++ resolved
@@ -3,13 +3,8 @@
 return [
     'id' => 'CraftCMS',
     'name' => 'Craft CMS',
-<<<<<<< HEAD
-    'version' => '4.5.3',
+    'version' => '4.5.5',
     'schemaVersion' => '5.0.0.7',
-=======
-    'version' => '4.5.5',
-    'schemaVersion' => '4.5.3.0',
->>>>>>> 60d881e9
     'minVersionRequired' => '4.4.0',
     'basePath' => dirname(__DIR__), // Defines the @app alias
     'runtimePath' => '@storage/runtime', // Defines the @runtime alias
