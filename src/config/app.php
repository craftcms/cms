--- conflicted
+++ resolved
@@ -3,11 +3,7 @@
 return [
     'id' => 'CraftCMS',
     'name' => 'Craft CMS',
-<<<<<<< HEAD
-    'version' => '3.1.25',
-=======
     'version' => '3.1.26',
->>>>>>> 1fc42f8c
     'schemaVersion' => '3.1.28',
     'minVersionRequired' => '2.6.2788',
     'basePath' => dirname(__DIR__), // Defines the @app alias
