--- conflicted
+++ resolved
@@ -3,13 +3,8 @@
 return [
     'id' => 'CraftCMS',
     'name' => 'Craft CMS',
-<<<<<<< HEAD
-    'version' => '5.2.8',
+    'version' => '5.2.9',
     'schemaVersion' => '5.3.0.0',
-=======
-    'version' => '5.2.9',
-    'schemaVersion' => '5.0.0.21',
->>>>>>> af8fb1ae
     'minVersionRequired' => '4.5.0',
     'basePath' => dirname(__DIR__), // Defines the @app alias
     'runtimePath' => '@storage/runtime', // Defines the @runtime alias
