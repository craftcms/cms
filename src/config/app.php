<?php

return [
    'id' => 'CraftCMS',
    'name' => 'Craft CMS',
<<<<<<< HEAD
    'version' => '4.3.7.1',
    'schemaVersion' => '4.4.0.3',
=======
    'version' => '4.3.8.2',
    'schemaVersion' => '4.0.0.9',
>>>>>>> ec56a6c1
    'minVersionRequired' => '3.7.11',
    'basePath' => dirname(__DIR__), // Defines the @app alias
    'runtimePath' => '@storage/runtime', // Defines the @runtime alias
    'controllerNamespace' => 'craft\controllers',

    'components' => [
        'addresses' => [
            'class' => craft\services\Addresses::class,
        ],
        'announcements' => [
            'class' => craft\services\Announcements::class,
        ],
        'api' => [
            'class' => craft\services\Api::class,
        ],
        'assets' => [
            'class' => craft\services\Assets::class,
        ],
        'assetIndexer' => [
            'class' => craft\services\AssetIndexer::class,
        ],
        'categories' => [
            'class' => craft\services\Categories::class,
        ],
        'composer' => [
            'class' => craft\services\Composer::class,
        ],
        'conditions' => [
            'class' => craft\services\Conditions::class,
        ],
        'content' => [
            'class' => craft\services\Content::class,
        ],
        'dashboard' => [
            'class' => craft\services\Dashboard::class,
        ],
        'deprecator' => [
            'class' => craft\services\Deprecator::class,
        ],
        'drafts' => [
            'class' => craft\services\Drafts::class,
        ],
        'elementSources' => [
            'class' => craft\services\ElementSources::class,
        ],
        'elements' => [
            'class' => craft\services\Elements::class,
        ],
        'entries' => [
            'class' => craft\services\Entries::class,
        ],
        'fields' => [
            'class' => craft\services\Fields::class,
        ],
        'fs' => [
            'class' => craft\services\Fs::class,
        ],
        'gc' => [
            'class' => craft\services\Gc::class,
        ],
        'globals' => [
            'class' => craft\services\Globals::class,
        ],
        'gql' => [
            'class' => craft\services\Gql::class,
        ],
        'images' => [
            'class' => craft\services\Images::class,
        ],
        'imageTransforms' => [
            'class' => craft\services\ImageTransforms::class,
        ],
        'log' => [
            'class' => craft\log\Dispatcher::class,
        ],
        'matrix' => [
            'class' => craft\services\Matrix::class,
        ],
        'mutex' => [
            'class' => craft\mutex\Mutex::class,
        ],
        'path' => [
            'class' => craft\services\Path::class,
        ],
        'plugins' => [
            'class' => craft\services\Plugins::class,
        ],
        'pluginStore' => [
            'class' => craft\services\PluginStore::class,
        ],
        'queue' => [
            'class' => craft\queue\Queue::class,
        ],
        'relations' => [
            'class' => craft\services\Relations::class,
        ],
        'revisions' => [
            'class' => craft\services\Revisions::class,
        ],
        'routes' => [
            'class' => craft\services\Routes::class,
        ],
        'search' => [
            'class' => craft\services\Search::class,
        ],
        'sections' => [
            'class' => craft\services\Sections::class,
        ],
        'security' => [
            'class' => craft\services\Security::class,
            'sensitiveKeywords' => [
                'key',
                'pass',
                'password',
                'pw',
                'secret',
                'tok',
                'token',
            ],
        ],
        'structures' => [
            'class' => craft\services\Structures::class,
        ],
        'systemMessages' => [
            'class' => craft\services\SystemMessages::class,
        ],
        'tags' => [
            'class' => craft\services\Tags::class,
        ],
        'templateCaches' => [
            'class' => craft\services\TemplateCaches::class,
        ],
        'tokens' => [
            'class' => craft\services\Tokens::class,
        ],
        'updates' => [
            'class' => craft\services\Updates::class,
        ],
        'urlManager' => [
            'class' => craft\web\UrlManager::class,
            'enablePrettyUrl' => true,
            'ruleConfig' => ['class' => craft\web\UrlRule::class],
        ],
        'users' => [
            'class' => craft\services\Users::class,
        ],
        'volumes' => [
            'class' => craft\services\Volumes::class,
        ],
        'userGroups' => [
            'class' => craft\services\UserGroups::class,
        ],
        'userPermissions' => [
            'class' => craft\services\UserPermissions::class,
        ],
        'utilities' => [
            'class' => craft\services\Utilities::class,
        ],
        'webpack' => [
            'class' => craft\services\Webpack::class,
        ],
        'contentMigrator' => [
            'class' => craft\db\MigrationManager::class,
            'track' => craft\db\MigrationManager::TRACK_CONTENT,
            'migrationNamespace' => 'craft\contentmigrations',
            'migrationPath' => '@contentMigrations',
        ],
        'migrator' => [
            'class' => craft\db\MigrationManager::class,
            'track' => craft\db\MigrationManager::TRACK_CRAFT,
            'migrationNamespace' => 'craft\migrations',
            'migrationPath' => '@app/migrations',
        ],
        'sites' => [
            'class' => craft\services\Sites::class,
            'currentSite' => craft\helpers\App::env('CRAFT_SITE'),
        ],
        'i18n' => [
            'class' => craft\i18n\I18N::class,
            'messageFormatter' => [
                'class' => craft\i18n\MessageFormatter::class,
            ],
            'translations' => [
                'yii' => [
                    'class' => craft\i18n\PhpMessageSource::class,
                    'sourceLanguage' => 'en-US',
                    'basePath' => '@yii/messages',
                    'forceTranslation' => true,
                    'allowOverrides' => true,
                ],
                'app' => [
                    'class' => craft\i18n\PhpMessageSource::class,
                    'sourceLanguage' => 'en-US',
                    'basePath' => '@app/translations',
                    'forceTranslation' => true,
                    'allowOverrides' => true,
                ],
                'site' => [
                    'class' => craft\i18n\PhpMessageSource::class,
                    'sourceLanguage' => 'en-US',
                    'basePath' => '@translations',
                    'forceTranslation' => true,
                ],
            ],
        ],

        // Dynamically configured components
        // -------------------------------------------------------------------------

        'cache' => function() {
            $config = craft\helpers\App::cacheConfig();
            return Craft::createObject($config);
        },

        'db' => function() {
            $config = craft\helpers\App::dbConfig();
            return Craft::createObject($config);
        },

        'formatter' => function() {
            return Craft::$app->getFormattingLocale()->getFormatter();
        },

        'formattingLocale' => function() {
            return craft\helpers\App::createFormattingLocale();
        },

        'locale' => function() {
            return Craft::$app->getI18n()->getLocaleById(Craft::$app->language);
        },

        'mailer' => function() {
            $config = craft\helpers\App::mailerConfig();
            return Craft::createObject($config);
        },

        'projectConfig' => function() {
            $config = craft\helpers\App::projectConfigConfig();
            return Craft::createObject($config);
        },

        'view' => function() {
            $config = craft\helpers\App::viewConfig();
            return Craft::createObject($config);
        },
    ],
];<|MERGE_RESOLUTION|>--- conflicted
+++ resolved
@@ -3,13 +3,8 @@
 return [
     'id' => 'CraftCMS',
     'name' => 'Craft CMS',
-<<<<<<< HEAD
-    'version' => '4.3.7.1',
+    'version' => '4.3.8.2',
     'schemaVersion' => '4.4.0.3',
-=======
-    'version' => '4.3.8.2',
-    'schemaVersion' => '4.0.0.9',
->>>>>>> ec56a6c1
     'minVersionRequired' => '3.7.11',
     'basePath' => dirname(__DIR__), // Defines the @app alias
     'runtimePath' => '@storage/runtime', // Defines the @runtime alias
