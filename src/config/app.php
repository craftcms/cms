--- conflicted
+++ resolved
@@ -3,11 +3,7 @@
 return [
     'id' => 'CraftCMS',
     'name' => 'Craft CMS',
-<<<<<<< HEAD
-    'version' => '4.3.4',
-=======
     'version' => '4.3.6.1',
->>>>>>> dcb49c6f
     'schemaVersion' => '4.4.0.1',
     'minVersionRequired' => '3.7.11',
     'basePath' => dirname(__DIR__), // Defines the @app alias
