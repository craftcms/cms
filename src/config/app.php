--- conflicted
+++ resolved
@@ -3,13 +3,8 @@
 return [
     'id' => 'CraftCMS',
     'name' => 'Craft CMS',
-<<<<<<< HEAD
     'version' => '3.6.0-alpha',
-    'schemaVersion' => '3.5.12',
-=======
-    'version' => '3.5.8',
     'schemaVersion' => '3.5.13',
->>>>>>> 018c993d
     'minVersionRequired' => '2.6.2788',
     'basePath' => dirname(__DIR__), // Defines the @app alias
     'runtimePath' => '@storage/runtime', // Defines the @runtime alias
