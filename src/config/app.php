--- conflicted
+++ resolved
@@ -3,13 +3,8 @@
 return [
     'id' => 'CraftCMS',
     'name' => 'Craft CMS',
-<<<<<<< HEAD
-    'version' => '3.5.0-beta.2',
-    'schemaVersion' => '3.5.0',
-=======
     'version' => '3.5.0-beta.3',
     'schemaVersion' => '3.5.5',
->>>>>>> 28b01f8a
     'minVersionRequired' => '2.6.2788',
     'basePath' => dirname(__DIR__), // Defines the @app alias
     'runtimePath' => '@storage/runtime', // Defines the @runtime alias
