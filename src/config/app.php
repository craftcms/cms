--- conflicted
+++ resolved
@@ -3,15 +3,9 @@
 return [
     'id' => 'CraftCMS',
     'name' => 'Craft CMS',
-<<<<<<< HEAD
-    'version' => '4.4.10',
+    'version' => '4.4.10.1',
     'schemaVersion' => '4.4.0.4',
     'minVersionRequired' => '3.7.11',
-=======
-    'version' => '3.8.10.2',
-    'schemaVersion' => '3.8.0.1',
-    'minVersionRequired' => '2.6.2788',
->>>>>>> c961fb9f
     'basePath' => dirname(__DIR__), // Defines the @app alias
     'runtimePath' => '@storage/runtime', // Defines the @runtime alias
     'controllerNamespace' => 'craft\controllers',
