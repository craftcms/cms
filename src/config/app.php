--- conflicted
+++ resolved
@@ -3,11 +3,7 @@
 return [
     'id' => 'CraftCMS',
     'name' => 'Craft CMS',
-<<<<<<< HEAD
-    'version' => '4.4.11',
-=======
     'version' => '4.4.13',
->>>>>>> 9c714997
     'schemaVersion' => '4.4.0.4',
     'minVersionRequired' => '3.7.11',
     'basePath' => dirname(__DIR__), // Defines the @app alias
