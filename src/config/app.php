--- conflicted
+++ resolved
@@ -3,11 +3,7 @@
 return [
     'id' => 'CraftCMS',
     'name' => 'Craft CMS',
-<<<<<<< HEAD
-    'version' => '4.5.2',
-=======
     'version' => '4.5.3',
->>>>>>> bf5514e5
     'schemaVersion' => '5.0.0.7',
     'minVersionRequired' => '4.4.0',
     'basePath' => dirname(__DIR__), // Defines the @app alias
