--- conflicted
+++ resolved
@@ -3,13 +3,8 @@
 return [
     'id' => 'CraftCMS',
     'name' => 'Craft CMS',
-<<<<<<< HEAD
     'version' => '3.2.0-alpha.5',
-    'schemaVersion' => '3.2.3',
-=======
-    'version' => '3.1.25',
-    'schemaVersion' => '3.1.28',
->>>>>>> 4c64b4ae
+    'schemaVersion' => '3.2.4',
     'minVersionRequired' => '2.6.2788',
     'basePath' => dirname(__DIR__), // Defines the @app alias
     'runtimePath' => '@storage/runtime', // Defines the @runtime alias
