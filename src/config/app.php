--- conflicted
+++ resolved
@@ -3,13 +3,8 @@
 return [
     'id' => 'CraftCMS',
     'name' => 'Craft CMS',
-<<<<<<< HEAD
-    'version' => '3.6.14',
+    'version' => '3.6.15',
     'schemaVersion' => '3.7.3',
-=======
-    'version' => '3.6.15',
-    'schemaVersion' => '3.6.8',
->>>>>>> a27e3431
     'minVersionRequired' => '2.6.2788',
     'basePath' => dirname(__DIR__), // Defines the @app alias
     'runtimePath' => '@storage/runtime', // Defines the @runtime alias
