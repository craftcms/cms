<?php

return [
    'id' => 'CraftCMS',
    'name' => 'Craft CMS',
<<<<<<< HEAD
    'version' => '3.1.0',
    'schemaVersion' => '3.1.5',
=======
    'version' => '3.1.0-alpha.1',
    'schemaVersion' => '3.1.6',
>>>>>>> 5c9e8b6c
    'minVersionRequired' => '2.6.2788',
    'basePath' => dirname(__DIR__), // Defines the @app alias
    'runtimePath' => '@storage/runtime', // Defines the @runtime alias
    'controllerNamespace' => 'craft\controllers',

    'components' => [
        'api' => [
            'class' => craft\services\Api::class,
        ],
        'assets' => [
            'class' => craft\services\Assets::class,
        ],
        'assetIndexer' => [
            'class' => craft\services\AssetIndexer::class,
        ],
        'assetTransforms' => [
            'class' => craft\services\AssetTransforms::class,
        ],
        'categories' => [
            'class' => craft\services\Categories::class,
        ],
        'composer' => [
            'class' => \craft\services\Composer::class,
        ],
        'content' => [
            'class' => craft\services\Content::class,
        ],
        'dashboard' => [
            'class' => craft\services\Dashboard::class,
        ],
        'deprecator' => [
            'class' => craft\services\Deprecator::class,
        ],
        'elementIndexes' => [
            'class' => craft\services\ElementIndexes::class,
        ],
        'elements' => [
            'class' => craft\services\Elements::class,
        ],
        'entries' => [
            'class' => craft\services\Entries::class,
        ],
        'entryRevisions' => [
            'class' => craft\services\EntryRevisions::class,
        ],
        'feeds' => [
            'class' => craft\feeds\Feeds::class,
        ],
        'fields' => [
            'class' => craft\services\Fields::class,
        ],
        'gc' => [
            'class' => craft\services\Gc::class,
        ],
        'globals' => [
            'class' => craft\services\Globals::class,
        ],
        'images' => [
            'class' => craft\services\Images::class,
        ],
        'matrix' => [
            'class' => craft\services\Matrix::class,
        ],
        'path' => [
            'class' => craft\services\Path::class,
        ],
        'plugins' => [
            'class' => craft\services\Plugins::class,
        ],
        'pluginStore' => [
            'class' => craft\services\PluginStore::class,
        ],
        'queue' => [
            'class' => craft\queue\Queue::class,
        ],
        'relations' => [
            'class' => craft\services\Relations::class,
        ],
        'routes' => [
            'class' => craft\services\Routes::class,
        ],
        'search' => [
            'class' => craft\services\Search::class,
        ],
        'sections' => [
            'class' => craft\services\Sections::class,
        ],
        'security' => [
            'class' => craft\services\Security::class,
        ],
        'structures' => [
            'class' => craft\services\Structures::class,
        ],
        'systemMessages' => [
            'class' => craft\services\SystemMessages::class,
        ],
        'tags' => [
            'class' => craft\services\Tags::class,
        ],
        'templateCaches' => [
            'class' => craft\services\TemplateCaches::class,
        ],
        'tokens' => [
            'class' => craft\services\Tokens::class,
        ],
        'updates' => [
            'class' => craft\services\Updates::class,
        ],
        'users' => [
            'class' => craft\services\Users::class,
        ],
        'volumes' => [
            'class' => craft\services\Volumes::class,
        ],
        'userGroups' => [
            'class' => craft\services\UserGroups::class,
        ],
        'userPermissions' => [
            'class' => craft\services\UserPermissions::class,
        ],
        'utilities' => [
            'class' => craft\services\Utilities::class,
        ],
        'contentMigrator' => [
            'class' => craft\db\MigrationManager::class,
            'type' => craft\db\MigrationManager::TYPE_CONTENT,
            'migrationNamespace' => 'craft\contentmigrations',
            'migrationPath' => '@contentMigrations',
        ],
        'migrator' => [
            'class' => craft\db\MigrationManager::class,
            'type' => craft\db\MigrationManager::TYPE_APP,
            'migrationNamespace' => 'craft\migrations',
            'migrationPath' => '@app/migrations',
        ],
        'sites' => [
            'class' => craft\services\Sites::class,
            'currentSite' => null,
        ],
        'systemSettings' => [
            'class' => craft\services\SystemSettings::class,
        ],
        'i18n' => [
            'class' => craft\i18n\I18N::class,
            'translations' => [
                'yii' => [
                    'class' => craft\i18n\PhpMessageSource::class,
                    'sourceLanguage' => 'en-US',
                    'basePath' => '@yii/messages',
                    'forceTranslation' => true,
                    'allowOverrides' => true,
                ],
                'app' => [
                    'class' => craft\i18n\PhpMessageSource::class,
                    'sourceLanguage' => 'en-US',
                    'basePath' => '@app/translations',
                    'forceTranslation' => true,
                    'allowOverrides' => true,
                ],
                'site' => [
                    'class' => craft\i18n\PhpMessageSource::class,
                    'sourceLanguage' => 'en-US',
                    'basePath' => '@translations',
                    'forceTranslation' => true,
                ],
            ],
        ],

        // Dynamically configured components
        // -------------------------------------------------------------------------

        'cache' => function() {
            $config = craft\helpers\App::cacheConfig();
            return Craft::createObject($config);
        },

        'db' => function() {
            $config = craft\helpers\App::dbConfig();
            return Craft::createObject($config);
        },

        'formatter' => function() {
            return Craft::$app->getLocale()->getFormatter();
        },

        'locale' => function() {
            return Craft::$app->getI18n()->getLocaleById(Craft::$app->language);
        },

        'log' => function() {
            $config = craft\helpers\App::logConfig();
            return $config ? Craft::createObject($config) : null;
        },

        'mailer' => function() {
            $config = craft\helpers\App::mailerConfig();
            return Craft::createObject($config);
        },

        'mutex' => function() {
            $config = craft\helpers\App::mutexConfig();
            return Craft::createObject($config);
        },

        'projectConfig' => function() {
            $config = craft\helpers\App::projectConfigConfig();
            return Craft::createObject($config);
        },

        'view' => function() {
            $config = craft\helpers\App::viewConfig();
            return Craft::createObject($config);
        },
    ],
];<|MERGE_RESOLUTION|>--- conflicted
+++ resolved
@@ -3,13 +3,8 @@
 return [
     'id' => 'CraftCMS',
     'name' => 'Craft CMS',
-<<<<<<< HEAD
     'version' => '3.1.0',
-    'schemaVersion' => '3.1.5',
-=======
-    'version' => '3.1.0-alpha.1',
     'schemaVersion' => '3.1.6',
->>>>>>> 5c9e8b6c
     'minVersionRequired' => '2.6.2788',
     'basePath' => dirname(__DIR__), // Defines the @app alias
     'runtimePath' => '@storage/runtime', // Defines the @runtime alias
