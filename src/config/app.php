--- conflicted
+++ resolved
@@ -3,13 +3,8 @@
 return [
     'id' => 'CraftCMS',
     'name' => 'Craft CMS',
-<<<<<<< HEAD
-    'version' => '4.4.14',
+    'version' => '4.4.16',
     'schemaVersion' => '5.0.0.5',
-=======
-    'version' => '4.4.16',
-    'schemaVersion' => '4.4.0.4',
->>>>>>> 37fe3f49
     'minVersionRequired' => '4.4.0',
     'basePath' => dirname(__DIR__), // Defines the @app alias
     'runtimePath' => '@storage/runtime', // Defines the @runtime alias
