<?php

return [
    'id' => 'CraftCMS',
    'name' => 'Craft CMS',
    'version' => '4.4.14',
<<<<<<< HEAD
    'schemaVersion' => '5.0.0.4',
    'minVersionRequired' => '3.7.11',
=======
    'schemaVersion' => '4.4.0.4',
    'minVersionRequired' => '4.8.0',
>>>>>>> a0ef03d3
    'basePath' => dirname(__DIR__), // Defines the @app alias
    'runtimePath' => '@storage/runtime', // Defines the @runtime alias
    'controllerNamespace' => 'craft\controllers',

    'components' => [
        'addresses' => [
            'class' => craft\services\Addresses::class,
        ],
        'announcements' => [
            'class' => craft\services\Announcements::class,
        ],
        'api' => [
            'class' => craft\services\Api::class,
        ],
        'assets' => [
            'class' => craft\services\Assets::class,
        ],
        'assetIndexer' => [
            'class' => craft\services\AssetIndexer::class,
        ],
        'categories' => [
            'class' => craft\services\Categories::class,
        ],
        'composer' => [
            'class' => craft\services\Composer::class,
        ],
        'conditions' => [
            'class' => craft\services\Conditions::class,
        ],
        'dashboard' => [
            'class' => craft\services\Dashboard::class,
        ],
        'deprecator' => [
            'class' => craft\services\Deprecator::class,
        ],
        'drafts' => [
            'class' => craft\services\Drafts::class,
        ],
        'elementSources' => [
            'class' => craft\services\ElementSources::class,
        ],
        'elements' => [
            'class' => craft\services\Elements::class,
        ],
        'entries' => [
            'class' => craft\services\Entries::class,
        ],
        'fields' => [
            'class' => craft\services\Fields::class,
        ],
        'fs' => [
            'class' => craft\services\Fs::class,
        ],
        'gc' => [
            'class' => craft\services\Gc::class,
        ],
        'globals' => [
            'class' => craft\services\Globals::class,
        ],
        'gql' => [
            'class' => craft\services\Gql::class,
        ],
        'images' => [
            'class' => craft\services\Images::class,
        ],
        'imageTransforms' => [
            'class' => craft\services\ImageTransforms::class,
        ],
        'log' => [
            'class' => craft\log\Dispatcher::class,
        ],
        'matrix' => [
            'class' => craft\services\Matrix::class,
        ],
        'mutex' => [
            'class' => craft\mutex\Mutex::class,
        ],
        'path' => [
            'class' => craft\services\Path::class,
        ],
        'plugins' => [
            'class' => craft\services\Plugins::class,
        ],
        'pluginStore' => [
            'class' => craft\services\PluginStore::class,
        ],
        'queue' => [
            'class' => craft\queue\Queue::class,
        ],
        'relations' => [
            'class' => craft\services\Relations::class,
        ],
        'revisions' => [
            'class' => craft\services\Revisions::class,
        ],
        'routes' => [
            'class' => craft\services\Routes::class,
        ],
        'search' => [
            'class' => craft\services\Search::class,
        ],
        'security' => [
            'class' => craft\services\Security::class,
            'sensitiveKeywords' => [
                'key',
                'pass',
                'password',
                'pw',
                'secret',
                'tok',
                'token',
            ],
        ],
        'structures' => [
            'class' => craft\services\Structures::class,
        ],
        'systemMessages' => [
            'class' => craft\services\SystemMessages::class,
        ],
        'tags' => [
            'class' => craft\services\Tags::class,
        ],
        'templateCaches' => [
            'class' => craft\services\TemplateCaches::class,
        ],
        'tokens' => [
            'class' => craft\services\Tokens::class,
        ],
        'updates' => [
            'class' => craft\services\Updates::class,
        ],
        'urlManager' => [
            'class' => craft\web\UrlManager::class,
            'enablePrettyUrl' => true,
            'ruleConfig' => ['class' => craft\web\UrlRule::class],
        ],
        'users' => [
            'class' => craft\services\Users::class,
        ],
        'volumes' => [
            'class' => craft\services\Volumes::class,
        ],
        'userGroups' => [
            'class' => craft\services\UserGroups::class,
        ],
        'userPermissions' => [
            'class' => craft\services\UserPermissions::class,
        ],
        'utilities' => [
            'class' => craft\services\Utilities::class,
        ],
        'webpack' => [
            'class' => craft\services\Webpack::class,
        ],
        'contentMigrator' => [
            'class' => craft\db\MigrationManager::class,
            'track' => craft\db\MigrationManager::TRACK_CONTENT,
            'migrationNamespace' => 'craft\contentmigrations',
            'migrationPath' => '@contentMigrations',
        ],
        'migrator' => [
            'class' => craft\db\MigrationManager::class,
            'track' => craft\db\MigrationManager::TRACK_CRAFT,
            'migrationNamespace' => 'craft\migrations',
            'migrationPath' => '@app/migrations',
        ],
        'sites' => [
            'class' => craft\services\Sites::class,
            'currentSite' => craft\helpers\App::env('CRAFT_SITE'),
        ],
        'i18n' => [
            'class' => craft\i18n\I18N::class,
            'messageFormatter' => [
                'class' => craft\i18n\MessageFormatter::class,
            ],
            'translations' => [
                'yii' => [
                    'class' => craft\i18n\PhpMessageSource::class,
                    'sourceLanguage' => 'en-US',
                    'basePath' => '@yii/messages',
                    'forceTranslation' => true,
                    'allowOverrides' => true,
                ],
                'app' => [
                    'class' => craft\i18n\PhpMessageSource::class,
                    'sourceLanguage' => 'en-US',
                    'basePath' => '@app/translations',
                    'forceTranslation' => true,
                    'allowOverrides' => true,
                ],
                'site' => [
                    'class' => craft\i18n\PhpMessageSource::class,
                    'sourceLanguage' => 'en-US',
                    'basePath' => '@translations',
                    'forceTranslation' => true,
                ],
            ],
        ],

        // Dynamically configured components
        // -------------------------------------------------------------------------

        'cache' => function() {
            $config = craft\helpers\App::cacheConfig();
            return Craft::createObject($config);
        },

        'db' => function() {
            $config = craft\helpers\App::dbConfig();
            return Craft::createObject($config);
        },

        'formatter' => function() {
            return Craft::$app->getFormattingLocale()->getFormatter();
        },

        'formattingLocale' => function() {
            return craft\helpers\App::createFormattingLocale();
        },

        'locale' => function() {
            return Craft::$app->getI18n()->getLocaleById(Craft::$app->language);
        },

        'mailer' => function() {
            $config = craft\helpers\App::mailerConfig();
            return Craft::createObject($config);
        },

        'projectConfig' => function() {
            $config = craft\helpers\App::projectConfigConfig();
            return Craft::createObject($config);
        },

        'view' => function() {
            $config = craft\helpers\App::viewConfig();
            return Craft::createObject($config);
        },
    ],
];<|MERGE_RESOLUTION|>--- conflicted
+++ resolved
@@ -4,13 +4,8 @@
     'id' => 'CraftCMS',
     'name' => 'Craft CMS',
     'version' => '4.4.14',
-<<<<<<< HEAD
     'schemaVersion' => '5.0.0.4',
-    'minVersionRequired' => '3.7.11',
-=======
-    'schemaVersion' => '4.4.0.4',
     'minVersionRequired' => '4.8.0',
->>>>>>> a0ef03d3
     'basePath' => dirname(__DIR__), // Defines the @app alias
     'runtimePath' => '@storage/runtime', // Defines the @runtime alias
     'controllerNamespace' => 'craft\controllers',
