<?php

return [
    'id' => 'CraftCMS',
    'name' => 'Craft CMS',
<<<<<<< HEAD
    'version' => '5.0.0-alpha',
    'schemaVersion' => '5.0.0.10',
=======
    'version' => '5.0.0-alpha.3',
    'schemaVersion' => '5.0.0.12',
>>>>>>> 01561e16
    'minVersionRequired' => '4.4.0',
    'basePath' => dirname(__DIR__), // Defines the @app alias
    'runtimePath' => '@storage/runtime', // Defines the @runtime alias
    'controllerNamespace' => 'craft\controllers',

    'components' => [
        'addresses' => [
            'class' => craft\services\Addresses::class,
        ],
        'announcements' => [
            'class' => craft\services\Announcements::class,
        ],
        'api' => [
            'class' => craft\services\Api::class,
        ],
        'assets' => [
            'class' => craft\services\Assets::class,
        ],
        'assetIndexer' => [
            'class' => craft\services\AssetIndexer::class,
        ],
        'auth' => [
            'class' => craft\services\Auth::class,
        ],
        'categories' => [
            'class' => craft\services\Categories::class,
        ],
        'composer' => [
            'class' => craft\services\Composer::class,
        ],
        'conditions' => [
            'class' => craft\services\Conditions::class,
        ],
        'dashboard' => [
            'class' => craft\services\Dashboard::class,
        ],
        'deprecator' => [
            'class' => craft\services\Deprecator::class,
        ],
        'drafts' => [
            'class' => craft\services\Drafts::class,
        ],
        'elementSources' => [
            'class' => craft\services\ElementSources::class,
        ],
        'elements' => [
            'class' => craft\services\Elements::class,
        ],
        'entries' => [
            'class' => craft\services\Entries::class,
        ],
        'fields' => [
            'class' => craft\services\Fields::class,
        ],
        'fs' => [
            'class' => craft\services\Fs::class,
        ],
        'gc' => [
            'class' => craft\services\Gc::class,
        ],
        'globals' => [
            'class' => craft\services\Globals::class,
        ],
        'gql' => [
            'class' => craft\services\Gql::class,
        ],
        'images' => [
            'class' => craft\services\Images::class,
        ],
        'imageTransforms' => [
            'class' => craft\services\ImageTransforms::class,
        ],
        'log' => [
            'class' => craft\log\Dispatcher::class,
        ],
        'mutex' => [
            'class' => craft\mutex\Mutex::class,
        ],
        'path' => [
            'class' => craft\services\Path::class,
        ],
        'plugins' => [
            'class' => craft\services\Plugins::class,
        ],
        'pluginStore' => [
            'class' => craft\services\PluginStore::class,
        ],
        'queue' => [
            'class' => craft\queue\Queue::class,
        ],
        'relations' => [
            'class' => craft\services\Relations::class,
        ],
        'revisions' => [
            'class' => craft\services\Revisions::class,
        ],
        'routes' => [
            'class' => craft\services\Routes::class,
        ],
        'search' => [
            'class' => craft\services\Search::class,
        ],
        'security' => [
            'class' => craft\services\Security::class,
            'sensitiveKeywords' => [
                'key',
                'pass',
                'password',
                'pw',
                'secret',
                'sk',
                'tok',
                'token',
            ],
        ],
        'structures' => [
            'class' => craft\services\Structures::class,
        ],
        'systemMessages' => [
            'class' => craft\services\SystemMessages::class,
        ],
        'tags' => [
            'class' => craft\services\Tags::class,
        ],
        'templateCaches' => [
            'class' => craft\services\TemplateCaches::class,
        ],
        'tokens' => [
            'class' => craft\services\Tokens::class,
        ],
        'updates' => [
            'class' => craft\services\Updates::class,
        ],
        'urlManager' => [
            'class' => craft\web\UrlManager::class,
            'enablePrettyUrl' => true,
            'ruleConfig' => ['class' => craft\web\UrlRule::class],
        ],
        'users' => [
            'class' => craft\services\Users::class,
        ],
        'volumes' => [
            'class' => craft\services\Volumes::class,
        ],
        'userGroups' => [
            'class' => craft\services\UserGroups::class,
        ],
        'userPermissions' => [
            'class' => craft\services\UserPermissions::class,
        ],
        'utilities' => [
            'class' => craft\services\Utilities::class,
        ],
        'webpack' => [
            'class' => craft\services\Webpack::class,
        ],
        'contentMigrator' => [
            'class' => craft\db\MigrationManager::class,
            'track' => craft\db\MigrationManager::TRACK_CONTENT,
            'migrationNamespace' => 'craft\contentmigrations',
            'migrationPath' => '@contentMigrations',
        ],
        'migrator' => [
            'class' => craft\db\MigrationManager::class,
            'track' => craft\db\MigrationManager::TRACK_CRAFT,
            'migrationNamespace' => 'craft\migrations',
            'migrationPath' => '@app/migrations',
        ],
        'sites' => [
            'class' => craft\services\Sites::class,
            'currentSite' => craft\helpers\App::env('CRAFT_SITE'),
        ],
        'i18n' => [
            'class' => craft\i18n\I18N::class,
            'messageFormatter' => [
                'class' => craft\i18n\MessageFormatter::class,
            ],
            'translations' => [
                'yii' => [
                    'class' => craft\i18n\PhpMessageSource::class,
                    'sourceLanguage' => 'en-US',
                    'basePath' => '@yii/messages',
                    'forceTranslation' => true,
                    'allowOverrides' => true,
                ],
                'app' => [
                    'class' => craft\i18n\PhpMessageSource::class,
                    'sourceLanguage' => 'en-US',
                    'basePath' => '@app/translations',
                    'forceTranslation' => true,
                    'allowOverrides' => true,
                ],
                'site' => [
                    'class' => craft\i18n\PhpMessageSource::class,
                    'sourceLanguage' => 'en-US',
                    'basePath' => '@translations',
                    'forceTranslation' => true,
                ],
            ],
        ],

        // Dynamically configured components
        // -------------------------------------------------------------------------

        'cache' => function() {
            $config = craft\helpers\App::cacheConfig();
            return Craft::createObject($config);
        },

        'db' => function() {
            $config = craft\helpers\App::dbConfig();
            return Craft::createObject($config);
        },

        'formatter' => function() {
            return Craft::$app->getFormattingLocale()->getFormatter();
        },

        'formattingLocale' => function() {
            return craft\helpers\App::createFormattingLocale();
        },

        'locale' => function() {
            return Craft::$app->getI18n()->getLocaleById(Craft::$app->language);
        },

        'mailer' => function() {
            $config = craft\helpers\App::mailerConfig();
            return Craft::createObject($config);
        },

        'projectConfig' => function() {
            $config = craft\helpers\App::projectConfigConfig();
            return Craft::createObject($config);
        },

        'view' => function() {
            $config = craft\helpers\App::viewConfig();
            return Craft::createObject($config);
        },
    ],
];<|MERGE_RESOLUTION|>--- conflicted
+++ resolved
@@ -3,13 +3,8 @@
 return [
     'id' => 'CraftCMS',
     'name' => 'Craft CMS',
-<<<<<<< HEAD
-    'version' => '5.0.0-alpha',
-    'schemaVersion' => '5.0.0.10',
-=======
     'version' => '5.0.0-alpha.3',
-    'schemaVersion' => '5.0.0.12',
->>>>>>> 01561e16
+    'schemaVersion' => '5.0.0.13',
     'minVersionRequired' => '4.4.0',
     'basePath' => dirname(__DIR__), // Defines the @app alias
     'runtimePath' => '@storage/runtime', // Defines the @runtime alias
