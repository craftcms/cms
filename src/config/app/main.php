<?php

return [
    'id' => 'CraftCMS',
    'name' => 'Craft CMS',
<<<<<<< HEAD
    'version' => '3.0.0-beta.20',
    'schemaVersion' => '3.0.49',
=======
    'version' => '3.0.0-beta.19',
    'schemaVersion' => '3.0.51',
>>>>>>> e11969e6
    'minVersionRequired' => '2.6.2788',
    'basePath' => dirname(__DIR__, 2), // Defines the @app alias
    'runtimePath' => '@storage/runtime', // Defines the @runtime alias
    'controllerNamespace' => 'craft\controllers',

    'components' => [
        'assets' => [
            'class' => craft\services\Assets::class,
        ],
        'assetIndexer' => [
            'class' => craft\services\AssetIndexer::class,
        ],
        'assetTransforms' => [
            'class' => craft\services\AssetTransforms::class,
        ],
        'categories' => [
            'class' => craft\services\Categories::class,
        ],
        'composer' => [
            'class' => \craft\services\Composer::class,
        ],
        'content' => [
            'class' => craft\services\Content::class,
        ],
        'dashboard' => [
            'class' => craft\services\Dashboard::class,
        ],
        'deprecator' => [
            'class' => craft\services\Deprecator::class,
        ],
        'elementIndexes' => [
            'class' => craft\services\ElementIndexes::class,
        ],
        'elements' => [
            'class' => craft\services\Elements::class,
        ],
        'entries' => [
            'class' => craft\services\Entries::class,
        ],
        'entryRevisions' => [
            'class' => craft\services\EntryRevisions::class,
        ],
        'et' => [
            'class' => craft\services\Et::class,
        ],
        'feeds' => [
            'class' => craft\feeds\Feeds::class,
        ],
        'fields' => [
            'class' => craft\services\Fields::class,
        ],
        'globals' => [
            'class' => craft\services\Globals::class,
        ],
        'images' => [
            'class' => craft\services\Images::class,
        ],
        'matrix' => [
            'class' => craft\services\Matrix::class,
        ],
        'path' => [
            'class' => craft\services\Path::class,
        ],
        'plugins' => [
            'class' => craft\services\Plugins::class,
        ],
        'relations' => [
            'class' => craft\services\Relations::class,
        ],
        'routes' => [
            'class' => craft\services\Routes::class,
        ],
        'search' => [
            'class' => craft\services\Search::class,
        ],
        'sections' => [
            'class' => craft\services\Sections::class,
        ],
        'security' => [
            'class' => craft\services\Security::class,
        ],
        'structures' => [
            'class' => craft\services\Structures::class,
        ],
        'systemMessages' => [
            'class' => craft\services\SystemMessages::class,
        ],
        'tags' => [
            'class' => craft\services\Tags::class,
        ],
        'tasks' => [
            'class' => craft\services\Tasks::class,
        ],
        'templateCaches' => [
            'class' => craft\services\TemplateCaches::class,
        ],
        'tokens' => [
            'class' => craft\services\Tokens::class,
        ],
        'updates' => [
            'class' => craft\services\Updates::class,
        ],
        'users' => [
            'class' => craft\services\Users::class,
        ],
        'view' => [
            'class' => craft\web\View::class,
        ],
        'volumes' => [
            'class' => craft\services\Volumes::class,
        ],
        'utilities' => [
            'class' => craft\services\Utilities::class,
        ],
        'contentMigrator' => [
            'class' => craft\db\MigrationManager::class,
            'type' => craft\db\MigrationManager::TYPE_CONTENT,
            'migrationNamespace' => 'craft\contentmigrations',
            'migrationPath' => '@contentMigrations',
        ],
        'migrator' => [
            'class' => craft\db\MigrationManager::class,
            'type' => craft\db\MigrationManager::TYPE_APP,
            'migrationNamespace' => 'craft\migrations',
            'migrationPath' => '@app/migrations',
        ],
        'resources' => [
            'class' => craft\services\Resources::class,
            'dateParam' => 'd',
        ],
        'sites' => [
            'class' => craft\services\Sites::class,
            'currentSite' => null,
        ],
        'systemSettings' => [
            'class' => craft\services\SystemSettings::class,
            'defaults' => [
                'users' => [
                    'requireEmailVerification' => true,
                    'allowPublicRegistration' => false,
                    'defaultGroup' => null,
                    'photoVolumeId' => null
                ],
            ]
        ],
        'i18n' => [
            'class' => craft\i18n\I18N::class,
            'translations' => [
                'yii' => [
                    'class' => craft\i18n\PhpMessageSource::class,
                    'sourceLanguage' => 'en-US',
                    'basePath' => '@yii/messages',
                    'forceTranslation' => true,
                    'allowOverrides' => true,
                ],
                'app' => [
                    'class' => craft\i18n\PhpMessageSource::class,
                    'sourceLanguage' => 'en-US',
                    'basePath' => '@app/translations',
                    'forceTranslation' => true,
                    'allowOverrides' => true,
                ],
                'site' => [
                    'class' => craft\i18n\PhpMessageSource::class,
                    'sourceLanguage' => 'en-US',
                    'basePath' => '@translations',
                    'forceTranslation' => true,
                ],
            ],
        ],

        // Dynamically configured components
        // -------------------------------------------------------------------------

        'assetManager' => function() {
            $generalConfig = Craft::$app->getConfig()->getGeneral();

            $config = [
                'class' => craft\web\AssetManager::class,
                'basePath' => $generalConfig->resourceBasePath,
                'baseUrl' => $generalConfig->resourceBaseUrl,
                'fileMode' => $generalConfig->defaultFileMode,
                'dirMode' => $generalConfig->defaultDirMode,
            ];

            return Craft::createObject($config);
        },

        'cache' => function() {
            $configService = Craft::$app->getConfig();
            $generalConfig = $configService->getGeneral();

            switch ($generalConfig->cacheMethod) {
                case 'apc':
                    $config = [
                        'class' => yii\caching\ApcCache::class,
                        'useApcu' => $configService->getApc()->useApcu,
                    ];
                    break;
                case 'db':
                    $dbCacheConfig = $configService->getDbCache();
                    $config = [
                        'class' => yii\caching\DbCache::class,
                        'gcProbability' => $dbCacheConfig->gcProbability,
                        'cacheTable' => '{{%'.$dbCacheConfig->cacheTableName.'}}',
                    ];
                    break;
                case 'file':
                    $fileCacheConfig = $configService->getFileCache();
                    $config = [
                        'class' => \yii\caching\FileCache::class,
                        'cachePath' => $fileCacheConfig->cachePath,
                        'gcProbability' => $fileCacheConfig->gcProbability,
                        'fileMode' => $generalConfig->defaultFileMode,
                        'dirMode' => $generalConfig->defaultDirMode,
                    ];
                    break;
                case 'memcache':
                    $config = [
                        'class' => yii\caching\MemCache::class,
                        'servers' => $configService->getMemCache()->servers,
                        'useMemcached' => true,
                    ];
                    break;
                case 'wincache':
                    $config = [
                        'class' => yii\caching\WinCache::class,
                    ];
                    break;
                case 'xcache':
                    $config = [
                        'class' => yii\caching\XCache::class,
                    ];
                    break;
                case 'zenddata':
                    $config = [
                        'class' => yii\caching\ZendDataCache::class,
                    ];
                    break;
                default:
                    throw new yii\base\InvalidConfigException('Unsupported cacheMethod config setting value: '.$generalConfig->cacheMethod);
            }

            $config['defaultDuration'] = $generalConfig->cacheDuration;

            return Craft::createObject($config);
        },

        'db' => function() {
            $dbConfig = Craft::$app->getConfig()->getDb();

            if ($dbConfig->driver === \craft\config\DbConfig::DRIVER_MYSQL) {
                $schemaClass = craft\db\mysql\Schema::class;
            } else {
                $schemaClass = craft\db\pgsql\Schema::class;
            }

            /** @var craft\db\Connection $db */
            $db = Craft::createObject([
                'class' => craft\db\Connection::class,
                'dsn' => $dbConfig->dsn,
                'username' => $dbConfig->user,
                'password' => $dbConfig->password,
                'charset' => $dbConfig->charset,
                'tablePrefix' => $dbConfig->tablePrefix,
                'schemaMap' => [
                    $dbConfig->driver => [
                        'class' => $schemaClass,
                    ]
                ],
                'commandClass' => \craft\db\Command::class,
                'attributes' => $dbConfig->attributes,
            ]);

            // Set the Yii driver name from the config setting.
            $db->setDriverName($dbConfig->driver);

            return $db;
        },

        'mailer' => function() {
            $settings = Craft::$app->getSystemSettings()->getEmailSettings();

            return craft\helpers\MailerHelper::createMailer($settings);
        },

        'locale' => function() {
            return Craft::$app->getI18n()->getLocaleById(Craft::$app->language);
        },

        'mutex' => function() {
            $generalConfig = Craft::$app->getConfig()->getGeneral();

            $config = [
                'class' => craft\mutex\FileMutex::class,
                'fileMode' => $generalConfig->defaultFileMode,
                'dirMode' => $generalConfig->defaultDirMode,
            ];

            return Craft::createObject($config);
        },

        'formatter' => function() {
            return Craft::$app->getLocale()->getFormatter();
        },

        'log' => function() {
            // Only log console requests and web requests that aren't getAuthTimeout requests
            $isConsoleRequest = Craft::$app->getRequest()->getIsConsoleRequest();
            if (!$isConsoleRequest && !Craft::$app->getUser()->enableSession) {
                return null;
            }

            $generalConfig = Craft::$app->getConfig()->getGeneral();

            $target = [
                'class' => craft\log\FileTarget::class,
                'fileMode' => $generalConfig->defaultFileMode,
                'dirMode' => $generalConfig->defaultDirMode,
            ];

            if ($isConsoleRequest) {
                $target['logFile'] = '@storage/logs/console.log';
            } else {
                $target['logFile'] = '@storage/logs/web.log';

                // Only log errors and warnings, unless Craft is running in Dev Mode or it's being installed/updated
                if (!YII_DEBUG && Craft::$app->getIsInstalled() && !Craft::$app->getUpdates()->getIsCraftDbMigrationNeeded()) {
                    $target['levels'] = yii\log\Logger::LEVEL_ERROR | yii\log\Logger::LEVEL_WARNING;
                }
            }

            return Craft::createObject([
                'class' => yii\log\Dispatcher::class,
                'targets' => [
                    $target,
                ]
            ]);
        },
    ],
];<|MERGE_RESOLUTION|>--- conflicted
+++ resolved
@@ -3,13 +3,8 @@
 return [
     'id' => 'CraftCMS',
     'name' => 'Craft CMS',
-<<<<<<< HEAD
     'version' => '3.0.0-beta.20',
-    'schemaVersion' => '3.0.49',
-=======
-    'version' => '3.0.0-beta.19',
     'schemaVersion' => '3.0.51',
->>>>>>> e11969e6
     'minVersionRequired' => '2.6.2788',
     'basePath' => dirname(__DIR__, 2), // Defines the @app alias
     'runtimePath' => '@storage/runtime', // Defines the @runtime alias
