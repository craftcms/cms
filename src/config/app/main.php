--- conflicted
+++ resolved
@@ -4,11 +4,7 @@
     'id' => 'CraftCMS',
     'name' => 'Craft CMS',
     'version' => '3.0.0-beta.30',
-<<<<<<< HEAD
-    'schemaVersion' => '3.0.66',
-=======
-    'schemaVersion' => '3.0.62',
->>>>>>> a0e06187
+    'schemaVersion' => '3.0.67',
     'minVersionRequired' => '2.6.2788',
     'basePath' => dirname(__DIR__, 2), // Defines the @app alias
     'runtimePath' => '@storage/runtime', // Defines the @runtime alias
