--- conflicted
+++ resolved
@@ -3,13 +3,8 @@
 return [
     'id' => 'CraftCMS',
     'name' => 'Craft CMS',
-<<<<<<< HEAD
-    'version' => '3.0.0-beta.31',
+    'version' => '3.0.0-beta.34',
     'schemaVersion' => '3.0.67',
-=======
-    'version' => '3.0.0-beta.34',
-    'schemaVersion' => '3.0.62',
->>>>>>> a58bb477
     'minVersionRequired' => '2.6.2788',
     'basePath' => dirname(__DIR__, 2), // Defines the @app alias
     'runtimePath' => '@storage/runtime', // Defines the @runtime alias
@@ -184,24 +179,6 @@
         // Dynamically configured components
         // -------------------------------------------------------------------------
 
-<<<<<<< HEAD
-        'assetManager' => function() {
-            $generalConfig = Craft::$app->getConfig()->getGeneral();
-
-            $config = [
-                'class' => craft\web\AssetManager::class,
-                'basePath' => $generalConfig->resourceBasePath,
-                'baseUrl' => $generalConfig->resourceBaseUrl,
-                'fileMode' => $generalConfig->defaultFileMode,
-                'dirMode' => $generalConfig->defaultDirMode,
-                'appendTimestamp' => true,
-            ];
-
-            return Craft::createObject($config);
-        },
-
-=======
->>>>>>> a58bb477
         'cache' => function() {
             $generalConfig = Craft::$app->getConfig()->getGeneral();
 
