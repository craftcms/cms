--- conflicted
+++ resolved
@@ -127,14 +127,9 @@
 					array('users/view/({number})',                   'users/view', array('userId')),
 					array('settings/blocks/new',                     'settings/blocks/_edit'),
 					array('settings/blocks/edit/({number})',         'settings/blocks/_edit', array('blockId')),
-<<<<<<< HEAD
+					array('settings/plugins/({word})',               'settings/plugins/_edit', array('pluginShortName')),
 					array('content/edit/({number})',                 'content/_edit', array('entryId')),
 					array('content/edit/({number})/draft({number})', 'content/_edit', array('entryId', 'draftNum')),
-=======
-					array('settings/plugins/({word})',               'settings/plugins/_edit', array('pluginShortName')),
-					array('content/edit/({number})',                 'content', array('entryId')),
-					array('content/edit/({number})/draft({number})', 'content', array('entryId', 'draftNum')),
->>>>>>> a7423922
 					array('settings/sections/new',                   'settings/sections/_edit'),
 					array('settings/sections/edit/({number})',       'settings/sections/_edit', array('sectionId')),
 					array('settings/sites/new',                      'settings/sites/_edit'),
