<?php

return [
    'id' => 'CraftCMS',
    'name' => 'Craft CMS',
<<<<<<< HEAD
    'version' => '3.0.0-beta.5',
    'schemaVersion' => '3.0.35',
=======
    'version' => '3.0.0-beta.4',
    'schemaVersion' => '3.0.33',
>>>>>>> 8b0dda1b
    'minVersionRequired' => '2.6.2788',
    'basePath' => dirname(__DIR__), // Defines the @app alias
    'runtimePath' => '@storage/runtime', // Defines the @runtime alias
    'controllerNamespace' => 'craft\controllers',
];<|MERGE_RESOLUTION|>--- conflicted
+++ resolved
@@ -3,13 +3,8 @@
 return [
     'id' => 'CraftCMS',
     'name' => 'Craft CMS',
-<<<<<<< HEAD
     'version' => '3.0.0-beta.5',
-    'schemaVersion' => '3.0.35',
-=======
-    'version' => '3.0.0-beta.4',
-    'schemaVersion' => '3.0.33',
->>>>>>> 8b0dda1b
+    'schemaVersion' => '3.0.36',
     'minVersionRequired' => '2.6.2788',
     'basePath' => dirname(__DIR__), // Defines the @app alias
     'runtimePath' => '@storage/runtime', // Defines the @runtime alias
