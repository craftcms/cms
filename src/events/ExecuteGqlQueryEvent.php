<?php
/**
 * @link https://craftcms.com/
 * @copyright Copyright (c) Pixel & Tonic, Inc.
 * @license https://craftcms.github.io/license/
 */

namespace craft\events;

use yii\base\Event;

/**
 * ExecuteGqlQueryEvent event class.
 *
 * @author Pixel & Tonic, Inc. <support@pixelandtonic.com>
 * @since 3.3.11
 */
class ExecuteGqlQueryEvent extends Event
{
    /**
<<<<<<< HEAD
     * @var int|null The id of the schema used for this request.
=======
     * @var string The access token used for this request.
     * @deprecated in 3.4.0. Use [[schemaId]] instead to determine schema used.
     */
    public $accessToken;

    /**
     * @var int The ID of the schema used for this request.
>>>>>>> 412f4349
     * @since 3.4.0
     */
    public ?int $schemaId = null;

    /**
     * @var string The GraphQL query being executed
     */
    public string $query;

    /**
     * @var array|null The variables used for this query.
     */
    public ?array $variables = null;

    /**
     * @var string|null The name of the operation to use if requestString contains multiple possible operations.
     */
    public ?string $operationName = null;

    /**
     * @var mixed The context that is shared between all resolvers.
     */
    public mixed $context = null;

    /**
     * @var mixed The root value to use when resolving the top-level object fields.
     */
    public mixed $rootValue = null;

    /**
     * @var array|null The query result to be returned.
     */
    public ?array $result = null;
}<|MERGE_RESOLUTION|>--- conflicted
+++ resolved
@@ -18,17 +18,7 @@
 class ExecuteGqlQueryEvent extends Event
 {
     /**
-<<<<<<< HEAD
-     * @var int|null The id of the schema used for this request.
-=======
-     * @var string The access token used for this request.
-     * @deprecated in 3.4.0. Use [[schemaId]] instead to determine schema used.
-     */
-    public $accessToken;
-
-    /**
-     * @var int The ID of the schema used for this request.
->>>>>>> 412f4349
+     * @var int|null The ID of the schema used for this request.
      * @since 3.4.0
      */
     public ?int $schemaId = null;
