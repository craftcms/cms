--- conflicted
+++ resolved
@@ -18,11 +18,7 @@
 class AssetEvent extends CancelableEvent
 {
     /**
-<<<<<<< HEAD
-     * @var Asset The asset model associated with the event.
-=======
-     * @var Asset|null The asset associated with the event.
->>>>>>> 412f4349
+     * @var Asset The asset associated with the event.
      */
     public Asset $asset;
 
