--- conflicted
+++ resolved
@@ -40,10 +40,7 @@
      * @var array|null The raw search result data
      * @since 3.6.0
      */
-<<<<<<< HEAD
     public ?array $results = null;
-=======
-    public $results;
 
     /**
      * @see getElementIds()
@@ -76,5 +73,4 @@
     {
         $this->_elementIds = $elementIds;
     }
->>>>>>> 13421b34
 }