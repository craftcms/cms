--- conflicted
+++ resolved
@@ -271,10 +271,7 @@
 	}
 
 	/**
-<<<<<<< HEAD
 	 * Get the image source path
-=======
-	 * Get the image source path with the optional handle name.
 	 *
 	 * @param AssetFileModel $fileModel
 	 *
@@ -310,7 +307,6 @@
 
 	/**
 	 * Put an image transform for the File and handle using the provided path to the source image.
->>>>>>> 779bddbd
 	 *
 	 * @param AssetFileModel $file
 	 *
