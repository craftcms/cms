--- conflicted
+++ resolved
@@ -9,16 +9,12 @@
  * @author    Pixel & Tonic, Inc. <support@pixelandtonic.com>
  * @copyright Copyright (c) 2014, Pixel & Tonic, Inc.
  * @license   http://buildwithcraft.com/license Craft License Agreement
- * @see       http://buildwithcraft.com
+ * @link      http://buildwithcraft.com
  * @package   craft.app.assetsourcetypes
  * @since     1.0
  */
 class GoogleCloudAssetSourceType extends BaseAssetSourceType
 {
-	////////////////////
-	// PROPERTIES
-	////////////////////
-
 	/**
 	 * @var string
 	 */
@@ -29,9 +25,70 @@
 	 */
 	private $_googleCloud;
 
-	////////////////////
-	// PUBLIC METHODS
-	////////////////////
+	/**
+	 * Returns the name of the source type.
+	 *
+	 * @return string
+	 */
+	public function getName()
+	{
+		return 'Google Cloud Storage';
+	}
+
+	/**
+	 * Defines the settings.
+	 *
+	 * @return array
+	 */
+	protected function defineSettings()
+	{
+		return array(
+			'keyId'      => array(AttributeType::String, 'required' => true),
+			'secret'     => array(AttributeType::String, 'required' => true),
+			'bucket'     => array(AttributeType::String, 'required' => true),
+			'urlPrefix'  => array(AttributeType::String, 'required' => true),
+			'subfolder'  => array(AttributeType::String, 'default' => ''),
+			'expires'    => array(AttributeType::String, 'default' => ''),
+		);
+	}
+
+	/**
+	 * Returns the component's settings HTML.
+	 *
+	 * @return string|null
+	 */
+	public function getSettingsHtml()
+	{
+		$settings = $this->getSettings();
+		$settings->expires = $this->_extractExpiryInformation($settings->expires);
+
+		return craft()->templates->render('_components/assetsourcetypes/GoogleCloud/settings', array(
+			'settings' => $settings,
+			'periods' => array_merge(array('' => ''), $this->getPeriodList())
+		));
+	}
+
+	/**
+	 * Prepare the S3 connection for requests to this bucket.
+	 *
+	 * @param $settings
+	 *
+	 * @return void
+	 */
+	private function _prepareForRequests($settings = null)
+	{
+		if (is_null($settings))
+		{
+			$settings = $this->getSettings();
+		}
+
+		if (is_null($this->_googleCloud))
+		{
+			$this->_googleCloud = new \GC($settings->keyId, $settings->secret);
+		}
+
+		\GC::setAuth($settings->keyId, $settings->secret);
+	}
 
 	/**
 	 * Get bucket list with credentials.
@@ -66,24 +123,6 @@
 		}
 
 		return $bucketList;
-	}
-
-	/**
-	 * Make a local copy of the file and return the path to it.
-	 *
-	 * @param AssetFileModel $file
-	 *
-	 * @return mixed
-	 */
-
-	public function getLocalCopy(AssetFileModel $file)
-	{
-		$location = AssetsHelper::getTempFilePath($file->getExtension());
-
-		$this->_prepareForRequests();
-		$this->_googleCloud->getObject($this->getSettings()->bucket, $this->_getGCPath($file), $location);
-
-		return $location;
 	}
 
 	/**
@@ -179,11 +218,11 @@
 		// Ensure folders are in the DB
 		foreach ($bucketFolders as $fullPath => $nothing)
 		{
-			$folderId = $this->ensureFolderByFullPath($fullPath);
+			$folderId = $this->_ensureFolderByFullPath($fullPath);
 			$indexedFolderIds[$folderId] = true;
 		}
 
-		$missingFolders = $this->getMissingFolders($indexedFolderIds);
+		$missingFolders = $this->_getMissingFolders($indexedFolderIds);
 
 		return array('sourceId' => $this->model->id, 'total' => $total, 'missingFolders' => $missingFolders);
 	}
@@ -206,7 +245,7 @@
 		}
 
 		$uriPath = $indexEntryModel->uri;
-		$fileModel = $this->indexFile($uriPath);
+		$fileModel = $this->_indexFile($uriPath);
 		$this->_prepareForRequests();
 
 		if ($fileModel)
@@ -245,18 +284,17 @@
 	}
 
 	/**
-	 * Copy a transform for a file from source location to target location.
-	 *
-	 * @param AssetFileModel $file
-	 * @param                $source
-	 * @param                $target
-	 *
-	 * @return mixed
-	 */
-	public function copyTransform(AssetFileModel $file, $source, $target)
-	{
-<<<<<<< HEAD
-=======
+	 * Insert a file from path in folder.
+	 *
+	 * @param AssetFolderModel $folder
+	 * @param                  $filePath
+	 * @param                  $fileName
+	 *
+	 * @throws Exception
+	 * @return AssetFileModel
+	 */
+	protected function _insertFileInFolder(AssetFolderModel $folder, $filePath, $fileName)
+	{
 		$fileName = AssetsHelper::cleanAssetName($fileName);
 		$extension = IOHelper::getExtension($fileName);
 
@@ -267,37 +305,26 @@
 
 		$uriPath = $this->_getPathPrefix().$folder->path.$fileName;
 
->>>>>>> cf00615a
-		$this->_prepareForRequests();
-		$basePath = $this->_getPathPrefix().$file->getFolder()->path;
-		$bucket = $this->getSettings()->bucket;
-		@$this->_googleCloud->copyObject($bucket, $basePath.$source.'/'.$file->filename, $bucket, $basePath.$target.'/'.$file->filename, \GC::ACL_PUBLIC_READ);
-	}
-
-	/**
-	 * Returns the name of the source type.
-	 *
-	 * @return string
-	 */
-	public function getName()
-	{
-		return 'Google Cloud Storage';
-	}
-
-	/**
-	 * Returns the component's settings HTML.
-	 *
-	 * @return string|null
-	 */
-	public function getSettingsHtml()
-	{
+		$this->_prepareForRequests();
 		$settings = $this->getSettings();
-		$settings->expires = $this->extractExpiryInformation($settings->expires);
-
-		return craft()->templates->render('_components/assetsourcetypes/GoogleCloud/settings', array(
-			'settings' => $settings,
-			'periods' => array_merge(array('' => ''), $this->getPeriodList())
-		));
+		$fileInfo = $this->_googleCloud->getObjectInfo($settings->bucket, $uriPath);
+
+		if ($fileInfo)
+		{
+			$response = new AssetOperationResponseModel();
+			return $response->setPrompt($this->_getUserPromptOptions($fileName))->setDataItem('fileName', $fileName);
+		}
+
+		clearstatcache();
+		$this->_prepareForRequests();
+
+		if (!$this->_putObject($filePath, $this->getSettings()->bucket, $uriPath, \GC::ACL_PUBLIC_READ))
+		{
+			throw new Exception(Craft::t('Could not copy file to target destination'));
+		}
+
+		$response = new AssetOperationResponseModel();
+		return $response->setSuccess()->setDataItem('filePath', $uriPath);
 	}
 
 	/**
@@ -349,106 +376,7 @@
 		$this->_prepareForRequests();
 		$targetFile = $this->_getPathPrefix().$fileModel->getFolder()->path.'_'.ltrim($handle, '_').'/'.$fileModel->filename;
 
-		return $this->putObject($sourceImage, $this->getSettings()->bucket, $targetFile, \GC::ACL_PUBLIC_READ);
-	}
-
-	/**
-	 * Return true if a transform exists at the location for a file.
-	 *
-	 * @param AssetFileModel $file
-	 * @param                $location
-	 *
-	 * @return mixed
-	 */
-	public function transformExists(AssetFileModel $file, $location)
-	{
-		$this->_prepareForRequests();
-		return (bool) @$this->_googleCloud->getObjectInfo($this->getSettings()->bucket, $this->_getPathPrefix().$file->getFolder()->path.$location.'/'.$file->filename);
-	}
-
-	/**
-	 * Return the source's base URL.
-	 *
-	 * @return string
-	 */
-	public function getBaseUrl()
-	{
-		return $this->getSettings()->urlPrefix.$this->_getPathPrefix();
-	}
-
-	/**
-	 * Return true if the source is a remote source.
-	 *
-	 * @return bool
-	 */
-	public function isRemote()
-	{
-		return true;
-	}
-
-	////////////////////
-	// PROTECTED METHODS
-	////////////////////
-
-	/**
-	 * Defines the settings.
-	 *
-	 * @return array
-	 */
-	protected function defineSettings()
-	{
-		return array(
-			'keyId'      => array(AttributeType::String, 'required' => true),
-			'secret'     => array(AttributeType::String, 'required' => true),
-			'bucket'     => array(AttributeType::String, 'required' => true),
-			'urlPrefix'  => array(AttributeType::String, 'required' => true),
-			'subfolder'  => array(AttributeType::String, 'default' => ''),
-			'expires'    => array(AttributeType::String, 'default' => ''),
-		);
-	}
-
-	/**
-	 * Insert a file from path in folder.
-	 *
-	 * @param AssetFolderModel $folder
-	 * @param                  $filePath
-	 * @param                  $fileName
-	 *
-	 * @throws Exception
-	 * @return AssetFileModel
-	 */
-	protected function insertFileInFolder(AssetFolderModel $folder, $filePath, $fileName)
-	{
-		$fileName = IOHelper::cleanFilename($fileName);
-		$extension = IOHelper::getExtension($fileName);
-
-		if (! IOHelper::isExtensionAllowed($extension))
-		{
-			throw new Exception(Craft::t('This file type is not allowed'));
-		}
-
-		$uriPath = $this->_getPathPrefix().$folder->path.$fileName;
-
-		$this->_prepareForRequests();
-		$settings = $this->getSettings();
-		$fileInfo = $this->_googleCloud->getObjectInfo($settings->bucket, $uriPath);
-
-		if ($fileInfo)
-		{
-			$response = new AssetOperationResponseModel();
-			return $response->setPrompt($this->getUserPromptOptions($fileName))->setDataItem('fileName', $fileName);
-		}
-
-		clearstatcache();
-		$this->_prepareForRequests();
-
-		if (!$this->putObject($filePath, $this->getSettings()->bucket, $uriPath, \GC::ACL_PUBLIC_READ))
-		{
-			throw new Exception(Craft::t('Could not copy file to target destination'));
-		}
-
-		$response = new AssetOperationResponseModel();
-		return $response->setSuccess()->setDataItem('filePath', $uriPath);
+		return $this->_putObject($sourceImage, $this->getSettings()->bucket, $targetFile, \GC::ACL_PUBLIC_READ);
 	}
 
 	/**
@@ -459,13 +387,13 @@
 	 *
 	 * @return mixed
 	 */
-	protected function getNameReplacement(AssetFolderModel $folder, $fileName)
+	protected function _getNameReplacement(AssetFolderModel $folder, $fileName)
 	{
 		$this->_prepareForRequests();
 		$fileList = $this->_googleCloud->getBucket($this->getSettings()->bucket, $this->_getPathPrefix().$folder->path);
 
 		// Double-check
-		if (!isset($fileList[$this->_getPathPrefix().$folder->path.$fileName]))
+		if (!isset($fileList[$this->_getPathPrefix().$folder->path . $fileName]))
 		{
 			return $fileName;
 		}
@@ -473,15 +401,47 @@
 		$fileNameParts = explode(".", $fileName);
 		$extension = array_pop($fileNameParts);
 
-		$fileNameStart = join(".", $fileNameParts).'_';
+		$fileNameStart = join(".", $fileNameParts) . '_';
 		$index = 1;
 
-		while ( isset($fileList[$this->_getPathPrefix().$folder->path.$fileNameStart.$index.'.'.$extension]))
+		while ( isset($fileList[$this->_getPathPrefix().$folder->path . $fileNameStart . $index . '.' . $extension]))
 		{
 			$index++;
 		}
 
-		return $fileNameStart.$index.'.'.$extension;
+		return $fileNameStart . $index . '.' . $extension;
+	}
+
+	/**
+	 * Make a local copy of the file and return the path to it.
+	 *
+	 * @param AssetFileModel $file
+	 *
+	 * @return mixed
+	 */
+
+	public function getLocalCopy(AssetFileModel $file)
+	{
+		$location = AssetsHelper::getTempFilePath($file->getExtension());
+
+		$this->_prepareForRequests();
+		$this->_googleCloud->getObject($this->getSettings()->bucket, $this->_getGCPath($file), $location);
+
+		return $location;
+	}
+
+	/**
+	 * Get a file's S3 path.
+	 *
+	 * @param AssetFileModel $file
+	 * @param                $settings Source settings to use
+	 *
+	 * @return string
+	 */
+	private function _getGCPath(AssetFileModel $file, $settings = null)
+	{
+		$folder = $file->getFolder();
+		return $this->_getPathPrefix($settings).$folder->path.$file->filename;
 	}
 
 	/**
@@ -490,9 +450,9 @@
 	 * @param AssetFolderModel $folder
 	 * @param                  $filename
 	 *
-	 * @return null
-	 */
-	protected function deleteSourceFile(AssetFolderModel $folder, $filename)
+	 * @return void
+	 */
+	protected function _deleteSourceFile(AssetFolderModel $folder, $filename)
 	{
 		$this->_prepareForRequests();
 		@$this->_googleCloud->deleteObject($this->getSettings()->bucket, $this->_getPathPrefix().$folder->path.$filename);
@@ -503,9 +463,9 @@
 	 *
 	 * @param AssetFileModel $file
 	 *
-	 * @return null
-	 */
-	protected function deleteGeneratedImageTransforms(AssetFileModel $file)
+	 * @return void
+	 */
+	protected function _deleteGeneratedImageTransforms(AssetFileModel $file)
 	{
 		$folder = craft()->assets->getFolderById($file->folderId);
 		$transforms = craft()->assetTransforms->getGeneratedTransformLocationsForFile($file);
@@ -529,7 +489,7 @@
 	 *
 	 * @return mixed
 	 */
-	protected function moveSourceFile(AssetFileModel $file, AssetFolderModel $targetFolder, $fileName = '', $overwrite = false)
+	protected function _moveSourceFile(AssetFileModel $file, AssetFolderModel $targetFolder, $fileName = '', $overwrite = false)
 	{
 		if (empty($fileName))
 		{
@@ -552,7 +512,7 @@
 		if ($conflict)
 		{
 			$response = new AssetOperationResponseModel();
-			return $response->setPrompt($this->getUserPromptOptions($fileName))->setDataItem('fileName', $fileName);
+			return $response->setPrompt($this->_getUserPromptOptions($fileName))->setDataItem('fileName', $fileName);
 		}
 
 
@@ -575,7 +535,7 @@
 
 		if ($file->kind == 'image')
 		{
-			$this->deleteGeneratedThumbnails($file);
+			$this->_deleteGeneratedThumbnails($file);
 
 			// Move transforms
 			$transforms = craft()->assetTransforms->getGeneratedTransformLocationsForFile($file);
@@ -603,22 +563,16 @@
 	}
 
 	/**
-	 * Return true if a physical folder exists.
+	 * Return TRUE if a physical folder exists.
 	 *
 	 * @param AssetFolderModel $parentFolder
 	 * @param                  $folderName
 	 *
-<<<<<<< HEAD
-	 * @return bool
-	 */
-	protected function sourceFolderExists(AssetFolderModel $parentFolder, $folderName)
-=======
 	 * @param string $parentPath
 	 * @param $folderName
 	 * @return boolean
 	 */
 	protected function _sourceFolderExists($parentPath, $folderName)
->>>>>>> cf00615a
 	{
 		$this->_prepareForRequests();
 		return (bool) $this->_googleCloud->getObjectInfo($this->getSettings()->bucket, $this->_getPathPrefix().$parentPath.rtrim($folderName, '/') . '/');
@@ -626,17 +580,17 @@
 	}
 
 	/**
-	 * Create a physical folder, return true on success.
+	 * Create a physical folder, return TRUE on success.
 	 *
 	 * @param AssetFolderModel $parentFolder
 	 * @param                  $folderName
 	 *
-	 * @return bool
-	 */
-	protected function createSourceFolder(AssetFolderModel $parentFolder, $folderName)
-	{
-		$this->_prepareForRequests();
-		return $this->putObject('', $this->getSettings()->bucket, $this->_getPathPrefix().rtrim($parentFolder->path.$folderName, '/').'/', \GC::ACL_PUBLIC_READ);
+	 * @return boolean
+	 */
+	protected function _createSourceFolder(AssetFolderModel $parentFolder, $folderName)
+	{
+		$this->_prepareForRequests();
+		return $this->_putObject('', $this->getSettings()->bucket, $this->_getPathPrefix().rtrim($parentFolder->path.$folderName, '/') . '/', \GC::ACL_PUBLIC_READ);
 	}
 
 	/**
@@ -645,9 +599,9 @@
 	 * @param AssetFolderModel $folder
 	 * @param                  $newName
 	 *
-	 * @return bool
-	 */
-	protected function renameSourceFolder(AssetFolderModel $folder, $newName)
+	 * @return boolean
+	 */
+	protected function _renameSourceFolder(AssetFolderModel $folder, $newName)
 	{
 		$newFullPath = $this->_getPathPrefix().IOHelper::getParentFolderPath($folder->path).$newName.'/';
 
@@ -660,11 +614,11 @@
 		{
 			$filePath = mb_substr($file['name'], mb_strlen($this->_getPathPrefix().$folder->path));
 
-			$this->_googleCloud->copyObject($bucket, $file['name'], $bucket, $newFullPath.$filePath, \GC::ACL_PUBLIC_READ);
+			$this->_googleCloud->copyObject($bucket, $file['name'], $bucket, $newFullPath . $filePath, \GC::ACL_PUBLIC_READ);
 			@$this->_googleCloud->deleteObject($bucket, $file['name']);
 		}
 
-		return true;
+		return TRUE;
 	}
 
 	/**
@@ -673,9 +627,9 @@
 	 * @param AssetFolderModel $parentFolder
 	 * @param                  $folderName
 	 *
-	 * @return bool
-	 */
-	protected function deleteSourceFolder(AssetFolderModel $parentFolder, $folderName)
+	 * @return boolean
+	 */
+	protected function _deleteSourceFolder(AssetFolderModel $parentFolder, $folderName)
 	{
 		$this->_prepareForRequests();
 		$bucket = $this->getSettings()->bucket;
@@ -687,33 +641,6 @@
 		}
 
 		return true;
-	}
-
-	/**
-	 * Put an object into an S3 bucket.
-	 *
-	 * @param $filePath
-	 * @param $bucket
-	 * @param $uriPath
-	 * @param $permissions
-	 *
-	 * @return bool
-	 */
-	protected function putObject($filePath, $bucket, $uriPath, $permissions)
-	{
-		$object = empty($filePath) ? '' : array('file' => $filePath);
-		$headers = array();
-
-		if (!empty($object) && !empty($this->getSettings()->expires) && DateTimeHelper::isValidIntervalString($this->getSettings()->expires))
-		{
-			$expires = new DateTime();
-			$now = new DateTime();
-			$expires->modify('+'.$this->getSettings()->expires);
-			$diff = $expires->format('U') - $now->format('U');
-			$headers['Cache-Control'] = 'max-age='.$diff.', must-revalidate';
-		}
-
-		return $this->_googleCloud->putObject($object, $bucket, $uriPath, $permissions, array(), $headers);
 	}
 
 	/**
@@ -738,9 +665,22 @@
 		return false;
 	}
 
-	////////////////////
-	// PRIVATE METHODS
-	////////////////////
+	/**
+	 * Copy a transform for a file from source location to target location.
+	 *
+	 * @param AssetFileModel $file
+	 * @param                $source
+	 * @param                $target
+	 *
+	 * @return mixed
+	 */
+	public function copyTransform(AssetFileModel $file, $source, $target)
+	{
+		$this->_prepareForRequests();
+		$basePath = $this->_getPathPrefix().$file->getFolder()->path;
+		$bucket = $this->getSettings()->bucket;
+		@$this->_googleCloud->copyObject($bucket, $basePath.$source.'/'.$file->filename, $bucket, $basePath.$target.'/'.$file->filename, \GC::ACL_PUBLIC_READ);
+	}
 
 	/**
 	 * Return a prefix for S3 path for settings.
@@ -761,42 +701,67 @@
 			return rtrim($settings->subfolder, '/').'/';
 		}
 
-		return '';
-	}
-
-	/**
-	 * Get a file's S3 path.
+		return "";
+	}
+
+	/**
+	 * Return true if a transform exists at the location for a file.
 	 *
 	 * @param AssetFileModel $file
-	 * @param                $settings Source settings to use
+	 * @param                $location
+	 *
+	 * @return mixed
+	 */
+	public function transformExists(AssetFileModel $file, $location)
+	{
+		$this->_prepareForRequests();
+		return (bool) @$this->_googleCloud->getObjectInfo($this->getSettings()->bucket, $this->_getPathPrefix().$file->getFolder()->path.$location.'/'.$file->filename);
+	}
+
+	/**
+	 * Return the source's base URL.
 	 *
 	 * @return string
 	 */
-	private function _getGCPath(AssetFileModel $file, $settings = null)
-	{
-		$folder = $file->getFolder();
-		return $this->_getPathPrefix($settings).$folder->path.$file->filename;
-	}
-
-	/**
-	 * Prepare the S3 connection for requests to this bucket.
-	 *
-	 * @param $settings
-	 *
-	 * @return null
-	 */
-	private function _prepareForRequests($settings = null)
-	{
-		if (is_null($settings))
-		{
-			$settings = $this->getSettings();
-		}
-
-		if (is_null($this->_googleCloud))
-		{
-			$this->_googleCloud = new \GC($settings->keyId, $settings->secret);
-		}
-
-		\GC::setAuth($settings->keyId, $settings->secret);
+	public function getBaseUrl()
+	{
+		return $this->getSettings()->urlPrefix.$this->_getPathPrefix();
+	}
+
+	/**
+	 * Return true if the source is a remote source.
+	 *
+	 * @return bool
+	 */
+	public function isRemote()
+	{
+		return true;
+	}
+
+	/**
+	 * Put an object into an S3 bucket.
+	 *
+	 * @param $filePath
+	 * @param $bucket
+	 * @param $uriPath
+	 * @param $permissions
+	 *
+	 * @return bool
+	 */
+	protected function _putObject($filePath, $bucket, $uriPath, $permissions)
+	{
+		$object = empty($filePath) ? '' : array('file' => $filePath);
+		$headers = array();
+
+		if (!empty($object) && !empty($this->getSettings()->expires) && DateTimeHelper::isValidIntervalString($this->getSettings()->expires))
+		{
+			$expires = new DateTime();
+			$now = new DateTime();
+			$expires->modify('+' . $this->getSettings()->expires);
+			$diff = $expires->format('U') - $now->format('U');
+			$headers['Cache-Control'] = 'max-age=' . $diff . ', must-revalidate';
+		}
+
+		return $this->_googleCloud->putObject($object, $bucket, $uriPath, $permissions, array(), $headers);
 	}
 }