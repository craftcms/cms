<?php
namespace craft\app\assetsourcetypes;

use Craft;
use craft\app\enums\AttributeType;
<<<<<<< HEAD
use craft\app\errors\Exception;
use craft\app\helpers\AssetsHelper;
use craft\app\helpers\IOHelper;
use craft\app\helpers\StringHelper;
use craft\app\elements\Asset;
use craft\app\models\AssetFolder as AssetFolderModel;
use craft\app\models\AssetOperationResponse as AssetOperationResponseModel;
use craft\app\models\AssetTransformIndex as AssetTransformIndexModel;
=======
use craft\app\io\flysystemadapters\Rackspace as RackspaceAdapter;
use \OpenCloud\OpenStack;
use \OpenCloud\Rackspace as RackspaceClient;
>>>>>>> 803c89d0


/**
 * The Rackspace Cloud source type class. Handles the implementation of the Rackspace Cloud Storage service as an asset source type in
 * Craft.
 *
 * @author     Pixel & Tonic, Inc. <support@pixelandtonic.com>
 * @copyright  Copyright (c) 2014, Pixel & Tonic, Inc.
 * @license    http://buildwithcraft.com/license Craft License Agreement
 * @see        http://buildwithcraft.com
 * @package    craft.app.assetsourcetypes
 * @since      1.0
 */
class Rackspace extends BaseAssetSourceType
{
	// Properties
	// =========================================================================

	/**
	 * Whether this is a local source or not. Defaults to false.
	 *
	 * @var bool
	 */
	protected $isSourceLocal = false;

	/**
	 * Set to true if the Adapter expects folder names to have trailing slashes
	 *
	 * @var bool
	 */
	protected $foldersHaveTrailingSlashes = false;

	// Public Methods
	// =========================================================================

	/**
	 * @inheritDoc IComponentType::getName()
	 *
	 * @return string
	 */
	public function getName()
	{
		return Craft::t('app', 'Rackspace Cloud Files');
	}

	/**
	 * @inheritDoc ISavableComponentType::getSettingsHtml()
	 *
	 * @return string|null
	 */
	public function getSettingsHtml()
	{
		$settings = $this->getSettings();

		return Craft::$app->templates->render('_components/assetsourcetypes/Rackspace/settings', array(
			'settings' => $settings
		));
	}

	/**
	 * Get the container list list using the specified credentials for the region.
	 *
	 * @param $username
	 * @param $apiKey
	 * @param $region
	 *
	 * @throws \InvalidArgumentException
	 * @return array
	 */
	public static function loadContainerList($username, $apiKey, $region)
	{
		if (empty($username) || empty($apiKey) || empty($region))
		{
			throw new \InvalidArgumentException(Craft::t('app', 'You must specify a username, the API key and a region to get the container list.'));
		}

		$client = static::getClient($username, $apiKey);

<<<<<<< HEAD
	/**
	 * @inheritDoc BaseAssetSourceType::getImageSourcePath()
	 *
	 * @param Asset $file
	 *
	 * @return mixed
	 */
	public function getImageSourcePath(Asset $file)
	{
		return Craft::$app->path->getAssetsImageSourcePath().'/'.$file->id.'.'.IOHelper::getExtension($file->filename);
	}

	/**
	 * @inheritDoc BaseAssetSourceType::putImageTransform()
	 *
	 * @param Asset                    $file
	 * @param AssetTransformIndexModel $index
	 * @param string                   $sourceImage
	 *
	 * @return mixed
	 */
	public function putImageTransform(Asset $file, AssetTransformIndexModel $index, $sourceImage)
	{
		$targetFile = $this->_getPathPrefix().$file->getFolder()->path.Craft::$app->assetTransforms->getTransformSubpath($file, $index);
=======
		$service = $client->objectStoreService('cloudFiles', $region);

		$containerList = $service->getCdnService()->listContainers();
>>>>>>> 803c89d0

		$returnData = array();

		while ($container = $containerList->next())
		{
			$returnData[] = (object) array('container' => $container->name, 'urlPrefix' => rtrim($container->getCdnUri(), '/').'/');
		}
<<<<<<< HEAD
	}

	/**
	 * @inheritDoc BaseAssetSourceType::getLocalCopy()
	 *
	 * @param Asset $file
	 *
	 * @return mixed
	 */

	public function getLocalCopy(Asset $file)
	{
		$location = AssetsHelper::getTempFilePath($file->getExtension());
		$this->_downloadFile($this->_getRackspacePath($file), $location);

		return $location;
	}

	/**
	 * @inheritDoc BaseAssetSourceType::isRemote()
	 *
	 * @return bool
	 */
	public function isRemote()
	{
		return true;
	}

	/**
	 * @inheritDoc BaseAssetSourceType::getBaseUrl()
	 *
	 * @return string
	 */
	public function getBaseUrl()
	{
		return $this->getSettings()->urlPrefix.$this->_getPathPrefix();
	}
=======
>>>>>>> 803c89d0

		return $returnData;
	}

	// Protected Methods
	// =========================================================================

	/**
	 * @inheritDoc BaseSavableComponentType::defineSettings()
	 *
	 * @return array
	 */
	protected function defineSettings()
	{
<<<<<<< HEAD
		return [
			'username'   => [AttributeType::String, 'required' => true],
			'apiKey'     => [AttributeType::String, 'required' => true],
			'region'     => [AttributeType::String, 'required' => true],
			'container'	 => [AttributeType::String, 'required' => true],
			'urlPrefix'  => [AttributeType::String, 'required' => true],
			'subfolder'  => [AttributeType::String, 'default' => ''],
		];
	}

	/**
	 * @inheritDoc BaseAssetSourceType::insertFileInFolder()
	 *
	 * @param AssetFolderModel $folder
	 * @param string      $filePath
	 * @param string      $filename
	 *
	 * @throws Exception
	 * @return Asset
	 */
	protected function insertFileInFolder(AssetFolderModel $folder, $filePath, $filename)
	{
		$filename = AssetsHelper::cleanAssetName($filename);
		$extension = IOHelper::getExtension($filename);

		if (! IOHelper::isExtensionAllowed($extension))
		{
			throw new Exception(Craft::t('app', 'This file type is not allowed'));
		}

		$uriPath = $this->_getPathPrefix().$folder->path.$filename;

		$fileInfo = $this->_getObjectInfo($uriPath);

		if ($fileInfo)
		{
			$response = new AssetOperationResponseModel();
			return $response->setPrompt($this->getUserPromptOptions($filename))->setDataItem('filename', $filename);
		}

		clearstatcache();

		// Upload file
		try
		{
			$this->_uploadFile($uriPath, $filePath);
		}
		catch (\Exception $exception)
		{
			throw new Exception(Craft::t('app', 'Could not copy file to target destination'));
		}

		$response = new AssetOperationResponseModel();

		return $response->setSuccess()->setDataItem('filePath', $uriPath);
	}

	/**
	 * @inheritDoc BaseAssetSourceType::deleteSourceFile()
	 *
	 * @param string $subpath
	 *
	 * @return null
	 */
	protected function deleteSourceFile($subpath)
	{
		$uriPath = $this->_prepareRequestURI($this->getSettings()->container, $this->_getPathPrefix().$subpath);
		$this->_deleteObject($uriPath);
	}

	/**
	 * @inheritDoc BaseAssetSourceType::moveSourceFile()
	 *
	 * @param Asset            $file
	 * @param AssetFolderModel $targetFolder
	 * @param string           $filename
	 * @param bool             $overwrite
	 *
	 * @return mixed
	 */
	protected function moveSourceFile(Asset $file, AssetFolderModel $targetFolder, $filename = '', $overwrite = false)
	{
		if (empty($filename))
		{
			$filename = $file->filename;
		}

		$newServerPath = $this->_getPathPrefix().$targetFolder->path.$filename;

		$conflictingRecord = Craft::$app->assets->findFile([
			'folderId' => $targetFolder->id,
			'filename' => $filename
		]);


		$fileInfo = $this->_getObjectInfo($newServerPath);

		$conflict = !$overwrite && ($fileInfo || (!Craft::$app->assets->isMergeInProgress() && is_object($conflictingRecord)));

		if ($conflict)
		{
			$response = new AssetOperationResponseModel();
			return $response->setPrompt($this->getUserPromptOptions($filename))->setDataItem('filename', $filename);
		}

		$sourceFolder = $file->getFolder();

		// Get the originating source object.
		$originatingSourceType = Craft::$app->assetSources->getSourceTypeById($file->sourceId);
		$originatingSettings = $originatingSourceType->getSettings();

		$sourceUri = $this->_prepareRequestURI($originatingSettings->container, $originatingSettings->subfolder.$sourceFolder->path.$file->filename);
		$targetUri = $this->_prepareRequestURI($this->getSettings()->container, $newServerPath);

		$this->_copyFile($sourceUri, $targetUri);
		$this->_deleteObject($sourceUri);

		if ($file->kind == 'image')
		{
			if ($targetFolder->sourceId == $file->sourceId)
			{
				$transforms = Craft::$app->assetTransforms->getAllCreatedTransformsForFile($file);

				$destination = clone $file;
				$destination->filename = $filename;

				// Move transforms
				foreach ($transforms as $index)
				{
					// For each file, we have to have both the source and destination
					// for both files and transforms, so we can reliably move them
					$destinationIndex = clone $index;

					if (!empty($index->filename))
					{
						$destinationIndex->filename = $filename;
						Craft::$app->assetTransforms->storeTransformIndexData($destinationIndex);
					}

					// Since Rackspace needs it's paths prepared, we deviate a little from the usual pattern.
					$sourceTransformPath = $file->getFolder()->path.Craft::$app->assetTransforms->getTransformSubpath($file, $index);
					$sourceTransformPath = $this->_prepareRequestURI($originatingSettings->container, $originatingSettings->subfolder.$sourceTransformPath);

					$targetTransformPath = $targetFolder->path.Craft::$app->assetTransforms->getTransformSubpath($destination, $destinationIndex);
					$targetTransformPath = $this->_prepareRequestURI($this->getSettings()->container, $targetTransformPath);

					$this->_copyFile($sourceTransformPath, $targetTransformPath);

					$this->deleteSourceFile($file->getFolder()->path.Craft::$app->assetTransforms->getTransformSubpath($file, $index));
				}
			}
			else
			{
				Craft::$app->assetTransforms->deleteAllTransformData($file);
			}
		}

		$response = new AssetOperationResponseModel();

		return $response->setSuccess()
				->setDataItem('newId', $file->id)
				->setDataItem('newFilename', $filename);
	}

	/**
	 * @inheritDoc BaseAssetSourceType::createSourceFolder()
	 *
	 * @param AssetFolderModel $parentFolder
	 * @param string           $folderName
	 *
	 * @return bool
	 */
	protected function createSourceFolder(AssetFolderModel $parentFolder, $folderName)
	{
		$headers = [
			'Content-type: application/directory',
			'Content-length: 0'
		];

		$targetUri = $this->_prepareRequestURI($this->getSettings()->container, $this->_getPathPrefix().$parentFolder->path.$folderName);

		$this->_doAuthenticatedRequest(static::RACKSPACE_STORAGE_OPERATION,  $targetUri, 'PUT', $headers);

		return true;
	}

	/**
	 * @inheritDoc BaseAssetSourceType::renameSourceFolder()
	 *
	 * @param AssetFolderModel $folder
	 * @param string      $newName
	 *
	 * @return bool
	 */
	protected function renameSourceFolder(AssetFolderModel $folder, $newName)
	{
		$newFullPath = $this->_getPathPrefix().IOHelper::getParentFolderPath($folder->path).$newName.'/';

		$objectList = $this->_getFileList($this->_getPathPrefix().$folder->path);
		$filesToMove = [];

		foreach ($objectList as $object)
		{
			$filesToMove[$object->name] = $object;
		}

		krsort($filesToMove);

		foreach ($filesToMove as $file)
		{
			$filePath = mb_substr($file->name, StringHelper::length($this->_getPathPrefix().$folder->path));

			$sourceUri = $this->_prepareRequestURI($this->getSettings()->container, $file->name);
			$targetUri = $this->_prepareRequestURI($this->getSettings()->container, $newFullPath.$filePath);
			$this->_copyFile($sourceUri, $targetUri);
			$this->_deleteObject($sourceUri);
		}

		// This may or may not exist.
		$this->_deleteObject($this->_prepareRequestURI($this->getSettings()->container, $this->_getPathPrefix().rtrim($folder->path, '/')));

		return true;
=======
		return array(
			'username'   => array(AttributeType::String, 'required' => true),
			'apiKey'     => array(AttributeType::String, 'required' => true),
			'region'     => array(AttributeType::String, 'required' => true),
			'container'	 => array(AttributeType::String, 'required' => true),
			'subfolder'  => array(AttributeType::String, 'default' => ''),
		);
>>>>>>> 803c89d0
	}

	/**
	 * @inheritDoc BaseFlysystemFileSourceType::createAdapter()
	 *
	 * @return RackspaceAdapter
	 */
	protected function createAdapter()
	{
		$client = static::getClient($this->getSettings()->username, $this->getSettings()->apiKey);

		$store = $client->objectStoreService('cloudFiles', $this->getSettings()->region);
		$container = $store->getContainer($this->getSettings()->container);

		return new RackspaceAdapter($container);
	}

	/**
	 * Get the AWS S3 client.
	 *
	 * @param $username
	 * @param $apiKey
	 *
<<<<<<< HEAD
	 * @return mixed
	 */
	protected function canMoveFileFrom(BaseAssetSourceType $originalSource)
	{
		if ($this->model->type == $originalSource->model->type)
		{
			$settings = $originalSource->getSettings();
			$theseSettings = $this->getSettings();

			if ($settings->username == $theseSettings->username && $settings->apiKey == $theseSettings->apiKey)
			{
				return true;
			}
		}

		return false;
	}

	/**
	 * Purge a file from Akamai CDN.
	 *
	 * @param AssetFolderModel $folder   The folder containing the file.
	 * @param string           $filename The filename of the file.
	 *
	 * @return null
	 */
	protected function purgeCachedSourceFile(AssetFolderModel $folder, $filename)
	{
		$uriPath = $this->_prepareRequestURI($this->getSettings()->container, $this->_getPathPrefix().$folder->path.$filename);
		$this->_purgeObject($uriPath);
	}

	/**
	 * @inheritDoc BaseAssetSourceType::copySourceFile()
	 *
	 * @param $sourceUri
	 * @param $targetUri
	 *
	 * @return bool
	 */
	protected function copySourceFile($sourceUri, $targetUri)
	{
		$this->_copyFile($sourceUri, $targetUri);

		// Optimist much?
		return true;
	}

	// Private Methods
	// =========================================================================

	/**
	 * Create the authorization request URL
	 *
	 * @return string
	 */
	private static function _makeAuthorizationRequestUrl()
	{
		return static::RACKSPACE_AUTH_HOST;
	}

	/**
	 * Load Rackspace access data from DB.
	 *
	 * @return null
	 */
	private static function _loadAccessData()
	{
		$rows = Craft::$app->getDb()->createCommand()->select(['connectionKey', 'token', 'storageUrl', 'cdnUrl'])->from('{{%rackspaceaccess}}')->queryAll();

		foreach ($rows as $row)
		{
			static::$_accessStore[$row['connectionKey']] = [
					'token' => $row['token'],
					'storageUrl' => $row['storageUrl'],
					'cdnUrl' => $row['cdnUrl']];
		}
	}

	/**
	 * Update or insert access data for a connection key.
	 *
	 * @param $connectionKey
	 * @param $data
	 *
	 * @return null
	 */
	private static function _updateAccessData($connectionKey, $data)
	{
		$recordExists = Craft::$app->getDb()->createCommand()
			->select('id')
			->where('connectionKey = :connectionKey', [':connectionKey' => $connectionKey])
			->from('{{%rackspaceaccess}}')
			->queryScalar();

		if ($recordExists)
		{
			Craft::$app->getDb()->createCommand()->update('{{%rackspaceaccess}}', $data, 'id = :id', [':id' => $recordExists]);
		}
		else
		{
			$data['connectionKey'] = $connectionKey;
			Craft::$app->getDb()->createCommand()->insert('{{%rackspaceaccess}}', $data);
		}
	}

	/**
	 * Extract a header from a response.
	 *
	 * @param $response
	 * @param $header
	 *
	 * @return mixed
	 */
	private static function _extractHeader($response, $header)
	{
		preg_match('/.*'.$header.': (?P<value>.+)\r/', $response, $matches);

		return isset($matches['value']) ? $matches['value'] : false;
	}

	/**
	 * Extract the response form a response that has headers.
	 *
	 * @param $response
	 *
	 * @return string
	 */
	private static function _extractRequestResponse($response)
	{
		return rtrim(mb_substr($response, mb_strpos($response, "\r\n\r\n") + 4));
	}

	/**
	 * Log an unexpected response.
	 *
	 * @param $response
	 *
	 * @return null
	 */
	private static function _logUnexpectedResponse($response)
	{
		Craft::error('RACKSPACE: Received unexpected response: '.$response, __METHOD__);
	}

	/**
	 * Make a request and return the response.
	 *
	 * @param string $url         target URL to use
	 * @param string $method      request method
	 * @param array  $headers     array of headers
	 * @param array  $curlOptions array of cURL options
	 * @param string $payload     body of the request
	 *
	 * @return string
	 */
	private static function _doRequest($url, $method = 'GET', $headers = [], $curlOptions = [], $payload = '')
	{
		$ch = curl_init($url);

		if ($method == 'HEAD')
		{
			curl_setopt($ch, CURLOPT_NOBODY, 1);
		}
		else
		{
			curl_setopt($ch, CURLOPT_CUSTOMREQUEST, $method);
		}

		curl_setopt($ch, CURLOPT_HTTP_VERSION, CURL_HTTP_VERSION_1_1);
		curl_setopt($ch, CURLOPT_HEADER, 1);
		curl_setopt($ch, CURLOPT_HTTPHEADER, $headers);
		curl_setopt($ch, CURLOPT_SSL_VERIFYPEER, 0);
		curl_setopt($ch, CURLOPT_SSL_VERIFYHOST, 0);
		curl_setopt($ch, CURLOPT_RETURNTRANSFER, true);

		foreach ($curlOptions as $option => $value)
		{
			curl_setopt($ch, $option, $value);
		}

		if ($method == "POST")
		{
			curl_setopt($ch, CURLOPT_POSTFIELDS, $payload);
		}


		$response = curl_exec($ch);
		curl_close($ch);

		return $response;
	}

	/**
	 * Upload a file to Rackspace.
	 *
	 * @param $targetUri
	 * @param $sourceFile
	 *
	 * @return bool
	 */
	private function _uploadFile($targetUri, $sourceFile)
	{
		$fileSize = IOHelper::getFileSize($sourceFile);
		$fp = fopen($sourceFile, "r");

		$headers = [
			'Content-type: '.IOHelper::getMimeType($sourceFile),
			'Content-length: '.$fileSize
		];

		$curlOptions = [
			CURLOPT_UPLOAD => true,
			CURLOPT_INFILE => $fp,
			CURLOPT_INFILESIZE => $fileSize
		];

		$targetUri = $this->_prepareRequestURI($this->getSettings()->container, $targetUri);
		$this->_doAuthenticatedRequest(static::RACKSPACE_STORAGE_OPERATION, $targetUri, 'PUT', $headers, $curlOptions);
		fclose($fp);

		return true;
	}

	/**
	 * Return a prefix for Rackspace path for settings.
	 *
	 * @param object|null $settings The settings to use. If null, will use the current settings.
	 *
	 * @return string
	 */
	private function _getPathPrefix($settings = null)
	{
		if (is_null($settings))
		{
			$settings = $this->getSettings();
		}

		if (!empty($settings->subfolder))
		{
			return rtrim($settings->subfolder, '/').'/';
		}

		return '';
	}

	/**
	 * Refresh a connection information and return authorization token.
	 *
	 * @throws Exception
	 * @return null
	 */
	private function _refreshConnectionInformation()
	{
		$settings = $this->getSettings();
		$username = $settings->username;
		$apiKey = $settings->apiKey;

		$headers = [
			'Content-Type: application/json',
			'Accept: application/json',

		];

		$payload = json_encode([
			'auth' => [
				'RAX-KSKEY:apiKeyCredentials' => [
					'username' => $username,
					'apiKey' => $apiKey
				]
			]
		]);

		$targetUrl = static::_makeAuthorizationRequestUrl();
		$response = static::_doRequest($targetUrl, 'POST', $headers, [], $payload);
		$body = json_decode(substr($response, strpos($response, '{')));

		if (empty($body->access))
		{
			throw new Exception(Craft::t('app', 'Wrong credentials supplied for Rackspace access!'));
		}

		$token = $body->access->token->id;
		$services = $body->access->serviceCatalog;

		if (!$token || !$services)
		{
			throw new Exception(Craft::t('app', 'Wrong credentials supplied for Rackspace access!'));
		}

		$regions = [];

		// Fetch region information
		foreach ($services as $service)
		{
			if ($service->name == 'cloudFilesCDN' || $service->name == 'cloudFiles')
			{
				foreach ($service->endpoints as $endpoint)
				{
					if (empty($regions[$endpoint->region]))
					{
						$regions[$endpoint->region] = [];
					}

					if ($service->name == 'cloudFilesCDN')
					{
						$regions[$endpoint->region]['cdnUrl'] = $endpoint->publicURL;
					}
					else
					{
						$regions[$endpoint->region]['storageUrl'] = $endpoint->publicURL;
					}
				}
			}
		}

		// Each region gets separate connection information
		foreach ($regions as $region => $data)
		{
			$connection_key = $this->_getConnectionKey($username, $apiKey, $region);
			$data = ['token' => $token, 'storageUrl' => $data['storageUrl'], 'cdnUrl' => $data['cdnUrl']];

			// Store this in the access store
			static::$_accessStore[$connection_key] = $data;
			$this->_updateAccessData($connection_key, $data);

		}
	}

	/**
	 * Get object information by path.
	 *
	 * @param $path
	 *
	 * @return bool|object
	 */
	private function _getObjectInfo($path)
	{
		$target = $this->_prepareRequestURI($this->getSettings()->container, $path);
		$response = $this->_doAuthenticatedRequest(static::RACKSPACE_STORAGE_OPERATION, $target, 'HEAD');

		$lastModified = static::_extractHeader($response, 'Last-Modified');
		$size = static::_extractHeader($response, 'Content-Length');

		if (!$lastModified)
		{
			// For Rackspace, apparently it's OK for folders to have "/" or not. Whatever.
			if (substr($path, -1) == "/")
			{
				$target = $this->_prepareRequestURI($this->getSettings()->container, rtrim($path, "/"));
				$response = $this->_doAuthenticatedRequest(static::RACKSPACE_STORAGE_OPERATION, $target, 'HEAD');
				$lastModified = static::_extractHeader($response, 'Last-Modified');
				$size = static::_extractHeader($response, 'Content-Length');

				if (!$lastModified)
				{
					return false;
				}
			}
			else
			{
				return false;
			}
		}

		return (object) ['lastModified' => $lastModified, 'size' => $size];
	}

	/**
	 * Do an authenticated request against Rackspace severs.
	 *
	 * @param string $operationType Operation type so we know which server to target.
	 * @param string $target        URI target on the Rackspace server.
	 * @param string $method        GET/POST/PUT/DELETE
	 * @param array  $headers       Array of headers. Authorization token will be appended to this before request.
	 * @param array  $curlOptions   Additional curl options to set.
	 *
	 * @throws Exception
	 * @return string The full response including headers.
	 */
	private function _doAuthenticatedRequest($operationType, $target = '', $method = 'GET', $headers = [], $curlOptions = [])
	{
		$settings = $this->getSettings();

		$username = $settings->username;
		$apiKey = $settings->apiKey;
		$region = $settings->region;

		if (empty($region) || $region == '-')
		{
			throw new Exception(Craft::t('app', 'Please update your Rackspace source settings, including the container’s region information for this source to work.'));
		}

		$connectionKey = $this->_getConnectionKey($username, $apiKey, $region);

		// If we don't have the access information, load it from DB
		if (empty(static::$_accessStore[$connectionKey]))
		{
			static::_loadAccessData();
		}

		// If we still don't have it, fetch it using username and api key.
		if (empty(static::$_accessStore[$connectionKey]))
		{
			$this->_refreshConnectionInformation();
		}

		// If we still don't have it, then we're all out of luck.
		if (empty(static::$_accessStore[$connectionKey]))
		{
			throw new Exception(Craft::t('app', 'Connection information not found!'));
		}

		$connectionInformation = static::$_accessStore[$connectionKey];

		$headers[] = 'X-Auth-Token: '.$connectionInformation['token'];

		switch ($operationType)
		{
			case static::RACKSPACE_STORAGE_OPERATION:
			{
				$url = rtrim($connectionInformation['storageUrl'], '/').'/'.$target;
				break;
			}

			case static::RACKSPACE_CDN_OPERATION:
			{
				$url = rtrim($connectionInformation['cdnUrl'], '/').'/'.$target;
				break;
			}

			default:
			{
				throw new Exception(Craft::t('app', 'Unrecognized operation type!'));
			}
		}

		$response = static::_doRequest($url, $method, $headers, $curlOptions);

		preg_match('/HTTP\/1.1 (?P<httpStatus>[0-9]{3})/', $response, $matches);

		if (!empty($matches['httpStatus']))
		{
			// Error checking
			switch ($matches['httpStatus'])
			{
				// Invalid token - try to renew it once.
				case '401':
				{
					static $tokenFailure = 0;

					if (++$tokenFailure == 1)
					{
						$this->_refreshConnectionInformation();

						// Remove token header.
						$newHeaders = [];

						foreach ($headers as $header)
						{
							if (!StringHelper::contains($header, 'X-Auth-Token'))
							{
								$newHeaders[] = $header;
							}
						}

						return $this->_doAuthenticatedRequest($operationType, $target, $method, $newHeaders, $curlOptions);
					}

					throw new Exception(Craft::t('app', 'Token has expired and the attempt to renew it failed. Please check the source settings.'));
					break;
				}

			}
		}

		return $response;
	}

	/**
	 * Download a file to the target location. The file will be downloaded using the public URL, instead of cURL.
	 *
	 * @param $path
	 * @param $targetFile
	 *
	 * @return bool
	 */
	private function _downloadFile($path, $targetFile)
	{
		$target = $this->getSettings()->urlPrefix.$path;

		$ch = curl_init($target);
		curl_setopt($ch, CURLOPT_BINARYTRANSFER, 1);
		curl_setopt($ch, CURLOPT_RETURNTRANSFER, 1);
		$response = curl_exec($ch);

		IOHelper::writeToFile($targetFile, $response);

		return true;
	}

	/**
	 * Get file list from Rackspace.
	 *
	 * @param string $prefix
	 *
	 * @throws Exception
	 * @return mixed
	 */
	private function _getFileList($prefix = '')
	{
		$targetUri = $this->_prepareRequestURI($this->getSettings()->container).'?prefix='.$prefix.'&format=json';
		$response = $this->_doAuthenticatedRequest(static::RACKSPACE_STORAGE_OPERATION, $targetUri);

		$extractedResponse = static::_extractRequestResponse($response);
		$fileList = json_decode($extractedResponse);

		if (!is_array($fileList))
		{
			static::_logUnexpectedResponse($response);
			throw new Exception(Craft::t('app', 'Remote server for “{source}” returned an unexpected response.', ['source' => $this->model->name]));
		}

		return $fileList;
	}

	/**
	 * Delete a file on Rackspace.
	 *
	 * @param $uriPath
	 *
	 * @return null
	 */
	private function _deleteObject($uriPath)
	{
		$this->_doAuthenticatedRequest(static::RACKSPACE_STORAGE_OPERATION, $uriPath, 'DELETE');
	}

	/**
	 * Purge a file from Akamai CDN
	 *
	 * @param $uriPath
	 *
	 * @return null
	 */
	private function _purgeObject($uriPath)
	{
		$this->_doAuthenticatedRequest(static::RACKSPACE_CDN_OPERATION, $uriPath, 'DELETE');
	}

	/**
	 * Copy a file on Rackspace.
	 *
	 * @param $sourceUri
	 * @param $targetUri
	 *
	 * @return null
	 */
	private function _copyFile($sourceUri, $targetUri)
	{
		$targetUri = '/'.ltrim($targetUri, '/');
		$this->_doAuthenticatedRequest(static::RACKSPACE_STORAGE_OPERATION, $sourceUri, 'COPY', ['Destination: '.$targetUri]);
	}

	/**
	 * Prepare a request URI by container and target path.
	 *
	 * @param $container
	 * @param $uri
	 *
	 * @return string
	 */
	private function _prepareRequestURI($container, $uri = '')
	{
		return rawurlencode($container).(!empty($uri) ? '/'.rawurlencode($uri) : '');
	}

	/**
	 * Get a connection key by parameters.
	 *
	 * @param $username
	 * @param $apiKey
	 * @param $region
	 *
	 * @return string
	 */
	private function _getConnectionKey($username, $apiKey, $region)
	{
		return implode('#', [$username, $apiKey, $region]);
	}

	/**
	 * Get a file's Rackspace path.
	 *
	 * @param Asset $file
	 *
	 * @return string
	 */
	private function _getRackspacePath(Asset $file)
=======
	 * @return OpenStack
	 */
	protected static function getClient($username, $apiKey)
>>>>>>> 803c89d0
	{
		$config = array('username' => $username, 'apiKey' => $apiKey);

		return new RackspaceClient(RackspaceClient::US_IDENTITY_ENDPOINT, $config);
	}
}<|MERGE_RESOLUTION|>--- conflicted
+++ resolved
@@ -3,20 +3,9 @@
 
 use Craft;
 use craft\app\enums\AttributeType;
-<<<<<<< HEAD
-use craft\app\errors\Exception;
-use craft\app\helpers\AssetsHelper;
-use craft\app\helpers\IOHelper;
-use craft\app\helpers\StringHelper;
-use craft\app\elements\Asset;
-use craft\app\models\AssetFolder as AssetFolderModel;
-use craft\app\models\AssetOperationResponse as AssetOperationResponseModel;
-use craft\app\models\AssetTransformIndex as AssetTransformIndexModel;
-=======
 use craft\app\io\flysystemadapters\Rackspace as RackspaceAdapter;
 use \OpenCloud\OpenStack;
 use \OpenCloud\Rackspace as RackspaceClient;
->>>>>>> 803c89d0
 
 
 /**
@@ -95,36 +84,9 @@
 
 		$client = static::getClient($username, $apiKey);
 
-<<<<<<< HEAD
-	/**
-	 * @inheritDoc BaseAssetSourceType::getImageSourcePath()
-	 *
-	 * @param Asset $file
-	 *
-	 * @return mixed
-	 */
-	public function getImageSourcePath(Asset $file)
-	{
-		return Craft::$app->path->getAssetsImageSourcePath().'/'.$file->id.'.'.IOHelper::getExtension($file->filename);
-	}
-
-	/**
-	 * @inheritDoc BaseAssetSourceType::putImageTransform()
-	 *
-	 * @param Asset                    $file
-	 * @param AssetTransformIndexModel $index
-	 * @param string                   $sourceImage
-	 *
-	 * @return mixed
-	 */
-	public function putImageTransform(Asset $file, AssetTransformIndexModel $index, $sourceImage)
-	{
-		$targetFile = $this->_getPathPrefix().$file->getFolder()->path.Craft::$app->assetTransforms->getTransformSubpath($file, $index);
-=======
 		$service = $client->objectStoreService('cloudFiles', $region);
 
 		$containerList = $service->getCdnService()->listContainers();
->>>>>>> 803c89d0
 
 		$returnData = array();
 
@@ -132,46 +94,6 @@
 		{
 			$returnData[] = (object) array('container' => $container->name, 'urlPrefix' => rtrim($container->getCdnUri(), '/').'/');
 		}
-<<<<<<< HEAD
-	}
-
-	/**
-	 * @inheritDoc BaseAssetSourceType::getLocalCopy()
-	 *
-	 * @param Asset $file
-	 *
-	 * @return mixed
-	 */
-
-	public function getLocalCopy(Asset $file)
-	{
-		$location = AssetsHelper::getTempFilePath($file->getExtension());
-		$this->_downloadFile($this->_getRackspacePath($file), $location);
-
-		return $location;
-	}
-
-	/**
-	 * @inheritDoc BaseAssetSourceType::isRemote()
-	 *
-	 * @return bool
-	 */
-	public function isRemote()
-	{
-		return true;
-	}
-
-	/**
-	 * @inheritDoc BaseAssetSourceType::getBaseUrl()
-	 *
-	 * @return string
-	 */
-	public function getBaseUrl()
-	{
-		return $this->getSettings()->urlPrefix.$this->_getPathPrefix();
-	}
-=======
->>>>>>> 803c89d0
 
 		return $returnData;
 	}
@@ -186,230 +108,6 @@
 	 */
 	protected function defineSettings()
 	{
-<<<<<<< HEAD
-		return [
-			'username'   => [AttributeType::String, 'required' => true],
-			'apiKey'     => [AttributeType::String, 'required' => true],
-			'region'     => [AttributeType::String, 'required' => true],
-			'container'	 => [AttributeType::String, 'required' => true],
-			'urlPrefix'  => [AttributeType::String, 'required' => true],
-			'subfolder'  => [AttributeType::String, 'default' => ''],
-		];
-	}
-
-	/**
-	 * @inheritDoc BaseAssetSourceType::insertFileInFolder()
-	 *
-	 * @param AssetFolderModel $folder
-	 * @param string      $filePath
-	 * @param string      $filename
-	 *
-	 * @throws Exception
-	 * @return Asset
-	 */
-	protected function insertFileInFolder(AssetFolderModel $folder, $filePath, $filename)
-	{
-		$filename = AssetsHelper::cleanAssetName($filename);
-		$extension = IOHelper::getExtension($filename);
-
-		if (! IOHelper::isExtensionAllowed($extension))
-		{
-			throw new Exception(Craft::t('app', 'This file type is not allowed'));
-		}
-
-		$uriPath = $this->_getPathPrefix().$folder->path.$filename;
-
-		$fileInfo = $this->_getObjectInfo($uriPath);
-
-		if ($fileInfo)
-		{
-			$response = new AssetOperationResponseModel();
-			return $response->setPrompt($this->getUserPromptOptions($filename))->setDataItem('filename', $filename);
-		}
-
-		clearstatcache();
-
-		// Upload file
-		try
-		{
-			$this->_uploadFile($uriPath, $filePath);
-		}
-		catch (\Exception $exception)
-		{
-			throw new Exception(Craft::t('app', 'Could not copy file to target destination'));
-		}
-
-		$response = new AssetOperationResponseModel();
-
-		return $response->setSuccess()->setDataItem('filePath', $uriPath);
-	}
-
-	/**
-	 * @inheritDoc BaseAssetSourceType::deleteSourceFile()
-	 *
-	 * @param string $subpath
-	 *
-	 * @return null
-	 */
-	protected function deleteSourceFile($subpath)
-	{
-		$uriPath = $this->_prepareRequestURI($this->getSettings()->container, $this->_getPathPrefix().$subpath);
-		$this->_deleteObject($uriPath);
-	}
-
-	/**
-	 * @inheritDoc BaseAssetSourceType::moveSourceFile()
-	 *
-	 * @param Asset            $file
-	 * @param AssetFolderModel $targetFolder
-	 * @param string           $filename
-	 * @param bool             $overwrite
-	 *
-	 * @return mixed
-	 */
-	protected function moveSourceFile(Asset $file, AssetFolderModel $targetFolder, $filename = '', $overwrite = false)
-	{
-		if (empty($filename))
-		{
-			$filename = $file->filename;
-		}
-
-		$newServerPath = $this->_getPathPrefix().$targetFolder->path.$filename;
-
-		$conflictingRecord = Craft::$app->assets->findFile([
-			'folderId' => $targetFolder->id,
-			'filename' => $filename
-		]);
-
-
-		$fileInfo = $this->_getObjectInfo($newServerPath);
-
-		$conflict = !$overwrite && ($fileInfo || (!Craft::$app->assets->isMergeInProgress() && is_object($conflictingRecord)));
-
-		if ($conflict)
-		{
-			$response = new AssetOperationResponseModel();
-			return $response->setPrompt($this->getUserPromptOptions($filename))->setDataItem('filename', $filename);
-		}
-
-		$sourceFolder = $file->getFolder();
-
-		// Get the originating source object.
-		$originatingSourceType = Craft::$app->assetSources->getSourceTypeById($file->sourceId);
-		$originatingSettings = $originatingSourceType->getSettings();
-
-		$sourceUri = $this->_prepareRequestURI($originatingSettings->container, $originatingSettings->subfolder.$sourceFolder->path.$file->filename);
-		$targetUri = $this->_prepareRequestURI($this->getSettings()->container, $newServerPath);
-
-		$this->_copyFile($sourceUri, $targetUri);
-		$this->_deleteObject($sourceUri);
-
-		if ($file->kind == 'image')
-		{
-			if ($targetFolder->sourceId == $file->sourceId)
-			{
-				$transforms = Craft::$app->assetTransforms->getAllCreatedTransformsForFile($file);
-
-				$destination = clone $file;
-				$destination->filename = $filename;
-
-				// Move transforms
-				foreach ($transforms as $index)
-				{
-					// For each file, we have to have both the source and destination
-					// for both files and transforms, so we can reliably move them
-					$destinationIndex = clone $index;
-
-					if (!empty($index->filename))
-					{
-						$destinationIndex->filename = $filename;
-						Craft::$app->assetTransforms->storeTransformIndexData($destinationIndex);
-					}
-
-					// Since Rackspace needs it's paths prepared, we deviate a little from the usual pattern.
-					$sourceTransformPath = $file->getFolder()->path.Craft::$app->assetTransforms->getTransformSubpath($file, $index);
-					$sourceTransformPath = $this->_prepareRequestURI($originatingSettings->container, $originatingSettings->subfolder.$sourceTransformPath);
-
-					$targetTransformPath = $targetFolder->path.Craft::$app->assetTransforms->getTransformSubpath($destination, $destinationIndex);
-					$targetTransformPath = $this->_prepareRequestURI($this->getSettings()->container, $targetTransformPath);
-
-					$this->_copyFile($sourceTransformPath, $targetTransformPath);
-
-					$this->deleteSourceFile($file->getFolder()->path.Craft::$app->assetTransforms->getTransformSubpath($file, $index));
-				}
-			}
-			else
-			{
-				Craft::$app->assetTransforms->deleteAllTransformData($file);
-			}
-		}
-
-		$response = new AssetOperationResponseModel();
-
-		return $response->setSuccess()
-				->setDataItem('newId', $file->id)
-				->setDataItem('newFilename', $filename);
-	}
-
-	/**
-	 * @inheritDoc BaseAssetSourceType::createSourceFolder()
-	 *
-	 * @param AssetFolderModel $parentFolder
-	 * @param string           $folderName
-	 *
-	 * @return bool
-	 */
-	protected function createSourceFolder(AssetFolderModel $parentFolder, $folderName)
-	{
-		$headers = [
-			'Content-type: application/directory',
-			'Content-length: 0'
-		];
-
-		$targetUri = $this->_prepareRequestURI($this->getSettings()->container, $this->_getPathPrefix().$parentFolder->path.$folderName);
-
-		$this->_doAuthenticatedRequest(static::RACKSPACE_STORAGE_OPERATION,  $targetUri, 'PUT', $headers);
-
-		return true;
-	}
-
-	/**
-	 * @inheritDoc BaseAssetSourceType::renameSourceFolder()
-	 *
-	 * @param AssetFolderModel $folder
-	 * @param string      $newName
-	 *
-	 * @return bool
-	 */
-	protected function renameSourceFolder(AssetFolderModel $folder, $newName)
-	{
-		$newFullPath = $this->_getPathPrefix().IOHelper::getParentFolderPath($folder->path).$newName.'/';
-
-		$objectList = $this->_getFileList($this->_getPathPrefix().$folder->path);
-		$filesToMove = [];
-
-		foreach ($objectList as $object)
-		{
-			$filesToMove[$object->name] = $object;
-		}
-
-		krsort($filesToMove);
-
-		foreach ($filesToMove as $file)
-		{
-			$filePath = mb_substr($file->name, StringHelper::length($this->_getPathPrefix().$folder->path));
-
-			$sourceUri = $this->_prepareRequestURI($this->getSettings()->container, $file->name);
-			$targetUri = $this->_prepareRequestURI($this->getSettings()->container, $newFullPath.$filePath);
-			$this->_copyFile($sourceUri, $targetUri);
-			$this->_deleteObject($sourceUri);
-		}
-
-		// This may or may not exist.
-		$this->_deleteObject($this->_prepareRequestURI($this->getSettings()->container, $this->_getPathPrefix().rtrim($folder->path, '/')));
-
-		return true;
-=======
 		return array(
 			'username'   => array(AttributeType::String, 'required' => true),
 			'apiKey'     => array(AttributeType::String, 'required' => true),
@@ -417,7 +115,6 @@
 			'container'	 => array(AttributeType::String, 'required' => true),
 			'subfolder'  => array(AttributeType::String, 'default' => ''),
 		);
->>>>>>> 803c89d0
 	}
 
 	/**
@@ -441,611 +138,9 @@
 	 * @param $username
 	 * @param $apiKey
 	 *
-<<<<<<< HEAD
-	 * @return mixed
-	 */
-	protected function canMoveFileFrom(BaseAssetSourceType $originalSource)
-	{
-		if ($this->model->type == $originalSource->model->type)
-		{
-			$settings = $originalSource->getSettings();
-			$theseSettings = $this->getSettings();
-
-			if ($settings->username == $theseSettings->username && $settings->apiKey == $theseSettings->apiKey)
-			{
-				return true;
-			}
-		}
-
-		return false;
-	}
-
-	/**
-	 * Purge a file from Akamai CDN.
-	 *
-	 * @param AssetFolderModel $folder   The folder containing the file.
-	 * @param string           $filename The filename of the file.
-	 *
-	 * @return null
-	 */
-	protected function purgeCachedSourceFile(AssetFolderModel $folder, $filename)
-	{
-		$uriPath = $this->_prepareRequestURI($this->getSettings()->container, $this->_getPathPrefix().$folder->path.$filename);
-		$this->_purgeObject($uriPath);
-	}
-
-	/**
-	 * @inheritDoc BaseAssetSourceType::copySourceFile()
-	 *
-	 * @param $sourceUri
-	 * @param $targetUri
-	 *
-	 * @return bool
-	 */
-	protected function copySourceFile($sourceUri, $targetUri)
-	{
-		$this->_copyFile($sourceUri, $targetUri);
-
-		// Optimist much?
-		return true;
-	}
-
-	// Private Methods
-	// =========================================================================
-
-	/**
-	 * Create the authorization request URL
-	 *
-	 * @return string
-	 */
-	private static function _makeAuthorizationRequestUrl()
-	{
-		return static::RACKSPACE_AUTH_HOST;
-	}
-
-	/**
-	 * Load Rackspace access data from DB.
-	 *
-	 * @return null
-	 */
-	private static function _loadAccessData()
-	{
-		$rows = Craft::$app->getDb()->createCommand()->select(['connectionKey', 'token', 'storageUrl', 'cdnUrl'])->from('{{%rackspaceaccess}}')->queryAll();
-
-		foreach ($rows as $row)
-		{
-			static::$_accessStore[$row['connectionKey']] = [
-					'token' => $row['token'],
-					'storageUrl' => $row['storageUrl'],
-					'cdnUrl' => $row['cdnUrl']];
-		}
-	}
-
-	/**
-	 * Update or insert access data for a connection key.
-	 *
-	 * @param $connectionKey
-	 * @param $data
-	 *
-	 * @return null
-	 */
-	private static function _updateAccessData($connectionKey, $data)
-	{
-		$recordExists = Craft::$app->getDb()->createCommand()
-			->select('id')
-			->where('connectionKey = :connectionKey', [':connectionKey' => $connectionKey])
-			->from('{{%rackspaceaccess}}')
-			->queryScalar();
-
-		if ($recordExists)
-		{
-			Craft::$app->getDb()->createCommand()->update('{{%rackspaceaccess}}', $data, 'id = :id', [':id' => $recordExists]);
-		}
-		else
-		{
-			$data['connectionKey'] = $connectionKey;
-			Craft::$app->getDb()->createCommand()->insert('{{%rackspaceaccess}}', $data);
-		}
-	}
-
-	/**
-	 * Extract a header from a response.
-	 *
-	 * @param $response
-	 * @param $header
-	 *
-	 * @return mixed
-	 */
-	private static function _extractHeader($response, $header)
-	{
-		preg_match('/.*'.$header.': (?P<value>.+)\r/', $response, $matches);
-
-		return isset($matches['value']) ? $matches['value'] : false;
-	}
-
-	/**
-	 * Extract the response form a response that has headers.
-	 *
-	 * @param $response
-	 *
-	 * @return string
-	 */
-	private static function _extractRequestResponse($response)
-	{
-		return rtrim(mb_substr($response, mb_strpos($response, "\r\n\r\n") + 4));
-	}
-
-	/**
-	 * Log an unexpected response.
-	 *
-	 * @param $response
-	 *
-	 * @return null
-	 */
-	private static function _logUnexpectedResponse($response)
-	{
-		Craft::error('RACKSPACE: Received unexpected response: '.$response, __METHOD__);
-	}
-
-	/**
-	 * Make a request and return the response.
-	 *
-	 * @param string $url         target URL to use
-	 * @param string $method      request method
-	 * @param array  $headers     array of headers
-	 * @param array  $curlOptions array of cURL options
-	 * @param string $payload     body of the request
-	 *
-	 * @return string
-	 */
-	private static function _doRequest($url, $method = 'GET', $headers = [], $curlOptions = [], $payload = '')
-	{
-		$ch = curl_init($url);
-
-		if ($method == 'HEAD')
-		{
-			curl_setopt($ch, CURLOPT_NOBODY, 1);
-		}
-		else
-		{
-			curl_setopt($ch, CURLOPT_CUSTOMREQUEST, $method);
-		}
-
-		curl_setopt($ch, CURLOPT_HTTP_VERSION, CURL_HTTP_VERSION_1_1);
-		curl_setopt($ch, CURLOPT_HEADER, 1);
-		curl_setopt($ch, CURLOPT_HTTPHEADER, $headers);
-		curl_setopt($ch, CURLOPT_SSL_VERIFYPEER, 0);
-		curl_setopt($ch, CURLOPT_SSL_VERIFYHOST, 0);
-		curl_setopt($ch, CURLOPT_RETURNTRANSFER, true);
-
-		foreach ($curlOptions as $option => $value)
-		{
-			curl_setopt($ch, $option, $value);
-		}
-
-		if ($method == "POST")
-		{
-			curl_setopt($ch, CURLOPT_POSTFIELDS, $payload);
-		}
-
-
-		$response = curl_exec($ch);
-		curl_close($ch);
-
-		return $response;
-	}
-
-	/**
-	 * Upload a file to Rackspace.
-	 *
-	 * @param $targetUri
-	 * @param $sourceFile
-	 *
-	 * @return bool
-	 */
-	private function _uploadFile($targetUri, $sourceFile)
-	{
-		$fileSize = IOHelper::getFileSize($sourceFile);
-		$fp = fopen($sourceFile, "r");
-
-		$headers = [
-			'Content-type: '.IOHelper::getMimeType($sourceFile),
-			'Content-length: '.$fileSize
-		];
-
-		$curlOptions = [
-			CURLOPT_UPLOAD => true,
-			CURLOPT_INFILE => $fp,
-			CURLOPT_INFILESIZE => $fileSize
-		];
-
-		$targetUri = $this->_prepareRequestURI($this->getSettings()->container, $targetUri);
-		$this->_doAuthenticatedRequest(static::RACKSPACE_STORAGE_OPERATION, $targetUri, 'PUT', $headers, $curlOptions);
-		fclose($fp);
-
-		return true;
-	}
-
-	/**
-	 * Return a prefix for Rackspace path for settings.
-	 *
-	 * @param object|null $settings The settings to use. If null, will use the current settings.
-	 *
-	 * @return string
-	 */
-	private function _getPathPrefix($settings = null)
-	{
-		if (is_null($settings))
-		{
-			$settings = $this->getSettings();
-		}
-
-		if (!empty($settings->subfolder))
-		{
-			return rtrim($settings->subfolder, '/').'/';
-		}
-
-		return '';
-	}
-
-	/**
-	 * Refresh a connection information and return authorization token.
-	 *
-	 * @throws Exception
-	 * @return null
-	 */
-	private function _refreshConnectionInformation()
-	{
-		$settings = $this->getSettings();
-		$username = $settings->username;
-		$apiKey = $settings->apiKey;
-
-		$headers = [
-			'Content-Type: application/json',
-			'Accept: application/json',
-
-		];
-
-		$payload = json_encode([
-			'auth' => [
-				'RAX-KSKEY:apiKeyCredentials' => [
-					'username' => $username,
-					'apiKey' => $apiKey
-				]
-			]
-		]);
-
-		$targetUrl = static::_makeAuthorizationRequestUrl();
-		$response = static::_doRequest($targetUrl, 'POST', $headers, [], $payload);
-		$body = json_decode(substr($response, strpos($response, '{')));
-
-		if (empty($body->access))
-		{
-			throw new Exception(Craft::t('app', 'Wrong credentials supplied for Rackspace access!'));
-		}
-
-		$token = $body->access->token->id;
-		$services = $body->access->serviceCatalog;
-
-		if (!$token || !$services)
-		{
-			throw new Exception(Craft::t('app', 'Wrong credentials supplied for Rackspace access!'));
-		}
-
-		$regions = [];
-
-		// Fetch region information
-		foreach ($services as $service)
-		{
-			if ($service->name == 'cloudFilesCDN' || $service->name == 'cloudFiles')
-			{
-				foreach ($service->endpoints as $endpoint)
-				{
-					if (empty($regions[$endpoint->region]))
-					{
-						$regions[$endpoint->region] = [];
-					}
-
-					if ($service->name == 'cloudFilesCDN')
-					{
-						$regions[$endpoint->region]['cdnUrl'] = $endpoint->publicURL;
-					}
-					else
-					{
-						$regions[$endpoint->region]['storageUrl'] = $endpoint->publicURL;
-					}
-				}
-			}
-		}
-
-		// Each region gets separate connection information
-		foreach ($regions as $region => $data)
-		{
-			$connection_key = $this->_getConnectionKey($username, $apiKey, $region);
-			$data = ['token' => $token, 'storageUrl' => $data['storageUrl'], 'cdnUrl' => $data['cdnUrl']];
-
-			// Store this in the access store
-			static::$_accessStore[$connection_key] = $data;
-			$this->_updateAccessData($connection_key, $data);
-
-		}
-	}
-
-	/**
-	 * Get object information by path.
-	 *
-	 * @param $path
-	 *
-	 * @return bool|object
-	 */
-	private function _getObjectInfo($path)
-	{
-		$target = $this->_prepareRequestURI($this->getSettings()->container, $path);
-		$response = $this->_doAuthenticatedRequest(static::RACKSPACE_STORAGE_OPERATION, $target, 'HEAD');
-
-		$lastModified = static::_extractHeader($response, 'Last-Modified');
-		$size = static::_extractHeader($response, 'Content-Length');
-
-		if (!$lastModified)
-		{
-			// For Rackspace, apparently it's OK for folders to have "/" or not. Whatever.
-			if (substr($path, -1) == "/")
-			{
-				$target = $this->_prepareRequestURI($this->getSettings()->container, rtrim($path, "/"));
-				$response = $this->_doAuthenticatedRequest(static::RACKSPACE_STORAGE_OPERATION, $target, 'HEAD');
-				$lastModified = static::_extractHeader($response, 'Last-Modified');
-				$size = static::_extractHeader($response, 'Content-Length');
-
-				if (!$lastModified)
-				{
-					return false;
-				}
-			}
-			else
-			{
-				return false;
-			}
-		}
-
-		return (object) ['lastModified' => $lastModified, 'size' => $size];
-	}
-
-	/**
-	 * Do an authenticated request against Rackspace severs.
-	 *
-	 * @param string $operationType Operation type so we know which server to target.
-	 * @param string $target        URI target on the Rackspace server.
-	 * @param string $method        GET/POST/PUT/DELETE
-	 * @param array  $headers       Array of headers. Authorization token will be appended to this before request.
-	 * @param array  $curlOptions   Additional curl options to set.
-	 *
-	 * @throws Exception
-	 * @return string The full response including headers.
-	 */
-	private function _doAuthenticatedRequest($operationType, $target = '', $method = 'GET', $headers = [], $curlOptions = [])
-	{
-		$settings = $this->getSettings();
-
-		$username = $settings->username;
-		$apiKey = $settings->apiKey;
-		$region = $settings->region;
-
-		if (empty($region) || $region == '-')
-		{
-			throw new Exception(Craft::t('app', 'Please update your Rackspace source settings, including the container’s region information for this source to work.'));
-		}
-
-		$connectionKey = $this->_getConnectionKey($username, $apiKey, $region);
-
-		// If we don't have the access information, load it from DB
-		if (empty(static::$_accessStore[$connectionKey]))
-		{
-			static::_loadAccessData();
-		}
-
-		// If we still don't have it, fetch it using username and api key.
-		if (empty(static::$_accessStore[$connectionKey]))
-		{
-			$this->_refreshConnectionInformation();
-		}
-
-		// If we still don't have it, then we're all out of luck.
-		if (empty(static::$_accessStore[$connectionKey]))
-		{
-			throw new Exception(Craft::t('app', 'Connection information not found!'));
-		}
-
-		$connectionInformation = static::$_accessStore[$connectionKey];
-
-		$headers[] = 'X-Auth-Token: '.$connectionInformation['token'];
-
-		switch ($operationType)
-		{
-			case static::RACKSPACE_STORAGE_OPERATION:
-			{
-				$url = rtrim($connectionInformation['storageUrl'], '/').'/'.$target;
-				break;
-			}
-
-			case static::RACKSPACE_CDN_OPERATION:
-			{
-				$url = rtrim($connectionInformation['cdnUrl'], '/').'/'.$target;
-				break;
-			}
-
-			default:
-			{
-				throw new Exception(Craft::t('app', 'Unrecognized operation type!'));
-			}
-		}
-
-		$response = static::_doRequest($url, $method, $headers, $curlOptions);
-
-		preg_match('/HTTP\/1.1 (?P<httpStatus>[0-9]{3})/', $response, $matches);
-
-		if (!empty($matches['httpStatus']))
-		{
-			// Error checking
-			switch ($matches['httpStatus'])
-			{
-				// Invalid token - try to renew it once.
-				case '401':
-				{
-					static $tokenFailure = 0;
-
-					if (++$tokenFailure == 1)
-					{
-						$this->_refreshConnectionInformation();
-
-						// Remove token header.
-						$newHeaders = [];
-
-						foreach ($headers as $header)
-						{
-							if (!StringHelper::contains($header, 'X-Auth-Token'))
-							{
-								$newHeaders[] = $header;
-							}
-						}
-
-						return $this->_doAuthenticatedRequest($operationType, $target, $method, $newHeaders, $curlOptions);
-					}
-
-					throw new Exception(Craft::t('app', 'Token has expired and the attempt to renew it failed. Please check the source settings.'));
-					break;
-				}
-
-			}
-		}
-
-		return $response;
-	}
-
-	/**
-	 * Download a file to the target location. The file will be downloaded using the public URL, instead of cURL.
-	 *
-	 * @param $path
-	 * @param $targetFile
-	 *
-	 * @return bool
-	 */
-	private function _downloadFile($path, $targetFile)
-	{
-		$target = $this->getSettings()->urlPrefix.$path;
-
-		$ch = curl_init($target);
-		curl_setopt($ch, CURLOPT_BINARYTRANSFER, 1);
-		curl_setopt($ch, CURLOPT_RETURNTRANSFER, 1);
-		$response = curl_exec($ch);
-
-		IOHelper::writeToFile($targetFile, $response);
-
-		return true;
-	}
-
-	/**
-	 * Get file list from Rackspace.
-	 *
-	 * @param string $prefix
-	 *
-	 * @throws Exception
-	 * @return mixed
-	 */
-	private function _getFileList($prefix = '')
-	{
-		$targetUri = $this->_prepareRequestURI($this->getSettings()->container).'?prefix='.$prefix.'&format=json';
-		$response = $this->_doAuthenticatedRequest(static::RACKSPACE_STORAGE_OPERATION, $targetUri);
-
-		$extractedResponse = static::_extractRequestResponse($response);
-		$fileList = json_decode($extractedResponse);
-
-		if (!is_array($fileList))
-		{
-			static::_logUnexpectedResponse($response);
-			throw new Exception(Craft::t('app', 'Remote server for “{source}” returned an unexpected response.', ['source' => $this->model->name]));
-		}
-
-		return $fileList;
-	}
-
-	/**
-	 * Delete a file on Rackspace.
-	 *
-	 * @param $uriPath
-	 *
-	 * @return null
-	 */
-	private function _deleteObject($uriPath)
-	{
-		$this->_doAuthenticatedRequest(static::RACKSPACE_STORAGE_OPERATION, $uriPath, 'DELETE');
-	}
-
-	/**
-	 * Purge a file from Akamai CDN
-	 *
-	 * @param $uriPath
-	 *
-	 * @return null
-	 */
-	private function _purgeObject($uriPath)
-	{
-		$this->_doAuthenticatedRequest(static::RACKSPACE_CDN_OPERATION, $uriPath, 'DELETE');
-	}
-
-	/**
-	 * Copy a file on Rackspace.
-	 *
-	 * @param $sourceUri
-	 * @param $targetUri
-	 *
-	 * @return null
-	 */
-	private function _copyFile($sourceUri, $targetUri)
-	{
-		$targetUri = '/'.ltrim($targetUri, '/');
-		$this->_doAuthenticatedRequest(static::RACKSPACE_STORAGE_OPERATION, $sourceUri, 'COPY', ['Destination: '.$targetUri]);
-	}
-
-	/**
-	 * Prepare a request URI by container and target path.
-	 *
-	 * @param $container
-	 * @param $uri
-	 *
-	 * @return string
-	 */
-	private function _prepareRequestURI($container, $uri = '')
-	{
-		return rawurlencode($container).(!empty($uri) ? '/'.rawurlencode($uri) : '');
-	}
-
-	/**
-	 * Get a connection key by parameters.
-	 *
-	 * @param $username
-	 * @param $apiKey
-	 * @param $region
-	 *
-	 * @return string
-	 */
-	private function _getConnectionKey($username, $apiKey, $region)
-	{
-		return implode('#', [$username, $apiKey, $region]);
-	}
-
-	/**
-	 * Get a file's Rackspace path.
-	 *
-	 * @param Asset $file
-	 *
-	 * @return string
-	 */
-	private function _getRackspacePath(Asset $file)
-=======
 	 * @return OpenStack
 	 */
 	protected static function getClient($username, $apiKey)
->>>>>>> 803c89d0
 	{
 		$config = array('username' => $username, 'apiKey' => $apiKey);
 
