--- conflicted
+++ resolved
@@ -383,7 +383,6 @@
 	}
 
 	/**
-<<<<<<< HEAD
 	 * Return true if a physical folder exists.
 	 *
 	 * @param AssetFolderModel $parentPath
@@ -398,11 +397,8 @@
 	}
 
 	/**
-	 * Put an image transform for the File and handle using the provided path to the source image.
-=======
 	 * Put an image transform for the File and handle using the provided path to
 	 * the source image.
->>>>>>> adc5fce1
 	 *
 	 * @param AssetFileModel $fileModel
 	 * @param                $handle
