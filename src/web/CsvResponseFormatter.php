--- conflicted
+++ resolved
@@ -80,21 +80,6 @@
 
         $suspectCharacters = ['=', '-', '+', '@'];
 
-<<<<<<< HEAD
-        $headersIncluded = false;
-
-        foreach ($data as $row) {
-            // Include the headers
-            if (!$headersIncluded && $this->includeHeaderRow) {
-                $headers = $this->headers ?? array_keys($row);
-                fputcsv($fp, $headers, ',');
-                $headersIncluded = true;
-=======
-        $escapeChar = $this->escapeChar;
-        if ($escapeChar === '' && PHP_VERSION_ID < 70400) {
-            $escapeChar = '\\';
-        }
-
         // If $this->headers is set, we can trust that the data will be uniform
         if (isset($this->headers)) {
             $headers = $this->headers;
@@ -115,7 +100,6 @@
                     $normalizedRow[] = $row[$key] ?? '';
                 }
                 $row = $normalizedRow;
->>>>>>> b6dd0c13
             }
             unset($row);
         }
