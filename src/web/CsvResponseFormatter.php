--- conflicted
+++ resolved
@@ -80,15 +80,8 @@
 
         $suspectCharacters = ['=', '-', '+', '@'];
 
-<<<<<<< HEAD
-=======
-        $escapeChar = $this->escapeChar;
-        if ($escapeChar === '' && PHP_VERSION_ID < 70400) {
-            $escapeChar = '\\';
-        }
+        $headersIncluded = false;
 
-        $headersIncluded = false;
->>>>>>> 4c7cee45
         foreach ($data as $row) {
             // Include the headers
             if (!$headersIncluded && $this->includeHeaderRow) {
