<?php
/**
 * @link https://craftcms.com/
 * @copyright Copyright (c) Pixel & Tonic, Inc.
 * @license https://craftcms.github.io/license/
 */

namespace craft\web;

use Craft;
use craft\helpers\Html;
use craft\helpers\UrlHelper;
use yii\base\Behavior;

/**
 * Control panel screen response behavior.
 *
 * @property Response $owner
 * @author Pixel & Tonic, Inc. <support@pixelandtonic.com>
 * @since 4.0.0
 */
class CpScreenResponseBehavior extends Behavior
{
    public const NAME = 'cp-screen';

    /**
     * @var callable|null Callable that will be called before other properties are added to the screen.
     * @see prepareScreen()
     */
    public $prepareScreen = null;

    /**
     * @var string|null The control panel edit URL for this screen.
     * @see editUrl()
     */
    public ?string $editUrl = null;

    /**
     * @var string|null The document title. If null, [[title]] will be used.
     *
     * This will only be used by full-page screens.
     *
     * @see docTitle()
     */
    public ?string $docTitle = null;

    /**
     * @var string|null The page title.
     *
     * This will only be used by full-page screens.
     *
     * @see title()
     */
    public ?string $title = null;

    /**
     * @var string|null The selected subnav item’s key in the global sidebar.
     *
     * This will only be used by full-page screens.
     *
     * @see selectedSubnavItem()
     */
    public ?string $selectedSubnavItem = null;

    /**
     * @var array|callable|null Breadcrumbs.
     *
     * This will only be used by full-page screens.
     *
     * @see crumbs()
     * @see addCrumb()
     */
    public $crumbs = null;

    /**
     * @var array Tabs.
     *
     * @see tabs()
     * @see addTab()
     */
    public array $tabs = [];

    /**
     * @var string|null Class that should be added to the slideout body.
     * @since 4.5.0
     */
    public ?string $slideoutBodyClass = null;

    /**
     * @var array Custom attributes to add to the `<main>` tag.
     *
     * See [[\yii\helpers\BaseHtml::renderTagAttributes()]] for supported attribute syntaxes.
     *
     * This will only be used by full-page screens.
     *
     * @see mainAttributes()
     */
    public array $mainAttributes = [];

    /**
     * @var array Custom attributes to add to the `<form>` tag.
     *
     * See [[\yii\helpers\BaseHtml::renderTagAttributes()]] for supported attribute syntaxes.
     *
     * @see formAttributes()
     */
    public array $formAttributes = [];

    /**
     * @var string|null The form action.
     * @see action()
     */
    public ?string $action = null;

    /**
     * @var array|callable|null Alternate form actions.
     *
     * This will only be used by full-page screens.
     *
     * @see altActions()
     * @see addAltAction()
     */
    public $altActions = null;

    /**
     * @var string|null The URL the form should redirect to after posting.
     *
     * This will only be used by full-page screens.
     *
     * @see redirectUrl()
     */
    public ?string $redirectUrl = null;

    /**
     * @var string|null The URL the form should redirect to after posting, if submitted via the
     * <kbd>Ctrl</kbd><kbd>Command</kbd> + <kbd>S</kbd> keyboard shortcut.
     *
     * This will only be used by full-page screens.
     *
     * @see saveShortcutRedirectUrl()
     */
    public ?string $saveShortcutRedirectUrl = null;

    /**
     * @var string|callable|null The context menu HTML.
     *
     * This will only be used by full-page screens.
     *
     * @see contextMenuHtml()
     * @see contextMenuTemplate()
     */
    public $contextMenuHtml = null;

    /**
     * @var string|null The submit button label.
     * @see submitButtonLabel()
     */
    public ?string $submitButtonLabel = null;

    /**
     * @var string|callable|null Additional buttons’ HTML.
     *
     * This will only be used by full-page screens.
     *
     * @see additionalButtonsHtml()
     * @see additionalButtonsTemplate()
     */
    public $additionalButtonsHtml = null;

    /**
     * @var string|callable|null The content HTML.
     * @see contentHtml()
     * @see contentTemplate()
     */
    public $contentHtml = null;

    /**
<<<<<<< HEAD
     * @var string|callable|null The right-hand meta sidebar HTML.
     * @see metaSidebarHtml()
     * @see metaSidebarTemplate()
=======
     * @var string|callable|null The right-hand sidebar HTML.
     * @see sidebar()
     * @see sidebarTemplate()
>>>>>>> 4a091842
     */
    public $metaSidebarHtml = null;

    /**
     * @var string|callable|null The left-hand page sidebar HTML (only used by full-page screens).
     * @see pageSidebarHtml()
     * @see pageSidebarTemplate()
     * @since 4.5.0
     */
    public $pageSidebarHtml = null;

    /**
     * @var string|callable|null The left-hand page sidebar HTML (only used by full-page screens).
     * @see pageSidebar()
     * @see pageSidebarTemplate()
     * @since 4.5.0
     */
    public $pageSidebar = null;

    /**
     * @var string|callable|null The content notice HTML.
     * @see noticeHtml()
     * @see noticeTemplate()
     */
    public $noticeHtml = null;

    /**
     * Sets a callable that will be called before other properties are added to the screen.
     *
     * @param callable|null $value
     * @return Response
     */
    public function prepareScreen(?callable $value): Response
    {
        $this->prepareScreen = $value;
        return $this->owner;
    }

    /**
     * Sets the control panel edit URL for this screen.
     *
     * @param string|null $value
     * @return Response
     */
    public function editUrl(?string $value): Response
    {
        $this->editUrl = $value;
        return $this->owner;
    }

    /**
     * Sets the document title.
     *
     * This will only be used by full-page screens.
     *
     * @param string|null $value
     * @return Response
     */
    public function docTitle(?string $value): Response
    {
        $this->docTitle = $value;
        return $this->owner;
    }

    /**
     * Sets the page title.
     *
     * This will only be used by full-page screens.
     *
     * @param string|null $value
     * @return Response
     */
    public function title(?string $value): Response
    {
        $this->title = $value;
        return $this->owner;
    }

    /**
     * Sets the selected subnav item’s key in the global sidebar.
     *
     * This will only be used by full-page screens.
     *
     * @param string|null $value
     * @return Response
     */
    public function selectedSubnavItem(?string $value): Response
    {
        $this->selectedSubnavItem = $value;
        return $this->owner;
    }

    /**
     * Sets the breadcrumbs.
     *
     * Each breadcrumb should be represented by a nested array with `label` and `url` keys.
     *
     * This will only be used by full-page screens.
     *
     * @param callable|array|null $value
     * @return Response
     */
    public function crumbs(callable|array|null $value): Response
    {
        $this->crumbs = $value;
        return $this->owner;
    }

    /**
     * Adds a breadcrumb.
     *
     * This will only be used by full-page screens.
     *
     * @param string $label
     * @param string $url
     * @return Response
     */
    public function addCrumb(string $label, string $url): Response
    {
        if (!is_array($this->crumbs)) {
            $this->crumbs = [];
        }
        $this->crumbs[] = [
            'label' => $label,
            'url' => UrlHelper::cpUrl($url),
        ];
        return $this->owner;
    }

    /**
     * Sets the tabs.
     *
     * Each tab should be represented by a nested array with the following keys:
     *
     * - `label` – The human-facing tab label.
     * - `url` – The `href` attribute of the tab’s anchor. Set to `#container-ids` if the tabs are meant to toggle in-page content.
     * - `class` _(optional)_ - Class name(s) that should be added to the tab’s anchor.
     * - `visible` _(optional)_ – Whether the tab should be initially visible (defaults to `true`).
     *
     * If the tabs are meant to toggle in-page content, the array keys should be set to the `id` attributes of the
     * container elements they represent.
     *
     * @param array $value
     * @return Response
     */
    public function tabs(array $value): Response
    {
        $this->tabs = $value;
        return $this->owner;
    }

    /**
     * Adds a tab.
     *
     * @param string $id
     * @param string $label
     * @param string $url
     * @param string|string[]|null $class
     * @param bool $visible
     * @return Response
     */
    public function addTab(string $id, string $label, string $url, array|string $class = null, bool $visible = true): Response
    {
        $this->tabs[$id] = [
            'label' => $label,
            'url' => $url,
            'class' => Html::explodeClass($class),
            'visible' => $visible,
        ];
        return $this->owner;
    }

    /**
     * Sets custom attributes that should be added to the `<main>` tag.
     *
     * See [[\yii\helpers\BaseHtml::renderTagAttributes()]] for supported attribute syntaxes.
     *
     * This will only be used by full-page screens.
     *
     * @param array $value
     * @return Response
     */
    public function mainAttributes(array $value): Response
    {
        $this->mainAttributes = $value;
        return $this->owner;
    }

    /**
     * Sets custom attributes that should be added to the `<form>` tag.
     *
     * See [[\yii\helpers\BaseHtml::renderTagAttributes()]] for supported attribute syntaxes.
     *
     * @param array $value
     * @return Response
     */
    public function formAttributes(array $value): Response
    {
        $this->formAttributes = $value;
        return $this->owner;
    }

    /**
     * Sets the form action.
     *
     * @param string|null $value
     * @return Response
     */
    public function action(?string $value): Response
    {
        $this->action = $value;
        return $this->owner;
    }

    /**
     * Sets alternate form actions.
     *
     * Each action should be represented by a nested array with the following keys:
     *
     * - `label` – The human-facing action label.
     * - `destructive` _(optional)_ – Whether the action should be considered destructive (defaults to `false`).
     * - `action` _(optional)_ – The controller action that should be posted to.
     * - `redirect` _(optional)_ – The URL the form should redirect to afterwards.
     * - `confirm` _(optional)_ – A confirmation message that should be shown.
     * - `params` _(optional)_ – Array of additional params that should be posted.
     * - `eventData` _(optional)_ – Additional properties that should be assigned to the JavaScript `submit` event.
     * - `shortcut` _(optional)_ – Whether the action can be triggered with a <kbd>Command</kbd>/<kbd>Ctrl</kbd> + <kbd>S</kbd> keyboard shortcut
     *   (or <kbd>Command</kbd>/<kbd>Ctrl</kbd> + <kbd>Shift</kbd> + <kbd>S</kbd> if `'shift' => true` is also set).
     * - `retainScroll` _(optional)_ – Whether the browser should retain its scroll position on the next page.
     *
     * This will only be used by full-page screens.
     *
     * @param callable|array|null $value
     * @return Response
     */
    public function altActions(callable|array|null $value): Response
    {
        $this->altActions = $value;
        return $this->owner;
    }

    /**
     * Adds an alternate form action.
     *
     * This will only be used by full-page screens.
     *
     * @param string $label
     * @param array $config
     * @return Response
     * @see altActions()
     */
    public function addAltAction(string $label, array $config): Response
    {
        if (!is_array($this->altActions)) {
            $this->altActions = [];
        }
        $this->altActions[] = ['label' => $label] + $config;
        return $this->owner;
    }

    /**
     * Sets the URL the form should redirect to after posting.
     *
     * This will only be used by full-page screens.
     *
     * @param string|null $value
     * @return Response
     */
    public function redirectUrl(?string $value): Response
    {
        $this->redirectUrl = $value;
        return $this->owner;
    }

    /**
     * Sets URL the form should redirect to after posting, if submitted via the
     * <kbd>Ctrl</kbd><kbd>Command</kbd> + <kbd>S</kbd> keyboard shortcut.
     *
     * This will only be used by full-page screens.
     *
     * @param string|null $value
     * @return Response
     */
    public function saveShortcutRedirectUrl(?string $value): Response
    {
        $this->saveShortcutRedirectUrl = $value;
        return $this->owner;
    }

    /**
     * Sets the context menu HTML.
     *
     * This will only be used by full-page screens.
     *
     * @param callable|string|null $value
     * @return Response
     */
    public function contextMenuHtml(callable|string|null $value): Response
    {
        $this->contextMenuHtml = $value;
        return $this->owner;
    }

    /**
     * Sets a template that should be used to render the context menu HTML.
     *
     * This will only be used by full-page screens.
     *
     * @param string $template
     * @param array $variables
     * @return Response
     */
    public function contextMenuTemplate(string $template, array $variables = []): Response
    {
        return $this->contextMenuHtml(
            fn() => Craft::$app->getView()->renderTemplate($template, $variables, View::TEMPLATE_MODE_CP)
        );
    }

    /**
     * Sets the submit button label.
     *
     * @param string|null $value
     * @return Response
     */
    public function submitButtonLabel(?string $value): Response
    {
        $this->submitButtonLabel = $value;
        return $this->owner;
    }

    /**
     * Sets the additional buttons’ HTML.
     *
     * This will only be used by full-page screens.
     *
     * @param callable|string|null $value
     * @return Response
     */
    public function additionalButtonsHtml(callable|string|null $value): Response
    {
        $this->additionalButtonsHtml = $value;
        return $this->owner;
    }

    /**
     * Sets a template that should be used to render the additional buttons’ HTML.
     *
     * This will only be used by full-page screens.
     *
     * @param string $template
     * @param array $variables
     * @return Response
     */
    public function additionalButtonsTemplate(string $template, array $variables = []): Response
    {
        return $this->additionalButtonsHtml(
            fn() => Craft::$app->getView()->renderTemplate($template, $variables, View::TEMPLATE_MODE_CP)
        );
    }

    /**
     * Sets the content HTML.
     *
     * @param callable|string|null $value
     * @return Response
     */
    public function contentHtml(callable|string|null $value): Response
    {
        $this->contentHtml = $value;
        return $this->owner;
    }

    /**
     * Sets a template that should be used to render the content HTML.
     *
     * @param string $template
     * @param array $variables
     * @return Response
     */
    public function contentTemplate(string $template, array $variables = []): Response
    {
        return $this->contentHtml(
            fn() => Craft::$app->getView()->renderTemplate($template, $variables, View::TEMPLATE_MODE_CP)
        );
    }

    /**
     * Sets the right-hand meta sidebar HTML.
     *
     * @param callable|string|null $value
     * @return Response
     */
    public function metaSidebarHtml(callable|string|null $value): Response
    {
        $this->metaSidebarHtml = $value;
        return $this->owner;
    }

    /**
     * Sets a template that should be used to render the right-hand meta sidebar HTML.
     *
     * @param string $template
     * @param array $variables
     * @return Response
     */
    public function metaSidebarTemplate(string $template, array $variables = []): Response
    {
        return $this->metaSidebarHtml(
            fn() => Craft::$app->getView()->renderTemplate($template, $variables, View::TEMPLATE_MODE_CP)
        );
    }

    /**
<<<<<<< HEAD
     * Sets the left-hand page sidebar HTML (only used by full-page screens).
=======
     * Sets the right-hand sidebar HTML.
>>>>>>> 4a091842
     *
     * @param callable|string|null $value
     * @return Response
     * @since 4.5.0
     */
    public function pageSidebarHtml(callable|string|null $value): Response
    {
        $this->pageSidebarHtml = $value;
        return $this->owner;
    }

    /**
<<<<<<< HEAD
     * Sets a template that should be used to render the left-hand page sidebar HTML (only used by full-page screens).
=======
     * Sets a template that should be used to render the right-hand sidebar HTML.
>>>>>>> 4a091842
     *
     * @param string $template
     * @param array $variables
     * @return Response
     * @since 4.5.0
     */
    public function pageSidebarTemplate(string $template, array $variables = []): Response
    {
        return $this->pageSidebarHtml(
            fn() => Craft::$app->getView()->renderTemplate($template, $variables, View::TEMPLATE_MODE_CP)
        );
    }

    /**
     * Sets the left-hand page sidebar HTML (only used by full-page screens).
     *
     * @param callable|string|null $value
     * @return Response
     * @since 4.5.0
     */
    public function pageSidebar(callable|string|null $value): Response
    {
        $this->pageSidebar = $value;
        return $this->owner;
    }

    /**
     * Sets a template that should be used to render the left-hand page sidebar HTML (only used by full-page screens).
     *
     * @param string $template
     * @param array $variables
     * @return Response
     * @since 4.5.0
     */
    public function pageSidebarTemplate(string $template, array $variables = []): Response
    {
        return $this->pageSidebar(
            fn() => Craft::$app->getView()->renderTemplate($template, $variables, View::TEMPLATE_MODE_CP)
        );
    }

    /**
     * Sets the content notice HTML.
     *
     * @param callable|string|null $value
     * @return Response
     */
    public function noticeHtml(callable|string|null $value): Response
    {
        $this->noticeHtml = $value;
        return $this->owner;
    }

    /**
     * Sets a template that should be used to render the content notice HTML.
     *
     * @param string $template
     * @param array $variables
     * @return Response
     */
    public function noticeTemplate(string $template, array $variables = []): Response
    {
        return $this->noticeHtml(
            fn() => Craft::$app->getView()->renderTemplate($template, $variables, View::TEMPLATE_MODE_CP)
        );
    }
}<|MERGE_RESOLUTION|>--- conflicted
+++ resolved
@@ -175,15 +175,9 @@
     public $contentHtml = null;
 
     /**
-<<<<<<< HEAD
      * @var string|callable|null The right-hand meta sidebar HTML.
      * @see metaSidebarHtml()
      * @see metaSidebarTemplate()
-=======
-     * @var string|callable|null The right-hand sidebar HTML.
-     * @see sidebar()
-     * @see sidebarTemplate()
->>>>>>> 4a091842
      */
     public $metaSidebarHtml = null;
 
@@ -194,14 +188,6 @@
      * @since 4.5.0
      */
     public $pageSidebarHtml = null;
-
-    /**
-     * @var string|callable|null The left-hand page sidebar HTML (only used by full-page screens).
-     * @see pageSidebar()
-     * @see pageSidebarTemplate()
-     * @since 4.5.0
-     */
-    public $pageSidebar = null;
 
     /**
      * @var string|callable|null The content notice HTML.
@@ -598,11 +584,7 @@
     }
 
     /**
-<<<<<<< HEAD
      * Sets the left-hand page sidebar HTML (only used by full-page screens).
-=======
-     * Sets the right-hand sidebar HTML.
->>>>>>> 4a091842
      *
      * @param callable|string|null $value
      * @return Response
@@ -615,11 +597,7 @@
     }
 
     /**
-<<<<<<< HEAD
      * Sets a template that should be used to render the left-hand page sidebar HTML (only used by full-page screens).
-=======
-     * Sets a template that should be used to render the right-hand sidebar HTML.
->>>>>>> 4a091842
      *
      * @param string $template
      * @param array $variables
@@ -634,34 +612,6 @@
     }
 
     /**
-     * Sets the left-hand page sidebar HTML (only used by full-page screens).
-     *
-     * @param callable|string|null $value
-     * @return Response
-     * @since 4.5.0
-     */
-    public function pageSidebar(callable|string|null $value): Response
-    {
-        $this->pageSidebar = $value;
-        return $this->owner;
-    }
-
-    /**
-     * Sets a template that should be used to render the left-hand page sidebar HTML (only used by full-page screens).
-     *
-     * @param string $template
-     * @param array $variables
-     * @return Response
-     * @since 4.5.0
-     */
-    public function pageSidebarTemplate(string $template, array $variables = []): Response
-    {
-        return $this->pageSidebar(
-            fn() => Craft::$app->getView()->renderTemplate($template, $variables, View::TEMPLATE_MODE_CP)
-        );
-    }
-
-    /**
      * Sets the content notice HTML.
      *
      * @param callable|string|null $value
