<?php
/**
 * @link https://craftcms.com/
 * @copyright Copyright (c) Pixel & Tonic, Inc.
 * @license https://craftcms.github.io/license/
 */

namespace craft\web;

use Craft;
use yii\base\Action;
use yii\base\InvalidArgumentException;
use yii\base\InvalidConfigException;
use yii\base\Model;
use yii\web\BadRequestHttpException;
use yii\web\ForbiddenHttpException;
use yii\web\JsonResponseFormatter;
use yii\web\Response as YiiResponse;
use yii\web\UnauthorizedHttpException;

/**
 * Controller is a base class that all controllers in Craft extend.
 * It extends Yii’s [[\yii\web\Controller]], overwriting specific methods as required.
 *
 * @property Request $request
 * @property Response $response
 * @property View $view The view object that can be used to render views or view files
 * @method View getView() Returns the view object that can be used to render views or view files
 * @author Pixel & Tonic, Inc. <support@pixelandtonic.com>
 * @since 3.0.0
 */
abstract class Controller extends \yii\web\Controller
{
    public const ALLOW_ANONYMOUS_NEVER = 0;
    public const ALLOW_ANONYMOUS_LIVE = 1;
    public const ALLOW_ANONYMOUS_OFFLINE = 2;

    /**
     * @var int|bool|int[]|string[] Whether this controller’s actions can be accessed anonymously.
     *
     * This can be set to any of the following:
     *
     * - `false` or `self::ALLOW_ANONYMOUS_NEVER` (default) – indicates that all controller actions should never be
     *   accessed anonymously
     * - `true` or `self::ALLOW_ANONYMOUS_LIVE` – indicates that all controller actions can be accessed anonymously when
     *    the system is live
     * - `self::ALLOW_ANONYMOUS_OFFLINE` – indicates that all controller actions can be accessed anonymously when the
     *    system is offline
     * - `self::ALLOW_ANONYMOUS_LIVE | self::ALLOW_ANONYMOUS_OFFLINE` – indicates that all controller actions can be
     *    accessed anonymously when the system is live or offline
     * - An array of action IDs (e.g. `['save-guest-entry', 'edit-guest-entry']`) – indicates that the listed action IDs
     *   can be accessed anonymously when the system is live
     * - An array of action ID/bitwise pairs (e.g. `['save-guest-entry' => self::ALLOW_ANONYMOUS_OFFLINE]` – indicates
     *   that the listed action IDs can be accessed anonymously per the bitwise int assigned to it.
     */
    protected array|bool|int $allowAnonymous = self::ALLOW_ANONYMOUS_NEVER;

    /**
     * @inheritdoc
     * @throws InvalidConfigException if [[$allowAnonymous]] is set to an invalid value
     */
    public function init(): void
    {
        // Normalize $allowAnonymous
        if (is_bool($this->allowAnonymous)) {
            $this->allowAnonymous = (int)$this->allowAnonymous;
        } else if (is_array($this->allowAnonymous)) {
            $normalized = [];
            foreach ($this->allowAnonymous as $k => $v) {
                if (
                    (is_int($k) && !is_string($v)) ||
                    (is_string($k) && !is_int($v))
                ) {
                    throw new InvalidArgumentException("Invalid \$allowAnonymous value for key \"$k\"");
                }
                if (is_int($k)) {
                    $normalized[$v] = self::ALLOW_ANONYMOUS_LIVE;
                } else {
                    $normalized[$k] = $v;
                }
            }
            $this->allowAnonymous = $normalized;
        } else if (!is_int($this->allowAnonymous)) {
            throw new InvalidConfigException('Invalid $allowAnonymous value');
        }

        parent::init();
    }

    /**
     * This method is invoked right before an action is executed.
     *
     * The method will trigger the [[EVENT_BEFORE_ACTION]] event. The return value of the method
     * will determine whether the action should continue to run.
     *
     * In case the action should not run, the request should be handled inside of the `beforeAction` code
     * by either providing the necessary output or redirecting the request. Otherwise the response will be empty.
     *
     * If you override this method, your code should look like the following:
     *
     * ```php
     * public function beforeAction($action): bool
     * {
     *     // your custom code here, if you want the code to run before action filters,
     *     // which are triggered on the [[EVENT_BEFORE_ACTION]] event, e.g. PageCache or AccessControl
     *
     *     if (!parent::beforeAction($action)) {
     *         return false;
     *     }
     *
     *     // other custom code here
     *
     *     return true; // or false to not run the action
     * }
     * ```
     *
     * @param Action $action the action to be executed.
     * @return bool whether the action should continue to run.
     * @throws BadRequestHttpException if the request is missing a valid CSRF token
     * @throws ForbiddenHttpException if the user is not logged in or lacks the necessary permissions
     * @throws ServiceUnavailableHttpException if the system is offline and the user isn't allowed to access it
     * @throws UnauthorizedHttpException
     */
    public function beforeAction($action): bool
    {
        // Don't enable CSRF validation for Live Preview requests
        if ($this->request->getIsLivePreview()) {
            $this->enableCsrfValidation = false;
        }

        if (!parent::beforeAction($action)) {
            return false;
        }

        // Enforce $allowAnonymous
        $isLive = Craft::$app->getIsLive();
        $test = $isLive ? self::ALLOW_ANONYMOUS_LIVE : self::ALLOW_ANONYMOUS_OFFLINE;

        if (is_int($this->allowAnonymous)) {
            $allowAnonymous = $this->allowAnonymous;
        } else {
            $allowAnonymous = $this->allowAnonymous[$action->id] ?? self::ALLOW_ANONYMOUS_NEVER;
        }

        if (!($test & $allowAnonymous)) {
            // If this is a CP request, make sure they have access to the CP
            if ($this->request->getIsCpRequest()) {
                $this->requireLogin();
                $this->requirePermission('accessCp');
            } else if (Craft::$app->getUser()->getIsGuest()) {
                if ($isLive) {
                    throw new ForbiddenHttpException();
                } else {
                    $retryDuration = Craft::$app->getProjectConfig()->get('system.retryDuration');
                    if ($retryDuration) {
                        $this->response->getHeaders()->setDefault('Retry-After', $retryDuration);
                    }
                    throw new ServiceUnavailableHttpException();
                }
            }

            // If the system is offline, make sure they have permission to access the CP/site
            if (!$isLive) {
                $permission = $this->request->getIsCpRequest() ? 'accessCpWhenSystemIsOff' : 'accessSiteWhenSystemIsOff';
                if (!Craft::$app->getUser()->checkPermission($permission)) {
                    $error = $this->request->getIsCpRequest()
                        ? Craft::t('app', 'Your account doesn’t have permission to access the control panel when the system is offline.')
                        : Craft::t('app', 'Your account doesn’t have permission to access the site when the system is offline.');
                    throw new ServiceUnavailableHttpException($error);
                }
            }
        }

        return true;
    }

    /**
     * Sends a rendered template response.
     *
     * @param string $template The name of the template to load
     * @param array $variables The variables that should be available to the template
     * @param string|null $templateMode The template mode to use
     * @return YiiResponse|TemplateResponseBehavior
     * @throws InvalidArgumentException if the view file does not exist.
     */
    public function renderTemplate(string $template, array $variables = [], ?string $templateMode = null): YiiResponse
    {
        $this->response->attachBehavior(TemplateResponseBehavior::NAME, [
            'class' => TemplateResponseBehavior::class,
            'template' => $template,
            'variables' => $variables,
            'templateMode' => $templateMode,
        ]);
        $this->response->formatters[TemplateResponseFormatter::FORMAT] = TemplateResponseFormatter::class;
        $this->response->format = TemplateResponseFormatter::FORMAT;
        return $this->response;
    }

    /**
     * Sends a control panel screen response.
     *
     * @return Response|CpScreenResponseBehavior
     * @since 4.0.0
     */
    public function asCpScreen(): Response
    {
        $this->response->attachBehavior(CpScreenResponseBehavior::NAME, CpScreenResponseBehavior::class);
        $this->response->formatters[CpScreenResponseFormatter::FORMAT] = CpScreenResponseFormatter::class;
        $this->response->format = CpScreenResponseFormatter::FORMAT;
        return $this->response;
    }

    /**
     * Sends a failure response.
     *
     * @param string|null $message
     * @param array|null $errors
     * @param array $data Additional data to include in the JSON response
     * @param array $routeParams The route params to send back to the template
     * @return YiiResponse|null
     * @since 4.0.0
     */
    public function asFailure(
        ?string $message = null,
        array $data = [],
        array $routeParams = [],
    ): ?YiiResponse {
        if ($this->request->getAcceptsJson()) {
            $this->response->setStatusCode(400);
            return $this->asJson($data + array_filter([
                    'message' => $message,
                ]));
        }

        $this->setFailFlash($message);

        if (!empty($routeParams)) {
            Craft::$app->getUrlManager()->setRouteParams($routeParams);
        }

        return null;
    }

    /**
     * Sends a success response.
     *
     * @param string|null $message
     * @param array $data Additional data to include in the JSON response
     * @param string|null $redirect The URL to redirect the request
     * @return YiiResponse|null
     * @since 4.0.0
     */
    public function asSuccess(
        ?string $message = null,
        array $data = [],
        ?string $redirect = null
    ): ?YiiResponse {
        if ($this->request->getAcceptsJson()) {
            return $this->asJson($data + array_filter([
                    'message' => $message,
                    'redirect' => $redirect,
                ]));
        }

        $this->setSuccessFlash($message);

        if ($redirect) {
            return $this->redirect($redirect);
        }

        return $this->redirectToPostedUrl();
    }

    /**
     * Sends a failure response for a model.
     *
     * @param Model $model The model that was being operated on
     * @param string|null $message
     * @param string|null $modelName The route param name that the model should be set to
     * @param array $data Additional data to include in the JSON response
<<<<<<< HEAD
     * @param array $routeParams Additional route params that should be set for the next controller action
     * @param string|null $errorAttribute The attribute to return errors from, or all if `null`
=======
>>>>>>> 1e7c330f
     * @return YiiResponse|null
     * @since 4.0.0
     */
    public function asModelFailure(
        Model $model,
        ?string $message = null,
        ?string $modelName = null,
        array $data = [],
        array $routeParams = [],
    ): ?YiiResponse {
        $modelName = $modelName ?? 'model';
        $routeParams += [$modelName => $model];
        $data += [
            'modelName' => $modelName,
            $modelName => $model->toArray(),
            'errors' => $model->getErrors(),
        ];

        return $this->asFailure(
            $message,
            $data,
            $routeParams,
        );
    }

    /**
     * Sends a success response for a model.
     *
     * @param Model $model The model that was being operated on
     * @param string|null $message
     * @param string|null $modelName The route param name that the model should be set to
     * @param array $data Additional data to include in the JSON response
     * @param string|null $redirect The default URL to redirect the request
     * @return YiiResponse
     * @since 4.0.0
     */
    public function asModelSuccess(
        Model $model,
        ?string $message = null,
        ?string $modelName = null,
        array $data = [],
        ?string $redirect = null
    ): YiiResponse {
        $data += array_filter([
            'modelName' => $modelName,
            ($modelName ?? 'model') => $model->toArray(),
        ]);

        return $this->asSuccess(
            $message,
            $data,
            $redirect ?? $this->getPostedRedirectUrl($model),
        );
    }

    /**
     * Redirects the user to the login template if they're not logged in.
     */
    public function requireLogin(): void
    {
        $userSession = Craft::$app->getUser();

        if ($userSession->getIsGuest()) {
            $userSession->loginRequired();
            Craft::$app->end();
        }
    }

    /**
     * Redirects the user to the account template if they are logged in.
     *
     * @since 3.4.0
     */
    public function requireGuest(): void
    {
        $userSession = Craft::$app->getUser();

        if (!$userSession->getIsGuest()) {
            $userSession->guestRequired();
            Craft::$app->end();
        }
    }

    /**
     * Throws a 403 error if the current user is not an admin.
     *
     * @param bool $requireAdminChanges Whether the <config3:allowAdminChanges>
     * config setting must also be enabled.
     * @throws ForbiddenHttpException if the current user is not an admin
     */
    public function requireAdmin(bool $requireAdminChanges = true): void
    {
        // First make sure someone's actually logged in
        $this->requireLogin();

        // Make sure they're an admin
        if (!Craft::$app->getUser()->getIsAdmin()) {
            throw new ForbiddenHttpException('User is not permitted to perform this action.');
        }

        // Make sure admin changes are allowed
        if ($requireAdminChanges && !Craft::$app->getConfig()->getGeneral()->allowAdminChanges) {
            throw new ForbiddenHttpException('Administrative changes are disallowed in this environment.');
        }
    }

    /**
     * Checks whether the current user has a given permission, and ends the request with a 403 error if they don’t.
     *
     * @param string $permissionName The name of the permission.
     * @throws ForbiddenHttpException if the current user doesn’t have the required permission
     */
    public function requirePermission(string $permissionName): void
    {
        if (!Craft::$app->getUser()->checkPermission($permissionName)) {
            throw new ForbiddenHttpException('User is not authorized to perform this action.');
        }
    }

    /**
     * Checks whether the current user can perform a given action, and ends the request with a 403 error if they don’t.
     *
     * @param string $action The name of the action to check.
     * @throws ForbiddenHttpException if the current user is not authorized
     */
    public function requireAuthorization(string $action): void
    {
        if (!Craft::$app->getSession()->checkAuthorization($action)) {
            throw new ForbiddenHttpException('User is not authorized to perform this action');
        }
    }

    /**
     * Requires that the user has an elevated session.
     *
     * @throws ForbiddenHttpException if the current user does not have an elevated session
     */
    public function requireElevatedSession(): void
    {
        if (!Craft::$app->getUser()->getHasElevatedSession()) {
            throw new ForbiddenHttpException(Craft::t('app', 'This action may only be performed with an elevated session.'));
        }
    }

    /**
     * Throws a 400 error if this isn’t a POST request
     *
     * @throws BadRequestHttpException if the request is not a post request
     */
    public function requirePostRequest(): void
    {
        if (!$this->request->getIsPost()) {
            throw new BadRequestHttpException('Post request required');
        }
    }

    /**
     * Throws a 400 error if the request doesn't accept JSON.
     *
     * @throws BadRequestHttpException if the request doesn't accept JSON
     */
    public function requireAcceptsJson(): void
    {
        if (!$this->request->getAcceptsJson() && !$this->request->getIsOptions()) {
            throw new BadRequestHttpException('Request must accept JSON in response');
        }
    }

    /**
     * Throws a 400 error if the current request doesn’t have a valid Craft token.
     *
     * @throws BadRequestHttpException if the request does not have a valid Craft token
     * @see Request::getToken()
     */
    public function requireToken(): void
    {
        if (!$this->request->getHadToken()) {
            throw new BadRequestHttpException('Valid token required');
        }
    }

    /**
     * Throws a 400 error if the current request isn’t a control panel request.
     *
     * @throws BadRequestHttpException if this is not a control panel request
     * @since 3.1.0
     */
    public function requireCpRequest(): void
    {
        if (!$this->request->getIsCpRequest()) {
            throw new BadRequestHttpException('Request must be a control panel request');
        }
    }

    /**
     * Throws a 400 error if the current request isn’t a site request.
     *
     * @throws BadRequestHttpException if the request is not a site request
     * @since 3.1.0
     */
    public function requireSiteRequest(): void
    {
        if (!$this->request->getIsSiteRequest()) {
            throw new BadRequestHttpException('Request must be a site request');
        }
    }

    /**
     * Sets a success flash message on the user session.
     *
     * If a hashed `successMessage` param was sent with the request, that will be used instead of the provided default.
     *
     * @param string|null $default
     * @since 3.5.0
     */
    public function setSuccessFlash(?string $default = null): void
    {
        $message = $this->request->getValidatedBodyParam('successMessage') ?? $default;
        if ($message !== null) {
            Craft::$app->getSession()->setNotice($message);
        }
    }

    /**
     * Sets an error flash message on the user session.
     *
     * If a hashed `failMessage` param was sent with the request, that will be used instead of the provided default.
     *
     * @param string|null $default
     * @since 3.5.0
     */
    public function setFailFlash(?string $default = null): void
    {
        $message = $this->request->getValidatedBodyParam('failMessage') ?? $default;
        if ($message !== null) {
            Craft::$app->getSession()->setError($message);
        }
    }

    /**
     * Gets the `redirect` param specified in the POST data.
     *
     * @param object|null $object Object containing properties that should be parsed for in the URL.
     * @return string|null
     * @throws BadRequestHttpException if the redirect param was tampered with
     * @since 4.0.0
     */
    protected function getPostedRedirectUrl(?object $object = null): ?string
    {
        $url = $this->request->getValidatedBodyParam('redirect');

        if ($url && $object) {
            $url = $this->getView()->renderObjectTemplate($url, $object);
        }

        return $url;
    }

    /**
     * Redirects to the URI specified in the POST.
     *
     * @param object|null $object Object containing properties that should be parsed for in the URL.
     * @param string|null $default The default URL to redirect them to, if no 'redirect' parameter exists. If this is left
     * null, then the current request’s path will be used.
     * @return YiiResponse
     * @throws BadRequestHttpException if the redirect param was tampered with
     */
    public function redirectToPostedUrl(?object $object = null, ?string $default = null): YiiResponse
    {
        $url = $this->getPostedRedirectUrl($object);

        if ($url === null) {
            if ($default !== null) {
                $url = $default;
            } else {
                $url = $this->request->getPathInfo();
            }
        }

        return $this->redirect($url);
    }

    /** @noinspection ArrayTypeOfParameterByDefaultValueInspection */
    /**
     * Sets the response format of the given data as JSONP.
     *
     * @param mixed $data The data that should be formatted.
     * @return YiiResponse A response that is configured to send `$data` formatted as JSON.
     * @see YiiResponse::$format
     * @see YiiResponse::FORMAT_JSONP
     * @see JsonResponseFormatter
     */
    public function asJsonP(mixed $data): YiiResponse
    {
        $this->response->data = $data;
        $this->response->format = YiiResponse::FORMAT_JSONP;
        return $this->response;
    }

    /** @noinspection ArrayTypeOfParameterByDefaultValueInspection */
    /**
     * Sets the response format of the given data as RAW.
     *
     * @param mixed $data The data that should *not* be formatted.
     * @return YiiResponse A response that is configured to send `$data` without formatting.
     * @see YiiResponse::$format
     * @see YiiResponse::FORMAT_RAW
     */
    public function asRaw(mixed $data): YiiResponse
    {
        $this->response->data = $data;
        $this->response->format = YiiResponse::FORMAT_RAW;
        return $this->response;
    }

    /**
     * Responds to the request with a JSON error message.
     *
     * @param string $error The error message.
     * @return YiiResponse
     * @deprecated in 4.0.0. [[asFailure()]] should be used instead.
     */
    public function asErrorJson(string $error): YiiResponse
    {
        return $this->asJson(['error' => $error]);
    }

    /**
     * @inheritdoc
     * @return YiiResponse
     */
    public function redirect($url, $statusCode = 302): YiiResponse
    {
        if ($url !== null) {
            return $this->response->redirect($url, $statusCode);
        }

        return $this->goHome();
    }
}<|MERGE_RESOLUTION|>--- conflicted
+++ resolved
@@ -278,11 +278,7 @@
      * @param string|null $message
      * @param string|null $modelName The route param name that the model should be set to
      * @param array $data Additional data to include in the JSON response
-<<<<<<< HEAD
      * @param array $routeParams Additional route params that should be set for the next controller action
-     * @param string|null $errorAttribute The attribute to return errors from, or all if `null`
-=======
->>>>>>> 1e7c330f
      * @return YiiResponse|null
      * @since 4.0.0
      */
