<?php
/**
 * @link https://craftcms.com/
 * @copyright Copyright (c) Pixel & Tonic, Inc.
 * @license https://craftcms.github.io/license/
 */

namespace craft\web;

use Craft;
use yii\base\Action;
use yii\base\InvalidArgumentException;
use yii\base\InvalidConfigException;
use yii\base\Model;
use yii\web\BadRequestHttpException;
use yii\web\ForbiddenHttpException;
use yii\web\JsonResponseFormatter;
use yii\web\Response as YiiResponse;
use yii\web\UnauthorizedHttpException;

/**
 * Controller is a base class that all controllers in Craft extend.
 * It extends Yii’s [[\yii\web\Controller]], overwriting specific methods as required.
 *
 * @property Request $request
 * @property Response $response
 * @property View $view The view object that can be used to render views or view files
 * @method View getView() Returns the view object that can be used to render views or view files
 * @author Pixel & Tonic, Inc. <support@pixelandtonic.com>
 * @since 3.0.0
 */
abstract class Controller extends \yii\web\Controller
{
    public const ALLOW_ANONYMOUS_NEVER = 0;
    public const ALLOW_ANONYMOUS_LIVE = 1;
    public const ALLOW_ANONYMOUS_OFFLINE = 2;

    /**
     * @var int|bool|int[]|string[] Whether this controller’s actions can be accessed anonymously.
     *
     * This can be set to any of the following:
     *
     * - `false` or `self::ALLOW_ANONYMOUS_NEVER` (default) – indicates that all controller actions should never be
     *   accessed anonymously
     * - `true` or `self::ALLOW_ANONYMOUS_LIVE` – indicates that all controller actions can be accessed anonymously when
     *    the system is live
     * - `self::ALLOW_ANONYMOUS_OFFLINE` – indicates that all controller actions can be accessed anonymously when the
     *    system is offline
     * - `self::ALLOW_ANONYMOUS_LIVE | self::ALLOW_ANONYMOUS_OFFLINE` – indicates that all controller actions can be
     *    accessed anonymously when the system is live or offline
     * - An array of action IDs (e.g. `['save-guest-entry', 'edit-guest-entry']`) – indicates that the listed action IDs
     *   can be accessed anonymously when the system is live
     * - An array of action ID/bitwise pairs (e.g. `['save-guest-entry' => self::ALLOW_ANONYMOUS_OFFLINE]` – indicates
     *   that the listed action IDs can be accessed anonymously per the bitwise int assigned to it.
     */
    protected array|bool|int $allowAnonymous = self::ALLOW_ANONYMOUS_NEVER;

    /**
     * @inheritdoc
     * @throws InvalidConfigException if [[$allowAnonymous]] is set to an invalid value
     */
    public function init(): void
    {
        // Normalize $allowAnonymous
        if (is_bool($this->allowAnonymous)) {
            $this->allowAnonymous = (int)$this->allowAnonymous;
        } elseif (is_array($this->allowAnonymous)) {
            $normalized = [];
            foreach ($this->allowAnonymous as $k => $v) {
                if (
                    (is_int($k) && !is_string($v)) ||
                    (is_string($k) && !is_int($v))
                ) {
                    throw new InvalidArgumentException("Invalid \$allowAnonymous value for key \"$k\"");
                }
                if (is_int($k)) {
                    $normalized[$v] = self::ALLOW_ANONYMOUS_LIVE;
                } else {
                    $normalized[$k] = $v;
                }
            }
            $this->allowAnonymous = $normalized;
        } elseif (!is_int($this->allowAnonymous)) {
            throw new InvalidConfigException('Invalid $allowAnonymous value');
        }

        parent::init();
    }

    /**
     * This method is invoked right before an action is executed.
     *
     * The method will trigger the [[EVENT_BEFORE_ACTION]] event. The return value of the method
     * will determine whether the action should continue to run.
     *
     * In case the action should not run, the request should be handled inside of the `beforeAction` code
     * by either providing the necessary output or redirecting the request. Otherwise the response will be empty.
     *
     * If you override this method, your code should look like the following:
     *
     * ```php
     * public function beforeAction($action): bool
     * {
     *     // your custom code here, if you want the code to run before action filters,
     *     // which are triggered on the [[EVENT_BEFORE_ACTION]] event, e.g. PageCache or AccessControl
     *
     *     if (!parent::beforeAction($action)) {
     *         return false;
     *     }
     *
     *     // other custom code here
     *
     *     return true; // or false to not run the action
     * }
     * ```
     *
     * @param Action $action the action to be executed.
     * @return bool whether the action should continue to run.
     * @throws BadRequestHttpException if the request is missing a valid CSRF token
     * @throws ForbiddenHttpException if the user is not logged in or lacks the necessary permissions
     * @throws ServiceUnavailableHttpException if the system is offline and the user isn't allowed to access it
     * @throws UnauthorizedHttpException
     */
    public function beforeAction($action): bool
    {
        // Don't enable CSRF validation for Live Preview requests
        if ($this->request->getIsLivePreview()) {
            $this->enableCsrfValidation = false;
        }

        if (!parent::beforeAction($action)) {
            return false;
        }

        // Enforce $allowAnonymous
        $isLive = Craft::$app->getIsLive();
        $test = $isLive ? self::ALLOW_ANONYMOUS_LIVE : self::ALLOW_ANONYMOUS_OFFLINE;

        if (is_int($this->allowAnonymous)) {
            $allowAnonymous = $this->allowAnonymous;
        } else {
            $allowAnonymous = $this->allowAnonymous[$action->id] ?? self::ALLOW_ANONYMOUS_NEVER;
        }

        if (!($test & $allowAnonymous)) {
            // If this is a CP request, make sure they have access to the CP
            if ($this->request->getIsCpRequest()) {
                $this->requireLogin();
                $this->requirePermission('accessCp');
            } elseif (Craft::$app->getUser()->getIsGuest()) {
                if ($isLive) {
                    throw new ForbiddenHttpException();
                } else {
                    $retryDuration = Craft::$app->getProjectConfig()->get('system.retryDuration');
                    if ($retryDuration) {
                        $this->response->getHeaders()->setDefault('Retry-After', $retryDuration);
                    }
                    throw new ServiceUnavailableHttpException();
                }
            }

            // If the system is offline, make sure they have permission to access the CP/site
            if (!$isLive) {
                $permission = $this->request->getIsCpRequest() ? 'accessCpWhenSystemIsOff' : 'accessSiteWhenSystemIsOff';
                if (!Craft::$app->getUser()->checkPermission($permission)) {
                    $error = $this->request->getIsCpRequest()
                        ? Craft::t('app', 'Your account doesn’t have permission to access the control panel when the system is offline.')
                        : Craft::t('app', 'Your account doesn’t have permission to access the site when the system is offline.');
                    throw new ServiceUnavailableHttpException($error);
                }
            }
        }

        return true;
    }

    /**
     * Sends a rendered template response.
     *
     * @param string $template The name of the template to load
     * @param array $variables The variables that should be available to the template
     * @param string|null $templateMode The template mode to use
     * @return YiiResponse|TemplateResponseBehavior
     * @throws InvalidArgumentException if the view file does not exist.
     */
    public function renderTemplate(string $template, array $variables = [], ?string $templateMode = null): YiiResponse
    {
        $this->response->attachBehavior(TemplateResponseBehavior::NAME, [
            'class' => TemplateResponseBehavior::class,
            'template' => $template,
            'variables' => $variables,
            'templateMode' => $templateMode,
        ]);
        $this->response->formatters[TemplateResponseFormatter::FORMAT] = TemplateResponseFormatter::class;
        $this->response->format = TemplateResponseFormatter::FORMAT;
        return $this->response;
    }

    /**
     * Sends a control panel screen response.
     *
     * @return Response|CpScreenResponseBehavior
     * @since 4.0.0
     */
    public function asCpScreen(): Response
    {
        $this->response->attachBehavior(CpScreenResponseBehavior::NAME, CpScreenResponseBehavior::class);
        $this->response->formatters[CpScreenResponseFormatter::FORMAT] = CpScreenResponseFormatter::class;
        $this->response->format = CpScreenResponseFormatter::FORMAT;
        return $this->response;
    }

    /**
     * Sends a failure response.
     *
     * @param string|null $message
     * @param array|null $errors
     * @param array $data Additional data to include in the JSON response
     * @param array $routeParams The route params to send back to the template
     * @return YiiResponse|null
     * @since 4.0.0
     */
    public function asFailure(
        ?string $message = null,
        array $data = [],
        array $routeParams = [],
    ): ?YiiResponse {
        if ($this->request->getAcceptsJson()) {
            $this->response->setStatusCode(400);
            return $this->asJson($data + array_filter([
                    'message' => $message,
                ]));
        }

        $this->setFailFlash($message);

        if (!empty($routeParams)) {
            Craft::$app->getUrlManager()->setRouteParams($routeParams);
        }

        return null;
    }

    /**
     * Sends a success response.
     *
     * @param string|null $message
     * @param array $data Additional data to include in the JSON response
     * @param string|null $redirect The URL to redirect the request
     * @return YiiResponse|null
     * @since 4.0.0
     */
    public function asSuccess(
        ?string $message = null,
        array $data = [],
        ?string $redirect = null
    ): ?YiiResponse {
        if ($this->request->getAcceptsJson()) {
            return $this->asJson($data + array_filter([
                    'message' => $message,
                    'redirect' => $redirect,
                ]));
        }

        $this->setSuccessFlash($message);

        if ($redirect) {
            return $this->redirect($redirect);
        }

        return $this->redirectToPostedUrl();
    }

    /**
     * Sends a failure response for a model.
     *
     * @param Model $model The model that was being operated on
     * @param string|null $message
     * @param string|null $modelName The route param name that the model should be set to
     * @param array $data Additional data to include in the JSON response
     * @param array $routeParams Additional route params that should be set for the next controller action
     * @return YiiResponse|null
     * @since 4.0.0
     */
    public function asModelFailure(
        Model $model,
        ?string $message = null,
        ?string $modelName = null,
        array $data = [],
        array $routeParams = [],
    ): ?YiiResponse {
        $modelName = $modelName ?? 'model';
        $routeParams += [$modelName => $model];
        $data += [
            'modelName' => $modelName,
            $modelName => $model->toArray(),
            'errors' => $model->getErrors(),
        ];

        return $this->asFailure(
            $message,
            $data,
            $routeParams,
        );
    }

    /**
     * Sends a success response for a model.
     *
     * @param Model $model The model that was being operated on
     * @param string|null $message
     * @param string|null $modelName The route param name that the model should be set to
     * @param array $data Additional data to include in the JSON response
     * @param string|null $redirect The default URL to redirect the request
     * @return YiiResponse
     * @since 4.0.0
     */
    public function asModelSuccess(
        Model $model,
        ?string $message = null,
        ?string $modelName = null,
        array $data = [],
        ?string $redirect = null
    ): YiiResponse {
        $data += array_filter([
            'modelName' => $modelName,
            ($modelName ?? 'model') => $model->toArray(),
        ]);

        return $this->asSuccess(
            $message,
            $data,
            $redirect ?? $this->getPostedRedirectUrl($model),
        );
    }

    /**
     * Redirects the user to the login template if they're not logged in.
     */
    public function requireLogin(): void
    {
        $userSession = Craft::$app->getUser();

        if ($userSession->getIsGuest()) {
            $userSession->loginRequired();
            Craft::$app->end();
        }
    }

    /**
     * Redirects the user to the account template if they are logged in.
     *
     * @since 3.4.0
     */
    public function requireGuest(): void
    {
        $userSession = Craft::$app->getUser();

        if (!$userSession->getIsGuest()) {
            $userSession->guestRequired();
            Craft::$app->end();
        }
    }

    /**
     * Throws a 403 error if the current user is not an admin.
     *
     * @param bool $requireAdminChanges Whether the <config3:allowAdminChanges>
     * config setting must also be enabled.
     * @throws ForbiddenHttpException if the current user is not an admin
     */
    public function requireAdmin(bool $requireAdminChanges = true): void
    {
        // First make sure someone's actually logged in
        $this->requireLogin();

        // Make sure they're an admin
        if (!Craft::$app->getUser()->getIsAdmin()) {
            throw new ForbiddenHttpException('User is not permitted to perform this action.');
        }

        // Make sure admin changes are allowed
        if ($requireAdminChanges && !Craft::$app->getConfig()->getGeneral()->allowAdminChanges) {
            throw new ForbiddenHttpException('Administrative changes are disallowed in this environment.');
        }
    }

    /**
     * Checks whether the current user has a given permission, and ends the request with a 403 error if they don’t.
     *
     * @param string $permissionName The name of the permission.
     * @throws ForbiddenHttpException if the current user doesn’t have the required permission
     */
    public function requirePermission(string $permissionName): void
    {
        if (!Craft::$app->getUser()->checkPermission($permissionName)) {
            throw new ForbiddenHttpException('User is not authorized to perform this action.');
        }
    }

    /**
     * Checks whether the current user can perform a given action, and ends the request with a 403 error if they don’t.
     *
     * @param string $action The name of the action to check.
     * @throws ForbiddenHttpException if the current user is not authorized
     */
    public function requireAuthorization(string $action): void
    {
        if (!Craft::$app->getSession()->checkAuthorization($action)) {
            throw new ForbiddenHttpException('User is not authorized to perform this action');
        }
    }

    /**
     * Requires that the user has an elevated session.
     *
     * @throws ForbiddenHttpException if the current user does not have an elevated session
     */
    public function requireElevatedSession(): void
    {
        if (!Craft::$app->getUser()->getHasElevatedSession()) {
            throw new ForbiddenHttpException(Craft::t('app', 'This action may only be performed with an elevated session.'));
        }
    }

    /**
     * Throws a 400 error if this isn’t a POST request
     *
     * @throws BadRequestHttpException if the request is not a post request
     */
    public function requirePostRequest(): void
    {
        if (!$this->request->getIsPost()) {
            throw new BadRequestHttpException('Post request required');
        }
    }

    /**
     * Throws a 400 error if the request doesn't accept JSON.
     *
     * @throws BadRequestHttpException if the request doesn't accept JSON
     */
    public function requireAcceptsJson(): void
    {
        if (!$this->request->getAcceptsJson() && !$this->request->getIsOptions()) {
            throw new BadRequestHttpException('Request must accept JSON in response');
        }
    }

    /**
     * Throws a 400 error if the current request doesn’t have a valid Craft token.
     *
     * @throws BadRequestHttpException if the request does not have a valid Craft token
     * @see Request::getToken()
     */
    public function requireToken(): void
    {
        if (!$this->request->getHadToken()) {
            throw new BadRequestHttpException('Valid token required');
        }
    }

    /**
     * Throws a 400 error if the current request isn’t a control panel request.
     *
     * @throws BadRequestHttpException if this is not a control panel request
     * @since 3.1.0
     */
    public function requireCpRequest(): void
    {
        if (!$this->request->getIsCpRequest()) {
            throw new BadRequestHttpException('Request must be a control panel request');
        }
    }

    /**
     * Throws a 400 error if the current request isn’t a site request.
     *
     * @throws BadRequestHttpException if the request is not a site request
     * @since 3.1.0
     */
    public function requireSiteRequest(): void
    {
        if (!$this->request->getIsSiteRequest()) {
            throw new BadRequestHttpException('Request must be a site request');
        }
    }

    /**
     * Sets a success flash message on the user session.
     *
     * If a hashed `successMessage` param was sent with the request, that will be used instead of the provided default.
     *
     * @param string|null $default
     * @since 3.5.0
     */
    public function setSuccessFlash(?string $default = null): void
    {
        $message = $this->request->getValidatedBodyParam('successMessage') ?? $default;
        if ($message !== null) {
            Craft::$app->getSession()->setNotice($message);
        }
    }

    /**
     * Sets an error flash message on the user session.
     *
     * If a hashed `failMessage` param was sent with the request, that will be used instead of the provided default.
     *
     * @param string|null $default
     * @since 3.5.0
     */
    public function setFailFlash(?string $default = null): void
    {
        $message = $this->request->getValidatedBodyParam('failMessage') ?? $default;
        if ($message !== null) {
            Craft::$app->getSession()->setError($message);
        }
    }

    /**
     * Gets the `redirect` param specified in the POST data.
     *
     * @param object|null $object Object containing properties that should be parsed for in the URL.
     * @return string|null
     * @throws BadRequestHttpException if the redirect param was tampered with
     * @since 4.0.0
     */
    protected function getPostedRedirectUrl(?object $object = null): ?string
    {
        $url = $this->request->getValidatedBodyParam('redirect');

        if ($url && $object) {
            $url = $this->getView()->renderObjectTemplate($url, $object);
        }

        return $url;
    }

    /**
     * Redirects to the URI specified in the POST.
     *
     * @param object|null $object Object containing properties that should be parsed for in the URL.
     * @param string|null $default The default URL to redirect them to, if no 'redirect' parameter exists. If this is left
     * null, then the current request’s path will be used.
     * @return YiiResponse
     * @throws BadRequestHttpException if the redirect param was tampered with
     */
    public function redirectToPostedUrl(?object $object = null, ?string $default = null): YiiResponse
    {
        $url = $this->getPostedRedirectUrl($object);

        if ($url === null) {
            if ($default !== null) {
                $url = $default;
            } else {
                $url = $this->request->getPathInfo();
            }
<<<<<<< HEAD
=======
        } elseif ($object) {
            $url = $this->getView()->renderObjectTemplate($url, $object);
>>>>>>> 9aa883ea
        }

        return $this->redirect($url);
    }

    /** @noinspection ArrayTypeOfParameterByDefaultValueInspection */
    /**
     * Sets the response format of the given data as JSONP.
     *
     * @param mixed $data The data that should be formatted.
     * @return YiiResponse A response that is configured to send `$data` formatted as JSON.
     * @see YiiResponse::$format
     * @see YiiResponse::FORMAT_JSONP
     * @see JsonResponseFormatter
     */
    public function asJsonP(mixed $data): YiiResponse
    {
        $this->response->data = $data;
        $this->response->format = YiiResponse::FORMAT_JSONP;
        return $this->response;
    }

    /** @noinspection ArrayTypeOfParameterByDefaultValueInspection */
    /**
     * Sets the response format of the given data as RAW.
     *
     * @param mixed $data The data that should *not* be formatted.
     * @return YiiResponse A response that is configured to send `$data` without formatting.
     * @see YiiResponse::$format
     * @see YiiResponse::FORMAT_RAW
     */
    public function asRaw(mixed $data): YiiResponse
    {
        $this->response->data = $data;
        $this->response->format = YiiResponse::FORMAT_RAW;
        return $this->response;
    }

    /**
     * Responds to the request with a JSON error message.
     *
     * @param string $error The error message.
     * @return YiiResponse
     * @deprecated in 4.0.0. [[asFailure()]] should be used instead.
     */
    public function asErrorJson(string $error): YiiResponse
    {
        return $this->asJson(['error' => $error]);
    }

    /**
     * @inheritdoc
     * @return YiiResponse
     */
    public function redirect($url, $statusCode = 302): YiiResponse
    {
        if ($url !== null) {
            return $this->response->redirect($url, $statusCode);
        }

        return $this->goHome();
    }
}<|MERGE_RESOLUTION|>--- conflicted
+++ resolved
@@ -556,11 +556,6 @@
             } else {
                 $url = $this->request->getPathInfo();
             }
-<<<<<<< HEAD
-=======
-        } elseif ($object) {
-            $url = $this->getView()->renderObjectTemplate($url, $object);
->>>>>>> 9aa883ea
         }
 
         return $this->redirect($url);
