--- conflicted
+++ resolved
@@ -137,7 +137,7 @@
         return true;
     }
 
-    private function _enforceAllowAnonymous(Action $action)
+    private function _enforceAllowAnonymous(Action $action): void
     {
         $isCpRequest = $this->request->getIsCpRequest();
 
@@ -156,13 +156,8 @@
         }
 
         if (!($test & $allowAnonymous)) {
-<<<<<<< HEAD
             // If this is a control panel request, make sure they have access to the control panel
-            if ($this->request->getIsCpRequest()) {
-=======
-            // If this is a CP request, make sure they have access to the CP
             if ($isCpRequest) {
->>>>>>> 2c6fe9e3
                 $this->requireLogin();
                 $this->requirePermission('accessCp');
             } elseif (Craft::$app->getUser()->getIsGuest()) {
