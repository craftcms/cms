--- conflicted
+++ resolved
@@ -128,23 +128,7 @@
         if ($request && $request->getAcceptsJson()) {
             $response->format = Response::FORMAT_JSON;
             if ($this->_showExceptionView()) {
-<<<<<<< HEAD
-                $response->data = [
-                    'message' => $exception->getMessage(),
-                    'exception' => get_class($exception),
-                    'file' => $exception->getFile(),
-                    'line' => $exception->getLine(),
-                    'trace' => array_map(function($step) {
-                        unset($step['args']);
-                        return $step;
-                    }, $exception->getTrace()),
-
-                    // TODO: remove in v5; error message should only be in `message`
-                    'error' => $exception->getMessage(),
-                ];
-=======
                 $response->data = $this->_exceptionAsArray($exception);
->>>>>>> 481e7848
             } else {
                 $message = $exception instanceof UserException ? $exception->getMessage() : Craft::t('app', 'A server error occurred.');
                 $response->data = [
@@ -201,7 +185,7 @@
     private function _exceptionAsArray(Throwable  $exception)
     {
         $array = [
-            'error' => $exception->getMessage(),
+            'message' => $exception->getMessage(),
             'exception' => get_class($exception),
             'file' => $exception->getFile(),
             'line' => $exception->getLine(),
@@ -209,6 +193,9 @@
                 unset($step['args']);
                 return $step;
             }, $exception->getTrace()),
+
+            // TODO: remove in v5; error message should only be in `message`
+            'error' => $exception->getMessage(),
         ];
 
         $prev = $exception->getPrevious();
