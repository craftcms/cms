--- conflicted
+++ resolved
@@ -129,18 +129,6 @@
         // Return JSON for JSON requests
         if ($request && $request->getAcceptsJson()) {
             $response->format = Response::FORMAT_JSON;
-<<<<<<< HEAD
-            if ($this->_showExceptionView()) {
-                $response->data = $this->_exceptionAsArray($exception);
-            } else {
-                $message = $exception instanceof UserException ? $exception->getMessage() : Craft::t('app', 'A server error occurred.');
-                $response->data = [
-                    'message' => $message,
-
-                    // TODO: remove in v5; error message should only be in `message`
-                    'error' => $message,
-                ];
-=======
             $includeFullInfo = $this->_showExceptionView();
             $message = ($includeFullInfo || $exception instanceof UserException)
                 ? $exception->getMessage()
@@ -159,7 +147,6 @@
 
             if ($includeFullInfo) {
                 $response->data += $this->_exceptionAsArray($exception, false);
->>>>>>> 48b7ead2
             }
 
             // Override the status code and error message if this is a Guzzle client exception
@@ -170,8 +157,7 @@
                     // TODO: review for v5
                     $body = Json::decodeIfJson((string)$guzzleResponse->getBody());
                     if (isset($body['message'])) {
-                        // TODO: remove in v5; error message should only be in `message`
-                        $response->data['message'] = $response->data['error'] = $body['message'];
+                        $response->data['error'] = $body['message'];
                     }
                 }
             } else {
@@ -209,10 +195,6 @@
     private function _exceptionAsArray(Throwable $exception, bool $withMessage)
     {
         $array = [
-<<<<<<< HEAD
-            'message' => $exception->getMessage(),
-=======
->>>>>>> 48b7ead2
             'exception' => get_class($exception),
             'file' => $exception->getFile(),
             'line' => $exception->getLine(),
@@ -220,9 +202,6 @@
                 unset($step['args']);
                 return $step;
             }, $exception->getTrace()),
-
-            // TODO: remove in v5; error message should only be in `message`
-            'error' => $exception->getMessage(),
         ];
 
         if ($withMessage) {
