<?php
/**
 * @link https://craftcms.com/
 * @copyright Copyright (c) Pixel & Tonic, Inc.
 * @license https://craftcms.github.io/license/
 */

namespace craft\web\twig;

use Craft;
use Twig\Environment as TwigEnvironment;
use Twig\Extension\EscaperExtension;
use Twig\Loader\LoaderInterface;
use Twig\Source;

/**
 * Base Twig template class.
 *
 * @author Pixel & Tonic, Inc. <support@pixelandtonic.com>
 * @since 3.0.0
 */
class Environment extends TwigEnvironment
{
    /**
     * @inheritdoc
     */
    public function __construct(LoaderInterface $loader, array $options = [])
    {
        parent::__construct($loader, $options);
        $this->setDefaultEscaperStrategy();
    }

    /**
     * @inheritdoc
     */
<<<<<<< HEAD
    public function compileSource(Source $source): string
=======
    public function loadTemplate($name, $index = null)
    {
        try {
            /* @noinspection PhpInternalEntityUsedInspection */
            return parent::loadTemplate($name, $index);
        } catch (Error $e) {
            if (Craft::$app->getConfig()->getGeneral()->suppressTemplateErrors) {
                // Just log it and return an empty template
                Craft::$app->getErrorHandler()->logException($e);

                return Craft::$app->getView()->renderString('');
            }

            throw $e;
        }
    }

    /**
     * @inheritdoc
     */
    public function compileSource(Source $source)
>>>>>>> d0aa1dda
    {
        Craft::beginProfile($source->getName(), __METHOD__);
        $result = parent::compileSource($source);
        Craft::endProfile($source->getName(), __METHOD__);
        return $result;
    }

    /**
     * @param mixed|null $strategy The escaper strategy to set. If null, it will be determined based on the template name.
     */
    public function setDefaultEscaperStrategy($strategy = null)
    {
        // don't have Twig escape HTML by default
        /* @var EscaperExtension $ext */
        $ext = $this->getExtension(EscaperExtension::class);
        $ext->setDefaultStrategy($strategy ?? [$this, 'getDefaultEscaperStrategy']);
    }

    /**
     * Returns the default escaper strategy to use based on the template name.
     *
     * @param string $name
     * @return string|false
     */
    public function getDefaultEscaperStrategy(string $name)
    {
        $ext = strtolower(pathinfo($name, PATHINFO_EXTENSION));
        return in_array($ext, ['txt', 'text'], true) ? false : 'html';
    }
}<|MERGE_RESOLUTION|>--- conflicted
+++ resolved
@@ -33,31 +33,7 @@
     /**
      * @inheritdoc
      */
-<<<<<<< HEAD
     public function compileSource(Source $source): string
-=======
-    public function loadTemplate($name, $index = null)
-    {
-        try {
-            /* @noinspection PhpInternalEntityUsedInspection */
-            return parent::loadTemplate($name, $index);
-        } catch (Error $e) {
-            if (Craft::$app->getConfig()->getGeneral()->suppressTemplateErrors) {
-                // Just log it and return an empty template
-                Craft::$app->getErrorHandler()->logException($e);
-
-                return Craft::$app->getView()->renderString('');
-            }
-
-            throw $e;
-        }
-    }
-
-    /**
-     * @inheritdoc
-     */
-    public function compileSource(Source $source)
->>>>>>> d0aa1dda
     {
         Craft::beginProfile($source->getName(), __METHOD__);
         $result = parent::compileSource($source);
