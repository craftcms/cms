<?php
/**
 * @link https://craftcms.com/
 * @copyright Copyright (c) Pixel & Tonic, Inc.
 * @license https://craftcms.github.io/license/
 */

namespace craft\web\twig\variables;

use Craft;
use craft\base\FsInterface;
use craft\base\UtilityInterface;
use craft\enums\LicenseKeyStatus;
use craft\errors\InvalidPluginException;
use craft\events\FormActionsEvent;
use craft\events\RegisterCpNavItemsEvent;
use craft\events\RegisterCpSettingsEvent;
use craft\helpers\App;
use craft\helpers\ArrayHelper;
use craft\helpers\Assets;
use craft\helpers\Cp as CpHelper;
use craft\helpers\StringHelper;
use craft\helpers\UrlHelper;
use craft\models\FieldLayout;
use craft\models\Site;
use craft\models\Volume;
use craft\ui\components\Nav;
use craft\ui\components\NavItem;
use craft\web\twig\TemplateLoaderException;
use DateTime;
use DateTimeZone;
use Illuminate\Support\Collection;
use RecursiveCallbackFilterIterator;
use RecursiveDirectoryIterator;
use RecursiveIteratorIterator;
use SplFileInfo;
use yii\base\Component;
use yii\base\InvalidArgumentException;
use yii\base\InvalidConfigException;

/**
 * Control panel functions
 *
 * @author Pixel & Tonic, Inc. <support@pixelandtonic.com>
 * @since 3.0.0
 */
class Cp extends Component
{
    /**
     * @event FormActionsEvent The event that is triggered when preparing the page’s form actions.
     *
     * ```php
     * use craft\events\FormActionsEvent;
     * use craft\web\twig\variables\Cp;
     * use yii\base\Event;
     *
     * Event::on(
     *     Cp::class,
     *     Cp::EVENT_REGISTER_FORM_ACTIONS,
     *     function(FormActionsEvent $event) {
     *         if (Craft::$app->requestedRoute == 'entries/edit-entry') {
     *             $event->formActions[] = [
     *                 'label' => 'Save and view entry',
     *                 'redirect' => Craft::$app->getSecurity()->hashData('{url}'),
     *             ];
     *         }
     *     }
     * );
     * ```
     *
     * @see prepFormActions()
     * @since 3.6.10
     */
    public const EVENT_REGISTER_FORM_ACTIONS = 'registerFormActions';

    /**
     * @event RegisterCpNavItemsEvent The event that is triggered when registering control panel nav items.
     *
     * ```php
     * use craft\events\RegisterCpNavItemsEvent;
     * use craft\web\twig\variables\Cp;
     * use yii\base\Event;
     *
     * Event::on(
     *     Cp::class,
     *     Cp::EVENT_REGISTER_CP_NAV_ITEMS,
     *     function(RegisterCpNavItemsEvent $e) {
     *         $e->navItems[] = [
     *             'label' => 'Item Label',
     *             'url' => 'my-module',
     *             'icon' => '/path/to/icon.svg',
     *         ];
     *     }
     * );
     * ```
     *
     * [[RegisterCpNavItemsEvent::$navItems]] is an array whose values are sub-arrays that define the nav items. Each sub-array can have the following keys:
     *
     * - `label` – The item’s label.
     * - `url` – The URL or path of the control panel page the item should link to.
     * - `icon` – The path to the SVG icon that should be used for the item.
     * - `badgeCount` _(optional)_ – The badge count number that should be displayed next to the label.
     * - `external` _(optional)_ – Set to `true` if the item links to an external URL.
     * - `id` _(optional)_ – The ID of the `<li>` element. If not specified, it will default to `nav-`.
     * - `subnav` _(optional)_ – A nested array of sub-navigation items that should be displayed if the main item is selected.
     *
     *   The keys of the array should define the items’ IDs, and the values should be nested arrays with `label` and `url` keys, and optionally
     *   `badgeCount` and `external` keys.
     *
     * If a subnav is defined, subpages can specify which subnav item should be selected by defining a `selectedSubnavItem` variable that is set to
     * the selected item’s ID (its key in the `subnav` array).
     */
    public const EVENT_REGISTER_CP_NAV_ITEMS = 'registerCpNavItems';

    /**
     * @event RegisterCpSettingsEvent The event that is triggered when registering links that should render on the Settings page in the control panel.
     *
     * ```php
     * use craft\events\RegisterCpSettingsEvent;
     * use craft\web\twig\variables\Cp;
     * use yii\base\Event;
     *
     * Event::on(
     *     Cp::class,
     *     Cp::EVENT_REGISTER_CP_SETTINGS,
     *     function(RegisterCpSettingsEvent $e) {
     *         $e->settings[Craft::t('app', 'Modules')][] = [
     *             'label' => 'Item Label',
     *             'url' => 'my-module',
     *             'icon' => '/path/to/icon.svg',
     *         ];
     *     }
     * );
     * ```
     *
     * [[RegisterCpSettingsEvent::$settings]] is an array whose keys define the section labels, and values are sub-arrays that define the
     * individual links.
     *
     * Each link array should have the following keys:
     *
     * - `label` – The item’s label.
     * - `url` – The URL or path of the control panel page the item should link to.
     * - `icon` – The path to the SVG icon that should be used for the item.
     *
     * @since 3.1.0
     */
    public const EVENT_REGISTER_CP_SETTINGS = 'registerCpSettings';

    /**
     * Returns the site the control panel is currently working with, via a `site` query string param if sent.
     *
     * @return Site|null The site, or `null` if the user doesn’t have permission to edit any sites.
     * @since 4.0.4
     */
    public function getRequestedSite(): ?Site
    {
        return CpHelper::requestedSite();
    }

    /**
     * Returns the Craft Console account URL.
     *
     * @return string
     */
    public function craftIdAccountUrl(): string
    {
        return Craft::$app->getPluginStore()->craftIdEndpoint . '/account';
    }

    /**
     * Returns the control panel nav items.
     *
     * Each control panel nav item should be defined by an array with the following keys:
     *
     * - `label` – The human-facing nav item label
     * - `url` – The URL the nav item should link to
     * - `id` – The HTML `id` attribute the nav item should have (optional)
     * - `icon` – The path to an SVG file that should be used as the nav item icon (optional)
     * - `fontIcon` – A character/ligature from Craft’s font icon set (optional)
     * - `badgeCount` – A number that should be displayed beside the nav item when unselected
     * - `subnav` – A sub-array of subnav items
     *
     * Subnav arrays should be associative, with identifiable keys set to sub-arrays with the following keys:
     *
     * - `label` – The human-facing subnav item label
     * - `url` – The URL the subnav item should link to
     *
     * For example:
     *
     * ```php
     * [
     *     'label' => 'Commerce',
     *     'url' => 'commerce',
     *     'subnav' => [
     *         'orders' => ['label' => 'Orders', 'url' => 'commerce/orders',
     *         'discounts' => ['label' => 'Discounts', 'url' => 'commerce/discounts',
     *     ],
     * ]
     * ```
     *
     * Control panel templates can specify which subnav item is selected by defining a `selectedSubnavItem` variable.
     *
     * ```twig
     * {% set selectedSubnavItem = 'orders' %}
     * ```
     *
     * @return string
     * @throws InvalidConfigException
     */
    public function nav(): string
    {
        $craftPro = Craft::$app->getEdition() === Craft::Pro;
        $isAdmin = Craft::$app->getUser()->getIsAdmin();
        $generalConfig = Craft::$app->getConfig()->getGeneral();

        /** @var NavItem[] $navItems */
        $navItems = [
<<<<<<< HEAD
            NavItem::make()
                ->label('Dashboard')
                ->path('dashboard')
                ->icon('gauge'),
        ];

        if (Craft::$app->getEntries()->getTotalEditableSections()) {
            $navItems[] = NavItem::make()
                ->label('Entries')
                ->path('entries')
                ->icon('section');
        }

        if (!empty(Craft::$app->getGlobals()->getEditableSets())) {
            $navItems[] = NavItem::make()
                ->label('Globals')
                ->path('globals')
                ->icon('globe');
        }

        if (Craft::$app->getCategories()->getEditableGroupIds()) {
            $navItems[] = NavItem::make()
                ->label('Categories')
                ->path('categories')
                ->icon('tree');
        }

        if (Craft::$app->getVolumes()->getTotalViewableVolumes()) {
            $navItems[] = NavItem::make()
                ->label('Assets')
                ->path('assets')
                ->icon('assets');
        }

        if ($craftPro && Craft::$app->getUser()->checkPermission('editUsers')) {
            $navItems[] = NavItem::make()
                ->label('Users')
                ->path('users')
                ->icon('users');
=======
            [
                'label' => Craft::t('app', 'Dashboard'),
                'url' => 'dashboard',
                'icon' => 'gauge',
            ],
        ];

        if (Craft::$app->getEntries()->getTotalEditableSections()) {
            $navItems[] = [
                'label' => Craft::t('app', 'Entries'),
                'url' => 'entries',
                'icon' => 'newspaper',
            ];
        }

        if (!empty(Craft::$app->getGlobals()->getEditableSets())) {
            $navItems[] = [
                'label' => Craft::t('app', 'Globals'),
                'url' => 'globals',
                'icon' => 'globe',
            ];
        }

        if (Craft::$app->getCategories()->getEditableGroupIds()) {
            $navItems[] = [
                'label' => Craft::t('app', 'Categories'),
                'url' => 'categories',
                'icon' => 'sitemap',
            ];
        }

        if (Craft::$app->getVolumes()->getTotalViewableVolumes()) {
            $navItems[] = [
                'label' => Craft::t('app', 'Assets'),
                'url' => 'assets',
                'icon' => 'image',
            ];
        }

        if ($craftPro && Craft::$app->getUser()->checkPermission('editUsers')) {
            $navItems[] = [
                'label' => Craft::t('app', 'Users'),
                'url' => 'users',
                'icon' => 'user-group',
            ];
>>>>>>> fab5ed54
        }

        // Add any Plugin nav items
        $plugins = Craft::$app->getPlugins()->getAllPlugins();

        foreach ($plugins as $plugin) {
            if (
                $plugin->hasCpSection &&
                Craft::$app->getUser()->checkPermission('accessPlugin-' . $plugin->id) &&
                ($pluginNavItem = $plugin->getCpNavItem()) !== null
            ) {
                $navItems[] = $pluginNavItem;
            }
        }

        if ($isAdmin) {
            if ($craftPro && $generalConfig->enableGql) {
                $subNavItems = [];

                if ($generalConfig->allowAdminChanges) {
                    $subNavItems[] = NavItem::make()
                        ->label('Schemas')
                        ->selected(Craft::$app->getRequest()->getSegment(2) === 'schemas')
                        ->path('graphql/schemas');
                }

<<<<<<< HEAD
                $subNavItems[] = NavItem::make()
                    ->label('Tokens')
                    ->selected(Craft::$app->getRequest()->getSegment(2) === 'tokens')
                    ->path('graphql/tokens');

                $subNavItems[] = NavItem::make()
                    ->label('GraphiQL')
                    ->path('graphiql')
                    ->external();

                $navItems[] = NavItem::make()
                    ->label('GraphQL')
                    ->path('graphql')
                    ->icon('@appicons/graphql.svg')
                    ->items($subNavItems);
=======
                $subNavItems['tokens'] = [
                    'label' => Craft::t('app', 'Tokens'),
                    'url' => 'graphql/tokens',
                ];

                $subNavItems['graphiql'] = [
                    'label' => 'GraphiQL',
                    'url' => 'graphiql',
                    'external' => true,
                ];

                $navItems[] = [
                    'label' => 'GraphQL',
                    'url' => 'graphql',
                    'icon' => 'graphql',
                    'subnav' => $subNavItems,
                ];
>>>>>>> fab5ed54
            }
        }

        $utilities = Craft::$app->getUtilities()->getAuthorizedUtilityTypes();

        if (!empty($utilities)) {
            $badgeCount = 0;

            foreach ($utilities as $class) {
                /** @var UtilityInterface $class */
                $badgeCount += $class::badgeCount();
            }

<<<<<<< HEAD
            $navItems[] = NavItem::make()
                ->path('utilities')
                ->label('Utilities')
                ->icon('tool')
                ->badgeCount($badgeCount);
=======
            $navItems[] = [
                'url' => 'utilities',
                'label' => Craft::t('app', 'Utilities'),
                'icon' => 'wrench',
                'badgeCount' => $badgeCount,
            ];
>>>>>>> fab5ed54
        }

        if ($isAdmin) {
            if ($generalConfig->allowAdminChanges) {
<<<<<<< HEAD
                $navItems[] = NavItem::make()
                    ->path('settings')
                    ->label('Settings')
                    ->icon('settings');
            }

            $navItems[] = NavItem::make()
                ->path('plugin-store')
                ->label('Plugin Store')
                ->icon('plugin');
=======
                $navItems[] = [
                    'url' => 'settings',
                    'label' => Craft::t('app', 'Settings'),
                    'icon' => 'gear',
                ];
            }

            $navItems[] = [
                'url' => 'plugin-store',
                'label' => Craft::t('app', 'Plugin Store'),
                'icon' => 'plug',
            ];
>>>>>>> fab5ed54
        }

        // Allow plugins to modify the nav
        $event = new RegisterCpNavItemsEvent([
            'navItems' => $navItems,
        ]);
        $this->trigger(self::EVENT_REGISTER_CP_NAV_ITEMS, $event);

        $navItems = Collection::make($event->navItems)
            ->map(function($item) {
                if ($item instanceof NavItem) {
                    return $item;
                }

                return NavItem::make()
                    ->withProps($item)
                    ->icon($item['icon'] ?? 'default');
            });

        // Figure out which item is selected, and normalize the items
        $path = Craft::$app->getRequest()->getSegment(1);

        if ($path === 'myaccount' || str_starts_with($path, 'myaccount/')) {
            $path = 'users';
        }

        return Nav::make()
            ->id('nav')
            ->label('Primary')
            ->selectedItem($path)
            ->items($navItems->toArray())
            ->render();
    }

    /**
     * Returns the list of settings.
     *
     * @return array
     */
    public function settings(): array
    {
        $settings = [];

        $label = Craft::t('app', 'System');

        $settings[$label]['general'] = [
            'iconMask' => '@app/icons/light/sliders.svg',
            'label' => Craft::t('app', 'General'),
        ];
        $settings[$label]['sites'] = [
            'iconMask' => sprintf('@app/icons/light/%s.svg', CpHelper::earthIcon()),
            'label' => Craft::t('app', 'Sites'),
        ];

        if (!Craft::$app->getConfig()->getGeneral()->headlessMode) {
            $settings[$label]['routes'] = [
                'iconMask' => '@app/icons/light/signs-post.svg',
                'label' => Craft::t('app', 'Routes'),
            ];
        }

        $settings[$label]['users'] = [
            'iconMask' => '@app/icons/light/user-group.svg',
            'label' => Craft::t('app', 'Users'),
        ];
        $settings[$label]['addresses'] = [
            'iconMask' => '@app/icons/light/map-location.svg',
            'label' => Craft::t('app', 'Addresses'),
        ];
        $settings[$label]['email'] = [
            'iconMask' => '@app/icons/light/envelope.svg',
            'label' => Craft::t('app', 'Email'),
        ];
        $settings[$label]['plugins'] = [
            'iconMask' => '@app/icons/light/plug.svg',
            'label' => Craft::t('app', 'Plugins'),
        ];

        $label = Craft::t('app', 'Content');

        $settings[$label]['fields'] = [
            'iconMask' => '@app/icons/light/pen-to-square.svg',
            'label' => Craft::t('app', 'Fields'),
        ];
        $settings[$label]['entry-types'] = [
            'iconMask' => '@app/icons/light/files.svg',
            'label' => Craft::t('app', 'Entry Types'),
        ];
        $settings[$label]['sections'] = [
            'iconMask' => '@app/icons/light/newspaper.svg',
            'label' => Craft::t('app', 'Sections'),
        ];
        $settings[$label]['globals'] = [
            'iconMask' => '@app/icons/light/globe.svg',
            'label' => Craft::t('app', 'Globals'),
        ];
        $settings[$label]['categories'] = [
            'iconMask' => '@app/icons/light/sitemap.svg',
            'label' => Craft::t('app', 'Categories'),
        ];
        $settings[$label]['tags'] = [
            'iconMask' => '@app/icons/light/tags.svg',
            'label' => Craft::t('app', 'Tags'),
        ];

        $label = Craft::t('app', 'Media');

        $settings[$label]['filesystems'] = [
            'iconMask' => '@app/icons/light/folder-open.svg',
            'label' => Craft::t('app', 'Filesystems'),
        ];

        $settings[$label]['assets'] = [
            'iconMask' => '@app/icons/light/image.svg',
            'label' => Craft::t('app', 'Assets'),
        ];

        $label = Craft::t('app', 'Plugins');

        $pluginsService = Craft::$app->getPlugins();

        foreach ($pluginsService->getAllPlugins() as $plugin) {
            if ($plugin->hasCpSettings) {
                $settings[$label][$plugin->id] = [
                    'url' => 'settings/plugins/' . $plugin->id,
                    'icon' => $pluginsService->getPluginIconSvg($plugin->id),
                    'label' => $plugin->name,
                ];
            }
        }

        // Allow plugins to modify the settings
        $event = new RegisterCpSettingsEvent([
            'settings' => $settings,
        ]);
        $this->trigger(self::EVENT_REGISTER_CP_SETTINGS, $event);

        return $event->settings;
    }

    /**
     * Returns whether the control panel alerts are cached.
     *
     * @return bool
     */
    public function areAlertsCached(): bool
    {
        // The license key status gets cached on each Craftnet request
        return (Craft::$app->getCache()->get('licenseInfo') !== false);
    }

    /**
     * Returns an array of alerts to display in the control panel.
     *
     * @return array
     */
    public function getAlerts(): array
    {
        return CpHelper::alerts(Craft::$app->getRequest()->getPathInfo());
    }

    /**
     * Returns info about the active trials.
     *
     * @return array|null
     * @since 4.4.15
     */
    public function trialInfo(): ?array
    {
        $cache = Craft::$app->getCache();
        $updatesService = Craft::$app->getUpdates();

        if (!$cache->exists('licenseInfo') && $updatesService->getIsUpdateInfoCached()) {
            return null;
        }

        $resolvableLicenseItems = [];
        $hasCraftTrial = false;
        $trialPluginCount = 0;
        $trialPluginNames = [];
        $allLicenseInfo = $cache->get('licenseInfo') ?: [];
        $pluginsService = Craft::$app->getPlugins();

        foreach ($allLicenseInfo as $handle => $licenseInfo) {
            $isCraft = $handle === 'craft';

            if ($isCraft) {
                $editions = ['solo', 'pro'];
                $currentEdition = Craft::$app->getEditionHandle();
            } else {
                if (!str_starts_with($handle, 'plugin-')) {
                    continue;
                }
                $handle = StringHelper::removeLeft($handle, 'plugin-');

                try {
                    $pluginInfo = $pluginsService->getPluginInfo($handle);
                } catch (InvalidPluginException $e) {
                    continue;
                }

                $plugin = $pluginsService->getPlugin($handle);
                if (!$plugin) {
                    continue;
                }

                $pluginName = $plugin->name;
                $editions = $plugin::editions();
                $currentEdition = $pluginInfo['edition'];
            }

            $resolvableLicenseItem = null;

            if ($licenseInfo['status'] === LicenseKeyStatus::Trial->value) {
                $resolvableLicenseItem = array_filter([
                    'type' => $isCraft ? 'cms-edition' : 'plugin-edition',
                    'plugin' => !$isCraft ? $handle : null,
                    'licenseId' => $licenseInfo['id'],
                    'edition' => $currentEdition,
                ]);
            } elseif ($licenseInfo['edition'] !== $currentEdition) {
                $currentEditionIdx = array_search($currentEdition, $editions);
                $licenseEditionIdx = array_search($licenseInfo['edition'], $editions);
                if ($currentEditionIdx !== false && $licenseEditionIdx !== false && $currentEditionIdx > $licenseEditionIdx) {
                    $resolvableLicenseItem = [
                        'type' => $isCraft ? 'cms-edition' : 'plugin-edition',
                        'edition' => $currentEdition,
                        'licenseId' => $licenseInfo['id'],
                    ];
                }
            }

            if ($resolvableLicenseItem) {
                $resolvableLicenseItems[] = $resolvableLicenseItem;
                if ($isCraft) {
                    $hasCraftTrial = true;
                } else {
                    $trialPluginCount++;
                    /** @phpstan-ignore-next-line */
                    $trialPluginNames[] = $pluginName;
                }
            }
        }

        if (empty($resolvableLicenseItems)) {
            return null;
        }

        $consoleUrl = rtrim(Craft::$app->getPluginStore()->craftIdEndpoint, '/');

        return [
            'hasCraftTrial' => $hasCraftTrial,
            'trialPluginCount' => $trialPluginCount,
            'trialPluginNames' => $trialPluginNames,
            'cartUrl' => UrlHelper::urlWithParams("$consoleUrl/cart/new", [
                'items' => $resolvableLicenseItems,
            ]),
        ];
    }

    /**
     * Returns the available environment variable and alias suggestions for
     * inputs that support them.
     *
     * @param bool $includeAliases Whether aliases should be included in the list
     * (only enable this if the setting defines a URL or file path)
     * @param callable|null $filter A function that returns whether a given value should be included
     * @phpstan-param callable(scalar):bool|null $filter
     * @return array[]
     * @phpstan-return array{label:string,data:array}[]
     * @since 3.1.0
     */
    public function getEnvSuggestions(bool $includeAliases = false, ?callable $filter = null): array
    {
        $suggestions = [];
        $security = Craft::$app->getSecurity();

        $envSuggestions = [];
        foreach (array_keys($_SERVER) as $var) {
            if (
                is_string($var) &&
                !str_starts_with($var, 'HTTP_') &&
                is_scalar($env = App::env($var)) &&
                (!$filter || $filter($env))
            ) {
                $envSuggestions[] = [
                    'name' => '$' . $var,
                    'hint' => $security->redactIfSensitive($var, Craft::getAlias((string)$env, false)),
                ];
            }
        }
        ArrayHelper::multisort($envSuggestions, 'name');
        $suggestions[] = [
            'label' => Craft::t('app', 'Environment Variables'),
            'data' => $envSuggestions,
        ];

        if ($includeAliases) {
            $aliasSuggestions = [];
            foreach (Craft::$aliases as $alias => $path) {
                if (is_array($path)) {
                    if (
                        isset($path[$alias]) &&
                        (!$filter || $filter($path[$alias]))
                    ) {
                        $aliasSuggestions[] = [
                            'name' => $alias,
                            'hint' => $path[$alias],
                        ];
                    }
                } elseif (!$filter || $filter($path)) {
                    $aliasSuggestions[] = [
                        'name' => $alias,
                        'hint' => $path,
                    ];
                }
            }
            ArrayHelper::multisort($aliasSuggestions, 'name');
            $suggestions[] = [
                'label' => Craft::t('app', 'Aliases'),
                'data' => $aliasSuggestions,
            ];
        }

        return $suggestions;
    }

    /**
     * Returns environment variable options for a select input.
     *
     * @param array|null $allowedValues
     * @return array
     * @since 3.7.22
     */
    public function getEnvOptions(?array $allowedValues = null): array
    {
        if ($allowedValues !== null) {
            if (empty($allowedValues)) {
                return [];
            }

            $allowedValues = array_flip(array_filter($allowedValues));
        }

        $options = [];
        $security = Craft::$app->getSecurity();

        foreach (array_keys($_SERVER) as $var) {
            if (
                is_string($var) &&
                !StringHelper::startsWith($var, 'HTTP_') &&
                is_string($value = App::env($var)) &&
                ($allowedValues === null || isset($allowedValues[$value]))
            ) {
                $data = [];
                if ($value !== '') {
                    $data['hint'] = $security->redactIfSensitive($var, Craft::getAlias($value, false));
                }

                $options[] = array_filter([
                    'label' => "$$var",
                    'value' => "$$var",
                    'data' => !empty($data) ? $data : null,
                ]);
            }
        }

        return $this->_envOptions($options);
    }

    /**
     * Returns environment variable options for a boolean menu.
     *
     * @return array
     * @since 3.7.22
     */
    public function getBooleanEnvOptions(): array
    {
        $options = [];

        foreach (array_keys($_SERVER) as $var) {
            if (!is_string($var)) {
                continue;
            }
            $value = App::env($var);
            if ($value === null || $value === '') {
                continue;
            }
            $booleanValue = is_bool($value) ? $value : filter_var($value, FILTER_VALIDATE_BOOL, FILTER_NULL_ON_FAILURE);
            if ($booleanValue !== null) {
                $options[] = [
                    'label' => "$$var",
                    'value' => "$$var",
                    'data' => [
                        'boolean' => $booleanValue ? '1' : '0',
                    ],
                ];
            }
        }

        return $this->_envOptions($options);
    }

    /**
     * @param array $options
     * @return array
     */
    private function _envOptions(array $options): array
    {
        if (!empty($options)) {
            ArrayHelper::multisort($options, 'value');
            array_unshift($options, [
                'optgroup' => Craft::t('app', 'Environment Variables'),
            ]);
        }

        return $options;
    }

    /**
     * Returns all known time zones for a time zone input.
     *
     * @return array
     * @since 3.7.0
     */
    public function getTimeZoneOptions(): array
    {
        // Assemble the timezone options array (Technique adapted from http://stackoverflow.com/a/7022536/1688568)
        $options = [];

        $utc = new DateTime();
        $offsets = [];
        $timezoneIds = [];

        foreach (DateTimeZone::listIdentifiers() as $timezoneId) {
            $timezone = new DateTimeZone($timezoneId);
            $transition = $timezone->getTransitions($utc->getTimestamp(), $utc->getTimestamp());
            $abbr = $transition[0]['abbr'];

            $offset = round($timezone->getOffset($utc) / 60);

            if ($offset) {
                $hour = floor($offset / 60);
                $minutes = floor(abs($offset) % 60);
                $format = sprintf("%+03d:%02u", $hour, $minutes);
            } else {
                $format = '';
            }

            $label = "(GMT$format)";
            if (preg_match('/^[A-Z]+$/', $abbr)) {
                $label .= " $abbr";
            }

            $data = [];

            if ($timezoneId !== 'UTC') {
                [, $city] = explode('/', $timezoneId, 2);
                // Cleanup, e.g. North_Dakota/New_Salem => New Salem, North Dakota
                $data['hint'] = str_replace('_', ' ', implode(', ', array_reverse(explode('/', $city))));
            }

            $offsets[] = $offset;
            $timezoneIds[] = $timezoneId;
            $options[] = array_filter([
                'value' => $timezoneId,
                'label' => $label,
                'data' => !empty($data) ? $data : null,
            ]);
        }

        array_multisort($offsets, SORT_ASC, SORT_NUMERIC, $timezoneIds, $options);

        return $options;
    }

    /**
     * Returns all options for a filesystem input.
     *
     * @return array
     * @since 4.0.0
     */
    public function getFsOptions(): array
    {
        return Collection::make(Craft::$app->getFs()->getAllFilesystems())
            ->filter(fn(FsInterface $fs) => !Assets::isTempUploadFs($fs))
            ->sortBy(fn(FsInterface $fs) => $fs->name)
            ->map(fn(FsInterface $fs) => [
                'label' => $fs->name,
                'value' => $fs->handle,
            ])
            ->all();
    }

    /**
     * Returns all options for a volume input.
     *
     * @return array
     * @since 4.0.0
     */
    public function getVolumeOptions(): array
    {
        $options = array_map(fn(Volume $volume) => [
            'label' => $volume->name,
            'value' => $volume->id,
        ], Craft::$app->getVolumes()->getAllVolumes());

        ArrayHelper::multisort($options, 'label');

        return $options;
    }

    /**
     * Returns ASCII character mappings for the given language, if it differs from the application language.
     *
     * @param string $language
     * @return array|null
     * @since 3.1.9
     */
    public function getAsciiCharMap(string $language): ?array
    {
        if ($language === Craft::$app->language) {
            return null;
        }

        return StringHelper::asciiCharMap(true, $language);
    }

    /**
     * Returns the available template path suggestions for template inputs.
     *
     * @return array[]
     * @phpstan-return array{label:string,data:array}[]
     * @since 3.1.0
     */
    public function getTemplateSuggestions(): array
    {
        // Get all the template files sorted by path length
        $roots = ArrayHelper::merge([
            '' => [Craft::$app->getPath()->getSiteTemplatesPath()],
        ], Craft::$app->getView()->getSiteTemplateRoots());

        $suggestions = [];
        $templates = [];
        $sites = [];

        foreach (Craft::$app->getSites()->getAllSites() as $site) {
            $sites[$site->handle] = Craft::t('site', $site->getName());
        }

        foreach ($roots as $root => $basePaths) {
            foreach ($basePaths as $basePath) {
                if (!is_dir($basePath)) {
                    continue;
                }

                $directory = new RecursiveDirectoryIterator($basePath);

                $filter = new RecursiveCallbackFilterIterator($directory, function($current) {
                    // Skip hidden files and directories, as well as node_modules/ folders
                    if ($current->getFilename()[0] === '.' || $current->getFilename() === 'node_modules') {
                        return false;
                    }
                    return true;
                });

                $iterator = new RecursiveIteratorIterator($filter);
                /** @var SplFileInfo[] $files */
                $files = [];
                $pathLengths = [];

                foreach ($iterator as $file) {
                    /** @var SplFileInfo $file */
                    if (!$file->isDir() && $file->getFilename()[0] !== '.') {
                        $files[] = $file;
                        $pathLengths[] = strlen($file->getRealPath());
                    }
                }

                array_multisort($pathLengths, SORT_NUMERIC, $files);

                $basePathLength = strlen($basePath);

                foreach ($files as $file) {
                    $template = substr($file->getRealPath(), $basePathLength + 1);
                    $hint = null;

                    // Is it in a site template directory?
                    foreach ($sites as $handle => $name) {
                        if (str_starts_with($template, $handle . DIRECTORY_SEPARATOR)) {
                            $hint = $name;
                            $template = substr($template, strlen($handle) + 1);
                            break;
                        }
                    }

                    // Prepend the template root path
                    if ($root !== '') {
                        $template = sprintf('%s/%s', $root, $template);
                    }

                    // Avoid listing the same template path twice (considering localized templates)
                    if (isset($templates[$template])) {
                        continue;
                    }

                    $templates[$template] = true;
                    $suggestions[] = [
                        'name' => $template,
                        'hint' => $hint,
                    ];
                }
            }
        }

        ArrayHelper::multisort($suggestions, 'name');

        return [
            [
                'label' => Craft::t('app', 'Templates'),
                'data' => $suggestions,
            ],
        ];
    }

    /**
     * Prepares form actions
     *
     * @param array|null $formActions
     * @return array|null
     * @since 3.6.10
     */
    public function prepFormActions(?array $formActions): ?array
    {
        $event = new FormActionsEvent([
            'formActions' => $formActions ?? [],
        ]);
        $this->trigger(self::EVENT_REGISTER_FORM_ACTIONS, $event);
        return $event->formActions ?: null;
    }

    /**
     * Renders a field’s HTML, for the given input HTML or a template.
     *
     * @param string $input The input HTML or template path. If passing a template path, it must begin with `template:`.
     * @param array $config
     * @return string
     * @throws TemplateLoaderException if $input begins with `template:` and is followed by an invalid template path
     * @throws InvalidArgumentException if `$config['siteId']` is invalid
     * @since 3.7.24
     */
    public function field(string $input, array $config = []): string
    {
        return CpHelper::fieldHtml($input, $config);
    }

    /**
     * Renders a field layout designer’s HTML.
     *
     * @param FieldLayout $fieldLayout
     * @param array $config
     * @return string
     * @since 4.0.0
     */
    public function fieldLayoutDesigner(FieldLayout $fieldLayout, array $config = []): string
    {
        return CpHelper::fieldLayoutDesignerHtml($fieldLayout, $config);
    }
}<|MERGE_RESOLUTION|>--- conflicted
+++ resolved
@@ -215,7 +215,6 @@
 
         /** @var NavItem[] $navItems */
         $navItems = [
-<<<<<<< HEAD
             NavItem::make()
                 ->label('Dashboard')
                 ->path('dashboard')
@@ -226,7 +225,7 @@
             $navItems[] = NavItem::make()
                 ->label('Entries')
                 ->path('entries')
-                ->icon('section');
+                ->icon('newspaper');
         }
 
         if (!empty(Craft::$app->getGlobals()->getEditableSets())) {
@@ -240,68 +239,21 @@
             $navItems[] = NavItem::make()
                 ->label('Categories')
                 ->path('categories')
-                ->icon('tree');
+                ->icon('sitemap');
         }
 
         if (Craft::$app->getVolumes()->getTotalViewableVolumes()) {
             $navItems[] = NavItem::make()
                 ->label('Assets')
                 ->path('assets')
-                ->icon('assets');
+                ->icon('image');
         }
 
         if ($craftPro && Craft::$app->getUser()->checkPermission('editUsers')) {
             $navItems[] = NavItem::make()
                 ->label('Users')
                 ->path('users')
-                ->icon('users');
-=======
-            [
-                'label' => Craft::t('app', 'Dashboard'),
-                'url' => 'dashboard',
-                'icon' => 'gauge',
-            ],
-        ];
-
-        if (Craft::$app->getEntries()->getTotalEditableSections()) {
-            $navItems[] = [
-                'label' => Craft::t('app', 'Entries'),
-                'url' => 'entries',
-                'icon' => 'newspaper',
-            ];
-        }
-
-        if (!empty(Craft::$app->getGlobals()->getEditableSets())) {
-            $navItems[] = [
-                'label' => Craft::t('app', 'Globals'),
-                'url' => 'globals',
-                'icon' => 'globe',
-            ];
-        }
-
-        if (Craft::$app->getCategories()->getEditableGroupIds()) {
-            $navItems[] = [
-                'label' => Craft::t('app', 'Categories'),
-                'url' => 'categories',
-                'icon' => 'sitemap',
-            ];
-        }
-
-        if (Craft::$app->getVolumes()->getTotalViewableVolumes()) {
-            $navItems[] = [
-                'label' => Craft::t('app', 'Assets'),
-                'url' => 'assets',
-                'icon' => 'image',
-            ];
-        }
-
-        if ($craftPro && Craft::$app->getUser()->checkPermission('editUsers')) {
-            $navItems[] = [
-                'label' => Craft::t('app', 'Users'),
-                'url' => 'users',
-                'icon' => 'user-group',
-            ];
->>>>>>> fab5ed54
+                ->icon('user-group');
         }
 
         // Add any Plugin nav items
@@ -328,7 +280,6 @@
                         ->path('graphql/schemas');
                 }
 
-<<<<<<< HEAD
                 $subNavItems[] = NavItem::make()
                     ->label('Tokens')
                     ->selected(Craft::$app->getRequest()->getSegment(2) === 'tokens')
@@ -342,27 +293,8 @@
                 $navItems[] = NavItem::make()
                     ->label('GraphQL')
                     ->path('graphql')
-                    ->icon('@appicons/graphql.svg')
+                    ->icon('graphql')
                     ->items($subNavItems);
-=======
-                $subNavItems['tokens'] = [
-                    'label' => Craft::t('app', 'Tokens'),
-                    'url' => 'graphql/tokens',
-                ];
-
-                $subNavItems['graphiql'] = [
-                    'label' => 'GraphiQL',
-                    'url' => 'graphiql',
-                    'external' => true,
-                ];
-
-                $navItems[] = [
-                    'label' => 'GraphQL',
-                    'url' => 'graphql',
-                    'icon' => 'graphql',
-                    'subnav' => $subNavItems,
-                ];
->>>>>>> fab5ed54
             }
         }
 
@@ -376,49 +308,25 @@
                 $badgeCount += $class::badgeCount();
             }
 
-<<<<<<< HEAD
             $navItems[] = NavItem::make()
                 ->path('utilities')
                 ->label('Utilities')
-                ->icon('tool')
+                ->icon('wrench')
                 ->badgeCount($badgeCount);
-=======
-            $navItems[] = [
-                'url' => 'utilities',
-                'label' => Craft::t('app', 'Utilities'),
-                'icon' => 'wrench',
-                'badgeCount' => $badgeCount,
-            ];
->>>>>>> fab5ed54
         }
 
         if ($isAdmin) {
             if ($generalConfig->allowAdminChanges) {
-<<<<<<< HEAD
                 $navItems[] = NavItem::make()
                     ->path('settings')
                     ->label('Settings')
-                    ->icon('settings');
+                    ->icon('gear');
             }
 
             $navItems[] = NavItem::make()
                 ->path('plugin-store')
                 ->label('Plugin Store')
-                ->icon('plugin');
-=======
-                $navItems[] = [
-                    'url' => 'settings',
-                    'label' => Craft::t('app', 'Settings'),
-                    'icon' => 'gear',
-                ];
-            }
-
-            $navItems[] = [
-                'url' => 'plugin-store',
-                'label' => Craft::t('app', 'Plugin Store'),
-                'icon' => 'plug',
-            ];
->>>>>>> fab5ed54
+                ->icon('plug');
         }
 
         // Allow plugins to modify the nav
