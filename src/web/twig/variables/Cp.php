--- conflicted
+++ resolved
@@ -530,68 +530,6 @@
             return null;
         }
 
-<<<<<<< HEAD
-        $resolvableLicenseItems = [];
-        $hasCraftTrial = false;
-        $trialPluginCount = 0;
-        $trialPluginNames = [];
-        $allLicenseInfo = $cache->get('licenseInfo') ?: [];
-        $pluginsService = Craft::$app->getPlugins();
-
-        foreach ($allLicenseInfo as $handle => $licenseInfo) {
-            $isCraft = $handle === 'craft';
-
-            if ($isCraft) {
-                $editions = ['solo', 'pro'];
-                $currentEdition = Craft::$app->getEditionHandle();
-            } else {
-                if (!str_starts_with($handle, 'plugin-')) {
-                    continue;
-                }
-                $handle = StringHelper::removeLeft($handle, 'plugin-');
-
-                try {
-                    $pluginInfo = $pluginsService->getPluginInfo($handle);
-                } catch (InvalidPluginException $e) {
-                    continue;
-                }
-
-                $plugin = $pluginsService->getPlugin($handle);
-                if (!$plugin) {
-                    continue;
-                }
-
-                $pluginName = $plugin->name;
-                $editions = $plugin::editions();
-                $currentEdition = $pluginInfo['edition'];
-            }
-
-            $resolvableLicenseItem = null;
-
-            if ($licenseInfo['status'] === LicenseKeyStatus::Trial->value) {
-                $resolvableLicenseItem = array_filter([
-                    'type' => $isCraft ? 'cms-edition' : 'plugin-edition',
-                    'plugin' => !$isCraft ? $handle : null,
-                    'licenseId' => $licenseInfo['id'],
-                    'edition' => $currentEdition,
-                ]);
-            } elseif ($licenseInfo['edition'] !== $currentEdition) {
-                $currentEditionIdx = array_search($currentEdition, $editions);
-                $licenseEditionIdx = array_search($licenseInfo['edition'], $editions);
-                if ($currentEditionIdx !== false && $licenseEditionIdx !== false && $currentEditionIdx > $licenseEditionIdx) {
-                    $resolvableLicenseItem = [
-                        'type' => $isCraft ? 'cms-edition' : 'plugin-edition',
-                        'edition' => $currentEdition,
-                        'licenseId' => $licenseInfo['id'],
-                    ];
-                }
-            }
-
-            if ($resolvableLicenseItem) {
-                $resolvableLicenseItems[] = $resolvableLicenseItem;
-                if ($isCraft) {
-                    $hasCraftTrial = true;
-=======
         $cmsIssues = $issues->filter(fn($issue) => in_array($issue[2]['type'], ['cms-edition', 'cms-renewal']));
         $pluginEditionIssues = $issues->filter(fn($issue) => $issue[2]['type'] === 'plugin-edition');
         $pluginRenewalIssues = $issues->filter(fn($issue) => $issue[2]['type'] === 'plugin-renewal');
@@ -607,7 +545,6 @@
                     $name = Craft::t('app', '{count, spellout} {count, plural, =1{plugin} other{plugins}}', [
                         'count' => $count,
                     ]);
->>>>>>> c3bfa0ad
                 } else {
                     $name = Craft::t('app', '{count, spellout} plugin {count, plural, =1{update} other{updates}}', [
                         'count' => $count,
