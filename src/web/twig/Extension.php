--- conflicted
+++ resolved
@@ -33,12 +33,9 @@
 use craft\helpers\Template as TemplateHelper;
 use craft\helpers\UrlHelper;
 use craft\i18n\Locale;
-<<<<<<< HEAD
 use craft\models\EntryType;
-=======
 use craft\web\twig\nodes\expressions\binaries\HasEveryBinary;
 use craft\web\twig\nodes\expressions\binaries\HasSomeBinary;
->>>>>>> 41686b55
 use craft\web\twig\nodevisitors\EventTagAdder;
 use craft\web\twig\nodevisitors\EventTagFinder;
 use craft\web\twig\nodevisitors\GetAttrAdjuster;
@@ -100,7 +97,7 @@
 class Extension extends AbstractExtension implements GlobalsInterface
 {
     /**
-     * @since 4.12.2
+     * @since 5.4.3
      */
     public static function arraySome(TwigEnvironment $env, $array, $arrow)
     {
@@ -109,7 +106,7 @@
     }
 
     /**
-     * @since 4.12.2
+     * @since 5.4.3
      */
     public static function arrayEvery(TwigEnvironment $env, $array, $arrow)
     {
@@ -711,7 +708,7 @@
     }
 
     /**
-     * @since 4.12.2
+     * @since 5.4.3
      */
     public function findFilter(TwigEnvironment $env, $array, $arrow): mixed
     {
@@ -1034,13 +1031,8 @@
             }
         }
 
-<<<<<<< HEAD
-        $date = twig_date_converter($env, $date, $timezone);
+        $date = $env->getExtension(CoreExtension::class)->convertDate($date, $timezone);
         $formatter = $locale ? Craft::$app->getI18n()->getLocaleById($locale)->getFormatter() : Craft::$app->getFormatter();
-=======
-        $date = $env->getExtension(CoreExtension::class)->convertDate($date, $timezone);
-        $formatter = $locale ? (new Locale($locale))->getFormatter() : Craft::$app->getFormatter();
->>>>>>> 41686b55
         $fmtTimeZone = $formatter->timeZone;
         $formatter->timeZone = $timezone !== null ? $date->getTimezone()->getName() : $formatter->timeZone;
         $formatted = $formatter->asDate(DateTime::createFromInterface($date), $format);
@@ -1134,13 +1126,8 @@
             }
         }
 
-<<<<<<< HEAD
-        $date = twig_date_converter($env, $date, $timezone);
+        $date = $env->getExtension(CoreExtension::class)->convertDate($date, $timezone);
         $formatter = $locale ? Craft::$app->getI18n()->getLocaleById($locale)->getFormatter() : Craft::$app->getFormatter();
-=======
-        $date = $env->getExtension(CoreExtension::class)->convertDate($date, $timezone);
-        $formatter = $locale ? (new Locale($locale))->getFormatter() : Craft::$app->getFormatter();
->>>>>>> 41686b55
         $fmtTimeZone = $formatter->timeZone;
         $formatter->timeZone = $timezone !== null ? $date->getTimezone()->getName() : $formatter->timeZone;
         $formatted = $formatter->asTime(DateTime::createFromInterface($date), $format);
@@ -1169,13 +1156,8 @@
             }
         }
 
-<<<<<<< HEAD
-        $date = twig_date_converter($env, $date, $timezone);
+        $date = $env->getExtension(CoreExtension::class)->convertDate($date, $timezone);
         $formatter = $locale ? Craft::$app->getI18n()->getLocaleById($locale)->getFormatter() : Craft::$app->getFormatter();
-=======
-        $date = $env->getExtension(CoreExtension::class)->convertDate($date, $timezone);
-        $formatter = $locale ? (new Locale($locale))->getFormatter() : Craft::$app->getFormatter();
->>>>>>> 41686b55
         $fmtTimeZone = $formatter->timeZone;
         $formatter->timeZone = $timezone !== null ? $date->getTimezone()->getName() : $formatter->timeZone;
         $formatted = $formatter->asDatetime(DateTime::createFromInterface($date), $format);
