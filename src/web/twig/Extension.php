<?php
/**
 * @link https://craftcms.com/
 * @copyright Copyright (c) Pixel & Tonic, Inc.
 * @license https://craftcms.github.io/license/
 */

namespace craft\web\twig;

use Closure;
use Craft;
use craft\base\MissingComponentInterface;
use craft\base\PluginInterface;
use craft\elements\Asset;
use craft\elements\db\ElementQuery;
use craft\errors\AssetException;
use craft\helpers\App;
use craft\helpers\ArrayHelper;
use craft\helpers\DateTimeHelper;
use craft\helpers\Db;
use craft\helpers\FileHelper;
use craft\helpers\Gql;
use craft\helpers\Html;
use craft\helpers\HtmlPurifier;
use craft\helpers\Json;
use craft\helpers\MoneyHelper;
use craft\helpers\Sequence;
use craft\helpers\StringHelper;
use craft\helpers\Template as TemplateHelper;
use craft\helpers\UrlHelper;
use craft\i18n\Locale;
use craft\web\twig\nodevisitors\EventTagAdder;
use craft\web\twig\nodevisitors\EventTagFinder;
use craft\web\twig\nodevisitors\GetAttrAdjuster;
use craft\web\twig\nodevisitors\Profiler;
use craft\web\twig\tokenparsers\CacheTokenParser;
use craft\web\twig\tokenparsers\DdTokenParser;
use craft\web\twig\tokenparsers\DeprecatedTokenParser;
use craft\web\twig\tokenparsers\ExitTokenParser;
use craft\web\twig\tokenparsers\HeaderTokenParser;
use craft\web\twig\tokenparsers\HookTokenParser;
use craft\web\twig\tokenparsers\NamespaceTokenParser;
use craft\web\twig\tokenparsers\NavTokenParser;
use craft\web\twig\tokenparsers\PaginateTokenParser;
use craft\web\twig\tokenparsers\RedirectTokenParser;
use craft\web\twig\tokenparsers\RegisterResourceTokenParser;
use craft\web\twig\tokenparsers\RequireAdminTokenParser;
use craft\web\twig\tokenparsers\RequireEditionTokenParser;
use craft\web\twig\tokenparsers\RequireGuestTokenParser;
use craft\web\twig\tokenparsers\RequireLoginTokenParser;
use craft\web\twig\tokenparsers\RequirePermissionTokenParser;
use craft\web\twig\tokenparsers\SwitchTokenParser;
use craft\web\twig\tokenparsers\TagTokenParser;
use craft\web\twig\variables\CraftVariable;
use craft\web\View;
use DateInterval;
use DateTime;
use DateTimeInterface;
use DateTimeZone;
use Illuminate\Support\Collection;
use IteratorAggregate;
use Money\Money;
use Throwable;
use Traversable;
use Twig\Environment as TwigEnvironment;
use Twig\Error\RuntimeError;
use Twig\Extension\AbstractExtension;
use Twig\Extension\GlobalsInterface;
use Twig\TwigFilter;
use Twig\TwigFunction;
use Twig\TwigTest;
use yii\base\InvalidArgumentException;
use yii\base\InvalidConfigException;
use yii\db\Exception;
use yii\db\Expression;
use yii\helpers\Markdown;
use function twig_date_converter;
use function twig_date_format_filter;

/**
 * Class Extension
 *
 * @author Pixel & Tonic, Inc. <support@pixelandtonic.com>
 * @since 3.0.0
 */
class Extension extends AbstractExtension implements GlobalsInterface
{
    /**
     * @var View|null
     */
    protected ?View $view = null;

    /**
     * @var TwigEnvironment|null
     */
    protected ?TwigEnvironment $environment = null;

    /**
     * Constructor
     *
     * @param View $view
     * @param TwigEnvironment $environment
     */
    public function __construct(View $view, TwigEnvironment $environment)
    {
        $this->view = $view;
        $this->environment = $environment;
    }

    /**
     * @inheritdoc
     */
    public function getNodeVisitors(): array
    {
        return [
            new Profiler(),
            new GetAttrAdjuster(),
            new EventTagFinder(),
            new EventTagAdder(),
        ];
    }

    /**
     * @inheritdoc
     */
    public function getTokenParsers(): array
    {
        return [
            new CacheTokenParser(),
            new DeprecatedTokenParser(),
            new DdTokenParser(),
            new ExitTokenParser(),
            new HeaderTokenParser(),
            new HookTokenParser(),
            new RegisterResourceTokenParser('css', TemplateHelper::class . '::css', [
                'allowTagPair' => true,
                'allowOptions' => true,
            ]),
            new RegisterResourceTokenParser('html', 'Craft::$app->getView()->registerHtml', [
                'allowTagPair' => true,
                'allowPosition' => true,
            ]),
            new RegisterResourceTokenParser('js', TemplateHelper::class . '::js', [
                'allowTagPair' => true,
                'allowPosition' => true,
                'allowRuntimePosition' => true,
                'allowOptions' => true,
            ]),
            new RegisterResourceTokenParser('script', 'Craft::$app->getView()->registerScript', [
                'allowTagPair' => true,
                'allowPosition' => true,
                'allowOptions' => true,
                'defaultPosition' => View::POS_END,
            ]),
            new NamespaceTokenParser(),
            new NavTokenParser(),
            new PaginateTokenParser(),
            new RedirectTokenParser(),
            new RequireAdminTokenParser(),
            new RequireEditionTokenParser(),
            new RequireLoginTokenParser(),
            new RequireGuestTokenParser(),
            new RequirePermissionTokenParser(),
            new SwitchTokenParser(),
            new TagTokenParser(),
        ];
    }

    /**
     * @inheritdoc
     */
    public function getFilters(): array
    {
        $security = Craft::$app->getSecurity();

        return [
            new TwigFilter('append', [$this, 'appendFilter'], ['is_safe' => ['html']]),
            new TwigFilter('ascii', [StringHelper::class, 'toAscii']),
            new TwigFilter('atom', [$this, 'atomFilter'], ['needs_environment' => true]),
            new TwigFilter('attr', [$this, 'attrFilter'], ['is_safe' => ['html']]),
            new TwigFilter('camel', [$this, 'camelFilter']),
            new TwigFilter('column', [ArrayHelper::class, 'getColumn']),
            new TwigFilter('contains', [ArrayHelper::class, 'contains']),
            new TwigFilter('currency', [$this, 'currencyFilter']),
            new TwigFilter('date', [$this, 'dateFilter'], ['needs_environment' => true]),
            new TwigFilter('datetime', [$this, 'datetimeFilter'], ['needs_environment' => true]),
            new TwigFilter('diff', 'array_diff'),
            new TwigFilter('duration', [DateTimeHelper::class, 'humanDurationFromInterval']),
            new TwigFilter('encenc', [$this, 'encencFilter']),
            new TwigFilter('explodeClass', [Html::class, 'explodeClass']),
            new TwigFilter('explodeStyle', [Html::class, 'explodeStyle']),
            new TwigFilter('filesize', [$this, 'filesizeFilter']),
            new TwigFilter('filter', [$this, 'filterFilter'], ['needs_environment' => true]),
            new TwigFilter('filterByValue', [ArrayHelper::class, 'where'], ['deprecated' => '3.5.0', 'alternative' => 'where']),
            new TwigFilter('group', [$this, 'groupFilter']),
            new TwigFilter('hash', [$security, 'hashData']),
            new TwigFilter('httpdate', [$this, 'httpdateFilter'], ['needs_environment' => true]),
            new TwigFilter('id', [Html::class, 'id']),
            new TwigFilter('index', [ArrayHelper::class, 'index']),
            new TwigFilter('indexOf', [$this, 'indexOfFilter']),
            new TwigFilter('intersect', 'array_intersect'),
            new TwigFilter('json_encode', [$this, 'jsonEncodeFilter']),
            new TwigFilter('json_decode', [Json::class, 'decode']),
            new TwigFilter('kebab', [$this, 'kebabFilter']),
            new TwigFilter('lcfirst', [$this, 'lcfirstFilter']),
            new TwigFilter('literal', [$this, 'literalFilter']),
            new TwigFilter('markdown', [$this, 'markdownFilter'], ['is_safe' => ['html']]),
            new TwigFilter('md', [$this, 'markdownFilter'], ['is_safe' => ['html']]),
            new TwigFilter('merge', [$this, 'mergeFilter']),
            new TwigFilter('money', [$this, 'moneyFilter']),
            new TwigFilter('multisort', [$this, 'multisortFilter']),
            new TwigFilter('namespace', [$this->view, 'namespaceInputs'], ['is_safe' => ['html']]),
            new TwigFilter('namespaceAttributes', [Html::class, 'namespaceAttributes'], ['is_safe' => ['html']]),
            new TwigFilter('ns', [$this->view, 'namespaceInputs'], ['is_safe' => ['html']]),
            new TwigFilter('namespaceInputName', [$this->view, 'namespaceInputName']),
            new TwigFilter('namespaceInputId', [$this->view, 'namespaceInputId']),
            new TwigFilter('number', [$this, 'numberFilter']),
            new TwigFilter('parseAttr', [$this, 'parseAttrFilter']),
            new TwigFilter('parseRefs', [$this, 'parseRefsFilter'], ['is_safe' => ['html']]),
            new TwigFilter('pascal', [$this, 'pascalFilter']),
            new TwigFilter('percentage', [$this, 'percentageFilter']),
            new TwigFilter('prepend', [$this, 'prependFilter'], ['is_safe' => ['html']]),
            new TwigFilter('purify', [$this, 'purifyFilter'], ['is_safe' => ['html']]),
            new TwigFilter('push', [$this, 'pushFilter']),
            new TwigFilter('removeClass', [$this, 'removeClassFilter'], ['is_safe' => ['html']]),
            new TwigFilter('replace', [$this, 'replaceFilter']),
            new TwigFilter('rss', [$this, 'rssFilter'], ['needs_environment' => true]),
            new TwigFilter('snake', [$this, 'snakeFilter']),
            new TwigFilter('time', [$this, 'timeFilter'], ['needs_environment' => true]),
            new TwigFilter('timestamp', [$this, 'timestampFilter']),
            new TwigFilter('translate', [$this, 'translateFilter']),
            new TwigFilter('truncate', [$this, 'truncateFilter']),
            new TwigFilter('t', [$this, 'translateFilter']),
            new TwigFilter('ucfirst', [$this, 'ucfirstFilter']),
            new TwigFilter('ucwords', [$this, 'ucwordsFilter'], ['needs_environment' => true]),
            new TwigFilter('unique', 'array_unique'),
            new TwigFilter('unshift', [$this, 'unshiftFilter']),
            new TwigFilter('values', 'array_values'),
            new TwigFilter('where', [ArrayHelper::class, 'where']),
            new TwigFilter('widont', [$this, 'widontFilter'], ['is_safe' => ['html']]),
            new TwigFilter('without', [$this, 'withoutFilter']),
            new TwigFilter('withoutKey', [$this, 'withoutKeyFilter']),
        ];
    }

    /**
     * @inheritdoc
     */
    public function getTests(): array
    {
        return [
            new TwigTest('array', function($obj): bool {
                return is_array($obj);
            }),
            new TwigTest('boolean', function($obj): bool {
                return is_bool($obj);
            }),
            new TwigTest('callable', function($obj): bool {
                return is_callable($obj);
            }),
            new TwigTest('countable', function($obj): bool {
                if (!function_exists('is_countable')) {
                    return is_array($obj) || $obj instanceof \Countable;
                }
                return is_countable($obj);
            }),
            new TwigTest('float', function($obj): bool {
                return is_float($obj);
            }),
            new TwigTest('instance of', function($obj, $class) {
                return $obj instanceof $class;
            }),
            new TwigTest('integer', function($obj): bool {
                return is_int($obj);
            }),
            new TwigTest('missing', function($obj) {
                return $obj instanceof MissingComponentInterface;
            }),
            new TwigTest('numeric', function($obj): bool {
                return is_numeric($obj);
            }),
            new TwigTest('object', function($obj): bool {
                return is_object($obj);
            }),
            new TwigTest('resource', function($obj): bool {
                return is_resource($obj);
            }),
            new TwigTest('scalar', function($obj): bool {
                return is_scalar($obj);
            }),
            new TwigTest('string', function($obj): bool {
                return is_string($obj);
            }),
        ];
    }

    /**
     * Outputs a value from a Money object.
     *
     * @param Money|null $money
     * @param string|null $formatLocale
     * @return string
     */
    public function moneyFilter(?Money $money, ?string $formatLocale = null): ?string
    {
        if ($money === null) {
            return null;
        }

        return MoneyHelper::toString($money, $formatLocale);
    }

    /**
     * Translates the given message.
     *
     * @param mixed $message The message to be translated.
     * @param string|array|null $category the message category.
     * @param array|string|null $params The parameters that will be used to replace the corresponding placeholders in the message.
     * @param string|null $language The language code (e.g. `en-US`, `en`). If this is null, the current
     * [[\yii\base\Application::language|application language]] will be used.
     * @return string the translated message.
     */
    public function translateFilter($message, $category = null, $params = null, ?string $language = null): string
    {
        // The front end site doesn't need to specify the category
        /** @noinspection CallableParameterUseCaseInTypeContextInspection */
        if (is_array($category)) {
            /** @noinspection CallableParameterUseCaseInTypeContextInspection */
            $language = $params;
            /** @noinspection CallableParameterUseCaseInTypeContextInspection */
            $params = $category;
            $category = 'site';
        } else if ($category === null) {
            $category = 'site';
        }

        if ($params === null) {
            $params = [];
        }

        try {
            return Craft::t($category, (string)$message, $params, $language);
        } catch (InvalidConfigException $e) {
            return $message;
        }
    }

    /**
     * Truncates the string to a given length, while ensuring that it does not split words.
     *
     * @param string $string The string to truncate
     * @param int $length The maximum number of characters for the truncated string
     * @param string $suffix The string that should be appended to `$string`, if it must be truncated
     * @param bool $splitSingleWord Whether to split up `$string` if it only contains one word
     * @return string The truncated string
     * @since 3.5.10
     */
    public function truncateFilter(string $string, int $length, string $suffix = '…', bool $splitSingleWord = true): string
    {
        // Override default behavior where the substring would be returned in this case
        if ($string === '' || $length <= 0) {
            return $string;
        }

        return StringHelper::safeTruncate($string, $length, $suffix, $splitSingleWord);
    }

    /**
     * Uppercases the first character of a multibyte string.
     *
     * @param mixed $string The multibyte string.
     * @return string The string with the first character converted to upercase.
     */
    public function ucfirstFilter($string): string
    {
        return StringHelper::upperCaseFirst((string)$string);
    }

    /**
     * Uppercases the first character of each word in a string.
     *
     * @param TwigEnvironment $env
     * @param string $string
     * @return string
     */
    public function ucwordsFilter(TwigEnvironment $env, string $string): string
    {
        Craft::$app->getDeprecator()->log('ucwords', 'The `|ucwords` filter has been deprecated. Use `|title` instead.');
        if (($charset = $env->getCharset()) !== null) {
            return mb_convert_case($string, MB_CASE_TITLE, $charset);
        }
        return ucwords(strtolower($string));
    }

    /**
     * Lowercases the first character of a multibyte string.
     *
     * @param mixed $string The multibyte string.
     * @return string The string with the first character converted to lowercase.
     */
    public function lcfirstFilter($string): string
    {
        return StringHelper::lowercaseFirst((string)$string);
    }

    /**
     * kebab-cases a string.
     *
     * @param mixed $string The string
     * @param string $glue The string used to glue the words together (default is a hyphen)
     * @param bool $lower Whether the string should be lowercased (default is true)
     * @param bool $removePunctuation Whether punctuation marks should be removed (default is true)
     * @return string The kebab-cased string
     */
    public function kebabFilter($string, string $glue = '-', bool $lower = true, bool $removePunctuation = true): string
    {
        return StringHelper::toKebabCase((string)$string, $glue, $lower, $removePunctuation);
    }

    /**
     * camelCases a string.
     *
     * @param mixed $string The string
     * @return string
     */
    public function camelFilter($string): string
    {
        return StringHelper::toCamelCase((string)$string);
    }

    /**
     * PascalCases a string.
     *
     * @param mixed $string The string
     * @return string
     */
    public function pascalFilter($string): string
    {
        return StringHelper::toPascalCase((string)$string);
    }

    /**
     * snake_cases a string.
     *
     * @param mixed $string The string
     * @return string
     */
    public function snakeFilter($string): string
    {
        return StringHelper::toSnakeCase((string)$string);
    }

    /**
     * Formats the value as a currency number.
     *
     * @param mixed $value
     * @param string|null $currency
     * @param array $options
     * @param array $textOptions
     * @param bool $stripZeros
     * @return string
     * @since 3.6.0
     */
    public function currencyFilter($value, ?string $currency = null, array $options = [], array $textOptions = [], bool $stripZeros = false): string
    {
        if ($value === null || $value === '') {
            return '';
        }

        try {
            return Craft::$app->getFormatter()->asCurrency($value, $currency, $options, $textOptions, $stripZeros);
        } catch (InvalidArgumentException $e) {
            return $value;
        }
    }

    /**
     * Formats the value in bytes as a size in human readable form for example `12 kB`.
     *
     * @param mixed $value
     * @param int|null $decimals
     * @param array $options
     * @param array $textOptions
     * @return string
     * @since 3.6.0
     */
    public function filesizeFilter($value, ?int $decimals = null, array $options = [], array $textOptions = []): string
    {
        if ($value === null || $value === '') {
            return '';
        }

        try {
            return Craft::$app->getFormatter()->asShortSize($value, $decimals, $options, $textOptions);
        } catch (InvalidArgumentException $e) {
            return $value;
        }
    }

    /**
     * Formats the value as a decimal number.
     *
     * @param $value
     * @param int|null $decimals
     * @param array $options
     * @param array $textOptions
     * @return string
     * @since 3.6.0
     */
    public function numberFilter($value, ?int $decimals = null, array $options = [], array $textOptions = []): string
    {
        if ($value === null || $value === '') {
            return '';
        }

        try {
            return Craft::$app->getFormatter()->asDecimal($value, $decimals, $options, $textOptions);
        } catch (InvalidArgumentException $e) {
            return $value;
        }
    }

    /**
     * Formats the value as a percent number with "%" sign.
     *
     * @param $value
     * @param int|null $decimals
     * @param array $options
     * @param array $textOptions
     * @return string
     * @since 3.6.0
     */
    public function percentageFilter($value, ?int $decimals = null, array $options = [], array $textOptions = []): string
    {
        if ($value === null || $value === '') {
            return '';
        }

        try {
            return Craft::$app->getFormatter()->asPercent($value, $decimals, $options, $textOptions);
        } catch (InvalidArgumentException $e) {
            return $value;
        }
    }

    /**
     * Formats the value as a human-readable timestamp.
     *
     * @param mixed $value
     * @param string|null $format
     * @param bool $withPreposition
     * @return string
     * @since 3.6.0
     */
    public function timestampFilter($value, ?string $format = null, bool $withPreposition = false): string
    {
        if ($value === null || $value === '') {
            return '';
        }

        try {
            return Craft::$app->getFormatter()->asTimestamp($value, $format, $withPreposition);
        } catch (InvalidArgumentException $e) {
            return $value;
        }
    }

    /**
     * This method will JSON encode a variable. We're overriding Twig's default implementation to set some stricter
     * encoding options on text/html/xml requests.
     *
     * @param mixed $value The value to JSON encode.
     * @param int|null $options Either null or a bitmask consisting of JSON_HEX_QUOT, JSON_HEX_TAG, JSON_HEX_AMP,
     * JSON_HEX_APOS, JSON_NUMERIC_CHECK, JSON_PRETTY_PRINT, JSON_UNESCAPED_SLASHES,
     * JSON_FORCE_OBJECT
     * @param int $depth The maximum depth
     * @return string|false The JSON encoded value.
     */
    public function jsonEncodeFilter($value, ?int $options = null, int $depth = 512)
    {
        if ($options === null) {
            if (
                !Craft::$app->getRequest()->getIsConsoleRequest() &&
                in_array(Craft::$app->getResponse()->getContentType(), ['text/html', 'application/xhtml+xml'], true)
            ) {
                $options = JSON_HEX_TAG | JSON_HEX_AMP | JSON_HEX_QUOT;
            } else {
                $options = 0;
            }
        }

        return json_encode($value, $options, $depth);
    }

    /**
     * Inserts a non-breaking space between the last two words of a string.
     *
     * @param string $string
     * @return string
     * @since 3.7.0
     */
    public function widontFilter(string $string): string
    {
        return Html::widont($string);
    }

    /**
     * Returns an array without certain values.
     *
     * @param mixed $arr
     * @param mixed $exclude
     * @return array
     */
    public function withoutFilter($arr, $exclude): array
    {
        $arr = (array)$arr;

        if (!is_array($exclude)) {
            $exclude = [$exclude];
        }

        foreach ($exclude as $value) {
            ArrayHelper::removeValue($arr, $value);
        }

        return $arr;
    }

    /**
     * Returns an array without a certain key.
     *
     * @param mixed $arr
     * @param string|string[] $key
     * @return array
     * @since 3.2.0
     */
    public function withoutKeyFilter($arr, $key): array
    {
        $arr = (array)$arr;

        if (!is_array($key)) {
            $key = [$key];
        }

        foreach ($key as $k) {
            ArrayHelper::remove($arr, $k);
        }

        return $arr;
    }

    /**
     * Parses an HTML tag to find its attributes.
     *
     * @param string $tag The HTML tag to parse
     * @return array The parsed HTML tag attributes
     * @throws InvalidArgumentException if `$tag` doesn't contain a valid HTML tag
     * @since 3.4.0
     */
    public function parseAttrFilter(string $tag): array
    {
        try {
            return Html::parseTagAttributes($tag, 0, $start, $end, true);
        } catch (InvalidArgumentException $e) {
            Craft::warning($e->getMessage(), __METHOD__);
            return [];
        }
    }

    /**
     * Parses a string for reference tags.
     *
     * @param mixed $str
     * @param int|null $siteId
     * @return string
     */
    public function parseRefsFilter($str, ?int $siteId = null): string
    {
        return Craft::$app->getElements()->parseRefs((string)$str, $siteId);
    }

    /**
     * Prepends HTML to the beginning of given tag.
     *
     * @param string $tag The HTML tag that `$html` should be prepended to
     * @param string $html The HTML to prepend to `$tag`.
     * @param string|null $ifExists What to do if `$tag` already contains a child of the same type as the element
     * defined by `$html`. Set to `'keep'` if no action should be taken, or `'replace'` if it should be replaced
     * by `$tag`.
     * @return string The modified HTML
     * @since 3.3.0
     */
    public function prependFilter(string $tag, string $html, ?string $ifExists = null): string
    {
        try {
            return Html::prependToTag($tag, $html, $ifExists);
        } catch (InvalidArgumentException $e) {
            Craft::warning($e->getMessage(), __METHOD__);
            return $tag;
        }
    }

    /**
     * Purifies the given HTML using HTML Purifier.
     *
     * @param string $html The HTML to be purified
     * @param string|array|null $config The HTML Purifier config. This can either be the name of a JSON file within
     * `config/htmlpurifier/` (sans `.json` extension) or a config array.
     * @return string The purified HTML
     * @since 3.4.0
     */
    public function purifyFilter(string $html, $config = null): string
    {
        if (is_string($config)) {
            $path = Craft::$app->getPath()->getConfigPath() . DIRECTORY_SEPARATOR . 'htmlpurifier' .
                DIRECTORY_SEPARATOR . $config . '.json';
            $config = null;
            if (!is_file($path)) {
                Craft::warning("No HTML Purifier config found at $path.");
            } else {
                try {
                    $config = Json::decode(file_get_contents($path));
                } catch (InvalidArgumentException $e) {
                    Craft::warning("Invalid HTML Purifier config at $path.");
                }
            }
        }

        return HtmlPurifier::process($html, $config);
    }

    /**
     * Pushes one or more items onto the end of an array.
     *
     * @param array $array
     * @return array
     * @since 3.5.0
     */
    public function pushFilter(array $array): array
    {
        $args = func_get_args();
        array_shift($args);
        array_push($array, ...$args);
        return $array;
    }

    /**
     * Prepends one or more items to the beginning of an array.
     *
     * @param array $array
     * @return array
     * @since 3.5.0
     */
    public function unshiftFilter(array $array): array
    {
        $args = func_get_args();
        array_shift($args);
        array_unshift($array, ...$args);
        return $array;
    }

    /**
     * Removes a class (or classes) from the given HTML tag.
     *
     * @param string $tag The HTML tag to modify
     * @param string|string[] $class
     * @return string The modified HTML tag
     * @since 3.7.0
     */
    public function removeClassFilter(string $tag, $class): string
    {
        try {
            $oldClasses = Html::parseTagAttributes($tag)['class'] ?? [];
            $newClasses = array_filter($oldClasses, function(string $oldClass) use ($class) {
                return is_string($class) ? $oldClass !== $class : !in_array($oldClass, $class, true);
            });

            $newTag = Html::modifyTagAttributes($tag, ['class' => false]);
            if (!empty($newClasses)) {
                $newTag = Html::modifyTagAttributes($newTag, ['class' => $newClasses]);
            }
            return $newTag;
        } catch (InvalidArgumentException $e) {
            Craft::warning($e->getMessage(), __METHOD__);
            return $tag;
        }
    }

    /**
     * Replaces Twig's |replace filter, adding support for passing in separate
     * search and replace arrays.
     *
     * @param mixed $str
     * @param mixed $search
     * @param mixed $replace
     * @return mixed
     */
    public function replaceFilter($str, $search, $replace = null)
    {
        // Are they using the standard Twig syntax?
        if (is_array($search) && $replace === null) {
            return strtr($str, $search);
        }

        // Is this a regular expression?
        if (preg_match('/^\/.+\/[a-zA-Z]*$/', $search)) {
            return preg_replace($search, $replace, $str);
        }

        // Otherwise use str_replace
        return str_replace($search, $replace, $str);
    }

    /**
     * Extending Twig's |date filter so we can run any translations on the output.
     *
     * @param TwigEnvironment $env
     * @param DateTimeInterface|DateInterval|string $date A date
     * @param string|null $format The target format, null to use the default
     * @param DateTimeZone|string|false|null $timezone The target timezone, null to use the default, false to leave unchanged
     * @param string|null $locale The target locale the date should be formatted for. By default the current system locale will be used.
     * @return string
     */
    public function dateFilter(TwigEnvironment $env, $date, ?string $format = null, $timezone = null, ?string $locale = null): string
    {
        if ($date instanceof DateInterval) {
            return twig_date_format_filter($env, $date, $format, $timezone);
        }

        // Is this a custom PHP date format?
        if ($format !== null && !in_array($format, [Locale::LENGTH_SHORT, Locale::LENGTH_MEDIUM, Locale::LENGTH_LONG, Locale::LENGTH_FULL], true)) {
            if (str_starts_with($format, 'icu:')) {
                $format = substr($format, 4);
            } else {
                $format = StringHelper::ensureLeft($format, 'php:');
            }
        }

        $date = twig_date_converter($env, $date, $timezone);
        $formatter = $locale ? (new Locale($locale))->getFormatter() : Craft::$app->getFormatter();
        $fmtTimeZone = $formatter->timeZone;
        $formatter->timeZone = $timezone !== null ? $date->getTimezone()->getName() : $formatter->timeZone;
        $formatted = $formatter->asDate($date, $format);
        $formatter->timeZone = $fmtTimeZone;
        return $formatted;
    }

    /**
     * Appends HTML to the end of the given tag.
     *
     * @param string $tag The HTML tag that `$html` should be appended to
     * @param string $html The HTML to append to `$tag`.
     * @param string|null $ifExists What to do if `$tag` already contains a child of the same type as the element
     * defined by `$html`. Set to `'keep'` if no action should be taken, or `'replace'` if it should be replaced
     * by `$tag`.
     * @return string The modified HTML
     * @since 3.3.0
     */
    public function appendFilter(string $tag, string $html, ?string $ifExists = null): string
    {
        try {
            return Html::appendToTag($tag, $html, $ifExists);
        } catch (InvalidArgumentException $e) {
            Craft::warning($e->getMessage(), __METHOD__);
            return $tag;
        }
    }

    /**
     * Converts a date to the Atom format.
     *
     * @param TwigEnvironment $env
     * @param DateTime|DateTimeInterface|string $date A date
     * @param DateTimeZone|string|false|null $timezone The target timezone, null to use the default, false to leave unchanged
     * @return string The formatted date
     */
    public function atomFilter(TwigEnvironment $env, $date, $timezone = null): string
    {
        return twig_date_format_filter($env, $date, DateTime::ATOM, $timezone);
    }

    /**
     * Modifies a HTML tag’s attributes, supporting the same attribute definitions as [[Html::renderTagAttributes()]].
     *
     * @param string $tag The HTML tag whose attributes should be modified.
     * @param array $attributes The attributes to be added to the tag.
     * @return string The modified HTML tag.
     * @since 3.3.0
     */
    public function attrFilter(string $tag, array $attributes): string
    {
        try {
            return Html::modifyTagAttributes($tag, $attributes);
        } catch (InvalidArgumentException $e) {
            Craft::warning($e->getMessage(), __METHOD__);
            return $tag;
        }
    }

    /**
     * Converts a date to the RSS format.
     *
     * @param TwigEnvironment $env
     * @param DateTime|DateTimeInterface|string $date A date
     * @param DateTimeZone|string|false|null $timezone The target timezone, null to use the default, false to leave unchanged
     * @return string The formatted date
     */
    public function rssFilter(TwigEnvironment $env, $date, $timezone = null): string
    {
        return twig_date_format_filter($env, $date, DateTime::RSS, $timezone);
    }

    /**
     * Formats the value as a time.
     *
     * @param TwigEnvironment $env
     * @param DateTimeInterface|string $date A date
     * @param string|null $format The target format, null to use the default
     * @param DateTimeZone|string|false|null $timezone The target timezone, null to use the default, false to leave unchanged
     * @param string|null $locale The target locale the date should be formatted for. By default the current systme locale will be used.
     * @return string
     */
    public function timeFilter(TwigEnvironment $env, $date, ?string $format = null, $timezone = null, ?string $locale = null): string
    {
        // Is this a custom PHP date format?
        if ($format !== null && !in_array($format, [Locale::LENGTH_SHORT, Locale::LENGTH_MEDIUM, Locale::LENGTH_LONG, Locale::LENGTH_FULL], true)) {
            if (str_starts_with($format, 'icu:')) {
                $format = substr($format, 4);
            } else {
                $format = StringHelper::ensureLeft($format, 'php:');
            }
        }

        $date = twig_date_converter($env, $date, $timezone);
        $formatter = $locale ? (new Locale($locale))->getFormatter() : Craft::$app->getFormatter();
        $fmtTimeZone = $formatter->timeZone;
        $formatter->timeZone = $timezone !== null ? $date->getTimezone()->getName() : $formatter->timeZone;
        $formatted = $formatter->asTime($date, $format);
        $formatter->timeZone = $fmtTimeZone;
        return $formatted;
    }

    /**
     * Formats the value as a date+time.
     *
     * @param TwigEnvironment $env
     * @param DateTimeInterface|string $date A date
     * @param string|null $format The target format, null to use the default
     * @param DateTimeZone|string|false|null $timezone The target timezone, null to use the default, false to leave unchanged
     * @param string|null $locale The target locale the date should be formatted for. By default the current systme locale will be used.
     * @return string
     */
    public function datetimeFilter(TwigEnvironment $env, $date, ?string $format = null, $timezone = null, ?string $locale = null): string
    {
        // Is this a custom PHP date format?
        if ($format !== null && !in_array($format, [Locale::LENGTH_SHORT, Locale::LENGTH_MEDIUM, Locale::LENGTH_LONG, Locale::LENGTH_FULL], true)) {
            if (str_starts_with($format, 'icu:')) {
                $format = substr($format, 4);
            } else {
                $format = StringHelper::ensureLeft($format, 'php:');
            }
        }

        $date = twig_date_converter($env, $date, $timezone);
        $formatter = $locale ? (new Locale($locale))->getFormatter() : Craft::$app->getFormatter();
        $fmtTimeZone = $formatter->timeZone;
        $formatter->timeZone = $timezone !== null ? $date->getTimezone()->getName() : $formatter->timeZone;
        $formatted = $formatter->asDatetime($date, $format);
        $formatter->timeZone = $fmtTimeZone;
        return $formatted;
    }

    /**
     * Encrypts and base64-encodes a string.
     *
     * @param mixed $str the string
     * @return string
     */
    public function encencFilter($str): string
    {
        return StringHelper::encenc((string)$str);
    }

    /**
     * Filters an array.
     *
     * @param TwigEnvironment $env
     * @param array|Traversable $arr
     * @param callable|null $arrow
     * @return array
     */
    public function filterFilter(TwigEnvironment $env, $arr, ?callable $arrow = null): array
    {
        if ($arrow === null) {
            return array_filter($arr);
        }

        // todo: remove this version check when we drop support for Twig < 2.13.1
        if (version_compare(TwigEnvironment::VERSION, '2.13.1', '<')) {
            /** @noinspection PhpParamsInspection */
            /** @phpstan-ignore-next-line */
            $filtered = twig_array_filter($arr, $arrow);
        } else {
            $filtered = twig_array_filter($env, $arr, $arrow);
        }

        if (is_array($filtered)) {
            return $filtered;
        }

        return iterator_to_array($filtered);
    }

    /**
     * Groups an array by a the results of an arrow function, or value of a property.
     *
     * @param array|Traversable $arr
     * @param callable|string $arrow The arrow function or property name that determines the group the item should be grouped in
     * @return array[] The grouped items
     * @throws RuntimeError if $arr is not of type array or Traversable
     */
    public function groupFilter($arr, $arrow): array
    {
        if ($arr instanceof ElementQuery) {
            Craft::$app->getDeprecator()->log('ElementQuery::getIterator()', 'Looping through element queries directly has been deprecated. Use the `all()` function to fetch the query results before looping over them.');
            $arr = $arr->all();
        }

        if (!is_array($arr) && !$arr instanceof Traversable) {
            throw new RuntimeError('Values passed to the |group filter must be of type array or Traversable.');
        }

        $groups = [];

        if (!is_string($arrow) && is_callable($arrow)) {
            foreach ($arr as $key => $item) {
                $groupKey = (string)$arrow($item, $key);
                $groups[$groupKey][] = $item;
            }
        } else {
            $template = '{' . $arrow . '}';
            $view = Craft::$app->getView();
            foreach ($arr as $item) {
                $groupKey = $view->renderObjectTemplate($template, $item);
                $groups[$groupKey][] = $item;
            }
        }

        return $groups;
    }


    /**
     * Converts a date to the HTTP format (used by HTTP headers such as `Expires`).
     *
     * @param TwigEnvironment $env
     * @param DateTime|DateTimeInterface|string $date A date
     * @param DateTimeZone|string|false|null $timezone The target timezone, null to use the default, false to leave unchanged
     * @return string The formatted date
     * @since 3.6.10
     */
    public function httpdateFilter(TwigEnvironment $env, $date, $timezone = null): string
    {
        return twig_date_format_filter($env, $date, DateTime::RFC7231, $timezone);
    }


    /**
     * Returns the index of an item in a string or array, or -1 if it cannot be found.
     *
     * @param mixed $haystack
     * @param mixed $needle
     * @return int
     */
    public function indexOfFilter($haystack, $needle): int
    {
        if (is_string($haystack)) {
            $index = strpos($haystack, $needle);
        } else if (is_array($haystack)) {
            $index = array_search($needle, $haystack, false);
        } else if (is_object($haystack) && $haystack instanceof IteratorAggregate) {
            $index = false;

            foreach ($haystack as $i => $item) {
                if ($item == $needle) {
                    $index = $i;
                    break;
                }
            }
        }

        /** @noinspection UnSafeIsSetOverArrayInspection - FP */
        if (isset($index) && $index !== false) {
            return $index;
        }

        return -1;
    }

    /**
     * Escapes commas and asterisks in a string so they are not treated as special characters in
     * [[Db::parseParam()]].
     *
     * @param mixed $value The param value.
     * @return string The escaped param value.
     */
    public function literalFilter($value): string
    {
        return Db::escapeParam((string)$value);
    }

    /**
     * Parses text through Markdown.
     *
     * @param mixed $markdown The markdown text to parse
     * @param string|null $flavor The markdown flavor to use. Can be 'original', 'gfm' (GitHub-Flavored Markdown),
     * 'gfm-comment' (GFM with newlines converted to `<br>`s),
     * or 'extra' (Markdown Extra). Default is 'original'.
     * @param bool $inlineOnly Whether to only parse inline elements, omitting any `<p>` tags.
     * @return string
     */
    public function markdownFilter($markdown, ?string $flavor = null, bool $inlineOnly = false): string
    {
        if ($inlineOnly) {
            return Markdown::processParagraph((string)$markdown, $flavor);
        }

        return Markdown::process((string)$markdown, $flavor);
    }

    /**
     * Merges an array with another one.
     *
     * @param array|Traversable $arr1 An array
     * @param array|Traversable $arr2 An array
     * @param bool $recursive Whether the arrays should be merged recursively using [[\yii\helpers\BaseArrayHelper::merge()]]
     * @return array The merged array
     * @since 3.4.0
     */
    public function mergeFilter($arr1, $arr2, bool $recursive = false): array
    {
        if ($recursive) {
            return ArrayHelper::merge($arr1, $arr2);
        }

        return twig_array_merge($arr1, $arr2);
    }

    /**
     * Duplicates an array and sorts it with [[\craft\helpers\ArrayHelper::multisort()]].
     *
     * @param mixed $array the array to be sorted. The array will be modified after calling this method.
     * @param string|Closure|array $key the key(s) to be sorted by. This refers to a key name of the sub-array
     * elements, a property name of the objects, or an anonymous function returning the values for comparison
     * purpose. The anonymous function signature should be: `function($item)`.
     * To sort by multiple keys, provide an array of keys here.
     * @param int|array $direction the sorting direction. It can be either `SORT_ASC` or `SORT_DESC`.
     * When sorting by multiple keys with different sorting directions, use an array of sorting directions.
     * @param int|array $sortFlag the PHP sort flag. Valid values include
     * `SORT_REGULAR`, `SORT_NUMERIC`, `SORT_STRING`, `SORT_LOCALE_STRING`, `SORT_NATURAL` and `SORT_FLAG_CASE`.
     * Please refer to [PHP manual](https://php.net/manual/en/function.sort.php)
     * for more details. When sorting by multiple keys with different sort flags, use an array of sort flags.
     * @return array the sorted array
     * @throws InvalidArgumentException if the $direction or $sortFlag parameters do not have
     * correct number of elements as that of $key.
     */
    public function multisortFilter($array, $key, $direction = SORT_ASC, $sortFlag = SORT_REGULAR): array
    {
        // Prevent multisort() from modifying the original array
        $array = array_merge($array);
        ArrayHelper::multisort($array, $key, $direction, $sortFlag);
        return $array;
    }

    /**
     * @inheritdoc
     */
    public function getFunctions(): array
    {
        return [
            new TwigFunction('actionUrl', [UrlHelper::class, 'actionUrl']),
            new TwigFunction('alias', [Craft::class, 'getAlias']),
            new TwigFunction('ceil', 'ceil'),
            new TwigFunction('className', 'get_class'),
            new TwigFunction('clone', [$this, 'cloneFunction']),
            new TwigFunction('collect', [$this, 'collectFunction']),
            new TwigFunction('combine', 'array_combine'),
            new TwigFunction('configure', [Craft::class, 'configure']),
            new TwigFunction('cpUrl', [UrlHelper::class, 'cpUrl']),
            new TwigFunction('create', [Craft::class, 'createObject']),
            new TwigFunction('dataUrl', [$this, 'dataUrlFunction']),
            new TwigFunction('date', [$this, 'dateFunction'], ['needs_environment' => true]),
            new TwigFunction('expression', [$this, 'expressionFunction']),
            new TwigFunction('floor', 'floor'),
            new TwigFunction('getenv', [App::class, 'env']),
            new TwigFunction('gql', [$this, 'gqlFunction']),
            new TwigFunction('parseEnv', [App::class, 'parseEnv']),
            new TwigFunction('parseBooleanEnv', [App::class, 'parseBooleanEnv']),
            new TwigFunction('plugin', [$this, 'pluginFunction']),
            new TwigFunction('raw', [TemplateHelper::class, 'raw']),
            new TwigFunction('renderObjectTemplate', [$this, 'renderObjectTemplate']),
            new TwigFunction('seq', [$this, 'seqFunction']),
            new TwigFunction('shuffle', [$this, 'shuffleFunction']),
            new TwigFunction('siteUrl', [UrlHelper::class, 'siteUrl']),
            new TwigFunction('url', [UrlHelper::class, 'url']),

            // HTML generation functions
            new TwigFunction('actionInput', [Html::class, 'actionInput'], ['is_safe' => ['html']]),
            new TwigFunction('attr', [Html::class, 'renderTagAttributes'], ['is_safe' => ['html']]),
            new TwigFunction('csrfInput', [Html::class, 'csrfInput'], ['is_safe' => ['html']]),
            new TwigFunction('failMessageInput', [Html::class, 'failMessageInput'], ['is_safe' => ['html']]),
            new TwigFunction('hiddenInput', [Html::class, 'hiddenInput'], ['is_safe' => ['html']]),
            new TwigFunction('input', [Html::class, 'input'], ['is_safe' => ['html']]),
            new TwigFunction('ol', [Html::class, 'ol'], ['is_safe' => ['html']]),
            new TwigFunction('redirectInput', [Html::class, 'redirectInput'], ['is_safe' => ['html']]),
            new TwigFunction('successMessageInput', [Html::class, 'successMessageInput'], ['is_safe' => ['html']]),
            new TwigFunction('svg', [$this, 'svgFunction'], ['is_safe' => ['html']]),
            new TwigFunction('tag', [$this, 'tagFunction'], ['is_safe' => ['html']]),
            new TwigFunction('ul', [Html::class, 'ul'], ['is_safe' => ['html']]),

            // DOM event functions
            new TwigFunction('head', [$this->view, 'head']),
            new TwigFunction('beginBody', [$this->view, 'beginBody']),
            new TwigFunction('endBody', [$this->view, 'endBody']),
        ];
    }

    /**
     * Returns a clone of the given variable.
     *
     * @param mixed $var
     * @return mixed
     */
    public function cloneFunction($var)
    {
        return clone $var;
    }

    /**
     * Returns a new collection.
     *
     * @param mixed $var
     * @return Collection
     * @since 4.0.0
     */
    public function collectFunction(mixed $var): Collection
    {
        return new Collection($var);
    }

    /**
     * Generates a base64-encoded [data URL](https://developer.mozilla.org/en-US/docs/Web/HTTP/Basics_of_HTTP/Data_URIs) for the given file path or asset.
     *
     * @param string|Asset $file A file path on an asset
     * @param string|null $mimeType The file’s MIME type. If `null` then it will be determined automatically.
     * @return string The data URL
     * @throws InvalidConfigException if `$file` is an invalid file path, or an asset with a missing/invalid volume ID
     * @throws AssetException if a stream could not be created for the asset
     * @since 3.5.13
     */
    public function dataUrlFunction($file, ?string $mimeType = null): string
    {
        if ($file instanceof Asset) {
            return $file->getDataUrl();
        }

        return Html::dataUrl(Craft::getAlias($file), $mimeType);
    }

    /**
     * Converts an input to a [[\DateTime]] instance.
     *
     * @param TwigEnvironment $env
     * @param DateTimeInterface|string|array|null $date A date, or null to use the current time
     * @param DateTimeZone|string|false|null $timezone The target timezone, `null` to use the default, `false` to leave unchanged
     * @return DateTimeInterface
     */
    public function dateFunction(TwigEnvironment $env, $date = null, $timezone = null): DateTimeInterface
    {
        // Support for date/time arrays
        if (is_array($date)) {
            $date = DateTimeHelper::toDateTime($date, false, false);
            if ($date === false) {
                throw new InvalidArgumentException('Invalid date passed to date() function');
            }
        }

        return twig_date_converter($env, $date, $timezone);
    }

    /**
     * @param mixed $expression
     * @param mixed $params
     * @param mixed $config
     * @return Expression
     * @since 3.1.0
     */
    public function expressionFunction($expression, $params = [], $config = []): Expression
    {
        return new Expression($expression, $params, $config);
    }

    /**
     * Executes a GraphQL query against the full schema.
     *
     * @param string $query The GraphQL query
     * @param array|null $variables Query variables
     * @param string|null $operationName The operation name
     * @return array The query result
     * @since 3.3.12
     */
    public function gqlFunction(string $query, ?array $variables = null, ?string $operationName = null): array
    {
        $schema = Gql::createFullAccessSchema();
        return Craft::$app->getGql()->executeQuery($schema, $query, $variables, $operationName);
    }

    /**
     * Returns a plugin instance by its handle.
     *
     * @param string $handle The plugin handle
     * @return PluginInterface|null The plugin, or `null` if it's not installed
     * @since 3.1.0
     */
    public function pluginFunction(string $handle): ?PluginInterface
    {
        return Craft::$app->getPlugins()->getPlugin($handle);
    }

    /**
     * Returns the next number in a given sequence, or the current number in the sequence.
     *
     * @param string $name The sequence name.
     * @param int|null $length The minimum string length that should be returned. (Numbers that are too short will be left-padded with `0`s.)
     * @param bool $next Whether the next number in the sequence should be returned (and the sequence should be incremented).
     * If set to `false`, the current number in the sequence will be returned instead.
     * @return int|string
     * @throws Throwable if reasons
     * @throws Exception
     * @since 3.0.31
     */
    public function seqFunction(string $name, ?int $length = null, bool $next = true)
    {
        if ($next) {
            return Sequence::next($name, $length);
        }
        return Sequence::current($name, $length);
    }

    /**
     * @param string $template
     * @param mixed $object
     * @return string
     */
    public function renderObjectTemplate(string $template, $object): string
    {
        return Craft::$app->getView()->renderObjectTemplate($template, $object);
    }

    /**
     * Shuffles an array.
     *
     * @param array|Traversable $arr
     * @return array
     */
    public function shuffleFunction($arr): array
    {
        if ($arr instanceof Traversable) {
            $arr = iterator_to_array($arr, false);
        } else {
            $arr = array_merge($arr);
        }

        shuffle($arr);

        return $arr;
    }

    /**
     * Returns the contents of a given SVG file.
     *
     * @param string|Asset $svg An SVG asset, a file path, or raw SVG markup
     * @param bool|null $sanitize Whether the SVG should be sanitized of potentially
     * malicious scripts. By default the SVG will only be sanitized if an asset
     * or markup is passed in. (File paths are assumed to be safe.)
     * @param bool|null $namespace Whether class names and IDs within the SVG
     * should be namespaced to avoid conflicts with other elements in the DOM.
     * By default the SVG will only be namespaced if an asset or markup is passed in.
     * @param string|null $class A CSS class name that should be added to the `<svg>` element.
     * (This argument is deprecated. The `|attr` filter should be used instead.)
     * @return string
     */
    public function svgFunction($svg, ?bool $sanitize = null, ?bool $namespace = null, ?string $class = null): string
    {
        if ($svg instanceof Asset) {
            try {
                $svg = $svg->getContents();
            } catch (Throwable $e) {
                Craft::error("Could not get the contents of {$svg->getPath()}: {$e->getMessage()}", __METHOD__);
                Craft::$app->getErrorHandler()->logException($e);
                return '';
            }
        } else if (stripos($svg, '<svg') === false) {
            // No <svg> tag, so it's probably a file path
            try {
                $svg = Craft::getAlias($svg);
            } catch (InvalidArgumentException $e) {
                Craft::error("Could not get the contents of $svg: {$e->getMessage()}", __METHOD__);
                Craft::$app->getErrorHandler()->logException($e);
                return '';
            }
            if (!is_file($svg) || !FileHelper::isSvg($svg)) {
                Craft::warning("Could not get the contents of $svg: The file doesn't exist", __METHOD__);
                return '';
            }
            $svg = file_get_contents($svg);

            // This came from a file path, so pretty good chance that the SVG can be trusted.
            $sanitize = $sanitize ?? false;
            $namespace = $namespace ?? false;
        }

        // Sanitize and namespace the SVG by default
        $sanitize = $sanitize ?? true;
        $namespace = $namespace ?? true;

        // Sanitize?
        if ($sanitize) {
            $svg = Html::sanitizeSvg($svg);
        }

        // Remove the XML declaration
        $svg = preg_replace('/<\?xml.*?\?>\s*/', '', $svg);

        // Namespace class names and IDs
        if ($namespace) {
            $ns = StringHelper::randomString(10);
            $svg = Html::namespaceAttributes($svg, $ns, true);
        }

        if ($class !== null) {
            Craft::$app->getDeprecator()->log('svg()-class', 'The `class` argument of the `svg()` Twig function has been deprecated. The `|attr` filter should be used instead.');
            try {
                $svg = Html::modifyTagAttributes($svg, [
                    'class' => $class,
                ]);
            } catch (InvalidArgumentException $e) {
                Craft::warning('Unable to add a class to the SVG: ' . $e->getMessage(), __METHOD__);
            }
        }

        return $svg;
    }

    /**
     * Generates a complete HTML tag.
     *
     * @param string $type the tag type ('p', 'div', etc.)
     * @param array $attributes the HTML tag attributes in terms of name-value pairs.
     * If `text` is supplied, the value will be HTML-encoded and included as the contents of the tag.
     * If 'html' is supplied, the value will be included as the contents of the tag, without getting encoded.
     * @return string
     * @since 3.3.0
     */
    public function tagFunction(string $type, array $attributes = []): string
    {
        $html = ArrayHelper::remove($attributes, 'html', '');
        $text = ArrayHelper::remove($attributes, 'text');

        if ($text !== null) {
            $html = Html::encode($text);
        }

        return Html::tag($type, $html, $attributes);
    }

    /**
     * Registers global variables.
     */
    public function getGlobals(): array
    {
        $isInstalled = Craft::$app->getIsInstalled();
        $request = Craft::$app->getRequest();
        $generalConfig = Craft::$app->getConfig()->getGeneral();
        $setPasswordRequestPath = $generalConfig->getSetPasswordRequestPath();

        if ($isInstalled && !Craft::$app->getUpdates()->getIsCraftUpdatePending()) {
            /** @noinspection PhpUnhandledExceptionInspection */
            $currentSite = Craft::$app->getSites()->getCurrentSite();

            $currentUser = Craft::$app->getUser()->getIdentity();
            $siteName = Craft::t('site', $currentSite->getName());
            $siteUrl = $currentSite->getBaseUrl();
            $systemName = Craft::$app->getSystemName();
        } else {
            $currentSite = $currentUser = $siteName = $siteUrl = $systemName = null;
        }

        return [
            'craft' => new CraftVariable(),
            'currentSite' => $currentSite,
            'currentUser' => $currentUser,
            'siteName' => $siteName,
            'siteUrl' => $siteUrl,
            'systemName' => $systemName,
            'view' => $this->view,

            'devMode' => YII_DEBUG,
            'SORT_ASC' => SORT_ASC,
            'SORT_DESC' => SORT_DESC,
            'SORT_REGULAR' => SORT_REGULAR,
            'SORT_NUMERIC' => SORT_NUMERIC,
            'SORT_STRING' => SORT_STRING,
            'SORT_LOCALE_STRING' => SORT_LOCALE_STRING,
            'SORT_NATURAL' => SORT_NATURAL,
            'SORT_FLAG_CASE' => SORT_FLAG_CASE,
            'POS_HEAD' => View::POS_HEAD,
            'POS_BEGIN' => View::POS_BEGIN,
            'POS_END' => View::POS_END,
            'POS_READY' => View::POS_READY,
            'POS_LOAD' => View::POS_LOAD,

            'isInstalled' => $isInstalled,
            'loginUrl' => UrlHelper::siteUrl($generalConfig->getLoginPath()),
            'logoutUrl' => UrlHelper::siteUrl($generalConfig->getLogoutPath()),
            'setPasswordUrl' => $setPasswordRequestPath !== null ? UrlHelper::siteUrl($setPasswordRequestPath) : null,
<<<<<<< HEAD
            'now' => new DateTime(null, new DateTimeZone(Craft::$app->getTimeZone())),
=======
            'now' => new DateTime('now', new \DateTimeZone(Craft::$app->getTimeZone())),
>>>>>>> 9c986635
        ];
    }
}<|MERGE_RESOLUTION|>--- conflicted
+++ resolved
@@ -1524,11 +1524,7 @@
             'loginUrl' => UrlHelper::siteUrl($generalConfig->getLoginPath()),
             'logoutUrl' => UrlHelper::siteUrl($generalConfig->getLogoutPath()),
             'setPasswordUrl' => $setPasswordRequestPath !== null ? UrlHelper::siteUrl($setPasswordRequestPath) : null,
-<<<<<<< HEAD
-            'now' => new DateTime(null, new DateTimeZone(Craft::$app->getTimeZone())),
-=======
-            'now' => new DateTime('now', new \DateTimeZone(Craft::$app->getTimeZone())),
->>>>>>> 9c986635
+            'now' => new DateTime('now', new DateTimeZone(Craft::$app->getTimeZone())),
         ];
     }
 }