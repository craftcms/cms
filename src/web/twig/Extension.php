<?php
/**
 * @link https://craftcms.com/
 * @copyright Copyright (c) Pixel & Tonic, Inc.
 * @license https://craftcms.github.io/license/
 */

namespace craft\web\twig;

use Craft;
use craft\base\MissingComponentInterface;
use craft\base\PluginInterface;
use craft\elements\Asset;
use craft\elements\db\ElementQuery;
use craft\helpers\ArrayHelper;
use craft\helpers\DateTimeHelper;
use craft\helpers\Db;
use craft\helpers\FileHelper;
use craft\helpers\Html;
use craft\helpers\Json;
use craft\helpers\Sequence;
use craft\helpers\StringHelper;
use craft\helpers\Template as TemplateHelper;
use craft\helpers\UrlHelper;
use craft\i18n\Locale;
use craft\web\twig\nodevisitors\EventTagAdder;
use craft\web\twig\nodevisitors\EventTagFinder;
use craft\web\twig\nodevisitors\GetAttrAdjuster;
use craft\web\twig\tokenparsers\CacheTokenParser;
use craft\web\twig\tokenparsers\ExitTokenParser;
use craft\web\twig\tokenparsers\HeaderTokenParser;
use craft\web\twig\tokenparsers\HookTokenParser;
use craft\web\twig\tokenparsers\NamespaceTokenParser;
use craft\web\twig\tokenparsers\NavTokenParser;
use craft\web\twig\tokenparsers\PaginateTokenParser;
use craft\web\twig\tokenparsers\RedirectTokenParser;
use craft\web\twig\tokenparsers\RegisterResourceTokenParser;
use craft\web\twig\tokenparsers\RequireAdminTokenParser;
use craft\web\twig\tokenparsers\RequireEditionTokenParser;
use craft\web\twig\tokenparsers\RequireLoginTokenParser;
use craft\web\twig\tokenparsers\RequirePermissionTokenParser;
use craft\web\twig\tokenparsers\SwitchTokenParser;
use craft\web\twig\variables\CraftVariable;
use craft\web\View;
use DateInterval;
use DateTime;
use DateTimeInterface;
use DateTimeZone;
use enshrined\svgSanitize\Sanitizer;
use Twig\Environment as TwigEnvironment;
use Twig\Error\RuntimeError;
use Twig\Extension\AbstractExtension;
use Twig\Extension\GlobalsInterface;
use Twig\Markup;
use Twig\TwigFilter;
use Twig\TwigFunction;
use Twig\TwigTest;
use yii\base\InvalidArgumentException;
use yii\base\InvalidConfigException;
use yii\db\Expression;
use yii\helpers\Markdown;

/**
 * Class Extension
 *
 * @author Pixel & Tonic, Inc. <support@pixelandtonic.com>
 * @since 3.0
 */
class Extension extends AbstractExtension implements GlobalsInterface
{
    // Properties
    // =========================================================================

    /**
     * @var View|null
     */
    protected $view;

    /**
     * @var TwigEnvironment|null
     */
    protected $environment;

    // Public Methods
    // =========================================================================

    /**
     * Constructor
     *
     * @param View $view
     * @param TwigEnvironment $environment
     */
    public function __construct(View $view, TwigEnvironment $environment)
    {
        $this->view = $view;
        $this->environment = $environment;
    }

    /**
     * @inheritdoc
     */
    public function getNodeVisitors()
    {
        return [
            new GetAttrAdjuster(),
            new EventTagFinder(),
            new EventTagAdder(),
        ];
    }

    /**
     * @inheritdoc
     */
    public function getTokenParsers(): array
    {
        return [
            new CacheTokenParser(),
            new ExitTokenParser(),
            new HeaderTokenParser(),
            new HookTokenParser(),
            new RegisterResourceTokenParser('css', 'registerCss', [
                'allowTagPair' => true,
                'allowOptions' => true,
            ]),
            new RegisterResourceTokenParser('js', 'registerJs', [
                'allowTagPair' => true,
                'allowPosition' => true,
                'allowRuntimePosition' => true,
            ]),
            new NamespaceTokenParser(),
            new NavTokenParser(),
            new PaginateTokenParser(),
            new RedirectTokenParser(),
            new RequireAdminTokenParser(),
            new RequireEditionTokenParser(),
            new RequireLoginTokenParser(),
            new RequirePermissionTokenParser(),
            new SwitchTokenParser(),

            // Deprecated tags
            new RegisterResourceTokenParser('includeCss', 'registerCss', [
                'allowTagPair' => true,
                'allowOptions' => true,
                'newCode' => '{% css %}',
            ]),
            new RegisterResourceTokenParser('includeHiResCss', 'registerHiResCss', [
                'allowTagPair' => true,
                'allowOptions' => true,
                'newCode' => '{% css %}',
            ]),
            new RegisterResourceTokenParser('includeCssFile', 'registerCssFile', [
                'allowOptions' => true,
                'newCode' => '{% do view.registerCssFile("/url/to/file.css") %}',
            ]),
            new RegisterResourceTokenParser('includeJs', 'registerJs', [
                'allowTagPair' => true,
                'allowPosition' => true,
                'allowRuntimePosition' => true,
                'newCode' => '{% js %}',
            ]),
            new RegisterResourceTokenParser('includeJsFile', 'registerJsFile', [
                'allowPosition' => true,
                'allowOptions' => true,
                'newCode' => '{% do view.registerJsFile("/url/to/file.js") %}',
            ]),

            new RegisterResourceTokenParser('includecss', 'registerCss', [
                'allowTagPair' => true,
                'allowOptions' => true,
                'newCode' => '{% css %}',
            ]),
            new RegisterResourceTokenParser('includehirescss', 'registerHiResCss', [
                'allowTagPair' => true,
                'allowOptions' => true,
                'newCode' => '{% css %}',
            ]),
            new RegisterResourceTokenParser('includecssfile', 'registerCssFile', [
                'allowOptions' => true,
                'newCode' => '{% do view.registerCssFile("/url/to/file.css") %}',
            ]),
            new RegisterResourceTokenParser('includejs', 'registerJs', [
                'allowTagPair' => true,
                'allowPosition' => true,
                'allowRuntimePosition' => true,
                'newCode' => '{% js %}',
            ]),
            new RegisterResourceTokenParser('includejsfile', 'registerJsFile', [
                'allowPosition' => true,
                'allowOptions' => true,
                'newCode' => '{% do view.registerJsFile("/url/to/file.js") %}',
            ]),
        ];
    }

    /**
     * @inheritdoc
     */
    public function getFilters(): array
    {
        $formatter = Craft::$app->getFormatter();
        $security = Craft::$app->getSecurity();

        return [
            new TwigFilter('ascii', [StringHelper::class, 'toAscii']),
            new TwigFilter('atom', [$this, 'atomFilter'], ['needs_environment' => true]),
            new TwigFilter('camel', [$this, 'camelFilter']),
            new TwigFilter('column', [ArrayHelper::class, 'getColumn']),
            new TwigFilter('currency', [$formatter, 'asCurrency']),
            new TwigFilter('date', [$this, 'dateFilter'], ['needs_environment' => true]),
            new TwigFilter('datetime', [$this, 'datetimeFilter'], ['needs_environment' => true]),
            new TwigFilter('duration', [DateTimeHelper::class, 'humanDurationFromInterval']),
            new TwigFilter('encenc', [$this, 'encencFilter']),
            new TwigFilter('filesize', [$formatter, 'asShortSize']),
<<<<<<< HEAD
            new TwigFilter('filter', 'array_filter'),
            new TwigFilter('filterByValue', [ArrayHelper::class, 'where']),
=======
            new TwigFilter('filter', [$this, 'filterFilter']),
            new TwigFilter('filterByValue', [ArrayHelper::class, 'filterByValue']),
>>>>>>> fa0285f9
            new TwigFilter('group', [$this, 'groupFilter']),
            new TwigFilter('hash', [$security, 'hashData']),
            new TwigFilter('id', [$this->view, 'formatInputId']),
            new TwigFilter('index', [ArrayHelper::class, 'index']),
            new TwigFilter('indexOf', [$this, 'indexOfFilter']),
            new TwigFilter('intersect', 'array_intersect'),
            new TwigFilter('json_encode', [$this, 'jsonEncodeFilter']),
            new TwigFilter('json_decode', [Json::class, 'decode']),
            new TwigFilter('kebab', [$this, 'kebabFilter']),
            new TwigFilter('lcfirst', [$this, 'lcfirstFilter']),
            new TwigFilter('literal', [$this, 'literalFilter']),
            new TwigFilter('markdown', [$this, 'markdownFilter']),
            new TwigFilter('md', [$this, 'markdownFilter']),
            new TwigFilter('multisort', [$this, 'multisortFilter']),
            new TwigFilter('namespace', [$this->view, 'namespaceInputs']),
            new TwigFilter('ns', [$this->view, 'namespaceInputs']),
            new TwigFilter('namespaceInputName', [$this->view, 'namespaceInputName']),
            new TwigFilter('namespaceInputId', [$this->view, 'namespaceInputId']),
            new TwigFilter('number', [$formatter, 'asDecimal']),
            new TwigFilter('parseRefs', [$this, 'parseRefsFilter']),
            new TwigFilter('pascal', [$this, 'pascalFilter']),
            new TwigFilter('percentage', [$formatter, 'asPercent']),
            new TwigFilter('replace', [$this, 'replaceFilter']),
            new TwigFilter('rss', [$this, 'rssFilter'], ['needs_environment' => true]),
            new TwigFilter('snake', [$this, 'snakeFilter']),
            new TwigFilter('time', [$this, 'timeFilter'], ['needs_environment' => true]),
            new TwigFilter('timestamp', [$formatter, 'asTimestamp']),
            new TwigFilter('translate', [$this, 'translateFilter']),
            new TwigFilter('t', [$this, 'translateFilter']),
            new TwigFilter('ucfirst', [$this, 'ucfirstFilter']),
            new TwigFilter('ucwords', 'ucwords'),
            new TwigFilter('unique', 'array_unique'),
            new TwigFilter('values', 'array_values'),
            new TwigFilter('without', [$this, 'withoutFilter']),
            new TwigFilter('withoutKey', [$this, 'withoutKeyFilter']),
        ];
    }

    /**
     * {@inheritdoc}
     */
    public function getTests()
    {
        return [
            new TwigTest('instance of', function($obj, $class) {
                return $obj instanceof $class;
            }),
            new TwigTest('missing', function($obj) {
                return $obj instanceof MissingComponentInterface;
            }),
        ];
    }

    /**
     * Translates the given message.
     *
     * @param mixed $message The message to be translated.
     * @param string|null $category the message category.
     * @param array|null $params The parameters that will be used to replace the corresponding placeholders in the message.
     * @param string|null $language The language code (e.g. `en-US`, `en`). If this is null, the current
     * [[\yii\base\Application::language|application language]] will be used.
     * @return string the translated message.
     */
    public function translateFilter($message, $category = null, $params = null, $language = null): string
    {
        // The front end site doesn't need to specify the category
        /** @noinspection CallableParameterUseCaseInTypeContextInspection */
        if (is_array($category)) {
            /** @noinspection CallableParameterUseCaseInTypeContextInspection */
            $language = $params;
            /** @noinspection CallableParameterUseCaseInTypeContextInspection */
            $params = $category;
            $category = 'site';
        } else if ($category === null) {
            $category = 'site';
        }

        if ($params === null) {
            $params = [];
        }

        try {
            return Craft::t($category, (string)$message, $params, $language);
        } catch (InvalidConfigException $e) {
            return $message;
        }
    }

    /**
     * Uppercases the first character of a multibyte string.
     *
     * @param mixed $string The multibyte string.
     * @return string The string with the first character converted to upercase.
     */
    public function ucfirstFilter($string): string
    {
        return StringHelper::upperCaseFirst((string)$string);
    }

    /**
     * Lowercases the first character of a multibyte string.
     *
     * @param mixed $string The multibyte string.
     * @return string The string with the first character converted to lowercase.
     */
    public function lcfirstFilter($string): string
    {
        return StringHelper::lowercaseFirst((string)$string);
    }

    /**
     * kebab-cases a string.
     *
     * @param mixed $string The string
     * @param string $glue The string used to glue the words together (default is a hyphen)
     * @param bool $lower Whether the string should be lowercased (default is true)
     * @param bool $removePunctuation Whether punctuation marks should be removed (default is true)
     * @return string The kebab-cased string
     */
    public function kebabFilter($string, string $glue = '-', bool $lower = true, bool $removePunctuation = true): string
    {
        return StringHelper::toKebabCase((string)$string, $glue, $lower, $removePunctuation);
    }

    /**
     * camelCases a string.
     *
     * @param mixed $string The string
     * @return string
     */
    public function camelFilter($string): string
    {
        return StringHelper::toCamelCase((string)$string);
    }

    /**
     * PascalCases a string.
     *
     * @param mixed $string The string
     * @return string
     */
    public function pascalFilter($string): string
    {
        return StringHelper::toPascalCase((string)$string);
    }

    /**
     * snake_cases a string.
     *
     * @param mixed $string The string
     * @return string
     */
    public function snakeFilter($string): string
    {
        return StringHelper::toSnakeCase((string)$string);
    }


    /**
     * This method will JSON encode a variable. We're overriding Twig's default implementation to set some stricter
     * encoding options on text/html/xml requests.
     *
     * @param mixed $value The value to JSON encode.
     * @param int|null $options Either null or a bitmask consisting of JSON_HEX_QUOT, JSON_HEX_TAG, JSON_HEX_AMP,
     * JSON_HEX_APOS, JSON_NUMERIC_CHECK, JSON_PRETTY_PRINT, JSON_UNESCAPED_SLASHES,
     * JSON_FORCE_OBJECT
     * @param int $depth The maximum depth
     * @return mixed The JSON encoded value.
     */
    public function jsonEncodeFilter($value, int $options = null, int $depth = 512)
    {
        if ($options === null) {
            if (in_array(Craft::$app->getResponse()->getContentType(), ['text/html', 'application/xhtml+xml'], true)) {
                $options = JSON_HEX_TAG | JSON_HEX_AMP | JSON_HEX_QUOT;
            } else {
                $options = 0;
            }
        }

        return json_encode($value, $options, $depth);
    }

    /**
     * Returns an array without certain values.
     *
     * @param mixed $arr
     * @param mixed $exclude
     * @return array
     */
    public function withoutFilter($arr, $exclude): array
    {
        $arr = (array)$arr;

        if (!is_array($exclude)) {
            $exclude = [$exclude];
        }

        foreach ($exclude as $value) {
            ArrayHelper::removeValue($arr, $value);
        }

        return $arr;
    }

    /**
     * Returns an array without a certain key.
     *
     * @param mixed $arr
     * @param string $key
     * @return array
     */
    public function withoutKeyFilter($arr, string $key): array
    {
        $arr = (array)$arr;
        ArrayHelper::remove($arr, $key);
        return $arr;
    }

    /**
     * Parses a string for reference tags.
     *
     * @param mixed $str
     * @param int|null $siteId
     * @return Markup
     */
    public function parseRefsFilter($str, int $siteId = null): Markup
    {
        $str = Craft::$app->getElements()->parseRefs((string)$str, $siteId);

        return TemplateHelper::raw($str);
    }

    /**
     * Replaces Twig's |replace filter, adding support for passing in separate
     * search and replace arrays.
     *
     * @param mixed $str
     * @param mixed $search
     * @param mixed $replace
     * @return mixed
     */
    public function replaceFilter($str, $search, $replace = null)
    {
        // Are they using the standard Twig syntax?
        if (is_array($search) && $replace === null) {
            return strtr($str, $search);
        }

        // Is this a regular expression?
        if (preg_match('/^\/.+\/[a-zA-Z]*$/', $search)) {
            return preg_replace($search, $replace, $str);
        }

        // Otherwise use str_replace
        return str_replace($search, $replace, $str);
    }

    /**
     * Extending Twig's |date filter so we can run any translations on the output.
     *
     * @param TwigEnvironment $env
     * @param DateTimeInterface|DateInterval|string $date A date
     * @param string|null $format The target format, null to use the default
     * @param DateTimeZone|string|false|null $timezone The target timezone, null to use the default, false to leave unchanged
     * @param string|null $locale The target locale the date should be formatted for. By default the current systme locale will be used.
     * @return mixed|string
     */
    public function dateFilter(TwigEnvironment $env, $date, string $format = null, $timezone = null, string $locale = null)
    {
        if ($date instanceof \DateInterval) {
            return \twig_date_format_filter($env, $date, $format, $timezone);
        }

        // Is this a custom PHP date format?
        if ($format !== null && !in_array($format, [Locale::LENGTH_SHORT, Locale::LENGTH_MEDIUM, Locale::LENGTH_LONG, Locale::LENGTH_FULL], true)) {
            if (strpos($format, 'icu:') === 0) {
                $format = substr($format, 4);
            } else {
                $format = StringHelper::ensureLeft($format, 'php:');
            }
        }

        $date = \twig_date_converter($env, $date, $timezone);
        $formatter = $locale ? (new Locale($locale))->getFormatter() : Craft::$app->getFormatter();
        $fmtTimeZone = $formatter->timeZone;
        $formatter->timeZone = $timezone !== null ? $date->getTimezone()->getName() : $formatter->timeZone;
        $formatted = $formatter->asDate($date, $format);
        $formatter->timeZone = $fmtTimeZone;
        return $formatted;
    }

    /**
     * Converts a date to the Atom format.
     *
     * @param TwigEnvironment $env
     * @param DateTime|DateTimeInterface|string $date A date
     * @param DateTimeZone|string|false|null $timezone The target timezone, null to use the default, false to leave unchanged
     * @return string The formatted date
     */
    public function atomFilter(TwigEnvironment $env, $date, $timezone = null): string
    {
        return \twig_date_format_filter($env, $date, \DateTime::ATOM, $timezone);
    }

    /**
     * Converts a date to the RSS format.
     *
     * @param TwigEnvironment $env
     * @param DateTime|DateTimeInterface|string $date A date
     * @param DateTimeZone|string|false|null $timezone The target timezone, null to use the default, false to leave unchanged
     * @return string The formatted date
     */
    public function rssFilter(TwigEnvironment $env, $date, $timezone = null): string
    {
        return \twig_date_format_filter($env, $date, \DateTime::RSS, $timezone);
    }

    /**
     * Formats the value as a time.
     *
     * @param TwigEnvironment $env
     * @param DateTimeInterface|string $date A date
     * @param string|null $format The target format, null to use the default
     * @param DateTimeZone|string|false|null $timezone The target timezone, null to use the default, false to leave unchanged
     * @param string|null $locale The target locale the date should be formatted for. By default the current systme locale will be used.
     * @return mixed|string
     */
    public function timeFilter(TwigEnvironment $env, $date, string $format = null, $timezone = null, string $locale = null)
    {
        // Is this a custom PHP date format?
        if ($format !== null && !in_array($format, [Locale::LENGTH_SHORT, Locale::LENGTH_MEDIUM, Locale::LENGTH_LONG, Locale::LENGTH_FULL], true)) {
            if (strpos($format, 'icu:') === 0) {
                $format = substr($format, 4);
            } else {
                $format = StringHelper::ensureLeft($format, 'php:');
            }
        }

        $date = \twig_date_converter($env, $date, $timezone);
        $formatter = $locale ? (new Locale($locale))->getFormatter() : Craft::$app->getFormatter();
        $fmtTimeZone = $formatter->timeZone;
        $formatter->timeZone = $timezone !== null ? $date->getTimezone()->getName() : $formatter->timeZone;
        $formatted = $formatter->asTime($date, $format);
        $formatter->timeZone = $fmtTimeZone;
        return $formatted;
    }

    /**
     * Formats the value as a date+time.
     *
     * @param TwigEnvironment $env
     * @param DateTimeInterface|string $date A date
     * @param string|null $format The target format, null to use the default
     * @param DateTimeZone|string|false|null $timezone The target timezone, null to use the default, false to leave unchanged
     * @param string|null $locale The target locale the date should be formatted for. By default the current systme locale will be used.
     * @return mixed|string
     */
    public function datetimeFilter(TwigEnvironment $env, $date, string $format = null, $timezone = null, string $locale = null)
    {
        // Is this a custom PHP date format?
        if ($format !== null && !in_array($format, [Locale::LENGTH_SHORT, Locale::LENGTH_MEDIUM, Locale::LENGTH_LONG, Locale::LENGTH_FULL], true)) {
            if (strpos($format, 'icu:') === 0) {
                $format = substr($format, 4);
            } else {
                $format = StringHelper::ensureLeft($format, 'php:');
            }
        }

        $date = \twig_date_converter($env, $date, $timezone);
        $formatter = $locale ? (new Locale($locale))->getFormatter() : Craft::$app->getFormatter();
        $fmtTimeZone = $formatter->timeZone;
        $formatter->timeZone = $timezone !== null ? $date->getTimezone()->getName() : $formatter->timeZone;
        $formatted = $formatter->asDatetime($date, $format);
        $formatter->timeZone = $fmtTimeZone;
        return $formatted;
    }

    /**
     * Encrypts and base64-encodes a string.
     *
     * @param mixed $str the string
     * @return string
     */
    public function encencFilter($str): string
    {
        return StringHelper::encenc((string)$str);
    }

    /**
     * Filters an array.
     *
     * @param array|\Traversable $arr
     * @param callable|null $arrow
     * @return array|\Traversable
     */
    public function filterFilter($arr, $arrow = null)
    {
        if ($arrow === null) {
            return array_filter($arr);
        }

        return iterator_to_array(twig_array_filter($arr, $arrow));
    }

    /**
     * Groups an array or element query's results by a common property.
     *
     * @param array|\Traversable $arr
     * @param string $item
     * @return array
     * @throws RuntimeError if $arr is not of type array or Traversable
     */
    public function groupFilter($arr, string $item): array
    {
        if ($arr instanceof ElementQuery) {
            Craft::$app->getDeprecator()->log('ElementQuery::getIterator()', 'Looping through element queries directly has been deprecated. Use the all() function to fetch the query results before looping over them.');
            $arr = $arr->all();
        }

        if (!is_array($arr) && !$arr instanceof \Traversable) {
            throw new RuntimeError('Values passed to the |group filter must be of type array or Traversable.');
        }

        $groups = [];

        $template = '{' . $item . '}';

        foreach ($arr as $key => $object) {
            $value = Craft::$app->getView()->renderObjectTemplate($template, $object);
            $groups[$value][] = $object;
        }

        return $groups;
    }

    /**
     * Returns the index of an item in a string or array, or -1 if it cannot be found.
     *
     * @param mixed $haystack
     * @param mixed $needle
     * @return int
     */
    public function indexOfFilter($haystack, $needle): int
    {
        if (is_string($haystack)) {
            $index = strpos($haystack, $needle);
        } else if (is_array($haystack)) {
            $index = array_search($needle, $haystack, false);
        } else if (is_object($haystack) && $haystack instanceof \IteratorAggregate) {
            $index = false;

            foreach ($haystack as $i => $item) {
                if ($item == $needle) {
                    $index = $i;
                    break;
                }
            }
        }

        /** @noinspection UnSafeIsSetOverArrayInspection - FP */
        if (isset($index) && $index !== false) {
            return $index;
        }

        return -1;
    }

    /**
     * Escapes commas and asterisks in a string so they are not treated as special characters in
     * [[Db::parseParam()]].
     *
     * @param mixed $value The param value.
     * @return string The escaped param value.
     */
    public function literalFilter($value): string
    {
        return Db::escapeParam((string)$value);
    }

    /**
     * Parses text through Markdown.
     *
     * @param mixed $markdown The markdown text to parse
     * @param string|null $flavor The markdown flavor to use. Can be 'original', 'gfm' (GitHub-Flavored Markdown),
     * 'gfm-comment' (GFM with newlines converted to `<br>`s),
     * or 'extra' (Markdown Extra). Default is 'original'.
     * @param bool $inlineOnly Whether to only parse inline elements, omitting any `<p>` tags.
     * @return Markup
     */
    public function markdownFilter($markdown, string $flavor = null, bool $inlineOnly = false): Markup
    {
        if ($inlineOnly) {
            $html = Markdown::processParagraph((string)$markdown, $flavor);
        } else {
            $html = Markdown::process((string)$markdown, $flavor);
        }

        return TemplateHelper::raw($html);
    }

    /**
     * Duplicates an array and sorts it with [[\craft\helpers\ArrayHelper::multisort()]].
     *
     * @param mixed $array the array to be sorted. The array will be modified after calling this method.
     * @param string|\Closure|array $key the key(s) to be sorted by. This refers to a key name of the sub-array
     * elements, a property name of the objects, or an anonymous function returning the values for comparison
     * purpose. The anonymous function signature should be: `function($item)`.
     * To sort by multiple keys, provide an array of keys here.
     * @param int|array $direction the sorting direction. It can be either `SORT_ASC` or `SORT_DESC`.
     * When sorting by multiple keys with different sorting directions, use an array of sorting directions.
     * @param int|array $sortFlag the PHP sort flag. Valid values include
     * `SORT_REGULAR`, `SORT_NUMERIC`, `SORT_STRING`, `SORT_LOCALE_STRING`, `SORT_NATURAL` and `SORT_FLAG_CASE`.
     * Please refer to [PHP manual](http://php.net/manual/en/function.sort.php)
     * for more details. When sorting by multiple keys with different sort flags, use an array of sort flags.
     * @return array the sorted array
     * @throws InvalidArgumentException if the $direction or $sortFlag parameters do not have
     * correct number of elements as that of $key.
     */
    public function multisortFilter($array, $key, $direction = SORT_ASC, $sortFlag = SORT_REGULAR): array
    {
        // Prevent multisort() from modifying the original array
        $array = array_merge($array);
        ArrayHelper::multisort($array, $key, $direction, $sortFlag);
        return $array;
    }

    /**
     * @inheritdoc
     */
    public function getFunctions(): array
    {
        return [
            new TwigFunction('alias', [Craft::class, 'getAlias']),
            new TwigFunction('actionInput', [$this, 'actionInputFunction']),
            new TwigFunction('actionUrl', [UrlHelper::class, 'actionUrl']),
            new TwigFunction('attr', [$this, 'attrFunction']),
            new TwigFunction('cpUrl', [UrlHelper::class, 'cpUrl']),
            new TwigFunction('ceil', 'ceil'),
            new TwigFunction('className', 'get_class'),
            new TwigFunction('clone', [$this, 'cloneFunction']),
            new TwigFunction('create', [Craft::class, 'createObject']),
            new TwigFunction('csrfInput', [$this, 'csrfInputFunction']),
            new TwigFunction('expression', [$this, 'expressionFunction']),
            new TwigFunction('floor', 'floor'),
            new TwigFunction('getenv', 'getenv'),
            new TwigFunction('parseEnv', [Craft::class, 'parseEnv']),
            new TwigFunction('plugin', [$this, 'pluginFunction']),
            new TwigFunction('redirectInput', [$this, 'redirectInputFunction']),
            new TwigFunction('renderObjectTemplate', [$this, 'renderObjectTemplate']),
            new TwigFunction('round', [$this, 'roundFunction']),
            new TwigFunction('seq', [$this, 'seqFunction']),
            new TwigFunction('shuffle', [$this, 'shuffleFunction']),
            new TwigFunction('siteUrl', [UrlHelper::class, 'siteUrl']),
            new TwigFunction('svg', [$this, 'svgFunction']),
            new TwigFunction('url', [UrlHelper::class, 'url']),
            // DOM event functions
            new TwigFunction('head', [$this->view, 'head']),
            new TwigFunction('beginBody', [$this->view, 'beginBody']),
            new TwigFunction('endBody', [$this->view, 'endBody']),
            // Deprecated functions
            new TwigFunction('getCsrfInput', [$this, 'getCsrfInput']),
            new TwigFunction('getHeadHtml', [$this, 'getHeadHtml']),
            new TwigFunction('getFootHtml', [$this, 'getFootHtml']),
        ];
    }

    /**
     * Renders HTML tag attributes with [[\craft\helpers\Html::renderTagAttributes()]]
     *
     * @param array $attributes
     * @return Markup
     */
    public function attrFunction(array $config): Markup
    {
        return TemplateHelper::raw(Html::renderTagAttributes($config));
    }

    /**
     * Returns a CSRF input wrapped in a \Twig\Markup object.
     *
     * @return Markup|null
     */
    public function csrfInputFunction()
    {
        $generalConfig = Craft::$app->getConfig()->getGeneral();

        if ($generalConfig->enableCsrfProtection === true) {
            return TemplateHelper::raw('<input type="hidden" name="' . $generalConfig->csrfTokenName . '" value="' . Craft::$app->getRequest()->getCsrfToken() . '">');
        }

        return null;
    }

    /**
     * Returns a clone of the given variable.
     *
     * @param mixed $var
     * @return mixed
     */
    public function cloneFunction($var)
    {
        return clone $var;
    }

    /**
     * @param mixed $expression
     * @param mixed $params
     * @param mixed $config
     * @return Expression
     */
    public function expressionFunction($expression, $params = [], $config = []): Expression
    {
        return new Expression($expression, $params, $config);
    }

    /**
     * Returns a plugin instance by its handle.
     *
     * @param string $handle The plugin handle
     * @return PluginInterface|null The plugin, or `null` if it's not installed
     */
    public function pluginFunction(string $handle)
    {
        return Craft::$app->getPlugins()->getPlugin($handle);
    }

    /**
     * Returns a redirect input wrapped in a \Twig\Markup object.
     *
     * @param string $url The URL to redirect to.
     * @return Markup
     */
    public function redirectInputFunction(string $url): Markup
    {
        return TemplateHelper::raw('<input type="hidden" name="redirect" value="' . Craft::$app->getSecurity()->hashData($url) . '">');
    }

    /**
     * Returns an action input wrapped in a \Twig\Markup object, suitable for use in a front-end form.
     *
     * @param string $actionPath
     * @return Markup
     */
    public function actionInputFunction(string $actionPath): Markup
    {
        return TemplateHelper::raw('<input type="hidden" name="action" value="' . $actionPath . '">');
    }

    /**
     * Rounds the given value.
     *
     * @param int|float $value
     * @param int $precision
     * @param int $mode
     * @return int|float
     * @deprecated in 3.0. Use Twig's |round filter instead.
     */
    public function roundFunction($value, int $precision = 0, int $mode = PHP_ROUND_HALF_UP)
    {
        Craft::$app->getDeprecator()->log('round()', 'The round() function has been deprecated. Use Twig’s |round filter instead.');

        return round($value, $precision, $mode);
    }

    /**
     * Returns the next number in a given sequence, or the current number in the sequence.
     *
     * @param string $name The sequence name.
     * @param int|null $length The minimum string length that should be returned. (Numbers that are too short will be left-padded with `0`s.)
     * @param bool $next Whether the next number in the sequence should be returned (and the sequence should be incremented).
     * If set to `false`, the current number in the sequence will be returned instead.
     * @return integer|string
     * @throws \Throwable if reasons
     * @throws \yii\db\Exception
     */
    public function seqFunction(string $name, int $length = null, bool $next = true)
    {
        if ($next) {
            return Sequence::next($name, $length);
        }
        return Sequence::current($name, $length);
    }

    /**
     * @param string $template
     * @param mixed $object
     * @return string
     */
    public function renderObjectTemplate(string $template, $object): string
    {
        return Craft::$app->getView()->renderObjectTemplate($template, $object);
    }

    /**
     * Shuffles an array.
     *
     * @param mixed $arr
     * @return mixed
     */
    public function shuffleFunction($arr)
    {
        if ($arr instanceof \Traversable) {
            $arr = iterator_to_array($arr, false);
        } else {
            $arr = array_merge($arr);
        }

        shuffle($arr);

        return $arr;
    }

    /**
     * Returns the contents of a given SVG file.
     *
     * @param string|Asset $svg An SVG asset, a file path, or raw SVG markup
     * @param bool|null $sanitize Whether the SVG should be sanitized of potentially
     * malicious scripts. By default the SVG will only be sanitized if an asset
     * or markup is passed in. (File paths are assumed to be safe.)
     * @param bool|null $namespace Whether class names and IDs within the SVG
     * should be namespaced to avoid conflicts with other elements in the DOM.
     * By default the SVG will only be namespaced if an asset or markup is passed in.
     * @param string|null $class A CSS class name that should be added to the `<svg>` element.
     * @return Markup|string
     */
    public function svgFunction($svg, bool $sanitize = null, bool $namespace = null, string $class = null)
    {
        if ($svg instanceof Asset) {
            try {
                $svg = $svg->getContents();
            } catch (\Throwable $e) {
                Craft::error("Could not get the contents of {$svg->getPath()}: {$e->getMessage()}", __METHOD__);
                Craft::$app->getErrorHandler()->logException($e);
                return '';
            }
        } else if (stripos($svg, '<svg') === false) {
            // No <svg> tag, so it's probably a file path
            $svg = Craft::getAlias($svg);
            if (!is_file($svg) || !FileHelper::isSvg($svg)) {
                Craft::warning("Could not get the contents of {$svg}: The file doesn't exist", __METHOD__);
                return '';
            }
            $svg = file_get_contents($svg);

            // This came from a file path, so pretty good chance that the SVG can be trusted.
            $sanitize = $sanitize ?? false;
            $namespace = $namespace ?? false;
        }

        // Sanitize and namespace the SVG by default
        $sanitize = $sanitize ?? true;
        $namespace = $namespace ?? true;

        // Sanitize?
        if ($sanitize) {
            $svg = (new Sanitizer())->sanitize($svg);
            // Remove comments, title & desc
            $svg = preg_replace('/<!--.*?-->\s*/s', '', $svg);
            $svg = preg_replace('/<title>.*?<\/title>\s*/is', '', $svg);
            $svg = preg_replace('/<desc>.*?<\/desc>\s*/is', '', $svg);
        }

        // Remove the XML declaration
        $svg = preg_replace('/<\?xml.*?\?>/', '', $svg);

        // Namespace class names and IDs
        if (
            $namespace && (
                strpos($svg, 'id=') !== false || strpos($svg, 'class=') !== false)
        ) {
            $ns = StringHelper::randomStringWithChars('abcdefghijklmnopqrstuvwxyz', 10) . '-';
            $ids = [];
            $classes = [];
            $svg = preg_replace_callback('/\bid=([\'"])([^\'"]+)\\1/i', function($matches) use ($ns, &$ids) {
                $ids[] = $matches[2];
                return "id={$matches[1]}{$ns}{$matches[2]}{$matches[1]}";
            }, $svg);
            $svg = preg_replace_callback('/\bclass=([\'"])([^\'"]+)\\1/i', function($matches) use ($ns, &$classes) {
                $newClasses = [];
                foreach (preg_split('/\s+/', $matches[2]) as $c) {
                    $classes[] = $c;
                    $newClasses[] = $ns . $c;
                }
                return 'class=' . $matches[1] . implode(' ', $newClasses) . $matches[1];
            }, $svg);
            foreach ($ids as $id) {
                $quotedId = preg_quote($id, '/');
                $svg = preg_replace("/#{$quotedId}\b(?!\-)/", "#{$ns}{$id}", $svg);
            }
            foreach ($classes as $c) {
                $quotedClass = preg_quote($c, '/');
                $svg = preg_replace("/\.{$quotedClass}\b(?!\-)/", ".{$ns}{$c}", $svg);
            }
        }

        if ($class !== null) {
            $svg = preg_replace('/(<svg\b[^>]+\bclass=([\'"])[^\'"]+)(\\2)/i', "$1 {$class}$3", $svg, 1, $count);
            if ($count === 0) {
                $svg = preg_replace('/<svg\b/i', "$0 class=\"{$class}\"", $svg, 1);
            }
        }

        return TemplateHelper::raw($svg);
    }

    /**
     * @inheritdoc
     */
    public function getGlobals(): array
    {
        $isInstalled = Craft::$app->getIsInstalled();
        $request = Craft::$app->getRequest();
        $generalConfig = Craft::$app->getConfig()->getGeneral();

        $globals = [
            'view' => $this->view,

            'devMode' => YII_DEBUG,
            'SORT_ASC' => SORT_ASC,
            'SORT_DESC' => SORT_DESC,
            'SORT_REGULAR' => SORT_REGULAR,
            'SORT_NUMERIC' => SORT_NUMERIC,
            'SORT_STRING' => SORT_STRING,
            'SORT_LOCALE_STRING' => SORT_LOCALE_STRING,
            'SORT_NATURAL' => SORT_NATURAL,
            'SORT_FLAG_CASE' => SORT_FLAG_CASE,
            'POS_HEAD' => View::POS_HEAD,
            'POS_BEGIN' => View::POS_BEGIN,
            'POS_END' => View::POS_END,
            'POS_READY' => View::POS_READY,
            'POS_LOAD' => View::POS_LOAD,

            'isInstalled' => $isInstalled,
            'loginUrl' => UrlHelper::siteUrl($generalConfig->getLoginPath()),
            'logoutUrl' => UrlHelper::siteUrl($generalConfig->getLogoutPath()),
            'now' => new DateTime(null, new \DateTimeZone(Craft::$app->getTimeZone()))
        ];

        $globals['craft'] = new CraftVariable();

        if ($isInstalled && !$request->getIsConsoleRequest() && !Craft::$app->getUpdates()->getIsCraftDbMigrationNeeded()) {
            $globals['currentUser'] = Craft::$app->getUser()->getIdentity();
        } else {
            $globals['currentUser'] = null;
        }

        $templateMode = $this->view->getTemplateMode();

        // CP-only variables
        if ($templateMode === View::TEMPLATE_MODE_CP) {
            $globals['CraftEdition'] = Craft::$app->getEdition();
            $globals['CraftSolo'] = Craft::Solo;
            $globals['CraftPro'] = Craft::Pro;
        }

        // Only set these things when Craft is installed and not being updated
        if ($isInstalled && !Craft::$app->getUpdates()->getIsCraftDbMigrationNeeded()) {
            $globals['systemName'] = Craft::$app->getSystemName();
            /** @noinspection PhpUnhandledExceptionInspection */
            $site = Craft::$app->getSites()->getCurrentSite();
            $globals['currentSite'] = $site;
            $globals['siteName'] = $site->name;
            $globals['siteUrl'] = $site->getBaseUrl();

            // Global sets (site templates only)
            if ($templateMode === View::TEMPLATE_MODE_SITE) {
                foreach (Craft::$app->getGlobals()->getAllSets() as $globalSet) {
                    $globals[$globalSet->handle] = $globalSet;
                }
            }
        } else {
            $globals['systemName'] = null;
            $globals['currentSite'] = null;
            $globals['siteName'] = null;
            $globals['siteUrl'] = null;
        }

        return $globals;
    }

    // Deprecated Methods
    // -------------------------------------------------------------------------

    /**
     * @deprecated in Craft 3.0. Use csrfInput() instead.
     * @return Markup|null
     */
    public function getCsrfInput()
    {
        Craft::$app->getDeprecator()->log('getCsrfInput', 'getCsrfInput() has been deprecated. Use csrfInput() instead.');

        return $this->csrfInputFunction();
    }

    /**
     * @deprecated in Craft 3.0. Use head() instead.
     * @return Markup
     */
    public function getHeadHtml(): Markup
    {
        Craft::$app->getDeprecator()->log('getHeadHtml', 'getHeadHtml() has been deprecated. Use head() instead.');

        ob_start();
        ob_implicit_flush(false);
        $this->view->head();

        return TemplateHelper::raw(ob_get_clean());
    }

    /**
     * @deprecated in Craft 3.0. Use endBody() instead.
     * @return Markup
     */
    public function getFootHtml(): Markup
    {
        Craft::$app->getDeprecator()->log('getFootHtml', 'getFootHtml() has been deprecated. Use endBody() instead.');

        ob_start();
        ob_implicit_flush(false);
        $this->view->endBody();

        return TemplateHelper::raw(ob_get_clean());
    }
}<|MERGE_RESOLUTION|>--- conflicted
+++ resolved
@@ -211,13 +211,8 @@
             new TwigFilter('duration', [DateTimeHelper::class, 'humanDurationFromInterval']),
             new TwigFilter('encenc', [$this, 'encencFilter']),
             new TwigFilter('filesize', [$formatter, 'asShortSize']),
-<<<<<<< HEAD
-            new TwigFilter('filter', 'array_filter'),
+            new TwigFilter('filter', [$this, 'filterFilter']),
             new TwigFilter('filterByValue', [ArrayHelper::class, 'where']),
-=======
-            new TwigFilter('filter', [$this, 'filterFilter']),
-            new TwigFilter('filterByValue', [ArrayHelper::class, 'filterByValue']),
->>>>>>> fa0285f9
             new TwigFilter('group', [$this, 'groupFilter']),
             new TwigFilter('hash', [$security, 'hashData']),
             new TwigFilter('id', [$this->view, 'formatInputId']),
