<?php
/**
 * @link https://craftcms.com/
 * @copyright Copyright (c) Pixel & Tonic, Inc.
 * @license https://craftcms.github.io/license/
 */

namespace craft\web\twig;

use CommerceGuys\Addressing\Formatter\FormatterInterface;
use Countable;
use Craft;
use craft\base\ElementInterface;
use craft\base\MissingComponentInterface;
use craft\base\PluginInterface;
use craft\elements\Address;
use craft\elements\Asset;
use craft\elements\User;
use craft\errors\AssetException;
use craft\helpers\App;
use craft\helpers\ArrayHelper;
use craft\helpers\DateTimeHelper;
use craft\helpers\Db;
use craft\helpers\Gql;
use craft\helpers\Html;
use craft\helpers\HtmlPurifier;
use craft\helpers\Json;
use craft\helpers\MoneyHelper;
use craft\helpers\Sequence;
use craft\helpers\StringHelper;
use craft\helpers\Template as TemplateHelper;
use craft\helpers\UrlHelper;
use craft\i18n\Locale;
use craft\web\twig\nodevisitors\EventTagAdder;
use craft\web\twig\nodevisitors\EventTagFinder;
use craft\web\twig\nodevisitors\GetAttrAdjuster;
use craft\web\twig\nodevisitors\Profiler;
use craft\web\twig\tokenparsers\CacheTokenParser;
use craft\web\twig\tokenparsers\DdTokenParser;
use craft\web\twig\tokenparsers\DeprecatedTokenParser;
use craft\web\twig\tokenparsers\ExitTokenParser;
use craft\web\twig\tokenparsers\HeaderTokenParser;
use craft\web\twig\tokenparsers\HookTokenParser;
use craft\web\twig\tokenparsers\NamespaceTokenParser;
use craft\web\twig\tokenparsers\NavTokenParser;
use craft\web\twig\tokenparsers\PaginateTokenParser;
use craft\web\twig\tokenparsers\RedirectTokenParser;
use craft\web\twig\tokenparsers\RegisterResourceTokenParser;
use craft\web\twig\tokenparsers\RequireAdminTokenParser;
use craft\web\twig\tokenparsers\RequireEditionTokenParser;
use craft\web\twig\tokenparsers\RequireGuestTokenParser;
use craft\web\twig\tokenparsers\RequireLoginTokenParser;
use craft\web\twig\tokenparsers\RequirePermissionTokenParser;
use craft\web\twig\tokenparsers\SwitchTokenParser;
use craft\web\twig\tokenparsers\TagTokenParser;
use craft\web\twig\variables\CraftVariable;
use craft\web\View;
use DateInterval;
use DateTime;
use DateTimeInterface;
use DateTimeZone;
use Illuminate\Support\Collection;
use IteratorAggregate;
use Money\Money;
use Throwable;
use Traversable;
use Twig\Environment as TwigEnvironment;
use Twig\Error\RuntimeError;
use Twig\Extension\AbstractExtension;
use Twig\Extension\GlobalsInterface;
use Twig\TwigFilter;
use Twig\TwigFunction;
use Twig\TwigTest;
use yii\base\InvalidArgumentException;
use yii\base\InvalidConfigException;
use yii\db\Exception;
use yii\db\Expression;
use yii\db\QueryInterface;
use yii\helpers\Markdown;
use function twig_date_converter;
use function twig_date_format_filter;

/**
 * Class Extension
 *
 * @author Pixel & Tonic, Inc. <support@pixelandtonic.com>
 * @since 3.0.0
 */
class Extension extends AbstractExtension implements GlobalsInterface
{
    /**
     * @var View|null
     */
    protected ?View $view = null;

    /**
     * @var TwigEnvironment|null
     */
    protected ?TwigEnvironment $environment = null;

    /**
     * Constructor
     *
     * @param View $view
     * @param TwigEnvironment $environment
     */
    public function __construct(View $view, TwigEnvironment $environment)
    {
        $this->view = $view;
        $this->environment = $environment;
    }

    /**
     * @inheritdoc
     */
    public function getNodeVisitors(): array
    {
        return [
            new Profiler(),
            new GetAttrAdjuster(),
            new EventTagFinder(),
            new EventTagAdder(),
        ];
    }

    /**
     * @inheritdoc
     */
    public function getTokenParsers(): array
    {
        return [
            new CacheTokenParser(),
            new DeprecatedTokenParser(),
            new DdTokenParser(),
            new ExitTokenParser(),
            new HeaderTokenParser(),
            new HookTokenParser(),
            new RegisterResourceTokenParser('css', TemplateHelper::class . '::css', [
                'allowTagPair' => true,
                'allowOptions' => true,
            ]),
            new RegisterResourceTokenParser('html', 'Craft::$app->getView()->registerHtml', [
                'allowTagPair' => true,
                'allowPosition' => true,
            ]),
            new RegisterResourceTokenParser('js', TemplateHelper::class . '::js', [
                'allowTagPair' => true,
                'allowPosition' => true,
                'allowRuntimePosition' => true,
                'allowOptions' => true,
            ]),
            new RegisterResourceTokenParser('script', 'Craft::$app->getView()->registerScript', [
                'allowTagPair' => true,
                'allowPosition' => true,
                'allowOptions' => true,
                'defaultPosition' => View::POS_END,
            ]),
            new NamespaceTokenParser(),
            new NavTokenParser(),
            new PaginateTokenParser(),
            new RedirectTokenParser(),
            new RequireAdminTokenParser(),
            new RequireEditionTokenParser(),
            new RequireLoginTokenParser(),
            new RequireGuestTokenParser(),
            new RequirePermissionTokenParser(),
            new SwitchTokenParser(),
            new TagTokenParser(),
        ];
    }

    /**
     * @inheritdoc
     */
    public function getFilters(): array
    {
        $security = Craft::$app->getSecurity();

        return [
            new TwigFilter('address', [$this, 'addressFilter'], ['is_safe' => ['html']]),
            new TwigFilter('append', [$this, 'appendFilter'], ['is_safe' => ['html']]),
            new TwigFilter('ascii', [StringHelper::class, 'toAscii']),
            new TwigFilter('atom', [$this, 'atomFilter'], ['needs_environment' => true]),
            new TwigFilter('attr', [$this, 'attrFilter'], ['is_safe' => ['html']]),
            new TwigFilter('boolean', 'boolval'),
            new TwigFilter('camel', [$this, 'camelFilter']),
            new TwigFilter('column', [ArrayHelper::class, 'getColumn']),
            new TwigFilter('contains', [ArrayHelper::class, 'contains']),
            new TwigFilter('currency', [$this, 'currencyFilter']),
            new TwigFilter('date', [$this, 'dateFilter'], ['needs_environment' => true]),
            new TwigFilter('datetime', [$this, 'datetimeFilter'], ['needs_environment' => true]),
            new TwigFilter('diff', 'array_diff'),
            new TwigFilter('duration', [DateTimeHelper::class, 'humanDuration']),
            new TwigFilter('encenc', [$this, 'encencFilter']),
            new TwigFilter('explodeClass', [Html::class, 'explodeClass']),
            new TwigFilter('explodeStyle', [Html::class, 'explodeStyle']),
            new TwigFilter('filesize', [$this, 'filesizeFilter']),
            new TwigFilter('filter', [$this, 'filterFilter'], ['needs_environment' => true]),
            new TwigFilter('filterByValue', [ArrayHelper::class, 'where'], ['deprecated' => '3.5.0', 'alternative' => 'where']),
            new TwigFilter('group', [$this, 'groupFilter']),
            new TwigFilter('hash', [$security, 'hashData']),
            new TwigFilter('httpdate', [$this, 'httpdateFilter'], ['needs_environment' => true]),
            new TwigFilter('id', [Html::class, 'id']),
            new TwigFilter('index', [ArrayHelper::class, 'index']),
            new TwigFilter('indexOf', [$this, 'indexOfFilter']),
            new TwigFilter('integer', 'intval'),
            new TwigFilter('intersect', 'array_intersect'),
            new TwigFilter('float', 'floatval'),
            new TwigFilter('json_encode', [$this, 'jsonEncodeFilter']),
            new TwigFilter('json_decode', [Json::class, 'decode']),
            new TwigFilter('kebab', [$this, 'kebabFilter']),
            new TwigFilter('length', [$this, 'lengthFilter'], ['needs_environment' => true]),
            new TwigFilter('lcfirst', [$this, 'lcfirstFilter']),
            new TwigFilter('literal', [$this, 'literalFilter']),
            new TwigFilter('markdown', [$this, 'markdownFilter'], ['is_safe' => ['html']]),
            new TwigFilter('md', [$this, 'markdownFilter'], ['is_safe' => ['html']]),
            new TwigFilter('merge', [$this, 'mergeFilter']),
            new TwigFilter('money', [$this, 'moneyFilter']),
            new TwigFilter('multisort', [$this, 'multisortFilter']),
            new TwigFilter('namespace', [$this->view, 'namespaceInputs'], ['is_safe' => ['html']]),
            new TwigFilter('namespaceAttributes', [Html::class, 'namespaceAttributes'], ['is_safe' => ['html']]),
            new TwigFilter('ns', [$this->view, 'namespaceInputs'], ['is_safe' => ['html']]),
            new TwigFilter('namespaceInputName', [$this->view, 'namespaceInputName']),
            new TwigFilter('namespaceInputId', [$this->view, 'namespaceInputId']),
            new TwigFilter('number', [$this, 'numberFilter']),
            new TwigFilter('parseAttr', [$this, 'parseAttrFilter']),
            new TwigFilter('parseRefs', [$this, 'parseRefsFilter'], ['is_safe' => ['html']]),
            new TwigFilter('pascal', [$this, 'pascalFilter']),
            new TwigFilter('percentage', [$this, 'percentageFilter']),
            new TwigFilter('prepend', [$this, 'prependFilter'], ['is_safe' => ['html']]),
            new TwigFilter('purify', [$this, 'purifyFilter'], ['is_safe' => ['html']]),
            new TwigFilter('push', [$this, 'pushFilter']),
            new TwigFilter('removeClass', [$this, 'removeClassFilter'], ['is_safe' => ['html']]),
            new TwigFilter('replace', [$this, 'replaceFilter']),
            new TwigFilter('rss', [$this, 'rssFilter'], ['needs_environment' => true]),
            new TwigFilter('snake', [$this, 'snakeFilter']),
            new TwigFilter('string', 'strval'),
            new TwigFilter('time', [$this, 'timeFilter'], ['needs_environment' => true]),
            new TwigFilter('timestamp', [$this, 'timestampFilter']),
            new TwigFilter('translate', [$this, 'translateFilter']),
            new TwigFilter('truncate', [$this, 'truncateFilter']),
            new TwigFilter('t', [$this, 'translateFilter']),
            new TwigFilter('ucfirst', [$this, 'ucfirstFilter']),
            new TwigFilter('ucwords', [$this, 'ucwordsFilter'], ['needs_environment' => true]),
            new TwigFilter('unique', 'array_unique'),
            new TwigFilter('unshift', [$this, 'unshiftFilter']),
            new TwigFilter('values', 'array_values'),
            new TwigFilter('where', [ArrayHelper::class, 'where']),
            new TwigFilter('widont', [$this, 'widontFilter'], ['is_safe' => ['html']]),
            new TwigFilter('without', [$this, 'withoutFilter']),
            new TwigFilter('withoutKey', [$this, 'withoutKeyFilter']),
        ];
    }

    /**
     * @inheritdoc
     */
    public function getTests(): array
    {
        return [
            new TwigTest('array', function($obj): bool {
                return is_array($obj);
            }),
            new TwigTest('boolean', function($obj): bool {
                return is_bool($obj);
            }),
            new TwigTest('callable', function($obj): bool {
                return is_callable($obj);
            }),
            new TwigTest('countable', function($obj): bool {
                if (!function_exists('is_countable')) {
                    return is_array($obj) || $obj instanceof Countable;
                }
                return is_countable($obj);
            }),
            new TwigTest('float', function($obj): bool {
                return is_float($obj);
            }),
            new TwigTest('instance of', function($obj, $class) {
                return $obj instanceof $class;
            }),
            new TwigTest('integer', function($obj): bool {
                return is_int($obj);
            }),
            new TwigTest('missing', function($obj) {
                return $obj instanceof MissingComponentInterface;
            }),
            new TwigTest('numeric', function($obj): bool {
                return is_numeric($obj);
            }),
            new TwigTest('object', function($obj): bool {
                return is_object($obj);
            }),
            new TwigTest('resource', function($obj): bool {
                return is_resource($obj);
            }),
            new TwigTest('scalar', function($obj): bool {
                return is_scalar($obj);
            }),
            new TwigTest('string', function($obj): bool {
                return is_string($obj);
            }),
        ];
    }

    /**
     * @param Address|null $address
     * @param array $options
     * @param FormatterInterface|null $formatter
     * @return string
     * @since 4.0.0
     */
    public function addressFilter(?Address $address, array $options = [], FormatterInterface $formatter = null): string
    {
        if ($address === null) {
            return '';
        }

        return Craft::$app->getAddresses()->formatAddress($address, $options, $formatter);
    }

    /**
     * Outputs a value from a Money object.
     *
     * @param Money|null $money
     * @param string|null $formatLocale
     * @return string|null
     */
    public function moneyFilter(?Money $money, ?string $formatLocale = null): ?string
    {
        if ($money === null) {
            return null;
        }

        return MoneyHelper::toString($money, $formatLocale);
    }

    /**
     * Translates the given message.
     *
     * @param mixed $message The message to be translated.
     * @param string|array|null $category the message category.
     * @param array|string|null $params The parameters that will be used to replace the corresponding placeholders in the message.
     * @param string|null $language The language code (e.g. `en-US`, `en`). If this is null, the current
     * [[\yii\base\Application::language|application language]] will be used.
     * @return string the translated message.
     */
    public function translateFilter(mixed $message, mixed $category = null, mixed $params = null, ?string $language = null): string
    {
        // The front end site doesn't need to specify the category
        /** @noinspection CallableParameterUseCaseInTypeContextInspection */
        if (is_array($category)) {
            /** @noinspection CallableParameterUseCaseInTypeContextInspection */
            $language = $params;
            /** @noinspection CallableParameterUseCaseInTypeContextInspection */
            $params = $category;
            $category = 'site';
        } elseif ($category === null) {
            $category = 'site';
        }

        if ($params === null) {
            $params = [];
        }

        try {
            return Craft::t($category, (string)$message, $params, $language);
        } catch (InvalidConfigException) {
            return $message;
        }
    }

    /**
     * Truncates the string to a given length, while ensuring that it does not split words.
     *
     * @param string $string The string to truncate
     * @param int $length The maximum number of characters for the truncated string
     * @param string $suffix The string that should be appended to `$string`, if it must be truncated
     * @param bool $splitSingleWord Whether to split up `$string` if it only contains one word
     * @return string The truncated string
     * @since 3.5.10
     */
    public function truncateFilter(string $string, int $length, string $suffix = '…', bool $splitSingleWord = true): string
    {
        // Override default behavior where the substring would be returned in this case
        if ($string === '' || $length <= 0) {
            return $string;
        }

        return StringHelper::safeTruncate($string, $length, $suffix, $splitSingleWord);
    }

    /**
     * Uppercases the first character of a multibyte string.
     *
     * @param mixed $string The multibyte string.
     * @return string The string with the first character converted to upercase.
     */
    public function ucfirstFilter(mixed $string): string
    {
        return StringHelper::upperCaseFirst((string)$string);
    }

    /**
     * Uppercases the first character of each word in a string.
     *
     * @param TwigEnvironment $env
     * @param string $string
     * @return string
     */
    public function ucwordsFilter(TwigEnvironment $env, string $string): string
    {
        Craft::$app->getDeprecator()->log('ucwords', 'The `|ucwords` filter has been deprecated. Use `|title` instead.');
        $charset = $env->getCharset();
        if ($charset) {
            return mb_convert_case($string, MB_CASE_TITLE, $charset);
        }
        return ucwords(strtolower($string));
    }

    /**
     * Lowercases the first character of a multibyte string.
     *
     * @param mixed $string The multibyte string.
     * @return string The string with the first character converted to lowercase.
     */
    public function lcfirstFilter(mixed $string): string
    {
        return StringHelper::lowercaseFirst((string)$string);
    }

    /**
     * kebab-cases a string.
     *
     * @param mixed $string The string
     * @param string $glue The string used to glue the words together (default is a hyphen)
     * @param bool $lower Whether the string should be lowercased (default is true)
     * @param bool $removePunctuation Whether punctuation marks should be removed (default is true)
     * @return string The kebab-cased string
     */
    public function kebabFilter(mixed $string, string $glue = '-', bool $lower = true, bool $removePunctuation = true): string
    {
        return StringHelper::toKebabCase((string)$string, $glue, $lower, $removePunctuation);
    }

    /**
     * camelCases a string.
     *
     * @param mixed $string The string
     * @return string
     */
    public function camelFilter(mixed $string): string
    {
        return StringHelper::toCamelCase((string)$string);
    }

    /**
     * PascalCases a string.
     *
     * @param mixed $string The string
     * @return string
     */
    public function pascalFilter(mixed $string): string
    {
        return StringHelper::toPascalCase((string)$string);
    }

    /**
     * snake_cases a string.
     *
     * @param mixed $string The string
     * @return string
     */
    public function snakeFilter(mixed $string): string
    {
        return StringHelper::toSnakeCase((string)$string);
    }

    /**
     * Formats the value as a currency number.
     *
     * @param mixed $value
     * @param string|null $currency
     * @param array $options
     * @param array $textOptions
     * @param bool $stripZeros
     * @return string
     * @since 3.6.0
     */
    public function currencyFilter(mixed $value, ?string $currency = null, array $options = [], array $textOptions = [], bool $stripZeros = false): string
    {
        if ($value === null || $value === '') {
            return '';
        }

        try {
            return Craft::$app->getFormatter()->asCurrency($value, $currency, $options, $textOptions, $stripZeros);
        } catch (InvalidArgumentException) {
            return $value;
        }
    }

    /**
     * Formats the value in bytes as a size in human readable form for example `12 kB`.
     *
     * @param mixed $value
     * @param int|null $decimals
     * @param array $options
     * @param array $textOptions
     * @return string
     * @since 3.6.0
     */
    public function filesizeFilter(mixed $value, ?int $decimals = null, array $options = [], array $textOptions = []): string
    {
        if ($value === null || $value === '') {
            return '';
        }

        try {
            return Craft::$app->getFormatter()->asShortSize($value, $decimals, $options, $textOptions);
        } catch (InvalidArgumentException) {
            return $value;
        }
    }

    /**
     * Formats the value as a decimal number.
     *
     * @param mixed $value
     * @param int|null $decimals
     * @param array $options
     * @param array $textOptions
     * @return string
     * @since 3.6.0
     */
    public function numberFilter(mixed $value, ?int $decimals = null, array $options = [], array $textOptions = []): string
    {
        if ($value === null || $value === '') {
            return '';
        }

        try {
            return Craft::$app->getFormatter()->asDecimal($value, $decimals, $options, $textOptions);
        } catch (InvalidArgumentException) {
            return $value;
        }
    }

    /**
     * Formats the value as a percent number with "%" sign.
     *
     * @param mixed $value
     * @param int|null $decimals
     * @param array $options
     * @param array $textOptions
     * @return string
     * @since 3.6.0
     */
    public function percentageFilter(mixed $value, ?int $decimals = null, array $options = [], array $textOptions = []): string
    {
        if ($value === null || $value === '') {
            return '';
        }

        try {
            return Craft::$app->getFormatter()->asPercent($value, $decimals, $options, $textOptions);
        } catch (InvalidArgumentException) {
            return $value;
        }
    }

    /**
     * Formats the value as a human-readable timestamp.
     *
     * @param mixed $value
     * @param string|null $format
     * @param bool $withPreposition
     * @return string
     * @since 3.6.0
     */
    public function timestampFilter(mixed $value, ?string $format = null, bool $withPreposition = false): string
    {
        if ($value === null || $value === '') {
            return '';
        }

        try {
            return Craft::$app->getFormatter()->asTimestamp($value, $format, $withPreposition);
        } catch (InvalidArgumentException) {
            return $value;
        }
    }

    /**
     * This method will JSON encode a variable. We're overriding Twig's default implementation to set some stricter
     * encoding options on text/html/xml requests.
     *
     * @param mixed $value The value to JSON encode.
     * @param int|null $options Either null or a bitmask consisting of JSON_HEX_QUOT, JSON_HEX_TAG, JSON_HEX_AMP,
     * JSON_HEX_APOS, JSON_NUMERIC_CHECK, JSON_PRETTY_PRINT, JSON_UNESCAPED_SLASHES,
     * JSON_FORCE_OBJECT
     * @param int $depth The maximum depth
     * @return string|false The JSON encoded value.
     */
    public function jsonEncodeFilter(mixed $value, ?int $options = null, int $depth = 512): string|false
    {
        if ($options === null) {
            if (
                !Craft::$app->getRequest()->getIsConsoleRequest() &&
                in_array(Craft::$app->getResponse()->getContentType(), ['text/html', 'application/xhtml+xml'], true)
            ) {
                $options = JSON_HEX_TAG | JSON_HEX_AMP | JSON_HEX_QUOT;
            } else {
                $options = 0;
            }
        }

        return json_encode($value, $options, $depth);
    }

    /**
     * Inserts a non-breaking space between the last two words of a string.
     *
     * @param string $string
     * @return string
     * @since 3.7.0
     */
    public function widontFilter(string $string): string
    {
        return Html::widont($string);
    }

    /**
     * Returns an array without certain values.
     *
     * @param mixed $arr
     * @param mixed $exclude
     * @param bool $strict
     * @return array
     */
    public function withoutFilter(mixed $arr, mixed $exclude, bool $strict = false): array
    {
        $arr = (array)$arr;

        if (!is_array($exclude)) {
            $exclude = [$exclude];
        }

        foreach ($exclude as $value) {
            ArrayHelper::removeValue($arr, $value, $strict);
        }

        return $arr;
    }

    /**
     * Returns an array without a certain key.
     *
     * @param mixed $arr
     * @param string|string[] $key
     * @return array
     * @since 3.2.0
     */
    public function withoutKeyFilter(mixed $arr, array|string $key): array
    {
        $arr = (array)$arr;

        if (!is_array($key)) {
            $key = [$key];
        }

        foreach ($key as $k) {
            ArrayHelper::remove($arr, $k);
        }

        return $arr;
    }

    /**
     * Parses an HTML tag to find its attributes.
     *
     * @param string $tag The HTML tag to parse
     * @return array The parsed HTML tag attributes
     * @throws InvalidArgumentException if `$tag` doesn't contain a valid HTML tag
     * @since 3.4.0
     */
    public function parseAttrFilter(string $tag): array
    {
        try {
            return Html::parseTagAttributes($tag, 0, $start, $end, true);
        } catch (InvalidArgumentException $e) {
            Craft::warning($e->getMessage(), __METHOD__);
            return [];
        }
    }

    /**
     * Parses a string for reference tags.
     *
     * @param mixed $str
     * @param int|null $siteId
     * @return string
     */
    public function parseRefsFilter(mixed $str, ?int $siteId = null): string
    {
        return Craft::$app->getElements()->parseRefs((string)$str, $siteId);
    }

    /**
     * Prepends HTML to the beginning of given tag.
     *
     * @param string $tag The HTML tag that `$html` should be prepended to
     * @param string $html The HTML to prepend to `$tag`.
     * @param string|null $ifExists What to do if `$tag` already contains a child of the same type as the element
     * defined by `$html`. Set to `'keep'` if no action should be taken, or `'replace'` if it should be replaced
     * by `$tag`.
     * @return string The modified HTML
     * @since 3.3.0
     */
    public function prependFilter(string $tag, string $html, ?string $ifExists = null): string
    {
        try {
            return Html::prependToTag($tag, $html, $ifExists);
        } catch (InvalidArgumentException $e) {
            Craft::warning($e->getMessage(), __METHOD__);
            return $tag;
        }
    }

    /**
     * Purifies the given HTML using HTML Purifier.
     *
     * @param string $html The HTML to be purified
     * @param string|array|null $config The HTML Purifier config. This can either be the name of a JSON file within
     * `config/htmlpurifier/` (sans `.json` extension) or a config array.
     * @return string The purified HTML
     * @since 3.4.0
     */
    public function purifyFilter(string $html, array|string|null $config = null): string
    {
        if (is_string($config)) {
            $path = Craft::$app->getPath()->getConfigPath() . DIRECTORY_SEPARATOR . 'htmlpurifier' .
                DIRECTORY_SEPARATOR . $config . '.json';
            $config = null;
            if (!is_file($path)) {
                Craft::warning("No HTML Purifier config found at $path.");
            } else {
                try {
                    $config = Json::decode(file_get_contents($path));
                } catch (InvalidArgumentException) {
                    Craft::warning("Invalid HTML Purifier config at $path.");
                }
            }
        }

        return HtmlPurifier::process($html, $config);
    }

    /**
     * Pushes one or more items onto the end of an array.
     *
     * @param array $array
     * @return array
     * @since 3.5.0
     */
    public function pushFilter(array $array): array
    {
        $args = func_get_args();
        array_shift($args);
        array_push($array, ...$args);
        return $array;
    }

    /**
     * Prepends one or more items to the beginning of an array.
     *
     * @param array $array
     * @return array
     * @since 3.5.0
     */
    public function unshiftFilter(array $array): array
    {
        $args = func_get_args();
        array_shift($args);
        array_unshift($array, ...$args);
        return $array;
    }

    /**
     * Removes a class (or classes) from the given HTML tag.
     *
     * @param string $tag The HTML tag to modify
     * @param string|string[] $class
     * @return string The modified HTML tag
     * @since 3.7.0
     */
    public function removeClassFilter(string $tag, array|string $class): string
    {
        try {
            $oldClasses = Html::parseTagAttributes($tag)['class'] ?? [];
            $newClasses = array_filter($oldClasses, function(string $oldClass) use ($class) {
                return is_string($class) ? $oldClass !== $class : !in_array($oldClass, $class, true);
            });

            $newTag = Html::modifyTagAttributes($tag, ['class' => false]);
            if (!empty($newClasses)) {
                $newTag = Html::modifyTagAttributes($newTag, ['class' => $newClasses]);
            }
            return $newTag;
        } catch (InvalidArgumentException $e) {
            Craft::warning($e->getMessage(), __METHOD__);
            return $tag;
        }
    }

    /**
     * Replaces Twig's |replace filter, adding support for passing in separate
     * search and replace arrays.
     *
     * @param mixed $str
     * @param mixed $search
     * @param mixed $replace
     * @return mixed
     */
    public function replaceFilter(mixed $str, mixed $search, mixed $replace = null): mixed
    {
        // Are they using the standard Twig syntax?
        if (is_array($search) && $replace === null) {
            return strtr($str, $search);
        }

        // Is this a regular expression?
        if (preg_match('/^\/.+\/[a-zA-Z]*$/', $search)) {
            return preg_replace($search, $replace, $str);
        }

        // Otherwise use str_replace
        return str_replace($search, $replace, $str);
    }

    /**
     * Extending Twig's |date filter so we can run any translations on the output.
     *
     * @param TwigEnvironment $env
     * @param DateTimeInterface|DateInterval|string $date A date
     * @param string|null $format The target format, null to use the default
     * @param DateTimeZone|string|false|null $timezone The target timezone, null to use the default, false to leave unchanged
     * @param string|null $locale The target locale the date should be formatted for. By default the current system locale will be used.
     * @return string
     */
    public function dateFilter(TwigEnvironment $env, mixed $date, ?string $format = null, mixed $timezone = null, ?string $locale = null): string
    {
        if ($date instanceof DateInterval) {
            return twig_date_format_filter($env, $date, $format, $timezone);
        }

        // Is this a custom PHP date format?
        if ($format !== null && !in_array($format, [Locale::LENGTH_SHORT, Locale::LENGTH_MEDIUM, Locale::LENGTH_LONG, Locale::LENGTH_FULL], true)) {
            if (str_starts_with($format, 'icu:')) {
                $format = substr($format, 4);
            } else {
                $format = StringHelper::ensureLeft($format, 'php:');
            }
        }

        $date = twig_date_converter($env, $date, $timezone);
        $formatter = $locale ? (new Locale($locale))->getFormatter() : Craft::$app->getFormatter();
        $fmtTimeZone = $formatter->timeZone;
        $formatter->timeZone = $timezone !== null ? $date->getTimezone()->getName() : $formatter->timeZone;
        $formatted = $formatter->asDate(DateTime::createFromInterface($date), $format);
        $formatter->timeZone = $fmtTimeZone;
        return $formatted;
    }

    /**
     * Appends HTML to the end of the given tag.
     *
     * @param string $tag The HTML tag that `$html` should be appended to
     * @param string $html The HTML to append to `$tag`.
     * @param string|null $ifExists What to do if `$tag` already contains a child of the same type as the element
     * defined by `$html`. Set to `'keep'` if no action should be taken, or `'replace'` if it should be replaced
     * by `$tag`.
     * @return string The modified HTML
     * @since 3.3.0
     */
    public function appendFilter(string $tag, string $html, ?string $ifExists = null): string
    {
        try {
            return Html::appendToTag($tag, $html, $ifExists);
        } catch (InvalidArgumentException $e) {
            Craft::warning($e->getMessage(), __METHOD__);
            return $tag;
        }
    }

    /**
     * Converts a date to the Atom format.
     *
     * @param TwigEnvironment $env
     * @param DateTime|DateTimeInterface|string $date A date
     * @param DateTimeZone|string|false|null $timezone The target timezone, null to use the default, false to leave unchanged
     * @return string The formatted date
     */
    public function atomFilter(TwigEnvironment $env, mixed $date, mixed $timezone = null): string
    {
        return twig_date_format_filter($env, $date, DateTime::ATOM, $timezone);
    }

    /**
     * Modifies a HTML tag’s attributes, supporting the same attribute definitions as [[Html::renderTagAttributes()]].
     *
     * @param string $tag The HTML tag whose attributes should be modified.
     * @param array $attributes The attributes to be added to the tag.
     * @return string The modified HTML tag.
     * @since 3.3.0
     */
    public function attrFilter(string $tag, array $attributes): string
    {
        try {
            return Html::modifyTagAttributes($tag, $attributes);
        } catch (InvalidArgumentException $e) {
            Craft::warning($e->getMessage(), __METHOD__);
            return $tag;
        }
    }

    /**
     * Converts a date to the RSS format.
     *
     * @param TwigEnvironment $env
     * @param DateTime|DateTimeInterface|string $date A date
     * @param DateTimeZone|string|false|null $timezone The target timezone, null to use the default, false to leave unchanged
     * @return string The formatted date
     */
    public function rssFilter(TwigEnvironment $env, mixed $date, mixed $timezone = null): string
    {
        return twig_date_format_filter($env, $date, DateTime::RSS, $timezone);
    }

    /**
     * Formats the value as a time.
     *
     * @param TwigEnvironment $env
     * @param DateTimeInterface|string $date A date
     * @param string|null $format The target format, null to use the default
     * @param DateTimeZone|string|false|null $timezone The target timezone, null to use the default, false to leave unchanged
     * @param string|null $locale The target locale the date should be formatted for. By default the current systme locale will be used.
     * @return string
     */
    public function timeFilter(TwigEnvironment $env, mixed $date, ?string $format = null, mixed $timezone = null, ?string $locale = null): string
    {
        // Is this a custom PHP date format?
        if ($format !== null && !in_array($format, [Locale::LENGTH_SHORT, Locale::LENGTH_MEDIUM, Locale::LENGTH_LONG, Locale::LENGTH_FULL], true)) {
            if (str_starts_with($format, 'icu:')) {
                $format = substr($format, 4);
            } else {
                $format = StringHelper::ensureLeft($format, 'php:');
            }
        }

        $date = twig_date_converter($env, $date, $timezone);
        $formatter = $locale ? (new Locale($locale))->getFormatter() : Craft::$app->getFormatter();
        $fmtTimeZone = $formatter->timeZone;
        $formatter->timeZone = $timezone !== null ? $date->getTimezone()->getName() : $formatter->timeZone;
        $formatted = $formatter->asTime(DateTime::createFromInterface($date), $format);
        $formatter->timeZone = $fmtTimeZone;
        return $formatted;
    }

    /**
     * Formats the value as a date+time.
     *
     * @param TwigEnvironment $env
     * @param DateTimeInterface|string $date A date
     * @param string|null $format The target format, null to use the default
     * @param DateTimeZone|string|false|null $timezone The target timezone, null to use the default, false to leave unchanged
     * @param string|null $locale The target locale the date should be formatted for. By default the current systme locale will be used.
     * @return string
     */
    public function datetimeFilter(TwigEnvironment $env, mixed $date, ?string $format = null, mixed $timezone = null, ?string $locale = null): string
    {
        // Is this a custom PHP date format?
        if ($format !== null && !in_array($format, [Locale::LENGTH_SHORT, Locale::LENGTH_MEDIUM, Locale::LENGTH_LONG, Locale::LENGTH_FULL], true)) {
            if (str_starts_with($format, 'icu:')) {
                $format = substr($format, 4);
            } else {
                $format = StringHelper::ensureLeft($format, 'php:');
            }
        }

        $date = twig_date_converter($env, $date, $timezone);
        $formatter = $locale ? (new Locale($locale))->getFormatter() : Craft::$app->getFormatter();
        $fmtTimeZone = $formatter->timeZone;
        $formatter->timeZone = $timezone !== null ? $date->getTimezone()->getName() : $formatter->timeZone;
        $formatted = $formatter->asDatetime(DateTime::createFromInterface($date), $format);
        $formatter->timeZone = $fmtTimeZone;
        return $formatted;
    }

    /**
     * Encrypts and base64-encodes a string.
     *
     * @param mixed $str the string
     * @return string
     */
    public function encencFilter(mixed $str): string
    {
        return StringHelper::encenc((string)$str);
    }

    /**
     * Filters an array.
     *
     * @param TwigEnvironment $env
     * @param iterable $arr
     * @param callable|null $arrow
     * @return array
     */
    public function filterFilter(TwigEnvironment $env, iterable $arr, ?callable $arrow = null): array
    {
        /** @var array|Traversable $arr */
        if ($arrow === null) {
            if ($arr instanceof Traversable) {
                $arr = iterator_to_array($arr);
            }
            return array_filter($arr);
        }

        $filtered = twig_array_filter($env, $arr, $arrow);

        if (is_array($filtered)) {
            return $filtered;
        }

        return iterator_to_array($filtered);
    }

    /**
     * Groups an array by a the results of an arrow function, or value of a property.
     *
     * @param iterable $arr
     * @param callable|string $arrow The arrow function or property name that determines the group the item should be grouped in
     * @return array[] The grouped items
     * @throws RuntimeError if $arr is not of type array or Traversable
     */
    public function groupFilter(iterable $arr, callable|string $arrow): array
    {
        $groups = [];

        if (!is_string($arrow) && is_callable($arrow)) {
            foreach ($arr as $key => $item) {
                $groupKey = (string)$arrow($item, $key);
                $groups[$groupKey][] = $item;
            }
        } else {
            $template = '{' . $arrow . '}';
            $view = Craft::$app->getView();
            foreach ($arr as $item) {
                $groupKey = $view->renderObjectTemplate($template, $item);
                $groups[$groupKey][] = $item;
            }
        }

        return $groups;
    }


    /**
     * Converts a date to the HTTP format (used by HTTP headers such as `Expires`).
     *
     * @param TwigEnvironment $env
     * @param DateTime|DateTimeInterface|string $date A date
     * @param DateTimeZone|string|false|null $timezone The target timezone, null to use the default, false to leave unchanged
     * @return string The formatted date
     * @since 3.6.10
     */
    public function httpdateFilter(TwigEnvironment $env, mixed $date, mixed $timezone = null): string
    {
        return twig_date_format_filter($env, $date, DateTime::RFC7231, $timezone);
    }


    /**
     * Returns the index of an item in a string or array, or -1 if it cannot be found.
     *
     * @param mixed $haystack
     * @param mixed $needle
     * @return int
     */
    public function indexOfFilter(mixed $haystack, mixed $needle): int
    {
        if (is_string($haystack)) {
            $index = strpos($haystack, $needle);
        } elseif (is_array($haystack)) {
            $index = array_search($needle, $haystack, false);
        } elseif (is_object($haystack) && $haystack instanceof IteratorAggregate) {
            $index = false;

            foreach ($haystack as $i => $item) {
                if ($item == $needle) {
                    $index = $i;
                    break;
                }
            }
        }

        /** @noinspection UnSafeIsSetOverArrayInspection - FP */
        if (isset($index) && $index !== false) {
            return $index;
        }

        return -1;
    }

    /**
     * Returns the length of an array, or the total result count of a query.
     *
     * @param TwigEnvironment $env
     * @param mixed $value A variable
     * @return int The length of the value
     * @since 4.2.0
     */
    public function lengthFilter(TwigEnvironment $env, mixed $value): int
    {
        if ($value instanceof QueryInterface) {
            return $value->count();
        }

        return twig_length_filter($env, $value);
    }

    /**
     * Escapes commas and asterisks in a string so they are not treated as special characters in
     * [[Db::parseParam()]].
     *
     * @param mixed $value The param value.
     * @return string The escaped param value.
     */
    public function literalFilter(mixed $value): string
    {
        return Db::escapeParam((string)$value);
    }

    /**
     * Parses text through Markdown.
     *
     * @param mixed $markdown The markdown text to parse
     * @param string|null $flavor The markdown flavor to use. Can be 'original', 'gfm' (GitHub-Flavored Markdown),
     * 'gfm-comment' (GFM with newlines converted to `<br>`s),
     * or 'extra' (Markdown Extra). Default is 'original'.
     * @param bool $inlineOnly Whether to only parse inline elements, omitting any `<p>` tags.
     * @return string
     */
    public function markdownFilter(mixed $markdown, ?string $flavor = null, bool $inlineOnly = false): string
    {
        if ($inlineOnly) {
            return Markdown::processParagraph((string)$markdown, $flavor);
        }

        return Markdown::process((string)$markdown, $flavor);
    }

    /**
     * Merges an array with another one.
     *
     * @param iterable $arr1 An array
     * @param iterable $arr2 An array
     * @param bool $recursive Whether the arrays should be merged recursively using [[\yii\helpers\BaseArrayHelper::merge()]]
     * @return array The merged array
     * @since 3.4.0
     */
    public function mergeFilter(iterable $arr1, iterable $arr2, bool $recursive = false): array
    {
        if ($arr1 instanceof Traversable) {
            $arr1 = iterator_to_array($arr1);
        }

        if ($arr2 instanceof Traversable) {
            $arr2 = iterator_to_array($arr2);
        }

        if ($recursive) {
            return ArrayHelper::merge($arr1, $arr2);
        }

        return twig_array_merge($arr1, $arr2);
    }

    /**
     * Duplicates an array and sorts it with [[\craft\helpers\ArrayHelper::multisort()]].
     *
     * @param mixed $array the array to be sorted. The array will be modified after calling this method.
     * @param string|callable|array $key the key(s) to be sorted by. This refers to a key name of the sub-array
     * elements, a property name of the objects, or an anonymous function returning the values for comparison
     * purpose. The anonymous function signature should be: `function($item)`.
     * To sort by multiple keys, provide an array of keys here.
     * @param int|array $direction the sorting direction. It can be either `SORT_ASC` or `SORT_DESC`.
     * When sorting by multiple keys with different sorting directions, use an array of sorting directions.
     * @param int|array $sortFlag the PHP sort flag. Valid values include
     * `SORT_REGULAR`, `SORT_NUMERIC`, `SORT_STRING`, `SORT_LOCALE_STRING`, `SORT_NATURAL` and `SORT_FLAG_CASE`.
     * Please refer to [PHP manual](https://php.net/manual/en/function.sort.php)
     * for more details. When sorting by multiple keys with different sort flags, use an array of sort flags.
     * @return array the sorted array
     * @throws InvalidArgumentException if the $direction or $sortFlag parameters do not have
     * correct number of elements as that of $key.
     */
    public function multisortFilter(mixed $array, mixed $key, int|array $direction = SORT_ASC, int|array $sortFlag = SORT_REGULAR): array
    {
        // Prevent multisort() from modifying the original array
        $array = array_merge($array);
        ArrayHelper::multisort($array, $key, $direction, $sortFlag);
        return $array;
    }

    /**
     * @inheritdoc
     */
    public function getFunctions(): array
    {
        return [
            new TwigFunction('actionUrl', [UrlHelper::class, 'actionUrl']),
            new TwigFunction('alias', [Craft::class, 'getAlias']),
            new TwigFunction('ceil', 'ceil'),
            new TwigFunction('className', 'get_class'),
            new TwigFunction('clone', [$this, 'cloneFunction']),
            new TwigFunction('collect', [$this, 'collectFunction']),
            new TwigFunction('combine', 'array_combine'),
            new TwigFunction('configure', [Craft::class, 'configure']),
            new TwigFunction('cpUrl', [UrlHelper::class, 'cpUrl']),
            new TwigFunction('create', [Craft::class, 'createObject']),
            new TwigFunction('dataUrl', [$this, 'dataUrlFunction']),
            new TwigFunction('date', [$this, 'dateFunction'], ['needs_environment' => true]),
            new TwigFunction('expression', [$this, 'expressionFunction']),
            new TwigFunction('floor', 'floor'),
            new TwigFunction('getenv', [App::class, 'env']),
            new TwigFunction('gql', [$this, 'gqlFunction']),
            new TwigFunction('parseEnv', [App::class, 'parseEnv']),
            new TwigFunction('parseBooleanEnv', [App::class, 'parseBooleanEnv']),
            new TwigFunction('plugin', [$this, 'pluginFunction']),
            new TwigFunction('raw', [TemplateHelper::class, 'raw']),
            new TwigFunction('renderObjectTemplate', [$this, 'renderObjectTemplate']),
            new TwigFunction('seq', [$this, 'seqFunction']),
            new TwigFunction('shuffle', [$this, 'shuffleFunction']),
            new TwigFunction('siteUrl', [UrlHelper::class, 'siteUrl']),
            new TwigFunction('url', [UrlHelper::class, 'url']),

            // Element authorization functions
            new TwigFunction('canCreateDrafts', fn(ElementInterface $element, ?User $user = null) => Craft::$app->getElements()->canCreateDrafts($element, $user)),
            new TwigFunction('canDelete', fn(ElementInterface $element, ?User $user = null) => Craft::$app->getElements()->canDelete($element, $user)),
            new TwigFunction('canDeleteForSite', fn(ElementInterface $element, ?User $user = null) => Craft::$app->getElements()->canDeleteForSite($element, $user)),
            new TwigFunction('canDuplicate', fn(ElementInterface $element, ?User $user = null) => Craft::$app->getElements()->canDuplicate($element, $user)),
            new TwigFunction('canSave', fn(ElementInterface $element, ?User $user = null) => Craft::$app->getElements()->canSave($element, $user)),
            new TwigFunction('canView', fn(ElementInterface $element, ?User $user = null) => Craft::$app->getElements()->canView($element, $user)),

            // HTML generation functions
            new TwigFunction('actionInput', [Html::class, 'actionInput'], ['is_safe' => ['html']]),
            new TwigFunction('attr', [Html::class, 'renderTagAttributes'], ['is_safe' => ['html']]),
            new TwigFunction('csrfInput', [Html::class, 'csrfInput'], ['is_safe' => ['html']]),
            new TwigFunction('failMessageInput', [Html::class, 'failMessageInput'], ['is_safe' => ['html']]),
            new TwigFunction('hiddenInput', [Html::class, 'hiddenInput'], ['is_safe' => ['html']]),
            new TwigFunction('input', [Html::class, 'input'], ['is_safe' => ['html']]),
            new TwigFunction('ol', [Html::class, 'ol'], ['is_safe' => ['html']]),
            new TwigFunction('redirectInput', [Html::class, 'redirectInput'], ['is_safe' => ['html']]),
            new TwigFunction('successMessageInput', [Html::class, 'successMessageInput'], ['is_safe' => ['html']]),
            new TwigFunction('svg', [Html::class, 'svg'], ['is_safe' => ['html']]),
            new TwigFunction('tag', [$this, 'tagFunction'], ['is_safe' => ['html']]),
            new TwigFunction('ul', [Html::class, 'ul'], ['is_safe' => ['html']]),

            // DOM event functions
            new TwigFunction('head', [$this->view, 'head']),
            new TwigFunction('beginBody', [$this->view, 'beginBody']),
            new TwigFunction('endBody', [$this->view, 'endBody']),
        ];
    }

    /**
     * Returns a clone of the given variable.
     *
     * @param mixed $var
     * @return mixed
     */
    public function cloneFunction(mixed $var): mixed
    {
        return clone $var;
    }

    /**
     * Returns a new collection.
     *
     * @param mixed $var
     * @return Collection
     * @since 4.0.0
     */
    public function collectFunction(mixed $var): Collection
    {
        return Collection::make($var);
    }

    /**
     * Generates a base64-encoded [data URL](https://developer.mozilla.org/en-US/docs/Web/HTTP/Basics_of_HTTP/Data_URIs) for the given file path or asset.
     *
     * @param string|Asset $file A file path on an asset
     * @param string|null $mimeType The file’s MIME type. If `null` then it will be determined automatically.
     * @return string The data URL
     * @throws InvalidConfigException if `$file` is an invalid file path, or an asset with a missing/invalid volume ID
     * @throws AssetException if a stream could not be created for the asset
     * @since 3.5.13
     */
    public function dataUrlFunction(Asset|string $file, ?string $mimeType = null): string
    {
        if ($file instanceof Asset) {
            return $file->getDataUrl();
        }

        return Html::dataUrl(Craft::getAlias($file), $mimeType);
    }

    /**
     * Converts an input to a [[\DateTime]] instance.
     *
     * @param TwigEnvironment $env
     * @param DateTimeInterface|string|array|null $date A date, or null to use the current time
     * @param DateTimeZone|string|false|null $timezone The target timezone, `null` to use the default, `false` to leave unchanged
     * @return DateTimeInterface
     */
    public function dateFunction(TwigEnvironment $env, mixed $date = null, mixed $timezone = null): DateTimeInterface
    {
        // Support for date/time arrays
        if (is_array($date)) {
            $date = DateTimeHelper::toDateTime($date, false, false);
            if ($date === false) {
                throw new InvalidArgumentException('Invalid date passed to date() function');
            }
        }

        return twig_date_converter($env, $date, $timezone);
    }

    /**
     * @param mixed $expression
     * @param array $params
     * @param array $config
     * @return Expression
     * @since 3.1.0
     */
    public function expressionFunction(mixed $expression, array $params = [], array $config = []): Expression
    {
        return new Expression($expression, $params, $config);
    }

    /**
     * Executes a GraphQL query against the full schema.
     *
     * @param string $query The GraphQL query
     * @param array|null $variables Query variables
     * @param string|null $operationName The operation name
     * @return array The query result
     * @since 3.3.12
     */
    public function gqlFunction(string $query, ?array $variables = null, ?string $operationName = null): array
    {
        $schema = Gql::createFullAccessSchema();
        return Craft::$app->getGql()->executeQuery($schema, $query, $variables, $operationName);
    }

    /**
     * Returns a plugin instance by its handle.
     *
     * @param string $handle The plugin handle
     * @return PluginInterface|null The plugin, or `null` if it’s not installed
     * @since 3.1.0
     */
    public function pluginFunction(string $handle): ?PluginInterface
    {
        return Craft::$app->getPlugins()->getPlugin($handle);
    }

    /**
     * Returns the next number in a given sequence, or the current number in the sequence.
     *
     * @param string $name The sequence name.
     * @param int|null $length The minimum string length that should be returned. (Numbers that are too short will be left-padded with `0`s.)
     * @param bool $next Whether the next number in the sequence should be returned (and the sequence should be incremented).
     * If set to `false`, the current number in the sequence will be returned instead.
     * @return int|string
     * @throws Throwable if reasons
     * @throws Exception
     * @since 3.0.31
     */
    public function seqFunction(string $name, ?int $length = null, bool $next = true): int|string
    {
        if ($next) {
            return Sequence::next($name, $length);
        }
        return Sequence::current($name, $length);
    }

    /**
     * @param string $template
     * @param mixed $object
     * @return string
     */
    public function renderObjectTemplate(string $template, mixed $object): string
    {
        return Craft::$app->getView()->renderObjectTemplate($template, $object);
    }

    /**
     * Shuffles an array.
     *
     * @param iterable $arr
     * @return array
     */
    public function shuffleFunction(iterable $arr): array
    {
        /** @var array|Traversable $arr */
        if ($arr instanceof Traversable) {
            $arr = iterator_to_array($arr, false);
        } else {
            $arr = array_merge($arr);
        }

        shuffle($arr);

        return $arr;
    }

    /**
<<<<<<< HEAD
=======
     * Returns the contents of a given SVG file.
     *
     * @param string|Asset $svg An SVG asset, a file path, or raw SVG markup
     * @param bool|null $sanitize Whether the SVG should be sanitized of potentially
     * malicious scripts. By default the SVG will only be sanitized if an asset
     * or markup is passed in. (File paths are assumed to be safe.)
     * @param bool|null $namespace Whether class names and IDs within the SVG
     * should be namespaced to avoid conflicts with other elements in the DOM.
     * By default the SVG will only be namespaced if an asset or markup is passed in.
     * @param string|null $class A CSS class name that should be added to the `<svg>` element.
     * (This argument is deprecated. The `|attr` filter should be used instead.)
     * @return string
     */
    public function svgFunction(Asset|string $svg, ?bool $sanitize = null, ?bool $namespace = null, ?string $class = null): string
    {
        $svg = Html::svg($svg, $sanitize, $namespace);

        if ($class !== null) {
            Craft::$app->getDeprecator()->log('svg()-class', 'The `class` argument of the `svg()` Twig function has been deprecated. The `|attr` filter should be used instead.');
            try {
                $svg = Html::modifyTagAttributes($svg, [
                    'class' => $class,
                ]);
            } catch (InvalidArgumentException $e) {
                Craft::warning('Unable to add a class to the SVG: ' . $e->getMessage(), __METHOD__);
            }
        }

        return $svg;
    }

    /**
>>>>>>> 468715e3
     * Generates a complete HTML tag.
     *
     * @param string $type the tag type ('p', 'div', etc.)
     * @param array $attributes the HTML tag attributes in terms of name-value pairs.
     * If `text` is supplied, the value will be HTML-encoded and included as the contents of the tag.
     * If 'html' is supplied, the value will be included as the contents of the tag, without getting encoded.
     * @return string
     * @since 3.3.0
     */
    public function tagFunction(string $type, array $attributes = []): string
    {
        $html = ArrayHelper::remove($attributes, 'html', '');
        $text = ArrayHelper::remove($attributes, 'text');

        if ($text !== null) {
            $html = Html::encode($text);
        }

        return Html::tag($type, $html, $attributes);
    }

    /**
     * Registers global variables.
     */
    public function getGlobals(): array
    {
        $isInstalled = Craft::$app->getIsInstalled();
        $generalConfig = Craft::$app->getConfig()->getGeneral();
        $setPasswordRequestPath = $generalConfig->getSetPasswordRequestPath();

        if ($isInstalled && !Craft::$app->getUpdates()->getIsCraftUpdatePending()) {
            /** @noinspection PhpUnhandledExceptionInspection */
            $currentSite = Craft::$app->getSites()->getCurrentSite();

            $currentUser = Craft::$app->getUser()->getIdentity();
            $siteName = Craft::t('site', $currentSite->getName());
            $siteUrl = $currentSite->getBaseUrl();
            $systemName = Craft::$app->getSystemName();
        } else {
            $currentSite = $currentUser = $siteName = $siteUrl = $systemName = null;
        }

        return [
            'craft' => new CraftVariable(),
            'currentSite' => $currentSite,
            'currentUser' => $currentUser,
            'siteName' => $siteName,
            'siteUrl' => $siteUrl,
            'systemName' => $systemName,
            'view' => $this->view,

            'devMode' => App::devMode(),
            'SORT_ASC' => SORT_ASC,
            'SORT_DESC' => SORT_DESC,
            'SORT_REGULAR' => SORT_REGULAR,
            'SORT_NUMERIC' => SORT_NUMERIC,
            'SORT_STRING' => SORT_STRING,
            'SORT_LOCALE_STRING' => SORT_LOCALE_STRING,
            'SORT_NATURAL' => SORT_NATURAL,
            'SORT_FLAG_CASE' => SORT_FLAG_CASE,
            'POS_HEAD' => View::POS_HEAD,
            'POS_BEGIN' => View::POS_BEGIN,
            'POS_END' => View::POS_END,
            'POS_READY' => View::POS_READY,
            'POS_LOAD' => View::POS_LOAD,

            'isInstalled' => $isInstalled,
            'loginUrl' => UrlHelper::siteUrl($generalConfig->getLoginPath()),
            'logoutUrl' => UrlHelper::siteUrl($generalConfig->getLogoutPath()),
            'setPasswordUrl' => $setPasswordRequestPath !== null ? UrlHelper::siteUrl($setPasswordRequestPath) : null,
            'now' => DateTimeHelper::now(),
            'today' => DateTimeHelper::today(),
            'tomorrow' => DateTimeHelper::tomorrow(),
            'yesterday' => DateTimeHelper::yesterday(),
        ];
    }
}<|MERGE_RESOLUTION|>--- conflicted
+++ resolved
@@ -1262,7 +1262,7 @@
             new TwigFunction('ol', [Html::class, 'ol'], ['is_safe' => ['html']]),
             new TwigFunction('redirectInput', [Html::class, 'redirectInput'], ['is_safe' => ['html']]),
             new TwigFunction('successMessageInput', [Html::class, 'successMessageInput'], ['is_safe' => ['html']]),
-            new TwigFunction('svg', [Html::class, 'svg'], ['is_safe' => ['html']]),
+            new TwigFunction('svg', [$this, 'svgFunction'], ['is_safe' => ['html']]),
             new TwigFunction('tag', [$this, 'tagFunction'], ['is_safe' => ['html']]),
             new TwigFunction('ul', [Html::class, 'ul'], ['is_safe' => ['html']]),
 
@@ -1426,8 +1426,6 @@
     }
 
     /**
-<<<<<<< HEAD
-=======
      * Returns the contents of a given SVG file.
      *
      * @param string|Asset $svg An SVG asset, a file path, or raw SVG markup
@@ -1460,7 +1458,6 @@
     }
 
     /**
->>>>>>> 468715e3
      * Generates a complete HTML tag.
      *
      * @param string $type the tag type ('p', 'div', etc.)
