<?php
/**
 * @link https://craftcms.com/
 * @copyright Copyright (c) Pixel & Tonic, Inc.
 * @license https://craftcms.github.io/license/
 */

namespace craft\web\twig;

use CommerceGuys\Addressing\Formatter\FormatterInterface;
use Countable;
use Craft;
use craft\base\ElementInterface;
use craft\base\FieldLayoutProviderInterface;
use craft\base\MissingComponentInterface;
use craft\base\PluginInterface;
use craft\elements\Address;
use craft\elements\Asset;
use craft\elements\ElementCollection;
use craft\elements\User;
use craft\errors\AssetException;
use craft\helpers\App;
use craft\helpers\ArrayHelper;
use craft\helpers\DateTimeHelper;
use craft\helpers\Db;
use craft\helpers\Gql;
use craft\helpers\Html;
use craft\helpers\HtmlPurifier;
use craft\helpers\Json;
use craft\helpers\MoneyHelper;
use craft\helpers\Sequence;
use craft\helpers\StringHelper;
use craft\helpers\Template as TemplateHelper;
use craft\helpers\UrlHelper;
use craft\i18n\Locale;
use craft\models\EntryType;
use craft\web\twig\nodes\expressions\binaries\HasEveryBinary;
use craft\web\twig\nodes\expressions\binaries\HasSomeBinary;
use craft\web\twig\nodevisitors\EventTagAdder;
use craft\web\twig\nodevisitors\EventTagFinder;
use craft\web\twig\nodevisitors\GetAttrAdjuster;
use craft\web\twig\nodevisitors\Profiler;
use craft\web\twig\tokenparsers\CacheTokenParser;
use craft\web\twig\tokenparsers\DdTokenParser;
use craft\web\twig\tokenparsers\DeprecatedTokenParser;
use craft\web\twig\tokenparsers\DumpTokenParser;
use craft\web\twig\tokenparsers\ExitTokenParser;
use craft\web\twig\tokenparsers\ExpiresTokenParser;
use craft\web\twig\tokenparsers\HeaderTokenParser;
use craft\web\twig\tokenparsers\HookTokenParser;
use craft\web\twig\tokenparsers\NamespaceTokenParser;
use craft\web\twig\tokenparsers\NavTokenParser;
use craft\web\twig\tokenparsers\PaginateTokenParser;
use craft\web\twig\tokenparsers\RedirectTokenParser;
use craft\web\twig\tokenparsers\RegisterResourceTokenParser;
use craft\web\twig\tokenparsers\RequireAdminTokenParser;
use craft\web\twig\tokenparsers\RequireEditionTokenParser;
use craft\web\twig\tokenparsers\RequireGuestTokenParser;
use craft\web\twig\tokenparsers\RequireLoginTokenParser;
use craft\web\twig\tokenparsers\RequirePermissionTokenParser;
use craft\web\twig\tokenparsers\SwitchTokenParser;
use craft\web\twig\tokenparsers\TagTokenParser;
use craft\web\twig\variables\CraftVariable;
use craft\web\View;
use DateInterval;
use DateTime;
use DateTimeInterface;
use DateTimeZone;
use Illuminate\Support\Arr;
use Illuminate\Support\Collection;
use IteratorAggregate;
use Money\Money;
use Throwable;
use Traversable;
use Twig\Environment as TwigEnvironment;
use Twig\Error\RuntimeError;
use Twig\ExpressionParser;
use Twig\Extension\AbstractExtension;
use Twig\Extension\CoreExtension;
use Twig\Extension\GlobalsInterface;
use Twig\TwigFilter;
use Twig\TwigFunction;
use Twig\TwigTest;
use yii\base\InvalidArgumentException;
use yii\base\InvalidConfigException;
use yii\db\Exception;
use yii\db\Expression;
use yii\db\QueryInterface;
use yii\helpers\Markdown;

/**
 * Class Extension
 *
 * @author Pixel & Tonic, Inc. <support@pixelandtonic.com>
 * @since 3.0.0
 */
class Extension extends AbstractExtension implements GlobalsInterface
{
    /**
     * @since 5.4.3
     */
    public static function arraySome(TwigEnvironment $env, $array, $arrow)
    {
        self::checkArrowFunction($arrow, 'has some', 'operator');
        return CoreExtension::arraySome($env, $array, $arrow);
    }

    /**
     * @since 5.4.3
     */
    public static function arrayEvery(TwigEnvironment $env, $array, $arrow)
    {
        self::checkArrowFunction($arrow, 'has every', 'operator');
        return CoreExtension::arrayEvery($env, $array, $arrow);
    }

    private static function checkArrowFunction(mixed $arrow, string $thing, string $type): void
    {
        if (
            is_string($arrow) &&
            in_array(ltrim(strtolower($arrow), '\\'), [
                'system',
                'passthru',
                'exec',
                'file_get_contents',
                'file_put_contents',
            ])
        ) {
            throw new RuntimeError(sprintf('The "%s" %s does not support passing "%s".', $thing, $type, $arrow));
        }
    }

    /**
     * @var View|null
     */
    protected ?View $view = null;

    /**
     * @var TwigEnvironment|null
     */
    protected ?TwigEnvironment $environment = null;

    /**
     * Constructor
     *
     * @param View $view
     * @param TwigEnvironment $environment
     */
    public function __construct(View $view, TwigEnvironment $environment)
    {
        $this->view = $view;
        $this->environment = $environment;
    }

    /**
     * @inheritdoc
     */
    public function getNodeVisitors(): array
    {
        return [
            new Profiler(),
            new GetAttrAdjuster(),
            new EventTagFinder(),
            new EventTagAdder(),
        ];
    }

    /**
     * @inheritdoc
     */
    public function getTokenParsers(): array
    {
        return [
            new CacheTokenParser(),
            new DeprecatedTokenParser(),
            new DdTokenParser(),
            new DumpTokenParser(),
            new ExitTokenParser(),
            new ExpiresTokenParser(),
            new HeaderTokenParser(),
            new HookTokenParser(),
            new RegisterResourceTokenParser('css', TemplateHelper::class . '::css', [
                'allowTagPair' => true,
                'allowOptions' => true,
            ]),
            new RegisterResourceTokenParser('html', 'Craft::$app->getView()->registerHtml', [
                'allowTagPair' => true,
                'allowPosition' => true,
            ]),
            new RegisterResourceTokenParser('js', TemplateHelper::class . '::js', [
                'allowTagPair' => true,
                'allowPosition' => true,
                'allowRuntimePosition' => true,
                'allowOptions' => true,
            ]),
            new RegisterResourceTokenParser('script', 'Craft::$app->getView()->registerScript', [
                'allowTagPair' => true,
                'allowPosition' => true,
                'allowOptions' => true,
                'defaultPosition' => View::POS_END,
            ]),
            new NamespaceTokenParser(),
            new NavTokenParser(),
            new PaginateTokenParser(),
            new RedirectTokenParser(),
            new RequireAdminTokenParser(),
            new RequireEditionTokenParser(),
            new RequireLoginTokenParser(),
            new RequireGuestTokenParser(),
            new RequirePermissionTokenParser(),
            new SwitchTokenParser(),
            new TagTokenParser(),
        ];
    }

    /**
     * @inheritdoc
     */
    public function getFilters(): array
    {
        $security = Craft::$app->getSecurity();

        return [
            new TwigFilter('address', [$this, 'addressFilter'], ['is_safe' => ['html']]),
            new TwigFilter('append', [$this, 'appendFilter'], ['is_safe' => ['html']]),
            new TwigFilter('ascii', [StringHelper::class, 'toAscii']),
            new TwigFilter('atom', [$this, 'atomFilter'], ['needs_environment' => true]),
            new TwigFilter('attr', [$this, 'attrFilter'], ['is_safe' => ['html']]),
            new TwigFilter('base64_decode', 'base64_decode'),
            new TwigFilter('base64_encode', 'base64_encode'),
            new TwigFilter('boolean', 'boolval'),
            new TwigFilter('camel', [$this, 'camelFilter']),
            new TwigFilter('column', [ArrayHelper::class, 'getColumn']),
            new TwigFilter('contains', [ArrayHelper::class, 'contains']),
            new TwigFilter('currency', [$this, 'currencyFilter']),
            new TwigFilter('date', [$this, 'dateFilter'], ['needs_environment' => true]),
            new TwigFilter('datetime', [$this, 'datetimeFilter'], ['needs_environment' => true]),
            new TwigFilter('diff', 'array_diff'),
            new TwigFilter('duration', [DateTimeHelper::class, 'humanDuration']),
            new TwigFilter('encenc', [$this, 'encencFilter']),
            new TwigFilter('explodeClass', [Html::class, 'explodeClass']),
            new TwigFilter('explodeStyle', [Html::class, 'explodeStyle']),
            new TwigFilter('filesize', [$this, 'filesizeFilter']),
            new TwigFilter('filter', [$this, 'filterFilter'], ['needs_environment' => true]),
            new TwigFilter('filterByValue', [ArrayHelper::class, 'where'], ['deprecated' => '3.5.0', 'alternative' => 'where']),
            new TwigFilter('firstWhere', [ArrayHelper::class, 'firstWhere']),
            new TwigFilter('flatten', [Arr::class, 'flatten']),
            new TwigFilter('group', [$this, 'groupFilter']),
            new TwigFilter('hash', [$security, 'hashData']),
            new TwigFilter('httpdate', [$this, 'httpdateFilter'], ['needs_environment' => true]),
            new TwigFilter('id', [Html::class, 'id']),
            new TwigFilter('index', [ArrayHelper::class, 'index']),
            new TwigFilter('indexOf', [$this, 'indexOfFilter']),
            new TwigFilter('integer', 'intval'),
            new TwigFilter('intersect', 'array_intersect'),
            new TwigFilter('find', [$this, 'findFilter'], ['needs_environment' => true]),
            new TwigFilter('float', 'floatval'),
            new TwigFilter('json_encode', [$this, 'jsonEncodeFilter']),
            new TwigFilter('json_decode', [Json::class, 'decode']),
            new TwigFilter('kebab', [$this, 'kebabFilter']),
            new TwigFilter('length', [$this, 'lengthFilter'], ['needs_environment' => true]),
            new TwigFilter('lcfirst', [$this, 'lcfirstFilter']),
            new TwigFilter('literal', [$this, 'literalFilter']),
            new TwigFilter('map', [$this, 'mapFilter'], ['needs_environment' => true]),
            new TwigFilter('markdown', [$this, 'markdownFilter'], ['is_safe' => ['html']]),
            new TwigFilter('md', [$this, 'markdownFilter'], ['is_safe' => ['html']]),
            new TwigFilter('merge', [$this, 'mergeFilter']),
            new TwigFilter('money', [$this, 'moneyFilter']),
            new TwigFilter('multisort', [$this, 'multisortFilter']),
            new TwigFilter('namespace', [$this->view, 'namespaceInputs'], ['is_safe' => ['html']]),
            new TwigFilter('namespaceAttributes', [Html::class, 'namespaceAttributes'], ['is_safe' => ['html']]),
            new TwigFilter('ns', [$this->view, 'namespaceInputs'], ['is_safe' => ['html']]),
            new TwigFilter('namespaceInputName', [$this->view, 'namespaceInputName']),
            new TwigFilter('namespaceInputId', [$this->view, 'namespaceInputId']),
            new TwigFilter('number', [$this, 'numberFilter']),
            new TwigFilter('parseAttr', [$this, 'parseAttrFilter']),
            new TwigFilter('parseRefs', [$this, 'parseRefsFilter'], ['is_safe' => ['html']]),
            new TwigFilter('pascal', [$this, 'pascalFilter']),
            new TwigFilter('percentage', [$this, 'percentageFilter']),
            new TwigFilter('prepend', [$this, 'prependFilter'], ['is_safe' => ['html']]),
            new TwigFilter('purify', [$this, 'purifyFilter'], ['is_safe' => ['html']]),
            new TwigFilter('push', [$this, 'pushFilter']),
            new TwigFilter('reduce', [$this, 'reduceFilter'], ['needs_environment' => true]),
            new TwigFilter('removeClass', [$this, 'removeClassFilter'], ['is_safe' => ['html']]),
            new TwigFilter('replace', [$this, 'replaceFilter']),
            new TwigFilter('rss', [$this, 'rssFilter'], ['needs_environment' => true]),
            new TwigFilter('snake', [$this, 'snakeFilter']),
            new TwigFilter('sort', [$this, 'sortFilter'], ['needs_environment' => true]),
            new TwigFilter('string', 'strval'),
            new TwigFilter('time', [$this, 'timeFilter'], ['needs_environment' => true]),
            new TwigFilter('timestamp', [$this, 'timestampFilter']),
            new TwigFilter('translate', [$this, 'translateFilter']),
            new TwigFilter('truncate', [$this, 'truncateFilter']),
            new TwigFilter('t', [$this, 'translateFilter']),
            new TwigFilter('ucfirst', [$this, 'ucfirstFilter']),
            new TwigFilter('ucwords', [$this, 'ucwordsFilter'], ['needs_environment' => true]),
            new TwigFilter('unique', 'array_unique'),
            new TwigFilter('unshift', [$this, 'unshiftFilter']),
            new TwigFilter('values', 'array_values'),
            new TwigFilter('where', [ArrayHelper::class, 'where']),
            new TwigFilter('widont', [$this, 'widontFilter'], ['is_safe' => ['html']]),
            new TwigFilter('without', [$this, 'withoutFilter']),
            new TwigFilter('withoutKey', [$this, 'withoutKeyFilter']),
        ];
    }

    /**
     * @inheritdoc
     */
    public function getTests(): array
    {
        return [
            new TwigTest('array', function($obj): bool {
                return is_array($obj);
            }),
            new TwigTest('boolean', function($obj): bool {
                return is_bool($obj);
            }),
            new TwigTest('callable', function($obj): bool {
                return is_callable($obj);
            }),
            new TwigTest('countable', function($obj): bool {
                if (!function_exists('is_countable')) {
                    return is_array($obj) || $obj instanceof Countable;
                }
                return is_countable($obj);
            }),
            new TwigTest('float', function($obj): bool {
                return is_float($obj);
            }),
            new TwigTest('instance of', function($obj, $class) {
                return $obj instanceof $class;
            }),
            new TwigTest('integer', function($obj): bool {
                return is_int($obj);
            }),
            new TwigTest('missing', function($obj) {
                return $obj instanceof MissingComponentInterface;
            }),
            new TwigTest('numeric', function($obj): bool {
                return is_numeric($obj);
            }),
            new TwigTest('object', function($obj): bool {
                return is_object($obj);
            }),
            new TwigTest('resource', function($obj): bool {
                return is_resource($obj);
            }),
            new TwigTest('scalar', function($obj): bool {
                return is_scalar($obj);
            }),
            new TwigTest('string', function($obj): bool {
                return is_string($obj);
            }),
        ];
    }

    /**
     * @inheritdoc
     */
    public function getOperators(): array
    {
        return [
            [],
            [
                'has some' => ['precedence' => 20, 'class' => HasSomeBinary::class, 'associativity' => ExpressionParser::OPERATOR_LEFT],
                'has every' => ['precedence' => 20, 'class' => HasEveryBinary::class, 'associativity' => ExpressionParser::OPERATOR_LEFT],
            ],
        ];
    }

    /**
     * @param Address|null $address
     * @param array $options
     * @param FormatterInterface|null $formatter
     * @return string
     * @since 4.0.0
     */
    public function addressFilter(?Address $address, array $options = [], FormatterInterface $formatter = null): string
    {
        if ($address === null) {
            return '';
        }

        return Craft::$app->getAddresses()->formatAddress($address, $options, $formatter);
    }

    /**
     * Outputs a value from a Money object.
     *
     * @param Money|null $money
     * @param string|null $formatLocale
     * @return string|null
     */
    public function moneyFilter(?Money $money, ?string $formatLocale = null): ?string
    {
        if ($money === null) {
            return null;
        }

        return MoneyHelper::toString($money, $formatLocale);
    }

    /**
     * Translates the given message.
     *
     * @param mixed $message The message to be translated.
     * @param string|array|null $category the message category.
     * @param array|string|null $params The parameters that will be used to replace the corresponding placeholders in the message.
     * @param string|null $language The language code (e.g. `en-US`, `en`). If this is null, the current
     * [[\yii\base\Application::language|application language]] will be used.
     * @return string the translated message.
     */
    public function translateFilter(mixed $message, mixed $category = null, mixed $params = null, ?string $language = null): string
    {
        // The front end site doesn't need to specify the category
        /** @noinspection CallableParameterUseCaseInTypeContextInspection */
        if (is_array($category)) {
            /** @noinspection CallableParameterUseCaseInTypeContextInspection */
            $language = $params;
            /** @noinspection CallableParameterUseCaseInTypeContextInspection */
            $params = $category;
            $category = 'site';
        } elseif ($category === null) {
            $category = 'site';
        }

        if ($params === null) {
            $params = [];
        }

        try {
            return Craft::t($category, (string)$message, $params, $language);
        } catch (InvalidConfigException) {
            return $message;
        }
    }

    /**
     * Truncates the string to a given length, while ensuring that it does not split words.
     *
     * @param string $string The string to truncate
     * @param int $length The maximum number of characters for the truncated string
     * @param string $suffix The string that should be appended to `$string`, if it must be truncated
     * @param bool $splitSingleWord Whether to split up `$string` if it only contains one word
     * @return string The truncated string
     * @since 3.5.10
     */
    public function truncateFilter(string $string, int $length, string $suffix = '…', bool $splitSingleWord = true): string
    {
        // Override default behavior where the substring would be returned in this case
        if ($string === '' || $length <= 0) {
            return $string;
        }

        return StringHelper::safeTruncate($string, $length, $suffix, $splitSingleWord);
    }

    /**
     * Uppercases the first character of a multibyte string.
     *
     * @param mixed $string The multibyte string.
     * @return string The string with the first character converted to upercase.
     */
    public function ucfirstFilter(mixed $string): string
    {
        return StringHelper::upperCaseFirst((string)$string);
    }

    /**
     * Uppercases the first character of each word in a string.
     *
     * @param TwigEnvironment $env
     * @param string $string
     * @return string
     */
    public function ucwordsFilter(TwigEnvironment $env, string $string): string
    {
        Craft::$app->getDeprecator()->log('ucwords', 'The `|ucwords` filter has been deprecated. Use `|title` instead.');
        $charset = $env->getCharset();
        if ($charset) {
            return mb_convert_case($string, MB_CASE_TITLE, $charset);
        }
        return ucwords(strtolower($string));
    }

    /**
     * Lowercases the first character of a multibyte string.
     *
     * @param mixed $string The multibyte string.
     * @return string The string with the first character converted to lowercase.
     */
    public function lcfirstFilter(mixed $string): string
    {
        return StringHelper::lowercaseFirst((string)$string);
    }

    /**
     * kebab-cases a string.
     *
     * @param mixed $string The string
     * @param string $glue The string used to glue the words together (default is a hyphen)
     * @param bool $lower Whether the string should be lowercased (default is true)
     * @param bool $removePunctuation Whether punctuation marks should be removed (default is true)
     * @return string The kebab-cased string
     */
    public function kebabFilter(mixed $string, string $glue = '-', bool $lower = true, bool $removePunctuation = true): string
    {
        return StringHelper::toKebabCase((string)$string, $glue, $lower, $removePunctuation);
    }

    /**
     * camelCases a string.
     *
     * @param mixed $string The string
     * @return string
     */
    public function camelFilter(mixed $string): string
    {
        return StringHelper::toCamelCase((string)$string);
    }

    /**
     * PascalCases a string.
     *
     * @param mixed $string The string
     * @return string
     */
    public function pascalFilter(mixed $string): string
    {
        return StringHelper::toPascalCase((string)$string);
    }

    /**
     * snake_cases a string.
     *
     * @param mixed $string The string
     * @return string
     */
    public function snakeFilter(mixed $string): string
    {
        return StringHelper::toSnakeCase((string)$string);
    }

    /**
     * Sorts an array.
     *
     * @param TwigEnvironment $env
     * @param iterable $array
     * @param string|callable|null $arrow
     * @return array
     * @throws RuntimeError
     * @since 4.3.2
     */
    public function sortFilter(TwigEnvironment $env, iterable $array, string|callable|null $arrow = null): array
    {
        self::checkArrowFunction($arrow, 'sort', 'filter');
        return CoreExtension::sort($env, $array, $arrow);
    }

    /**
     * Reduces an array.
     *
     * @param TwigEnvironment $env
     * @param mixed $array
     * @param mixed $arrow
     * @param mixed $initial
     * @return mixed
     * @throws RuntimeError
     * @since 4.4.16
     */
    public function reduceFilter(TwigEnvironment $env, mixed $array, mixed $arrow, mixed $initial = null): mixed
    {
        self::checkArrowFunction($arrow, 'reduce', 'filter');
        return CoreExtension::reduce($env, $array, $arrow, $initial);
    }

    /**
     * Maps an array.
     *
     * @param TwigEnvironment $env
     * @param mixed $array
     * @param mixed $arrow
     * @return array
     * @throws RuntimeError
     * @since 4.4.16
     */
    public function mapFilter(TwigEnvironment $env, mixed $array, mixed $arrow = null): array
    {
        self::checkArrowFunction($arrow, 'map', 'filter');
        return CoreExtension::map($env, $array, $arrow);
    }


    /**
     * Formats the value as a currency number.
     *
     * @param mixed $value
     * @param string|null $currency
     * @param array $options
     * @param array $textOptions
     * @param bool $stripZeros
     * @return string
     * @since 3.6.0
     */
    public function currencyFilter(mixed $value, ?string $currency = null, array $options = [], array $textOptions = [], bool $stripZeros = false): string
    {
        if ($value === null || $value === '') {
            return '';
        }

        try {
            return Craft::$app->getFormatter()->asCurrency($value, $currency, $options, $textOptions, $stripZeros);
        } catch (InvalidArgumentException) {
            return $value;
        }
    }

    /**
     * Formats the value in bytes as a size in human-readable form, for example `12 kB`.
     *
     * @param mixed $value
     * @param int|null $decimals
     * @param array $options
     * @param array $textOptions
     * @return string
     * @since 3.6.0
     */
    public function filesizeFilter(mixed $value, ?int $decimals = null, array $options = [], array $textOptions = []): string
    {
        if ($value === null || $value === '') {
            return '';
        }

        try {
            return Craft::$app->getFormatter()->asShortSize($value, $decimals, $options, $textOptions);
        } catch (InvalidArgumentException) {
            return $value;
        }
    }

    /**
     * Formats the value as a decimal number.
     *
     * @param mixed $value
     * @param int|null $decimals
     * @param array $options
     * @param array $textOptions
     * @return string
     * @since 3.6.0
     */
    public function numberFilter(mixed $value, ?int $decimals = null, array $options = [], array $textOptions = []): string
    {
        if ($value === null || $value === '') {
            return '';
        }

        try {
            return Craft::$app->getFormatter()->asDecimal($value, $decimals, $options, $textOptions);
        } catch (InvalidArgumentException) {
            return $value;
        }
    }

    /**
     * Formats the value as a percent number with "%" sign.
     *
     * @param mixed $value
     * @param int|null $decimals
     * @param array $options
     * @param array $textOptions
     * @return string
     * @since 3.6.0
     */
    public function percentageFilter(mixed $value, ?int $decimals = null, array $options = [], array $textOptions = []): string
    {
        if ($value === null || $value === '') {
            return '';
        }

        try {
            return Craft::$app->getFormatter()->asPercent($value, $decimals, $options, $textOptions);
        } catch (InvalidArgumentException) {
            return $value;
        }
    }

    /**
     * Formats the value as a human-readable timestamp.
     *
     * @param mixed $value
     * @param string|null $format
     * @param bool $withPreposition
     * @return string
     * @since 3.6.0
     */
    public function timestampFilter(mixed $value, ?string $format = null, bool $withPreposition = false): string
    {
        if ($value === null || $value === '') {
            return '';
        }

        try {
            return Craft::$app->getFormatter()->asTimestamp($value, $format, $withPreposition);
        } catch (InvalidArgumentException) {
            return $value;
        }
    }

    /**
     * @since 5.4.3
     */
    public function findFilter(TwigEnvironment $env, $array, $arrow): mixed
    {
        self::checkArrowFunction($arrow, 'find', 'filter');
        return CoreExtension::find($env, $array, $arrow);
    }

    /**
     * This method will JSON encode a variable. We're overriding Twig's default implementation to set some stricter
     * encoding options on text/html/xml requests.
     *
     * @param mixed $value The value to JSON encode.
     * @param int|null $options Either null or a bitmask consisting of JSON_HEX_QUOT, JSON_HEX_TAG, JSON_HEX_AMP,
     * JSON_HEX_APOS, JSON_NUMERIC_CHECK, JSON_PRETTY_PRINT, JSON_UNESCAPED_SLASHES,
     * JSON_FORCE_OBJECT
     * @param int $depth The maximum depth
     * @return string|false The JSON encoded value.
     */
    public function jsonEncodeFilter(mixed $value, ?int $options = null, int $depth = 512): string|false
    {
        if ($options === null) {
            if (
                !Craft::$app->getRequest()->getIsConsoleRequest() &&
                in_array(Craft::$app->getResponse()->getContentType(), ['text/html', 'application/xhtml+xml'], true)
            ) {
                $options = JSON_HEX_TAG | JSON_HEX_AMP | JSON_HEX_QUOT;
            } else {
                $options = 0;
            }
        }

        // todo: remove the $depth arg in Craft 5
        if ($depth !== 512) {
            return json_encode($value, $options, $depth);
        }

        return Json::encode($value, $options);
    }

    /**
     * Inserts a non-breaking space between the last two words of a string.
     *
     * @param string $string
     * @return string
     * @since 3.7.0
     */
    public function widontFilter(string $string): string
    {
        return Html::widont($string);
    }

    /**
     * Returns an array without certain values.
     *
     * @param mixed $arr
     * @param mixed $exclude
     * @param bool $strict
     * @return array
     */
    public function withoutFilter(mixed $arr, mixed $exclude, bool $strict = false): array
    {
        $arr = (array)$arr;

        if (!is_array($exclude)) {
            $exclude = [$exclude];
        }

        foreach ($exclude as $value) {
            ArrayHelper::removeValue($arr, $value, $strict);
        }

        return $arr;
    }

    /**
     * Returns an array without a certain key.
     *
     * @param mixed $arr
     * @param string|string[] $key
     * @return array
     * @since 3.2.0
     */
    public function withoutKeyFilter(mixed $arr, array|string $key): array
    {
        $arr = (array)$arr;

        if (!is_array($key)) {
            $key = [$key];
        }

        foreach ($key as $k) {
            ArrayHelper::remove($arr, $k);
        }

        return $arr;
    }

    /**
     * Parses an HTML tag to find its attributes.
     *
     * @param string $tag The HTML tag to parse
     * @return array The parsed HTML tag attributes
     * @throws InvalidArgumentException if `$tag` doesn't contain a valid HTML tag
     * @since 3.4.0
     */
    public function parseAttrFilter(string $tag): array
    {
        try {
            return Html::parseTagAttributes($tag, 0, $start, $end, true);
        } catch (InvalidArgumentException $e) {
            Craft::warning($e->getMessage(), __METHOD__);
            return [];
        }
    }

    /**
     * Parses a string for reference tags.
     *
     * @param mixed $str
     * @param int|null $siteId
     * @return string
     */
    public function parseRefsFilter(mixed $str, ?int $siteId = null): string
    {
        return Craft::$app->getElements()->parseRefs((string)$str, $siteId);
    }

    /**
     * Prepends HTML to the beginning of given tag.
     *
     * @param string $tag The HTML tag that `$html` should be prepended to
     * @param string $html The HTML to prepend to `$tag`.
     * @param string|null $ifExists What to do if `$tag` already contains a child of the same type as the element
     * defined by `$html`. Set to `'keep'` if no action should be taken, or `'replace'` if it should be replaced
     * by `$tag`.
     * @return string The modified HTML
     * @since 3.3.0
     */
    public function prependFilter(string $tag, string $html, ?string $ifExists = null): string
    {
        try {
            return Html::prependToTag($tag, $html, $ifExists);
        } catch (InvalidArgumentException $e) {
            Craft::warning($e->getMessage(), __METHOD__);
            return $tag;
        }
    }

    /**
     * Purifies the given HTML using HTML Purifier.
     *
     * @param string|null $html The HTML to be purified
     * @param string|array|null $config The HTML Purifier config. This can either be the name of a JSON file within
     * `config/htmlpurifier/` (sans `.json` extension) or a config array.
     * @return string|null The purified HTML
     * @since 3.4.0
     */
    public function purifyFilter(?string $html, array|string|null $config = null): ?string
    {
        if ($html === null) {
            return null;
        }

        if (is_string($config)) {
            $path = Craft::$app->getPath()->getConfigPath() . DIRECTORY_SEPARATOR . 'htmlpurifier' .
                DIRECTORY_SEPARATOR . $config . '.json';
            $config = null;
            if (!is_file($path)) {
                Craft::warning("No HTML Purifier config found at $path.");
            } else {
                try {
                    $config = Json::decode(file_get_contents($path));
                } catch (InvalidArgumentException) {
                    Craft::warning("Invalid HTML Purifier config at $path.");
                }
            }
        }

        return HtmlPurifier::process($html, $config);
    }

    /**
     * Pushes one or more items onto the end of an array.
     *
     * @param array $array
     * @return array
     * @since 3.5.0
     */
    public function pushFilter(array $array): array
    {
        $args = func_get_args();
        array_shift($args);
        array_push($array, ...$args);
        return $array;
    }

    /**
     * Prepends one or more items to the beginning of an array.
     *
     * @param array $array
     * @return array
     * @since 3.5.0
     */
    public function unshiftFilter(array $array): array
    {
        $args = func_get_args();
        array_shift($args);
        array_unshift($array, ...$args);
        return $array;
    }

    /**
     * Removes a class (or classes) from the given HTML tag.
     *
     * @param string $tag The HTML tag to modify
     * @param string|string[] $class
     * @return string The modified HTML tag
     * @since 3.7.0
     */
    public function removeClassFilter(string $tag, array|string $class): string
    {
        try {
            $oldClasses = Html::parseTagAttributes($tag)['class'] ?? [];
            $newClasses = array_filter($oldClasses, function(string $oldClass) use ($class) {
                return is_string($class) ? $oldClass !== $class : !in_array($oldClass, $class, true);
            });

            $newTag = Html::modifyTagAttributes($tag, ['class' => false]);
            if (!empty($newClasses)) {
                $newTag = Html::modifyTagAttributes($newTag, ['class' => $newClasses]);
            }
            return $newTag;
        } catch (InvalidArgumentException $e) {
            Craft::warning($e->getMessage(), __METHOD__);
            return $tag;
        }
    }

    /**
     * Replaces Twig's |replace filter, adding support for passing in separate
     * search and replace arrays.
     *
     * @param mixed $str
     * @param mixed $search
     * @param mixed $replace
     * @param bool|null $regex
     * @return mixed
     */
    public function replaceFilter(mixed $str, mixed $search, mixed $replace = null, ?bool $regex = null): mixed
    {
        if ($search instanceof Traversable) {
            $search = iterator_to_array($search);
        }

        // Are they using the standard Twig syntax?
        if (is_array($search) && $replace === null) {
            // If there aren’t any regex patterns, we can safely use strtr()
            if (
                $regex === false ||
                (
                    $regex === null &&
                    !ArrayHelper::contains(array_keys($search), fn(string $str) => $this->isRegex($str))
                )
            ) {
                return strtr($str, $search);
            }
        } else {
            $search = [$search => $replace];
        }

        foreach ($search as $s => $r) {
            // Is this a regular expression?
            if ($regex ?? $this->isRegex($s)) {
                $str = preg_replace($s, $r, $str);
            } else {
                // Otherwise use str_replace
                $str = str_replace($s, $r, $str);
            }
        }

        return $str;
    }

    private function isRegex(string $str): bool
    {
        if (!preg_match('/^\/([^\r\n]+)\/([imsxADSUXJun]*)$/', $str, $match)) {
            return false;
        }

        // make sure there's no unescaped slashes within it
        if (preg_match('/(?<!\\\)\//', $match[1])) {
            return false;
        }

        return true;
    }

    /**
     * Extending Twig's |date filter so we can run any translations on the output.
     *
     * @param TwigEnvironment $env
     * @param DateTimeInterface|DateInterval|string $date A date
     * @param string|null $format The target format, null to use the default
     * @param DateTimeZone|string|false|null $timezone The target timezone, null to use the default, false to leave unchanged
     * @param string|null $locale The target locale the date should be formatted for. By default, the current system locale will be used.
     * @return string
     */
    public function dateFilter(TwigEnvironment $env, mixed $date, ?string $format = null, mixed $timezone = null, ?string $locale = null): string
    {
        if ($date instanceof DateInterval) {
            return $env->getExtension(CoreExtension::class)->formatDate($date, $format, $timezone);
        }

        // Is this a custom PHP date format?
        if ($format !== null && !in_array($format, [Locale::LENGTH_SHORT, Locale::LENGTH_MEDIUM, Locale::LENGTH_LONG, Locale::LENGTH_FULL], true)) {
            if (str_starts_with($format, 'icu:')) {
                $format = substr($format, 4);
            } else {
                $format = StringHelper::ensureLeft($format, 'php:');
            }
        }

        $date = $env->getExtension(CoreExtension::class)->convertDate($date, $timezone);
        $formatter = $locale ? Craft::$app->getI18n()->getLocaleById($locale)->getFormatter() : Craft::$app->getFormatter();
        $fmtTimeZone = $formatter->timeZone;
        $formatter->timeZone = $timezone !== null ? $date->getTimezone()->getName() : $formatter->timeZone;
        $formatted = $formatter->asDate(DateTime::createFromInterface($date), $format);
        $formatter->timeZone = $fmtTimeZone;
        return $formatted;
    }

    /**
     * Appends HTML to the end of the given tag.
     *
     * @param string $tag The HTML tag that `$html` should be appended to
     * @param string $html The HTML to append to `$tag`.
     * @param string|null $ifExists What to do if `$tag` already contains a child of the same type as the element
     * defined by `$html`. Set to `'keep'` if no action should be taken, or `'replace'` if it should be replaced
     * by `$tag`.
     * @return string The modified HTML
     * @since 3.3.0
     */
    public function appendFilter(string $tag, string $html, ?string $ifExists = null): string
    {
        try {
            return Html::appendToTag($tag, $html, $ifExists);
        } catch (InvalidArgumentException $e) {
            Craft::warning($e->getMessage(), __METHOD__);
            return $tag;
        }
    }

    /**
     * Converts a date to the Atom format.
     *
     * @param TwigEnvironment $env
     * @param DateTime|DateTimeInterface|string $date A date
     * @param DateTimeZone|string|false|null $timezone The target timezone, null to use the default, false to leave unchanged
     * @return string The formatted date
     */
    public function atomFilter(TwigEnvironment $env, mixed $date, mixed $timezone = null): string
    {
        return $env->getExtension(CoreExtension::class)->formatDate($date, DateTime::ATOM, $timezone);
    }

    /**
     * Modifies a HTML tag’s attributes, supporting the same attribute definitions as [[Html::renderTagAttributes()]].
     *
     * @param string $tag The HTML tag whose attributes should be modified.
     * @param array $attributes The attributes to be added to the tag.
     * @return string The modified HTML tag.
     * @since 3.3.0
     */
    public function attrFilter(string $tag, array $attributes): string
    {
        try {
            return Html::modifyTagAttributes($tag, $attributes);
        } catch (InvalidArgumentException $e) {
            Craft::warning($e->getMessage(), __METHOD__);
            return $tag;
        }
    }

    /**
     * Converts a date to the RSS format.
     *
     * @param TwigEnvironment $env
     * @param DateTime|DateTimeInterface|string $date A date
     * @param DateTimeZone|string|false|null $timezone The target timezone, null to use the default, false to leave unchanged
     * @return string The formatted date
     */
    public function rssFilter(TwigEnvironment $env, mixed $date, mixed $timezone = null): string
    {
        return $env->getExtension(CoreExtension::class)->formatDate($date, DateTime::RSS, $timezone);
    }

    /**
     * Formats the value as a time.
     *
     * @param TwigEnvironment $env
     * @param DateTimeInterface|string $date A date
     * @param string|null $format The target format, null to use the default
     * @param DateTimeZone|string|false|null $timezone The target timezone, null to use the default, false to leave unchanged
     * @param string|null $locale The target locale the date should be formatted for. By default, the current system locale will be used.
     * @return string
     */
    public function timeFilter(TwigEnvironment $env, mixed $date, ?string $format = null, mixed $timezone = null, ?string $locale = null): string
    {
        // Is this a custom PHP date format?
        if ($format !== null && !in_array($format, [Locale::LENGTH_SHORT, Locale::LENGTH_MEDIUM, Locale::LENGTH_LONG, Locale::LENGTH_FULL], true)) {
            if (str_starts_with($format, 'icu:')) {
                $format = substr($format, 4);
            } else {
                $format = StringHelper::ensureLeft($format, 'php:');
            }
        }

        $date = $env->getExtension(CoreExtension::class)->convertDate($date, $timezone);
        $formatter = $locale ? Craft::$app->getI18n()->getLocaleById($locale)->getFormatter() : Craft::$app->getFormatter();
        $fmtTimeZone = $formatter->timeZone;
        $formatter->timeZone = $timezone !== null ? $date->getTimezone()->getName() : $formatter->timeZone;
        $formatted = $formatter->asTime(DateTime::createFromInterface($date), $format);
        $formatter->timeZone = $fmtTimeZone;
        return $formatted;
    }

    /**
     * Formats the value as a date+time.
     *
     * @param TwigEnvironment $env
     * @param DateTimeInterface|string $date A date
     * @param string|null $format The target format, null to use the default
     * @param DateTimeZone|string|false|null $timezone The target timezone, null to use the default, false to leave unchanged
     * @param string|null $locale The target locale the date should be formatted for. By default, the current system locale will be used.
     * @return string
     */
    public function datetimeFilter(TwigEnvironment $env, mixed $date, ?string $format = null, mixed $timezone = null, ?string $locale = null): string
    {
        // Is this a custom PHP date format?
        if ($format !== null && !in_array($format, [Locale::LENGTH_SHORT, Locale::LENGTH_MEDIUM, Locale::LENGTH_LONG, Locale::LENGTH_FULL], true)) {
            if (str_starts_with($format, 'icu:')) {
                $format = substr($format, 4);
            } else {
                $format = StringHelper::ensureLeft($format, 'php:');
            }
        }

        $date = $env->getExtension(CoreExtension::class)->convertDate($date, $timezone);
        $formatter = $locale ? Craft::$app->getI18n()->getLocaleById($locale)->getFormatter() : Craft::$app->getFormatter();
        $fmtTimeZone = $formatter->timeZone;
        $formatter->timeZone = $timezone !== null ? $date->getTimezone()->getName() : $formatter->timeZone;
        $formatted = $formatter->asDatetime(DateTime::createFromInterface($date), $format);
        $formatter->timeZone = $fmtTimeZone;
        return $formatted;
    }

    /**
     * Encrypts and base64-encodes a string.
     *
     * @param mixed $str the string
     * @return string
     */
    public function encencFilter(mixed $str): string
    {
        return StringHelper::encenc((string)$str);
    }

    /**
     * Filters an array.
     *
     * @param TwigEnvironment $env
     * @param iterable $arr
     * @param callable|null $arrow
     * @return array
     * @throws RuntimeError
     */
    public function filterFilter(TwigEnvironment $env, iterable $arr, ?callable $arrow = null): array
    {
        self::checkArrowFunction($arrow, 'filter', 'filter');

        /** @var array|Traversable $arr */
        if ($arrow === null) {
            if ($arr instanceof Traversable) {
                $arr = iterator_to_array($arr);
            }
            return array_filter($arr);
        }

        $filtered = CoreExtension::filter($env, $arr, $arrow);

        if (is_array($filtered)) {
            return $filtered;
        }

        return iterator_to_array($filtered);
    }

    /**
     * Groups an array by the results of an arrow function, or value of a property.
     *
     * @param iterable $arr
     * @param callable|string $arrow The arrow function or property name that determines the group the item should be grouped in
     * @return array[] The grouped items
     * @throws RuntimeError if $arr is not of type array or Traversable
     */
    public function groupFilter(iterable $arr, callable|string $arrow): array
    {
        $groups = [];

        if (!is_string($arrow) && is_callable($arrow)) {
            foreach ($arr as $key => $item) {
                $groupKey = (string)$arrow($item, $key);
                $groups[$groupKey][] = $item;
            }
        } else {
            $template = '{' . $arrow . '}';
            $view = Craft::$app->getView();
            foreach ($arr as $item) {
                $groupKey = $view->renderObjectTemplate($template, $item);
                $groups[$groupKey][] = $item;
            }
        }

        return $groups;
    }


    /**
     * Converts a date to the HTTP format (used by HTTP headers such as `Expires`).
     *
     * @param TwigEnvironment $env
     * @param DateTime|DateTimeInterface|string $date A date
     * @param DateTimeZone|string|false|null $timezone The target timezone, null to use the default, false to leave unchanged
     * @return string The formatted date
     * @since 3.6.10
     */
    public function httpdateFilter(TwigEnvironment $env, mixed $date, mixed $timezone = null): string
    {
        return $env->getExtension(CoreExtension::class)->formatDate($date, DateTime::RFC7231, $timezone);
    }


    /**
     * Returns the index of an item in a string or array, or -1 if it cannot be found.
     *
     * @param mixed $haystack
     * @param mixed $needle
     * @return int
     */
    public function indexOfFilter(mixed $haystack, mixed $needle): int
    {
        if (is_string($haystack)) {
            $index = strpos($haystack, $needle);
        } elseif (is_array($haystack)) {
            $index = array_search($needle, $haystack, false);
        } elseif (is_object($haystack) && $haystack instanceof IteratorAggregate) {
            $index = false;

            foreach ($haystack as $i => $item) {
                if ($item == $needle) {
                    $index = $i;
                    break;
                }
            }
        }

        /** @noinspection UnSafeIsSetOverArrayInspection - FP */
        if (isset($index) && $index !== false) {
            return $index;
        }

        return -1;
    }

    /**
     * Returns the length of an array, or the total result count of a query.
     *
     * @param TwigEnvironment $env
     * @param mixed $value A variable
     * @return int The length of the value
     * @since 4.2.0
     */
    public function lengthFilter(TwigEnvironment $env, mixed $value): int
    {
        if ($value instanceof QueryInterface) {
            return $value->count();
        }

        return CoreExtension::length($env->getCharset(), $value);
    }

    /**
     * Escapes commas and asterisks in a string so they are not treated as special characters in
     * [[Db::parseParam()]].
     *
     * @param mixed $value The param value.
     * @return string The escaped param value.
     */
    public function literalFilter(mixed $value): string
    {
        return Db::escapeParam((string)$value);
    }

    /**
     * Parses text through Markdown.
     *
     * @param mixed $markdown The markdown text to parse
     * @param string|null $flavor The markdown flavor to use. Can be 'original', 'gfm' (GitHub-Flavored Markdown),
     * 'gfm-comment' (GFM with newlines converted to `<br>`s),
     * or 'extra' (Markdown Extra). Default is 'original'.
     * @param bool $inlineOnly Whether to only parse inline elements, omitting any `<p>` tags.
     * @param bool $encode Whether special characters should be pre-encoded, before parsing the text as Markdown.
     * Note that the `flavor` cannot be specified if this option is used.
     * @return string
     */
    public function markdownFilter(
        mixed $markdown,
        ?string $flavor = null,
        bool $inlineOnly = false,
        bool $encode = false,
    ): string {
        if ($encode) {
            if ($flavor !== null && !in_array($flavor, ['original', 'pre-encoded'])) {
                throw new InvalidArgumentException('The Markdown flavor cannot be specified when passing `encode=true`.');
            }

            $markdown = Html::encode($markdown);
            $flavor = 'pre-encoded';
        }

        if ($inlineOnly) {
            return Markdown::processParagraph((string)$markdown, $flavor);
        }

        return Markdown::process((string)$markdown, $flavor);
    }

    /**
     * Merges an array with another one.
     *
     * @param iterable $arr1 An array
     * @param iterable $arr2 An array
     * @param bool $recursive Whether the arrays should be merged recursively using [[\yii\helpers\BaseArrayHelper::merge()]]
     * @return array The merged array
     * @since 3.4.0
     */
    public function mergeFilter(iterable $arr1, iterable $arr2, bool $recursive = false): array
    {
        if ($arr1 instanceof Traversable) {
            $arr1 = iterator_to_array($arr1);
        }

        if ($arr2 instanceof Traversable) {
            $arr2 = iterator_to_array($arr2);
        }

        if ($recursive) {
            return ArrayHelper::merge($arr1, $arr2);
        }

        return CoreExtension::merge($arr1, $arr2);
    }

    /**
     * Duplicates an array and sorts it with [[\craft\helpers\ArrayHelper::multisort()]].
     *
     * @param mixed $array the array to be sorted. The array will be modified after calling this method.
     * @param string|callable|array $key the key(s) to be sorted by. This refers to a key name of the sub-array
     * elements, a property name of the objects, or an anonymous function returning the values for comparison
     * purpose. The anonymous function signature should be: `function($item)`.
     * To sort by multiple keys, provide an array of keys here.
     * @param int|array $direction the sorting direction. It can be either `SORT_ASC` or `SORT_DESC`.
     * When sorting by multiple keys with different sorting directions, use an array of sorting directions.
     * @param int|array $sortFlag the PHP sort flag. Valid values include
     * `SORT_REGULAR`, `SORT_NUMERIC`, `SORT_STRING`, `SORT_LOCALE_STRING`, `SORT_NATURAL` and `SORT_FLAG_CASE`.
     * Please refer to [PHP manual](https://php.net/manual/en/function.sort.php)
     * for more details. When sorting by multiple keys with different sort flags, use an array of sort flags.
     * @return array the sorted array
     * @throws InvalidArgumentException if the $direction or $sortFlag parameters do not have
     * correct number of elements as that of $key.
     */
    public function multisortFilter(mixed $array, mixed $key, int|array $direction = SORT_ASC, int|array $sortFlag = SORT_REGULAR): array
    {
        // Prevent multisort() from modifying the original array
        $array = array_merge($array);
        ArrayHelper::multisort($array, $key, $direction, $sortFlag);
        return $array;
    }

    /**
     * @inheritdoc
     */
    public function getFunctions(): array
    {
        return [
            new TwigFunction('actionUrl', [UrlHelper::class, 'actionUrl']),
            new TwigFunction('alias', [Craft::class, 'getAlias']),
            new TwigFunction('ceil', 'ceil'),
            new TwigFunction('className', 'get_class'),
            new TwigFunction('clone', [$this, 'cloneFunction']),
            new TwigFunction('collect', [$this, 'collectFunction']),
            new TwigFunction('combine', 'array_combine'),
            new TwigFunction('configure', [Craft::class, 'configure']),
            new TwigFunction('cpUrl', [UrlHelper::class, 'cpUrl']),
            new TwigFunction('create', [Craft::class, 'createObject']),
            new TwigFunction('dataUrl', [$this, 'dataUrlFunction']),
            new TwigFunction('date', [$this, 'dateFunction'], ['needs_environment' => true]),
            new TwigFunction('dump', [$this, 'dumpFunction'], ['is_safe' => ['html'], 'needs_context' => true, 'is_variadic' => true]),
<<<<<<< HEAD
            new TwigFunction('entryType', [$this, 'entryTypeFunction']),
=======
            new TwigFunction('encodeUrl', [UrlHelper::class, 'encodeUrl']),
>>>>>>> 17a918ce
            new TwigFunction('expression', [$this, 'expressionFunction']),
            new TwigFunction('fieldValueSql', [$this, 'fieldValueSqlFunction']),
            new TwigFunction('floor', 'floor'),
            new TwigFunction('getenv', [App::class, 'env']),
            new TwigFunction('gql', [$this, 'gqlFunction']),
            new TwigFunction('parseEnv', [App::class, 'parseEnv']),
            new TwigFunction('parseBooleanEnv', [App::class, 'parseBooleanEnv']),
            new TwigFunction('plugin', [$this, 'pluginFunction']),
            new TwigFunction('raw', [TemplateHelper::class, 'raw']),
            new TwigFunction('renderObjectTemplate', [$this, 'renderObjectTemplate']),
            new TwigFunction('seq', [$this, 'seqFunction']),
            new TwigFunction('shuffle', [$this, 'shuffleFunction']),
            new TwigFunction('siteUrl', [UrlHelper::class, 'siteUrl']),
            new TwigFunction('url', [UrlHelper::class, 'url']),

            // Element authorization functions
            new TwigFunction('canCreateDrafts', fn(ElementInterface $element, ?User $user = null) => Craft::$app->getElements()->canCreateDrafts($element, $user)),
            new TwigFunction('canDelete', fn(ElementInterface $element, ?User $user = null) => Craft::$app->getElements()->canDelete($element, $user)),
            new TwigFunction('canDeleteForSite', fn(ElementInterface $element, ?User $user = null) => Craft::$app->getElements()->canDeleteForSite($element, $user)),
            new TwigFunction('canDuplicate', fn(ElementInterface $element, ?User $user = null) => Craft::$app->getElements()->canDuplicate($element, $user)),
            new TwigFunction('canSave', fn(ElementInterface $element, ?User $user = null) => Craft::$app->getElements()->canSave($element, $user)),
            new TwigFunction('canView', fn(ElementInterface $element, ?User $user = null) => Craft::$app->getElements()->canView($element, $user)),

            // HTML generation functions
            new TwigFunction('actionInput', [Html::class, 'actionInput'], ['is_safe' => ['html']]),
            new TwigFunction('attr', [Html::class, 'renderTagAttributes'], ['is_safe' => ['html']]),
            new TwigFunction('csrfInput', [Html::class, 'csrfInput'], ['is_safe' => ['html']]),
            new TwigFunction('failMessageInput', [Html::class, 'failMessageInput'], ['is_safe' => ['html']]),
            new TwigFunction('hiddenInput', [Html::class, 'hiddenInput'], ['is_safe' => ['html']]),
            new TwigFunction('input', [Html::class, 'input'], ['is_safe' => ['html']]),
            new TwigFunction('ol', [Html::class, 'ol'], ['is_safe' => ['html']]),
            new TwigFunction('redirectInput', [Html::class, 'redirectInput'], ['is_safe' => ['html']]),
            new TwigFunction('successMessageInput', [Html::class, 'successMessageInput'], ['is_safe' => ['html']]),
            new TwigFunction('svg', [$this, 'svgFunction'], ['is_safe' => ['html']]),
            new TwigFunction('tag', [$this, 'tagFunction'], ['is_safe' => ['html']]),
            new TwigFunction('ul', [Html::class, 'ul'], ['is_safe' => ['html']]),

            // DOM event functions
            new TwigFunction('head', [$this->view, 'head']),
            new TwigFunction('beginBody', [$this->view, 'beginBody']),
            new TwigFunction('endBody', [$this->view, 'endBody']),
        ];
    }

    /**
     * Returns a clone of the given variable.
     *
     * @param mixed $var
     * @return mixed
     */
    public function cloneFunction(mixed $var): mixed
    {
        return clone $var;
    }

    /**
     * Returns a new collection.
     *
     * @param mixed $var
     * @return Collection
     * @since 4.0.0
     */
    public function collectFunction(mixed $var): Collection
    {
        $collection = Collection::make($var);

        // If all the items are elements, return an ElementCollection instead
        if ($collection->isNotEmpty() && $collection->doesntContain(fn($item) => !$item instanceof ElementInterface)) {
            return ElementCollection::make($collection);
        }

        return $collection;
    }

    /**
     * Generates a base64-encoded [data URL](https://developer.mozilla.org/en-US/docs/Web/HTTP/Basics_of_HTTP/Data_URIs) for the given file path or asset.
     *
     * @param string|Asset $file A file path on an asset
     * @param string|null $mimeType The file’s MIME type. If `null` then it will be determined automatically.
     * @return string The data URL
     * @throws InvalidConfigException if `$file` is an invalid file path, or an asset with a missing/invalid volume ID
     * @throws AssetException if a stream could not be created for the asset
     * @since 3.5.13
     */
    public function dataUrlFunction(Asset|string $file, ?string $mimeType = null): string
    {
        try {
            if ($file instanceof Asset) {
                return $file->getDataUrl();
            }

            return Html::dataUrl(Craft::getAlias($file), $mimeType);
        } catch (InvalidArgumentException $e) {
            Craft::warning($e->getMessage(), __METHOD__);
            return '';
        }
    }

    /**
     * Converts an input to a [[\DateTime]] instance.
     *
     * @param TwigEnvironment $env
     * @param DateTimeInterface|string|array|null $date A date, or null to use the current time
     * @param DateTimeZone|string|false|null $timezone The target timezone, `null` to use the default, `false` to leave unchanged
     * @return DateTimeInterface
     */
    public function dateFunction(TwigEnvironment $env, mixed $date = null, mixed $timezone = null): DateTimeInterface
    {
        // Support for date/time arrays
        if (is_array($date)) {
            $date = DateTimeHelper::toDateTime($date, false, false);
            if ($date === false) {
                throw new InvalidArgumentException('Invalid date passed to date() function');
            }
        }

        return $env->getExtension(CoreExtension::class)->convertDate($date, $timezone);
    }

    /**
     * Displays a variable(s).
     *
     * @param array $context
     * @param ...$vars
     * @return string
     * @since 4.4.0
     */
    public function dumpFunction(array $context, ...$vars): string
    {
        if (!$vars) {
            $vars = [TemplateHelper::contextWithoutTemplate($context)];
        }

        $output = '';

        foreach ($vars as $var) {
            ob_start();
            Craft::dump($var);
            $output .= str_replace('<code>', '<code style="display:block;">', ob_get_clean());
        }

        return $output;
    }

    /**
     * @param string $handle
     * @return EntryType
     * @since 5.0.0
     */
    public function entryTypeFunction(string $handle): EntryType
    {
        $entryType = Craft::$app->getEntries()->getEntryTypeByHandle($handle);
        if ($entryType === null) {
            throw new InvalidArgumentException("Invalid entry type handle: $handle");
        }
        return $entryType;
    }

    /**
     * @param mixed $expression
     * @param array $params
     * @param array $config
     * @return Expression
     * @since 3.1.0
     */
    public function expressionFunction(mixed $expression, array $params = [], array $config = []): Expression
    {
        return new Expression($expression, $params, $config);
    }

    /**
     * @param FieldLayoutProviderInterface $provider
     * @param string $fieldHandle
     * @param string|null $key
     * @return string|null
     * @since 5.0.0
     */
    public function fieldValueSqlFunction(FieldLayoutProviderInterface $provider, string $fieldHandle, ?string $key = null): ?string
    {
        return $provider->getFieldLayout()->getFieldByHandle($fieldHandle)->getValueSql($key);
    }

    /**
     * Executes a GraphQL query against the full schema.
     *
     * @param string $query The GraphQL query
     * @param array|null $variables Query variables
     * @param string|null $operationName The operation name
     * @return array The query result
     * @since 3.3.12
     */
    public function gqlFunction(string $query, ?array $variables = null, ?string $operationName = null): array
    {
        $schema = Gql::createFullAccessSchema();
        return Craft::$app->getGql()->executeQuery($schema, $query, $variables, $operationName);
    }

    /**
     * Returns a plugin instance by its handle.
     *
     * @param string $handle The plugin handle
     * @return PluginInterface|null The plugin, or `null` if it’s not installed
     * @since 3.1.0
     */
    public function pluginFunction(string $handle): ?PluginInterface
    {
        return Craft::$app->getPlugins()->getPlugin($handle);
    }

    /**
     * Returns the next number in a given sequence, or the current number in the sequence.
     *
     * @param string $name The sequence name.
     * @param int|null $length The minimum string length that should be returned. (Numbers that are too short will be left-padded with `0`s.)
     * @param bool $next Whether the next number in the sequence should be returned (and the sequence should be incremented).
     * If set to `false`, the current number in the sequence will be returned instead.
     * @return int|string
     * @throws Throwable if reasons
     * @throws Exception
     * @since 3.0.31
     */
    public function seqFunction(string $name, ?int $length = null, bool $next = true): int|string
    {
        if ($next) {
            return Sequence::next($name, $length);
        }
        return Sequence::current($name, $length);
    }

    /**
     * @param string $template
     * @param mixed $object
     * @return string
     */
    public function renderObjectTemplate(string $template, mixed $object): string
    {
        return Craft::$app->getView()->renderObjectTemplate($template, $object);
    }

    /**
     * Shuffles an array.
     *
     * @param iterable $arr
     * @return array
     */
    public function shuffleFunction(iterable $arr): array
    {
        /** @var array|Traversable $arr */
        if ($arr instanceof Traversable) {
            $arr = iterator_to_array($arr, false);
        } else {
            $arr = array_merge($arr);
        }

        shuffle($arr);

        return $arr;
    }

    /**
     * Returns the contents of a given SVG file.
     *
     * @param string|Asset $svg An SVG asset, a file path, or raw SVG markup
     * @param bool|null $sanitize Whether the SVG should be sanitized of potentially
     * malicious scripts. By default, the SVG will only be sanitized if an asset
     * or markup is passed in. (File paths are assumed to be safe.)
     * @param bool|null $namespace Whether class names and IDs within the SVG
     * should be namespaced to avoid conflicts with other elements in the DOM.
     * By default, the SVG will only be namespaced if an asset or markup is passed in.
     * @param string|null $class A CSS class name that should be added to the `<svg>` element.
     * (This argument is deprecated. The `|attr` filter should be used instead.)
     * @return string
     */
    public function svgFunction(Asset|string $svg, ?bool $sanitize = null, ?bool $namespace = null, ?string $class = null): string
    {
        $svg = Html::svg($svg, $sanitize, $namespace);

        if ($class !== null) {
            Craft::$app->getDeprecator()->log('svg()-class', 'The `class` argument of the `svg()` Twig function has been deprecated. The `|attr` filter should be used instead.');
            try {
                $svg = Html::modifyTagAttributes($svg, [
                    'class' => $class,
                ]);
            } catch (InvalidArgumentException $e) {
                Craft::warning('Unable to add a class to the SVG: ' . $e->getMessage(), __METHOD__);
            }
        }

        return $svg;
    }

    /**
     * Generates a complete HTML tag.
     *
     * @param string $type the tag type ('p', 'div', etc.)
     * @param array $attributes the HTML tag attributes in terms of name-value pairs.
     * If `text` is supplied, the value will be HTML-encoded and included as the contents of the tag.
     * If 'html' is supplied, the value will be included as the contents of the tag, without getting encoded.
     * @return string
     * @since 3.3.0
     */
    public function tagFunction(string $type, array $attributes = []): string
    {
        $html = ArrayHelper::remove($attributes, 'html', '');
        $text = ArrayHelper::remove($attributes, 'text');

        if ($text !== null) {
            $html = Html::encode($text);
        }

        return Html::tag($type, $html, $attributes);
    }

    /**
     * Registers global variables.
     */
    public function getGlobals(): array
    {
        $isInstalled = Craft::$app->getIsInstalled();
        $generalConfig = Craft::$app->getConfig()->getGeneral();
        $setPasswordRequestPath = $generalConfig->getSetPasswordRequestPath();

        if ($isInstalled && !Craft::$app->getUpdates()->getIsCraftUpdatePending()) {
            /** @noinspection PhpUnhandledExceptionInspection */
            $currentSite = Craft::$app->getSites()->getCurrentSite();

            $currentUser = Craft::$app->getUser()->getIdentity();
            $siteName = Craft::t('site', $currentSite->getName());
            $siteUrl = $currentSite->getBaseUrl();
            $systemName = Craft::$app->getSystemName();
        } else {
            $currentSite = $currentUser = $siteName = $siteUrl = $systemName = null;
        }

        return [
            'craft' => new CraftVariable(),
            'currentSite' => $currentSite,
            'currentUser' => $currentUser,
            'siteName' => $siteName,
            'siteUrl' => $siteUrl,
            'systemName' => $systemName,
            'view' => $this->view,

            'devMode' => App::devMode(),
            'SORT_ASC' => SORT_ASC,
            'SORT_DESC' => SORT_DESC,
            'SORT_REGULAR' => SORT_REGULAR,
            'SORT_NUMERIC' => SORT_NUMERIC,
            'SORT_STRING' => SORT_STRING,
            'SORT_LOCALE_STRING' => SORT_LOCALE_STRING,
            'SORT_NATURAL' => SORT_NATURAL,
            'SORT_FLAG_CASE' => SORT_FLAG_CASE,
            'POS_HEAD' => View::POS_HEAD,
            'POS_BEGIN' => View::POS_BEGIN,
            'POS_END' => View::POS_END,
            'POS_READY' => View::POS_READY,
            'POS_LOAD' => View::POS_LOAD,

            'isInstalled' => $isInstalled,
            'loginUrl' => UrlHelper::siteUrl($generalConfig->getLoginPath()),
            'logoutUrl' => UrlHelper::siteUrl($generalConfig->getLogoutPath()),
            'setPasswordUrl' => $setPasswordRequestPath !== null ? UrlHelper::siteUrl($setPasswordRequestPath) : null,
            'now' => DateTimeHelper::now(),
            'today' => DateTimeHelper::today(),
            'tomorrow' => DateTimeHelper::tomorrow(),
            'yesterday' => DateTimeHelper::yesterday(),
        ];
    }
}<|MERGE_RESOLUTION|>--- conflicted
+++ resolved
@@ -1417,11 +1417,8 @@
             new TwigFunction('dataUrl', [$this, 'dataUrlFunction']),
             new TwigFunction('date', [$this, 'dateFunction'], ['needs_environment' => true]),
             new TwigFunction('dump', [$this, 'dumpFunction'], ['is_safe' => ['html'], 'needs_context' => true, 'is_variadic' => true]),
-<<<<<<< HEAD
+            new TwigFunction('encodeUrl', [UrlHelper::class, 'encodeUrl']),
             new TwigFunction('entryType', [$this, 'entryTypeFunction']),
-=======
-            new TwigFunction('encodeUrl', [UrlHelper::class, 'encodeUrl']),
->>>>>>> 17a918ce
             new TwigFunction('expression', [$this, 'expressionFunction']),
             new TwigFunction('fieldValueSql', [$this, 'fieldValueSqlFunction']),
             new TwigFunction('floor', 'floor'),
