--- conflicted
+++ resolved
@@ -59,13 +59,10 @@
 use DateTime;
 use DateTimeInterface;
 use DateTimeZone;
-<<<<<<< HEAD
 use Illuminate\Support\Collection;
 use IteratorAggregate;
 use Money\Money;
 use Throwable;
-=======
->>>>>>> fe70e3b9
 use Traversable;
 use Twig\Environment as TwigEnvironment;
 use Twig\Error\RuntimeError;
@@ -237,11 +234,8 @@
             new TwigFilter('replace', [$this, 'replaceFilter']),
             new TwigFilter('rss', [$this, 'rssFilter'], ['needs_environment' => true]),
             new TwigFilter('snake', [$this, 'snakeFilter']),
-<<<<<<< HEAD
+            new TwigFilter('sort', [$this, 'sortFilter'], ['needs_environment' => true]),
             new TwigFilter('string', 'strval'),
-=======
-            new TwigFilter('sort', [$this, 'sortFilter'], ['needs_environment' => true]),
->>>>>>> fe70e3b9
             new TwigFilter('time', [$this, 'timeFilter'], ['needs_environment' => true]),
             new TwigFilter('timestamp', [$this, 'timestampFilter']),
             new TwigFilter('translate', [$this, 'translateFilter']),
@@ -487,13 +481,13 @@
      * Sorts an array.
      *
      * @param TwigEnvironment $env
-     * @param array|Traversable $array
+     * @param iterable $array
      * @param string|callable|null $arrow
      * @return array
      * @throws RuntimeError
-     * @since 3.7.60
-     */
-    public function sortFilter(TwigEnvironment $env, $array, $arrow = null): array
+     * @since 4.3.2
+     */
+    public function sortFilter(TwigEnvironment $env, iterable $array, string|callable|null $arrow = null): array
     {
         if (strtolower($arrow) === 'system') {
             throw new RuntimeError('The sort filter doesn\'t support sorting by system().');
