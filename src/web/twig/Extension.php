<?php
/**
 * @link https://craftcms.com/
 * @copyright Copyright (c) Pixel & Tonic, Inc.
 * @license https://craftcms.github.io/license/
 */

namespace craft\web\twig;

use Craft;
use craft\base\MissingComponentInterface;
use craft\base\PluginInterface;
use craft\elements\Asset;
use craft\elements\db\ElementQuery;
use craft\errors\AssetException;
use craft\helpers\App;
use craft\helpers\ArrayHelper;
use craft\helpers\DateTimeHelper;
use craft\helpers\Db;
use craft\helpers\FileHelper;
use craft\helpers\Gql;
use craft\helpers\Html;
use craft\helpers\HtmlPurifier;
use craft\helpers\Json;
use craft\helpers\Sequence;
use craft\helpers\StringHelper;
use craft\helpers\Template as TemplateHelper;
use craft\helpers\UrlHelper;
use craft\i18n\Locale;
use craft\web\twig\nodevisitors\EventTagAdder;
use craft\web\twig\nodevisitors\EventTagFinder;
use craft\web\twig\nodevisitors\GetAttrAdjuster;
use craft\web\twig\nodevisitors\Profiler;
use craft\web\twig\tokenparsers\CacheTokenParser;
use craft\web\twig\tokenparsers\DdTokenParser;
use craft\web\twig\tokenparsers\ExitTokenParser;
use craft\web\twig\tokenparsers\HeaderTokenParser;
use craft\web\twig\tokenparsers\HookTokenParser;
use craft\web\twig\tokenparsers\NamespaceTokenParser;
use craft\web\twig\tokenparsers\NavTokenParser;
use craft\web\twig\tokenparsers\PaginateTokenParser;
use craft\web\twig\tokenparsers\RedirectTokenParser;
use craft\web\twig\tokenparsers\RegisterResourceTokenParser;
use craft\web\twig\tokenparsers\RequireAdminTokenParser;
use craft\web\twig\tokenparsers\RequireEditionTokenParser;
use craft\web\twig\tokenparsers\RequireGuestTokenParser;
use craft\web\twig\tokenparsers\RequireLoginTokenParser;
use craft\web\twig\tokenparsers\RequirePermissionTokenParser;
use craft\web\twig\tokenparsers\SwitchTokenParser;
use craft\web\twig\tokenparsers\TagTokenParser;
use craft\web\twig\variables\CraftVariable;
use craft\web\View;
use DateInterval;
use DateTime;
use DateTimeInterface;
use DateTimeZone;
use Traversable;
use Twig\Environment as TwigEnvironment;
use Twig\Error\RuntimeError;
use Twig\Extension\AbstractExtension;
use Twig\Extension\GlobalsInterface;
use Twig\TwigFilter;
use Twig\TwigFunction;
use Twig\TwigTest;
use yii\base\InvalidArgumentException;
use yii\base\InvalidConfigException;
use yii\db\Expression;
use yii\helpers\Markdown;

/**
 * Class Extension
 *
 * @author Pixel & Tonic, Inc. <support@pixelandtonic.com>
 * @since 3.0.0
 */
class Extension extends AbstractExtension implements GlobalsInterface
{
    /**
     * @var View|null
     */
    protected $view;

    /**
     * @var TwigEnvironment|null
     */
    protected $environment;

    /**
     * Constructor
     *
     * @param View $view
     * @param TwigEnvironment $environment
     */
    public function __construct(View $view, TwigEnvironment $environment)
    {
        $this->view = $view;
        $this->environment = $environment;
    }

    /**
     * @inheritdoc
     */
    public function getNodeVisitors()
    {
        return [
            new Profiler(),
            new GetAttrAdjuster(),
            new EventTagFinder(),
            new EventTagAdder(),
        ];
    }

    /**
     * @inheritdoc
     */
    public function getTokenParsers(): array
    {
        return [
            new CacheTokenParser(),
            new DdTokenParser(),
            new ExitTokenParser(),
            new HeaderTokenParser(),
            new HookTokenParser(),
            new RegisterResourceTokenParser('css', TemplateHelper::class . '::css', [
                'allowTagPair' => true,
                'allowOptions' => true,
            ]),
            new RegisterResourceTokenParser('html', 'Craft::$app->getView()->registerHtml', [
                'allowTagPair' => true,
                'allowPosition' => true,
            ]),
            new RegisterResourceTokenParser('js', TemplateHelper::class . '::js', [
                'allowTagPair' => true,
                'allowPosition' => true,
                'allowRuntimePosition' => true,
                'allowOptions' => true,
            ]),
            new RegisterResourceTokenParser('script', 'Craft::$app->getView()->registerScript', [
                'allowTagPair' => true,
                'allowPosition' => true,
                'allowOptions' => true,
                'defaultPosition' => View::POS_END,
            ]),
            new NamespaceTokenParser(),
            new NavTokenParser(),
            new PaginateTokenParser(),
            new RedirectTokenParser(),
            new RequireAdminTokenParser(),
            new RequireEditionTokenParser(),
            new RequireLoginTokenParser(),
            new RequireGuestTokenParser(),
            new RequirePermissionTokenParser(),
            new SwitchTokenParser(),
            new TagTokenParser(),
        ];
    }

    /**
     * @inheritdoc
     */
    public function getFilters(): array
    {
        $security = Craft::$app->getSecurity();

        return [
            new TwigFilter('append', [$this, 'appendFilter'], ['is_safe' => ['html']]),
            new TwigFilter('ascii', [StringHelper::class, 'toAscii']),
            new TwigFilter('atom', [$this, 'atomFilter'], ['needs_environment' => true]),
            new TwigFilter('attr', [$this, 'attrFilter'], ['is_safe' => ['html']]),
            new TwigFilter('camel', [$this, 'camelFilter']),
            new TwigFilter('column', [ArrayHelper::class, 'getColumn']),
            new TwigFilter('contains', [ArrayHelper::class, 'contains']),
            new TwigFilter('currency', [$this, 'currencyFilter']),
            new TwigFilter('date', [$this, 'dateFilter'], ['needs_environment' => true]),
            new TwigFilter('datetime', [$this, 'datetimeFilter'], ['needs_environment' => true]),
            new TwigFilter('diff', 'array_diff'),
            new TwigFilter('duration', [DateTimeHelper::class, 'humanDurationFromInterval']),
            new TwigFilter('encenc', [$this, 'encencFilter']),
            new TwigFilter('explodeClass', [Html::class, 'explodeClass']),
            new TwigFilter('explodeStyle', [Html::class, 'explodeStyle']),
            new TwigFilter('filesize', [$this, 'filesizeFilter']),
            new TwigFilter('filter', [$this, 'filterFilter'], ['needs_environment' => true]),
            new TwigFilter('filterByValue', [ArrayHelper::class, 'where'], ['deprecated' => '3.5.0', 'alternative' => 'where']),
            new TwigFilter('group', [$this, 'groupFilter']),
            new TwigFilter('hash', [$security, 'hashData']),
            new TwigFilter('httpdate', [$this, 'httpdateFilter'], ['needs_environment' => true]),
            new TwigFilter('id', [Html::class, 'id']),
            new TwigFilter('index', [ArrayHelper::class, 'index']),
            new TwigFilter('indexOf', [$this, 'indexOfFilter']),
            new TwigFilter('intersect', 'array_intersect'),
            new TwigFilter('json_encode', [$this, 'jsonEncodeFilter']),
            new TwigFilter('json_decode', [Json::class, 'decode']),
            new TwigFilter('kebab', [$this, 'kebabFilter']),
            new TwigFilter('lcfirst', [$this, 'lcfirstFilter']),
            new TwigFilter('literal', [$this, 'literalFilter']),
            new TwigFilter('markdown', [$this, 'markdownFilter'], ['is_safe' => ['html']]),
            new TwigFilter('md', [$this, 'markdownFilter'], ['is_safe' => ['html']]),
            new TwigFilter('merge', [$this, 'mergeFilter']),
            new TwigFilter('multisort', [$this, 'multisortFilter']),
            new TwigFilter('namespace', [$this->view, 'namespaceInputs'], ['is_safe' => ['html']]),
            new TwigFilter('namespaceAttributes', [Html::class, 'namespaceAttributes'], ['is_safe' => ['html']]),
            new TwigFilter('ns', [$this->view, 'namespaceInputs'], ['is_safe' => ['html']]),
            new TwigFilter('namespaceInputName', [$this->view, 'namespaceInputName']),
            new TwigFilter('namespaceInputId', [$this->view, 'namespaceInputId']),
            new TwigFilter('number', [$this, 'numberFilter']),
            new TwigFilter('parseAttr', [$this, 'parseAttrFilter']),
            new TwigFilter('parseRefs', [$this, 'parseRefsFilter'], ['is_safe' => ['html']]),
            new TwigFilter('pascal', [$this, 'pascalFilter']),
            new TwigFilter('percentage', [$this, 'percentageFilter']),
            new TwigFilter('prepend', [$this, 'prependFilter'], ['is_safe' => ['html']]),
            new TwigFilter('purify', [$this, 'purifyFilter'], ['is_safe' => ['html']]),
            new TwigFilter('push', [$this, 'pushFilter']),
            new TwigFilter('removeClass', [$this, 'removeClassFilter'], ['is_safe' => ['html']]),
            new TwigFilter('replace', [$this, 'replaceFilter']),
            new TwigFilter('rss', [$this, 'rssFilter'], ['needs_environment' => true]),
            new TwigFilter('snake', [$this, 'snakeFilter']),
            new TwigFilter('time', [$this, 'timeFilter'], ['needs_environment' => true]),
            new TwigFilter('timestamp', [$this, 'timestampFilter']),
            new TwigFilter('translate', [$this, 'translateFilter']),
            new TwigFilter('truncate', [$this, 'truncateFilter']),
            new TwigFilter('t', [$this, 'translateFilter']),
            new TwigFilter('ucfirst', [$this, 'ucfirstFilter']),
            new TwigFilter('ucwords', [$this, 'ucwordsFilter'], ['needs_environment' => true]),
            new TwigFilter('unique', 'array_unique'),
            new TwigFilter('unshift', [$this, 'unshiftFilter']),
            new TwigFilter('values', 'array_values'),
            new TwigFilter('where', [ArrayHelper::class, 'where']),
            new TwigFilter('widont', [$this, 'widontFilter'], ['is_safe' => ['html']]),
            new TwigFilter('without', [$this, 'withoutFilter']),
            new TwigFilter('withoutKey', [$this, 'withoutKeyFilter']),
        ];
    }

    /**
     * @inheritdoc
     */
    public function getTests()
    {
        return [
            new TwigTest('instance of', function($obj, $class) {
                return $obj instanceof $class;
            }),
            new TwigTest('missing', function($obj) {
                return $obj instanceof MissingComponentInterface;
            }),
            new TwigTest('boolean', function($obj): bool {
                return is_bool($obj);
            }),
        ];
    }

    /**
     * Translates the given message.
     *
     * @param mixed $message The message to be translated.
     * @param string|null $category the message category.
     * @param array|null $params The parameters that will be used to replace the corresponding placeholders in the message.
     * @param string|null $language The language code (e.g. `en-US`, `en`). If this is null, the current
     * [[\yii\base\Application::language|application language]] will be used.
     * @return string the translated message.
     */
    public function translateFilter($message, $category = null, $params = null, $language = null): string
    {
        // The front end site doesn't need to specify the category
        /** @noinspection CallableParameterUseCaseInTypeContextInspection */
        if (is_array($category)) {
            /** @noinspection CallableParameterUseCaseInTypeContextInspection */
            $language = $params;
            /** @noinspection CallableParameterUseCaseInTypeContextInspection */
            $params = $category;
            $category = 'site';
        } else if ($category === null) {
            $category = 'site';
        }

        if ($params === null) {
            $params = [];
        }

        try {
            return Craft::t($category, (string)$message, $params, $language);
        } catch (InvalidConfigException $e) {
            return $message;
        }
    }

    /**
     * Truncates the string to a given length, while ensuring that it does not split words.
     *
     * @param string $string The string to truncate
     * @param int $length The maximum number of characters for the truncated string
     * @param string $suffix The string that should be appended to `$string`, if it must be truncated
     * @param bool $splitSingleWord Whether to split up `$string` if it only contains one word
     * @return string The truncated string
     * @since 3.5.10
     */
    public function truncateFilter(string $string, int $length, string $suffix = '…', bool $splitSingleWord = true): string
    {
        // Override default behavior where the substring would be returned in this case
        if ($string === '' || $length <= 0) {
            return $string;
        }

        return StringHelper::safeTruncate($string, $length, $suffix, $splitSingleWord);
    }

    /**
     * Uppercases the first character of a multibyte string.
     *
     * @param mixed $string The multibyte string.
     * @return string The string with the first character converted to upercase.
     */
    public function ucfirstFilter($string): string
    {
        return StringHelper::upperCaseFirst((string)$string);
    }

    /**
     * Uppercases the first character of each word in a string.
     *
     * @param TwigEnvironment $env
     * @param string $string
     * @return string
     */
    public function ucwordsFilter(TwigEnvironment $env, string $string): string
    {
        Craft::$app->getDeprecator()->log('ucwords', 'The `|ucwords` filter has been deprecated. Use `|title` instead.');
        if (($charset = $env->getCharset()) !== null) {
            return mb_convert_case($string, MB_CASE_TITLE, $charset);
        }
        return ucwords(strtolower($string));
    }

    /**
     * Lowercases the first character of a multibyte string.
     *
     * @param mixed $string The multibyte string.
     * @return string The string with the first character converted to lowercase.
     */
    public function lcfirstFilter($string): string
    {
        return StringHelper::lowercaseFirst((string)$string);
    }

    /**
     * kebab-cases a string.
     *
     * @param mixed $string The string
     * @param string $glue The string used to glue the words together (default is a hyphen)
     * @param bool $lower Whether the string should be lowercased (default is true)
     * @param bool $removePunctuation Whether punctuation marks should be removed (default is true)
     * @return string The kebab-cased string
     */
    public function kebabFilter($string, string $glue = '-', bool $lower = true, bool $removePunctuation = true): string
    {
        return StringHelper::toKebabCase((string)$string, $glue, $lower, $removePunctuation);
    }

    /**
     * camelCases a string.
     *
     * @param mixed $string The string
     * @return string
     */
    public function camelFilter($string): string
    {
        return StringHelper::toCamelCase((string)$string);
    }

    /**
     * PascalCases a string.
     *
     * @param mixed $string The string
     * @return string
     */
    public function pascalFilter($string): string
    {
        return StringHelper::toPascalCase((string)$string);
    }

    /**
     * snake_cases a string.
     *
     * @param mixed $string The string
     * @return string
     */
    public function snakeFilter($string): string
    {
        return StringHelper::toSnakeCase((string)$string);
    }

    /**
     * Formats the value as a currency number.
     *
     * @param mixed $value
     * @param string|null $currency
     * @param array $options
     * @param array $textOptions
     * @param bool $stripZeros
     * @return string
     * @since 3.6.0
     */
    public function currencyFilter($value, ?string $currency = null, array $options = [], array $textOptions = [], bool $stripZeros = false): string
    {
        if ($value === null || $value === '') {
            return '';
        }

        try {
            return Craft::$app->getFormatter()->asCurrency($value, $currency, $options, $textOptions, $stripZeros);
        } catch (InvalidArgumentException $e) {
            return $value;
        }
    }

    /**
     * Formats the value in bytes as a size in human readable form for example `12 kB`.
     *
     * @param mixed $value
     * @param int|null $decimals
     * @param array $options
     * @param array $textOptions
     * @return string
     * @since 3.6.0
     */
    public function filesizeFilter($value, ?int $decimals = null, array $options = [], array $textOptions = []): string
    {
        if ($value === null || $value === '') {
            return '';
        }

        try {
            return Craft::$app->getFormatter()->asShortSize($value, $decimals, $options, $textOptions);
        } catch (InvalidArgumentException $e) {
            return $value;
        }
    }

    /**
     * Formats the value as a decimal number.
     *
     * @param $value
     * @param int|null $decimals
     * @param array $options
     * @param array $textOptions
     * @return string
     * @since 3.6.0
     */
    public function numberFilter($value, ?int $decimals = null, array $options = [], array $textOptions = []): string
    {
        if ($value === null || $value === '') {
            return '';
        }

        try {
            return Craft::$app->getFormatter()->asDecimal($value, $decimals, $options, $textOptions);
        } catch (InvalidArgumentException $e) {
            return $value;
        }
    }

    /**
     * Formats the value as a percent number with "%" sign.
     *
     * @param $value
     * @param int|null $decimals
     * @param array $options
     * @param array $textOptions
     * @return string
     * @since 3.6.0
     */
    public function percentageFilter($value, ?int $decimals = null, array $options = [], array $textOptions = []): string
    {
        if ($value === null || $value === '') {
            return '';
        }

        try {
            return Craft::$app->getFormatter()->asPercent($value, $decimals, $options, $textOptions);
        } catch (InvalidArgumentException $e) {
            return $value;
        }
    }

    /**
     * Formats the value as a human-readable timestamp.
     *
     * @param mixed $value
     * @param string|null $format
     * @param bool $withPreposition
     * @return string
     * @since 3.6.0
     */
    public function timestampFilter($value, ?string $format = null, bool $withPreposition = false): string
    {
        if ($value === null || $value === '') {
            return '';
        }

        try {
            return Craft::$app->getFormatter()->asTimestamp($value, $format, $withPreposition);
        } catch (InvalidArgumentException $e) {
            return $value;
        }
    }

    /**
     * This method will JSON encode a variable. We're overriding Twig's default implementation to set some stricter
     * encoding options on text/html/xml requests.
     *
     * @param mixed $value The value to JSON encode.
     * @param int|null $options Either null or a bitmask consisting of JSON_HEX_QUOT, JSON_HEX_TAG, JSON_HEX_AMP,
     * JSON_HEX_APOS, JSON_NUMERIC_CHECK, JSON_PRETTY_PRINT, JSON_UNESCAPED_SLASHES,
     * JSON_FORCE_OBJECT
     * @param int $depth The maximum depth
     * @return string|false The JSON encoded value.
     */
    public function jsonEncodeFilter($value, int $options = null, int $depth = 512)
    {
        if ($options === null) {
            if (
                !Craft::$app->getRequest()->getIsConsoleRequest() &&
                in_array(Craft::$app->getResponse()->getContentType(), ['text/html', 'application/xhtml+xml'], true)
            ) {
                $options = JSON_HEX_TAG | JSON_HEX_AMP | JSON_HEX_QUOT;
            } else {
                $options = 0;
            }
        }

        return json_encode($value, $options, $depth);
    }

    /**
     * Inserts a non-breaking space between the last two words of a string.
     *
     * @param string $string
     * @return string
     * @since 3.7.0
     */
    public function widontFilter(string $string): string
    {
        return Html::widont($string);
    }

    /**
     * Returns an array without certain values.
     *
     * @param mixed $arr
     * @param mixed $exclude
     * @return array
     */
    public function withoutFilter($arr, $exclude): array
    {
        $arr = (array)$arr;

        if (!is_array($exclude)) {
            $exclude = [$exclude];
        }

        foreach ($exclude as $value) {
            ArrayHelper::removeValue($arr, $value);
        }

        return $arr;
    }

    /**
     * Returns an array without a certain key.
     *
     * @param mixed $arr
     * @param string|string[] $key
     * @return array
     * @since 3.2.0
     */
    public function withoutKeyFilter($arr, $key): array
    {
        $arr = (array)$arr;

        if (!is_array($key)) {
            $key = [$key];
        }

        foreach ($key as $k) {
            ArrayHelper::remove($arr, $k);
        }

        return $arr;
    }

    /**
     * Parses an HTML tag to find its attributes.
     *
     * @param string $tag The HTML tag to parse
     * @return array The parsed HTML tag attributes
     * @throws InvalidArgumentException if `$tag` doesn't contain a valid HTML tag
     * @since 3.4.0
     */
    public function parseAttrFilter(string $tag): array
    {
        try {
            return Html::parseTagAttributes($tag, 0, $start, $end, true);
        } catch (InvalidArgumentException $e) {
            Craft::warning($e->getMessage(), __METHOD__);
            return [];
        }
    }

    /**
     * Parses a string for reference tags.
     *
     * @param mixed $str
     * @param int|null $siteId
     * @return string
     */
    public function parseRefsFilter($str, int $siteId = null): string
    {
        return Craft::$app->getElements()->parseRefs((string)$str, $siteId);
    }

    /**
     * Prepends HTML to the beginning of given tag.
     *
     * @param string $tag The HTML tag that `$html` should be prepended to
     * @param string $html The HTML to prepend to `$tag`.
     * @param string|null $ifExists What to do if `$tag` already contains a child of the same type as the element
     * defined by `$html`. Set to `'keep'` if no action should be taken, or `'replace'` if it should be replaced
     * by `$tag`.
     * @return string The modified HTML
     * @since 3.3.0
     */
    public function prependFilter(string $tag, string $html, string $ifExists = null): string
    {
        try {
            return Html::prependToTag($tag, $html, $ifExists);
        } catch (InvalidArgumentException $e) {
            Craft::warning($e->getMessage(), __METHOD__);
            return $tag;
        }
    }

    /**
     * Purifies the given HTML using HTML Purifier.
     *
     * @param string $html The HTML to be purified
     * @param string|array|null $config The HTML Purifier config. This can either be the name of a JSON file within
     * `config/htmlpurifier/` (sans `.json` extension) or a config array.
     * @return string The purified HTML
     * @since 3.4.0
     */
    public function purifyFilter(string $html, $config = null): string
    {
        if (is_string($config)) {
            $path = Craft::$app->getPath()->getConfigPath() . DIRECTORY_SEPARATOR . 'htmlpurifier' .
                DIRECTORY_SEPARATOR . $config . '.json';
            $config = null;
            if (!is_file($path)) {
                Craft::warning("No HTML Purifier config found at {$path}.");
            } else {
                try {
                    $config = Json::decode(file_get_contents($path));
                } catch (InvalidArgumentException $e) {
                    Craft::warning("Invalid HTML Purifier config at {$path}.");
                }
            }
        }

        return HtmlPurifier::process($html, $config);
    }

    /**
     * Pushes one or more items onto the end of an array.
     *
     * @param array $array
     * @return array
     * @since 3.5.0
     */
    public function pushFilter(array $array): array
    {
        $args = func_get_args();
        array_shift($args);
        array_push($array, ...$args);
        return $array;
    }

    /**
     * Prepends one or more items to the beginning of an array.
     *
     * @param array $array
     * @return array
     * @since 3.5.0
     */
    public function unshiftFilter(array $array): array
    {
        $args = func_get_args();
        array_shift($args);
        array_unshift($array, ...$args);
        return $array;
    }

    /**
     * Removes a class (or classes) from the given HTML tag.
     *
     * @param string $tag The HTML tag to modify
     * @param string|string[] $class
     * @return string The modified HTML tag
     * @since 3.7.0
     */
    public function removeClassFilter(string $tag, $class): string
    {
        try {
            $oldClasses = Html::parseTagAttributes($tag)['class'] ?? [];
            $newClasses = array_filter($oldClasses, function(string $oldClass) use ($class) {
                return is_string($class) ? $oldClass !== $class : !in_array($oldClass, $class, true);
            });

            $newTag = Html::modifyTagAttributes($tag, ['class' => false]);
            if (!empty($newClasses)) {
                $newTag = Html::modifyTagAttributes($newTag, ['class' => $newClasses]);
            }
            return $newTag;
        } catch (InvalidArgumentException $e) {
            Craft::warning($e->getMessage(), __METHOD__);
            return $tag;
        }
    }

    /**
     * Replaces Twig's |replace filter, adding support for passing in separate
     * search and replace arrays.
     *
     * @param mixed $str
     * @param mixed $search
     * @param mixed $replace
     * @return mixed
     */
    public function replaceFilter($str, $search, $replace = null)
    {
        // Are they using the standard Twig syntax?
        if (is_array($search) && $replace === null) {
            return strtr($str, $search);
        }

        // Is this a regular expression?
        if (preg_match('/^\/.+\/[a-zA-Z]*$/', $search)) {
            return preg_replace($search, $replace, $str);
        }

        // Otherwise use str_replace
        return str_replace($search, $replace, $str);
    }

    /**
     * Extending Twig's |date filter so we can run any translations on the output.
     *
     * @param TwigEnvironment $env
     * @param DateTimeInterface|DateInterval|string $date A date
     * @param string|null $format The target format, null to use the default
     * @param DateTimeZone|string|false|null $timezone The target timezone, null to use the default, false to leave unchanged
     * @param string|null $locale The target locale the date should be formatted for. By default the current system locale will be used.
     * @return string
     */
    public function dateFilter(TwigEnvironment $env, $date, string $format = null, $timezone = null, string $locale = null): string
    {
        if ($date instanceof \DateInterval) {
            return \twig_date_format_filter($env, $date, $format, $timezone);
        }

        // Is this a custom PHP date format?
        if ($format !== null && !in_array($format, [Locale::LENGTH_SHORT, Locale::LENGTH_MEDIUM, Locale::LENGTH_LONG, Locale::LENGTH_FULL], true)) {
            if (strpos($format, 'icu:') === 0) {
                $format = substr($format, 4);
            } else {
                $format = StringHelper::ensureLeft($format, 'php:');
            }
        }

        $date = \twig_date_converter($env, $date, $timezone);
        $formatter = $locale ? (new Locale($locale))->getFormatter() : Craft::$app->getFormatter();
        $fmtTimeZone = $formatter->timeZone;
        $formatter->timeZone = $timezone !== null ? $date->getTimezone()->getName() : $formatter->timeZone;
        $formatted = $formatter->asDate($date, $format);
        $formatter->timeZone = $fmtTimeZone;
        return $formatted;
    }

    /**
     * Appends HTML to the end of the given tag.
     *
     * @param string $tag The HTML tag that `$html` should be appended to
     * @param string $html The HTML to append to `$tag`.
     * @param string|null $ifExists What to do if `$tag` already contains a child of the same type as the element
     * defined by `$html`. Set to `'keep'` if no action should be taken, or `'replace'` if it should be replaced
     * by `$tag`.
     * @return string The modified HTML
     * @since 3.3.0
     */
    public function appendFilter(string $tag, string $html, string $ifExists = null): string
    {
        try {
            return Html::appendToTag($tag, $html, $ifExists);
        } catch (InvalidArgumentException $e) {
            Craft::warning($e->getMessage(), __METHOD__);
            return $tag;
        }
    }

    /**
     * Converts a date to the Atom format.
     *
     * @param TwigEnvironment $env
     * @param DateTime|DateTimeInterface|string $date A date
     * @param DateTimeZone|string|false|null $timezone The target timezone, null to use the default, false to leave unchanged
     * @return string The formatted date
     */
    public function atomFilter(TwigEnvironment $env, $date, $timezone = null): string
    {
        return \twig_date_format_filter($env, $date, \DateTime::ATOM, $timezone);
    }

    /**
     * Modifies a HTML tag’s attributes, supporting the same attribute definitions as [[Html::renderTagAttributes()]].
     *
     * @param string $tag The HTML tag whose attributes should be modified.
     * @param array $attributes The attributes to be added to the tag.
     * @return string The modified HTML tag.
     * @since 3.3.0
     */
    public function attrFilter(string $tag, array $attributes): string
    {
        try {
            return Html::modifyTagAttributes($tag, $attributes);
        } catch (InvalidArgumentException $e) {
            Craft::warning($e->getMessage(), __METHOD__);
            return $tag;
        }
    }

    /**
     * Converts a date to the RSS format.
     *
     * @param TwigEnvironment $env
     * @param DateTime|DateTimeInterface|string $date A date
     * @param DateTimeZone|string|false|null $timezone The target timezone, null to use the default, false to leave unchanged
     * @return string The formatted date
     */
    public function rssFilter(TwigEnvironment $env, $date, $timezone = null): string
    {
        return \twig_date_format_filter($env, $date, \DateTime::RSS, $timezone);
    }

    /**
     * Formats the value as a time.
     *
     * @param TwigEnvironment $env
     * @param DateTimeInterface|string $date A date
     * @param string|null $format The target format, null to use the default
     * @param DateTimeZone|string|false|null $timezone The target timezone, null to use the default, false to leave unchanged
     * @param string|null $locale The target locale the date should be formatted for. By default the current systme locale will be used.
     * @return string
     */
    public function timeFilter(TwigEnvironment $env, $date, string $format = null, $timezone = null, string $locale = null): string
    {
        // Is this a custom PHP date format?
        if ($format !== null && !in_array($format, [Locale::LENGTH_SHORT, Locale::LENGTH_MEDIUM, Locale::LENGTH_LONG, Locale::LENGTH_FULL], true)) {
            if (strpos($format, 'icu:') === 0) {
                $format = substr($format, 4);
            } else {
                $format = StringHelper::ensureLeft($format, 'php:');
            }
        }

        $date = \twig_date_converter($env, $date, $timezone);
        $formatter = $locale ? (new Locale($locale))->getFormatter() : Craft::$app->getFormatter();
        $fmtTimeZone = $formatter->timeZone;
        $formatter->timeZone = $timezone !== null ? $date->getTimezone()->getName() : $formatter->timeZone;
        $formatted = $formatter->asTime($date, $format);
        $formatter->timeZone = $fmtTimeZone;
        return $formatted;
    }

    /**
     * Formats the value as a date+time.
     *
     * @param TwigEnvironment $env
     * @param DateTimeInterface|string $date A date
     * @param string|null $format The target format, null to use the default
     * @param DateTimeZone|string|false|null $timezone The target timezone, null to use the default, false to leave unchanged
     * @param string|null $locale The target locale the date should be formatted for. By default the current systme locale will be used.
     * @return string
     */
    public function datetimeFilter(TwigEnvironment $env, $date, string $format = null, $timezone = null, string $locale = null): string
    {
        // Is this a custom PHP date format?
        if ($format !== null && !in_array($format, [Locale::LENGTH_SHORT, Locale::LENGTH_MEDIUM, Locale::LENGTH_LONG, Locale::LENGTH_FULL], true)) {
            if (strpos($format, 'icu:') === 0) {
                $format = substr($format, 4);
            } else {
                $format = StringHelper::ensureLeft($format, 'php:');
            }
        }

        $date = \twig_date_converter($env, $date, $timezone);
        $formatter = $locale ? (new Locale($locale))->getFormatter() : Craft::$app->getFormatter();
        $fmtTimeZone = $formatter->timeZone;
        $formatter->timeZone = $timezone !== null ? $date->getTimezone()->getName() : $formatter->timeZone;
        $formatted = $formatter->asDatetime($date, $format);
        $formatter->timeZone = $fmtTimeZone;
        return $formatted;
    }

    /**
     * Encrypts and base64-encodes a string.
     *
     * @param mixed $str the string
     * @return string
     */
    public function encencFilter($str): string
    {
        return StringHelper::encenc((string)$str);
    }

    /**
     * Filters an array.
     *
     * @param TwigEnvironment $env
     * @param array|\Traversable $arr
     * @param callable|null $arrow
     * @return array
     */
    public function filterFilter(TwigEnvironment $env, $arr, $arrow = null)
    {
        if ($arrow === null) {
            return array_filter($arr);
        }

        // todo: remove this version check when we drop support for Twig < 2.13.1
        if (version_compare(TwigEnvironment::VERSION, '2.13.1', '<')) {
            $filtered = twig_array_filter($arr, $arrow);
        } else {
            $filtered = twig_array_filter($env, $arr, $arrow);
        }

        if (is_array($filtered)) {
            return $filtered;
        }

        return iterator_to_array($filtered);
    }

    /**
     * Groups an array by a the results of an arrow function, or value of a property.
     *
     * @param array|\Traversable $arr
     * @param callable|string $arrow The arrow function or property name that determines the group the item should be grouped in
     * @return array[] The grouped items
     * @throws RuntimeError if $arr is not of type array or Traversable
     */
    public function groupFilter($arr, $arrow): array
    {
        if ($arr instanceof ElementQuery) {
            Craft::$app->getDeprecator()->log('ElementQuery::getIterator()', 'Looping through element queries directly has been deprecated. Use the `all()` function to fetch the query results before looping over them.');
            $arr = $arr->all();
        }

        if (!is_array($arr) && !$arr instanceof \Traversable) {
            throw new RuntimeError('Values passed to the |group filter must be of type array or Traversable.');
        }

        $groups = [];

        if (!is_string($arrow) && is_callable($arrow)) {
            foreach ($arr as $key => $item) {
                $groupKey = (string)$arrow($item, $key);
                $groups[$groupKey][] = $item;
            }
        } else {
            $template = '{' . $arrow . '}';
            $view = Craft::$app->getView();
            foreach ($arr as $item) {
                $groupKey = $view->renderObjectTemplate($template, $item);
                $groups[$groupKey][] = $item;
            }
        }

        return $groups;
    }


    /**
     * Converts a date to the HTTP format (used by HTTP headers such as `Expires`).
     *
     * @param TwigEnvironment $env
     * @param DateTime|DateTimeInterface|string $date A date
     * @param DateTimeZone|string|false|null $timezone The target timezone, null to use the default, false to leave unchanged
     * @return string The formatted date
     * @since 3.6.10
     */
    public function httpdateFilter(TwigEnvironment $env, $date, $timezone = null): string
    {
        return \twig_date_format_filter($env, $date, \DateTime::RFC7231, $timezone);
    }


    /**
     * Returns the index of an item in a string or array, or -1 if it cannot be found.
     *
     * @param mixed $haystack
     * @param mixed $needle
     * @return int
     */
    public function indexOfFilter($haystack, $needle): int
    {
        if (is_string($haystack)) {
            $index = strpos($haystack, $needle);
        } else if (is_array($haystack)) {
            $index = array_search($needle, $haystack, false);
        } else if (is_object($haystack) && $haystack instanceof \IteratorAggregate) {
            $index = false;

            foreach ($haystack as $i => $item) {
                if ($item == $needle) {
                    $index = $i;
                    break;
                }
            }
        }

        /** @noinspection UnSafeIsSetOverArrayInspection - FP */
        if (isset($index) && $index !== false) {
            return $index;
        }

        return -1;
    }

    /**
     * Escapes commas and asterisks in a string so they are not treated as special characters in
     * [[Db::parseParam()]].
     *
     * @param mixed $value The param value.
     * @return string The escaped param value.
     */
    public function literalFilter($value): string
    {
        return Db::escapeParam((string)$value);
    }

    /**
     * Parses text through Markdown.
     *
     * @param mixed $markdown The markdown text to parse
     * @param string|null $flavor The markdown flavor to use. Can be 'original', 'gfm' (GitHub-Flavored Markdown),
     * 'gfm-comment' (GFM with newlines converted to `<br>`s),
     * or 'extra' (Markdown Extra). Default is 'original'.
     * @param bool $inlineOnly Whether to only parse inline elements, omitting any `<p>` tags.
     * @return string
     */
    public function markdownFilter($markdown, string $flavor = null, bool $inlineOnly = false): string
    {
        if ($inlineOnly) {
            return Markdown::processParagraph((string)$markdown, $flavor);
        }

        return Markdown::process((string)$markdown, $flavor);
    }

    /**
     * Merges an array with another one.
     *
     * @param array|\Traversable $arr1 An array
     * @param array|\Traversable $arr2 An array
     * @param bool $recursive Whether the arrays should be merged recursively using [[\yii\helpers\BaseArrayHelper::merge()]]
     * @return array The merged array
     * @since 3.4.0
     */
    public function mergeFilter($arr1, $arr2, bool $recursive = false): array
    {
        if ($recursive) {
            return ArrayHelper::merge($arr1, $arr2);
        }

        return twig_array_merge($arr1, $arr2);
    }

    /**
     * Duplicates an array and sorts it with [[\craft\helpers\ArrayHelper::multisort()]].
     *
     * @param mixed $array the array to be sorted. The array will be modified after calling this method.
     * @param string|\Closure|array $key the key(s) to be sorted by. This refers to a key name of the sub-array
     * elements, a property name of the objects, or an anonymous function returning the values for comparison
     * purpose. The anonymous function signature should be: `function($item)`.
     * To sort by multiple keys, provide an array of keys here.
     * @param int|array $direction the sorting direction. It can be either `SORT_ASC` or `SORT_DESC`.
     * When sorting by multiple keys with different sorting directions, use an array of sorting directions.
     * @param int|array $sortFlag the PHP sort flag. Valid values include
     * `SORT_REGULAR`, `SORT_NUMERIC`, `SORT_STRING`, `SORT_LOCALE_STRING`, `SORT_NATURAL` and `SORT_FLAG_CASE`.
     * Please refer to [PHP manual](http://php.net/manual/en/function.sort.php)
     * for more details. When sorting by multiple keys with different sort flags, use an array of sort flags.
     * @return array the sorted array
     * @throws InvalidArgumentException if the $direction or $sortFlag parameters do not have
     * correct number of elements as that of $key.
     */
    public function multisortFilter($array, $key, $direction = SORT_ASC, $sortFlag = SORT_REGULAR): array
    {
        // Prevent multisort() from modifying the original array
        $array = array_merge($array);
        ArrayHelper::multisort($array, $key, $direction, $sortFlag);
        return $array;
    }

    /**
     * @inheritdoc
     */
    public function getFunctions(): array
    {
        return [
            new TwigFunction('actionUrl', [UrlHelper::class, 'actionUrl']),
            new TwigFunction('alias', [Craft::class, 'getAlias']),
            new TwigFunction('ceil', 'ceil'),
            new TwigFunction('className', 'get_class'),
            new TwigFunction('clone', [$this, 'cloneFunction']),
            new TwigFunction('combine', 'array_combine'),
            new TwigFunction('configure', [Craft::class, 'configure']),
            new TwigFunction('cpUrl', [UrlHelper::class, 'cpUrl']),
            new TwigFunction('create', [Craft::class, 'createObject']),
            new TwigFunction('dataUrl', [$this, 'dataUrlFunction']),
            new TwigFunction('date', [$this, 'dateFunction'], ['needs_environment' => true]),
            new TwigFunction('expression', [$this, 'expressionFunction']),
            new TwigFunction('floor', 'floor'),
            new TwigFunction('getenv', [App::class, 'env']),
            new TwigFunction('gql', [$this, 'gqlFunction']),
            new TwigFunction('parseEnv', [Craft::class, 'parseEnv']),
            new TwigFunction('plugin', [$this, 'pluginFunction']),
            new TwigFunction('raw', [TemplateHelper::class, 'raw']),
            new TwigFunction('renderObjectTemplate', [$this, 'renderObjectTemplate']),
            new TwigFunction('seq', [$this, 'seqFunction']),
            new TwigFunction('shuffle', [$this, 'shuffleFunction']),
            new TwigFunction('siteUrl', [UrlHelper::class, 'siteUrl']),
            new TwigFunction('url', [UrlHelper::class, 'url']),

            // HTML generation functions
            new TwigFunction('actionInput', [Html::class, 'actionInput'], ['is_safe' => ['html']]),
            new TwigFunction('attr', [Html::class, 'renderTagAttributes'], ['is_safe' => ['html']]),
            new TwigFunction('csrfInput', [Html::class, 'csrfInput'], ['is_safe' => ['html']]),
            new TwigFunction('failMessageInput', [Html::class, 'failMessageInput'], ['is_safe' => ['html']]),
            new TwigFunction('hiddenInput', [Html::class, 'hiddenInput'], ['is_safe' => ['html']]),
            new TwigFunction('input', [Html::class, 'input'], ['is_safe' => ['html']]),
            new TwigFunction('ol', [Html::class, 'ol'], ['is_safe' => ['html']]),
            new TwigFunction('redirectInput', [Html::class, 'redirectInput'], ['is_safe' => ['html']]),
            new TwigFunction('successMessageInput', [Html::class, 'successMessageInput'], ['is_safe' => ['html']]),
            new TwigFunction('svg', [$this, 'svgFunction'], ['is_safe' => ['html']]),
            new TwigFunction('tag', [$this, 'tagFunction'], ['is_safe' => ['html']]),
            new TwigFunction('ul', [Html::class, 'ul'], ['is_safe' => ['html']]),

            // DOM event functions
            new TwigFunction('head', [$this->view, 'head']),
            new TwigFunction('beginBody', [$this->view, 'beginBody']),
            new TwigFunction('endBody', [$this->view, 'endBody']),
        ];
    }

    /**
     * Returns a clone of the given variable.
     *
     * @param mixed $var
     * @return mixed
     */
    public function cloneFunction($var)
    {
        return clone $var;
    }

    /**
     * Generates a base64-encoded [data URL](https://developer.mozilla.org/en-US/docs/Web/HTTP/Basics_of_HTTP/Data_URIs) for the given file path or asset.
     *
     * @param string|Asset $file A file path on an asset
     * @param string|null $mimeType The file’s MIME type. If `null` then it will be determined automatically.
     * @return string The data URL
     * @throws InvalidConfigException if `$file` is an invalid file path, or an asset with a missing/invalid volume ID
     * @throws AssetException if a stream could not be created for the asset
     * @since 3.5.13
     */
    public function dataUrlFunction($file, string $mimeType = null): string
    {
        if ($file instanceof Asset) {
            return $file->getDataUrl();
        }

        return Html::dataUrl(Craft::getAlias($file), $mimeType);
    }

    /**
     * Converts an input to a [[\DateTime]] instance.
     *
     * @param TwigEnvironment $env
     * @param \DateTimeInterface|string|array|null $date A date, or null to use the current time
     * @param \DateTimeZone|string|false|null $timezone The target timezone, `null` to use the default, `false` to leave unchanged
     * @return \DateTimeInterface
     */
    public function dateFunction(TwigEnvironment $env, $date = null, $timezone = null): DateTimeInterface
    {
        // Support for date/time arrays
        if (is_array($date)) {
            $date = DateTimeHelper::toDateTime($date, false, false);
            if ($date === false) {
                throw new InvalidArgumentException('Invalid date passed to date() function');
            }
        }

        return twig_date_converter($env, $date, $timezone);
    }

    /**
     * @param mixed $expression
     * @param mixed $params
     * @param mixed $config
     * @return Expression
     * @since 3.1.0
     */
    public function expressionFunction($expression, $params = [], $config = []): Expression
    {
        return new Expression($expression, $params, $config);
    }

    /**
     * Executes a GraphQL query against the full schema.
     *
     * @param string $query The GraphQL query
     * @param array|null $variables Query variables
     * @param string|null $operationName The operation name
     * @return array The query result
     * @since 3.3.12
     */
    public function gqlFunction(string $query, array $variables = null, string $operationName = null): array
    {
        $schema = Gql::createFullAccessSchema();
        return Craft::$app->getGql()->executeQuery($schema, $query, $variables, $operationName);
    }

    /**
     * Returns a plugin instance by its handle.
     *
     * @param string $handle The plugin handle
     * @return PluginInterface|null The plugin, or `null` if it's not installed
     * @since 3.1.0
     */
    public function pluginFunction(string $handle)
    {
        return Craft::$app->getPlugins()->getPlugin($handle);
    }

    /**
<<<<<<< HEAD
     * Rounds the given value.
     *
     * @param int|float $value
     * @param int $precision
     * @param int $mode
     * @return float
     * @deprecated in 3.0.0. Use Twig's |round filter instead.
     */
    public function roundFunction($value, int $precision = 0, int $mode = PHP_ROUND_HALF_UP): float
    {
        Craft::$app->getDeprecator()->log('round()', 'The `round()` function has been deprecated. Use Twig’s `|round` filter instead.');

        return round($value, $precision, $mode);
    }

    /**
=======
>>>>>>> 1660ff90
     * Returns the next number in a given sequence, or the current number in the sequence.
     *
     * @param string $name The sequence name.
     * @param int|null $length The minimum string length that should be returned. (Numbers that are too short will be left-padded with `0`s.)
     * @param bool $next Whether the next number in the sequence should be returned (and the sequence should be incremented).
     * If set to `false`, the current number in the sequence will be returned instead.
     * @return integer|string
     * @throws \Throwable if reasons
     * @throws \yii\db\Exception
     * @since 3.0.31
     */
    public function seqFunction(string $name, int $length = null, bool $next = true)
    {
        if ($next) {
            return Sequence::next($name, $length);
        }
        return Sequence::current($name, $length);
    }

    /**
     * @param string $template
     * @param mixed $object
     * @return string
     */
    public function renderObjectTemplate(string $template, $object): string
    {
        return Craft::$app->getView()->renderObjectTemplate($template, $object);
    }

    /**
     * Shuffles an array.
     *
     * @param array|Traversable $arr
     * @return array
     */
    public function shuffleFunction($arr): array
    {
        if ($arr instanceof Traversable) {
            $arr = iterator_to_array($arr, false);
        } else {
            $arr = array_merge($arr);
        }

        shuffle($arr);

        return $arr;
    }

    /**
     * Returns the contents of a given SVG file.
     *
     * @param string|Asset $svg An SVG asset, a file path, or raw SVG markup
     * @param bool|null $sanitize Whether the SVG should be sanitized of potentially
     * malicious scripts. By default the SVG will only be sanitized if an asset
     * or markup is passed in. (File paths are assumed to be safe.)
     * @param bool|null $namespace Whether class names and IDs within the SVG
     * should be namespaced to avoid conflicts with other elements in the DOM.
     * By default the SVG will only be namespaced if an asset or markup is passed in.
     * @param string|null $class A CSS class name that should be added to the `<svg>` element.
     * (This argument is deprecated. The `|attr` filter should be used instead.)
     * @return string
     */
    public function svgFunction($svg, bool $sanitize = null, bool $namespace = null, string $class = null)
    {
        if ($svg instanceof Asset) {
            try {
                $svg = $svg->getContents();
            } catch (\Throwable $e) {
                Craft::error("Could not get the contents of {$svg->getPath()}: {$e->getMessage()}", __METHOD__);
                Craft::$app->getErrorHandler()->logException($e);
                return '';
            }
        } else if (stripos($svg, '<svg') === false) {
            // No <svg> tag, so it's probably a file path
            $svg = Craft::getAlias($svg);
            if (!is_file($svg) || !FileHelper::isSvg($svg)) {
                Craft::warning("Could not get the contents of {$svg}: The file doesn't exist", __METHOD__);
                return '';
            }
            $svg = file_get_contents($svg);

            // This came from a file path, so pretty good chance that the SVG can be trusted.
            $sanitize = $sanitize ?? false;
            $namespace = $namespace ?? false;
        }

        // Sanitize and namespace the SVG by default
        $sanitize = $sanitize ?? true;
        $namespace = $namespace ?? true;

        // Sanitize?
        if ($sanitize) {
            $svg = Html::sanitizeSvg($svg);
        }

        // Remove the XML declaration
        $svg = preg_replace('/<\?xml.*?\?>\s*/', '', $svg);

        // Namespace class names and IDs
        if ($namespace) {
            $ns = StringHelper::randomString(10);
            $svg = Html::namespaceAttributes($svg, $ns, true);
        }

        if ($class !== null) {
            Craft::$app->getDeprecator()->log('svg()-class', 'The `class` argument of the `svg()` Twig function has been deprecated. The `|attr` filter should be used instead.');
            try {
                $svg = Html::modifyTagAttributes($svg, [
                    'class' => $class,
                ]);
            } catch (InvalidArgumentException $e) {
                Craft::warning('Unable to add a class to the SVG: ' . $e->getMessage(), __METHOD__);
            }
        }

        return $svg;
    }

    /**
     * Generates a complete HTML tag.
     *
     * @param string $type the tag type ('p', 'div', etc.)
     * @param array $attributes the HTML tag attributes in terms of name-value pairs.
     * If `text` is supplied, the value will be HTML-encoded and included as the contents of the tag.
     * If 'html' is supplied, the value will be included as the contents of the tag, without getting encoded.
     * @return string
     * @since 3.3.0
     */
    public function tagFunction(string $type, array $attributes = []): string
    {
        $html = ArrayHelper::remove($attributes, 'html', '');
        $text = ArrayHelper::remove($attributes, 'text');

        if ($text !== null) {
            $html = Html::encode($text);
        }

        return Html::tag($type, $html, $attributes);
    }

    /**
     * Registers global variables.
     */
    public function getGlobals(): array
    {
        $isInstalled = Craft::$app->getIsInstalled();
        $request = Craft::$app->getRequest();
        $generalConfig = Craft::$app->getConfig()->getGeneral();
        $setPasswordRequestPath = $generalConfig->getSetPasswordRequestPath();

        $globals = [
            'view' => $this->view,

            'devMode' => YII_DEBUG,
            'SORT_ASC' => SORT_ASC,
            'SORT_DESC' => SORT_DESC,
            'SORT_REGULAR' => SORT_REGULAR,
            'SORT_NUMERIC' => SORT_NUMERIC,
            'SORT_STRING' => SORT_STRING,
            'SORT_LOCALE_STRING' => SORT_LOCALE_STRING,
            'SORT_NATURAL' => SORT_NATURAL,
            'SORT_FLAG_CASE' => SORT_FLAG_CASE,
            'POS_HEAD' => View::POS_HEAD,
            'POS_BEGIN' => View::POS_BEGIN,
            'POS_END' => View::POS_END,
            'POS_READY' => View::POS_READY,
            'POS_LOAD' => View::POS_LOAD,

            'isInstalled' => $isInstalled,
            'loginUrl' => UrlHelper::siteUrl($generalConfig->getLoginPath()),
            'logoutUrl' => UrlHelper::siteUrl($generalConfig->getLogoutPath()),
            'setPasswordUrl' => $setPasswordRequestPath !== null ? UrlHelper::siteUrl($setPasswordRequestPath) : null,
            'now' => new DateTime(null, new \DateTimeZone(Craft::$app->getTimeZone())),
        ];

        $globals['craft'] = new CraftVariable();

        if ($isInstalled && !$request->getIsConsoleRequest() && !Craft::$app->getUpdates()->getIsCraftDbMigrationNeeded()) {
            $globals['currentUser'] = Craft::$app->getUser()->getIdentity();
        } else {
            $globals['currentUser'] = null;
        }

        $templateMode = $this->view->getTemplateMode();

        // CP-only variables
        if ($templateMode === View::TEMPLATE_MODE_CP) {
            $globals['CraftEdition'] = Craft::$app->getEdition();
            $globals['CraftSolo'] = Craft::Solo;
            $globals['CraftPro'] = Craft::Pro;
        }

        // Only set these things when Craft is installed and not being updated
        if ($isInstalled && !Craft::$app->getUpdates()->getIsCraftDbMigrationNeeded()) {
            $globals['systemName'] = Craft::$app->getSystemName();
            /** @noinspection PhpUnhandledExceptionInspection */
            $site = Craft::$app->getSites()->getCurrentSite();
            $globals['currentSite'] = $site;
            $globals['siteName'] = Craft::t('site', $site->getName());
            $globals['siteUrl'] = $site->getBaseUrl();

            // Global sets (site templates only)
            if ($templateMode === View::TEMPLATE_MODE_SITE) {
                foreach (Craft::$app->getGlobals()->getAllSets() as $globalSet) {
                    $globals[$globalSet->handle] = $globalSet;
                }
            }
        } else {
            $globals['systemName'] = null;
            $globals['currentSite'] = null;
            $globals['siteName'] = null;
            $globals['siteUrl'] = null;
        }

        return $globals;
    }
}<|MERGE_RESOLUTION|>--- conflicted
+++ resolved
@@ -1251,25 +1251,6 @@
     }
 
     /**
-<<<<<<< HEAD
-     * Rounds the given value.
-     *
-     * @param int|float $value
-     * @param int $precision
-     * @param int $mode
-     * @return float
-     * @deprecated in 3.0.0. Use Twig's |round filter instead.
-     */
-    public function roundFunction($value, int $precision = 0, int $mode = PHP_ROUND_HALF_UP): float
-    {
-        Craft::$app->getDeprecator()->log('round()', 'The `round()` function has been deprecated. Use Twig’s `|round` filter instead.');
-
-        return round($value, $precision, $mode);
-    }
-
-    /**
-=======
->>>>>>> 1660ff90
      * Returns the next number in a given sequence, or the current number in the sequence.
      *
      * @param string $name The sequence name.
