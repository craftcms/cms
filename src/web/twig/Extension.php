<?php
/**
 * @link https://craftcms.com/
 * @copyright Copyright (c) Pixel & Tonic, Inc.
 * @license https://craftcms.github.io/license/
 */

namespace craft\web\twig;

use Craft;
use craft\base\MissingComponentInterface;
use craft\base\PluginInterface;
use craft\elements\Asset;
use craft\elements\db\ElementQuery;
use craft\errors\AssetException;
use craft\helpers\App;
use craft\helpers\ArrayHelper;
use craft\helpers\DateTimeHelper;
use craft\helpers\Db;
use craft\helpers\FileHelper;
use craft\helpers\Gql;
use craft\helpers\Html;
use craft\helpers\HtmlPurifier;
use craft\helpers\Json;
use craft\helpers\Sequence;
use craft\helpers\StringHelper;
use craft\helpers\Template as TemplateHelper;
use craft\helpers\UrlHelper;
use craft\i18n\Locale;
use craft\web\twig\nodevisitors\EventTagAdder;
use craft\web\twig\nodevisitors\EventTagFinder;
use craft\web\twig\nodevisitors\GetAttrAdjuster;
use craft\web\twig\nodevisitors\Profiler;
use craft\web\twig\tokenparsers\CacheTokenParser;
use craft\web\twig\tokenparsers\DdTokenParser;
use craft\web\twig\tokenparsers\ExitTokenParser;
use craft\web\twig\tokenparsers\HeaderTokenParser;
use craft\web\twig\tokenparsers\HookTokenParser;
use craft\web\twig\tokenparsers\NamespaceTokenParser;
use craft\web\twig\tokenparsers\NavTokenParser;
use craft\web\twig\tokenparsers\PaginateTokenParser;
use craft\web\twig\tokenparsers\RedirectTokenParser;
use craft\web\twig\tokenparsers\RegisterResourceTokenParser;
use craft\web\twig\tokenparsers\RequireAdminTokenParser;
use craft\web\twig\tokenparsers\RequireEditionTokenParser;
use craft\web\twig\tokenparsers\RequireGuestTokenParser;
use craft\web\twig\tokenparsers\RequireLoginTokenParser;
use craft\web\twig\tokenparsers\RequirePermissionTokenParser;
use craft\web\twig\tokenparsers\SwitchTokenParser;
use craft\web\twig\tokenparsers\TagTokenParser;
use craft\web\twig\variables\CraftVariable;
use craft\web\View;
use DateInterval;
use DateTime;
use DateTimeInterface;
use DateTimeZone;
use Traversable;
use Twig\Environment as TwigEnvironment;
use Twig\Error\RuntimeError;
use Twig\Extension\AbstractExtension;
use Twig\Extension\GlobalsInterface;
use Twig\TwigFilter;
use Twig\TwigFunction;
use Twig\TwigTest;
use yii\base\InvalidArgumentException;
use yii\base\InvalidConfigException;
use yii\db\Expression;
use yii\helpers\Markdown;

/**
 * Class Extension
 *
 * @author Pixel & Tonic, Inc. <support@pixelandtonic.com>
 * @since 3.0.0
 */
class Extension extends AbstractExtension implements GlobalsInterface
{
    /**
     * @var View|null
     */
    protected ?View $view = null;

    /**
     * @var TwigEnvironment|null
     */
    protected ?TwigEnvironment $environment = null;

    /**
     * Constructor
     *
     * @param View $view
     * @param TwigEnvironment $environment
     */
    public function __construct(View $view, TwigEnvironment $environment)
    {
        $this->view = $view;
        $this->environment = $environment;
    }

    /**
     * @inheritdoc
     */
    public function getNodeVisitors(): array
    {
        return [
            new Profiler(),
            new GetAttrAdjuster(),
            new EventTagFinder(),
            new EventTagAdder(),
        ];
    }

    /**
     * @inheritdoc
     */
    public function getTokenParsers(): array
    {
        return [
            new CacheTokenParser(),
            new DdTokenParser(),
            new ExitTokenParser(),
            new HeaderTokenParser(),
            new HookTokenParser(),
            new RegisterResourceTokenParser('css', TemplateHelper::class . '::css', [
                'allowTagPair' => true,
                'allowOptions' => true,
            ]),
            new RegisterResourceTokenParser('html', 'Craft::$app->getView()->registerHtml', [
                'allowTagPair' => true,
                'allowPosition' => true,
            ]),
            new RegisterResourceTokenParser('js', TemplateHelper::class . '::js', [
                'allowTagPair' => true,
                'allowPosition' => true,
                'allowRuntimePosition' => true,
                'allowOptions' => true,
            ]),
            new RegisterResourceTokenParser('script', 'Craft::$app->getView()->registerScript', [
                'allowTagPair' => true,
                'allowPosition' => true,
                'allowOptions' => true,
                'defaultPosition' => View::POS_END,
            ]),
            new NamespaceTokenParser(),
            new NavTokenParser(),
            new PaginateTokenParser(),
            new RedirectTokenParser(),
            new RequireAdminTokenParser(),
            new RequireEditionTokenParser(),
            new RequireLoginTokenParser(),
            new RequireGuestTokenParser(),
            new RequirePermissionTokenParser(),
            new SwitchTokenParser(),
            new TagTokenParser(),
        ];
    }

    /**
     * @inheritdoc
     */
    public function getFilters(): array
    {
        $security = Craft::$app->getSecurity();

        return [
            new TwigFilter('append', [$this, 'appendFilter'], ['is_safe' => ['html']]),
            new TwigFilter('ascii', [StringHelper::class, 'toAscii']),
            new TwigFilter('atom', [$this, 'atomFilter'], ['needs_environment' => true]),
            new TwigFilter('attr', [$this, 'attrFilter'], ['is_safe' => ['html']]),
            new TwigFilter('camel', [$this, 'camelFilter']),
            new TwigFilter('column', [ArrayHelper::class, 'getColumn']),
            new TwigFilter('contains', [ArrayHelper::class, 'contains']),
            new TwigFilter('currency', [$this, 'currencyFilter']),
            new TwigFilter('date', [$this, 'dateFilter'], ['needs_environment' => true]),
            new TwigFilter('datetime', [$this, 'datetimeFilter'], ['needs_environment' => true]),
            new TwigFilter('diff', 'array_diff'),
            new TwigFilter('duration', [DateTimeHelper::class, 'humanDurationFromInterval']),
            new TwigFilter('encenc', [$this, 'encencFilter']),
            new TwigFilter('explodeClass', [Html::class, 'explodeClass']),
            new TwigFilter('explodeStyle', [Html::class, 'explodeStyle']),
            new TwigFilter('filesize', [$this, 'filesizeFilter']),
            new TwigFilter('filter', [$this, 'filterFilter'], ['needs_environment' => true]),
            new TwigFilter('filterByValue', [ArrayHelper::class, 'where'], ['deprecated' => '3.5.0', 'alternative' => 'where']),
            new TwigFilter('group', [$this, 'groupFilter']),
            new TwigFilter('hash', [$security, 'hashData']),
            new TwigFilter('httpdate', [$this, 'httpdateFilter'], ['needs_environment' => true]),
            new TwigFilter('id', [Html::class, 'id']),
            new TwigFilter('index', [ArrayHelper::class, 'index']),
            new TwigFilter('indexOf', [$this, 'indexOfFilter']),
            new TwigFilter('intersect', 'array_intersect'),
            new TwigFilter('json_encode', [$this, 'jsonEncodeFilter']),
            new TwigFilter('json_decode', [Json::class, 'decode']),
            new TwigFilter('kebab', [$this, 'kebabFilter']),
            new TwigFilter('lcfirst', [$this, 'lcfirstFilter']),
            new TwigFilter('literal', [$this, 'literalFilter']),
            new TwigFilter('markdown', [$this, 'markdownFilter'], ['is_safe' => ['html']]),
            new TwigFilter('md', [$this, 'markdownFilter'], ['is_safe' => ['html']]),
            new TwigFilter('merge', [$this, 'mergeFilter']),
            new TwigFilter('multisort', [$this, 'multisortFilter']),
            new TwigFilter('namespace', [$this->view, 'namespaceInputs'], ['is_safe' => ['html']]),
            new TwigFilter('namespaceAttributes', [Html::class, 'namespaceAttributes'], ['is_safe' => ['html']]),
            new TwigFilter('ns', [$this->view, 'namespaceInputs'], ['is_safe' => ['html']]),
            new TwigFilter('namespaceInputName', [$this->view, 'namespaceInputName']),
            new TwigFilter('namespaceInputId', [$this->view, 'namespaceInputId']),
            new TwigFilter('number', [$this, 'numberFilter']),
            new TwigFilter('parseAttr', [$this, 'parseAttrFilter']),
            new TwigFilter('parseRefs', [$this, 'parseRefsFilter'], ['is_safe' => ['html']]),
            new TwigFilter('pascal', [$this, 'pascalFilter']),
            new TwigFilter('percentage', [$this, 'percentageFilter']),
            new TwigFilter('prepend', [$this, 'prependFilter'], ['is_safe' => ['html']]),
            new TwigFilter('purify', [$this, 'purifyFilter'], ['is_safe' => ['html']]),
            new TwigFilter('push', [$this, 'pushFilter']),
            new TwigFilter('removeClass', [$this, 'removeClassFilter'], ['is_safe' => ['html']]),
            new TwigFilter('replace', [$this, 'replaceFilter']),
            new TwigFilter('rss', [$this, 'rssFilter'], ['needs_environment' => true]),
            new TwigFilter('snake', [$this, 'snakeFilter']),
            new TwigFilter('time', [$this, 'timeFilter'], ['needs_environment' => true]),
            new TwigFilter('timestamp', [$this, 'timestampFilter']),
            new TwigFilter('translate', [$this, 'translateFilter']),
            new TwigFilter('truncate', [$this, 'truncateFilter']),
            new TwigFilter('t', [$this, 'translateFilter']),
            new TwigFilter('ucfirst', [$this, 'ucfirstFilter']),
            new TwigFilter('ucwords', [$this, 'ucwordsFilter'], ['needs_environment' => true]),
            new TwigFilter('unique', 'array_unique'),
            new TwigFilter('unshift', [$this, 'unshiftFilter']),
            new TwigFilter('values', 'array_values'),
            new TwigFilter('where', [ArrayHelper::class, 'where']),
            new TwigFilter('widont', [$this, 'widontFilter'], ['is_safe' => ['html']]),
            new TwigFilter('without', [$this, 'withoutFilter']),
            new TwigFilter('withoutKey', [$this, 'withoutKeyFilter']),
        ];
    }

    /**
     * @inheritdoc
     */
    public function getTests(): array
    {
        return [
            new TwigTest('instance of', function($obj, $class) {
                return $obj instanceof $class;
            }),
            new TwigTest('missing', function($obj) {
                return $obj instanceof MissingComponentInterface;
            }),
            new TwigTest('boolean', function($obj): bool {
                return is_bool($obj);
            }),
        ];
    }

    /**
     * Translates the given message.
     *
     * @param mixed $message The message to be translated.
     * @param string|array|null $category the message category.
     * @param array|string|null $params The parameters that will be used to replace the corresponding placeholders in the message.
     * @param string|null $language The language code (e.g. `en-US`, `en`). If this is null, the current
     * [[\yii\base\Application::language|application language]] will be used.
     * @return string the translated message.
     */
    public function translateFilter($message, $category = null, $params = null, ?string $language = null): string
    {
        // The front end site doesn't need to specify the category
        /** @noinspection CallableParameterUseCaseInTypeContextInspection */
        if (is_array($category)) {
            /** @noinspection CallableParameterUseCaseInTypeContextInspection */
            $language = $params;
            /** @noinspection CallableParameterUseCaseInTypeContextInspection */
            $params = $category;
            $category = 'site';
        } else if ($category === null) {
            $category = 'site';
        }

        if ($params === null) {
            $params = [];
        }

        try {
            return Craft::t($category, (string)$message, $params, $language);
        } catch (InvalidConfigException $e) {
            return $message;
        }
    }

    /**
     * Truncates the string to a given length, while ensuring that it does not split words.
     *
     * @param string $string The string to truncate
     * @param int $length The maximum number of characters for the truncated string
     * @param string $suffix The string that should be appended to `$string`, if it must be truncated
     * @param bool $splitSingleWord Whether to split up `$string` if it only contains one word
     * @return string The truncated string
     * @since 3.5.10
     */
    public function truncateFilter(string $string, int $length, string $suffix = '…', bool $splitSingleWord = true): string
    {
        // Override default behavior where the substring would be returned in this case
        if ($string === '' || $length <= 0) {
            return $string;
        }

        return StringHelper::safeTruncate($string, $length, $suffix, $splitSingleWord);
    }

    /**
     * Uppercases the first character of a multibyte string.
     *
     * @param mixed $string The multibyte string.
     * @return string The string with the first character converted to upercase.
     */
    public function ucfirstFilter($string): string
    {
        return StringHelper::upperCaseFirst((string)$string);
    }

    /**
     * Uppercases the first character of each word in a string.
     *
     * @param TwigEnvironment $env
     * @param string $string
     * @return string
     */
    public function ucwordsFilter(TwigEnvironment $env, string $string): string
    {
        Craft::$app->getDeprecator()->log('ucwords', 'The `|ucwords` filter has been deprecated. Use `|title` instead.');
        if (($charset = $env->getCharset()) !== null) {
            return mb_convert_case($string, MB_CASE_TITLE, $charset);
        }
        return ucwords(strtolower($string));
    }

    /**
     * Lowercases the first character of a multibyte string.
     *
     * @param mixed $string The multibyte string.
     * @return string The string with the first character converted to lowercase.
     */
    public function lcfirstFilter($string): string
    {
        return StringHelper::lowercaseFirst((string)$string);
    }

    /**
     * kebab-cases a string.
     *
     * @param mixed $string The string
     * @param string $glue The string used to glue the words together (default is a hyphen)
     * @param bool $lower Whether the string should be lowercased (default is true)
     * @param bool $removePunctuation Whether punctuation marks should be removed (default is true)
     * @return string The kebab-cased string
     */
    public function kebabFilter($string, string $glue = '-', bool $lower = true, bool $removePunctuation = true): string
    {
        return StringHelper::toKebabCase((string)$string, $glue, $lower, $removePunctuation);
    }

    /**
     * camelCases a string.
     *
     * @param mixed $string The string
     * @return string
     */
    public function camelFilter($string): string
    {
        return StringHelper::toCamelCase((string)$string);
    }

    /**
     * PascalCases a string.
     *
     * @param mixed $string The string
     * @return string
     */
    public function pascalFilter($string): string
    {
        return StringHelper::toPascalCase((string)$string);
    }

    /**
     * snake_cases a string.
     *
     * @param mixed $string The string
     * @return string
     */
    public function snakeFilter($string): string
    {
        return StringHelper::toSnakeCase((string)$string);
    }

    /**
     * Formats the value as a currency number.
     *
     * @param mixed $value
     * @param string|null $currency
     * @param array $options
     * @param array $textOptions
     * @param bool $stripZeros
     * @return string
     * @since 3.6.0
     */
    public function currencyFilter($value, ?string $currency = null, array $options = [], array $textOptions = [], bool $stripZeros = false): string
    {
        if ($value === null || $value === '') {
            return '';
        }

        try {
            return Craft::$app->getFormatter()->asCurrency($value, $currency, $options, $textOptions, $stripZeros);
        } catch (InvalidArgumentException $e) {
            return $value;
        }
    }

    /**
     * Formats the value in bytes as a size in human readable form for example `12 kB`.
     *
     * @param mixed $value
     * @param int|null $decimals
     * @param array $options
     * @param array $textOptions
     * @return string
     * @since 3.6.0
     */
    public function filesizeFilter($value, ?int $decimals = null, array $options = [], array $textOptions = []): string
    {
        if ($value === null || $value === '') {
            return '';
        }

        try {
            return Craft::$app->getFormatter()->asShortSize($value, $decimals, $options, $textOptions);
        } catch (InvalidArgumentException $e) {
            return $value;
        }
    }

    /**
     * Formats the value as a decimal number.
     *
     * @param $value
     * @param int|null $decimals
     * @param array $options
     * @param array $textOptions
     * @return string
     * @since 3.6.0
     */
    public function numberFilter($value, ?int $decimals = null, array $options = [], array $textOptions = []): string
    {
        if ($value === null || $value === '') {
            return '';
        }

        try {
            return Craft::$app->getFormatter()->asDecimal($value, $decimals, $options, $textOptions);
        } catch (InvalidArgumentException $e) {
            return $value;
        }
    }

    /**
     * Formats the value as a percent number with "%" sign.
     *
     * @param $value
     * @param int|null $decimals
     * @param array $options
     * @param array $textOptions
     * @return string
     * @since 3.6.0
     */
    public function percentageFilter($value, ?int $decimals = null, array $options = [], array $textOptions = []): string
    {
        if ($value === null || $value === '') {
            return '';
        }

        try {
            return Craft::$app->getFormatter()->asPercent($value, $decimals, $options, $textOptions);
        } catch (InvalidArgumentException $e) {
            return $value;
        }
    }

    /**
     * Formats the value as a human-readable timestamp.
     *
     * @param mixed $value
     * @param string|null $format
     * @param bool $withPreposition
     * @return string
     * @since 3.6.0
     */
    public function timestampFilter($value, ?string $format = null, bool $withPreposition = false): string
    {
        if ($value === null || $value === '') {
            return '';
        }

        try {
            return Craft::$app->getFormatter()->asTimestamp($value, $format, $withPreposition);
        } catch (InvalidArgumentException $e) {
            return $value;
        }
    }

    /**
     * This method will JSON encode a variable. We're overriding Twig's default implementation to set some stricter
     * encoding options on text/html/xml requests.
     *
     * @param mixed $value The value to JSON encode.
     * @param int|null $options Either null or a bitmask consisting of JSON_HEX_QUOT, JSON_HEX_TAG, JSON_HEX_AMP,
     * JSON_HEX_APOS, JSON_NUMERIC_CHECK, JSON_PRETTY_PRINT, JSON_UNESCAPED_SLASHES,
     * JSON_FORCE_OBJECT
     * @param int $depth The maximum depth
     * @return string|false The JSON encoded value.
     */
    public function jsonEncodeFilter($value, ?int $options = null, int $depth = 512)
    {
        if ($options === null) {
            if (
                !Craft::$app->getRequest()->getIsConsoleRequest() &&
                in_array(Craft::$app->getResponse()->getContentType(), ['text/html', 'application/xhtml+xml'], true)
            ) {
                $options = JSON_HEX_TAG | JSON_HEX_AMP | JSON_HEX_QUOT;
            } else {
                $options = 0;
            }
        }

        return json_encode($value, $options, $depth);
    }

    /**
     * Inserts a non-breaking space between the last two words of a string.
     *
     * @param string $string
     * @return string
     * @since 3.7.0
     */
    public function widontFilter(string $string): string
    {
        return Html::widont($string);
    }

    /**
     * Returns an array without certain values.
     *
     * @param mixed $arr
     * @param mixed $exclude
     * @return array
     */
    public function withoutFilter($arr, $exclude): array
    {
        $arr = (array)$arr;

        if (!is_array($exclude)) {
            $exclude = [$exclude];
        }

        foreach ($exclude as $value) {
            ArrayHelper::removeValue($arr, $value);
        }

        return $arr;
    }

    /**
     * Returns an array without a certain key.
     *
     * @param mixed $arr
     * @param string|string[] $key
     * @return array
     * @since 3.2.0
     */
    public function withoutKeyFilter($arr, $key): array
    {
        $arr = (array)$arr;

        if (!is_array($key)) {
            $key = [$key];
        }

        foreach ($key as $k) {
            ArrayHelper::remove($arr, $k);
        }

        return $arr;
    }

    /**
     * Parses an HTML tag to find its attributes.
     *
     * @param string $tag The HTML tag to parse
     * @return array The parsed HTML tag attributes
     * @throws InvalidArgumentException if `$tag` doesn't contain a valid HTML tag
     * @since 3.4.0
     */
    public function parseAttrFilter(string $tag): array
    {
        try {
            return Html::parseTagAttributes($tag, 0, $start, $end, true);
        } catch (InvalidArgumentException $e) {
            Craft::warning($e->getMessage(), __METHOD__);
            return [];
        }
    }

    /**
     * Parses a string for reference tags.
     *
     * @param mixed $str
     * @param int|null $siteId
     * @return string
     */
    public function parseRefsFilter($str, ?int $siteId = null): string
    {
        return Craft::$app->getElements()->parseRefs((string)$str, $siteId);
    }

    /**
     * Prepends HTML to the beginning of given tag.
     *
     * @param string $tag The HTML tag that `$html` should be prepended to
     * @param string $html The HTML to prepend to `$tag`.
     * @param string|null $ifExists What to do if `$tag` already contains a child of the same type as the element
     * defined by `$html`. Set to `'keep'` if no action should be taken, or `'replace'` if it should be replaced
     * by `$tag`.
     * @return string The modified HTML
     * @since 3.3.0
     */
    public function prependFilter(string $tag, string $html, ?string $ifExists = null): string
    {
        try {
            return Html::prependToTag($tag, $html, $ifExists);
        } catch (InvalidArgumentException $e) {
            Craft::warning($e->getMessage(), __METHOD__);
            return $tag;
        }
    }

    /**
     * Purifies the given HTML using HTML Purifier.
     *
     * @param string $html The HTML to be purified
     * @param string|array|null $config The HTML Purifier config. This can either be the name of a JSON file within
     * `config/htmlpurifier/` (sans `.json` extension) or a config array.
     * @return string The purified HTML
     * @since 3.4.0
     */
    public function purifyFilter(string $html, $config = null): string
    {
        if (is_string($config)) {
            $path = Craft::$app->getPath()->getConfigPath() . DIRECTORY_SEPARATOR . 'htmlpurifier' .
                DIRECTORY_SEPARATOR . $config . '.json';
            $config = null;
            if (!is_file($path)) {
                Craft::warning("No HTML Purifier config found at {$path}.");
            } else {
                try {
                    $config = Json::decode(file_get_contents($path));
                } catch (InvalidArgumentException $e) {
                    Craft::warning("Invalid HTML Purifier config at {$path}.");
                }
            }
        }

        return HtmlPurifier::process($html, $config);
    }

    /**
     * Pushes one or more items onto the end of an array.
     *
     * @param array $array
     * @return array
     * @since 3.5.0
     */
    public function pushFilter(array $array): array
    {
        $args = func_get_args();
        array_shift($args);
        array_push($array, ...$args);
        return $array;
    }

    /**
     * Prepends one or more items to the beginning of an array.
     *
     * @param array $array
     * @return array
     * @since 3.5.0
     */
    public function unshiftFilter(array $array): array
    {
        $args = func_get_args();
        array_shift($args);
        array_unshift($array, ...$args);
        return $array;
    }

    /**
     * Removes a class (or classes) from the given HTML tag.
     *
     * @param string $tag The HTML tag to modify
     * @param string|string[] $class
     * @return string The modified HTML tag
     * @since 3.7.0
     */
    public function removeClassFilter(string $tag, $class): string
    {
        try {
            $oldClasses = Html::parseTagAttributes($tag)['class'] ?? [];
            $newClasses = array_filter($oldClasses, function(string $oldClass) use ($class) {
                return is_string($class) ? $oldClass !== $class : !in_array($oldClass, $class, true);
            });

            $newTag = Html::modifyTagAttributes($tag, ['class' => false]);
            if (!empty($newClasses)) {
                $newTag = Html::modifyTagAttributes($newTag, ['class' => $newClasses]);
            }
            return $newTag;
        } catch (InvalidArgumentException $e) {
            Craft::warning($e->getMessage(), __METHOD__);
            return $tag;
        }
    }

    /**
     * Replaces Twig's |replace filter, adding support for passing in separate
     * search and replace arrays.
     *
     * @param mixed $str
     * @param mixed $search
     * @param mixed $replace
     * @return mixed
     */
    public function replaceFilter($str, $search, $replace = null)
    {
        // Are they using the standard Twig syntax?
        if (is_array($search) && $replace === null) {
            return strtr($str, $search);
        }

        // Is this a regular expression?
        if (preg_match('/^\/.+\/[a-zA-Z]*$/', $search)) {
            return preg_replace($search, $replace, $str);
        }

        // Otherwise use str_replace
        return str_replace($search, $replace, $str);
    }

    /**
     * Extending Twig's |date filter so we can run any translations on the output.
     *
     * @param TwigEnvironment $env
     * @param DateTimeInterface|DateInterval|string $date A date
     * @param string|null $format The target format, null to use the default
     * @param DateTimeZone|string|false|null $timezone The target timezone, null to use the default, false to leave unchanged
     * @param string|null $locale The target locale the date should be formatted for. By default the current system locale will be used.
     * @return string
     */
    public function dateFilter(TwigEnvironment $env, $date, ?string $format = null, $timezone = null, ?string $locale = null): string
    {
        if ($date instanceof \DateInterval) {
            return \twig_date_format_filter($env, $date, $format, $timezone);
        }

        // Is this a custom PHP date format?
        if ($format !== null && !in_array($format, [Locale::LENGTH_SHORT, Locale::LENGTH_MEDIUM, Locale::LENGTH_LONG, Locale::LENGTH_FULL], true)) {
            if (strpos($format, 'icu:') === 0) {
                $format = substr($format, 4);
            } else {
                $format = StringHelper::ensureLeft($format, 'php:');
            }
        }

        $date = \twig_date_converter($env, $date, $timezone);
        $formatter = $locale ? (new Locale($locale))->getFormatter() : Craft::$app->getFormatter();
        $fmtTimeZone = $formatter->timeZone;
        $formatter->timeZone = $timezone !== null ? $date->getTimezone()->getName() : $formatter->timeZone;
        $formatted = $formatter->asDate($date, $format);
        $formatter->timeZone = $fmtTimeZone;
        return $formatted;
    }

    /**
     * Appends HTML to the end of the given tag.
     *
     * @param string $tag The HTML tag that `$html` should be appended to
     * @param string $html The HTML to append to `$tag`.
     * @param string|null $ifExists What to do if `$tag` already contains a child of the same type as the element
     * defined by `$html`. Set to `'keep'` if no action should be taken, or `'replace'` if it should be replaced
     * by `$tag`.
     * @return string The modified HTML
     * @since 3.3.0
     */
    public function appendFilter(string $tag, string $html, ?string $ifExists = null): string
    {
        try {
            return Html::appendToTag($tag, $html, $ifExists);
        } catch (InvalidArgumentException $e) {
            Craft::warning($e->getMessage(), __METHOD__);
            return $tag;
        }
    }

    /**
     * Converts a date to the Atom format.
     *
     * @param TwigEnvironment $env
     * @param DateTime|DateTimeInterface|string $date A date
     * @param DateTimeZone|string|false|null $timezone The target timezone, null to use the default, false to leave unchanged
     * @return string The formatted date
     */
    public function atomFilter(TwigEnvironment $env, $date, $timezone = null): string
    {
        return \twig_date_format_filter($env, $date, \DateTime::ATOM, $timezone);
    }

    /**
     * Modifies a HTML tag’s attributes, supporting the same attribute definitions as [[Html::renderTagAttributes()]].
     *
     * @param string $tag The HTML tag whose attributes should be modified.
     * @param array $attributes The attributes to be added to the tag.
     * @return string The modified HTML tag.
     * @since 3.3.0
     */
    public function attrFilter(string $tag, array $attributes): string
    {
        try {
            return Html::modifyTagAttributes($tag, $attributes);
        } catch (InvalidArgumentException $e) {
            Craft::warning($e->getMessage(), __METHOD__);
            return $tag;
        }
    }

    /**
     * Converts a date to the RSS format.
     *
     * @param TwigEnvironment $env
     * @param DateTime|DateTimeInterface|string $date A date
     * @param DateTimeZone|string|false|null $timezone The target timezone, null to use the default, false to leave unchanged
     * @return string The formatted date
     */
    public function rssFilter(TwigEnvironment $env, $date, $timezone = null): string
    {
        return \twig_date_format_filter($env, $date, \DateTime::RSS, $timezone);
    }

    /**
     * Formats the value as a time.
     *
     * @param TwigEnvironment $env
     * @param DateTimeInterface|string $date A date
     * @param string|null $format The target format, null to use the default
     * @param DateTimeZone|string|false|null $timezone The target timezone, null to use the default, false to leave unchanged
     * @param string|null $locale The target locale the date should be formatted for. By default the current systme locale will be used.
     * @return string
     */
    public function timeFilter(TwigEnvironment $env, $date, ?string $format = null, $timezone = null, ?string $locale = null): string
    {
        // Is this a custom PHP date format?
        if ($format !== null && !in_array($format, [Locale::LENGTH_SHORT, Locale::LENGTH_MEDIUM, Locale::LENGTH_LONG, Locale::LENGTH_FULL], true)) {
            if (strpos($format, 'icu:') === 0) {
                $format = substr($format, 4);
            } else {
                $format = StringHelper::ensureLeft($format, 'php:');
            }
        }

        $date = \twig_date_converter($env, $date, $timezone);
        $formatter = $locale ? (new Locale($locale))->getFormatter() : Craft::$app->getFormatter();
        $fmtTimeZone = $formatter->timeZone;
        $formatter->timeZone = $timezone !== null ? $date->getTimezone()->getName() : $formatter->timeZone;
        $formatted = $formatter->asTime($date, $format);
        $formatter->timeZone = $fmtTimeZone;
        return $formatted;
    }

    /**
     * Formats the value as a date+time.
     *
     * @param TwigEnvironment $env
     * @param DateTimeInterface|string $date A date
     * @param string|null $format The target format, null to use the default
     * @param DateTimeZone|string|false|null $timezone The target timezone, null to use the default, false to leave unchanged
     * @param string|null $locale The target locale the date should be formatted for. By default the current systme locale will be used.
     * @return string
     */
    public function datetimeFilter(TwigEnvironment $env, $date, ?string $format = null, $timezone = null, ?string $locale = null): string
    {
        // Is this a custom PHP date format?
        if ($format !== null && !in_array($format, [Locale::LENGTH_SHORT, Locale::LENGTH_MEDIUM, Locale::LENGTH_LONG, Locale::LENGTH_FULL], true)) {
            if (strpos($format, 'icu:') === 0) {
                $format = substr($format, 4);
            } else {
                $format = StringHelper::ensureLeft($format, 'php:');
            }
        }

        $date = \twig_date_converter($env, $date, $timezone);
        $formatter = $locale ? (new Locale($locale))->getFormatter() : Craft::$app->getFormatter();
        $fmtTimeZone = $formatter->timeZone;
        $formatter->timeZone = $timezone !== null ? $date->getTimezone()->getName() : $formatter->timeZone;
        $formatted = $formatter->asDatetime($date, $format);
        $formatter->timeZone = $fmtTimeZone;
        return $formatted;
    }

    /**
     * Encrypts and base64-encodes a string.
     *
     * @param mixed $str the string
     * @return string
     */
    public function encencFilter($str): string
    {
        return StringHelper::encenc((string)$str);
    }

    /**
     * Filters an array.
     *
     * @param TwigEnvironment $env
     * @param array|\Traversable $arr
     * @param callable|null $arrow
     * @return array
     */
    public function filterFilter(TwigEnvironment $env, $arr, ?callable $arrow = null): array
    {
        if ($arrow === null) {
            return array_filter($arr);
        }

        // todo: remove this version check when we drop support for Twig < 2.13.1
        if (version_compare(TwigEnvironment::VERSION, '2.13.1', '<')) {
            /** @noinspection PhpParamsInspection */
            $filtered = twig_array_filter($arr, $arrow);
        } else {
            $filtered = twig_array_filter($env, $arr, $arrow);
        }

        if (is_array($filtered)) {
            return $filtered;
        }

        return iterator_to_array($filtered);
    }

    /**
     * Groups an array by a the results of an arrow function, or value of a property.
     *
     * @param array|\Traversable $arr
     * @param callable|string $arrow The arrow function or property name that determines the group the item should be grouped in
     * @return array[] The grouped items
     * @throws RuntimeError if $arr is not of type array or Traversable
     */
    public function groupFilter($arr, $arrow): array
    {
        if ($arr instanceof ElementQuery) {
            Craft::$app->getDeprecator()->log('ElementQuery::getIterator()', 'Looping through element queries directly has been deprecated. Use the `all()` function to fetch the query results before looping over them.');
            $arr = $arr->all();
        }

        if (!is_array($arr) && !$arr instanceof \Traversable) {
            throw new RuntimeError('Values passed to the |group filter must be of type array or Traversable.');
        }

        $groups = [];

        if (!is_string($arrow) && is_callable($arrow)) {
            foreach ($arr as $key => $item) {
                $groupKey = (string)$arrow($item, $key);
                $groups[$groupKey][] = $item;
            }
        } else {
            $template = '{' . $arrow . '}';
            $view = Craft::$app->getView();
            foreach ($arr as $item) {
                $groupKey = $view->renderObjectTemplate($template, $item);
                $groups[$groupKey][] = $item;
            }
        }

        return $groups;
    }


    /**
     * Converts a date to the HTTP format (used by HTTP headers such as `Expires`).
     *
     * @param TwigEnvironment $env
     * @param DateTime|DateTimeInterface|string $date A date
     * @param DateTimeZone|string|false|null $timezone The target timezone, null to use the default, false to leave unchanged
     * @return string The formatted date
     * @since 3.6.10
     */
    public function httpdateFilter(TwigEnvironment $env, $date, $timezone = null): string
    {
        return \twig_date_format_filter($env, $date, \DateTime::RFC7231, $timezone);
    }


    /**
     * Returns the index of an item in a string or array, or -1 if it cannot be found.
     *
     * @param mixed $haystack
     * @param mixed $needle
     * @return int
     */
    public function indexOfFilter($haystack, $needle): int
    {
        if (is_string($haystack)) {
            $index = strpos($haystack, $needle);
        } else if (is_array($haystack)) {
            $index = array_search($needle, $haystack, false);
        } else if (is_object($haystack) && $haystack instanceof \IteratorAggregate) {
            $index = false;

            foreach ($haystack as $i => $item) {
                if ($item == $needle) {
                    $index = $i;
                    break;
                }
            }
        }

        /** @noinspection UnSafeIsSetOverArrayInspection - FP */
        if (isset($index) && $index !== false) {
            return $index;
        }

        return -1;
    }

    /**
     * Escapes commas and asterisks in a string so they are not treated as special characters in
     * [[Db::parseParam()]].
     *
     * @param mixed $value The param value.
     * @return string The escaped param value.
     */
    public function literalFilter($value): string
    {
        return Db::escapeParam((string)$value);
    }

    /**
     * Parses text through Markdown.
     *
     * @param mixed $markdown The markdown text to parse
     * @param string|null $flavor The markdown flavor to use. Can be 'original', 'gfm' (GitHub-Flavored Markdown),
     * 'gfm-comment' (GFM with newlines converted to `<br>`s),
     * or 'extra' (Markdown Extra). Default is 'original'.
     * @param bool $inlineOnly Whether to only parse inline elements, omitting any `<p>` tags.
     * @return string
     */
    public function markdownFilter($markdown, ?string $flavor = null, bool $inlineOnly = false): string
    {
        if ($inlineOnly) {
            return Markdown::processParagraph((string)$markdown, $flavor);
        }

        return Markdown::process((string)$markdown, $flavor);
    }

    /**
     * Merges an array with another one.
     *
     * @param array|\Traversable $arr1 An array
     * @param array|\Traversable $arr2 An array
     * @param bool $recursive Whether the arrays should be merged recursively using [[\yii\helpers\BaseArrayHelper::merge()]]
     * @return array The merged array
     * @since 3.4.0
     */
    public function mergeFilter($arr1, $arr2, bool $recursive = false): array
    {
        if ($recursive) {
            return ArrayHelper::merge($arr1, $arr2);
        }

        return twig_array_merge($arr1, $arr2);
    }

    /**
     * Duplicates an array and sorts it with [[\craft\helpers\ArrayHelper::multisort()]].
     *
     * @param mixed $array the array to be sorted. The array will be modified after calling this method.
     * @param string|\Closure|array $key the key(s) to be sorted by. This refers to a key name of the sub-array
     * elements, a property name of the objects, or an anonymous function returning the values for comparison
     * purpose. The anonymous function signature should be: `function($item)`.
     * To sort by multiple keys, provide an array of keys here.
     * @param int|array $direction the sorting direction. It can be either `SORT_ASC` or `SORT_DESC`.
     * When sorting by multiple keys with different sorting directions, use an array of sorting directions.
     * @param int|array $sortFlag the PHP sort flag. Valid values include
     * `SORT_REGULAR`, `SORT_NUMERIC`, `SORT_STRING`, `SORT_LOCALE_STRING`, `SORT_NATURAL` and `SORT_FLAG_CASE`.
     * Please refer to [PHP manual](https://php.net/manual/en/function.sort.php)
     * for more details. When sorting by multiple keys with different sort flags, use an array of sort flags.
     * @return array the sorted array
     * @throws InvalidArgumentException if the $direction or $sortFlag parameters do not have
     * correct number of elements as that of $key.
     */
    public function multisortFilter($array, $key, $direction = SORT_ASC, $sortFlag = SORT_REGULAR): array
    {
        // Prevent multisort() from modifying the original array
        $array = array_merge($array);
        ArrayHelper::multisort($array, $key, $direction, $sortFlag);
        return $array;
    }

    /**
     * @inheritdoc
     */
    public function getFunctions(): array
    {
        return [
            new TwigFunction('actionUrl', [UrlHelper::class, 'actionUrl']),
            new TwigFunction('alias', [Craft::class, 'getAlias']),
            new TwigFunction('ceil', 'ceil'),
            new TwigFunction('className', 'get_class'),
            new TwigFunction('clone', [$this, 'cloneFunction']),
            new TwigFunction('combine', 'array_combine'),
            new TwigFunction('configure', [Craft::class, 'configure']),
            new TwigFunction('cpUrl', [UrlHelper::class, 'cpUrl']),
            new TwigFunction('create', [Craft::class, 'createObject']),
            new TwigFunction('dataUrl', [$this, 'dataUrlFunction']),
            new TwigFunction('date', [$this, 'dateFunction'], ['needs_environment' => true]),
            new TwigFunction('expression', [$this, 'expressionFunction']),
            new TwigFunction('floor', 'floor'),
            new TwigFunction('getenv', [App::class, 'env']),
            new TwigFunction('gql', [$this, 'gqlFunction']),
            new TwigFunction('parseEnv', [Craft::class, 'parseEnv']),
            new TwigFunction('plugin', [$this, 'pluginFunction']),
            new TwigFunction('raw', [TemplateHelper::class, 'raw']),
            new TwigFunction('renderObjectTemplate', [$this, 'renderObjectTemplate']),
            new TwigFunction('seq', [$this, 'seqFunction']),
            new TwigFunction('shuffle', [$this, 'shuffleFunction']),
            new TwigFunction('siteUrl', [UrlHelper::class, 'siteUrl']),
            new TwigFunction('url', [UrlHelper::class, 'url']),

            // HTML generation functions
            new TwigFunction('actionInput', [Html::class, 'actionInput'], ['is_safe' => ['html']]),
            new TwigFunction('attr', [Html::class, 'renderTagAttributes'], ['is_safe' => ['html']]),
            new TwigFunction('csrfInput', [Html::class, 'csrfInput'], ['is_safe' => ['html']]),
            new TwigFunction('failMessageInput', [Html::class, 'failMessageInput'], ['is_safe' => ['html']]),
            new TwigFunction('hiddenInput', [Html::class, 'hiddenInput'], ['is_safe' => ['html']]),
            new TwigFunction('input', [Html::class, 'input'], ['is_safe' => ['html']]),
            new TwigFunction('ol', [Html::class, 'ol'], ['is_safe' => ['html']]),
            new TwigFunction('redirectInput', [Html::class, 'redirectInput'], ['is_safe' => ['html']]),
            new TwigFunction('successMessageInput', [Html::class, 'successMessageInput'], ['is_safe' => ['html']]),
            new TwigFunction('svg', [$this, 'svgFunction'], ['is_safe' => ['html']]),
            new TwigFunction('tag', [$this, 'tagFunction'], ['is_safe' => ['html']]),
            new TwigFunction('ul', [Html::class, 'ul'], ['is_safe' => ['html']]),

            // DOM event functions
            new TwigFunction('head', [$this->view, 'head']),
            new TwigFunction('beginBody', [$this->view, 'beginBody']),
            new TwigFunction('endBody', [$this->view, 'endBody']),
        ];
    }

    /**
     * Returns a clone of the given variable.
     *
     * @param mixed $var
     * @return mixed
     */
    public function cloneFunction($var)
    {
        return clone $var;
    }

    /**
     * Generates a base64-encoded [data URL](https://developer.mozilla.org/en-US/docs/Web/HTTP/Basics_of_HTTP/Data_URIs) for the given file path or asset.
     *
     * @param string|Asset $file A file path on an asset
     * @param string|null $mimeType The file’s MIME type. If `null` then it will be determined automatically.
     * @return string The data URL
     * @throws InvalidConfigException if `$file` is an invalid file path, or an asset with a missing/invalid volume ID
     * @throws AssetException if a stream could not be created for the asset
     * @since 3.5.13
     */
    public function dataUrlFunction($file, ?string $mimeType = null): string
    {
        if ($file instanceof Asset) {
            return $file->getDataUrl();
        }

        return Html::dataUrl(Craft::getAlias($file), $mimeType);
    }

    /**
     * Converts an input to a [[\DateTime]] instance.
     *
     * @param TwigEnvironment $env
     * @param \DateTimeInterface|string|array|null $date A date, or null to use the current time
     * @param \DateTimeZone|string|false|null $timezone The target timezone, `null` to use the default, `false` to leave unchanged
     * @return \DateTimeInterface
     */
    public function dateFunction(TwigEnvironment $env, $date = null, $timezone = null): DateTimeInterface
    {
        // Support for date/time arrays
        if (is_array($date)) {
            $date = DateTimeHelper::toDateTime($date, false, false);
            if ($date === false) {
                throw new InvalidArgumentException('Invalid date passed to date() function');
            }
        }

        return twig_date_converter($env, $date, $timezone);
    }

    /**
     * @param mixed $expression
     * @param mixed $params
     * @param mixed $config
     * @return Expression
     * @since 3.1.0
     */
    public function expressionFunction($expression, $params = [], $config = []): Expression
    {
        return new Expression($expression, $params, $config);
    }

    /**
     * Executes a GraphQL query against the full schema.
     *
     * @param string $query The GraphQL query
     * @param array|null $variables Query variables
     * @param string|null $operationName The operation name
     * @return array The query result
     * @since 3.3.12
     */
    public function gqlFunction(string $query, ?array $variables = null, ?string $operationName = null): array
    {
        $schema = Gql::createFullAccessSchema();
        return Craft::$app->getGql()->executeQuery($schema, $query, $variables, $operationName);
    }

    /**
     * Returns a plugin instance by its handle.
     *
     * @param string $handle The plugin handle
     * @return PluginInterface|null The plugin, or `null` if it's not installed
     * @since 3.1.0
     */
    public function pluginFunction(string $handle): ?PluginInterface
    {
        return Craft::$app->getPlugins()->getPlugin($handle);
    }

    /**
     * Returns the next number in a given sequence, or the current number in the sequence.
     *
     * @param string $name The sequence name.
     * @param int|null $length The minimum string length that should be returned. (Numbers that are too short will be left-padded with `0`s.)
     * @param bool $next Whether the next number in the sequence should be returned (and the sequence should be incremented).
     * If set to `false`, the current number in the sequence will be returned instead.
     * @return int|string
     * @throws \Throwable if reasons
     * @throws \yii\db\Exception
     * @since 3.0.31
     */
    public function seqFunction(string $name, ?int $length = null, bool $next = true)
    {
        if ($next) {
            return Sequence::next($name, $length);
        }
        return Sequence::current($name, $length);
    }

    /**
     * @param string $template
     * @param mixed $object
     * @return string
     */
    public function renderObjectTemplate(string $template, $object): string
    {
        return Craft::$app->getView()->renderObjectTemplate($template, $object);
    }

    /**
     * Shuffles an array.
     *
     * @param array|Traversable $arr
     * @return array
     */
    public function shuffleFunction($arr): array
    {
        if ($arr instanceof Traversable) {
            $arr = iterator_to_array($arr, false);
        } else {
            $arr = array_merge($arr);
        }

        shuffle($arr);

        return $arr;
    }

    /**
     * Returns the contents of a given SVG file.
     *
     * @param string|Asset $svg An SVG asset, a file path, or raw SVG markup
     * @param bool|null $sanitize Whether the SVG should be sanitized of potentially
     * malicious scripts. By default the SVG will only be sanitized if an asset
     * or markup is passed in. (File paths are assumed to be safe.)
     * @param bool|null $namespace Whether class names and IDs within the SVG
     * should be namespaced to avoid conflicts with other elements in the DOM.
     * By default the SVG will only be namespaced if an asset or markup is passed in.
     * @param string|null $class A CSS class name that should be added to the `<svg>` element.
     * (This argument is deprecated. The `|attr` filter should be used instead.)
     * @return string
     */
    public function svgFunction($svg, ?bool $sanitize = null, ?bool $namespace = null, ?string $class = null): string
    {
        if ($svg instanceof Asset) {
            try {
                $svg = $svg->getContents();
            } catch (\Throwable $e) {
                Craft::error("Could not get the contents of {$svg->getPath()}: {$e->getMessage()}", __METHOD__);
                Craft::$app->getErrorHandler()->logException($e);
                return '';
            }
        } else if (stripos($svg, '<svg') === false) {
            // No <svg> tag, so it's probably a file path
            $svg = Craft::getAlias($svg);
            if (!is_file($svg) || !FileHelper::isSvg($svg)) {
                Craft::warning("Could not get the contents of {$svg}: The file doesn't exist", __METHOD__);
                return '';
            }
            $svg = file_get_contents($svg);

            // This came from a file path, so pretty good chance that the SVG can be trusted.
            $sanitize = $sanitize ?? false;
            $namespace = $namespace ?? false;
        }

        // Sanitize and namespace the SVG by default
        $sanitize = $sanitize ?? true;
        $namespace = $namespace ?? true;

        // Sanitize?
        if ($sanitize) {
            $svg = Html::sanitizeSvg($svg);
        }

        // Remove the XML declaration
        $svg = preg_replace('/<\?xml.*?\?>\s*/', '', $svg);

        // Namespace class names and IDs
        if ($namespace) {
            $ns = StringHelper::randomString(10);
            $svg = Html::namespaceAttributes($svg, $ns, true);
        }

        if ($class !== null) {
            Craft::$app->getDeprecator()->log('svg()-class', 'The `class` argument of the `svg()` Twig function has been deprecated. The `|attr` filter should be used instead.');
            try {
                $svg = Html::modifyTagAttributes($svg, [
                    'class' => $class,
                ]);
            } catch (InvalidArgumentException $e) {
                Craft::warning('Unable to add a class to the SVG: ' . $e->getMessage(), __METHOD__);
            }
        }

        return $svg;
    }

    /**
     * Generates a complete HTML tag.
     *
     * @param string $type the tag type ('p', 'div', etc.)
     * @param array $attributes the HTML tag attributes in terms of name-value pairs.
     * If `text` is supplied, the value will be HTML-encoded and included as the contents of the tag.
     * If 'html' is supplied, the value will be included as the contents of the tag, without getting encoded.
     * @return string
     * @since 3.3.0
     */
    public function tagFunction(string $type, array $attributes = []): string
    {
        $html = ArrayHelper::remove($attributes, 'html', '');
        $text = ArrayHelper::remove($attributes, 'text');

        if ($text !== null) {
            $html = Html::encode($text);
        }

        return Html::tag($type, $html, $attributes);
    }

    /**
     * Registers global variables.
     */
    public function getGlobals(): array
    {
        $isInstalled = Craft::$app->getIsInstalled();
        $request = Craft::$app->getRequest();
        $generalConfig = Craft::$app->getConfig()->getGeneral();
        $setPasswordRequestPath = $generalConfig->getSetPasswordRequestPath();

        if ($isInstalled && !Craft::$app->getUpdates()->getIsCraftDbMigrationNeeded()) {
            /** @noinspection PhpUnhandledExceptionInspection */
            $currentSite = Craft::$app->getSites()->getCurrentSite();

            $currentUser = Craft::$app->getUser()->getIdentity();
            $siteName = Craft::t('site', $currentSite->getName());
            $siteUrl = $currentSite->getBaseUrl();
            $systemName = Craft::$app->getSystemName();
        } else {
            $currentSite = $currentUser = $siteName = $siteUrl = $systemName = null;
        }

        return [
            'craft' => new CraftVariable(),
            'currentSite' => $currentSite,
            'currentUser' => $currentUser,
            'siteName' => $siteName,
            'siteUrl' => $siteUrl,
            'systemName' => $systemName,
            'view' => $this->view,

            'devMode' => YII_DEBUG,
            'SORT_ASC' => SORT_ASC,
            'SORT_DESC' => SORT_DESC,
            'SORT_REGULAR' => SORT_REGULAR,
            'SORT_NUMERIC' => SORT_NUMERIC,
            'SORT_STRING' => SORT_STRING,
            'SORT_LOCALE_STRING' => SORT_LOCALE_STRING,
            'SORT_NATURAL' => SORT_NATURAL,
            'SORT_FLAG_CASE' => SORT_FLAG_CASE,
            'POS_HEAD' => View::POS_HEAD,
            'POS_BEGIN' => View::POS_BEGIN,
            'POS_END' => View::POS_END,
            'POS_READY' => View::POS_READY,
            'POS_LOAD' => View::POS_LOAD,

            'isInstalled' => $isInstalled,
            'loginUrl' => UrlHelper::siteUrl($generalConfig->getLoginPath()),
            'logoutUrl' => UrlHelper::siteUrl($generalConfig->getLogoutPath()),
            'setPasswordUrl' => $setPasswordRequestPath !== null ? UrlHelper::siteUrl($setPasswordRequestPath) : null,
            'now' => new DateTime(null, new \DateTimeZone(Craft::$app->getTimeZone())),
        ];
<<<<<<< HEAD

        $globals['craft'] = new CraftVariable();

        if ($isInstalled && !$request->getIsConsoleRequest() && !Craft::$app->getUpdates()->getIsCraftUpdatePending()) {
            $globals['currentUser'] = Craft::$app->getUser()->getIdentity();
        } else {
            $globals['currentUser'] = null;
        }

        $templateMode = $this->view->getTemplateMode();

        // CP-only variables
        if ($templateMode === View::TEMPLATE_MODE_CP) {
            $globals['CraftEdition'] = Craft::$app->getEdition();
            $globals['CraftSolo'] = Craft::Solo;
            $globals['CraftPro'] = Craft::Pro;
        }

        // Only set these things when Craft is installed and not being updated
        if ($isInstalled && !Craft::$app->getUpdates()->getIsCraftUpdatePending()) {
            $globals['systemName'] = Craft::$app->getSystemName();
            /** @noinspection PhpUnhandledExceptionInspection */
            $site = Craft::$app->getSites()->getCurrentSite();
            $globals['currentSite'] = $site;
            $globals['siteName'] = Craft::t('site', $site->getName());
            $globals['siteUrl'] = $site->getBaseUrl();

            // Global sets (site templates only)
            if ($templateMode === View::TEMPLATE_MODE_SITE) {
                foreach (Craft::$app->getGlobals()->getAllSets() as $globalSet) {
                    $globals[$globalSet->handle] = $globalSet;
                }
            }
        } else {
            $globals['systemName'] = null;
            $globals['currentSite'] = null;
            $globals['siteName'] = null;
            $globals['siteUrl'] = null;
        }

        return $globals;
=======
>>>>>>> 0af79c6f
    }
}<|MERGE_RESOLUTION|>--- conflicted
+++ resolved
@@ -1402,7 +1402,7 @@
         $generalConfig = Craft::$app->getConfig()->getGeneral();
         $setPasswordRequestPath = $generalConfig->getSetPasswordRequestPath();
 
-        if ($isInstalled && !Craft::$app->getUpdates()->getIsCraftDbMigrationNeeded()) {
+        if ($isInstalled && !Craft::$app->getUpdates()->getIsCraftUpdatePending()) {
             /** @noinspection PhpUnhandledExceptionInspection */
             $currentSite = Craft::$app->getSites()->getCurrentSite();
 
@@ -1444,49 +1444,5 @@
             'setPasswordUrl' => $setPasswordRequestPath !== null ? UrlHelper::siteUrl($setPasswordRequestPath) : null,
             'now' => new DateTime(null, new \DateTimeZone(Craft::$app->getTimeZone())),
         ];
-<<<<<<< HEAD
-
-        $globals['craft'] = new CraftVariable();
-
-        if ($isInstalled && !$request->getIsConsoleRequest() && !Craft::$app->getUpdates()->getIsCraftUpdatePending()) {
-            $globals['currentUser'] = Craft::$app->getUser()->getIdentity();
-        } else {
-            $globals['currentUser'] = null;
-        }
-
-        $templateMode = $this->view->getTemplateMode();
-
-        // CP-only variables
-        if ($templateMode === View::TEMPLATE_MODE_CP) {
-            $globals['CraftEdition'] = Craft::$app->getEdition();
-            $globals['CraftSolo'] = Craft::Solo;
-            $globals['CraftPro'] = Craft::Pro;
-        }
-
-        // Only set these things when Craft is installed and not being updated
-        if ($isInstalled && !Craft::$app->getUpdates()->getIsCraftUpdatePending()) {
-            $globals['systemName'] = Craft::$app->getSystemName();
-            /** @noinspection PhpUnhandledExceptionInspection */
-            $site = Craft::$app->getSites()->getCurrentSite();
-            $globals['currentSite'] = $site;
-            $globals['siteName'] = Craft::t('site', $site->getName());
-            $globals['siteUrl'] = $site->getBaseUrl();
-
-            // Global sets (site templates only)
-            if ($templateMode === View::TEMPLATE_MODE_SITE) {
-                foreach (Craft::$app->getGlobals()->getAllSets() as $globalSet) {
-                    $globals[$globalSet->handle] = $globalSet;
-                }
-            }
-        } else {
-            $globals['systemName'] = null;
-            $globals['currentSite'] = null;
-            $globals['siteName'] = null;
-            $globals['siteUrl'] = null;
-        }
-
-        return $globals;
-=======
->>>>>>> 0af79c6f
     }
 }