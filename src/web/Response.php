--- conflicted
+++ resolved
@@ -146,8 +146,7 @@
             return;
         }
         foreach ($this->getRawCookies() as $cookie) {
-<<<<<<< HEAD
-            /* @var Cookie $cookie */
+            /** @var Cookie $cookie */
             setcookie($cookie->name, $cookie->value, [
                 'expires' => $cookie->expire,
                 'path' => $cookie->path,
@@ -156,26 +155,6 @@
                 'httpOnly' => $cookie->httpOnly,
                 'sameSite' => !empty($cookie->sameSite) ? $cookie->sameSite : null,
             ]);
-=======
-            /** @var Cookie $cookie */
-            if (PHP_VERSION_ID >= 70300) {
-                setcookie($cookie->name, $cookie->value, [
-                    'expires' => $cookie->expire,
-                    'path' => $cookie->path,
-                    'domain' => $cookie->domain,
-                    'secure' => $cookie->secure,
-                    'httpOnly' => $cookie->httpOnly,
-                    'sameSite' => !empty($cookie->sameSite) ? $cookie->sameSite : null,
-                ]);
-            } else {
-                // Work around for setting sameSite cookie prior PHP 7.3
-                // https://stackoverflow.com/questions/39750906/php-setcookie-samesite-strict/46971326#46971326
-                if (!is_null($cookie->sameSite)) {
-                    $cookie->path .= '; samesite=' . $cookie->sameSite;
-                }
-                setcookie($cookie->name, $cookie->value, $cookie->expire, $cookie->path, $cookie->domain, $cookie->secure, $cookie->httpOnly);
-            }
->>>>>>> 1256d244
         }
     }
 
