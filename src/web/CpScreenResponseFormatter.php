<?php
/**
 * @link https://craftcms.com/
 * @copyright Copyright (c) Pixel & Tonic, Inc.
 * @license https://craftcms.github.io/license/
 */

namespace craft\web;

use Craft;
use craft\helpers\Html;
use craft\helpers\StringHelper;
use craft\helpers\UrlHelper;
use yii\base\Component;
use yii\base\InvalidConfigException;
use yii\web\BadRequestHttpException;
use yii\web\JsonResponseFormatter;
use yii\web\Response as YiiResponse;
use yii\web\ResponseFormatterInterface;

/**
 * Control panel screen response formatter.
 *
 * @author Pixel & Tonic, Inc. <support@pixelandtonic.com>
 * @since 4.0.0
 */
class CpScreenResponseFormatter extends Component implements ResponseFormatterInterface
{
    public const FORMAT = 'cp-screen';

    /**
     * @inheritdoc
     * @throws InvalidConfigException
     */
    public function format($response)
    {
        /** @var CpScreenResponseBehavior|null $behavior */
        $behavior = $response->getBehavior(CpScreenResponseBehavior::NAME);

        if (!$behavior) {
            throw new InvalidConfigException('CpScreenResponseFormatter can only be used on responses with a CpScreenResponseBehavior.');
        }

        $request = Craft::$app->getRequest();

        if ($request->getAcceptsJson()) {
            $this->_formatJson($request, $response, $behavior);
        } else {
            $this->_formatTemplate($response, $behavior);
        }
    }

    private function _formatJson(\yii\web\Request $request, YiiResponse $response, CpScreenResponseBehavior $behavior): void
    {
        $response->format = Response::FORMAT_JSON;

        $namespace = StringHelper::randomString(10);
        $view = Craft::$app->getView();

        if ($behavior->prepareScreen) {
            $containerId = $request->getHeaders()->get('X-Craft-Container-Id');
            if (!$containerId) {
                throw new BadRequestHttpException('Request missing the X-Craft-Container-Id header.');
            }
            $view->setNamespace($namespace);
            call_user_func($behavior->prepareScreen, $response, $containerId);
            $view->setNamespace(null);
        }

        $notice = $behavior->noticeHtml ? $view->namespaceInputs($behavior->noticeHtml, $namespace) : null;

        $tabs = count($behavior->tabs) > 1 ? $view->namespaceInputs(fn() => $view->renderTemplate('_includes/tabs.twig', [
            'tabs' => $behavior->tabs,
        ], View::TEMPLATE_MODE_CP), $namespace) : null;

        $content = $view->namespaceInputs(function() use ($behavior) {
            $components = [];
            if ($behavior->contentHtml) {
                $components[] = is_callable($behavior->contentHtml) ? call_user_func($behavior->contentHtml) : $behavior->contentHtml;
            }
            if ($behavior->action) {
                $components[] = Html::actionInput($behavior->action, [
                    'class' => 'action-input',
                ]);
            }
            return implode("\n", $components);
        }, $namespace);

        $sidebar = $behavior->metaSidebarHtml ? $view->namespaceInputs($behavior->metaSidebarHtml, $namespace) : null;

        $additionalMenu = $view->namespaceInputs(fn() => $view->renderTemplate('_layouts/components/additional-menu.twig', [
            'additionalMenuComponents' => is_callable($behavior->additionalMenuComponents) ? call_user_func($behavior->additionalMenuComponents) : $behavior->additionalMenuComponents,
            'fullPage' => false,
        ], View::TEMPLATE_MODE_CP), $namespace);

        $response->data = [
            'editUrl' => $behavior->editUrl,
            'namespace' => $namespace,
            'title' => $behavior->title,
            'notice' => $notice,
            'tabs' => $tabs,
            'bodyClass' => $behavior->slideoutBodyClass,
            'formAttributes' => $behavior->formAttributes,
            'action' => $behavior->action,
            'submitButtonLabel' => $behavior->submitButtonLabel,
            'additionalMenu' => $additionalMenu,
            'content' => $content,
            'sidebar' => $sidebar,
            'headHtml' => $view->getHeadHtml(),
            'bodyHtml' => $view->getBodyHtml(),
            'deltaNames' => $view->getDeltaNames(),
            'initialDeltaValues' => $view->getInitialDeltaValues(),
            'data' => $response->data,
        ];

        (new JsonResponseFormatter())->format($response);
    }

    private function _formatTemplate(YiiResponse $response, CpScreenResponseBehavior $behavior): void
    {
        $response->format = Response::FORMAT_HTML;

        if ($behavior->prepareScreen) {
            call_user_func($behavior->prepareScreen, $response, 'main-form');
        }

        $crumbs = is_callable($behavior->crumbs) ? call_user_func($behavior->crumbs) : $behavior->crumbs;
        $contextMenu = is_callable($behavior->contextMenuHtml) ? call_user_func($behavior->contextMenuHtml) : $behavior->contextMenuHtml;
        $addlButtons = is_callable($behavior->additionalButtonsHtml) ? call_user_func($behavior->additionalButtonsHtml) : $behavior->additionalButtonsHtml;
        $altActions = is_callable($behavior->altActions) ? call_user_func($behavior->altActions) : $behavior->altActions;
<<<<<<< HEAD
        $addlMenuComponents = is_callable($behavior->additionalMenuComponents) ? call_user_func($behavior->additionalMenuComponents) : $behavior->additionalMenuComponents;
        $notice = is_callable($behavior->notice) ? call_user_func($behavior->notice) : $behavior->notice;
        $content = is_callable($behavior->content) ? call_user_func($behavior->content) : ($behavior->content ?? '');
        $sidebar = is_callable($behavior->sidebar) ? call_user_func($behavior->sidebar) : $behavior->sidebar;
=======
        $notice = is_callable($behavior->noticeHtml) ? call_user_func($behavior->noticeHtml) : $behavior->noticeHtml;
        $content = is_callable($behavior->contentHtml) ? call_user_func($behavior->contentHtml) : ($behavior->contentHtml ?? '');
        $sidebar = is_callable($behavior->metaSidebarHtml) ? call_user_func($behavior->metaSidebarHtml) : $behavior->metaSidebarHtml;
        $pageSidebar = is_callable($behavior->pageSidebarHtml) ? call_user_func($behavior->pageSidebarHtml) : $behavior->pageSidebarHtml;
>>>>>>> 3a392c5d

        if ($behavior->action) {
            $content .= Html::actionInput($behavior->action, [
                'class' => 'action-input',
            ]);
            if ($behavior->redirectUrl) {
                $content .= Html::redirectInput($behavior->redirectUrl);
            }
        }

        $security = Craft::$app->getSecurity();
        $response->attachBehavior(TemplateResponseBehavior::NAME, [
            'class' => TemplateResponseBehavior::class,
            'template' => '_layouts/cp',
            'variables' => [
                'docTitle' => $behavior->docTitle ?? strip_tags($behavior->title ?? ''),
                'title' => $behavior->title,
                'selectedSubnavItem' => $behavior->selectedSubnavItem,
                'crumbs' => array_map(function(array $crumb): array {
                    $crumb['url'] = UrlHelper::cpUrl($crumb['url'] ?? '');
                    return $crumb;
                }, $crumbs ?? []),
                'contextMenu' => $contextMenu,
                'submitButtonLabel' => $behavior->submitButtonLabel,
                'additionalButtons' => $addlButtons,
                'additionalMenuComponents' => array_map(function(array $component) use ($security): array {
                    if (isset($component['options']['redirect'])) {
                        $component['options']['redirect'] = $security->hashData($component['options']['redirect']);
                    }
                    if (isset($component['data']['redirect'])) {
                        $component['data']['redirect'] = $security->hashData($component['data']['redirect']);
                    }
                    return $component;
                }, $addlMenuComponents ?? []),
                'tabs' => $behavior->tabs,
                'fullPageForm' => (bool)$behavior->action,
                'mainAttributes' => $behavior->mainAttributes,
                'mainFormAttributes' => $behavior->formAttributes,
                'formActions' => array_map(function(array $action) use ($security): array {
                    if (isset($action['redirect'])) {
                        $action['redirect'] = $security->hashData($action['redirect']);
                    }
                    return $action;
                }, $altActions ?? []),
                'saveShortcutRedirect' => $behavior->saveShortcutRedirectUrl,
                'contentNotice' => $notice,
                'content' => $content,
                'details' => $sidebar,
                'sidebar' => $pageSidebar,
            ],
            'templateMode' => View::TEMPLATE_MODE_CP,
        ]);

        (new TemplateResponseFormatter())->format($response);
    }
}<|MERGE_RESOLUTION|>--- conflicted
+++ resolved
@@ -128,17 +128,11 @@
         $contextMenu = is_callable($behavior->contextMenuHtml) ? call_user_func($behavior->contextMenuHtml) : $behavior->contextMenuHtml;
         $addlButtons = is_callable($behavior->additionalButtonsHtml) ? call_user_func($behavior->additionalButtonsHtml) : $behavior->additionalButtonsHtml;
         $altActions = is_callable($behavior->altActions) ? call_user_func($behavior->altActions) : $behavior->altActions;
-<<<<<<< HEAD
         $addlMenuComponents = is_callable($behavior->additionalMenuComponents) ? call_user_func($behavior->additionalMenuComponents) : $behavior->additionalMenuComponents;
-        $notice = is_callable($behavior->notice) ? call_user_func($behavior->notice) : $behavior->notice;
-        $content = is_callable($behavior->content) ? call_user_func($behavior->content) : ($behavior->content ?? '');
-        $sidebar = is_callable($behavior->sidebar) ? call_user_func($behavior->sidebar) : $behavior->sidebar;
-=======
         $notice = is_callable($behavior->noticeHtml) ? call_user_func($behavior->noticeHtml) : $behavior->noticeHtml;
         $content = is_callable($behavior->contentHtml) ? call_user_func($behavior->contentHtml) : ($behavior->contentHtml ?? '');
         $sidebar = is_callable($behavior->metaSidebarHtml) ? call_user_func($behavior->metaSidebarHtml) : $behavior->metaSidebarHtml;
         $pageSidebar = is_callable($behavior->pageSidebarHtml) ? call_user_func($behavior->pageSidebarHtml) : $behavior->pageSidebarHtml;
->>>>>>> 3a392c5d
 
         if ($behavior->action) {
             $content .= Html::actionInput($behavior->action, [
