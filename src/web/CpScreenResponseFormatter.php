--- conflicted
+++ resolved
@@ -128,11 +128,8 @@
         $notice = is_callable($behavior->notice) ? call_user_func($behavior->notice) : $behavior->notice;
         $content = is_callable($behavior->content) ? call_user_func($behavior->content) : ($behavior->content ?? '');
         $sidebar = is_callable($behavior->sidebar) ? call_user_func($behavior->sidebar) : $behavior->sidebar;
-<<<<<<< HEAD
+        $pageSidebar = is_callable($behavior->pageSidebar) ? call_user_func($behavior->pageSidebar) : $behavior->pageSidebar;
         $errorsSummary = is_callable($behavior->errorsSummary) ? call_user_func($behavior->errorsSummary) : $behavior->errorsSummary;
-=======
-        $pageSidebar = is_callable($behavior->pageSidebar) ? call_user_func($behavior->pageSidebar) : $behavior->pageSidebar;
->>>>>>> 24b67d2e
 
         if ($behavior->action) {
             $content .= Html::actionInput($behavior->action, [
@@ -172,11 +169,8 @@
                 'contentNotice' => $notice,
                 'content' => $content,
                 'details' => $sidebar,
-<<<<<<< HEAD
+                'sidebar' => $pageSidebar,
                 'errorsSummary' => $errorsSummary,
-=======
-                'sidebar' => $pageSidebar,
->>>>>>> 24b67d2e
             ],
             'templateMode' => View::TEMPLATE_MODE_CP,
         ]);
