<?php
/**
 * @link https://craftcms.com/
 * @copyright Copyright (c) Pixel & Tonic, Inc.
 * @license https://craftcms.github.io/license/
 */

namespace craft\web;

use Craft;
use craft\helpers\Html;
use craft\helpers\StringHelper;
use craft\helpers\UrlHelper;
use yii\base\Component;
use yii\base\InvalidConfigException;
use yii\web\BadRequestHttpException;
use yii\web\JsonResponseFormatter;
use yii\web\Response as YiiResponse;
use yii\web\ResponseFormatterInterface;

/**
 * Control panel screen response formatter.
 *
 * @author Pixel & Tonic, Inc. <support@pixelandtonic.com>
 * @since 4.0.0
 */
class CpScreenResponseFormatter extends Component implements ResponseFormatterInterface
{
    public const FORMAT = 'cp-screen';

    /**
     * @inheritdoc
     * @throws InvalidConfigException
     */
    public function format($response)
    {
        /** @var CpScreenResponseBehavior|null $behavior */
        $behavior = $response->getBehavior(CpScreenResponseBehavior::NAME);

        if (!$behavior) {
            throw new InvalidConfigException('CpScreenResponseFormatter can only be used on responses with a CpScreenResponseBehavior.');
        }

        $request = Craft::$app->getRequest();

        if ($request->getAcceptsJson()) {
            $this->_formatJson($request, $response, $behavior);
        } else {
            $this->_formatTemplate($response, $behavior);
        }
    }

    private function _formatJson(\yii\web\Request $request, YiiResponse $response, CpScreenResponseBehavior $behavior): void
    {
        $response->format = Response::FORMAT_JSON;

        $namespace = StringHelper::randomString(10);
        $view = Craft::$app->getView();

        if ($behavior->prepareScreen) {
            $containerId = $request->getHeaders()->get('X-Craft-Container-Id');
            if (!$containerId) {
                throw new BadRequestHttpException('Request missing the X-Craft-Container-Id header.');
            }
            $view->setNamespace($namespace);
            call_user_func($behavior->prepareScreen, $response, $containerId);
            $view->setNamespace(null);
        }

        $notice = $behavior->noticeHtml ? $view->namespaceInputs($behavior->noticeHtml, $namespace) : null;

        $tabs = count($behavior->tabs) > 1 ? $view->namespaceInputs(fn() => $view->renderTemplate('_includes/tabs.twig', [
            'tabs' => $behavior->tabs,
        ], View::TEMPLATE_MODE_CP), $namespace) : null;

        $content = $view->namespaceInputs(function() use ($behavior) {
            $components = [];
            if ($behavior->contentHtml) {
                $components[] = is_callable($behavior->contentHtml) ? call_user_func($behavior->contentHtml) : $behavior->contentHtml;
            }
            if ($behavior->action) {
                $components[] = Html::actionInput($behavior->action, [
                    'class' => 'action-input',
                ]);
            }
            return implode("\n", $components);
        }, $namespace);

        $sidebar = $behavior->metaSidebarHtml ? $view->namespaceInputs($behavior->metaSidebarHtml, $namespace) : null;

<<<<<<< HEAD
        $additionalMenu = $view->namespaceInputs(fn() => $view->renderTemplate('_layouts/components/additional-menu.twig', [
            'additionalMenuComponents' => is_callable($behavior->additionalMenuComponents) ? call_user_func($behavior->additionalMenuComponents) : $behavior->additionalMenuComponents,
            'fullPage' => false,
        ], View::TEMPLATE_MODE_CP), $namespace);
=======
        $errorSummary = $behavior->errorSummary ? $view->namespaceInputs($behavior->errorSummary, $namespace) : null;
>>>>>>> 2acb4b4f

        $response->data = [
            'editUrl' => $behavior->editUrl,
            'namespace' => $namespace,
            'title' => $behavior->title,
            'notice' => $notice,
            'tabs' => $tabs,
            'bodyClass' => $behavior->slideoutBodyClass,
            'formAttributes' => $behavior->formAttributes,
            'action' => $behavior->action,
            'submitButtonLabel' => $behavior->submitButtonLabel,
            'additionalMenu' => $additionalMenu,
            'content' => $content,
            'sidebar' => $sidebar,
            'errorSummary' => $errorSummary,
            'headHtml' => $view->getHeadHtml(),
            'bodyHtml' => $view->getBodyHtml(),
            'deltaNames' => $view->getDeltaNames(),
            'initialDeltaValues' => $view->getInitialDeltaValues(),
            'data' => $response->data,
        ];

        (new JsonResponseFormatter())->format($response);
    }

    private function _formatTemplate(YiiResponse $response, CpScreenResponseBehavior $behavior): void
    {
        $response->format = Response::FORMAT_HTML;

        if ($behavior->prepareScreen) {
            call_user_func($behavior->prepareScreen, $response, 'main-form');
        }

        $crumbs = is_callable($behavior->crumbs) ? call_user_func($behavior->crumbs) : $behavior->crumbs;
        $contextMenu = is_callable($behavior->contextMenuHtml) ? call_user_func($behavior->contextMenuHtml) : $behavior->contextMenuHtml;
        $addlButtons = is_callable($behavior->additionalButtonsHtml) ? call_user_func($behavior->additionalButtonsHtml) : $behavior->additionalButtonsHtml;
        $altActions = is_callable($behavior->altActions) ? call_user_func($behavior->altActions) : $behavior->altActions;
        $addlMenuComponents = is_callable($behavior->additionalMenuComponents) ? call_user_func($behavior->additionalMenuComponents) : $behavior->additionalMenuComponents;
        $notice = is_callable($behavior->noticeHtml) ? call_user_func($behavior->noticeHtml) : $behavior->noticeHtml;
        $content = is_callable($behavior->contentHtml) ? call_user_func($behavior->contentHtml) : ($behavior->contentHtml ?? '');
        $sidebar = is_callable($behavior->metaSidebarHtml) ? call_user_func($behavior->metaSidebarHtml) : $behavior->metaSidebarHtml;
        $pageSidebar = is_callable($behavior->pageSidebarHtml) ? call_user_func($behavior->pageSidebarHtml) : $behavior->pageSidebarHtml;
        $errorSummary = is_callable($behavior->errorSummary) ? call_user_func($behavior->errorSummary) : $behavior->errorSummary;

        if ($behavior->action) {
            $content .= Html::actionInput($behavior->action, [
                'class' => 'action-input',
            ]);
            if ($behavior->redirectUrl) {
                $content .= Html::redirectInput($behavior->redirectUrl);
            }
        }

        $security = Craft::$app->getSecurity();
        $response->attachBehavior(TemplateResponseBehavior::NAME, [
            'class' => TemplateResponseBehavior::class,
            'template' => '_layouts/cp',
            'variables' => [
                'docTitle' => $behavior->docTitle ?? strip_tags($behavior->title ?? ''),
                'title' => $behavior->title,
                'selectedSubnavItem' => $behavior->selectedSubnavItem,
                'crumbs' => array_map(function(array $crumb): array {
                    $crumb['url'] = UrlHelper::cpUrl($crumb['url'] ?? '');
                    return $crumb;
                }, $crumbs ?? []),
                'contextMenu' => $contextMenu,
                'submitButtonLabel' => $behavior->submitButtonLabel,
                'additionalButtons' => $addlButtons,
                'additionalMenuComponents' => array_map(function(array $component) use ($security): array {
                    if (isset($component['options']['redirect'])) {
                        $component['options']['redirect'] = $security->hashData($component['options']['redirect']);
                    }
                    if (isset($component['data']['redirect'])) {
                        $component['data']['redirect'] = $security->hashData($component['data']['redirect']);
                    }
                    return $component;
                }, $addlMenuComponents ?? []),
                'tabs' => $behavior->tabs,
                'fullPageForm' => (bool)$behavior->action,
                'mainAttributes' => $behavior->mainAttributes,
                'mainFormAttributes' => $behavior->formAttributes,
                'formActions' => array_map(function(array $action) use ($security): array {
                    if (isset($action['redirect'])) {
                        $action['redirect'] = $security->hashData($action['redirect']);
                    }
                    return $action;
                }, $altActions ?? []),
                'saveShortcutRedirect' => $behavior->saveShortcutRedirectUrl,
                'contentNotice' => $notice,
                'content' => $content,
                'details' => $sidebar,
                'sidebar' => $pageSidebar,
                'errorSummary' => $errorSummary,
            ],
            'templateMode' => View::TEMPLATE_MODE_CP,
        ]);

        (new TemplateResponseFormatter())->format($response);
    }
}<|MERGE_RESOLUTION|>--- conflicted
+++ resolved
@@ -87,15 +87,13 @@
         }, $namespace);
 
         $sidebar = $behavior->metaSidebarHtml ? $view->namespaceInputs($behavior->metaSidebarHtml, $namespace) : null;
-
-<<<<<<< HEAD
+        
         $additionalMenu = $view->namespaceInputs(fn() => $view->renderTemplate('_layouts/components/additional-menu.twig', [
             'additionalMenuComponents' => is_callable($behavior->additionalMenuComponents) ? call_user_func($behavior->additionalMenuComponents) : $behavior->additionalMenuComponents,
             'fullPage' => false,
         ], View::TEMPLATE_MODE_CP), $namespace);
-=======
+
         $errorSummary = $behavior->errorSummary ? $view->namespaceInputs($behavior->errorSummary, $namespace) : null;
->>>>>>> 2acb4b4f
 
         $response->data = [
             'editUrl' => $behavior->editUrl,
