<?php
/**
 * @link https://craftcms.com/
 * @copyright Copyright (c) Pixel & Tonic, Inc.
 * @license https://craftcms.github.io/license/
 */

namespace craft\web;

use Craft;
use craft\helpers\Html;
use craft\helpers\StringHelper;
use craft\helpers\UrlHelper;
use yii\base\Component;
use yii\base\InvalidConfigException;
use yii\web\JsonResponseFormatter;
use yii\web\Response as YiiResponse;
use yii\web\ResponseFormatterInterface;

/**
 * Control panel screen response formatter.
 *
 * @author Pixel & Tonic, Inc. <support@pixelandtonic.com>
 * @since 4.0.0
 */
class CpScreenResponseFormatter extends Component implements ResponseFormatterInterface
{
    public const FORMAT = 'cp-screen';

    /**
     * @inheritdoc
     * @throws InvalidConfigException
     */
    public function format($response)
    {
        /** @var CpScreenResponseBehavior|null $behavior */
        $behavior = $response->getBehavior(CpScreenResponseBehavior::NAME);

        if (!$behavior) {
            throw new InvalidConfigException('CpScreenResponseFormatter can only be used on responses with a CpScreenResponseBehavior.');
        }

        $request = Craft::$app->getRequest();

        if ($request->getAcceptsJson()) {
            $this->_formatJson($request, $response, $behavior);
        } else {
            $this->_formatTemplate($response, $behavior);
        }
    }

    private function _formatJson(\yii\web\Request $request, YiiResponse $response, CpScreenResponseBehavior $behavior): void
    {
        $response->format = Response::FORMAT_JSON;

        $namespace = StringHelper::randomString(10);
        $view = Craft::$app->getView();

        if ($behavior->prepareScreen) {
            $containerId = $request->getHeaders()->get('X-Craft-Container-Id');
            $view->setNamespace($namespace);
            call_user_func($behavior->prepareScreen, $response, $containerId);
            $view->setNamespace(null);
        }

        $notice = $behavior->noticeHtml ? $view->namespaceInputs($behavior->noticeHtml, $namespace) : null;

        $tabs = count($behavior->tabs) > 1 ? $view->namespaceInputs(fn() => $view->renderTemplate('_includes/tabs.twig', [
            'tabs' => $behavior->tabs,
        ], View::TEMPLATE_MODE_CP), $namespace) : null;

        $content = $view->namespaceInputs(function() use ($behavior) {
            $components = [];
            if ($behavior->contentHtml) {
                $components[] = is_callable($behavior->contentHtml) ? call_user_func($behavior->contentHtml) : $behavior->contentHtml;
            }
            if ($behavior->action) {
                $components[] = Html::actionInput($behavior->action, [
                    'class' => 'action-input',
                ]);
            }
            return implode("\n", $components);
        }, $namespace);

        $sidebar = $behavior->metaSidebarHtml ? $view->namespaceInputs($behavior->metaSidebarHtml, $namespace) : null;

        $response->data = [
            'editUrl' => $behavior->editUrl,
            'namespace' => $namespace,
            'title' => $behavior->title,
            'notice' => $notice,
            'tabs' => $tabs,
            'bodyClass' => $behavior->slideoutBodyClass,
            'formAttributes' => $behavior->formAttributes,
            'action' => $behavior->action,
            'submitButtonLabel' => $behavior->submitButtonLabel,
            'content' => $content,
            'sidebar' => $sidebar,
            'headHtml' => $view->getHeadHtml(),
            'bodyHtml' => $view->getBodyHtml(),
            'deltaNames' => $view->getDeltaNames(),
            'initialDeltaValues' => $view->getInitialDeltaValues(),
            'data' => $response->data,
        ];

        (new JsonResponseFormatter())->format($response);
    }

    private function _formatTemplate(YiiResponse $response, CpScreenResponseBehavior $behavior): void
    {
        $response->format = Response::FORMAT_HTML;

        if ($behavior->prepareScreen) {
            call_user_func($behavior->prepareScreen, $response, 'main-form');
        }

        $crumbs = is_callable($behavior->crumbs) ? call_user_func($behavior->crumbs) : $behavior->crumbs;
        $contextMenu = is_callable($behavior->contextMenuHtml) ? call_user_func($behavior->contextMenuHtml) : $behavior->contextMenuHtml;
        $addlButtons = is_callable($behavior->additionalButtonsHtml) ? call_user_func($behavior->additionalButtonsHtml) : $behavior->additionalButtonsHtml;
        $altActions = is_callable($behavior->altActions) ? call_user_func($behavior->altActions) : $behavior->altActions;
<<<<<<< HEAD
        $notice = is_callable($behavior->noticeHtml) ? call_user_func($behavior->noticeHtml) : $behavior->noticeHtml;
        $content = is_callable($behavior->contentHtml) ? call_user_func($behavior->contentHtml) : ($behavior->contentHtml ?? '');
        $sidebar = is_callable($behavior->metaSidebarHtml) ? call_user_func($behavior->metaSidebarHtml) : $behavior->metaSidebarHtml;
        $pageSidebar = is_callable($behavior->pageSidebarHtml) ? call_user_func($behavior->pageSidebarHtml) : $behavior->pageSidebarHtml;
=======
        $notice = is_callable($behavior->notice) ? call_user_func($behavior->notice) : $behavior->notice;
        $content = is_callable($behavior->content) ? call_user_func($behavior->content) : ($behavior->content ?? '');
        $sidebar = is_callable($behavior->sidebar) ? call_user_func($behavior->sidebar) : $behavior->sidebar;
        $pageSidebar = is_callable($behavior->pageSidebar) ? call_user_func($behavior->pageSidebar) : $behavior->pageSidebar;
>>>>>>> 4a091842

        if ($behavior->action) {
            $content .= Html::actionInput($behavior->action, [
                'class' => 'action-input',
            ]);
            if ($behavior->redirectUrl) {
                $content .= Html::redirectInput($behavior->redirectUrl);
            }
        }

        $security = Craft::$app->getSecurity();
        $response->attachBehavior(TemplateResponseBehavior::NAME, [
            'class' => TemplateResponseBehavior::class,
            'template' => '_layouts/cp',
            'variables' => [
                'docTitle' => $behavior->docTitle ?? strip_tags($behavior->title ?? ''),
                'title' => $behavior->title,
                'selectedSubnavItem' => $behavior->selectedSubnavItem,
                'crumbs' => array_map(function(array $crumb): array {
                    $crumb['url'] = UrlHelper::cpUrl($crumb['url'] ?? '');
                    return $crumb;
                }, $crumbs ?? []),
                'contextMenu' => $contextMenu,
                'submitButtonLabel' => $behavior->submitButtonLabel,
                'additionalButtons' => $addlButtons,
                'tabs' => $behavior->tabs,
                'fullPageForm' => (bool)$behavior->action,
                'mainAttributes' => $behavior->mainAttributes,
                'mainFormAttributes' => $behavior->formAttributes,
                'formActions' => array_map(function(array $action) use ($security): array {
                    if (isset($action['redirect'])) {
                        $action['redirect'] = $security->hashData($action['redirect']);
                    }
                    return $action;
                }, $altActions ?? []),
                'saveShortcutRedirect' => $behavior->saveShortcutRedirectUrl,
                'contentNotice' => $notice,
                'content' => $content,
                'details' => $sidebar,
                'sidebar' => $pageSidebar,
            ],
            'templateMode' => View::TEMPLATE_MODE_CP,
        ]);

        (new TemplateResponseFormatter())->format($response);
    }
}<|MERGE_RESOLUTION|>--- conflicted
+++ resolved
@@ -118,17 +118,10 @@
         $contextMenu = is_callable($behavior->contextMenuHtml) ? call_user_func($behavior->contextMenuHtml) : $behavior->contextMenuHtml;
         $addlButtons = is_callable($behavior->additionalButtonsHtml) ? call_user_func($behavior->additionalButtonsHtml) : $behavior->additionalButtonsHtml;
         $altActions = is_callable($behavior->altActions) ? call_user_func($behavior->altActions) : $behavior->altActions;
-<<<<<<< HEAD
         $notice = is_callable($behavior->noticeHtml) ? call_user_func($behavior->noticeHtml) : $behavior->noticeHtml;
         $content = is_callable($behavior->contentHtml) ? call_user_func($behavior->contentHtml) : ($behavior->contentHtml ?? '');
         $sidebar = is_callable($behavior->metaSidebarHtml) ? call_user_func($behavior->metaSidebarHtml) : $behavior->metaSidebarHtml;
         $pageSidebar = is_callable($behavior->pageSidebarHtml) ? call_user_func($behavior->pageSidebarHtml) : $behavior->pageSidebarHtml;
-=======
-        $notice = is_callable($behavior->notice) ? call_user_func($behavior->notice) : $behavior->notice;
-        $content = is_callable($behavior->content) ? call_user_func($behavior->content) : ($behavior->content ?? '');
-        $sidebar = is_callable($behavior->sidebar) ? call_user_func($behavior->sidebar) : $behavior->sidebar;
-        $pageSidebar = is_callable($behavior->pageSidebar) ? call_user_func($behavior->pageSidebar) : $behavior->pageSidebar;
->>>>>>> 4a091842
 
         if ($behavior->action) {
             $content .= Html::actionInput($behavior->action, [
