--- conflicted
+++ resolved
@@ -2,29 +2,7 @@
 @import "@craftcms/sass/mixins";
 
 #action-menubtn {
-<<<<<<< HEAD
-  margin: -6px 0;
-}
-
-#action-spinner {
-  position: absolute;
-  top: 10px;
-  @include right(0);
-}
-
-#verifypasswordmodal {
-  width: 350px;
-}
-
-#verifypasswordmodal .buttons {
-  margin-top: 1em;
-}
-
-#verifypasswordmodal .buttons .spinner {
-  position: absolute;
-  top: 0;
-  @include right(0);
-  margin-top: 0;
+  @include margin(-6px, var(--neg-padding), -6px, 0);
 }
 
 .authentication-setup-status {
@@ -41,7 +19,4 @@
     text-align: center;
     padding-bottom: 20px;
   }
-=======
-  @include margin(-6px, var(--neg-padding), -6px, 0);
->>>>>>> 4ecc4a15
 }