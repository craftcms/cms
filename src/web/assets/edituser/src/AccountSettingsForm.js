import './account.scss';

<<<<<<< HEAD
(function($) {
    /** global: Craft */
    /** global: Garnish */
    Craft.AccountSettingsForm = Garnish.Base.extend({
        userId: null,
        isCurrent: null,

        $copyPasswordResetUrlBtn: null,
        $copyImpersonationUrlBtn: null,
        $actionBtn: null,

        confirmDeleteModal: null,
        $deleteBtn: null,

        init: function(userId, isCurrent, settings) {
            this.userId = userId;
            this.isCurrent = isCurrent;

            this.setSettings(settings, Craft.AccountSettingsForm.defaults);

            this.$copyPasswordResetUrlBtn = $('#copy-passwordreset-url');
            this.$copyImpersonationUrlBtn = $('#copy-impersonation-url')
            this.$actionBtn = $('#action-menubtn');
            this.$deleteBtn = $('#delete-btn');

            this.addListener(this.$copyPasswordResetUrlBtn, 'click', 'handleCopyPasswordResetUrlBtnClick');
            this.addListener(this.$copyImpersonationUrlBtn, 'click', 'handleCopyImpersonationUrlBtnClick');
            this.addListener(this.$deleteBtn, 'click', 'showConfirmDeleteModal');
        },

        handleCopyPasswordResetUrlBtnClick: function() {
            // Requires an elevated session
            Craft.elevatedSessionManager.requireElevatedSession(this.getPasswordResetUrl.bind(this));
        },

        getPasswordResetUrl: function() {
            this.$actionBtn.addClass('loading');

            var data = {
                userId: this.userId
            };

            Craft.sendActionRequest('POST', 'users/get-password-reset-url', {data})
                .then((response) => {
                    this.$actionBtn.removeClass('loading');
                    Craft.ui.createCopyTextPrompt({
                        label: Craft.t('app', 'Copy the activation URL'),
                        value: response.data.url,
                    });

                })
                .catch(({response}) => {
                    this.$actionBtn.removeClass('loading');
                });
        },

        handleCopyImpersonationUrlBtnClick: function() {
            this.$actionBtn.addClass('loading');

            var data = {
                userId: this.userId
            };

            Craft.sendActionRequest('POST', 'users/get-impersonation-url', {data})
                .then((response) => {
                    this.$actionBtn.removeClass('loading');
                    Craft.ui.createCopyTextPrompt({
                        label: Craft.t('app', 'Copy the impersonation URL, and open it in a new private window.'),
                        value: response.data.url,
                    });

                })
                .catch(({response}) => {
                    this.$actionBtn.removeClass('loading');
                });
        },

        showConfirmDeleteModal: function() {
            if (!this.confirmDeleteModal) {
                this.$actionBtn.addClass('loading');

                let data = {userId: this.userId};
                Craft.sendActionRequest('POST', 'users/user-content-summary', {data})
                    .then((response) => {
                        this.$actionBtn.removeClass('loading');
                        this.confirmDeleteModal = new Craft.DeleteUserModal(this.userId, {
                            contentSummary: response.data,
                            redirect: this.settings.deleteModalRedirect
                        });
                    })
                    .catch(({response}) => {
                        this.$actionBtn.removeClass('loading');
                    });
            } else {
                this.confirmDeleteModal.show();
=======
(function ($) {
  /** global: Craft */
  /** global: Garnish */
  Craft.AccountSettingsForm = Garnish.Base.extend(
    {
      userId: null,
      isCurrent: null,

      $copyPasswordResetUrlBtn: null,
      $copyImpersonationUrlBtn: null,
      $actionSpinner: null,

      confirmDeleteModal: null,
      $deleteBtn: null,

      init: function (userId, isCurrent, settings) {
        this.userId = userId;
        this.isCurrent = isCurrent;

        this.setSettings(settings, Craft.AccountSettingsForm.defaults);

        this.$copyPasswordResetUrlBtn = $('#copy-passwordreset-url');
        this.$copyImpersonationUrlBtn = $('#copy-impersonation-url');
        this.$actionSpinner = $('#action-spinner');
        this.$deleteBtn = $('#delete-btn');

        this.addListener(
          this.$copyPasswordResetUrlBtn,
          'click',
          'handleCopyPasswordResetUrlBtnClick'
        );
        this.addListener(
          this.$copyImpersonationUrlBtn,
          'click',
          'handleCopyImpersonationUrlBtnClick'
        );
        this.addListener(this.$deleteBtn, 'click', 'showConfirmDeleteModal');
      },

      handleCopyPasswordResetUrlBtnClick: function () {
        // Requires an elevated session
        Craft.elevatedSessionManager.requireElevatedSession(
          this.getPasswordResetUrl.bind(this)
        );
      },

      getPasswordResetUrl: function () {
        this.$actionSpinner.removeClass('hidden');

        var data = {
          userId: this.userId,
        };

        Craft.postActionRequest(
          'users/get-password-reset-url',
          data,
          (response, textStatus) => {
            this.$actionSpinner.addClass('hidden');

            if (textStatus === 'success') {
              Craft.ui.createCopyTextPrompt({
                label: Craft.t('app', 'Copy the activation URL'),
                value: response.url,
              });
>>>>>>> c44d3bab
            }
          }
        );
      },

      handleCopyImpersonationUrlBtnClick: function () {
        this.$actionSpinner.removeClass('hidden');

        var data = {
          userId: this.userId,
        };

        Craft.postActionRequest(
          'users/get-impersonation-url',
          data,
          (response, textStatus) => {
            this.$actionSpinner.addClass('hidden');

            if (textStatus === 'success') {
              Craft.ui.createCopyTextPrompt({
                label: Craft.t(
                  'app',
                  'Copy the impersonation URL, and open it in a new private window.'
                ),
                value: response.url,
              });
            }
          }
        );
      },

      showConfirmDeleteModal: function () {
        if (!this.confirmDeleteModal) {
          this.$actionSpinner.removeClass('hidden');
          Craft.postActionRequest(
            'users/user-content-summary',
            {userId: this.userId},
            (response, textStatus) => {
              this.$actionSpinner.addClass('hidden');
              if (textStatus === 'success') {
                this.confirmDeleteModal = new Craft.DeleteUserModal(
                  this.userId,
                  {
                    contentSummary: response,
                    redirect: this.settings.deleteModalRedirect,
                  }
                );
              }
            }
          );
        } else {
          this.confirmDeleteModal.show();
        }
      },
    },
    {
      defaults: {
        deleteModalRedirect: null,
      },
    }
  );
})(jQuery);<|MERGE_RESOLUTION|>--- conflicted
+++ resolved
@@ -1,102 +1,5 @@
 import './account.scss';
 
-<<<<<<< HEAD
-(function($) {
-    /** global: Craft */
-    /** global: Garnish */
-    Craft.AccountSettingsForm = Garnish.Base.extend({
-        userId: null,
-        isCurrent: null,
-
-        $copyPasswordResetUrlBtn: null,
-        $copyImpersonationUrlBtn: null,
-        $actionBtn: null,
-
-        confirmDeleteModal: null,
-        $deleteBtn: null,
-
-        init: function(userId, isCurrent, settings) {
-            this.userId = userId;
-            this.isCurrent = isCurrent;
-
-            this.setSettings(settings, Craft.AccountSettingsForm.defaults);
-
-            this.$copyPasswordResetUrlBtn = $('#copy-passwordreset-url');
-            this.$copyImpersonationUrlBtn = $('#copy-impersonation-url')
-            this.$actionBtn = $('#action-menubtn');
-            this.$deleteBtn = $('#delete-btn');
-
-            this.addListener(this.$copyPasswordResetUrlBtn, 'click', 'handleCopyPasswordResetUrlBtnClick');
-            this.addListener(this.$copyImpersonationUrlBtn, 'click', 'handleCopyImpersonationUrlBtnClick');
-            this.addListener(this.$deleteBtn, 'click', 'showConfirmDeleteModal');
-        },
-
-        handleCopyPasswordResetUrlBtnClick: function() {
-            // Requires an elevated session
-            Craft.elevatedSessionManager.requireElevatedSession(this.getPasswordResetUrl.bind(this));
-        },
-
-        getPasswordResetUrl: function() {
-            this.$actionBtn.addClass('loading');
-
-            var data = {
-                userId: this.userId
-            };
-
-            Craft.sendActionRequest('POST', 'users/get-password-reset-url', {data})
-                .then((response) => {
-                    this.$actionBtn.removeClass('loading');
-                    Craft.ui.createCopyTextPrompt({
-                        label: Craft.t('app', 'Copy the activation URL'),
-                        value: response.data.url,
-                    });
-
-                })
-                .catch(({response}) => {
-                    this.$actionBtn.removeClass('loading');
-                });
-        },
-
-        handleCopyImpersonationUrlBtnClick: function() {
-            this.$actionBtn.addClass('loading');
-
-            var data = {
-                userId: this.userId
-            };
-
-            Craft.sendActionRequest('POST', 'users/get-impersonation-url', {data})
-                .then((response) => {
-                    this.$actionBtn.removeClass('loading');
-                    Craft.ui.createCopyTextPrompt({
-                        label: Craft.t('app', 'Copy the impersonation URL, and open it in a new private window.'),
-                        value: response.data.url,
-                    });
-
-                })
-                .catch(({response}) => {
-                    this.$actionBtn.removeClass('loading');
-                });
-        },
-
-        showConfirmDeleteModal: function() {
-            if (!this.confirmDeleteModal) {
-                this.$actionBtn.addClass('loading');
-
-                let data = {userId: this.userId};
-                Craft.sendActionRequest('POST', 'users/user-content-summary', {data})
-                    .then((response) => {
-                        this.$actionBtn.removeClass('loading');
-                        this.confirmDeleteModal = new Craft.DeleteUserModal(this.userId, {
-                            contentSummary: response.data,
-                            redirect: this.settings.deleteModalRedirect
-                        });
-                    })
-                    .catch(({response}) => {
-                        this.$actionBtn.removeClass('loading');
-                    });
-            } else {
-                this.confirmDeleteModal.show();
-=======
 (function ($) {
   /** global: Craft */
   /** global: Garnish */
@@ -107,7 +10,7 @@
 
       $copyPasswordResetUrlBtn: null,
       $copyImpersonationUrlBtn: null,
-      $actionSpinner: null,
+      $actionBtn: null,
 
       confirmDeleteModal: null,
       $deleteBtn: null,
@@ -120,7 +23,7 @@
 
         this.$copyPasswordResetUrlBtn = $('#copy-passwordreset-url');
         this.$copyImpersonationUrlBtn = $('#copy-impersonation-url');
-        this.$actionSpinner = $('#action-spinner');
+        this.$actionBtn = $('#action-menubtn');
         this.$deleteBtn = $('#delete-btn');
 
         this.addListener(
@@ -144,74 +47,64 @@
       },
 
       getPasswordResetUrl: function () {
-        this.$actionSpinner.removeClass('hidden');
+        this.$actionBtn.addClass('loading');
 
         var data = {
           userId: this.userId,
         };
 
-        Craft.postActionRequest(
-          'users/get-password-reset-url',
-          data,
-          (response, textStatus) => {
-            this.$actionSpinner.addClass('hidden');
-
-            if (textStatus === 'success') {
-              Craft.ui.createCopyTextPrompt({
-                label: Craft.t('app', 'Copy the activation URL'),
-                value: response.url,
-              });
->>>>>>> c44d3bab
-            }
-          }
-        );
+        Craft.sendActionRequest('POST', 'users/get-password-reset-url', {data})
+          .then((response) => {
+            this.$actionBtn.removeClass('loading');
+            Craft.ui.createCopyTextPrompt({
+              label: Craft.t('app', 'Copy the activation URL'),
+              value: response.data.url,
+            });
+          })
+          .catch(({response}) => {
+            this.$actionBtn.removeClass('loading');
+          });
       },
 
       handleCopyImpersonationUrlBtnClick: function () {
-        this.$actionSpinner.removeClass('hidden');
+        this.$actionBtn.addClass('loading');
 
         var data = {
           userId: this.userId,
         };
 
-        Craft.postActionRequest(
-          'users/get-impersonation-url',
-          data,
-          (response, textStatus) => {
-            this.$actionSpinner.addClass('hidden');
-
-            if (textStatus === 'success') {
-              Craft.ui.createCopyTextPrompt({
-                label: Craft.t(
-                  'app',
-                  'Copy the impersonation URL, and open it in a new private window.'
-                ),
-                value: response.url,
-              });
-            }
-          }
-        );
+        Craft.sendActionRequest('POST', 'users/get-impersonation-url', {data})
+          .then((response) => {
+            this.$actionBtn.removeClass('loading');
+            Craft.ui.createCopyTextPrompt({
+              label: Craft.t(
+                'app',
+                'Copy the impersonation URL, and open it in a new private window.'
+              ),
+              value: response.data.url,
+            });
+          })
+          .catch(({response}) => {
+            this.$actionBtn.removeClass('loading');
+          });
       },
 
       showConfirmDeleteModal: function () {
         if (!this.confirmDeleteModal) {
-          this.$actionSpinner.removeClass('hidden');
-          Craft.postActionRequest(
-            'users/user-content-summary',
-            {userId: this.userId},
-            (response, textStatus) => {
-              this.$actionSpinner.addClass('hidden');
-              if (textStatus === 'success') {
-                this.confirmDeleteModal = new Craft.DeleteUserModal(
-                  this.userId,
-                  {
-                    contentSummary: response,
-                    redirect: this.settings.deleteModalRedirect,
-                  }
-                );
-              }
-            }
-          );
+          this.$actionBtn.addClass('loading');
+
+          let data = {userId: this.userId};
+          Craft.sendActionRequest('POST', 'users/user-content-summary', {data})
+            .then((response) => {
+              this.$actionBtn.removeClass('loading');
+              this.confirmDeleteModal = new Craft.DeleteUserModal(this.userId, {
+                contentSummary: response.data,
+                redirect: this.settings.deleteModalRedirect,
+              });
+            })
+            .catch(({response}) => {
+              this.$actionBtn.removeClass('loading');
+            });
         } else {
           this.confirmDeleteModal.show();
         }
