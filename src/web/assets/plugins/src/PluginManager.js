--- conflicted
+++ resolved
@@ -287,15 +287,6 @@
             }.bind(this))
         },
 
-<<<<<<< HEAD
-                // show the license key?
-                var showLicenseKey = info.licenseKey || info.licenseKeyStatus !== 'unknown';
-                if (showLicenseKey) {
-                    this.$keyContainer.removeClass('hidden');
-                    if (info.licenseKey) {
-                        this.$keyInput.val(Craft.PluginManager.normalizeUserKey(info.licenseKey));
-                    }
-=======
         update: function(info) {
             // update the status icon
             var $oldIcon = this.$row.find('.license-key-status');
@@ -303,7 +294,6 @@
                 var $newIcon = $('<span/>', {'class': 'license-key-status ' + (info.licenseIssues.length === 0 ? 'valid' : '')});
                 if ($oldIcon.length) {
                     $oldIcon.replaceWith($newIcon);
->>>>>>> 3606441a
                 } else {
                     $newIcon.appendTo(this.$row.find('.icon'));
                 }
@@ -332,48 +322,16 @@
                 $oldEdition.remove();
             }
 
-<<<<<<< HEAD
-                // add the error message
-                this.$row.find('p.error').remove();
-                if (info.licenseIssues.length) {
-                    var $issues = $();
-                    var $p, $form, message;
-                    for (var i = 0; i < info.licenseIssues.length; i++) {
-                        switch (info.licenseIssues[i]) {
-                            case 'no_trials':
-                                message = Craft.t('app', 'Plugin trials are not allowed on this domain.');
-                                break;
-                            case 'wrong_edition':
-                                message = Craft.t('app', 'This license is for the {name} edition.', {
-                                    name: info.licensedEdition.charAt(0).toUpperCase() + info.licensedEdition.substring(1)
-                                }) + ' <button type="button" class="btn submit small formsubmit">' + Craft.t('app', 'Switch') + '</button>';
-                                break;
-                            case 'mismatched':
-                                message = Craft.t('app', 'This license is tied to another Craft install. Visit {accountLink} to detach it, or <a href="{buyUrl}">buy a new license</a>', {
-                                    accountLink: '<a href="https://id.craftcms.com" rel="noopener" target="_blank">id.craftcms.com</a>',
-                                    buyUrl: Craft.getCpUrl(`plugin-store/buy/${this.handle}/${info.edition}`),
-                                });
-                                break;
-                            case 'astray':
-                                message = Craft.t('app', 'This license isn’t allowed to run version {version}.', {
-                                    version: info.version
-                                });
-                                break;
-                            case 'required':
-                                message = Craft.t('app', 'A license key is required.');
-                                break;
-                            default:
-                                message = Craft.t('app', 'Your license key is invalid.');
-                        }
-=======
             // show the license key?
             var showLicenseKey = info.licenseKey || info.licenseKeyStatus !== 'unknown';
             if (showLicenseKey) {
                 this.$keyContainer.removeClass('hidden');
+                if (info.licenseKey) {
+                    this.$keyInput.val(Craft.PluginManager.normalizeUserKey(info.licenseKey));
+                }
             } else {
                 this.$keyContainer.addClass('hidden');
             }
->>>>>>> 3606441a
 
             // update the license key input class
             if (showLicenseKey && info.licenseIssues.length) {
@@ -389,6 +347,9 @@
                 var $p, $form, message;
                 for (var i = 0; i < info.licenseIssues.length; i++) {
                     switch (info.licenseIssues[i]) {
+                        case 'no_trials':
+                            message = Craft.t('app', 'Plugin trials are not allowed on this domain.');
+                            break;
                         case 'wrong_edition':
                             message = Craft.t('app', 'This license is for the {name} edition.', {
                                 name: info.licensedEdition.charAt(0).toUpperCase() + info.licensedEdition.substring(1)
@@ -452,16 +413,6 @@
                 Craft.initUiElements()
             }
 
-<<<<<<< HEAD
-                // show/hide the Buy button
-                if (info.licenseKeyStatus === 'trial') {
-                    this.$buyBtn.removeClass('hidden');
-                    if (info.licenseIssues.length) {
-                        this.$buyBtn.addClass('submit');
-                    } else {
-                        this.$buyBtn.removeClass('submit');
-                    }
-=======
             // add the expired badge
             var $oldExpired = this.$row.find('.expired');
             if (info.expired) {
@@ -479,11 +430,10 @@
             }
 
             // show/hide the Buy button
-            if (showLicenseKey && !info.licenseKey) {
+            if (info.licenseKeyStatus === 'trial') {
                 this.$buyBtn.removeClass('hidden');
                 if (info.licenseIssues.length) {
                     this.$buyBtn.addClass('submit');
->>>>>>> 3606441a
                 } else {
                     this.$buyBtn.removeClass('submit');
                 }
