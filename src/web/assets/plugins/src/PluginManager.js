import './plugins.scss';

<<<<<<< HEAD
(function($) {
    /** global: Craft */
    /** global: Garnish */
    Craft.PluginManager = Garnish.Base.extend({
        init: function() {
            this.getPluginLicenseInfo()
                .then(response => {
                    for (let handle in response) {
                        if (response.hasOwnProperty(handle)) {
                            if (!response[handle].isComposerInstalled) {
                                this.addUninstalledPluginRow(handle, response[handle]);
                            } else {
                                (new Plugin(this, $('#plugin-' + handle))).update(response[handle]);
                            }
                        }
                    }
                });
        },

        getPluginLicenseInfo: function() {
            return new Promise(function(resolve, reject) {
                Craft.sendApiRequest('GET', 'cms-licenses', {
                        params: {
                            include: 'plugins',
                        },
                    })
                    .then(response => {
                        let data = {
                            pluginLicenses: response.license.pluginLicenses || [],
                        };
                        Craft.sendActionRequest('POST', 'app/get-plugin-license-info', {data})
                            .then(response => {
                                resolve(response.data);
                            })
                            .catch(() => {
                                reject();
                            });
                    })
                    .catch(reject);
            });
        },

        addUninstalledPluginRow: function(handle, info) {
            const $table = $('#plugins');
            if (!$table.length) {
                $table = $('<table/>', {
                    id: 'plugins',
                    'class': 'data fullwidth collapsible',
                    html: '<tbody></tbody>'
                });
                $('#no-plugins').replaceWith($table);
            }

            const $row = $('<tr/>', {
                    data: {
                        handle: handle,
                    }
                })
                .appendTo($table.children('tbody'))
=======
(function ($) {
  /** global: Craft */
  /** global: Garnish */
  Craft.PluginManager = Garnish.Base.extend(
    {
      init: function () {
        this.getPluginLicenseInfo().then((response) => {
          for (var handle in response) {
            if (response.hasOwnProperty(handle)) {
              if (!response[handle].isComposerInstalled) {
                this.addUninstalledPluginRow(handle, response[handle]);
              } else {
                new Plugin(this, $('#plugin-' + handle)).update(
                  response[handle]
                );
              }
            }
          }
        });
      },

      getPluginLicenseInfo: function () {
        return new Promise(function (resolve, reject) {
          Craft.sendApiRequest('GET', 'cms-licenses', {
            params: {
              include: 'plugins',
            },
          })
            .then(function (response) {
              Craft.postActionRequest(
                'app/get-plugin-license-info',
                {
                  pluginLicenses: response.license.pluginLicenses || [],
                },
                function (response, textStatus) {
                  if (textStatus === 'success') {
                    resolve(response);
                  } else {
                    reject();
                  }
                },
                {
                  contentType: 'json',
                }
              );
            })
            .catch(reject);
        });
      },

      addUninstalledPluginRow: function (handle, info) {
        var $table = $('#plugins');
        if (!$table.length) {
          $table = $('<table/>', {
            id: 'plugins',
            class: 'data fullwidth collapsible',
            html: '<tbody></tbody>',
          });
          $('#no-plugins').replaceWith($table);
        }

        var $row = $('<tr/>', {
          data: {
            handle: handle,
          },
        })
          .appendTo($table.children('tbody'))
          .append(
            $('<th/>').append(
              $('<div/>', {class: 'plugin-infos'})
>>>>>>> c44d3bab
                .append(
                  $('<div/>', {class: 'icon'}).append(
                    $('<img/>', {src: info.iconUrl})
                  )
                )
                .append(
                  $('<div/>', {class: 'details'})
                    .append($('<h2/>', {text: info.name}))
                    .append(
                      info.description
                        ? $('<p/>', {text: info.description})
                        : $()
                    )
                    .append(
                      info.documentationUrl
                        ? $('<p/>', {class: 'links'}).append(
                            $('<a/>', {
                              href: info.documentationUrl,
                              target: '_blank',
                              text: Craft.t('app', 'Documentation'),
                            })
                          )
                        : $()
                    )
                    .append(
                      $('<div/>', {class: 'flex license-key'}).append(
                        $('<div />', {class: 'pane'}).append(
                          $('<input/>', {
                            class: 'text code',
                            size: 29,
                            maxlength: 29,
                            value: Craft.PluginManager.normalizeUserKey(
                              info.licenseKey
                            ),
                            readonly: true,
                            disabled: true,
                          })
                        )
                      )
                    )
                )
            )
          )
          .append(
            $('<td/>', {
              class: 'nowrap',
              'data-title': Craft.t('app', 'Status'),
            })
              .append($('<span/>', {class: 'status'}))
              .append(
                $('<span/>', {class: 'light', text: Craft.t('app', 'Missing')})
              )
          )
          .append(
            info.latestVersion
              ? $('<td/>', {
                  class: 'nowrap thin',
                  'data-title': Craft.t('app', 'Action'),
                }).append(
                  $('<form/>', {
                    method: 'post',
                    'accept-charset': 'UTF-8',
                  })
                    .append(
                      $('<input/>', {
                        type: 'hidden',
                        name: 'action',
                        value: 'pluginstore/install',
                      })
                    )
                    .append(
                      $('<input/>', {
                        type: 'hidden',
                        name: 'packageName',
                        value: info.packageName,
                      })
                    )
                    .append(
                      $('<input/>', {
                        type: 'hidden',
                        name: 'handle',
                        value: handle,
                      })
                    )
                    .append(
                      $('<input/>', {
                        type: 'hidden',
                        name: 'edition',
                        value: info.licensedEdition,
                      })
                    )
                    .append(
                      $('<input/>', {
                        type: 'hidden',
                        name: 'version',
                        value: info.latestVersion,
                      })
                    )
                    .append(
                      $('<input/>', {
                        type: 'hidden',
                        name: 'licenseKey',
                        value: info.licenseKey,
                      })
                    )
                    .append(
                      $('<input/>', {
                        type: 'hidden',
                        name: 'return',
                        value: 'settings/plugins',
                      })
                    )
                    .append(Craft.getCsrfInput())
                    .append(
                      $('<div/>', {class: 'btngroup'})
                        .append(
                          $('<button/>', {
                            type: 'button',
                            class: 'btn menubtn',
                            'data-icon': 'settings',
                          })
                        )
                        .append(
                          $('<div/>', {
                            class: 'menu',
                            'data-align': 'right',
                          }).append(
                            $('<ul/>').append(
                              $('<li/>').append(
                                $('<a/>', {
                                  class: 'formsubmit',
                                  text: Craft.t('app', 'Install'),
                                })
                              )
                            )
                          )
                        )
                    )
                )
              : $()
          );
        Craft.initUiElements($row);
      },
    },
    {
      normalizeUserKey: function (key) {
        if (typeof key !== 'string' || key === '') {
          return '';
        }
<<<<<<< HEAD
    }, {
        normalizeUserKey: function(key) {
            if (typeof key !== 'string' || key === '') {
                return '';
            }
            if (key[0] === '$') {
                return key;
            }
            return key.replace(/.{4}/g, '$&-').substring(0, 29).toUpperCase();
=======
        if (key[0] === '$') {
          return key;
>>>>>>> c44d3bab
        }
        return key.replace(/.{4}/g, '$&-').substr(0, 29).toUpperCase();
      },
    }
  );

<<<<<<< HEAD
    const Plugin = Garnish.Base.extend({
        manager: null,
        $row: null,
        $details: null,
        $keyContainer: null,
        $keyInput: null,
        $spinner: null,
        $buyBtn: null,
        handle: null,
        updateTimeout: null,
=======
  var Plugin = Garnish.Base.extend({
    manager: null,
    $row: null,
    $details: null,
    $keyContainer: null,
    $keyInput: null,
    $spinner: null,
    $buyBtn: null,
    handle: null,
    updateTimeout: null,
>>>>>>> c44d3bab

    init: function (manager, $row) {
      this.manager = manager;
      this.$row = $row;
      this.$details = this.$row.find('.details');
      this.$keyContainer = $row.find('.license-key');
      this.$keyInput = this.$keyContainer
        .find('input.text')
        .removeAttr('readonly');
      this.$buyBtn = this.$keyContainer.find('.btn');
      this.$spinner = $row.find('.spinner');
      this.handle = this.$row.data('handle');
      this.addListener(this.$keyInput, 'focus', 'onKeyFocus');
      this.addListener(this.$keyInput, 'input', 'onKeyChange');
    },

    getKey: function () {
      return this.$keyInput.val().replace(/\-/g, '').toUpperCase();
    },

    onKeyFocus: function () {
      this.$keyInput.select();
    },

<<<<<<< HEAD
        onKeyChange: function() {
            if (this.updateTimeout) {
                clearTimeout(this.updateTimeout);
            }
            const key = this.getKey();
            if (key.length === 0 || key.length === 24 || (key.length > 1 && key[0] === '$')) {
                // normalize
                const userKey = Craft.PluginManager.normalizeUserKey(key);
                this.$keyInput.val(userKey);
                this.updateTimeout = setTimeout(this.updateLicenseStatus.bind(this), 100);
            }
        },

        updateLicenseStatus: function() {
            this.$spinner.removeClass('hidden');

            let data = {handle: this.handle, key: this.getKey()};
            Craft.sendActionRequest('POST', 'app/update-plugin-license', {data})
                .then(() => {
                    this.manager.getPluginLicenseInfo()
                        .then(response => {
                            this.$spinner.addClass('hidden');
                            this.update(response[this.handle]);
                        });
                });
        },

        update: function(info) {
            // update the status icon
            const $oldIcon = this.$row.find('.license-key-status');
            if (info.licenseKeyStatus == 'valid' || info.licenseIssues.length) {
                const $newIcon = $('<span/>', {'class': 'license-key-status ' + (info.licenseIssues.length === 0 ? 'valid' : '')});
                if ($oldIcon.length) {
                    $oldIcon.replaceWith($newIcon);
                } else {
                    $newIcon.appendTo(this.$row.find('.icon'));
                }
            } else if ($oldIcon.length) {
                $oldIcon.remove();
            }

            // add the edition/trial badge
            const $oldEdition = this.$row.find('.edition');
            if (info.hasMultipleEditions || info.isTrial) {
                const $newEdition = info.upgradeAvailable
                    ? $('<a/>', {href: Craft.getUrl('plugin-store/' + this.handle), 'class': 'edition'})
                    : $('<div/>', {'class': 'edition'});
                if (info.hasMultipleEditions) {
                    $('<div/>', {'class': 'edition-name', text: info.edition}).appendTo($newEdition);
                }
                if (info.isTrial) {
                    $('<div/>', {'class': 'edition-trial', text: Craft.t('app', 'Trial')}).appendTo($newEdition);
                }
                if ($oldEdition.length) {
                    $oldEdition.replaceWith($newEdition);
                } else {
                    $newEdition.insertBefore(this.$row.find('.version'));
                }
            } else if ($oldEdition.length) {
                $oldEdition.remove();
            }

            // show the license key?
            const showLicenseKey = info.licenseKey || info.licenseKeyStatus !== 'unknown';
            if (showLicenseKey) {
                this.$keyContainer.removeClass('hidden');
                if (info.licenseKey && !this.$keyInput.val().match(/^\$/)) {
                    this.$keyInput.val(Craft.PluginManager.normalizeUserKey(info.licenseKey));
                }
            } else {
                this.$keyContainer.addClass('hidden');
            }
=======
    onKeyChange: function () {
      if (this.updateTimeout) {
        clearTimeout(this.updateTimeout);
      }
      var key = this.getKey();
      if (
        key.length === 0 ||
        key.length === 24 ||
        (key.length > 1 && key[0] === '$')
      ) {
        // normalize
        var userKey = Craft.PluginManager.normalizeUserKey(key);
        this.$keyInput.val(userKey);
        this.updateTimeout = setTimeout(
          this.updateLicenseStatus.bind(this),
          100
        );
      }
    },

    updateLicenseStatus: function () {
      this.$spinner.removeClass('hidden');
      Craft.postActionRequest(
        'app/update-plugin-license',
        {handle: this.handle, key: this.getKey()},
        (response, textStatus) => {
          if (textStatus === 'success') {
            this.manager.getPluginLicenseInfo().then((response) => {
              this.$spinner.addClass('hidden');
              this.update(response[this.handle]);
            });
          }
        }
      );
    },

    update: function (info) {
      // update the status icon
      var $oldIcon = this.$row.find('.license-key-status');
      if (info.licenseKeyStatus == 'valid' || info.licenseIssues.length) {
        var $newIcon = $('<span/>', {
          class:
            'license-key-status ' +
            (info.licenseIssues.length === 0 ? 'valid' : ''),
        });
        if ($oldIcon.length) {
          $oldIcon.replaceWith($newIcon);
        } else {
          $newIcon.appendTo(this.$row.find('.icon'));
        }
      } else if ($oldIcon.length) {
        $oldIcon.remove();
      }

      // add the edition/trial badge
      var $oldEdition = this.$row.find('.edition');
      if (info.hasMultipleEditions || info.isTrial) {
        var $newEdition = info.upgradeAvailable
          ? $('<a/>', {
              href: Craft.getUrl('plugin-store/' + this.handle),
              class: 'edition',
            })
          : $('<div/>', {class: 'edition'});
        if (info.hasMultipleEditions) {
          $('<div/>', {class: 'edition-name', text: info.edition}).appendTo(
            $newEdition
          );
        }
        if (info.isTrial) {
          $('<div/>', {
            class: 'edition-trial',
            text: Craft.t('app', 'Trial'),
          }).appendTo($newEdition);
        }
        if ($oldEdition.length) {
          $oldEdition.replaceWith($newEdition);
        } else {
          $newEdition.insertBefore(this.$row.find('.version'));
        }
      } else if ($oldEdition.length) {
        $oldEdition.remove();
      }

      // show the license key?
      var showLicenseKey =
        info.licenseKey || info.licenseKeyStatus !== 'unknown';
      if (showLicenseKey) {
        this.$keyContainer.removeClass('hidden');
        if (info.licenseKey && !this.$keyInput.val().match(/^\$/)) {
          this.$keyInput.val(
            Craft.PluginManager.normalizeUserKey(info.licenseKey)
          );
        }
      } else {
        this.$keyContainer.addClass('hidden');
      }
>>>>>>> c44d3bab

      // update the license key input class
      if (showLicenseKey && info.licenseIssues.length) {
        this.$keyInput.addClass('error');
      } else {
        this.$keyInput.removeClass('error');
      }

<<<<<<< HEAD
            // add the error message
            this.$row.find('p.error').remove();
            if (info.licenseIssues.length) {
                let $issues = $();
                for (let i = 0; i < info.licenseIssues.length; i++) {
                    let message;
                    switch (info.licenseIssues[i]) {
                        case 'no_trials':
                            message = Craft.t('app', 'Plugin trials are not allowed on this domain.');
                            break;
                        case 'wrong_edition':
                            message = Craft.t('app', 'This license is for the {name} edition.', {
                                name: info.licensedEdition.charAt(0).toUpperCase() + info.licensedEdition.substring(1)
                            }) + ' <button type="button" class="btn submit small formsubmit">' + Craft.t('app', 'Switch') + '</button>';
                            break;
                        case 'mismatched':
                            message = Craft.t('app', 'This license is tied to another Craft install. Visit {accountLink} to detach it, or <a href="{buyUrl}">buy a new license</a>', {
                                accountLink: '<a href="https://id.craftcms.com" rel="noopener" target="_blank">id.craftcms.com</a>',
                                buyUrl: Craft.getCpUrl(`plugin-store/buy/${this.handle}/${info.edition}`),
                            });
                            break;
                        case 'astray':
                            message = Craft.t('app', 'This license isn’t allowed to run version {version}.', {
                                version: info.version
                            });
                            break;
                        case 'required':
                            message = Craft.t('app', 'A license key is required.');
                            break;
                        default:
                            message = Craft.t('app', 'Your license key is invalid.');
                    }

                    const $p = $('<p/>', {'class': 'error', html: message});
                    if (info.licenseIssues[i] === 'wrong_edition') {
                        const $form = $('<form/>', {
                            method: 'post',
                            'accept-charset': 'UTF-8',
                        })
                            .append(Craft.getCsrfInput())
                            .append(
                                $('<input/>', {
                                    type: 'hidden',
                                    name: 'action',
                                    value: 'plugins/switch-edition'
                                })
                            )
                            .append(
                                $('<input/>', {
                                    type: 'hidden',
                                    name: 'pluginHandle',
                                    value: this.handle
                                })
                            )
                            .append(
                                $('<input/>', {
                                    type: 'hidden',
                                    name: 'edition',
                                    value: info.licensedEdition
                                })
                            )
                            .append($p);
=======
      // add the error message
      this.$row.find('p.error').remove();
      if (info.licenseIssues.length) {
        var $issues = $();
        var $p, $form, message;
        for (var i = 0; i < info.licenseIssues.length; i++) {
          switch (info.licenseIssues[i]) {
            case 'no_trials':
              message = Craft.t(
                'app',
                'Plugin trials are not allowed on this domain.'
              );
              break;
            case 'wrong_edition':
              message =
                Craft.t('app', 'This license is for the {name} edition.', {
                  name:
                    info.licensedEdition.charAt(0).toUpperCase() +
                    info.licensedEdition.substring(1),
                }) +
                ' <button type="button" class="btn submit small formsubmit">' +
                Craft.t('app', 'Switch') +
                '</button>';
              break;
            case 'mismatched':
              message = Craft.t(
                'app',
                'This license is tied to another Craft install. Visit {accountLink} to detach it, or <a href="{buyUrl}">buy a new license</a>',
                {
                  accountLink:
                    '<a href="https://id.craftcms.com" rel="noopener" target="_blank">id.craftcms.com</a>',
                  buyUrl: Craft.getCpUrl(
                    `plugin-store/buy/${this.handle}/${info.edition}`
                  ),
                }
              );
              break;
            case 'astray':
              message = Craft.t(
                'app',
                'This license isn’t allowed to run version {version}.',
                {
                  version: info.version,
                }
              );
              break;
            case 'required':
              message = Craft.t('app', 'A license key is required.');
              break;
            default:
              message = Craft.t('app', 'Your license key is invalid.');
          }

          $p = $('<p/>', {class: 'error', html: message});
          if (info.licenseIssues[i] === 'wrong_edition') {
            $form = $('<form/>', {
              method: 'post',
              'accept-charset': 'UTF-8',
            })
              .append(Craft.getCsrfInput())
              .append(
                $('<input/>', {
                  type: 'hidden',
                  name: 'action',
                  value: 'plugins/switch-edition',
                })
              )
              .append(
                $('<input/>', {
                  type: 'hidden',
                  name: 'pluginHandle',
                  value: this.handle,
                })
              )
              .append(
                $('<input/>', {
                  type: 'hidden',
                  name: 'edition',
                  value: info.licensedEdition,
                })
              )
              .append($p);
>>>>>>> c44d3bab

            Craft.initUiElements($form);
            $issues = $issues.add($form);
          } else {
            $issues = $issues.add($p);
          }
        }
        $issues.appendTo(this.$details);
        Craft.initUiElements();
      }

      // add the expired badge
      var $oldExpired = this.$row.find('.expired');
      if (info.expired) {
        var $newExpired = $('<p/>', {
          class: 'warning with-icon expired',
          html:
            Craft.t('app', 'This license has expired.') +
            ' ' +
            Craft.t(
              'app',
              '<a>Renew now</a> for another year of updates.'
            ).replace(
              '<a>',
              '<a href="' + info.renewalUrl + '" target="_blank">'
            ),
        });
        if ($oldExpired.length) {
          $oldExpired.replaceWith($newExpired);
        } else {
          $newExpired.appendTo(this.$details);
        }
      }

      // show/hide the Buy button
      if (info.licenseKeyStatus === 'trial') {
        this.$buyBtn.removeClass('hidden');
        if (info.licenseIssues.length) {
          this.$buyBtn.addClass('submit');
        } else {
          this.$buyBtn.removeClass('submit');
        }
      } else {
        this.$buyBtn.addClass('hidden');
      }
    },
  });
})(jQuery);<|MERGE_RESOLUTION|>--- conflicted
+++ resolved
@@ -1,66 +1,5 @@
 import './plugins.scss';
 
-<<<<<<< HEAD
-(function($) {
-    /** global: Craft */
-    /** global: Garnish */
-    Craft.PluginManager = Garnish.Base.extend({
-        init: function() {
-            this.getPluginLicenseInfo()
-                .then(response => {
-                    for (let handle in response) {
-                        if (response.hasOwnProperty(handle)) {
-                            if (!response[handle].isComposerInstalled) {
-                                this.addUninstalledPluginRow(handle, response[handle]);
-                            } else {
-                                (new Plugin(this, $('#plugin-' + handle))).update(response[handle]);
-                            }
-                        }
-                    }
-                });
-        },
-
-        getPluginLicenseInfo: function() {
-            return new Promise(function(resolve, reject) {
-                Craft.sendApiRequest('GET', 'cms-licenses', {
-                        params: {
-                            include: 'plugins',
-                        },
-                    })
-                    .then(response => {
-                        let data = {
-                            pluginLicenses: response.license.pluginLicenses || [],
-                        };
-                        Craft.sendActionRequest('POST', 'app/get-plugin-license-info', {data})
-                            .then(response => {
-                                resolve(response.data);
-                            })
-                            .catch(() => {
-                                reject();
-                            });
-                    })
-                    .catch(reject);
-            });
-        },
-
-        addUninstalledPluginRow: function(handle, info) {
-            const $table = $('#plugins');
-            if (!$table.length) {
-                $table = $('<table/>', {
-                    id: 'plugins',
-                    'class': 'data fullwidth collapsible',
-                    html: '<tbody></tbody>'
-                });
-                $('#no-plugins').replaceWith($table);
-            }
-
-            const $row = $('<tr/>', {
-                    data: {
-                        handle: handle,
-                    }
-                })
-                .appendTo($table.children('tbody'))
-=======
 (function ($) {
   /** global: Craft */
   /** global: Garnish */
@@ -68,7 +7,7 @@
     {
       init: function () {
         this.getPluginLicenseInfo().then((response) => {
-          for (var handle in response) {
+          for (let handle in response) {
             if (response.hasOwnProperty(handle)) {
               if (!response[handle].isComposerInstalled) {
                 this.addUninstalledPluginRow(handle, response[handle]);
@@ -89,30 +28,26 @@
               include: 'plugins',
             },
           })
-            .then(function (response) {
-              Craft.postActionRequest(
-                'app/get-plugin-license-info',
-                {
-                  pluginLicenses: response.license.pluginLicenses || [],
-                },
-                function (response, textStatus) {
-                  if (textStatus === 'success') {
-                    resolve(response);
-                  } else {
-                    reject();
-                  }
-                },
-                {
-                  contentType: 'json',
-                }
-              );
+            .then((response) => {
+              let data = {
+                pluginLicenses: response.license.pluginLicenses || [],
+              };
+              Craft.sendActionRequest('POST', 'app/get-plugin-license-info', {
+                data,
+              })
+                .then((response) => {
+                  resolve(response.data);
+                })
+                .catch(() => {
+                  reject();
+                });
             })
             .catch(reject);
         });
       },
 
       addUninstalledPluginRow: function (handle, info) {
-        var $table = $('#plugins');
+        const $table = $('#plugins');
         if (!$table.length) {
           $table = $('<table/>', {
             id: 'plugins',
@@ -122,7 +57,7 @@
           $('#no-plugins').replaceWith($table);
         }
 
-        var $row = $('<tr/>', {
+        const $row = $('<tr/>', {
           data: {
             handle: handle,
           },
@@ -131,7 +66,6 @@
           .append(
             $('<th/>').append(
               $('<div/>', {class: 'plugin-infos'})
->>>>>>> c44d3bab
                 .append(
                   $('<div/>', {class: 'icon'}).append(
                     $('<img/>', {src: info.iconUrl})
@@ -281,39 +215,15 @@
         if (typeof key !== 'string' || key === '') {
           return '';
         }
-<<<<<<< HEAD
-    }, {
-        normalizeUserKey: function(key) {
-            if (typeof key !== 'string' || key === '') {
-                return '';
-            }
-            if (key[0] === '$') {
-                return key;
-            }
-            return key.replace(/.{4}/g, '$&-').substring(0, 29).toUpperCase();
-=======
         if (key[0] === '$') {
           return key;
->>>>>>> c44d3bab
-        }
-        return key.replace(/.{4}/g, '$&-').substr(0, 29).toUpperCase();
+        }
+        return key.replace(/.{4}/g, '$&-').substring(0, 29).toUpperCase();
       },
     }
   );
 
-<<<<<<< HEAD
-    const Plugin = Garnish.Base.extend({
-        manager: null,
-        $row: null,
-        $details: null,
-        $keyContainer: null,
-        $keyInput: null,
-        $spinner: null,
-        $buyBtn: null,
-        handle: null,
-        updateTimeout: null,
-=======
-  var Plugin = Garnish.Base.extend({
+  const Plugin = Garnish.Base.extend({
     manager: null,
     $row: null,
     $details: null,
@@ -323,7 +233,6 @@
     $buyBtn: null,
     handle: null,
     updateTimeout: null,
->>>>>>> c44d3bab
 
     init: function (manager, $row) {
       this.manager = manager;
@@ -348,92 +257,18 @@
       this.$keyInput.select();
     },
 
-<<<<<<< HEAD
-        onKeyChange: function() {
-            if (this.updateTimeout) {
-                clearTimeout(this.updateTimeout);
-            }
-            const key = this.getKey();
-            if (key.length === 0 || key.length === 24 || (key.length > 1 && key[0] === '$')) {
-                // normalize
-                const userKey = Craft.PluginManager.normalizeUserKey(key);
-                this.$keyInput.val(userKey);
-                this.updateTimeout = setTimeout(this.updateLicenseStatus.bind(this), 100);
-            }
-        },
-
-        updateLicenseStatus: function() {
-            this.$spinner.removeClass('hidden');
-
-            let data = {handle: this.handle, key: this.getKey()};
-            Craft.sendActionRequest('POST', 'app/update-plugin-license', {data})
-                .then(() => {
-                    this.manager.getPluginLicenseInfo()
-                        .then(response => {
-                            this.$spinner.addClass('hidden');
-                            this.update(response[this.handle]);
-                        });
-                });
-        },
-
-        update: function(info) {
-            // update the status icon
-            const $oldIcon = this.$row.find('.license-key-status');
-            if (info.licenseKeyStatus == 'valid' || info.licenseIssues.length) {
-                const $newIcon = $('<span/>', {'class': 'license-key-status ' + (info.licenseIssues.length === 0 ? 'valid' : '')});
-                if ($oldIcon.length) {
-                    $oldIcon.replaceWith($newIcon);
-                } else {
-                    $newIcon.appendTo(this.$row.find('.icon'));
-                }
-            } else if ($oldIcon.length) {
-                $oldIcon.remove();
-            }
-
-            // add the edition/trial badge
-            const $oldEdition = this.$row.find('.edition');
-            if (info.hasMultipleEditions || info.isTrial) {
-                const $newEdition = info.upgradeAvailable
-                    ? $('<a/>', {href: Craft.getUrl('plugin-store/' + this.handle), 'class': 'edition'})
-                    : $('<div/>', {'class': 'edition'});
-                if (info.hasMultipleEditions) {
-                    $('<div/>', {'class': 'edition-name', text: info.edition}).appendTo($newEdition);
-                }
-                if (info.isTrial) {
-                    $('<div/>', {'class': 'edition-trial', text: Craft.t('app', 'Trial')}).appendTo($newEdition);
-                }
-                if ($oldEdition.length) {
-                    $oldEdition.replaceWith($newEdition);
-                } else {
-                    $newEdition.insertBefore(this.$row.find('.version'));
-                }
-            } else if ($oldEdition.length) {
-                $oldEdition.remove();
-            }
-
-            // show the license key?
-            const showLicenseKey = info.licenseKey || info.licenseKeyStatus !== 'unknown';
-            if (showLicenseKey) {
-                this.$keyContainer.removeClass('hidden');
-                if (info.licenseKey && !this.$keyInput.val().match(/^\$/)) {
-                    this.$keyInput.val(Craft.PluginManager.normalizeUserKey(info.licenseKey));
-                }
-            } else {
-                this.$keyContainer.addClass('hidden');
-            }
-=======
     onKeyChange: function () {
       if (this.updateTimeout) {
         clearTimeout(this.updateTimeout);
       }
-      var key = this.getKey();
+      const key = this.getKey();
       if (
         key.length === 0 ||
         key.length === 24 ||
         (key.length > 1 && key[0] === '$')
       ) {
         // normalize
-        var userKey = Craft.PluginManager.normalizeUserKey(key);
+        const userKey = Craft.PluginManager.normalizeUserKey(key);
         this.$keyInput.val(userKey);
         this.updateTimeout = setTimeout(
           this.updateLicenseStatus.bind(this),
@@ -444,25 +279,23 @@
 
     updateLicenseStatus: function () {
       this.$spinner.removeClass('hidden');
-      Craft.postActionRequest(
-        'app/update-plugin-license',
-        {handle: this.handle, key: this.getKey()},
-        (response, textStatus) => {
-          if (textStatus === 'success') {
-            this.manager.getPluginLicenseInfo().then((response) => {
-              this.$spinner.addClass('hidden');
-              this.update(response[this.handle]);
-            });
-          }
+
+      let data = {handle: this.handle, key: this.getKey()};
+      Craft.sendActionRequest('POST', 'app/update-plugin-license', {data}).then(
+        () => {
+          this.manager.getPluginLicenseInfo().then((response) => {
+            this.$spinner.addClass('hidden');
+            this.update(response[this.handle]);
+          });
         }
       );
     },
 
     update: function (info) {
       // update the status icon
-      var $oldIcon = this.$row.find('.license-key-status');
+      const $oldIcon = this.$row.find('.license-key-status');
       if (info.licenseKeyStatus == 'valid' || info.licenseIssues.length) {
-        var $newIcon = $('<span/>', {
+        const $newIcon = $('<span/>', {
           class:
             'license-key-status ' +
             (info.licenseIssues.length === 0 ? 'valid' : ''),
@@ -477,9 +310,9 @@
       }
 
       // add the edition/trial badge
-      var $oldEdition = this.$row.find('.edition');
+      const $oldEdition = this.$row.find('.edition');
       if (info.hasMultipleEditions || info.isTrial) {
-        var $newEdition = info.upgradeAvailable
+        const $newEdition = info.upgradeAvailable
           ? $('<a/>', {
               href: Craft.getUrl('plugin-store/' + this.handle),
               class: 'edition',
@@ -506,7 +339,7 @@
       }
 
       // show the license key?
-      var showLicenseKey =
+      const showLicenseKey =
         info.licenseKey || info.licenseKeyStatus !== 'unknown';
       if (showLicenseKey) {
         this.$keyContainer.removeClass('hidden');
@@ -518,7 +351,6 @@
       } else {
         this.$keyContainer.addClass('hidden');
       }
->>>>>>> c44d3bab
 
       // update the license key input class
       if (showLicenseKey && info.licenseIssues.length) {
@@ -527,76 +359,12 @@
         this.$keyInput.removeClass('error');
       }
 
-<<<<<<< HEAD
-            // add the error message
-            this.$row.find('p.error').remove();
-            if (info.licenseIssues.length) {
-                let $issues = $();
-                for (let i = 0; i < info.licenseIssues.length; i++) {
-                    let message;
-                    switch (info.licenseIssues[i]) {
-                        case 'no_trials':
-                            message = Craft.t('app', 'Plugin trials are not allowed on this domain.');
-                            break;
-                        case 'wrong_edition':
-                            message = Craft.t('app', 'This license is for the {name} edition.', {
-                                name: info.licensedEdition.charAt(0).toUpperCase() + info.licensedEdition.substring(1)
-                            }) + ' <button type="button" class="btn submit small formsubmit">' + Craft.t('app', 'Switch') + '</button>';
-                            break;
-                        case 'mismatched':
-                            message = Craft.t('app', 'This license is tied to another Craft install. Visit {accountLink} to detach it, or <a href="{buyUrl}">buy a new license</a>', {
-                                accountLink: '<a href="https://id.craftcms.com" rel="noopener" target="_blank">id.craftcms.com</a>',
-                                buyUrl: Craft.getCpUrl(`plugin-store/buy/${this.handle}/${info.edition}`),
-                            });
-                            break;
-                        case 'astray':
-                            message = Craft.t('app', 'This license isn’t allowed to run version {version}.', {
-                                version: info.version
-                            });
-                            break;
-                        case 'required':
-                            message = Craft.t('app', 'A license key is required.');
-                            break;
-                        default:
-                            message = Craft.t('app', 'Your license key is invalid.');
-                    }
-
-                    const $p = $('<p/>', {'class': 'error', html: message});
-                    if (info.licenseIssues[i] === 'wrong_edition') {
-                        const $form = $('<form/>', {
-                            method: 'post',
-                            'accept-charset': 'UTF-8',
-                        })
-                            .append(Craft.getCsrfInput())
-                            .append(
-                                $('<input/>', {
-                                    type: 'hidden',
-                                    name: 'action',
-                                    value: 'plugins/switch-edition'
-                                })
-                            )
-                            .append(
-                                $('<input/>', {
-                                    type: 'hidden',
-                                    name: 'pluginHandle',
-                                    value: this.handle
-                                })
-                            )
-                            .append(
-                                $('<input/>', {
-                                    type: 'hidden',
-                                    name: 'edition',
-                                    value: info.licensedEdition
-                                })
-                            )
-                            .append($p);
-=======
       // add the error message
       this.$row.find('p.error').remove();
       if (info.licenseIssues.length) {
-        var $issues = $();
-        var $p, $form, message;
-        for (var i = 0; i < info.licenseIssues.length; i++) {
+        let $issues = $();
+        for (let i = 0; i < info.licenseIssues.length; i++) {
+          let message;
           switch (info.licenseIssues[i]) {
             case 'no_trials':
               message = Craft.t(
@@ -644,9 +412,9 @@
               message = Craft.t('app', 'Your license key is invalid.');
           }
 
-          $p = $('<p/>', {class: 'error', html: message});
+          const $p = $('<p/>', {class: 'error', html: message});
           if (info.licenseIssues[i] === 'wrong_edition') {
-            $form = $('<form/>', {
+            const $form = $('<form/>', {
               method: 'post',
               'accept-charset': 'UTF-8',
             })
@@ -673,7 +441,6 @@
                 })
               )
               .append($p);
->>>>>>> c44d3bab
 
             Craft.initUiElements($form);
             $issues = $issues.add($form);
