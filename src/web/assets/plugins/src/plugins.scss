--- conflicted
+++ resolved
@@ -194,13 +194,8 @@
               &:before {
                 @include icon;
                 @include margin-right(4px);
-<<<<<<< HEAD
-                margin-top: -2px;
+                margin-top: -3px;
                 color: var(--gray-300);
-=======
-                margin-top: -3px;
-                color: $grey300;
->>>>>>> 1775889f
               }
             }
 
