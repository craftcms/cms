<<<<<<< HEAD
(function($) {
    /** global: Craft */
    /** global: Garnish */
    Craft.NewUsersWidget = Garnish.Base.extend({
        settings: null,
        data: null,
        startDate: null,
        endDate: null,

        $widget: null,
        $body: null,

        init: function(widgetId, settings) {
            this.setSettings(settings);

            this.$widget = $('#widget' + widgetId);
            this.$body = this.$widget.find('.body:first');
            this.$chartContainer = $('<div class="chart hidden"></div>').appendTo(this.$body);
            this.$error = $('<div class="error"/>').appendTo(this.$body);

            var dateRange = this.settings.dateRange;

            switch (dateRange) {
                case 'd7':
                    this.startDate = Craft.NewUsersWidget.getDateByDays(6);
                    this.endDate = new Date();
                    break;

                case 'd30':
                    this.startDate = Craft.NewUsersWidget.getDateByDays(30);
                    this.endDate = new Date();
                    break;

                case 'lastweek':
                    this.startDate = Craft.NewUsersWidget.getDateByDays(13);
                    this.endDate = Craft.NewUsersWidget.getDateByDays(7);
                    break;

                case 'lastmonth':
                    this.startDate = Craft.NewUsersWidget.getDateByDays(60);
                    this.endDate = Craft.NewUsersWidget.getDateByDays(30);
                    break;
            }

            // Request orders report
            var data = {
                startDate: Craft.NewUsersWidget.getDateValue(this.startDate),
                endDate: Craft.NewUsersWidget.getDateValue(this.endDate),
                userGroupId: this.settings.userGroupId
            };

            Craft.sendActionRequest('POST', 'charts/get-new-users-data', {data})
                .then((response) => {
                    this.$chartContainer.removeClass('hidden');

                    if (response.data.errors && response.data.errors.length) {
                        return Promise.reject();
                    }

                    // Create chart
                    this.chart = new Craft.charts.Area(this.$chartContainer, {
                        yAxis: {
                            formatter: function(chart) {
                                return function(d) {
                                    var format = ',.0f';

                                    if (d != Math.round(d)) {
                                        format = ',.1f';
                                    }

                                    return chart.formatLocale.format(format)(d);
                                };
                            }
                        }
                    });

                    var chartDataTable = new Craft.charts.DataTable(response.data.dataTable);

                    var chartSettings = {
                        orientation: response.data.orientation,
                        dataScale: response.data.scale,
                        formats: response.data.formats
                    };

                    this.chart.draw(chartDataTable, chartSettings);

                    // Resize chart when grid is refreshed
                    window.dashboard.grid.on('refreshCols', this.handleGridRefresh.bind(this));
                })
                .catch(({response}) => {
                    var msg = response.data.message || Craft.t('A server error occurred.');

                    this.$error.html(msg);
                    this.$error.removeClass('hidden');
                });

            this.$widget.data('widget').on('destroy', this.destroy.bind(this));

            Craft.NewUsersWidget.instances.push(this);
        },

        handleGridRefresh: function() {
            this.chart.resize();
        },

        destroy: function() {
            Craft.NewUsersWidget.instances.splice($.inArray(this, Craft.NewUsersWidget.instances), 1);
            this.base();
=======
(function ($) {
  /** global: Craft */
  /** global: Garnish */
  Craft.NewUsersWidget = Garnish.Base.extend(
    {
      settings: null,
      data: null,
      startDate: null,
      endDate: null,

      $widget: null,
      $body: null,

      init: function (widgetId, settings) {
        this.setSettings(settings);

        this.$widget = $('#widget' + widgetId);
        this.$body = this.$widget.find('.body:first');
        this.$chartContainer = $('<div class="chart hidden"></div>').appendTo(
          this.$body
        );
        this.$error = $('<div class="error"/>').appendTo(this.$body);

        var dateRange = this.settings.dateRange;

        switch (dateRange) {
          case 'd7':
            this.startDate = Craft.NewUsersWidget.getDateByDays(6);
            this.endDate = new Date();
            break;

          case 'd30':
            this.startDate = Craft.NewUsersWidget.getDateByDays(30);
            this.endDate = new Date();
            break;

          case 'lastweek':
            this.startDate = Craft.NewUsersWidget.getDateByDays(13);
            this.endDate = Craft.NewUsersWidget.getDateByDays(7);
            break;

          case 'lastmonth':
            this.startDate = Craft.NewUsersWidget.getDateByDays(60);
            this.endDate = Craft.NewUsersWidget.getDateByDays(30);
            break;
>>>>>>> c44d3bab
        }

        // Request orders report
        var requestData = {
          startDate: Craft.NewUsersWidget.getDateValue(this.startDate),
          endDate: Craft.NewUsersWidget.getDateValue(this.endDate),
          userGroupId: this.settings.userGroupId,
        };

        Craft.postActionRequest(
          'charts/get-new-users-data',
          requestData,
          (response, textStatus) => {
            if (
              textStatus === 'success' &&
              typeof response.error === 'undefined'
            ) {
              this.$chartContainer.removeClass('hidden');

              // Create chart
              this.chart = new Craft.charts.Area(this.$chartContainer, {
                yAxis: {
                  formatter: function (chart) {
                    return function (d) {
                      var format = ',.0f';

                      if (d != Math.round(d)) {
                        format = ',.1f';
                      }

                      return chart.formatLocale.format(format)(d);
                    };
                  },
                },
              });

              var chartDataTable = new Craft.charts.DataTable(
                response.dataTable
              );

              var chartSettings = {
                orientation: response.orientation,
                dataScale: response.scale,
                formats: response.formats,
              };

              this.chart.draw(chartDataTable, chartSettings);

              // Resize chart when grid is refreshed
              window.dashboard.grid.on(
                'refreshCols',
                this.handleGridRefresh.bind(this)
              );
            } else {
              // Error
              var msg = Craft.t('A server error occurred.');

              if (
                typeof response !== 'undefined' &&
                response &&
                typeof response.error !== 'undefined'
              ) {
                msg = response.error;
              }

              this.$error.html(msg);
              this.$error.removeClass('hidden');
            }
          }
        );

        this.$widget.data('widget').on('destroy', this.destroy.bind(this));

        Craft.NewUsersWidget.instances.push(this);
      },

      handleGridRefresh: function () {
        this.chart.resize();
      },

      destroy: function () {
        Craft.NewUsersWidget.instances.splice(
          $.inArray(this, Craft.NewUsersWidget.instances),
          1
        );
        this.base();
      },
    },
    {
      instances: [],

      getDateByDays: function (days) {
        var date = new Date();
        date = date.getTime() - 60 * 60 * 24 * days * 1000;
        return new Date(date);
      },

      getDateValue: function (date) {
        return Math.floor(date.getTime() / 1000);
      },
    }
  );
})(jQuery);<|MERGE_RESOLUTION|>--- conflicted
+++ resolved
@@ -1,113 +1,3 @@
-<<<<<<< HEAD
-(function($) {
-    /** global: Craft */
-    /** global: Garnish */
-    Craft.NewUsersWidget = Garnish.Base.extend({
-        settings: null,
-        data: null,
-        startDate: null,
-        endDate: null,
-
-        $widget: null,
-        $body: null,
-
-        init: function(widgetId, settings) {
-            this.setSettings(settings);
-
-            this.$widget = $('#widget' + widgetId);
-            this.$body = this.$widget.find('.body:first');
-            this.$chartContainer = $('<div class="chart hidden"></div>').appendTo(this.$body);
-            this.$error = $('<div class="error"/>').appendTo(this.$body);
-
-            var dateRange = this.settings.dateRange;
-
-            switch (dateRange) {
-                case 'd7':
-                    this.startDate = Craft.NewUsersWidget.getDateByDays(6);
-                    this.endDate = new Date();
-                    break;
-
-                case 'd30':
-                    this.startDate = Craft.NewUsersWidget.getDateByDays(30);
-                    this.endDate = new Date();
-                    break;
-
-                case 'lastweek':
-                    this.startDate = Craft.NewUsersWidget.getDateByDays(13);
-                    this.endDate = Craft.NewUsersWidget.getDateByDays(7);
-                    break;
-
-                case 'lastmonth':
-                    this.startDate = Craft.NewUsersWidget.getDateByDays(60);
-                    this.endDate = Craft.NewUsersWidget.getDateByDays(30);
-                    break;
-            }
-
-            // Request orders report
-            var data = {
-                startDate: Craft.NewUsersWidget.getDateValue(this.startDate),
-                endDate: Craft.NewUsersWidget.getDateValue(this.endDate),
-                userGroupId: this.settings.userGroupId
-            };
-
-            Craft.sendActionRequest('POST', 'charts/get-new-users-data', {data})
-                .then((response) => {
-                    this.$chartContainer.removeClass('hidden');
-
-                    if (response.data.errors && response.data.errors.length) {
-                        return Promise.reject();
-                    }
-
-                    // Create chart
-                    this.chart = new Craft.charts.Area(this.$chartContainer, {
-                        yAxis: {
-                            formatter: function(chart) {
-                                return function(d) {
-                                    var format = ',.0f';
-
-                                    if (d != Math.round(d)) {
-                                        format = ',.1f';
-                                    }
-
-                                    return chart.formatLocale.format(format)(d);
-                                };
-                            }
-                        }
-                    });
-
-                    var chartDataTable = new Craft.charts.DataTable(response.data.dataTable);
-
-                    var chartSettings = {
-                        orientation: response.data.orientation,
-                        dataScale: response.data.scale,
-                        formats: response.data.formats
-                    };
-
-                    this.chart.draw(chartDataTable, chartSettings);
-
-                    // Resize chart when grid is refreshed
-                    window.dashboard.grid.on('refreshCols', this.handleGridRefresh.bind(this));
-                })
-                .catch(({response}) => {
-                    var msg = response.data.message || Craft.t('A server error occurred.');
-
-                    this.$error.html(msg);
-                    this.$error.removeClass('hidden');
-                });
-
-            this.$widget.data('widget').on('destroy', this.destroy.bind(this));
-
-            Craft.NewUsersWidget.instances.push(this);
-        },
-
-        handleGridRefresh: function() {
-            this.chart.resize();
-        },
-
-        destroy: function() {
-            Craft.NewUsersWidget.instances.splice($.inArray(this, Craft.NewUsersWidget.instances), 1);
-            this.base();
-=======
 (function ($) {
   /** global: Craft */
   /** global: Garnish */
@@ -153,77 +43,65 @@
             this.startDate = Craft.NewUsersWidget.getDateByDays(60);
             this.endDate = Craft.NewUsersWidget.getDateByDays(30);
             break;
->>>>>>> c44d3bab
         }
 
         // Request orders report
-        var requestData = {
+        var data = {
           startDate: Craft.NewUsersWidget.getDateValue(this.startDate),
           endDate: Craft.NewUsersWidget.getDateValue(this.endDate),
           userGroupId: this.settings.userGroupId,
         };
 
-        Craft.postActionRequest(
-          'charts/get-new-users-data',
-          requestData,
-          (response, textStatus) => {
-            if (
-              textStatus === 'success' &&
-              typeof response.error === 'undefined'
-            ) {
-              this.$chartContainer.removeClass('hidden');
+        Craft.sendActionRequest('POST', 'charts/get-new-users-data', {data})
+          .then((response) => {
+            this.$chartContainer.removeClass('hidden');
 
-              // Create chart
-              this.chart = new Craft.charts.Area(this.$chartContainer, {
-                yAxis: {
-                  formatter: function (chart) {
-                    return function (d) {
-                      var format = ',.0f';
+            if (response.data.errors && response.data.errors.length) {
+              return Promise.reject();
+            }
 
-                      if (d != Math.round(d)) {
-                        format = ',.1f';
-                      }
+            // Create chart
+            this.chart = new Craft.charts.Area(this.$chartContainer, {
+              yAxis: {
+                formatter: function (chart) {
+                  return function (d) {
+                    var format = ',.0f';
 
-                      return chart.formatLocale.format(format)(d);
-                    };
-                  },
+                    if (d != Math.round(d)) {
+                      format = ',.1f';
+                    }
+
+                    return chart.formatLocale.format(format)(d);
+                  };
                 },
-              });
+              },
+            });
 
-              var chartDataTable = new Craft.charts.DataTable(
-                response.dataTable
-              );
+            var chartDataTable = new Craft.charts.DataTable(
+              response.data.dataTable
+            );
 
-              var chartSettings = {
-                orientation: response.orientation,
-                dataScale: response.scale,
-                formats: response.formats,
-              };
+            var chartSettings = {
+              orientation: response.data.orientation,
+              dataScale: response.data.scale,
+              formats: response.data.formats,
+            };
 
-              this.chart.draw(chartDataTable, chartSettings);
+            this.chart.draw(chartDataTable, chartSettings);
 
-              // Resize chart when grid is refreshed
-              window.dashboard.grid.on(
-                'refreshCols',
-                this.handleGridRefresh.bind(this)
-              );
-            } else {
-              // Error
-              var msg = Craft.t('A server error occurred.');
+            // Resize chart when grid is refreshed
+            window.dashboard.grid.on(
+              'refreshCols',
+              this.handleGridRefresh.bind(this)
+            );
+          })
+          .catch(({response}) => {
+            var msg =
+              response.data.message || Craft.t('A server error occurred.');
 
-              if (
-                typeof response !== 'undefined' &&
-                response &&
-                typeof response.error !== 'undefined'
-              ) {
-                msg = response.error;
-              }
-
-              this.$error.html(msg);
-              this.$error.removeClass('hidden');
-            }
-          }
-        );
+            this.$error.html(msg);
+            this.$error.removeClass('hidden');
+          });
 
         this.$widget.data('widget').on('destroy', this.destroy.bind(this));
 
