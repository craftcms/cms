--- conflicted
+++ resolved
@@ -67,18 +67,14 @@
      */
     public function formatDef(string $dir): string
     {
-        $locale = Craft::$app->getLocale();
+        $locale = Craft::$app->getFormattingLocale();
 
         // Do we have locale data for that exact formatting locale?
         if (($def = $this->_def($dir, $locale->id)) !== null) {
             return $def;
         }
 
-<<<<<<< HEAD
-        $language = Craft::$app->getFormattingLocale()->getLanguageID();
-=======
         $language = $locale->getLanguageID();
->>>>>>> 33565508
 
         // Do we have a default for this language ID?
         if (
