/* jshint esversion: 6 */
/* globals module, require, __dirname */
const { getConfig } = require('@craftcms/webpack');
const {join} = require('path');

module.exports = getConfig({
<<<<<<< HEAD
    context: __dirname,
    watchPaths: [join(__dirname, 'src')],
    config: {
        entry: {
            d3: './index.js',
        },
        module: {
            rules: [
                {
                    test: require.resolve('./src/index.js'),
                    loader: "expose-loader",
                    options: {
                        exposes: [
                            {
                                globalName: "d3",
                                moduleLocalName: "default",
                            }
                        ]
                    },
                },
            ],

        }
    }
=======
  context: __dirname,
  config: {
    plugins: [
      new CopyWebpackPlugin({
        patterns: [
          {
            from: require.resolve('d3/build/d3.js'),
          },
          {
            context: pkgDir.sync(require.resolve('d3-format')),
            from: 'locale/*.json',
            to: 'd3-format/',
          },
          {
            context: pkgDir.sync(require.resolve('d3-time-format')),
            from: 'locale/*.json',
            to: 'd3-time-format/',
          },
        ],
      }),
    ],
  },
>>>>>>> a598210a
});<|MERGE_RESOLUTION|>--- conflicted
+++ resolved
@@ -1,56 +1,30 @@
 /* jshint esversion: 6 */
 /* globals module, require, __dirname */
-const { getConfig } = require('@craftcms/webpack');
+const {getConfig} = require('@craftcms/webpack');
 const {join} = require('path');
 
 module.exports = getConfig({
-<<<<<<< HEAD
-    context: __dirname,
-    watchPaths: [join(__dirname, 'src')],
-    config: {
-        entry: {
-            d3: './index.js',
+  context: __dirname,
+  watchPaths: [join(__dirname, 'src')],
+  config: {
+    entry: {
+      d3: './index.js',
+    },
+    module: {
+      rules: [
+        {
+          test: require.resolve('./src/index.js'),
+          loader: 'expose-loader',
+          options: {
+            exposes: [
+              {
+                globalName: 'd3',
+                moduleLocalName: 'default',
+              },
+            ],
+          },
         },
-        module: {
-            rules: [
-                {
-                    test: require.resolve('./src/index.js'),
-                    loader: "expose-loader",
-                    options: {
-                        exposes: [
-                            {
-                                globalName: "d3",
-                                moduleLocalName: "default",
-                            }
-                        ]
-                    },
-                },
-            ],
-
-        }
-    }
-=======
-  context: __dirname,
-  config: {
-    plugins: [
-      new CopyWebpackPlugin({
-        patterns: [
-          {
-            from: require.resolve('d3/build/d3.js'),
-          },
-          {
-            context: pkgDir.sync(require.resolve('d3-format')),
-            from: 'locale/*.json',
-            to: 'd3-format/',
-          },
-          {
-            context: pkgDir.sync(require.resolve('d3-time-format')),
-            from: 'locale/*.json',
-            to: 'd3-time-format/',
-          },
-        ],
-      }),
-    ],
+      ],
+    },
   },
->>>>>>> a598210a
 });