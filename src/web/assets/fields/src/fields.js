--- conflicted
+++ resolved
@@ -40,7 +40,6 @@
           name: name,
         };
 
-<<<<<<< HEAD
         Craft.sendActionRequest('POST', 'fields/save-group', {data})
           .then((response) => {
             location.href = Craft.getUrl(
@@ -50,34 +49,13 @@
           .catch(({response}) => {
             if (response.data.errors) {
               var errors = this.flattenErrors(response.data.errors);
-              alert(
+              Craft.cp.displayError(
                 Craft.t('app', 'Could not create the group:') +
                   '\n\n' +
                   errors.join('\n')
               );
             } else {
               Craft.cp.displayError();
-=======
-        Craft.postActionRequest(
-          'fields/save-group',
-          data,
-          (response, textStatus) => {
-            if (textStatus === 'success') {
-              if (response.success) {
-                location.href = Craft.getUrl(
-                  'settings/fields/' + response.group.id
-                );
-              } else if (response.errors) {
-                var errors = this.flattenErrors(response.errors);
-                Craft.cp.displayError(
-                  Craft.t('app', 'Could not create the group:') +
-                    '\n\n' +
-                    errors.join('\n')
-                );
-              } else {
-                Craft.cp.displayError();
-              }
->>>>>>> 13037ee6
             }
           });
       }
@@ -93,7 +71,6 @@
           name: newName,
         };
 
-<<<<<<< HEAD
         Craft.sendActionRequest('POST', 'fields/save-group', {data})
           .then((response) => {
             this.$selectedGroup.text(response.data.group.name);
@@ -102,33 +79,13 @@
           .catch(({response}) => {
             if (response.data.errors) {
               var errors = this.flattenErrors(response.data.errors);
-              alert(
+              Craft.cp.displayError(
                 Craft.t('app', 'Could not rename the group:') +
                   '\n\n' +
                   errors.join('\n')
               );
             } else {
               Craft.cp.displayError();
-=======
-        Craft.postActionRequest(
-          'fields/save-group',
-          data,
-          (response, textStatus) => {
-            if (textStatus === 'success') {
-              if (response.success) {
-                this.$selectedGroup.text(response.group.name);
-                Craft.cp.displayNotice(Craft.t('app', 'Group renamed.'));
-              } else if (response.errors) {
-                var errors = this.flattenErrors(response.errors);
-                Craft.cp.displayError(
-                  Craft.t('app', 'Could not rename the group:') +
-                    '\n\n' +
-                    errors.join('\n')
-                );
-              } else {
-                Craft.cp.displayError();
-              }
->>>>>>> 13037ee6
             }
           });
       }
