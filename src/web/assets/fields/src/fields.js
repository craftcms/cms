--- conflicted
+++ resolved
@@ -23,76 +23,6 @@
               this.renameSelectedGroup();
               break;
             }
-<<<<<<< HEAD
-        },
-
-        addNewGroup: function() {
-            var name = this.promptForGroupName('');
-
-            if (name) {
-                var data = {
-                    name: name
-                };
-
-                Craft.sendActionRequest('POST', 'fields/save-group', {data})
-                    .then((response) => {
-                        location.href = Craft.getUrl('settings/fields/' + response.data.group.id);
-                    })
-                    .catch(({response}) => {
-                        if (response.data.errors) {
-                            var errors = this.flattenErrors(response.data.errors);
-                            alert(Craft.t('app', 'Could not create the group:') + "\n\n" + errors.join("\n"));
-                        } else {
-                            Craft.cp.displayError();
-                        }
-                    });
-            }
-        },
-
-        renameSelectedGroup: function() {
-            var oldName = this.$selectedGroup.text(),
-                newName = this.promptForGroupName(oldName);
-
-            if (newName && newName !== oldName) {
-                var data = {
-                    id: this.$selectedGroup.data('id'),
-                    name: newName
-                };
-
-                Craft.sendActionRequest('POST', 'fields/save-group', {data})
-                    .then((response) => {
-                        this.$selectedGroup.text(response.data.group.name);
-                        Craft.cp.displayNotice(Craft.t('app', 'Group renamed.'));
-                    })
-                    .catch(({response}) => {
-                        if (response.data.errors) {
-                            var errors = this.flattenErrors(response.data.errors);
-                            alert(Craft.t('app', 'Could not rename the group:') + "\n\n" + errors.join("\n"));
-                        } else {
-                            Craft.cp.displayError();
-                        }
-                    });
-            }
-        },
-
-        promptForGroupName: function(oldName) {
-            return prompt(Craft.t('app', 'What do you want to name the group?'), oldName);
-        },
-
-        deleteSelectedGroup: function() {
-            if (confirm(Craft.t('app', 'Are you sure you want to delete this group and all its fields?'))) {
-                var data = {
-                    id: this.$selectedGroup.data('id')
-                };
-
-                Craft.sendActionRequest('POST', 'fields/delete-group', {data})
-                    .then((response) => {
-                        location.href = Craft.getUrl('settings/fields');
-                    })
-                    .catch(({response}) => {
-                        Craft.cp.displayError();
-                    });
-=======
             case 'delete': {
               this.deleteSelectedGroup();
               break;
@@ -110,28 +40,24 @@
           name: name,
         };
 
-        Craft.postActionRequest(
-          'fields/save-group',
-          data,
-          (response, textStatus) => {
-            if (textStatus === 'success') {
-              if (response.success) {
-                location.href = Craft.getUrl(
-                  'settings/fields/' + response.group.id
-                );
-              } else if (response.errors) {
-                var errors = this.flattenErrors(response.errors);
-                alert(
-                  Craft.t('app', 'Could not create the group:') +
-                    '\n\n' +
-                    errors.join('\n')
-                );
-              } else {
-                Craft.cp.displayError();
-              }
+        Craft.sendActionRequest('POST', 'fields/save-group', {data})
+          .then((response) => {
+            location.href = Craft.getUrl(
+              'settings/fields/' + response.data.group.id
+            );
+          })
+          .catch(({response}) => {
+            if (response.data.errors) {
+              var errors = this.flattenErrors(response.data.errors);
+              alert(
+                Craft.t('app', 'Could not create the group:') +
+                  '\n\n' +
+                  errors.join('\n')
+              );
+            } else {
+              Craft.cp.displayError();
             }
-          }
-        );
+          });
       }
     },
 
@@ -145,28 +71,23 @@
           name: newName,
         };
 
-        Craft.postActionRequest(
-          'fields/save-group',
-          data,
-          (response, textStatus) => {
-            if (textStatus === 'success') {
-              if (response.success) {
-                this.$selectedGroup.text(response.group.name);
-                Craft.cp.displayNotice(Craft.t('app', 'Group renamed.'));
-              } else if (response.errors) {
-                var errors = this.flattenErrors(response.errors);
-                alert(
-                  Craft.t('app', 'Could not rename the group:') +
-                    '\n\n' +
-                    errors.join('\n')
-                );
-              } else {
-                Craft.cp.displayError();
-              }
->>>>>>> c44d3bab
+        Craft.sendActionRequest('POST', 'fields/save-group', {data})
+          .then((response) => {
+            this.$selectedGroup.text(response.data.group.name);
+            Craft.cp.displayNotice(Craft.t('app', 'Group renamed.'));
+          })
+          .catch(({response}) => {
+            if (response.data.errors) {
+              var errors = this.flattenErrors(response.data.errors);
+              alert(
+                Craft.t('app', 'Could not rename the group:') +
+                  '\n\n' +
+                  errors.join('\n')
+              );
+            } else {
+              Craft.cp.displayError();
             }
-          }
-        );
+          });
       }
     },
 
@@ -190,19 +111,13 @@
           id: this.$selectedGroup.data('id'),
         };
 
-        Craft.postActionRequest(
-          'fields/delete-group',
-          data,
-          (response, textStatus) => {
-            if (textStatus === 'success') {
-              if (response.success) {
-                location.href = Craft.getUrl('settings/fields');
-              } else {
-                Craft.cp.displayError();
-              }
-            }
-          }
-        );
+        Craft.sendActionRequest('POST', 'fields/delete-group', {data})
+          .then((response) => {
+            location.href = Craft.getUrl('settings/fields');
+          })
+          .catch(({response}) => {
+            Craft.cp.displayError();
+          });
       }
     },
 
