--- conflicted
+++ resolved
@@ -1,81 +1,37 @@
 import './pluginstore-oauth-callback.scss';
 
 (function($) {
-  Craft.PluginStoreOauthCallback = Garnish.Base.extend({
-    $graphic: null,
-    $status: null,
-    errorDetails: null,
-    data: null,
-    settings: null,
+    Craft.PluginStoreOauthCallback = Garnish.Base.extend({
+        $graphic: null,
+        $status: null,
+        errorDetails: null,
+        data: null,
+        settings: null,
 
-    init: function(settings) {
-      this.setSettings(settings);
+        init: function(settings) {
+            this.setSettings(settings);
 
-      this.$graphic = $('#graphic');
-      this.$status = $('#status');
+            this.$graphic = $('#graphic');
+            this.$status = $('#status');
 
-      if (!this.settings.error) {
-        setTimeout(() => {
-          this.postActionRequest();
-        }, 500);
-      } else {
-        var errorMsg = this.settings.message ? this.settings.message : this.settings.error;
-        this.$status.html(errorMsg);
+            if (!this.settings.error) {
+                setTimeout(() => {
+                    this.postActionRequest();
+                }, 500);
+            } else {
+                var errorMsg = this.settings.message ? this.settings.message : this.settings.error;
+                this.$status.html(errorMsg);
 
-        setTimeout(() => {
-          window.location = this.settings.redirectUrl;
-        }, 1000)
-      }
-    },
+                setTimeout(() => {
+                    window.location = this.settings.redirectUrl;
+                }, 1000)
+            }
+        },
 
-    postActionRequest: function() {
-      var fragmentString = window.location.hash.substr(1);
-      var fragments = $.parseFragmentString(fragmentString);
+        postActionRequest: function() {
+            var fragmentString = window.location.hash.substr(1);
+            var fragments = $.parseFragmentString(fragmentString);
 
-<<<<<<< HEAD
-      Craft.postActionRequest('plugin-store/save-token', fragments, (response, textStatus, jqXHR) => {
-        if (textStatus == 'success') {
-          if (response.error) {
-            this.showError(response.error);
-          } else {
-            this.updateStatus('<p>' + Craft.t('app', 'Connected!') + '</p>');
-            this.$graphic.addClass('success');
-
-            // Redirect to the Dashboard in half a second
-            setTimeout(() => {
-              if (typeof (this.settings.redirectUrl) != 'undefined') {
-                window.location = this.settings.redirectUrl;
-              } else {
-                window.location = Craft.getCpUrl('plugin-store');
-              }
-            }, 500);
-          }
-        } else {
-          this.showFatalError(jqXHR);
-        }
-      });
-    },
-
-    showFatalError: function(jqXHR) {
-      this.$graphic.addClass('error');
-      var statusHtml =
-        '<p>' + Craft.t('app', 'A fatal error has occurred:') + '</p>' +
-        '<div id="error" class="code">' +
-        '<p><strong class="code">' + Craft.t('app', 'Status:') + '</strong> ' + Craft.escapeHtml(jqXHR.statusText) + '</p>' +
-        '<p><strong class="code">' + Craft.t('app', 'Response:') + '</strong> ' + Craft.escapeHtml(jqXHR.responseText) + '</p>' +
-        '</div>' +
-        '<a class="btn submit big" href="mailto:support@craftcms.com' +
-        '?subject=' + encodeURIComponent('Craft update failure') +
-        '&body=' + encodeURIComponent(
-          'Describe what happened here.\n\n' +
-          '-----------------------------------------------------------\n\n' +
-          'Status: ' + jqXHR.statusText + '\n\n' +
-          'Response: ' + jqXHR.responseText
-        ) +
-        '">' +
-        Craft.t('app', 'Send for help') +
-        '</a>';
-=======
             Craft.sendActionRequest('POST', 'plugin-store/save-token', {data: fragments})
                 .then((response) => {
                     if (response.data.success) {
@@ -118,32 +74,31 @@
                 '">' +
                 Craft.t('app', 'Send for help') +
                 '</a>';
->>>>>>> c22045c4
 
-      this.updateStatus(statusHtml);
-    },
+            this.updateStatus(statusHtml);
+        },
 
-    updateStatus: function(html) {
-      this.$status.html(html);
-    },
+        updateStatus: function(html) {
+            this.$status.html(html);
+        },
 
-    showError: function(msg) {
-      this.$graphic.addClass('error');
-      this.updateStatus('<p>' + msg + '</p>');
+        showError: function(msg) {
+            this.$graphic.addClass('error');
+            this.updateStatus('<p>' + msg + '</p>');
 
-      var $buttonContainer = $('<div id="junction-buttons"/>').appendTo(this.$status);
+            var $buttonContainer = $('<div id="junction-buttons"/>').appendTo(this.$status);
 
-      $cancelBtn = $('<a/>', {
-        'class': 'btn big',
-        'href': Craft.getCpUrl('plugin-store'),
-        text: "Cancel",
-      }).appendTo($buttonContainer);
+            $cancelBtn = $('<a/>', {
+                'class': 'btn big',
+                'href': Craft.getCpUrl('plugin-store'),
+                text: "Cancel",
+            }).appendTo($buttonContainer);
 
-      $retryBtn = $('<a/>', {
-        'class': 'btn big',
-        'href': Craft.getActionUrl('plugin-store/connect'),
-        text: "Try again",
-      }).appendTo($buttonContainer);
-    }
-  });
+            $retryBtn = $('<a/>', {
+                'class': 'btn big',
+                'href': Craft.getActionUrl('plugin-store/connect'),
+                text: "Try again",
+            }).appendTo($buttonContainer);
+        }
+    });
 })(jQuery);