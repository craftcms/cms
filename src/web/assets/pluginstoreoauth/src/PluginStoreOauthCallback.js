import './pluginstore-oauth-callback.scss';

(function ($) {
  Craft.PluginStoreOauthCallback = Garnish.Base.extend({
    $graphic: null,
    $status: null,
    errorDetails: null,
    data: null,
    settings: null,

    init: function (settings) {
      this.setSettings(settings);

      this.$graphic = $('#graphic');
      this.$status = $('#status');

      if (!this.settings.error) {
        setTimeout(() => {
          this.postActionRequest();
        }, 500);
      } else {
        var errorMsg = this.settings.message
          ? this.settings.message
          : this.settings.error;
        this.$status.html(errorMsg);

        setTimeout(() => {
          window.location = this.settings.redirectUrl;
        }, 1000);
      }
    },

<<<<<<< HEAD
        postActionRequest: function() {
            var fragmentString = window.location.hash.substring(1);
            var fragments = $.parseFragmentString(fragmentString);

            Craft.sendActionRequest('POST', 'plugin-store/save-token', {data: fragments})
                .then((response) => {
                    this.updateStatus('<p>' + Craft.t('app', 'Connected!') + '</p>');
                    this.$graphic.addClass('success');

                    // Redirect to the Dashboard in half a second
                    setTimeout(() => {
                        if (typeof (this.settings.redirectUrl) != 'undefined') {
                            window.location = this.settings.redirectUrl;
                        } else {
                            window.location = Craft.getCpUrl('plugin-store');
                        }
                    }, 500);
                })
                .catch(({response}) => {
                    if (response.data && response.data.message) {
                        this.showError(response.data.message);
                    } else {
                        this.showFatalError(response);
                    }
                });
        },

        showFatalError: function(response) {
            this.$graphic.addClass('error');
            var statusHtml =
                '<p>' + Craft.t('app', 'A fatal error has occurred:') + '</p>' +
                '<div id="error" class="code">' +
                '<p><strong class="code">' + Craft.t('app', 'Status:') + '</strong> ' + Craft.escapeHtml(response.statusText) + '</p>' +
                '<p><strong class="code">' + Craft.t('app', 'Response:') + '</strong> ' + Craft.escapeHtml(response.text()) + '</p>' +
                '</div>' +
                '<a class="btn submit big" href="mailto:support@craftcms.com' +
                '?subject=' + encodeURIComponent('Craft update failure') +
                '&body=' + encodeURIComponent(
                'Describe what happened here.\n\n' +
                '-----------------------------------------------------------\n\n' +
                'Status: ' + response.statusText + '\n\n' +
                'Response: ' + response.text()
                ) +
                '">' +
                Craft.t('app', 'Send for help') +
                '</a>';
=======
    postActionRequest: function () {
      var fragmentString = window.location.hash.substr(1);
      var fragments = $.parseFragmentString(fragmentString);

      Craft.postActionRequest(
        'plugin-store/save-token',
        fragments,
        (response, textStatus, jqXHR) => {
          if (textStatus == 'success') {
            if (response.error) {
              this.showError(response.error);
            } else {
              this.updateStatus('<p>' + Craft.t('app', 'Connected!') + '</p>');
              this.$graphic.addClass('success');

              // Redirect to the Dashboard in half a second
              setTimeout(() => {
                if (typeof this.settings.redirectUrl != 'undefined') {
                  window.location = this.settings.redirectUrl;
                } else {
                  window.location = Craft.getCpUrl('plugin-store');
                }
              }, 500);
            }
          } else {
            this.showFatalError(jqXHR);
          }
        }
      );
    },

    showFatalError: function (jqXHR) {
      this.$graphic.addClass('error');
      var statusHtml =
        '<p>' +
        Craft.t('app', 'A fatal error has occurred:') +
        '</p>' +
        '<div id="error" class="code">' +
        '<p><strong class="code">' +
        Craft.t('app', 'Status:') +
        '</strong> ' +
        Craft.escapeHtml(jqXHR.statusText) +
        '</p>' +
        '<p><strong class="code">' +
        Craft.t('app', 'Response:') +
        '</strong> ' +
        Craft.escapeHtml(jqXHR.responseText) +
        '</p>' +
        '</div>' +
        '<a class="btn submit big" href="mailto:support@craftcms.com' +
        '?subject=' +
        encodeURIComponent('Craft update failure') +
        '&body=' +
        encodeURIComponent(
          'Describe what happened here.\n\n' +
            '-----------------------------------------------------------\n\n' +
            'Status: ' +
            jqXHR.statusText +
            '\n\n' +
            'Response: ' +
            jqXHR.responseText
        ) +
        '">' +
        Craft.t('app', 'Send for help') +
        '</a>';
>>>>>>> c44d3bab

      this.updateStatus(statusHtml);
    },

    updateStatus: function (html) {
      this.$status.html(html);
    },

    showError: function (msg) {
      this.$graphic.addClass('error');
      this.updateStatus('<p>' + msg + '</p>');

<<<<<<< HEAD
            const $buttonContainer = $('<div id="junction-buttons"/>').appendTo(this.$status);

            $('<a/>', {
                'class': 'btn big',
                'href': Craft.getCpUrl('plugin-store'),
                text: "Cancel",
            }).appendTo($buttonContainer);

            $('<a/>', {
                'class': 'btn big',
                'href': Craft.getActionUrl('plugin-store/connect'),
                text: "Try again",
            }).appendTo($buttonContainer);
        }
    });
=======
      var $buttonContainer = $('<div id="junction-buttons"/>').appendTo(
        this.$status
      );

      $cancelBtn = $('<a/>', {
        class: 'btn big',
        href: Craft.getCpUrl('plugin-store'),
        text: 'Cancel',
      }).appendTo($buttonContainer);

      $retryBtn = $('<a/>', {
        class: 'btn big',
        href: Craft.getActionUrl('plugin-store/connect'),
        text: 'Try again',
      }).appendTo($buttonContainer);
    },
  });
>>>>>>> c44d3bab
})(jQuery);<|MERGE_RESOLUTION|>--- conflicted
+++ resolved
@@ -30,86 +30,36 @@
       }
     },
 
-<<<<<<< HEAD
-        postActionRequest: function() {
-            var fragmentString = window.location.hash.substring(1);
-            var fragments = $.parseFragmentString(fragmentString);
-
-            Craft.sendActionRequest('POST', 'plugin-store/save-token', {data: fragments})
-                .then((response) => {
-                    this.updateStatus('<p>' + Craft.t('app', 'Connected!') + '</p>');
-                    this.$graphic.addClass('success');
-
-                    // Redirect to the Dashboard in half a second
-                    setTimeout(() => {
-                        if (typeof (this.settings.redirectUrl) != 'undefined') {
-                            window.location = this.settings.redirectUrl;
-                        } else {
-                            window.location = Craft.getCpUrl('plugin-store');
-                        }
-                    }, 500);
-                })
-                .catch(({response}) => {
-                    if (response.data && response.data.message) {
-                        this.showError(response.data.message);
-                    } else {
-                        this.showFatalError(response);
-                    }
-                });
-        },
-
-        showFatalError: function(response) {
-            this.$graphic.addClass('error');
-            var statusHtml =
-                '<p>' + Craft.t('app', 'A fatal error has occurred:') + '</p>' +
-                '<div id="error" class="code">' +
-                '<p><strong class="code">' + Craft.t('app', 'Status:') + '</strong> ' + Craft.escapeHtml(response.statusText) + '</p>' +
-                '<p><strong class="code">' + Craft.t('app', 'Response:') + '</strong> ' + Craft.escapeHtml(response.text()) + '</p>' +
-                '</div>' +
-                '<a class="btn submit big" href="mailto:support@craftcms.com' +
-                '?subject=' + encodeURIComponent('Craft update failure') +
-                '&body=' + encodeURIComponent(
-                'Describe what happened here.\n\n' +
-                '-----------------------------------------------------------\n\n' +
-                'Status: ' + response.statusText + '\n\n' +
-                'Response: ' + response.text()
-                ) +
-                '">' +
-                Craft.t('app', 'Send for help') +
-                '</a>';
-=======
     postActionRequest: function () {
-      var fragmentString = window.location.hash.substr(1);
+      var fragmentString = window.location.hash.substring(1);
       var fragments = $.parseFragmentString(fragmentString);
 
-      Craft.postActionRequest(
-        'plugin-store/save-token',
-        fragments,
-        (response, textStatus, jqXHR) => {
-          if (textStatus == 'success') {
-            if (response.error) {
-              this.showError(response.error);
+      Craft.sendActionRequest('POST', 'plugin-store/save-token', {
+        data: fragments,
+      })
+        .then((response) => {
+          this.updateStatus('<p>' + Craft.t('app', 'Connected!') + '</p>');
+          this.$graphic.addClass('success');
+
+          // Redirect to the Dashboard in half a second
+          setTimeout(() => {
+            if (typeof this.settings.redirectUrl != 'undefined') {
+              window.location = this.settings.redirectUrl;
             } else {
-              this.updateStatus('<p>' + Craft.t('app', 'Connected!') + '</p>');
-              this.$graphic.addClass('success');
-
-              // Redirect to the Dashboard in half a second
-              setTimeout(() => {
-                if (typeof this.settings.redirectUrl != 'undefined') {
-                  window.location = this.settings.redirectUrl;
-                } else {
-                  window.location = Craft.getCpUrl('plugin-store');
-                }
-              }, 500);
+              window.location = Craft.getCpUrl('plugin-store');
             }
+          }, 500);
+        })
+        .catch(({response}) => {
+          if (response.data && response.data.message) {
+            this.showError(response.data.message);
           } else {
-            this.showFatalError(jqXHR);
+            this.showFatalError(response);
           }
-        }
-      );
+        });
     },
 
-    showFatalError: function (jqXHR) {
+    showFatalError: function (response) {
       this.$graphic.addClass('error');
       var statusHtml =
         '<p>' +
@@ -119,12 +69,12 @@
         '<p><strong class="code">' +
         Craft.t('app', 'Status:') +
         '</strong> ' +
-        Craft.escapeHtml(jqXHR.statusText) +
+        Craft.escapeHtml(response.statusText) +
         '</p>' +
         '<p><strong class="code">' +
         Craft.t('app', 'Response:') +
         '</strong> ' +
-        Craft.escapeHtml(jqXHR.responseText) +
+        Craft.escapeHtml(response.text()) +
         '</p>' +
         '</div>' +
         '<a class="btn submit big" href="mailto:support@craftcms.com' +
@@ -135,15 +85,14 @@
           'Describe what happened here.\n\n' +
             '-----------------------------------------------------------\n\n' +
             'Status: ' +
-            jqXHR.statusText +
+            response.statusText +
             '\n\n' +
             'Response: ' +
-            jqXHR.responseText
+            response.text()
         ) +
         '">' +
         Craft.t('app', 'Send for help') +
         '</a>';
->>>>>>> c44d3bab
 
       this.updateStatus(statusHtml);
     },
@@ -156,39 +105,21 @@
       this.$graphic.addClass('error');
       this.updateStatus('<p>' + msg + '</p>');
 
-<<<<<<< HEAD
-            const $buttonContainer = $('<div id="junction-buttons"/>').appendTo(this.$status);
-
-            $('<a/>', {
-                'class': 'btn big',
-                'href': Craft.getCpUrl('plugin-store'),
-                text: "Cancel",
-            }).appendTo($buttonContainer);
-
-            $('<a/>', {
-                'class': 'btn big',
-                'href': Craft.getActionUrl('plugin-store/connect'),
-                text: "Try again",
-            }).appendTo($buttonContainer);
-        }
-    });
-=======
-      var $buttonContainer = $('<div id="junction-buttons"/>').appendTo(
+      const $buttonContainer = $('<div id="junction-buttons"/>').appendTo(
         this.$status
       );
 
-      $cancelBtn = $('<a/>', {
+      $('<a/>', {
         class: 'btn big',
         href: Craft.getCpUrl('plugin-store'),
         text: 'Cancel',
       }).appendTo($buttonContainer);
 
-      $retryBtn = $('<a/>', {
+      $('<a/>', {
         class: 'btn big',
         href: Craft.getActionUrl('plugin-store/connect'),
         text: 'Try again',
       }).appendTo($buttonContainer);
     },
   });
->>>>>>> c44d3bab
 })(jQuery);