--- conflicted
+++ resolved
@@ -15,21 +15,6 @@
                 this.$graphic = $('#graphic');
                 this.$status = $('#status');
 
-<<<<<<< HEAD
-                if (!this.settings.error) {
-                    setTimeout($.proxy(function() {
-                        this.postActionRequest();
-                    }, this), 500);
-                }  else {
-                    var errorMsg = this.settings.message ? this.settings.message : this.settings.error;
-                    this.$status.html(errorMsg);
-
-                    setTimeout($.proxy(function() {
-                        window.location = this.settings.redirectUrl;
-                    }, this), 1000)
-                }
-            },
-=======
             if (!this.settings.error) {
                 setTimeout(() => {
                     this.postActionRequest();
@@ -43,14 +28,12 @@
                 }, 1000)
             }
         },
->>>>>>> 4da904dd
 
             postActionRequest: function() {
                 var fragmentString = window.location.hash.substr(1);
                 var fragments = $.parseFragmentString(fragmentString);
 
-<<<<<<< HEAD
-                Craft.postActionRequest('plugin-store/save-token', fragments, $.proxy(function(response, textStatus, jqXHR)
+            Craft.postActionRequest('plugin-store/save-token', fragments, (response, textStatus, jqXHR) => {
                 {
                     if (textStatus == 'success') {
                         if(response.error) {
@@ -58,29 +41,6 @@
                         } else {
                             this.updateStatus('<p>' + Craft.t('app', 'Connected!') + '</p>');
                             this.$graphic.addClass('success');
-
-                            // Redirect to the Dashboard in half a second
-                            setTimeout($.proxy(function() {
-                                if(typeof(this.settings.redirectUrl) != 'undefined') {
-                                    window.location = this.settings.redirectUrl;
-                                } else {
-                                    window.location = Craft.getCpUrl('plugin-store');
-                                }
-                            }, this), 500);
-                        }
-                    } else {
-                        this.showFatalError(jqXHR);
-                    }
-                }, this));
-            },
-=======
-            Craft.postActionRequest('plugin-store/save-token', fragments, (response, textStatus, jqXHR) => {
-                if (textStatus == 'success') {
-                    if (response.error) {
-                        this.showError(response.error);
-                    } else {
-                        this.updateStatus('<p>' + Craft.t('app', 'Connected!') + '</p>');
-                        this.$graphic.addClass('success');
 
                         // Redirect to the Dashboard in half a second
                         setTimeout(() => {
@@ -96,7 +56,6 @@
                 }
             });
         },
->>>>>>> 4da904dd
 
             showFatalError: function(jqXHR) {
                 this.$graphic.addClass('error');
