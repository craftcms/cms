--- conflicted
+++ resolved
@@ -49,18 +49,12 @@
                     JqueryUiAsset::class,
                 ];
 
-<<<<<<< HEAD
-            $this->js = [
-                "datepicker-$datepickerLanguage.js",
-            ];
-=======
                 $this->js = [
                     $filename,
                 ];
 
                 break;
             }
->>>>>>> b5bb99a9
         }
 
         parent::init();
