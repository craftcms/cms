<?php
/**
 * @link https://craftcms.com/
 * @copyright Copyright (c) Pixel & Tonic, Inc.
 * @license https://craftcms.github.io/license/
 */

namespace craft\web\assets\datepickeri18n;

use Craft;
use craft\web\assets\jqueryui\JqueryUiAsset;
use yii\web\AssetBundle;

/**
 * Datepicker I18n asset bundle.
 */
class DatepickerI18nAsset extends AssetBundle
{
    /**
     * @inheritdoc
     */
<<<<<<< HEAD
    public $sourcePath = __DIR__ . '/dist';

    /**
     * @inheritdoc
     */
    public function init()
=======
    public function init(): void
>>>>>>> d12de33c
    {
        // Figure out which Datepicker i18n script to load
        $language = Craft::$app->language;

        if (in_array($language, ['en-GB', 'fr-CA'], true)) {
            $datepickerLanguage = $language;
        } else {
            $languageId = Craft::$app->getLocale()->getLanguageID();

            if (in_array($languageId, ['ar', 'cs', 'da', 'de', 'fr', 'he', 'hu', 'it', 'ja', 'ko', 'nb', 'nl', 'nn', 'no', 'pl', 'pt', 'ru', 'sk', 'sv', 'tr', 'zh'], true)) {
                $datepickerLanguage = $languageId;
            }
        }

        /** @noinspection UnSafeIsSetOverArrayInspection */
        if (isset($datepickerLanguage)) {
            $this->depends = [
                JqueryUiAsset::class,
            ];

            $this->js = [
                "datepicker-{$datepickerLanguage}.js",
            ];
        }

        parent::init();
    }
}<|MERGE_RESOLUTION|>--- conflicted
+++ resolved
@@ -19,16 +19,12 @@
     /**
      * @inheritdoc
      */
-<<<<<<< HEAD
     public $sourcePath = __DIR__ . '/dist';
 
     /**
      * @inheritdoc
      */
-    public function init()
-=======
     public function init(): void
->>>>>>> d12de33c
     {
         // Figure out which Datepicker i18n script to load
         $language = Craft::$app->language;
