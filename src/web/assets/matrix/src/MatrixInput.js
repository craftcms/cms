import $ from 'jquery';

(function ($) {
  /** global: Craft */
  /** global: Garnish */
  /**
   * Matrix input class
   */
  Craft.MatrixInput = Garnish.Base.extend(
    {
      id: null,
      entryTypes: null,
      entryTypesByHandle: null,
      inputNamePrefix: null,
      inputIdPrefix: null,

      showingAddEntryMenu: false,
      addEntryBtnGroupWidth: null,
      addEntryBtnContainerWidth: null,

      $container: null,
      $form: null,
      $entriesContainer: null,
      $addEntryBtnContainer: null,
      $addEntryBtn: null,
      $addEntryMenuBtn: null,
      $statusMessage: null,

      entrySort: null,
      entrySelect: null,

      /**
       * @type {Craft.ElementEditor|null}
       */
      elementEditor: null,

      addingEntry: false,

      init: function (id, entryTypes, inputNamePrefix, settings) {
        this.id = id;
        this.entryTypes = entryTypes;
        this.inputNamePrefix = inputNamePrefix;
        this.inputIdPrefix = Craft.formatInputId(this.inputNamePrefix);

        // see if settings was actually set to the maxEntries value
        if (typeof settings === 'number') {
          settings = {maxEntries: settings};
        }
        this.setSettings(settings, Craft.MatrixInput.defaults);

        this.$container = $('#' + this.id);
        this.$form = this.$container.closest('form');
        this.$entriesContainer = this.$container.children('.blocks');
        this.$addEntryBtnContainer = this.$container.children('.buttons');
        this.$addEntryBtn =
          this.$addEntryBtnContainer.children('.btn:not(.menubtn)');
        this.$addEntryMenuBtn = this.$addEntryBtnContainer.children('.menubtn');
        this.$statusMessage = this.$container.find('[data-status-message]');

        this.$container.data('matrix', this);

        this.entryTypesByHandle = {};

        for (let i = 0; i < this.entryTypes.length; i++) {
          const entryType = this.entryTypes[i];
          this.entryTypesByHandle[entryType.handle] = entryType;
        }

        const $entries = this.$entriesContainer.children('.matrixblock');
        const collapsedEntries = Craft.MatrixInput.getCollapsedEntryIds();

        this.entrySort = new Garnish.DragSort($entries, {
          handle: '> .actions > .move',
          axis: 'y',
          filter: () => {
            // Only return all the selected items if the target item is selected
            if (this.entrySort.$targetItem.hasClass('sel')) {
              return this.entrySelect.getSelectedItems();
            } else {
              return this.entrySort.$targetItem;
            }
          },
          collapseDraggees: true,
          magnetStrength: 4,
          helperLagBase: 1.5,
          helperOpacity: 0.9,
          onDragStop: () => {
            this.trigger('entrySortDragStop');
          },
          onSortChange: () => {
            this.entrySelect.resetItemOrder();
          },
        });

        this.entrySelect = new Garnish.Select(
          this.$entriesContainer,
          $entries,
          {
            multi: true,
            vertical: true,
            handle: '> .actions > .checkbox, > .titlebar',
            filter: (target) => {
              return !$(target).closest('.tab-label').length;
            },
            checkboxMode: true,
          }
        );

        for (let i = 0; i < $entries.length; i++) {
          const $entry = $($entries[i]);
          const entry = new Craft.MatrixInput.Entry(this, $entry);

          if (entry.id && $.inArray('' + entry.id, collapsedEntries) !== -1) {
            entry.collapse();
          }
        }

        this.addListener(this.$addEntryBtn, 'activate', async function () {
          this.$addEntryBtn.addClass('loading');
          try {
            await this.addEntry(this.$addEntryBtn.data('type'));
          } finally {
            this.$addEntryBtn.removeClass('loading');
          }
        });

        if (this.$addEntryMenuBtn.length) {
          this.$addEntryMenuBtn
            .disclosureMenu()
            .data('disclosureMenu')
            .$container.find('button')
            .on('activate', async (ev) => {
              this.$addEntryMenuBtn.addClass('loading');
              try {
                await this.addEntry($(ev.currentTarget).data('type'));
              } finally {
                this.$addEntryMenuBtn.removeClass('loading');
              }
            });
        }

        this.updateAddEntryBtn();

        setTimeout(() => {
          this.elementEditor = this.$container
            .closest('form')
            .data('elementEditor');

          if (this.elementEditor) {
            this.elementEditor.on('update', () => {
              this.settings.ownerId = this.elementEditor.getDraftElementId(
                this.settings.ownerId
              );
            });
          }

          this.trigger('afterInit');
        }, 100);
      },

      canAddMoreEntries: function () {
        return (
          !this.maxEntries ||
          this.$entriesContainer.children().length < this.maxEntries
        );
      },

      updateAddEntryBtn: function () {
        if (this.canAddMoreEntries()) {
          this.$addEntryBtn.removeClass('disabled').removeAttr('aria-disabled');
          this.$addEntryMenuBtn.removeClass('disabled');

          for (let i = 0; i < this.entrySelect.$items.length; i++) {
            const entry = this.entrySelect.$items.eq(i).data('entry');

            if (entry) {
              entry.$actionMenu
                .find('button[data-action=add]')
                .parent()
                .removeClass('disabled');
              entry.$actionMenu
                .find('button[data-action=add]')
                .removeAttr('aria-disabled');
            }
          }
        } else {
          this.$addEntryBtn.addClass('disabled').attr('aria-disabled', 'true');
          this.$addEntryMenuBtn.addClass('disabled');

          for (let i = 0; i < this.entrySelect.$items.length; i++) {
            const entry = this.entrySelect.$items.eq(i).data('entry');

            if (entry) {
              entry.$actionMenu
                .find('button[data-action=add]')
                .parent()
                .addClass('disabled');
              entry.$actionMenu
                .find('button[data-action=add]')
                .attr('aria-disabled', 'true');
            }
          }
        }
      },

      updateStatusMessage: function () {
        this.$statusMessage.empty();
        let message;

        if (!this.canAddMoreEntries()) {
          message = Craft.t(
            'app',
            'Entry could not be added. Maximum number of entries reached.'
          );
        }

        setTimeout(() => {
          this.$statusMessage.text(message);
        }, 250);
      },

      async addEntry(type, $insertBefore, autofocus) {
        if (this.addingEntry) {
          // only one new entry at a time
          return;
        }

        if (!this.canAddMoreEntries()) {
          this.updateStatusMessage();
          return;
        }

        this.addingEntry = true;

        if (this.elementEditor) {
          // First ensure we're working with drafts for all elements leading up
          // to this field’s element
          await this.elementEditor.setFormValue(
            this.settings.baseInputName,
            '*'
          );
        }

        const {data} = await Craft.sendActionRequest(
          'POST',
          'matrix/create-entry',
          {
            data: {
              fieldId: this.settings.fieldId,
              entryTypeId: this.entryTypesByHandle[type].id,
              ownerId: this.settings.ownerId,
              ownerElementType: this.settings.ownerElementType,
              siteId: this.settings.siteId,
              namespace: this.settings.namespace,
              staticEntries: this.settings.staticEntries,
            },
          }
        );

        const $entry = $(data.blockHtml);

        // Pause the element editor
        this.elementEditor?.pause();

        if ($insertBefore) {
          $entry.insertBefore($insertBefore);
        } else {
          $entry.appendTo(this.$entriesContainer);
        }

        this.trigger('entryAdded', {
          $entry: $entry,
        });

        // Animate the entry into position
        $entry.css(this.getHiddenEntryCss($entry)).velocity(
          {
            opacity: 1,
            'margin-bottom': 10,
          },
          'fast',
          async () => {
            $entry.css('margin-bottom', '');
            Craft.initUiElements($entry.children('.fields'));
            await Craft.appendHeadHtml(data.headHtml);
            await Craft.appendBodyHtml(data.bodyHtml);
            new Craft.MatrixInput.Entry(this, $entry);
            this.entrySort.addItems($entry);
            this.entrySelect.addItems($entry);
            this.updateAddEntryBtn();

            Garnish.requestAnimationFrame(() => {
              if (typeof autofocus === 'undefined' || autofocus) {
                // Scroll to the entry
                Garnish.scrollContainerToElement($entry);
                // Focus on the first focusable element
<<<<<<< HEAD
                $entry.find('.flex-fields :focusable').first().trigger('focus');
=======
                $block.find('.flex-fields :focusable').first().focus();
>>>>>>> 3de4a4f3
              }

              // Resume the element editor
              this.elementEditor?.resume();
            });
          }
        );

        this.addingEntry = false;
      },

      getEntryTypeByHandle: function (handle) {
        for (let i = 0; i < this.entryTypes.length; i++) {
          if (this.entryTypes[i].handle === handle) {
            return this.entryTypes[i];
          }
        }
      },

      collapseSelectedEntries: function () {
        this.callOnSelectedEntries('collapse');
      },

      expandSelectedEntries: function () {
        this.callOnSelectedEntries('expand');
      },

      disableSelectedEntries: function () {
        this.callOnSelectedEntries('disable');
      },

      enableSelectedEntries: function () {
        this.callOnSelectedEntries('enable');
      },

      deleteSelectedEntries: function () {
        this.callOnSelectedEntries('selfDestruct');
      },

      callOnSelectedEntries: function (fn) {
        for (let i = 0; i < this.entrySelect.$selectedItems.length; i++) {
          this.entrySelect.$selectedItems.eq(i).data('entry')[fn]();
        }
      },

      getHiddenEntryCss: function ($entry) {
        return {
          opacity: 0,
          marginBottom: -$entry.outerHeight(),
        };
      },

      get maxEntries() {
        return this.settings.maxEntries;
      },
    },
    {
      defaults: {
        fieldId: null,
        maxEntries: null,
        namespace: null,
        baseInputName: null,
        ownerElementType: null,
        ownerId: null,
        siteId: null,
        staticEntries: false,
      },

      collapsedEntryStorageKey:
        'Craft-' + Craft.systemUid + '.MatrixInput.collapsedEntries',

      getCollapsedEntryIds: function () {
        if (
          typeof localStorage[Craft.MatrixInput.collapsedEntryStorageKey] ===
          'string'
        ) {
          return Craft.filterArray(
            localStorage[Craft.MatrixInput.collapsedEntryStorageKey].split(',')
          );
        } else {
          return [];
        }
      },

      setCollapsedEntryIds: function (ids) {
        localStorage[Craft.MatrixInput.collapsedEntryStorageKey] =
          ids.join(',');
      },

      rememberCollapsedEntryId: function (id) {
        if (typeof Storage !== 'undefined') {
          const collapsedEntries = Craft.MatrixInput.getCollapsedEntryIds();

          if ($.inArray('' + id, collapsedEntries) === -1) {
            collapsedEntries.push(id);
            Craft.MatrixInput.setCollapsedEntryIds(collapsedEntries);
          }
        }
      },

      forgetCollapsedEntryId: function (id) {
        if (typeof Storage !== 'undefined') {
          const collapsedEntries = Craft.MatrixInput.getCollapsedEntryIds();
          const collapsedEntriesIndex = $.inArray('' + id, collapsedEntries);

          if (collapsedEntriesIndex !== -1) {
            collapsedEntries.splice(collapsedEntriesIndex, 1);
            Craft.MatrixInput.setCollapsedEntryIds(collapsedEntries);
          }
        }
      },

      initTabs(container) {
        const $tabs = $(container).children('.pane-tabs');
        if (!$tabs.length) {
          return;
        }

        // init tab manager
        let tabManager = new Craft.Tabs($tabs);

        // prevent items in the disclosure menu from changing the URL
        let disclosureMenu = tabManager.$menuBtn.data('trigger');
        $(disclosureMenu.$container)
          .find('li, a')
          .on('click', function (ev) {
            ev.preventDefault();
          });

        tabManager.on('selectTab', (ev) => {
          const href = ev.$tab.attr('href');

          // Show its content area
          if (href && href.charAt(0) === '#') {
            $(href).removeClass('hidden');
          }

          // Trigger a resize event to update any UI components that are listening for it
          Garnish.$win.trigger('resize');

          // Fixes Redactor fixed toolbars on previously hidden panes
          Garnish.$doc.trigger('scroll');
        });

        tabManager.on('deselectTab', (ev) => {
          const href = ev.$tab.attr('href');
          if (href && href.charAt(0) === '#') {
            // Hide its content area
            $(ev.$tab.attr('href')).addClass('hidden');
          }
        });

        return tabManager;
      },
    }
  );

  Craft.MatrixInput.Entry = Garnish.Base.extend({
    /**
     * @type {Craft.MatrixInput}
     */
    matrix: null,
    $container: null,
    $titlebar: null,
    $tabContainer: null,
    $fieldsContainer: null,
    $previewContainer: null,
    $actionMenu: null,
    $collapsedInput: null,

    tabManager: null,
    actionDisclosure: null,
    formObserver: null,
    visibleLayoutElements: null,
    cancelToken: null,
    ignoreFailedRequest: false,

    isNew: null,
    id: null,

    collapsed: false,

    init: function (matrix, $container) {
      this.matrix = matrix;
      this.$container = $container;
      this.$titlebar = $container.children('.titlebar');
      this.$tabContainer = this.$titlebar.children('.matrixblock-tabs');
      this.$previewContainer = this.$titlebar.children('.preview');
      this.$fieldsContainer = $container.children('.fields');

      this.$container.data('entry', this);

      this.id = this.$container.data('id');
      this.isNew =
        !this.id ||
        (typeof this.id === 'string' && this.id.substring(0, 3) === 'new');

      if (this.$tabContainer.length) {
        this.tabManager = Craft.MatrixInput.initTabs(this.$tabContainer);
      }

      const $actionMenuBtn = this.$container.find('> .actions .action-btn');
      const actionDisclosure =
        $actionMenuBtn.data('trigger') ||
        new Garnish.DisclosureMenu($actionMenuBtn);

      this.$actionMenu = actionDisclosure.$container;
      this.actionDisclosure = actionDisclosure;

      actionDisclosure.on('show', () => {
        this.$container.addClass('active');
        if (this.$container.prev('.matrixblock').length) {
          this.$actionMenu
            .find('button[data-action=moveUp]:first')
            .parent()
            .removeClass('hidden');
        } else {
          this.$actionMenu
            .find('button[data-action=moveUp]:first')
            .parent()
            .addClass('hidden');
        }
        if (this.$container.next('.matrixblock').length) {
          this.$actionMenu
            .find('button[data-action=moveDown]:first')
            .parent()
            .removeClass('hidden');
        } else {
          this.$actionMenu
            .find('button[data-action=moveDown]:first')
            .parent()
            .addClass('hidden');
        }
      });

      actionDisclosure.on('hide', () => {
        this.$container.removeClass('active');
      });

      this.$actionMenuOptions = this.$actionMenu.find('button[data-action]');

      this.addListener(
        this.$actionMenuOptions,
        'activate',
        this.handleActionClick
      );

      // Was this entry already collapsed?
      if (Garnish.hasAttr(this.$container, 'data-collapsed')) {
        this.collapse();
      }

      this._handleTitleBarClick = function (ev) {
        // don't expand/collapse the matrix "block" if double tapping the tabs
        if (!$(ev.target).closest('.tab-label').length) {
          ev.preventDefault();
          this.toggle();
        }
      };

      this.addListener(this.$titlebar, 'doubletap', this._handleTitleBarClick);

      this.visibleLayoutElements = this.$container.data(
        'visible-layout-elements'
      );
      this.formObserver = new Craft.FormObserver(this.$container, (data) => {
        this.updateFieldLayout(data);
      });
    },

    toggle: function () {
      if (this.collapsed) {
        this.expand();
      } else {
        this.collapse(true);
      }
    },

    collapse: function (animate) {
      if (this.collapsed) {
        return;
      }

      this.$container.addClass('collapsed');

      let previewHtml = '';
      const $fields = this.$fieldsContainer.children().children();

      for (let i = 0; i < $fields.length; i++) {
        const $field = $($fields[i]);
        const $inputs = $field
          .children('.input')
          .find('select,input[type!="hidden"],textarea,.label');
        let inputPreviewText = '';

        for (let j = 0; j < $inputs.length; j++) {
          const $input = $($inputs[j]);
          let value;

          if ($input.hasClass('label')) {
            const $maybeLightswitchContainer = $input.parent().parent();

            if (
              $maybeLightswitchContainer.hasClass('lightswitch') &&
              (($maybeLightswitchContainer.hasClass('on') &&
                $input.hasClass('off')) ||
                (!$maybeLightswitchContainer.hasClass('on') &&
                  $input.hasClass('on')))
            ) {
              continue;
            }

            value = $input.text();
          } else {
            value = Craft.getText(this._inputPreviewText($input));
          }

          if (Array.isArray(value)) {
            value = value.join(', ');
          }

          if (value) {
            value = Craft.escapeHtml(value).trim();

            if (value) {
              if (inputPreviewText) {
                inputPreviewText += ', ';
              }

              inputPreviewText += value;
            }
          }
        }

        if (inputPreviewText) {
          previewHtml +=
            (previewHtml ? ' <span>|</span> ' : '') + inputPreviewText;
        }
      }

      this.$previewContainer.html(previewHtml);

      this.$fieldsContainer.velocity('stop');
      this.$container.velocity('stop');

      if (animate && !Garnish.prefersReducedMotion()) {
        this.$fieldsContainer.velocity('fadeOut', {duration: 'fast'});
        this.$container.velocity({height: 34}, 'fast');
      } else {
        this.$previewContainer.show();
        this.$fieldsContainer.hide();
        this.$container.css({height: 34});
      }

      this.$tabContainer.hide();

      setTimeout(() => {
        this.$actionMenu
          .find('button[data-action=collapse]:first')
          .parent()
          .addClass('hidden');
        this.$actionMenu
          .find('button[data-action=expand]:first')
          .parent()
          .removeClass('hidden');
      }, 200);

      // Remember that?
      if (!this.isNew) {
        Craft.MatrixInput.rememberCollapsedEntryId(this.id);
      } else {
        if (!this.$collapsedInput) {
          this.$collapsedInput = $(
            '<input type="hidden" name="' +
              this.matrix.inputNamePrefix +
              '[entries][' +
              this.id +
              '][collapsed]" value="1"/>'
          ).appendTo(this.$container);
        } else {
          this.$collapsedInput.val('1');
        }
      }

      this.collapsed = true;
    },

    _inputPreviewText: function ($input) {
      if ($input.is('select,multiselect')) {
        const labels = [];
        const $options = $input.find('option:selected');
        for (let k = 0; k < $options.length; k++) {
          labels.push($options.eq(k).text());
        }
        return labels;
      }

      if (
        $input.is('input[type="checkbox"]:checked,input[type="radio"]:checked')
      ) {
        const id = $input.attr('id');
        const $label = $(`label[for="${id}"]`);
        if ($label.length) {
          return $label.text();
        }
      }

      return Garnish.getInputPostVal($input);
    },

    expand: function () {
      if (!this.collapsed) {
        return;
      }

      this.$container.removeClass('collapsed');

      this.$fieldsContainer.velocity('stop');
      this.$container.velocity('stop');

      const collapsedContainerHeight = this.$container.height();
      this.$container.height('auto');
      this.$fieldsContainer.show();
      const expandedContainerHeight = this.$container.height();
      const displayValue = this.$fieldsContainer.css('display') || 'block';
      this.$container.height(collapsedContainerHeight);
      this.$fieldsContainer
        .hide()
        .velocity('fadeIn', {duration: 'fast', display: displayValue});

      const animationDuration = Garnish.prefersReducedMotion() ? 0 : 'fast';
      this.$container.velocity(
        {height: expandedContainerHeight},
        animationDuration,
        () => {
          this.$previewContainer.html('');
          this.$container.height('auto');
          this.$container.trigger('scroll');
          this.$tabContainer.show();
        }
      );

      setTimeout(() => {
        this.$actionMenu
          .find('button[data-action=collapse]:first')
          .parent()
          .removeClass('hidden');
        this.$actionMenu
          .find('button[data-action=expand]:first')
          .parent()
          .addClass('hidden');
      }, 200);

      // Remember that?
      if (!this.isNew && typeof Storage !== 'undefined') {
        const collapsedEntries = Craft.MatrixInput.getCollapsedEntryIds();
        const collapsedEntriesIndex = $.inArray('' + this.id, collapsedEntries);

        if (collapsedEntriesIndex !== -1) {
          collapsedEntries.splice(collapsedEntriesIndex, 1);
          Craft.MatrixInput.setCollapsedEntryIds(collapsedEntries);
        }
      }

      if (!this.isNew) {
        Craft.MatrixInput.forgetCollapsedEntryId(this.id);
      } else if (this.$collapsedInput) {
        this.$collapsedInput.val('');
      }

      this.collapsed = false;
    },

    disable: function () {
      this.$container.children('input[name$="[enabled]"]:first').val('');
      this.$container.addClass('disabled-entry');

      setTimeout(() => {
        this.$actionMenu
          .find('button[data-action=disable]:first')
          .parent()
          .addClass('hidden');
        this.$actionMenu
          .find('button[data-action=enable]:first')
          .parent()
          .removeClass('hidden');
      }, 200);

      this.collapse(true);
    },

    enable: function () {
      this.$container.children('input[name$="[enabled]"]:first').val('1');
      this.$container.removeClass('disabled-entry');

      setTimeout(() => {
        this.$actionMenu
          .find('button[data-action=disable]:first')
          .parent()
          .removeClass('hidden');
        this.$actionMenu
          .find('button[data-action=enable]:first')
          .parent()
          .addClass('hidden');
      }, 200);
    },

    moveUp: function () {
      this.matrix.trigger('beforeMoveEntryUp', {
        entry: this,
      });
      let $prev = this.$container.prev('.matrixblock');
      if ($prev.length) {
        this.$container.insertBefore($prev);
        this.matrix.entrySelect.resetItemOrder();
      }
      this.matrix.trigger('moveEntryUp', {
        entry: this,
      });
    },

    moveDown: function () {
      this.matrix.trigger('beforeMoveEntryDown', {
        entry: this,
      });
      let $next = this.$container.next('.matrixblock');
      if ($next.length) {
        this.$container.insertAfter($next);
        this.matrix.entrySelect.resetItemOrder();
      }
      this.matrix.trigger('moveEntryDown', {
        entry: this,
      });
    },

    handleActionClick: function (event) {
      event.preventDefault();
      this.onActionSelect(event.target);
    },

    onActionSelect: function (option) {
      const batchAction =
          this.matrix.entrySelect.totalSelected > 1 &&
          this.matrix.entrySelect.isSelected(this.$container),
        $option = $(option);

      switch ($option.data('action')) {
        case 'collapse': {
          if (batchAction) {
            this.matrix.collapseSelectedEntries();
          } else {
            this.collapse(true);
          }

          break;
        }

        case 'expand': {
          if (batchAction) {
            this.matrix.expandSelectedEntries();
          } else {
            this.expand();
          }

          break;
        }

        case 'disable': {
          if (batchAction) {
            this.matrix.disableSelectedEntries();
          } else {
            this.disable();
          }

          break;
        }

        case 'enable': {
          if (batchAction) {
            this.matrix.enableSelectedEntries();
          } else {
            this.enable();
            this.expand();
          }

          break;
        }

        case 'moveUp': {
          this.moveUp();
          break;
        }

        case 'moveDown': {
          this.moveDown();
          break;
        }

        case 'add': {
          const type = $option.data('type');
          this.matrix.addEntry(type, this.$container);
          break;
        }

        case 'delete': {
          if (batchAction) {
            if (
              confirm(
                Craft.t(
                  'app',
                  'Are you sure you want to delete the selected entries?'
                )
              )
            ) {
              this.matrix.deleteSelectedEntries();
            }
          } else {
            this.selfDestruct();
          }

          break;
        }
      }

      this.actionDisclosure.hide();
    },

    selfDestruct: function () {
      // Remove any inputs from the form data
      $('[name]', this.$container).removeAttr('name');

      this.$container.velocity(
        this.matrix.getHiddenEntryCss(this.$container),
        'fast',
        () => {
          this.$container.remove();
          this.matrix.updateAddEntryBtn();

          this.matrix.trigger('entryDeleted', {
            $entry: this.$container,
          });
        }
      );
    },

    updateFieldLayout(data) {
      return new Promise((resolve, reject) => {
        const elementEditor = this.matrix.elementEditor;
        const baseInputName = this.$container.data('base-input-name');

        // Ignore if we're already submitting the main form
        if (elementEditor?.submittingForm) {
          reject('Form already being submitted.');
          return;
        }

        if (this.cancelToken) {
          this.ignoreFailedRequest = true;
          this.cancelToken.cancel();
        }

        const param = (n) => Craft.namespaceInputName(n, baseInputName);
        const extraData = {
          [param('visibleLayoutElements')]: this.visibleLayoutElements,
          [param('elementType')]: 'craft\\elements\\Entry',
          [param('ownerId')]: this.matrix.settings.ownerId,
          [param('fieldId')]: this.matrix.settings.fieldId,
          [param('sortOrder')]: this.$container.index() + 1,
          [param('typeId')]: this.$container.data('type-id'),
          [param('elementUid')]:
            elementEditor?.getDraftElementUid(this.$container.data('uid')) ??
            this.$container.data('uid'),
        };

        const selectedTabId = this.$fieldsContainer
          .children('[data-layout-tab]:not(.hidden)')
          .data('id');
        if (selectedTabId) {
          extraData[param('selectedTab')] = selectedTabId;
        }

        data += `&${$.param(extraData)}`;

        this.cancelToken = axios.CancelToken.source();

        Craft.sendActionRequest('POST', 'elements/update-field-layout', {
          cancelToken: this.cancelToken.token,
          headers: {
            'content-type': 'application/x-www-form-urlencoded',
            'X-Craft-Namespace': baseInputName,
          },
          data,
        })
          .then((response) => {
            this._afterUpdateFieldLayout(
              data,
              selectedTabId,
              baseInputName,
              response
            );
            resolve();
          })
          .catch((e) => {
            if (!this.ignoreFailedRequest) {
              reject(e);
            }
            this.ignoreFailedRequest = false;
          })
          .finally(() => {
            this.cancelToken = null;
          });
      });
    },

    async _afterUpdateFieldLayout(
      data,
      selectedTabId,
      baseInputName,
      response
    ) {
      // capture the new selected tab ID, in case it just changed
      const newSelectedTabId = this.$fieldsContainer
        .children('[data-layout-tab]:not(.hidden)')
        .data('id');

      // Update the visible elements
      let $allTabContainers = $();
      const visibleLayoutElements = {};
      let changedElements = false;

      for (const tabInfo of response.data.missingElements) {
        let $tabContainer = this.$fieldsContainer.children(
          `[data-layout-tab="${tabInfo.uid}"]`
        );

        if (!$tabContainer.length) {
          $tabContainer = $('<div/>', {
            id: Craft.namespaceId(tabInfo.id, baseInputName),
            class: 'flex-fields',
            'data-id': tabInfo.id,
            'data-layout-tab': tabInfo.uid,
          });
          if (tabInfo.id !== selectedTabId) {
            $tabContainer.addClass('hidden');
          }
          $tabContainer.appendTo(this.$fieldsContainer);
        }

        $allTabContainers = $allTabContainers.add($tabContainer);

        for (const elementInfo of tabInfo.elements) {
          if (elementInfo.html !== false) {
            if (!visibleLayoutElements[tabInfo.uid]) {
              visibleLayoutElements[tabInfo.uid] = [];
            }
            visibleLayoutElements[tabInfo.uid].push(elementInfo.uid);

            if (typeof elementInfo.html === 'string') {
              const $oldElement = $tabContainer.children(
                `[data-layout-element="${elementInfo.uid}"]`
              );
              const $newElement = $(elementInfo.html);
              if ($oldElement.length) {
                $oldElement.replaceWith($newElement);
              } else {
                $newElement.appendTo($tabContainer);
              }
              Craft.initUiElements($newElement);
              changedElements = true;
            }
          } else {
            const $oldElement = $tabContainer.children(
              `[data-layout-element="${elementInfo.uid}"]`
            );
            if (
              !$oldElement.length ||
              !Garnish.hasAttr($oldElement, 'data-layout-element-placeholder')
            ) {
              const $placeholder = $('<div/>', {
                class: 'hidden',
                'data-layout-element': elementInfo.uid,
                'data-layout-element-placeholder': '',
              });

              if ($oldElement.length) {
                $oldElement.replaceWith($placeholder);
              } else {
                $placeholder.appendTo($tabContainer);
              }

              changedElements = true;
            }
          }
        }
      }

      // Remove any unused tab content containers
      // (`[data-layout-tab=""]` == unconditional containers, so ignore those)
      const $unusedTabContainers = this.$fieldsContainer
        .children('[data-layout-tab]')
        .not($allTabContainers)
        .not('[data-layout-tab=""]');
      if ($unusedTabContainers.length) {
        $unusedTabContainers.remove();
        changedElements = true;
      }

      // Make the first tab visible if no others are
      if (!$allTabContainers.filter(':not(.hidden)').length) {
        $allTabContainers.first().removeClass('hidden');
      }

      this.visibleLayoutElements = visibleLayoutElements;

      // Update the tabs
      if (this.tabManager) {
        this.tabManager.destroy();
        this.tabManager = null;
        this.$tabContainer.html('');
      }

      this.hasTabs = !!response.data.tabs;

      if (this.hasTabs) {
        this.$tabContainer.append(response.data.tabs);
        this.tabManager = Craft.MatrixInput.initTabs(this.$tabContainer);

        // was a new tab selected after the request was kicked off?
        if (
          selectedTabId &&
          newSelectedTabId &&
          selectedTabId !== newSelectedTabId
        ) {
          const $newSelectedTab = this.tabManager.$tabs.filter(
            `[data-id="${newSelectedTabId}"]`
          );
          if ($newSelectedTab.length) {
            // if the new tab is visible - switch to it
            this.tabManager.selectTab($newSelectedTab);
          } else {
            // if the new tab is not visible (e.g. hidden by a condition)
            // switch to the first tab
            this.tabManager.selectTab(this.tabManager.$tabs.first());
          }
        }
      }

      await Craft.appendHeadHtml(response.data.headHtml);
      await Craft.appendBodyHtml(response.data.bodyHtml);

      // re-grab dismissible tips, re-attach listener, hide on re-load
      this.matrix.elementEditor?.handleDismissibleTips();
    },
  });
})(jQuery);<|MERGE_RESOLUTION|>--- conflicted
+++ resolved
@@ -294,11 +294,7 @@
                 // Scroll to the entry
                 Garnish.scrollContainerToElement($entry);
                 // Focus on the first focusable element
-<<<<<<< HEAD
-                $entry.find('.flex-fields :focusable').first().trigger('focus');
-=======
-                $block.find('.flex-fields :focusable').first().focus();
->>>>>>> 3de4a4f3
+                $entry.find('.flex-fields :focusable').first().focus();
               }
 
               // Resume the element editor
