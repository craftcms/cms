--- conflicted
+++ resolved
@@ -1,144 +1,5 @@
 import './update.scss';
 
-<<<<<<< HEAD
-(function($) {
-    /** global: Craft */
-    /** global: Garnish */
-    Craft.Updater = Garnish.Base.extend({
-        $graphic: null,
-        $status: null,
-        error: null,
-        data: null,
-        actionPrefix: null,
-
-        init: function(actionPrefix) {
-            this.actionPrefix = actionPrefix;
-            this.$graphic = $('#graphic');
-            this.$status = $('#status');
-        },
-
-        parseStatus: function(status) {
-            return '<p>' +
-                Craft.escapeHtml(status)
-                    .replace(/\n{2,}/g, '</p><p>')
-                    .replace(/\n/g, '<br>')
-                    .replace(/`(.*?)`/g, '<code>$1</code>') +
-                '</p>';
-        },
-
-        showStatus: function(status) {
-            this.$status.html(this.parseStatus(status));
-        },
-
-        showError: function(error) {
-            this.$graphic.removeClass('spinner').addClass('error');
-            this.showStatus(error);
-        },
-
-        showErrorDetails: function(details) {
-            $('<div/>', {
-                id: 'error',
-                class: 'code',
-                tabindex: 0,
-                html: this.parseStatus(details),
-            }).appendTo(this.$status);
-        },
-
-        postActionRequest: function(action) {
-            var data = {
-                data: this.data
-            };
-
-            Craft.sendActionRequest('POST', `${this.actionPrefix}/${action}`, {data})
-                .then((response) => {
-                    this.setState(response.data);
-                })
-                .catch(({response}) => {
-                    this.handleFatalError(response.data);
-                });
-        },
-
-        setState: function(state) {
-            this.$graphic.addClass('spinner').removeClass('error');
-
-            // Data probably won't be set if this is coming from an option
-            if (state.data) {
-                this.data = state.data;
-            }
-
-            if (state.status) {
-                this.showStatus(state.status);
-            } else if (state.error) {
-                this.showError(state.error);
-                if (state.errorDetails) {
-                    this.showErrorDetails(state.errorDetails);
-                }
-            }
-
-            if (state.nextAction) {
-                this.postActionRequest(state.nextAction);
-            } else if (state.options) {
-                this.showOptions(state);
-            } else if (state.finished) {
-                this.onFinish(state.returnUrl);
-            }
-        },
-
-        showOptions: function(state) {
-            var $buttonContainer = $('<div/>', {id: 'options', 'class': 'buttons'}).appendTo(this.$status);
-
-            for (var i = 0; i < state.options.length; i++) {
-                var option = state.options[i],
-                    $button = $('<a/>', {
-                        'class': 'btn big',
-                        text: option.label
-                    }).appendTo($buttonContainer);
-
-                if (option.submit) {
-                    $button.addClass('submit');
-                }
-
-                if (option.email) {
-                    $button.attr('href', this.getEmailLink(state, option));
-                } else if (option.url) {
-                    $button.attr('href', option.url);
-                    $button.attr('target', '_blank');
-                } else {
-                    $button.attr('role', 'button');
-                    this.addListener($button, 'click', option, 'onOptionSelect');
-                }
-            }
-        },
-
-        getEmailLink: function(state, option) {
-            var link = 'mailto:' + option.email +
-                '?subject=' + encodeURIComponent(option.subject || 'Craft update failure');
-
-            var body = 'Describe what happened here.';
-            if (state.errorDetails) {
-                body += '\n\n-----------------------------------------------------------\n\n' + state.errorDetails;
-            }
-            link += '&body=' + encodeURIComponent(body);
-
-            return link;
-        },
-
-        onOptionSelect: function(ev) {
-            this.setState(ev.data);
-        },
-
-        onFinish: function(returnUrl) {
-            this.$graphic.removeClass('spinner').addClass('success');
-
-            // Redirect in a moment
-            setTimeout(function() {
-                if (returnUrl) {
-                    window.location = Craft.getUrl(returnUrl);
-                } else {
-                    window.location = Craft.getUrl('dashboard');
-                }
-            }, 750);
-=======
 (function ($) {
   /** global: Craft */
   /** global: Garnish */
@@ -171,7 +32,7 @@
     },
 
     showError: function (error) {
-      this.$graphic.addClass('error');
+      this.$graphic.removeClass('spinner').addClass('error');
       this.showStatus(error);
     },
 
@@ -189,25 +50,17 @@
         data: this.data,
       };
 
-      Craft.postActionRequest(
-        this.actionPrefix + '/' + action,
-        data,
-        (response, textStatus, jqXHR) => {
-          if (textStatus === 'success') {
-            this.setState(response);
-          } else {
-            this.handleFatalError(jqXHR);
-          }
->>>>>>> c44d3bab
-        },
-        {
-          complete: $.noop,
-        }
-      );
+      Craft.sendActionRequest('POST', `${this.actionPrefix}/${action}`, {data})
+        .then((response) => {
+          this.setState(response.data);
+        })
+        .catch(({response}) => {
+          this.handleFatalError(response.data);
+        });
     },
 
     setState: function (state) {
-      this.$graphic.removeClass('error');
+      this.$graphic.addClass('spinner').removeClass('error');
 
       // Data probably won't be set if this is coming from an option
       if (state.data) {
@@ -249,28 +102,6 @@
           $button.addClass('submit');
         }
 
-<<<<<<< HEAD
-        handleFatalError: function(data) {
-            var details = Craft.t('app', 'Status:') + ' ' + data.statusText + '\n\n' +
-                Craft.t('app', 'Response:') + ' ' + data.responseText + '\n\n';
-
-            this.setState({
-                error: Craft.t('app', 'A fatal error has occurred:'),
-                errorDetails: details,
-                options: [
-                    {
-                        label: Craft.t('app', 'Troubleshoot'),
-                        url: 'https://craftcms.com/knowledge-base/failed-updates'
-                    }, {
-                        label: Craft.t('app', 'Send for help'),
-                        email: 'support@craftcms.com'
-                    }
-                ]
-            });
-
-            // Tell Craft to disable maintenance mode
-            Craft.sendActionRequest('POST', this.actionPrefix + '/finish', {data: this.data});
-=======
         if (option.email) {
           $button.attr('href', this.getEmailLink(state, option));
         } else if (option.url) {
@@ -306,7 +137,7 @@
     },
 
     onFinish: function (returnUrl) {
-      this.$graphic.addClass('success');
+      this.$graphic.removeClass('spinner').addClass('success');
 
       // Redirect in a moment
       setTimeout(function () {
@@ -314,20 +145,19 @@
           window.location = Craft.getUrl(returnUrl);
         } else {
           window.location = Craft.getUrl('dashboard');
->>>>>>> c44d3bab
         }
       }, 750);
     },
 
-    handleFatalError: function (jqXHR) {
+    handleFatalError: function (data) {
       var details =
         Craft.t('app', 'Status:') +
         ' ' +
-        jqXHR.statusText +
+        data.statusText +
         '\n\n' +
         Craft.t('app', 'Response:') +
         ' ' +
-        jqXHR.responseText +
+        data.responseText +
         '\n\n';
 
       this.setState({
@@ -346,7 +176,9 @@
       });
 
       // Tell Craft to disable maintenance mode
-      Craft.postActionRequest(this.actionPrefix + '/finish', {data: this.data});
+      Craft.sendActionRequest('POST', this.actionPrefix + '/finish', {
+        data: this.data,
+      });
     },
   });
 })(jQuery);