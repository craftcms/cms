(function($) {
    /** global: Craft */
    /** global: Garnish */
<<<<<<< HEAD
    Craft.Updater = Garnish.Base.extend({
        $graphic: null,
        $status: null,
        error: null,
        data: null,
        actionPrefix: null,

        init: function(actionPrefix) {
            this.actionPrefix = actionPrefix;
            this.$graphic = $('#graphic');
            this.$status = $('#status');
        },

        parseStatus: function(status) {
            return '<p>' +
                Craft.escapeHtml(status)
                    .replace(/\n{2,}/g, '</p><p>')
                    .replace(/\n/g, '<br>')
                    .replace(/`(.*?)`/g, '<code>$1</code>') +
                '</p>';
        },

        showStatus: function(status) {
            this.$status.html(this.parseStatus(status));
        },

        showError: function(error) {
            this.$graphic.addClass('error');
            this.showStatus(error);
        },

        showErrorDetails: function(details) {
            $('<div/>', {id: 'error', 'class': 'code', html: this.parseStatus(details)}).appendTo(this.$status);
        },

        postActionRequest: function(action) {
            var data = {
                data: this.data
            };

            Craft.postActionRequest(this.actionPrefix + '/' + action, data, $.proxy(function(response, textStatus, jqXHR) {
                if (textStatus === 'success') {
                    this.setState(response);
                } else {
                    this.handleFatalError(jqXHR);
                }
            }, this), {
                complete: $.noop
            });
        },
=======
    Craft.Updater = Garnish.Base.extend(
        {
            $graphic: null,
            $status: null,
            error: null,
            data: null,
            actionPrefix: null,

            init: function(actionPrefix) {
                this.actionPrefix = actionPrefix;
                this.$graphic = $('#graphic');
                this.$status = $('#status');
            },

            parseStatus: function(status) {
                return '<p>' +
                    Craft.escapeHtml(status)
                        .replace(/\n{2,}/g, '</p><p>')
                        .replace(/\n/g, '<br>')
                        .replace(/`(.*?)`/g, '<code>$1</code>') +
                    '</p>';
            },

            showStatus: function(status) {
                this.$status.html(this.parseStatus(status));
            },

            showError: function(error) {
                this.$graphic.addClass('error');
                this.showStatus(error);
            },

            showErrorDetails: function(details) {
                $('<div/>', {
                    id: 'error',
                    class: 'code',
                    tabindex: 0,
                    html: this.parseStatus(details),
                }).appendTo(this.$status);
            },

            postActionRequest: function(action) {
                var data = {
                    data: this.data
                };

                Craft.postActionRequest(this.actionPrefix + '/' + action, data, $.proxy(function(response, textStatus, jqXHR) {
                    if (textStatus === 'success') {
                        this.setState(response);
                    } else {
                        this.handleFatalError(jqXHR);
                    }
                }, this), {
                    complete: $.noop
                });
            },
>>>>>>> d5d6bf4f

        setState: function(state) {
            this.$graphic.removeClass('error');

            // Data probably won't be set if this is coming from an option
            if (state.data) {
                this.data = state.data;
            }

            if (state.status) {
                this.showStatus(state.status);
            } else if (state.error) {
                this.showError(state.error);
                if (state.errorDetails) {
                    this.showErrorDetails(state.errorDetails);
                }
            }

            if (state.nextAction) {
                this.postActionRequest(state.nextAction);
            } else if (state.options) {
                this.showOptions(state);
            } else if (state.finished) {
                this.onFinish(state.returnUrl);
            }
        },

        showOptions: function(state) {
            var $buttonContainer = $('<div/>', {id: 'options', 'class': 'buttons'}).appendTo(this.$status);

            for (var i = 0; i < state.options.length; i++) {
                var option = state.options[i],
                    $button = $('<a/>', {
                        'class': 'btn big',
                        text: option.label
                    }).appendTo($buttonContainer);

                if (option.submit) {
                    $button.addClass('submit');
                }

                if (option.email) {
                    $button.attr('href', this.getEmailLink(state, option));
                } else if (option.url) {
                    $button.attr('href', option.url);
                    $button.attr('target', '_blank');
                } else {
                    $button.attr('role', 'button');
                    this.addListener($button, 'click', option, 'onOptionSelect');
                }
            }
        },

        getEmailLink: function(state, option) {
            var link = 'mailto:' + option.email +
                '?subject=' + encodeURIComponent(option.subject || 'Craft update failure');

            var body = 'Describe what happened here.';
            if (state.errorDetails) {
                body += '\n\n-----------------------------------------------------------\n\n' + state.errorDetails;
            }
            link += '&body=' + encodeURIComponent(body);

            return link;
        },

        onOptionSelect: function(ev) {
            this.setState(ev.data);
        },

        onFinish: function(returnUrl) {
            this.$graphic.addClass('success');

            // Redirect in a moment
            setTimeout(function() {
                if (returnUrl) {
                    window.location = Craft.getUrl(returnUrl);
                } else {
                    window.location = Craft.getUrl('dashboard');
                }
            }, 750);
        },

        handleFatalError: function(jqXHR) {
            var details = Craft.t('app', 'Status:') + ' ' + jqXHR.statusText + '\n\n' +
                Craft.t('app', 'Response:') + ' ' + jqXHR.responseText + '\n\n';

            this.setState({
                error: Craft.t('app', 'A fatal error has occurred:'),
                errorDetails: details,
                options: [
                    {
                        label: Craft.t('app', 'Troubleshoot'),
                        url: 'https://craftcms.com/guides/failed-updates'
                    }, {
                        label: Craft.t('app', 'Send for help'),
                        email: 'support@craftcms.com'
                    }
                ]
            });

            // Tell Craft to disable maintenance mode
            Craft.postActionRequest(this.actionPrefix + '/finish', {data: this.data});
        }
    });
})(jQuery);<|MERGE_RESOLUTION|>--- conflicted
+++ resolved
@@ -1,7 +1,6 @@
 (function($) {
     /** global: Craft */
     /** global: Garnish */
-<<<<<<< HEAD
     Craft.Updater = Garnish.Base.extend({
         $graphic: null,
         $status: null,
@@ -34,7 +33,12 @@
         },
 
         showErrorDetails: function(details) {
-            $('<div/>', {id: 'error', 'class': 'code', html: this.parseStatus(details)}).appendTo(this.$status);
+            $('<div/>', {
+                id: 'error',
+                class: 'code',
+                tabindex: 0,
+                html: this.parseStatus(details),
+            }).appendTo(this.$status);
         },
 
         postActionRequest: function(action) {
@@ -52,64 +56,6 @@
                 complete: $.noop
             });
         },
-=======
-    Craft.Updater = Garnish.Base.extend(
-        {
-            $graphic: null,
-            $status: null,
-            error: null,
-            data: null,
-            actionPrefix: null,
-
-            init: function(actionPrefix) {
-                this.actionPrefix = actionPrefix;
-                this.$graphic = $('#graphic');
-                this.$status = $('#status');
-            },
-
-            parseStatus: function(status) {
-                return '<p>' +
-                    Craft.escapeHtml(status)
-                        .replace(/\n{2,}/g, '</p><p>')
-                        .replace(/\n/g, '<br>')
-                        .replace(/`(.*?)`/g, '<code>$1</code>') +
-                    '</p>';
-            },
-
-            showStatus: function(status) {
-                this.$status.html(this.parseStatus(status));
-            },
-
-            showError: function(error) {
-                this.$graphic.addClass('error');
-                this.showStatus(error);
-            },
-
-            showErrorDetails: function(details) {
-                $('<div/>', {
-                    id: 'error',
-                    class: 'code',
-                    tabindex: 0,
-                    html: this.parseStatus(details),
-                }).appendTo(this.$status);
-            },
-
-            postActionRequest: function(action) {
-                var data = {
-                    data: this.data
-                };
-
-                Craft.postActionRequest(this.actionPrefix + '/' + action, data, $.proxy(function(response, textStatus, jqXHR) {
-                    if (textStatus === 'success') {
-                        this.setState(response);
-                    } else {
-                        this.handleFatalError(jqXHR);
-                    }
-                }, this), {
-                    complete: $.noop
-                });
-            },
->>>>>>> d5d6bf4f
 
         setState: function(state) {
             this.$graphic.removeClass('error');
