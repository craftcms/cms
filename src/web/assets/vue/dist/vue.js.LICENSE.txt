--- conflicted
+++ resolved
@@ -5,11 +5,7 @@
   */
 
 /*!
-<<<<<<< HEAD
- * Vue.js v2.7.9
-=======
  * Vue.js v2.7.14
->>>>>>> 48ae5667
  * (c) 2014-2022 Evan You
  * Released under the MIT License.
  */