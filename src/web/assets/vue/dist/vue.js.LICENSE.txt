/*!
  * vue-router v3.5.4
  * (c) 2022 Evan You
  * @license MIT
  */

/*!
<<<<<<< HEAD
 * Vue.js v2.7.0
 * (c) 2014-2022 Evan You
=======
 * Vue.js v2.6.14
 * (c) 2014-2021 Evan You
>>>>>>> 814e5325
 * Released under the MIT License.
 */<|MERGE_RESOLUTION|>--- conflicted
+++ resolved
@@ -5,12 +5,7 @@
   */
 
 /*!
-<<<<<<< HEAD
- * Vue.js v2.7.0
- * (c) 2014-2022 Evan You
-=======
  * Vue.js v2.6.14
  * (c) 2014-2021 Evan You
->>>>>>> 814e5325
  * Released under the MIT License.
  */