--- conflicted
+++ resolved
@@ -1,37 +1,3 @@
-<<<<<<< HEAD
-#graphiql { width: 100%; display: -webkit-box; display: -ms-flexbox; display: flex; height: calc(100vh - 98px); min-height: 500px; -webkit-box-align: center; -ms-flex-align: center; align-items: center; -webkit-box-pack: center; -ms-flex-pack: center; justify-content: center; font-size: 14px; line-height: 20px; color: #3f4d5a; -webkit-font-smoothing: subpixel-antialiased; }
-#graphiql .graphiql-container .topBar, #graphiql .graphiql-container .docExplorerShow, #graphiql .graphiql-container .historyShow, #graphiql .graphiql-container .docExplorerWrap, #graphiql .graphiql-container .historyPaneWrap, #graphiql .graphiql-container .variable-editor-title, #graphiql .graphiql-container .footer, #graphiql .result-window .CodeMirror, #graphiql .graphiql-container .result-window .CodeMirror-gutters, #graphiql .graphiql-container .toolbar-button, #graphiql .graphiql-container .toolbar-button:active, #graphiql .graphiql-container .execute-button, #graphiql .graphiql-container .execute-button:active, #graphiql .graphiql-container .execute-options, #graphiql .graphiql-container .toolbar-menu-items, #graphiql .graphiql-container .toolbar-select-options, #graphiql .graphiql-container .execute-options > li.selected, #graphiql .graphiql-container .toolbar-menu-items > li.hover, #graphiql .graphiql-container .toolbar-menu-items > li:active, #graphiql .graphiql-container .toolbar-menu-items > li:hover, #graphiql .graphiql-container .toolbar-select-options > li.hover, #graphiql .graphiql-container .toolbar-select-options > li:active, #graphiql .graphiql-container .toolbar-select-options > li:hover, #graphiql .graphiql-container .history-contents > p:hover, #graphiql .graphiql-container .history-contents > p:active, #graphiql .CodeMirror-gutters { background: none; border: none; }
-#graphiql .graphiql-container, #graphiql .graphiql-container .editorWrap { overflow: visible; }
-#graphiql .topBarWrap { margin-bottom: 14px; }
-#graphiql .topBarWrap .topBar { padding: 13px 0; }
-#graphiql .topBarWrap .topBar .title { font-family: system-ui, BlinkMacSystemFont, -apple-system, 'Segoe UI', 'Roboto', 'Oxygen', 'Ubuntu', 'Cantarell', 'Fira Sans', 'Droid Sans', 'Helvetica Neue', sans-serif; font-size: 18px; font-weight: bold; line-height: 1.2; color: #3f4d5a; }
-body.ltr #graphiql .docExplorerShow { margin-right: -24px; }
-body.rtl #graphiql .docExplorerShow { margin-left: -24px; }
-body.ltr #graphiql .docExplorerShow { padding-right: 24px; }
-body.rtl #graphiql .docExplorerShow { padding-left: 24px; }
-#graphiql .queryWrap, #graphiql .docExplorerWrap { background: #fff; -webkit-box-shadow: 0 0 0 1px rgba(205, 216, 228, 0.25), 0 2px 12px rgba(205, 216, 228, 0.5); box-shadow: 0 0 0 1px rgba(205, 216, 228, 0.25), 0 2px 12px rgba(205, 216, 228, 0.5); border-radius: 5px; overflow: hidden; }
-#graphiql .queryWrap .CodeMirror-gutters { background: #f3f7fc; -webkit-box-shadow: inset -1px 0 0 rgba(51, 64, 77, 0.1); box-shadow: inset -1px 0 0 rgba(51, 64, 77, 0.1); }
-#graphiql .queryWrap .CodeMirror-linenumber { color: #9aa5b1; }
-#graphiql .queryWrap .variable-editor { height: 28px; }
-#graphiql .queryWrap .variable-editor .variable-editor-title { background: #f3f7fc; -webkit-box-shadow: 0 -1px 0 rgba(51, 64, 77, 0.1), 0 1px 0 rgba(51, 64, 77, 0.1); box-shadow: 0 -1px 0 rgba(51, 64, 77, 0.1), 0 1px 0 rgba(51, 64, 77, 0.1); z-index: 4; color: #9aa5b1; }
-#graphiql .graphiql-container .toolbar { margin-left: 16px; }
-#graphiql .graphiql-container .toolbar-menu.toolbar-button { display: inline-block; background-color: #cdd8e4; border-radius: 5px; padding: 7px 14px; border: none; text-align: center; white-space: nowrap; -webkit-user-select: none; -moz-user-select: none; -ms-user-select: none; user-select: none; cursor: pointer; -webkit-box-sizing: border-box; box-sizing: border-box; -webkit-appearance: none; -moz-appearance: none; appearance: none; color: #3f4d5a; height: 34px; max-width: 100%; -webkit-box-shadow: none; box-shadow: none; }
-#graphiql .graphiql-container .toolbar-menu.toolbar-button:focus, #graphiql .graphiql-container .toolbar-menu.toolbar-button:hover { background-color: #bdcbdb; }
-#graphiql .graphiql-container .toolbar-menu.toolbar-button svg { margin-left: 5px; }
-#graphiql .graphiql-container .toolbar-menu-items { min-width: 100%; margin-top: 0; z-index: 100; border-radius: 4px; padding: 0 14px; overflow: auto; background: #fff; -webkit-user-select: none; -moz-user-select: none; -ms-user-select: none; user-select: none; -webkit-box-shadow: 0 0 0 1px rgba(31, 41, 51, 0.1), 0 5px 20px rgba(31, 41, 51, 0.25); box-shadow: 0 0 0 1px rgba(31, 41, 51, 0.1), 0 5px 20px rgba(31, 41, 51, 0.25); }
-#graphiql .graphiql-container .toolbar-menu-items li { margin: 0 -14px; padding: 10px 14px; color: #3f4d5a; text-decoration: none; white-space: nowrap; text-align: left; padding-left: 24px; max-width: unset; }
-#graphiql .graphiql-container .toolbar-menu-items li:hover { color: #3f4d5a; background-color: #f3f7fc; }
-#graphiql .graphiql-container .toolbar-menu-items li.selected-schema { cursor: default; background: none; }
-#graphiql .graphiql-container .toolbar-menu-items li.selected-schema:before { font-family: 'Craft'; speak: none; -webkit-font-feature-settings: "liga", "dlig"; -ms-font-feature-settings: "liga", "dlig"; -o-font-feature-settings: "liga", "dlig"; font-feature-settings: "liga", "dlig"; text-rendering: optimizeLegibility; font-weight: normal; font-variant: normal; text-transform: none; line-height: 1; direction: ltr; -webkit-font-smoothing: antialiased; -moz-osx-font-smoothing: grayscale; display: inline-block; text-align: center; font-style: normal; vertical-align: middle; word-wrap: normal !important; -webkit-user-select: none; -moz-user-select: none; -ms-user-select: none; user-select: none; opacity: 0.8; content: 'check'; font-size: 14px; color: #9aa5b1; }
-body.ltr #graphiql .graphiql-container .toolbar-menu-items li.selected-schema:before { float: left; }
-body.rtl #graphiql .graphiql-container .toolbar-menu-items li.selected-schema:before { float: right; }
-body.ltr #graphiql .graphiql-container .toolbar-menu-items li.selected-schema:before { margin: 3px 0 0 -17px ; }
-body.rtl #graphiql .graphiql-container .toolbar-menu-items li.selected-schema:before { margin: 3px -17px 0 0 ; }
-#graphiql .graphiql-container .toolbar-menu-items li.selected-schema:hover { background-color: #fff; }
-#graphiql .graphiql-container .execute-button { background: -webkit-gradient(linear, left top, left bottom, from(#fdfdfd), to(#CFD6DC)); background: linear-gradient(#fdfdfd, #CFD6DC); border: 1px solid #CFD6DC; }
-
-/*# sourceMappingURL=graphiql.css.map */
-=======
 .graphiql-container,
 .graphiql-container button,
 .graphiql-container input {
@@ -1651,5 +1617,4 @@
           background-color: #fff; }
   #graphiql .graphiql-container .execute-button {
     background: linear-gradient(#fdfdfd, #CFD6DC);
-    border: 1px solid #CFD6DC; }
->>>>>>> 9b52f830
+    border: 1px solid #CFD6DC; }