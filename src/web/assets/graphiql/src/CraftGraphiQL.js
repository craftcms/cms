import {buildClientSchema, getIntrospectionQuery} from 'graphql';
import React from 'react';
import GraphiQL from 'graphiql';
import GraphiQLExplorer from 'graphiql-explorer';

var elem = React.createElement;

// URL updater functions

// Parse the search string to get url parameters.
var search = window.location.search;
var parameters = {};

<<<<<<< HEAD
search.substring(1).split('&').forEach(function(entry) {
=======
search
  .substr(1)
  .split('&')
  .forEach(function (entry) {
>>>>>>> c44d3bab
    var eq = entry.indexOf('=');
    if (eq >= 0) {
      parameters[decodeURIComponent(entry.slice(0, eq))] = decodeURIComponent(
        entry.slice(eq + 1)
      );
    }
  });

// if variables was provided, try to format it.
if (parameters.variables) {
  try {
    parameters.variables = JSON.stringify(
      JSON.parse(parameters.variables),
      null,
      2
    );
  } catch (e) {
    // Do nothing, we want to display the invalid JSON as a string, rather
    // than present an error.
  }
}

// Keep track of changing parameters.
function onEditQuery(newQuery) {
  parameters.query = newQuery;
}

function onEditVariables(newVariables) {
  parameters.variables = newVariables;
}

function getShareableURL() {
  const prefix = location.href.split('?')[0];
  return (
    prefix +
    '?' +
    Object.keys(parameters)
      .filter(function (key) {
        return Boolean(parameters[key]);
      })
      .map(function (key) {
        return (
          encodeURIComponent(key) + '=' + encodeURIComponent(parameters[key])
        );
      })
      .join('&')
  );
}

function setSchema(uid) {
  var pattern = /schemaUid=[a-z0-9-]+/i;
  if (location.href.match(pattern)) {
    location.href = location.href.replace(pattern, 'schemaUid=' + uid);
  } else {
    if (location.href.indexOf('?') !== -1) {
      location.href += '&schemaUid=' + uid;
    } else {
      location.href += '?schemaUid=' + uid;
    }
  }
}

// Actual React Components
class Item extends React.Component {
  render() {
    return elem(GraphiQL.MenuItem, {
      label: this.props.name,
      title: this.props.name,
      onSelect: () => {
        setSchema(this.props.uid);
      },
    });
  }
}

class SchemaSelector extends React.Component {
  render() {
    let e = elem(
      GraphiQL.Menu,
      {
        className: 'menu',
        label: this.props.selectedSchema.name,
        title: 'Select a GraphQL schema',
      },
      this.props.menuItems
    );

    return e;
  }
}

export class CraftGraphiQL extends React.Component {
  constructor(props) {
    super(props);
    // Set up references
    this.graphiql = React.createRef();
    this.explorer = React.createRef();

    const params = new URLSearchParams(window.location.search);

    // And initial state.
    this.state = {
      schema: null,
      explorerIsOpen: false,
      query: params.get('query') ?? undefined,
      loadingSchema: true,
    };
  }

  // On everything ready, make explorer update its schema, too.
  componentDidMount() {
    // Make sure we're aware of the query.
    this.state.query = this.graphiql.current.state.query;
    if (this.state.loadingSchema) {
      this.graphiql.current.setState({isWaitingForResponse: true});
    }

    parameters.query = this.graphiql.current.getQueryEditor().options.value;
    parameters.variables =
      this.graphiql.current.getVariableEditor().options.value;

    this.props
      .fetcher({
        query: getIntrospectionQuery(),
      })
      .then((result) => {
        const editor = this.graphiql.current.getQueryEditor();
        this.graphiql.current.setState({isWaitingForResponse: false});
        this.setState({
          loadingSchema: false,
          schema: buildClientSchema(result.data),
        });
      });
  }

  // Event handlers
  handleEditQuery(query) {
    // On query change, save it to state, so everyone knows about it.
    this.setState({query});
    onEditQuery(query);
  }

  handleClickPrettifyButton(event) {
    this.graphiql.current.handlePrettifyQuery();
  }

  handleClickHistoryButton(event) {
    this.graphiql.current.handleToggleHistory();
  }

  handleClickExplorerButton(event) {
    // Toggle Explorer via the state
    this.setState({
      explorerIsOpen: !this.state.explorerIsOpen,
    });
  }

  handleClickShare(event) {
    window.Craft.ui.createCopyTextPrompt({
      label: Craft.t('app', 'Share query'),
      value: getShareableURL(),
    });
  }

  // Create the schema dropdown selector
  _makeSchemaSelector(gqlSchemas, selectedSchema) {
    let menuItems = [];
    let schemaName = '';

    for (schemaName in gqlSchemas) {
      var schemaUid = gqlSchemas[schemaName];
      if (schemaName !== selectedSchema.name) {
        menuItems.push(
          elem(
            Item,
            Object.assign(
              {},
              {name: schemaName, uid: schemaUid, key: schemaUid}
            )
          )
        );
      } else {
        menuItems.push(
          elem('li', {className: 'selected-schema', key: schemaUid}, schemaName)
        );
      }
    }

    return elem(SchemaSelector, {
      menuItems: menuItems,
      selectedSchema: selectedSchema,
      key: 'schemaSelector',
    });
  }

  render() {
    let logoElement = React.createElement(
      GraphiQL.Logo,
      {},
      Craft.t('app', 'Explore the GraphQL API')
    );

    // Set up the toolbar.
    let toolbarElements = [
      elem(GraphiQL.Button, {
        onClick: this.handleClickPrettifyButton.bind(this),
        label: Craft.t('app', 'Prettify'),
        title: Craft.t('app', 'Prettify query'),
        key: 'prettify',
      }),
      elem(GraphiQL.Button, {
        onClick: this.handleClickHistoryButton.bind(this),
        label: Craft.t('app', 'History'),
        title: Craft.t('app', 'Toggle history'),
        key: 'history',
      }),
      this._makeSchemaSelector(
        this.props.gqlSchemas,
        this.props.selectedSchema
      ),
      elem(GraphiQL.Button, {
        onClick: this.handleClickExplorerButton.bind(this),
        label: Craft.t('app', 'Explorer'),
        title: Craft.t('app', 'Toggle explorer'),
        key: 'explore',
      }),
      elem(GraphiQL.Button, {
        onClick: this.handleClickShare.bind(this),
        label: Craft.t('app', 'Share'),
        title: Craft.t('app', 'Share query'),
        key: 'shareQuery',
      }),
    ];

    let toolBar = elem(GraphiQL.Toolbar, {}, toolbarElements);

    // Render explorer and GraphiQL components side-to-side.
    return elem(
      'div',
      {className: 'graphiql-container'},
      elem(GraphiQLExplorer, {
        schema: this.state.schema,
        query: this.state.query,
        onEdit: this.handleEditQuery.bind(this),
        explorerIsOpen: this.state.explorerIsOpen,
        onToggleExplorer: this.handleClickExplorerButton.bind(this),
        ref: this.explorer,
      }),
      elem(
        GraphiQL,
        {
          fetcher: this.props.fetcher,
          schema: this.state.schema,
          query: this.state.query,
          variables: parameters.variables,
          operationName: parameters.operationName,
          onEditQuery: this.handleEditQuery.bind(this),
          onEditVariables: onEditVariables,
          ref: this.graphiql,
        },
        logoElement,
        toolBar
      )
    );
  }
}

// Export the init function
export function init(fetcher, schemas, selectedSchema) {
  return elem(CraftGraphiQL, {
    fetcher: fetcher,
    gqlSchemas: schemas,
    selectedSchema: selectedSchema,
  });
}<|MERGE_RESOLUTION|>--- conflicted
+++ resolved
@@ -11,14 +11,10 @@
 var search = window.location.search;
 var parameters = {};
 
-<<<<<<< HEAD
-search.substring(1).split('&').forEach(function(entry) {
-=======
 search
-  .substr(1)
+  .substring(1)
   .split('&')
   .forEach(function (entry) {
->>>>>>> c44d3bab
     var eq = entry.indexOf('=');
     if (eq >= 0) {
       parameters[decodeURIComponent(entry.slice(0, eq))] = decodeURIComponent(
