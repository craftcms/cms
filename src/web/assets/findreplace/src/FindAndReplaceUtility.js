(function ($) {
  Craft.FindAndReplaceUtility = Garnish.Base.extend({
    $trigger: null,
    $form: null,

    init: function (formId) {
      this.$form = $('#' + formId);
      this.$trigger = $('input.submit', this.$form);
      this.$status = $('.utility-status', this.$form);

      this.addListener(this.$form, 'submit', 'onSubmit');
    },

    onSubmit: function (ev) {
      ev.preventDefault();

      if (!this.$trigger.hasClass('disabled')) {
        if (!this.progressBar) {
          this.progressBar = new Craft.ProgressBar(this.$status);
        } else {
          this.progressBar.resetProgressBar();
        }

        this.progressBar.$progressBar.removeClass('hidden');

        this.progressBar.$progressBar.velocity('stop').velocity(
          {
            opacity: 1,
          },
          {
            complete: () => {
              var postData = Garnish.getPostData(this.$form),
                params = Craft.expandPostArray(postData);

              var data = {
                params: params,
              };

<<<<<<< HEAD
              Craft.sendActionRequest('POST', params.action, {data})
                .then((response) => {
=======
              Craft.postActionRequest(
                params.action,
                data,
                (response, textStatus) => {
                  if (response && response.error) {
                    Craft.cp.displayError(response.error);
                  }

>>>>>>> 13037ee6
                  this.updateProgressBar();
                  setTimeout(this.onComplete.bind(this), 300);
                })
                .catch(({response}) => {
                  alert(response.data.message);
                });
            },
          }
        );

        if (this.$allDone) {
          this.$allDone.css('opacity', 0);
        }

        this.$trigger.addClass('disabled');
        this.$trigger.trigger('blur');
      }
    },

    updateProgressBar: function () {
      var width = 100;
      this.progressBar.setProgressPercentage(width);
    },

    onComplete: function () {
      if (!this.$allDone) {
        this.$allDone = $('<div class="alldone" data-icon="done" />').appendTo(
          this.$status
        );
        this.$allDone.css('opacity', 0);
      }

      this.progressBar.$progressBar.velocity(
        {opacity: 0},
        {
          duration: 'fast',
          complete: () => {
            this.$allDone.velocity({opacity: 1}, {duration: 'fast'});
            this.$trigger.removeClass('disabled');
            this.$trigger.trigger('focus');
          },
        }
      );

      // Just in case the tool created a new task...
      Craft.cp.trackJobProgress(false, true);
    },
  });
})(jQuery);<|MERGE_RESOLUTION|>--- conflicted
+++ resolved
@@ -36,24 +36,13 @@
                 params: params,
               };
 
-<<<<<<< HEAD
               Craft.sendActionRequest('POST', params.action, {data})
                 .then((response) => {
-=======
-              Craft.postActionRequest(
-                params.action,
-                data,
-                (response, textStatus) => {
-                  if (response && response.error) {
-                    Craft.cp.displayError(response.error);
-                  }
-
->>>>>>> 13037ee6
                   this.updateProgressBar();
                   setTimeout(this.onComplete.bind(this), 300);
                 })
                 .catch(({response}) => {
-                  alert(response.data.message);
+                  Craft.cp.displayError(response.data.message);
                 });
             },
           }
