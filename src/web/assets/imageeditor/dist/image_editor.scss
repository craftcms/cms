
/* No Scroll */

html.noscroll, html.noscroll body { overflow: hidden; height: 100%; }


/* Image Editor */

<<<<<<< HEAD
.imageeditor { background: #222; color: #fff; opacity: 1; user-select: none;}
.imageeditor.modal { border-radius: 0; }
.imageeditor.modal .body:after { display: none; }

.imageeditor .btn:not(.submit):not(.noborder) { background: #444; color: #fff; }
.imageeditor .btn:not(.submit):not(.noborder):hover { background: #3e3e3e; }

.imageeditor .icon::before { width: 24px; height:24px; margin-top: -4px; margin-left: -3px; display: inline-block; content: ' '; }
.imageeditor .icon.rotate-left::before { background: url("images/rotate-left.svg"); }
.imageeditor .icon.rotate-right::before { background-image: url("images/rotate-right.svg"); }
.imageeditor .icon.flip-vertical::before { background: url("images/flip-vertical.svg"); }
.imageeditor .icon.flip-horizontal::before { background-image: url("images/flip-horizontal.svg"); }
.imageeditor .icon.constraint::before { background-image: url("images/unconstrained.svg"); }
.imageeditor .icon.focal-point::before { background-image: url("images/focal-point.svg"); }

.imageeditor .body { display: flex; padding: 0; }
.imageeditor .body .tabs { border-right: 1px solid #000; }
.imageeditor .body .tabs ul { width:100px; }
.imageeditor .body .tabs ul li { padding: 14px; text-align: center; border-bottom:1px solid #000; }
.imageeditor .body .tabs ul li i { background-repeat: no-repeat; background-position: top center; display: block; height: 24px; }
.imageeditor .body .tabs ul li[data-view="rotate"] i { background-image: url("images/rotate-left.svg"); }
.imageeditor .body .tabs ul li[data-view="crop"] i { background-image: url("images/crop.svg"); }
.imageeditor .body .tabs ul li[data-view="filters"] i { background-image: url("images/filters.svg"); }
.imageeditor .body .tabs ul li.selected { background-color: #444; }
.imageeditor .body .tabs ul li:hover { cursor: pointer; }

.imageeditor .body .views { padding: 24px; overflow: auto; }
.imageeditor .body .views .buttons > .btn { float: none; display: block; margin: 7px 0 0 0; }

.imageeditor .body .views .filters ul { width: 100px; }
.imageeditor .body .views .filters ul li { text-align: center; margin-right: 14px; margin-bottom: 14px; }
.imageeditor .body .views .filters ul li:last-child { margin-right: 0; }
.imageeditor .body .views .filters ul li img { border: 3px solid transparent; border-radius: 4px; }
.imageeditor .body .views .filters ul li span { display: block; }
.imageeditor .body .views .filters ul li:hover { cursor: pointer; }
.imageeditor .body .views .filters ul li.selected img { border-color: #fff; }

.imageeditor .body .image-container { flex-grow: 1; display: flex; flex-direction: column; position: relative; overflow: hidden; }
.imageeditor .body .image-container .image { text-align: center; flex-grow:1; position: relative;}
.imageeditor .body .image-container .image canvas { position: absolute; top: 0; left: 0; }

.imageeditor .body .image-container .image-tools { text-align: center; }
.imageeditor .body .image-container .image-tools .straightening { max-width: 400px; display: block; margin: 0 auto; overflow: hidden; }

.imageeditor .footer { position: absolute; background: transparent; bottom: 0; left: 0; width:100%; border-top: 1px solid #000; }
=======
.modal.imageeditor { background: #222; color: #fff; opacity: 1; user-select: none;}
.modal.imageeditor.modal { border-radius: 0; }
.modal.imageeditor.modal .body:after { display: none; }

.modal.imageeditor .btn:not(.submit):not(.noborder) { background: #444; color: #fff; }
.modal.imageeditor .btn:not(.submit):not(.noborder):hover { background: #3e3e3e; }

.modal.imageeditor .icon::before { width: 24px; height:24px; margin-top: -4px; margin-left: -3px; display: inline-block; content: ' '; }
.modal.imageeditor .icon.rotate-left::before { background: url("images/rotate-left.svg"); }
.modal.imageeditor .icon.rotate-right::before { background-image: url("images/rotate-right.svg"); }
.modal.imageeditor .icon.flip-vertical::before { background: url("images/flip-vertical.svg"); }
.modal.imageeditor .icon.flip-horizontal::before { background-image: url("images/flip-horizontal.svg"); }
.modal.imageeditor .icon.unconstrained::before { background-image: url("images/unconstrained.svg"); }
.modal.imageeditor .icon.focal-point::before { background-image: url("images/focal-point.svg"); }

.modal.imageeditor .body { display: flex; padding: 0; }
.modal.imageeditor .body .tabs { border-right: 1px solid #000; }
.modal.imageeditor .body .tabs ul { width:100px; }
.modal.imageeditor .body .tabs ul li { padding: 14px; text-align: center; border-bottom:1px solid #000; }
.modal.imageeditor .body .tabs ul li i { background-repeat: no-repeat; background-position: top center; display: block; height: 24px; }
.modal.imageeditor .body .tabs ul li[data-view="rotate"] i { background-image: url("images/rotate-left.svg"); }
.modal.imageeditor .body .tabs ul li[data-view="crop"] i { background-image: url("images/crop.svg"); }
.modal.imageeditor .body .tabs ul li[data-view="filters"] i { background-image: url("images/filters.svg"); }
.modal.imageeditor .body .tabs ul li.selected { background-color: #444; }
.modal.imageeditor .body .tabs ul li:hover { cursor: pointer; }

.modal.imageeditor .body .views { padding: 24px; overflow: auto; }
.modal.imageeditor .body .views .buttons > .btn { float: none; display: block; margin: 7px 0 0 0; }

.modal.imageeditor .body .views .filters ul { width: 100px; }
.modal.imageeditor .body .views .filters ul li { text-align: center; margin-right: 14px; margin-bottom: 14px; }
.modal.imageeditor .body .views .filters ul li:last-child { margin-right: 0; }
.modal.imageeditor .body .views .filters ul li img { border: 3px solid transparent; border-radius: 4px; }
.modal.imageeditor .body .views .filters ul li span { display: block; }
.modal.imageeditor .body .views .filters ul li:hover { cursor: pointer; }
.modal.imageeditor .body .views .filters ul li.selected img { border-color: #fff; }

.modal.imageeditor .body .image-container { flex-grow: 1; display: flex; flex-direction: column; position: relative; overflow: hidden; }
.modal.imageeditor .body .image-container .image { text-align: center; flex-grow:1; position: relative;}
.modal.imageeditor .body .image-container .image canvas { position: absolute; top: 0; left: 0; }

.modal.imageeditor .body .image-container .image-tools { text-align: center; }
.modal.imageeditor .body .image-container .image-tools .straightening { max-width: 400px; display: block; margin: 0 auto; overflow: hidden; }

.modal.imageeditor .footer { position: absolute; background: transparent; bottom: 0; left: 0; width:100%; border-top: 1px solid #000; }
>>>>>>> 13a3bb9c


/* Vertical */

.vertical.imageeditor .body { flex-direction: column-reverse; }

.vertical.imageeditor .body .tabs ul { display: flex; flex-direction: row; width: 100%; border-top:1px solid #000; border-bottom:1px solid #000; }
.vertical.imageeditor .body .tabs ul li { flex-grow: 1; border: 0; border-right: 1px solid #000; padding: 7px; }

.vertical.imageeditor .body .views { width: auto; }
.vertical.imageeditor .body .views .rotate { display: flex; }
.vertical.imageeditor .body .views .rotate .buttons { margin: 0; flex: 1; }
.vertical.imageeditor .body .views .rotate .rotate-buttons { margin-right: 10px; }
.vertical.imageeditor .body .views .rotate .flip-buttons { margin-left: 10px; }

.vertical.imageeditor .body .views .filters ul { width: auto; height: 109px; overflow: auto; white-space:nowrap; margin: 0 -24px; margin-bottom: -24px; padding: 24px; text-align: center }
.vertical.imageeditor .body .views .filters ul li { display: inline-block; margin-bottom: 0; }


/* Slide Rule */

.slide-rule { position: relative; padding: 10px 0; }
.slide-rule .cursor { position: absolute; margin-left: -4px; margin-top: 4px; left: 50%; z-index: 1; width: 0; height: 0; border-left: 5px solid transparent; border-right: 5px solid transparent; border-top: 5px solid #63A6E1; }
.slide-rule .graduations { white-space:nowrap; height: 40px; position: relative; }
.slide-rule .graduations ul { position: relative; float: left; }
.slide-rule .graduations ul li { display: inline-block; font-size: 8px; position: relative; width: 10px; }
.slide-rule .graduations ul li:not(.main-graduation) { left: 1px; }
.slide-rule .graduations ul li.main-graduation:before { border-left-width: 3px; }
.slide-rule .graduations ul li.main-graduation .label { display: block; cursor: default; }
.slide-rule .graduations ul li.selected:before { border-left-color: #63A6E1; }
.slide-rule .graduations ul li:before { content: ''; position: absolute; border-left: 1px solid #fff; height: 10px; top: 0px; left: 0; }
.slide-rule .graduations ul li .label { width: 20px; position: absolute; top:10px; left: -9px; display: none; text-align: center; }
.slide-rule .value { display: none; position: absolute; bottom:0; left: 50%; z-index: 1; box-sizing: border-box; padding: 5px; width: 50px; margin-left: -25px; background: #444; }
.slide-rule .overlay {
    z-index: 2;
    position: absolute;
    top:0;
    right: 0;
    bottom: 1px;
    left: 0;
    background: rgba(34,34,34,1);
    background: -moz-linear-gradient(left, rgba(34,34,34,1) 0%, rgba(34,34,34,0) 15%, rgba(34,34,34,0) 85%, rgba(34,34,34,1) 100%);
    background: -webkit-gradient(left top, right top, color-stop(0%, rgba(34,34,34,1)), color-stop(15%, rgba(34,34,34,0)), color-stop(85%, rgba(34,34,34,0)), color-stop(100%, rgba(34,34,34,1)));
    background: -webkit-linear-gradient(left, rgba(34,34,34,1) 0%, rgba(34,34,34,0) 15%, rgba(34,34,34,0) 85%, rgba(34,34,34,1) 100%);
    background: -o-linear-gradient(left, rgba(34,34,34,1) 0%, rgba(34,34,34,0) 15%, rgba(34,34,34,0) 85%, rgba(34,34,34,1) 100%);
    background: -ms-linear-gradient(left, rgba(34,34,34,1) 0%, rgba(34,34,34,0) 15%, rgba(34,34,34,0) 85%, rgba(34,34,34,1) 100%);
    background: linear-gradient(to right, rgba(34,34,34,1) 0%, rgba(34,34,34,0) 15%, rgba(34,34,34,0) 85%, rgba(34,34,34,1) 100%);
    filter: progid:DXImageTransform.Microsoft.gradient( startColorstr='#222222', endColorstr='#222222', GradientType=1 );
}
/* Misc */

.menu.dark { background: #444; }
.menu.dark li a { color: #fff; }
.menu.dark ul li a:not(.sel):not(.disabled):hover { color: #444; }<|MERGE_RESOLUTION|>--- conflicted
+++ resolved
@@ -6,53 +6,6 @@
 
 /* Image Editor */
 
-<<<<<<< HEAD
-.imageeditor { background: #222; color: #fff; opacity: 1; user-select: none;}
-.imageeditor.modal { border-radius: 0; }
-.imageeditor.modal .body:after { display: none; }
-
-.imageeditor .btn:not(.submit):not(.noborder) { background: #444; color: #fff; }
-.imageeditor .btn:not(.submit):not(.noborder):hover { background: #3e3e3e; }
-
-.imageeditor .icon::before { width: 24px; height:24px; margin-top: -4px; margin-left: -3px; display: inline-block; content: ' '; }
-.imageeditor .icon.rotate-left::before { background: url("images/rotate-left.svg"); }
-.imageeditor .icon.rotate-right::before { background-image: url("images/rotate-right.svg"); }
-.imageeditor .icon.flip-vertical::before { background: url("images/flip-vertical.svg"); }
-.imageeditor .icon.flip-horizontal::before { background-image: url("images/flip-horizontal.svg"); }
-.imageeditor .icon.constraint::before { background-image: url("images/unconstrained.svg"); }
-.imageeditor .icon.focal-point::before { background-image: url("images/focal-point.svg"); }
-
-.imageeditor .body { display: flex; padding: 0; }
-.imageeditor .body .tabs { border-right: 1px solid #000; }
-.imageeditor .body .tabs ul { width:100px; }
-.imageeditor .body .tabs ul li { padding: 14px; text-align: center; border-bottom:1px solid #000; }
-.imageeditor .body .tabs ul li i { background-repeat: no-repeat; background-position: top center; display: block; height: 24px; }
-.imageeditor .body .tabs ul li[data-view="rotate"] i { background-image: url("images/rotate-left.svg"); }
-.imageeditor .body .tabs ul li[data-view="crop"] i { background-image: url("images/crop.svg"); }
-.imageeditor .body .tabs ul li[data-view="filters"] i { background-image: url("images/filters.svg"); }
-.imageeditor .body .tabs ul li.selected { background-color: #444; }
-.imageeditor .body .tabs ul li:hover { cursor: pointer; }
-
-.imageeditor .body .views { padding: 24px; overflow: auto; }
-.imageeditor .body .views .buttons > .btn { float: none; display: block; margin: 7px 0 0 0; }
-
-.imageeditor .body .views .filters ul { width: 100px; }
-.imageeditor .body .views .filters ul li { text-align: center; margin-right: 14px; margin-bottom: 14px; }
-.imageeditor .body .views .filters ul li:last-child { margin-right: 0; }
-.imageeditor .body .views .filters ul li img { border: 3px solid transparent; border-radius: 4px; }
-.imageeditor .body .views .filters ul li span { display: block; }
-.imageeditor .body .views .filters ul li:hover { cursor: pointer; }
-.imageeditor .body .views .filters ul li.selected img { border-color: #fff; }
-
-.imageeditor .body .image-container { flex-grow: 1; display: flex; flex-direction: column; position: relative; overflow: hidden; }
-.imageeditor .body .image-container .image { text-align: center; flex-grow:1; position: relative;}
-.imageeditor .body .image-container .image canvas { position: absolute; top: 0; left: 0; }
-
-.imageeditor .body .image-container .image-tools { text-align: center; }
-.imageeditor .body .image-container .image-tools .straightening { max-width: 400px; display: block; margin: 0 auto; overflow: hidden; }
-
-.imageeditor .footer { position: absolute; background: transparent; bottom: 0; left: 0; width:100%; border-top: 1px solid #000; }
-=======
 .modal.imageeditor { background: #222; color: #fff; opacity: 1; user-select: none;}
 .modal.imageeditor.modal { border-radius: 0; }
 .modal.imageeditor.modal .body:after { display: none; }
@@ -65,7 +18,7 @@
 .modal.imageeditor .icon.rotate-right::before { background-image: url("images/rotate-right.svg"); }
 .modal.imageeditor .icon.flip-vertical::before { background: url("images/flip-vertical.svg"); }
 .modal.imageeditor .icon.flip-horizontal::before { background-image: url("images/flip-horizontal.svg"); }
-.modal.imageeditor .icon.unconstrained::before { background-image: url("images/unconstrained.svg"); }
+.modal.imageeditor .icon.constraint::before { background-image: url("images/unconstrained.svg"); }
 .modal.imageeditor .icon.focal-point::before { background-image: url("images/focal-point.svg"); }
 
 .modal.imageeditor .body { display: flex; padding: 0; }
@@ -98,7 +51,6 @@
 .modal.imageeditor .body .image-container .image-tools .straightening { max-width: 400px; display: block; margin: 0 auto; overflow: hidden; }
 
 .modal.imageeditor .footer { position: absolute; background: transparent; bottom: 0; left: 0; width:100%; border-top: 1px solid #000; }
->>>>>>> 13a3bb9c
 
 
 /* Vertical */
