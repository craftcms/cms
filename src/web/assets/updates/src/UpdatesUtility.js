import './updates.scss';

<<<<<<< HEAD
(function($) {
    /** global: Craft */
    /** global: Garnish */
    Craft.UpdatesUtility = Garnish.Base.extend({
        $body: null,
        showUpdates: false,
        criticalUpdateAvailable: false,
        allowUpdates: null,
        installableUpdates: null,

        init: function() {
            this.$body = $('#content');

            var $graphic = $('#graphic'),
                $status = $('#status');

            this.installableUpdates = [];

            var data = {
                forceRefresh: true,
                includeDetails: true
            };

            Craft.cp.checkForUpdates(true, true, ({data}) => {
                this.allowUpdates = data.allowUpdates;

                // Craft CMS update?
                if (data.updates.cms) {
                    this.processUpdate(data.updates.cms, false);
                }

                // Plugin updates?
                if (data.updates.plugins && data.updates.plugins.length) {
                    for (var i = 0; i < data.updates.plugins.length; i++) {
                        this.processUpdate(data.updates.plugins[i], true);
                    }
                }

                if (this.showUpdates) {
                    $graphic.remove();
                    $status.remove();

                    if (this.installableUpdates.length) {
                        // Add the page title
                        var headingText = Craft.t('app', '{num, number} {num, plural, =1{Available Update} other{Available Updates}}', {
                            num: this.installableUpdates.length,
                        });

                        $('#header h1').text(headingText);
                    }

                    if (this.allowUpdates && this.installableUpdates.length > 1) {
                        this.createUpdateForm(Craft.t('app', 'Update all'), this.installableUpdates)
                            .insertAfter($('#header > .flex:last'));
                    }
                } else {
                    $graphic.removeClass('spinner').addClass('success');
                    $status.text(Craft.t('app', 'You’re all up to date!'));
                }
            });
        },

        processUpdate: function(updateInfo, isPlugin) {
            if (updateInfo.releases.length || updateInfo.abandoned) {
                this.showUpdates = true;
                var update = new Update(this, updateInfo, isPlugin);
                if (update.installable) {
                    this.installableUpdates.push(update);
                }
            }
        },

        createUpdateForm: function(label, updates) {
            var $form = $('<form/>', {
                method: 'post'
            });

            $form.append(Craft.getCsrfInput());
            $form.append($('<input/>', {
                type: 'hidden',
                name: 'action',
                value: 'updater'
            }));
            $form.append($('<input/>', {
                type: 'hidden',
                name: 'return',
                value: 'utilities/updates'
            }));

            for (var i = 0; i < updates.length; i++) {
                $form.append($('<input/>', {
                    type: 'hidden',
                    name: 'install[' + updates[i].updateInfo.handle + ']',
                    value: updates[i].updateInfo.latestVersion
                }));
                $form.append($('<input/>', {
                    type: 'hidden',
                    name: 'packageNames[' + updates[i].updateInfo.handle + ']',
                    value: updates[i].updateInfo.packageName
                }));
            }

            $form.append($('<button/>', {
                type: 'submit',
                text: label,
                class: 'btn submit'
            }));

            return $form;
=======
(function ($) {
  /** global: Craft */
  /** global: Garnish */
  Craft.UpdatesUtility = Garnish.Base.extend({
    $body: null,
    showUpdates: false,
    criticalUpdateAvailable: false,
    allowUpdates: null,
    installableUpdates: null,

    init: function () {
      this.$body = $('#content');

      var $graphic = $('#graphic'),
        $status = $('#status');

      this.installableUpdates = [];

      var data = {
        forceRefresh: true,
        includeDetails: true,
      };

      Craft.cp.checkForUpdates(true, true, (info) => {
        this.allowUpdates = info.allowUpdates;

        // Craft CMS update?
        if (info.updates.cms) {
          this.processUpdate(info.updates.cms, false);
>>>>>>> c44d3bab
        }

        // Plugin updates?
        if (info.updates.plugins && info.updates.plugins.length) {
          for (var i = 0; i < info.updates.plugins.length; i++) {
            this.processUpdate(info.updates.plugins[i], true);
          }
        }

        if (this.showUpdates) {
          $graphic.remove();
          $status.remove();

          if (this.installableUpdates.length) {
            // Add the page title
            var headingText = Craft.t(
              'app',
              '{num, number} {num, plural, =1{Available Update} other{Available Updates}}',
              {
                num: this.installableUpdates.length,
              }
            );

            $('#header h1').text(headingText);
          }

          if (this.allowUpdates && this.installableUpdates.length > 1) {
            this.createUpdateForm(
              Craft.t('app', 'Update all'),
              this.installableUpdates
            ).insertAfter($('#header > .flex:last'));
          }
        } else {
          $graphic.addClass('success');
          $status.text(Craft.t('app', 'You’re all up to date!'));
        }
      });
    },

    processUpdate: function (updateInfo, isPlugin) {
      if (updateInfo.releases.length || updateInfo.abandoned) {
        this.showUpdates = true;
        var update = new Update(this, updateInfo, isPlugin);
        if (update.installable) {
          this.installableUpdates.push(update);
        }
      }
    },

    createUpdateForm: function (label, updates) {
      var $form = $('<form/>', {
        method: 'post',
      });

      $form.append(Craft.getCsrfInput());
      $form.append(
        $('<input/>', {
          type: 'hidden',
          name: 'action',
          value: 'updater',
        })
      );
      $form.append(
        $('<input/>', {
          type: 'hidden',
          name: 'return',
          value: 'utilities/updates',
        })
      );

      for (var i = 0; i < updates.length; i++) {
        $form.append(
          $('<input/>', {
            type: 'hidden',
            name: 'install[' + updates[i].updateInfo.handle + ']',
            value: updates[i].updateInfo.latestVersion,
          })
        );
        $form.append(
          $('<input/>', {
            type: 'hidden',
            name: 'packageNames[' + updates[i].updateInfo.handle + ']',
            value: updates[i].updateInfo.packageName,
          })
        );
      }

      $form.append(
        $('<button/>', {
          type: 'submit',
          text: label,
          class: 'btn submit',
        })
      );

      return $form;
    },
  });

  var Update = Garnish.Base.extend({
    updateInfo: null,
    isPlugin: null,
    installable: false,

    $container: null,
    $header: null,
    $contents: null,
    $releaseContainer: null,
    $showAllLink: null,

    licenseHud: null,
    $licenseSubmitBtn: null,
    licenseSubmitAction: null,

    init: function (updatesPage, updateInfo, isPlugin) {
      this.updatesPage = updatesPage;
      this.updateInfo = updateInfo;
      this.isPlugin = isPlugin;
      this.installable = !!this.updateInfo.releases.length;

      this.createPane();
      this.initReleases();
      this.createHeading();
      this.createCta();

      // Is the plugin abandoned?
      if (this.updateInfo.abandoned) {
        $(
          '<blockquote class="note"><p>' +
            this.updateInfo.statusText +
            '</p></blockquote>'
        ).insertBefore(this.$releaseContainer);
      }
      // Any ineligible releases?
      else if (this.updateInfo.status !== 'eligible') {
        $(
          '<blockquote class="note ineligible"><p>' +
            this.updateInfo.statusText +
            '</p></blockquote>'
        ).insertBefore(this.$releaseContainer);

        if (
          this.updateInfo.status === 'expired' ||
          this.updateInfo.latestVersion === null
        ) {
          this.installable = false;
        }
      }
    },

    createPane: function () {
      this.$container = $('<div class="update"/>').appendTo(
        this.updatesPage.$body
      );
      this.$header = $('<div class="update-header"/>').appendTo(
        this.$container
      );
      this.$contents = $('<div class="readable"/>').appendTo(this.$container);
      this.$releaseContainer = $('<div class="releases"/>').appendTo(
        this.$contents
      );
    },

    createHeading: function () {
      $('<div class="readable left"/>')
        .appendTo(this.$header)
        .append($('<h1/>', {text: this.updateInfo.name}));
    },

    createCta: function () {
      if (
        !this.updatesPage.allowUpdates ||
        !this.updateInfo.latestVersion ||
        this.updateInfo.ctaUrl === false
      ) {
        return;
      }

      var $buttonContainer = $('<div class="buttons right"/>').appendTo(
        this.$header
      );
      if (typeof this.updateInfo.ctaUrl !== 'undefined') {
        $('<a/>', {
          class: 'btn submit',
          text: this.updateInfo.ctaText,
          href: this.updateInfo.ctaUrl,
        }).appendTo($buttonContainer);
      } else {
        this.updatesPage
          .createUpdateForm(this.updateInfo.ctaText, [this])
          .appendTo($buttonContainer);
      }
    },

    initReleases: function () {
      for (var i = 0; i < this.updateInfo.releases.length; i++) {
        new Release(this, this.updateInfo.releases[i]);
      }
    },
  });

  var Release = Garnish.Base.extend(
    {
      update: null,
      releaseInfo: null,
      notesId: null,

      $container: null,
      $headingContainer: null,

      init: function (update, releaseInfo) {
        this.update = update;
        this.releaseInfo = releaseInfo;
        this.notesId = 'notes-' + Math.floor(Math.random() * 1000000);

        this.createContainer();
        this.createHeading();

        if (this.releaseInfo.notes) {
          this.createReleaseNotes();
          new Craft.FieldToggle(this.$headingContainer);
        }
      },

      createContainer: function () {
        this.$container = $('<div class="pane release"/>').appendTo(
          this.update.$releaseContainer
        );

        if (this.releaseInfo.critical) {
          this.$container.addClass('critical');
        }
      },

      createHeading: function () {
        if (this.releaseInfo.notes) {
          this.$headingContainer = $('<a/>', {
            class: 'release-info fieldtoggle',
            'data-target': this.notesId,
          });
        } else {
          this.$headingContainer = $('<div/>', {class: 'release-info'});
        }
        this.$headingContainer.appendTo(this.$container);
        $('<h2/>', {text: this.releaseInfo.version}).appendTo(
          this.$headingContainer
        );
        if (this.releaseInfo.critical) {
          $('<strong/>', {
            class: 'critical',
            text: Craft.t('app', 'Critical'),
          }).appendTo(this.$headingContainer);
        }
        if (this.releaseInfo.date) {
          $('<span/>', {
            class: 'date',
            text: Craft.formatDate(this.releaseInfo.date),
          }).appendTo(this.$headingContainer);
        }
      },

      createReleaseNotes: function () {
        var $notes = $('<div/>', {id: this.notesId})
          .appendTo(this.$container)
          .append(
            $('<div/>', {class: 'release-notes'}).html(this.releaseInfo.notes)
          );

        // Auto-expand if this is a critical release, or there are any tips/warnings in the release notes
        if (this.releaseInfo.critical || $notes.find('blockquote').length) {
          this.$headingContainer.addClass('expanded');
        } else {
          $notes.addClass('hidden');
        }
      },
    },
    {
      maxInitialUpdateHeight: 500,
    }
  );
})(jQuery);<|MERGE_RESOLUTION|>--- conflicted
+++ resolved
@@ -1,116 +1,5 @@
 import './updates.scss';
 
-<<<<<<< HEAD
-(function($) {
-    /** global: Craft */
-    /** global: Garnish */
-    Craft.UpdatesUtility = Garnish.Base.extend({
-        $body: null,
-        showUpdates: false,
-        criticalUpdateAvailable: false,
-        allowUpdates: null,
-        installableUpdates: null,
-
-        init: function() {
-            this.$body = $('#content');
-
-            var $graphic = $('#graphic'),
-                $status = $('#status');
-
-            this.installableUpdates = [];
-
-            var data = {
-                forceRefresh: true,
-                includeDetails: true
-            };
-
-            Craft.cp.checkForUpdates(true, true, ({data}) => {
-                this.allowUpdates = data.allowUpdates;
-
-                // Craft CMS update?
-                if (data.updates.cms) {
-                    this.processUpdate(data.updates.cms, false);
-                }
-
-                // Plugin updates?
-                if (data.updates.plugins && data.updates.plugins.length) {
-                    for (var i = 0; i < data.updates.plugins.length; i++) {
-                        this.processUpdate(data.updates.plugins[i], true);
-                    }
-                }
-
-                if (this.showUpdates) {
-                    $graphic.remove();
-                    $status.remove();
-
-                    if (this.installableUpdates.length) {
-                        // Add the page title
-                        var headingText = Craft.t('app', '{num, number} {num, plural, =1{Available Update} other{Available Updates}}', {
-                            num: this.installableUpdates.length,
-                        });
-
-                        $('#header h1').text(headingText);
-                    }
-
-                    if (this.allowUpdates && this.installableUpdates.length > 1) {
-                        this.createUpdateForm(Craft.t('app', 'Update all'), this.installableUpdates)
-                            .insertAfter($('#header > .flex:last'));
-                    }
-                } else {
-                    $graphic.removeClass('spinner').addClass('success');
-                    $status.text(Craft.t('app', 'You’re all up to date!'));
-                }
-            });
-        },
-
-        processUpdate: function(updateInfo, isPlugin) {
-            if (updateInfo.releases.length || updateInfo.abandoned) {
-                this.showUpdates = true;
-                var update = new Update(this, updateInfo, isPlugin);
-                if (update.installable) {
-                    this.installableUpdates.push(update);
-                }
-            }
-        },
-
-        createUpdateForm: function(label, updates) {
-            var $form = $('<form/>', {
-                method: 'post'
-            });
-
-            $form.append(Craft.getCsrfInput());
-            $form.append($('<input/>', {
-                type: 'hidden',
-                name: 'action',
-                value: 'updater'
-            }));
-            $form.append($('<input/>', {
-                type: 'hidden',
-                name: 'return',
-                value: 'utilities/updates'
-            }));
-
-            for (var i = 0; i < updates.length; i++) {
-                $form.append($('<input/>', {
-                    type: 'hidden',
-                    name: 'install[' + updates[i].updateInfo.handle + ']',
-                    value: updates[i].updateInfo.latestVersion
-                }));
-                $form.append($('<input/>', {
-                    type: 'hidden',
-                    name: 'packageNames[' + updates[i].updateInfo.handle + ']',
-                    value: updates[i].updateInfo.packageName
-                }));
-            }
-
-            $form.append($('<button/>', {
-                type: 'submit',
-                text: label,
-                class: 'btn submit'
-            }));
-
-            return $form;
-=======
 (function ($) {
   /** global: Craft */
   /** global: Garnish */
@@ -134,19 +23,18 @@
         includeDetails: true,
       };
 
-      Craft.cp.checkForUpdates(true, true, (info) => {
-        this.allowUpdates = info.allowUpdates;
+      Craft.cp.checkForUpdates(true, true, ({data}) => {
+        this.allowUpdates = data.allowUpdates;
 
         // Craft CMS update?
-        if (info.updates.cms) {
-          this.processUpdate(info.updates.cms, false);
->>>>>>> c44d3bab
+        if (data.updates.cms) {
+          this.processUpdate(data.updates.cms, false);
         }
 
         // Plugin updates?
-        if (info.updates.plugins && info.updates.plugins.length) {
-          for (var i = 0; i < info.updates.plugins.length; i++) {
-            this.processUpdate(info.updates.plugins[i], true);
+        if (data.updates.plugins && data.updates.plugins.length) {
+          for (var i = 0; i < data.updates.plugins.length; i++) {
+            this.processUpdate(data.updates.plugins[i], true);
           }
         }
 
@@ -174,7 +62,7 @@
             ).insertAfter($('#header > .flex:last'));
           }
         } else {
-          $graphic.addClass('success');
+          $graphic.removeClass('spinner').addClass('success');
           $status.text(Craft.t('app', 'You’re all up to date!'));
         }
       });
