<template>
  <a
    :title="'Delete' | t('app')"
    v-on:click.prevent="handleClick"
    class="delete icon"
    :class="{disabled}"
    role="button"
    href="#"
  ></a>
</template>

<script>
<<<<<<< HEAD
    /* global Craft */
    export default {
        name: 'AdminTableDeleteButton',
=======
  /* global Craft */
  import axios from 'axios';
  export default {
    name: 'AdminTableDeleteButton',
>>>>>>> c44d3bab

    props: {
      actionUrl: String,
      before: Function,
      confirmationMessage: String,
      disabled: Boolean,
      failMessage: String,
      id: [Number, String],
      name: String,
      successMessage: String,
    },

    data() {
      return {};
    },

    computed: {
      success() {
        var successMessage =
          this.successMessage !== undefined
            ? Craft.t('site', this.successMessage, {name: this.name})
            : Craft.t('app', '“{name}” deleted.', {name: this.name});
        return Craft.escapeHtml(successMessage);
      },
      confirm() {
        var confirmationMessage =
          this.confirmationMessage !== undefined
            ? Craft.t('site', this.confirmationMessage, {name: this.name})
            : Craft.t('app', 'Are you sure you want to delete “{name}”?', {
                name: this.name,
              });
        return Craft.escapeHtml(confirmationMessage);
      },
      failed() {
        var failMessage =
          this.failMessage !== undefined
            ? Craft.t('site', this.failMessage, {name: this.name})
            : Craft.t('app', 'Couldn’t delete “{name}”.', {name: this.name});
        return Craft.escapeHtml(failMessage);
      },
    },

    methods: {
      confirmDelete: function () {
        return confirm(this.confirm);
      },
      handleClick() {
        let _this = this;

        if (_this.disabled) {
          return;
        }

        _this.$emit('loading');

<<<<<<< HEAD
                _this.before(_this.id).then(continueDelete => {
                    if (continueDelete && _this.confirmDelete()) {
                        Craft.sendActionRequest('POST', _this.actionUrl, {
                            data: {id: _this.id},
                        }).then(() => {
                            Craft.cp.displayNotice(_this.success);
                            _this.$emit('reload');
                        }).catch(() => {
                            Craft.cp.displayError(_this.failed);
                            _this.$emit('finishloading');
                        });
                    } else {
                        _this.$emit('finishloading');
                    }
                });
            }
        }
    }
=======
        _this.before(_this.id).then((continueDelete) => {
          console.log('continue delete', continueDelete);
          if (continueDelete && _this.confirmDelete()) {
            axios
              .post(
                Craft.getActionUrl(_this.actionUrl),
                {id: _this.id},
                {
                  headers: {
                    'X-CSRF-Token': Craft.csrfTokenValue,
                  },
                }
              )
              .then((response) => {
                if (
                  response.data &&
                  response.data.success !== undefined &&
                  response.data.success
                ) {
                  Craft.cp.displayNotice(_this.success);
                  _this.$emit('reload');
                } else {
                  Craft.cp.displayError(_this.failed);
                  _this.$emit('finishloading');
                }
              });
          } else {
            _this.$emit('finishloading');
          }
        });
      },
    },
  };
>>>>>>> c44d3bab
</script>

<style scoped></style><|MERGE_RESOLUTION|>--- conflicted
+++ resolved
@@ -10,16 +10,9 @@
 </template>
 
 <script>
-<<<<<<< HEAD
-    /* global Craft */
-    export default {
-        name: 'AdminTableDeleteButton',
-=======
   /* global Craft */
-  import axios from 'axios';
   export default {
     name: 'AdminTableDeleteButton',
->>>>>>> c44d3bab
 
     props: {
       actionUrl: String,
@@ -75,51 +68,18 @@
 
         _this.$emit('loading');
 
-<<<<<<< HEAD
-                _this.before(_this.id).then(continueDelete => {
-                    if (continueDelete && _this.confirmDelete()) {
-                        Craft.sendActionRequest('POST', _this.actionUrl, {
-                            data: {id: _this.id},
-                        }).then(() => {
-                            Craft.cp.displayNotice(_this.success);
-                            _this.$emit('reload');
-                        }).catch(() => {
-                            Craft.cp.displayError(_this.failed);
-                            _this.$emit('finishloading');
-                        });
-                    } else {
-                        _this.$emit('finishloading');
-                    }
-                });
-            }
-        }
-    }
-=======
         _this.before(_this.id).then((continueDelete) => {
-          console.log('continue delete', continueDelete);
           if (continueDelete && _this.confirmDelete()) {
-            axios
-              .post(
-                Craft.getActionUrl(_this.actionUrl),
-                {id: _this.id},
-                {
-                  headers: {
-                    'X-CSRF-Token': Craft.csrfTokenValue,
-                  },
-                }
-              )
-              .then((response) => {
-                if (
-                  response.data &&
-                  response.data.success !== undefined &&
-                  response.data.success
-                ) {
-                  Craft.cp.displayNotice(_this.success);
-                  _this.$emit('reload');
-                } else {
-                  Craft.cp.displayError(_this.failed);
-                  _this.$emit('finishloading');
-                }
+            Craft.sendActionRequest('POST', _this.actionUrl, {
+              data: {id: _this.id},
+            })
+              .then(() => {
+                Craft.cp.displayNotice(_this.success);
+                _this.$emit('reload');
+              })
+              .catch(() => {
+                Craft.cp.displayError(_this.failed);
+                _this.$emit('finishloading');
               });
           } else {
             _this.$emit('finishloading');
@@ -128,7 +88,6 @@
       },
     },
   };
->>>>>>> c44d3bab
 </script>
 
 <style scoped></style>