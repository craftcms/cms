<template>
    <div>
        <div v-show="showToolbar" class="toolbar">
            <div class="flex">

                <div v-if="showCheckboxes" class="selectallcontainer">
                    <div v-on:click="handleSelectAll" class="btn" role="checkbox" tabindex="0" aria-checked="false">
                        <div class="checkbox" :class="{ checked: checks.length && checks.length == $refs.vuetable.tableData.length, indeterminate: this.checks.length && this.checks.length != $refs.vuetable.tableData.length }"></div>
                    </div>
                </div>

                <div v-for="(action,index) in actions" :key="index" v-if="checks.length">
                    <admin-table-action-button
                        :label="action.label"
                        :icon="action.icon"
                        :action="action.action"
                        :actions="action.actions"
                        :ids="checks"
                        v-on:reload="reload"
                    >
                    </admin-table-action-button>
                </div>

                <div v-if="search && !tableData.length" class="flex-grow texticon search icon clearable">
                    <input
                        class="text fullwidth"
                        type="text"
                        autocomplete="off"
                        :placeholder="searchPlaceholder"
                        v-model="searchTerm"
                        @input="handleSearch"
                    >
                    <div class="clear hidden" title="Clear"></div>
                </div>

            </div>
        </div>

        <div v-if="this.isEmpty">
            <p>{{ emptyMsg }}</p>
        </div>
        <div class="tableview" :class="{ loading: isLoading }" v-if="!this.isEmpty">
            <div class="tablepane">
                <vuetable
                        ref="vuetable"
                        :per-page="perPage"
                        :css="tableCss"
                        :fields="fields"
                        :api-url="apiUrl"
                        :api-mode="apiUrl ? true : false"
                        :data="tableData"
                        :append-params="appendParams"
                        pagination-path="pagination"
                        @vuetable:loaded="init"
                        @vuetable:loading="loading"
                        @vuetable:pagination-data="onPaginationData"
                >
                    <template slot="checkbox" slot-scope="props">
                        <admin-table-checkbox
                            :id="props.rowData.id"
                            :checks="checks"
                            v-on:addCheck="addCheck"
                            v-on:removeCheck="removeCheck"
                        ></admin-table-checkbox>
                    </template>
                    <template slot="title" slot-scope="props">
                        <span v-if="props.rowData.status !== undefined" class="status" :class="{enabled: props.rowData.status}"></span>
                        <a class="cell-bold" v-if="props.rowData.url" :href="props.rowData.url">{{ props.rowData.title }}</a>
                        <span class="cell-bold" v-if="!props.rowData.url">{{ props.rowData.title }}</span>
                    </template>
                    <template slot="handle" slot-scope="props">
                        <code>{{ props.rowData.handle }}</code>
                    </template>
                    <template slot="menu" slot-scope="props">
                        <template v-if="props.rowData.menu.showItems">
                            <a :href="props.rowData.url">{{props.rowData.menu.label}} ({{props.rowData.menu.items.length}})</a>
                            <a class="menubtn" :title="props.rowData.menu.label"></a>
                            <div class="menu">
                                <ul>
                                    <li v-for="(item, index) in props.rowData.menu.items" :key="index">
                                        <a :href="item.url">{{item.label}}</a>
                                    </li>
                                </ul>
                            </div>
                        </template>
                        <template v-else>
                            <a :href="props.rowData.menu.url">{{props.rowData.menu.label}}</a>
                        </template>
                    </template>
<<<<<<< HEAD
                </template>
                <template slot="reorder" slot-scope="props">
                    <i class="move icon" :class="{disabled: !canReorder}" :data-id="props.rowData.id"></i>
                </template>
                <template slot="delete" slot-scope="props">
                    <admin-table-delete-button
                        :id="props.rowData.id"
                        :name="props.rowData.title"
                        :success-message="deleteSuccessMessage"
                        :confirmation-message="deleteConfirmationMessage"
                        :action-url="deleteAction"
                        :disabled="!canDelete"
                        v-on:reload="remove(props.rowIndex)"
                        v-if="props.rowData._showDelete == undefined || props.rowData._showDelete == true"
                    ></admin-table-delete-button>
                </template>
            </vuetable>
=======
                    <template slot="reorder" slot-scope="props">
                        <i class="move icon" :data-id="props.rowData.id"></i>
                    </template>
                    <template slot="delete" slot-scope="props">
                        <admin-table-delete-button
                            :id="props.rowData.id"
                            :name="props.rowData.title"
                            :success-message="deleteSuccessMessage"
                            :confirmation-message="deleteConfirmationMessage"
                            :action-url="deleteAction"
                            :disabled="canDelete"
                            v-on:reload="remove(props.rowIndex)"
                            v-if="props.rowData._showDelete == undefined || props.rowData._showDelete == true"
                        ></admin-table-delete-button>
                    </template>
                </vuetable>
            </div>
>>>>>>> 2b9c05a4
            <admin-table-pagination
                    ref="pagination"
                    @vuetable-pagination:change-page="onChangePage"
            ></admin-table-pagination>
        </div>
    </div>
</template>
<script>
    /* global Craft, Vue */
    import Vuetable from 'vuetable-2/src/components/Vuetable'
    import AdminTablePagination from './js/components/AdminTablePagination'
    import AdminTableDeleteButton from './js/components/AdminTableDeleteButton';
    import AdminTableCheckbox from './js/components/AdminTableCheckbox';
    import AdminTableActionButton from './js/components/AdminTableActionButton';
    import Sortable from 'sortablejs'
    import {debounce, map} from 'lodash'

    export default {
        components: {
            Vuetable,
            AdminTablePagination,
            AdminTableCheckbox,
            AdminTableDeleteButton,
            AdminTableActionButton
        },

        props: [
            'actions',
            'checkboxes',
            'columns',
            'container',
            'deleteAction',
            'deleteCallback',
            'deleteConfirmationMessage',
            'deleteSuccessMessage',
            'emptyMessage',
            'minItems',
            'perPage',
            'reorderAction',
            'reorderSuccessMessage',
            'reorderFailMessage',
            'search',
            'searchPlaceholder',
            'tableData',
            'tableDataEndpoint',
        ],

        data() {
            return {
                checks: [],
                currentPage: 1,
                tableClass: 'data fullwidth',
                isLoading: true,
                searchTerm: null,
                sortable: null,
                isEmpty: false,
            }
        },

        methods: {
            init() {
                let tableBody = this.$el.querySelector('.vuetable-body');
                if (this.reorderAction && tableBody) {
                    this.sortable = Sortable.create(tableBody, {
                        handle: '.move.icon',
                        onSort: this.updateSortOrder
                    })
                }
                this.isEmpty = (this.$refs.vuetable.tableData.length) ? false : true;

                this.isLoading = false;
            },

            loading() {
              this.isLoading = true;
            },

            updateSortOrder(ev) {
                let newIndex = ev.newIndex + (this.currentPage > 1 ? (this.currentPage-1) * this.perPage : 0);
                // Make the order non-zero based
                newIndex = newIndex + 1;
                let moveHandle = ev.item.querySelector('.move.icon');

                if (moveHandle) {
                    let data = {
                        id: moveHandle.dataset.id,
                        position: newIndex
                    };

                    Craft.postActionRequest(this.reorderAction, data, response => {
                        if (response && response.success) {
                            Craft.cp.displayNotice(this.reorderSuccessMessage);
                        }
                    });
                } else {
                    Craft.cp.displayError(this.reorderFailMessage);
                }
            },

            addCheck(id) {
                if (this.checks.indexOf(id) === -1) {
                    this.checks.push(id);
                }
            },

            removeCheck(id) {
                let key = this.checks.indexOf(id);
                if (key >= 0) {
                    this.checks.splice(key, 1);
                }
            },

            handleSearch: debounce(function() {
                this.reload();
            }, 350),

            handleSelectAll() {
                var tableData = this.$refs.vuetable.tableData;
                if (this.checks.length != tableData.length) {
                    tableData.forEach(row => {
                        this.addCheck(row.id);
                    });
                } else {
                    this.checks = [];
                }
            },

            deselectAll() {
                this.checks = [];
            },

            reload() {
                this.isLoading = true;
                this.deselectAll();
                this.$refs.vuetable.reload();
            },

            remove(index) {
              this.isLoading = true;

              if (this.apiUrl) {
                  this.deselectAll();
                  this.$refs.vuetable.reload();
              } else {
                  Vue.delete(this.$refs.vuetable.tableData, index);
                  this.$refs.vuetable.refresh();
              }

              if (this.deleteCallback && {}.toString.call(this.deleteCallback) === '[object Function]') {
                  this.deleteCallback();
              }

              this.isLoading = false;
            },

            onPaginationData (paginationData) {
                this.currentPage = paginationData.current_page;
                this.$refs.pagination.setPaginationData(paginationData)
                this.deselectAll();
            },

            onChangePage (page) {
                this.$refs.vuetable.changePage(page)
                this.deselectAll();
            },

        },

        computed: {
            apiUrl() {
                if (!this.tableDataEndpoint) {
                    return '';
                }

                return Craft.getActionUrl(this.tableDataEndpoint);
            },

            appendParams() {
                if (!this.searchTerm) {
                    return {};
                }

                return {
                    search: this.searchTerm
                };
            },

            canDelete() {
                return !(this.minItems && this.$refs.vuetable.tableData.length <= this.minItems)
            },

            canReorder() {
                return this.$refs.vuetable.tableData.length > 1
            },

            emptyMsg() {
                if (this.emptyMessage) {
                    return this.emptyMessage;
                }

                return Craft.t('app', 'No data available');
            },

            fields() {
                let columns = [];

                // Enable/Disable checkboxes
                if (this.showCheckboxes) {
                    columns.push({
                        name: '__slot:checkbox',
                        titleClass: 'thin',
                        dataClass: 'checkbox-cell'
                    });
                }

                let customColumns = map(this.columns, item => {
                    // Do not allow sorting for if you can manually reorder items
                    if (this.reorderAction && item.hasOwnProperty('sortField')) {
                        delete item.sortField;
                        return item;
                    }

                    return item;
                });

                columns = [...columns,...customColumns];

                if (this.reorderAction) {
                    columns.push({
                        name: '__slot:reorder',
                        title: '',
                        titleClass: 'thin'
                    });
                }

                if (this.deleteAction) {
                    columns.push({
                        name: '__slot:delete',
                        titleClass: 'thin'
                    });
                }

                return columns;
            },

            showCheckboxes() {
              return (this.actions.length && this.checkboxes);
            },

            showToolbar() {
                return (this.actions.length || (this.search && !this.tableData.length));
            },

            tableCss() {
                return {
                    tableClass: this.tableClass,
                    handleIcon: 'move icon',
                    loadingClass: 'loading'
                }
            }
        },
    }
</script>

<style lang="scss">
    .tableview td.checkbox-cell {
        padding-right: 7px;
        width: 12px !important;
        position: relative;
    }

    .tableview td.checkbox-cell .checkbox {
        position: absolute;
        top: calc(50% - 6px);
    }

    .tableview.loading {
        opacity: .3;
    }

    .tableview .cell-bold {
        font-weight: bold;
    }

    table thead th.sortable:hover {
        background-color: #f9f9f9;
    }
</style><|MERGE_RESOLUTION|>--- conflicted
+++ resolved
@@ -39,7 +39,8 @@
         <div v-if="this.isEmpty">
             <p>{{ emptyMsg }}</p>
         </div>
-        <div class="tableview" :class="{ loading: isLoading }" v-if="!this.isEmpty">
+
+        <div class="tableview" :class="{ loading: isLoading }">
             <div class="tablepane">
                 <vuetable
                         ref="vuetable"
@@ -87,27 +88,8 @@
                             <a :href="props.rowData.menu.url">{{props.rowData.menu.label}}</a>
                         </template>
                     </template>
-<<<<<<< HEAD
-                </template>
-                <template slot="reorder" slot-scope="props">
-                    <i class="move icon" :class="{disabled: !canReorder}" :data-id="props.rowData.id"></i>
-                </template>
-                <template slot="delete" slot-scope="props">
-                    <admin-table-delete-button
-                        :id="props.rowData.id"
-                        :name="props.rowData.title"
-                        :success-message="deleteSuccessMessage"
-                        :confirmation-message="deleteConfirmationMessage"
-                        :action-url="deleteAction"
-                        :disabled="!canDelete"
-                        v-on:reload="remove(props.rowIndex)"
-                        v-if="props.rowData._showDelete == undefined || props.rowData._showDelete == true"
-                    ></admin-table-delete-button>
-                </template>
-            </vuetable>
-=======
                     <template slot="reorder" slot-scope="props">
-                        <i class="move icon" :data-id="props.rowData.id"></i>
+                        <i class="move icon" :class="{disabled: !canReorder}" :data-id="props.rowData.id"></i>
                     </template>
                     <template slot="delete" slot-scope="props">
                         <admin-table-delete-button
@@ -116,14 +98,13 @@
                             :success-message="deleteSuccessMessage"
                             :confirmation-message="deleteConfirmationMessage"
                             :action-url="deleteAction"
-                            :disabled="canDelete"
+                            :disabled="!canDelete"
                             v-on:reload="remove(props.rowIndex)"
                             v-if="props.rowData._showDelete == undefined || props.rowData._showDelete == true"
                         ></admin-table-delete-button>
                     </template>
                 </vuetable>
             </div>
->>>>>>> 2b9c05a4
             <admin-table-pagination
                     ref="pagination"
                     @vuetable-pagination:change-page="onChangePage"
