--- conflicted
+++ resolved
@@ -253,199 +253,6 @@
         default: () => {
           return [];
         },
-<<<<<<< HEAD
-
-        methods: {
-            init() {
-                let tableBody = this.$el.querySelector(this.tableBodySelector);
-
-                if (this.canReorder) {
-                    this.sortable = Sortable.create(tableBody, {
-                        animation: 150,
-                        handle: '.move.icon',
-                        ghostClass: 'vue-admin-table-drag',
-                        onSort: this.handleReorder,
-                        onStart: this.startReorder,
-                        onEnd: this.endReorder,
-                    })
-                }
-                this.isEmpty = (this.$refs.vuetable.tableData.length) ? false : true;
-
-                this.$nextTick(() => {
-                    if (this.$refs.vuetable) {
-                        this.selectAll = this.$refs.vuetable.$el.querySelector('.selectallcontainer');
-                        if (this.selectAll && this.allowMultipleSelections) {
-                            this.selectAll.addEventListener('click', this.handleSelectAll);
-                        }
-                    }
-                });
-
-                if (this.tableData && this.tableData.length && !this.tableDataEndpoint) {
-                    this.$emit('data', this.tableData);
-                }
-
-                this.isLoading = false;
-
-                if (this.onLoaded instanceof Function) {
-                    this.onLoaded();
-                }
-
-                // call data load success for non-endpoint implementations
-                if (!this.tableDataEndpoint && this.onData instanceof Function) {
-                    this.onData(this.tableData);
-                }
-            },
-
-            loading(isLoading = true) {
-              this.isLoading = isLoading;
-
-              if (isLoading && this.onLoading instanceof Function) {
-                  this.onLoading();
-              }
-            },
-
-            startReorder() {
-                this.dragging = true;
-            },
-
-            endReorder() {
-                this.dragging = false;
-            },
-
-            handleReorder(ev) {
-                let elements = [...ev.target.querySelectorAll('.vue-table-move-handle')];
-
-                if (elements.length) {
-                    let ids = map(elements, element => {
-                        return element.dataset.id;
-                    });
-
-                    let data = {
-                        ids: JSON.stringify(ids),
-                        startPosition: (this.currentPage > 1 ? (this.currentPage-1) * this.perPage : 0) +1
-                    };
-
-                  Craft.sendActionRequest('POST', this.reorderAction, {data})
-                      .then((response) => {
-                          Craft.cp.displayNotice(Craft.escapeHtml(this.reorderSuccessMessage));
-                      });
-                } else {
-                    Craft.cp.displayError(Craft.escapeHtml(this.reorderFailMessage));
-                }
-            },
-
-            addCheck(id) {
-                if (this.checks.indexOf(id) === -1) {
-                    if (this.checks.length >= 1 && !this.allowMultipleSelections) {
-                        this.checks = [];
-                    }
-
-                    this.checks.push(id);
-                }
-
-                this.handleOnSelectCallback(this.checks);
-            },
-
-            removeCheck(id) {
-                let key = this.checks.indexOf(id);
-                if (key >= 0) {
-                    this.checks.splice(key, 1);
-                }
-
-                this.handleOnSelectCallback(this.checks);
-            },
-
-            handleSearch: debounce(function() {
-                if (this.$refs.vuetable) {
-                    this.$refs.vuetable.gotoPage(1);
-                }
-
-                this.reload();
-            }, 350),
-
-            handleSelectAll() {
-                var tableData = this.$refs.vuetable.tableData;
-                let tableLength = tableData.length - this.disabledCheckboxesCount;
-                if (this.checks.length != tableLength) {
-                    tableData.forEach(row => {
-                        if (this.checkboxStatus instanceof Function && this.checkboxStatus(row)) {
-                          this.addCheck(row.id);
-                        }
-                    });
-                } else {
-                    this.checks = [];
-                }
-
-                this.handleOnSelectCallback(this.checks);
-
-            },
-
-            handleDetailRow(id) {
-                this.$refs.vuetable.toggleDetailRow(id);
-            },
-
-            deselectAll() {
-                this.checks = [];
-
-                this.handleOnSelectCallback(this.checks);
-            },
-
-            reload() {
-                this.isLoading = true;
-                this.deselectAll();
-                this.$refs.vuetable.reload();
-            },
-
-            remove(index, id) {
-              this.isLoading = true;
-
-              if (this.apiUrl) {
-                  this.deselectAll();
-                  this.$refs.vuetable.reload();
-              } else {
-                  Vue.delete(this.$refs.vuetable.tableData, index);
-                  this.removeCheck(id);
-                  this.$refs.vuetable.refresh();
-              }
-
-              if (this.deleteCallback && {}.toString.call(this.deleteCallback) === '[object Function]') {
-                  this.deleteCallback(id);
-              }
-
-              this.isLoading = false;
-            },
-
-            onLoadSuccess(data) {
-                if (data && data.data && data.data.data) {
-                    let emitData = data.data.data;
-                    this.$emit('data', emitData);
-                    if (this.onData instanceof Function) {
-                        this.onData(emitData);
-                    }
-                }
-            },
-
-            onPaginationData(paginationData) {
-                this.currentPage = paginationData.current_page;
-                this.$refs.pagination.setPaginationData(paginationData)
-                this.deselectAll();
-                if (this.onPagination instanceof Function) {
-                    this.onPagination(paginationData);
-                }
-            },
-
-            onChangePage(page) {
-                this.$refs.vuetable.changePage(page)
-                this.deselectAll();
-            },
-
-            handleOnSelectCallback(checks) {
-                this.$emit('onSelect', checks);
-                if (this.onSelect instanceof Function) {
-                    this.onSelect(checks);
-                }
-            }
-=======
       },
       checkboxes: {
         type: Boolean,
@@ -534,7 +341,6 @@
         type: Array,
         default: () => {
           return [];
->>>>>>> c44d3bab
         },
       },
       tableDataEndpoint: {
@@ -657,13 +463,13 @@
                 : 0) + 1,
           };
 
-          Craft.postActionRequest(this.reorderAction, data, (response) => {
-            if (response && response.success) {
+          Craft.sendActionRequest('POST', this.reorderAction, {data}).then(
+            (response) => {
               Craft.cp.displayNotice(
                 Craft.escapeHtml(this.reorderSuccessMessage)
               );
             }
-          });
+          );
         } else {
           Craft.cp.displayError(Craft.escapeHtml(this.reorderFailMessage));
         }
@@ -749,7 +555,7 @@
           this.deleteCallback &&
           {}.toString.call(this.deleteCallback) === '[object Function]'
         ) {
-          this.deleteCallback();
+          this.deleteCallback(id);
         }
 
         this.isLoading = false;
