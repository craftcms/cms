--- conflicted
+++ resolved
@@ -34,34 +34,6 @@
 
 ### Options
 
-<<<<<<< HEAD
-| Name                      | Type     | Default                                     | Description                                                  |
-| ------------------------- | -------- | ------------------------------------------- | ------------------------------------------------------------ |
-| actions                   | Array    | `[]`                                        | Array of action options to create action buttons in the table toolbar. |
-| allowMultipleSelections | Bool | true | When using checkboxes, determines whether or not multiple selections are allowed. When set to `false` the select all checkbox is hidden. |
-| checkboxes                | Bool     | `false`                                     | Whether to show the checkbox column or not.                  |
-| checkboxStatus            | Function | `true`                                      | Callback function to determine if the row's checkbox should be disabled. [See example below](#checkboxstatus-example) |
-| columns                   | Array    | `[]`                                        | Used to define the table columns. See column definition.     |
-| container                 | String   | `null`                                      | CSS selector for which element the table should mounted on.     |
-| deleteAction              | String   | `null`                                      | The action URL used to post to for deleting an item. Enables the delete buttons when not `null`. |
-| deleteCallback            | Function | `null`                                      | Callback function after the delete action has taken place. The ID of the deleted row is passed as an argument   |
-| deleteConfirmationMessage | String   | `Are you sure you want to delete “{name}”?` | Message to be displayed in the confirmation message pop up.  |
-| deleteFailMessage | String | ` Couldn’t delete “{name}”.` | Message to be displayed as the fail error after a delete failure. |
-| deleteSuccessMessage      | String   | `“{name}” deleted.`                         | Message to be displayed as the success notice after successful deletion. |
-| emptyMessage              | String   | `No data available.`                        | Message to be displayed when there are no rows in the table data. |
-| fullPage                  | Bool     | `false`                                     | Set to this to true when the table is the only element on the template. Sets the correct styling classes. |
-| minItems                  | Int      | `null`                                      | The minimum number of items allowed in the table.            |
-| padded                   | Bool      | `false`                                     | Set this to true to add padding around the table. |
-| perPage                   | Int      | `null`                                      | Used with `tableDataEndpoint` to define the number of rows to show per page. |
-| reorderAction             | String   | `null`                                      | The action URL used to post to for reordering items. Reorder draggable handles are display when this option is provided. |
-| reorderSuccessMessage     | String   | `Items reordered`                           | Message to be displayed as the success notice after successful reorder. |
-| reorderFailMessage        | String   | `Couldn’t reorder items`                    | Message to be displayed as the fail notice after reorder failure. |
-| search                    | Bool     | `false`                                     | Whether or not to show the search field.                     |
-| searchPlaceholder         | String   | `Search`                                    | Search placeholder text.                                     |
-| buttons                   | Array    | `[]`                                        | Array of buttons to be placed in the toolbar.                                     |
-| tableData                 | Array    | `null`                                      | Array of objects used to populate the table data for data mode. |
-| tableDataEndpoint         | String   | `null`                                      | Endpoint for api mode to retrieve table data, pagination and table metadata (e.g. total count). |
-=======
 | Name                      | Type     | Default                                      | Description                                                                                                                              |
 | ------------------------- | -------- | -------------------------------------------- | ---------------------------------------------------------------------------------------------------------------------------------------- |
 | actions                   | Array    | `[]`                                         | Array of action options to create action buttons in the table toolbar.                                                                   |
@@ -73,7 +45,7 @@
 | columns                   | Array    | `[]`                                         | Used to define the table columns. See column definition.                                                                                 |
 | container                 | String   | `null`                                       | CSS selector for which element the table should mounted on.                                                                              |
 | deleteAction              | String   | `null`                                       | The action URL used to post to for deleting an item. Enables the delete buttons when not `null`.                                         |
-| deleteCallback            | Function | `null`                                       | Callback function after the delete action has taken place.                                                                               |
+| deleteCallback            | Function | `null`                                       | Callback function after the delete action has taken place. The ID of the deleted row is passed as an argument                            |
 | deleteConfirmationMessage | String   | `Are you sure you want to delete “{name}”?`  | Message to be displayed in the confirmation message pop up.                                                                              |
 | deleteFailMessage         | String   | ` Couldn’t delete “{name}”.`                 | Message to be displayed as the fail error after a delete failure.                                                                        |
 | deleteSuccessMessage      | String   | `“{name}” deleted.`                          | Message to be displayed as the success notice after successful deletion.                                                                 |
@@ -89,7 +61,6 @@
 | searchPlaceholder         | String   | `Search`                                     | Search placeholder text.                                                                                                                 |
 | tableData                 | Array    | `null`                                       | Array of objects used to populate the table data for data mode.                                                                          |
 | tableDataEndpoint         | String   | `null`                                       | Endpoint for api mode to retrieve table data, pagination and table metadata (e.g. total count).                                          |
->>>>>>> 374f6690
 
 #### `checkboxStatus` example
 
