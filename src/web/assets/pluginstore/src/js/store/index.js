<<<<<<< HEAD
import Vue from 'vue'
import Vuex from 'vuex'
import app from './modules/app'
import cart from './modules/cart'
import developerIndex from './modules/developer-index'
import pluginStore from './modules/plugin-store'
import craft from './modules/craft'
=======
import Vue from 'vue';
import Vuex from 'vuex';
import app from './modules/app';
import cart from './modules/cart';
import pluginStore from './modules/plugin-store';
import craft from './modules/craft';
>>>>>>> c44d3bab

Vue.use(Vuex);

export default new Vuex.Store({
  strict: true,
  modules: {
    app,
    cart,
<<<<<<< HEAD
    developerIndex,
    pluginStore,
    craft
  },
})
=======
    pluginStore,
    craft,
  },
});
>>>>>>> c44d3bab
<|MERGE_RESOLUTION|>--- conflicted
+++ resolved
@@ -1,19 +1,10 @@
-<<<<<<< HEAD
-import Vue from 'vue'
-import Vuex from 'vuex'
-import app from './modules/app'
-import cart from './modules/cart'
-import developerIndex from './modules/developer-index'
-import pluginStore from './modules/plugin-store'
-import craft from './modules/craft'
-=======
 import Vue from 'vue';
 import Vuex from 'vuex';
 import app from './modules/app';
 import cart from './modules/cart';
+import developerIndex from './modules/developer-index';
 import pluginStore from './modules/plugin-store';
 import craft from './modules/craft';
->>>>>>> c44d3bab
 
 Vue.use(Vuex);
 
@@ -22,15 +13,8 @@
   modules: {
     app,
     cart,
-<<<<<<< HEAD
     developerIndex,
-    pluginStore,
-    craft
-  },
-})
-=======
     pluginStore,
     craft,
   },
-});
->>>>>>> c44d3bab
+});