/**
 * State
 */
const state = {
  searchQuery: '',
  showingScreenshotModal: false,
  screenshotModalImages: null,
  screenshotModalImageKey: 0,
<<<<<<< HEAD
}
=======
};
>>>>>>> c44d3bab

/**
 * Getters
 */
const getters = {};

/**
 * Actions
 */
const actions = {};

/**
 * Mutations
 */
const mutations = {
  updateSearchQuery(state, searchQuery) {
<<<<<<< HEAD
    state.searchQuery = searchQuery
  },

  updateShowingScreenshotModal(state, show) {
    state.showingScreenshotModal = show
  },

  updateScreenshotModalImages(state, images) {
    state.screenshotModalImages = images
  },

  updateScreenshotModalImageKey(state, key) {
    state.screenshotModalImageKey = key
  },
}
=======
    state.searchQuery = searchQuery;
  },

  updateShowingScreenshotModal(state, show) {
    state.showingScreenshotModal = show;
  },

  updateScreenshotModalImages(state, images) {
    state.screenshotModalImages = images;
  },

  updateScreenshotModalImageKey(state, key) {
    state.screenshotModalImageKey = key;
  },
};
>>>>>>> c44d3bab

export default {
  namespaced: true,
  state,
  getters,
  actions,
<<<<<<< HEAD
  mutations
}
=======
  mutations,
};
>>>>>>> c44d3bab
<|MERGE_RESOLUTION|>--- conflicted
+++ resolved
@@ -6,11 +6,7 @@
   showingScreenshotModal: false,
   screenshotModalImages: null,
   screenshotModalImageKey: 0,
-<<<<<<< HEAD
-}
-=======
 };
->>>>>>> c44d3bab
 
 /**
  * Getters
@@ -27,23 +23,6 @@
  */
 const mutations = {
   updateSearchQuery(state, searchQuery) {
-<<<<<<< HEAD
-    state.searchQuery = searchQuery
-  },
-
-  updateShowingScreenshotModal(state, show) {
-    state.showingScreenshotModal = show
-  },
-
-  updateScreenshotModalImages(state, images) {
-    state.screenshotModalImages = images
-  },
-
-  updateScreenshotModalImageKey(state, key) {
-    state.screenshotModalImageKey = key
-  },
-}
-=======
     state.searchQuery = searchQuery;
   },
 
@@ -59,17 +38,11 @@
     state.screenshotModalImageKey = key;
   },
 };
->>>>>>> c44d3bab
 
 export default {
   namespaced: true,
   state,
   getters,
   actions,
-<<<<<<< HEAD
-  mutations
-}
-=======
   mutations,
-};
->>>>>>> c44d3bab
+};