<template>
  <div class="info-hud">
    <v-popover placement="right">
<<<<<<< HEAD
      <c-icon icon="info-circle" />
=======
      <icon icon="info-circle" />
>>>>>>> c44d3bab

      <template slot="popover">
        <slot></slot>
      </template>
    </v-popover>
  </div>
</template>

<script>
<<<<<<< HEAD
import Vue from 'vue'
import VTooltip from 'v-tooltip'

Vue.use(VTooltip)
VTooltip.options.autoHide = false

export default {}
</script>

<style lang="scss">
@import "@craftcms/sass/mixins";

.info-hud {
  @apply tw-inline-block;

  .v-popover {
    @apply tw-text-gray-400;
    display: inline-block;
    line-height: 0;

    &:hover, &.open {
      @apply tw-cursor-pointer tw-text-blue-600;
=======
  import Vue from 'vue';
  import VTooltip from 'v-tooltip';

  Vue.use(VTooltip);
  VTooltip.options.autoHide = false;

  export default {};
</script>

<style lang="scss">
  @import '../../../../../../../packages/craftcms-sass/mixins';

  .info-hud {
    @apply .inline-block;

    .v-popover {
      @apply .text-grey;
      display: inline-block;
      line-height: 0;

      &:hover,
      &.open {
        @apply .cursor-pointer .text-blue;
      }

      & > span {
        outline: none;
      }
>>>>>>> c44d3bab
    }
  }

<<<<<<< HEAD
    & > span {
      outline: none;
    }
  }
}

.tooltip {
  max-width: 250px;
}
=======
  .tooltip {
    max-width: 250px;
  }
>>>>>>> c44d3bab
</style><|MERGE_RESOLUTION|>--- conflicted
+++ resolved
@@ -1,11 +1,7 @@
 <template>
   <div class="info-hud">
     <v-popover placement="right">
-<<<<<<< HEAD
       <c-icon icon="info-circle" />
-=======
-      <icon icon="info-circle" />
->>>>>>> c44d3bab
 
       <template slot="popover">
         <slot></slot>
@@ -15,30 +11,6 @@
 </template>
 
 <script>
-<<<<<<< HEAD
-import Vue from 'vue'
-import VTooltip from 'v-tooltip'
-
-Vue.use(VTooltip)
-VTooltip.options.autoHide = false
-
-export default {}
-</script>
-
-<style lang="scss">
-@import "@craftcms/sass/mixins";
-
-.info-hud {
-  @apply tw-inline-block;
-
-  .v-popover {
-    @apply tw-text-gray-400;
-    display: inline-block;
-    line-height: 0;
-
-    &:hover, &.open {
-      @apply tw-cursor-pointer tw-text-blue-600;
-=======
   import Vue from 'vue';
   import VTooltip from 'v-tooltip';
 
@@ -49,41 +21,28 @@
 </script>
 
 <style lang="scss">
-  @import '../../../../../../../packages/craftcms-sass/mixins';
+  @import '@craftcms/sass/mixins';
 
   .info-hud {
-    @apply .inline-block;
+    @apply tw-inline-block;
 
     .v-popover {
-      @apply .text-grey;
+      @apply tw-text-gray-400;
       display: inline-block;
       line-height: 0;
 
       &:hover,
       &.open {
-        @apply .cursor-pointer .text-blue;
+        @apply tw-cursor-pointer tw-text-blue-600;
       }
 
       & > span {
         outline: none;
       }
->>>>>>> c44d3bab
     }
   }
 
-<<<<<<< HEAD
-    & > span {
-      outline: none;
-    }
-  }
-}
-
-.tooltip {
-  max-width: 250px;
-}
-=======
   .tooltip {
     max-width: 250px;
   }
->>>>>>> c44d3bab
 </style>