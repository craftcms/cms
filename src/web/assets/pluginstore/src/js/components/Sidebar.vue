--- conflicted
+++ resolved
@@ -1,81 +1,21 @@
 <template>
   <div class="ps-sidebar">
-<<<<<<< HEAD
     <plugin-search />
     <category-selector />
     <nav-items class="tw-hidden lg:tw-block" />
-=======
-    <plugin-search></plugin-search>
-
-    <category-selector></category-selector>
-
-    <ul class="categories">
-      <li v-if="CraftEdition < CraftPro || licensedEdition < CraftPro">
-        <router-link to="/upgrade-craft">
-          <img
-            src="data:image/svg+xml;base64,PHN2ZyB4bWxucz0iaHR0cDovL3d3dy53My5vcmcvMjAwMC9zdmciIHdpZHRoPSIxMDAiIGhlaWdodD0iMTAwIiB2aWV3Qm94PSIwIDAgMTAwIDEwMCI+CiAgPGcgZmlsbD0ibm9uZSI+CiAgICA8cmVjdCB3aWR0aD0iNDAuOTA5IiBoZWlnaHQ9IjQwLjkwOSIgeD0iMjkuNTQ1IiB5PSIyOS41NDUiIGZpbGw9IiNGRkYiLz4KICAgIDxwYXRoIGZpbGw9IiNFNTQyMkIiIGQ9Ik04OS40NzM2ODQyLDAgTDEwLjUyNjMxNTgsMCBDNC42NzgzNjI1NywwIDAsNC42NzgzNjI1NyAwLDEwLjUyNjMxNTggTDAsODkuNDczNjg0MiBDMCw5NS4zMjE2Mzc0IDQuNjc4MzYyNTcsMTAwIDEwLjUyNjMxNTgsMTAwIEw4OS40NzM2ODQyLDEwMCBDOTUuMjA0Njc4NCwxMDAgMTAwLDk1LjMyMTYzNzQgMTAwLDg5LjQ3MzY4NDIgTDEwMCwxMC41MjYzMTU4IEMxMDAsNC42NzgzNjI1NyA5NS4zMjE2Mzc0LDAgODkuNDczNjg0MiwwIE02MCw1Ni42MDgxODcxIEw2NC42NzgzNjI2LDYxLjk4ODMwNDEgQzU5Ljc2NjA4MTksNjUuOTY0OTEyMyA1NC4xNTIwNDY4LDY4LjE4NzEzNDUgNDguNTM4MDExNyw2OC4xODcxMzQ1IEMzNy40MjY5MDA2LDY4LjE4NzEzNDUgMzAuNDA5MzU2Nyw2MC44MTg3MTM1IDMyLjA0Njc4MzYsNTAuNDA5MzU2NyBDMzMuNjg0MjEwNSw0MCA0My4xNTc4OTQ3LDMyLjYzMTU3ODkgNTQuMjY5MDA1OCwzMi42MzE1Nzg5IEM1OS42NDkxMjI4LDMyLjYzMTU3ODkgNjQuNjc4MzYyNiwzNC43MzY4NDIxIDY4LjE4NzEzNDUsMzguNTk2NDkxMiBMNjEuNjM3NDI2OSw0My45NzY2MDgyIEM1OS43NjYwODE5LDQxLjUyMDQ2NzggNTYuNjA4MTg3MSwzOS44ODMwNDA5IDUzLjA5OTQxNTIsMzkuODgzMDQwOSBDNDYuNDMyNzQ4NSwzOS44ODMwNDA5IDQxLjI4NjU0OTcsNDQuMjEwNTI2MyA0MC4yMzM5MTgxLDUwLjQwOTM1NjcgQzM5LjI5ODI0NTYsNTYuNjA4MTg3MSA0My4wNDA5MzU3LDYwLjkzNTY3MjUgNDkuODI0NTYxNCw2MC45MzU2NzI1IEM1My4wOTk0MTUyLDYwLjkzNTY3MjUgNTYuNjA4MTg3MSw1OS42NDkxMjI4IDYwLDU2LjYwODE4NzEgWiIvPgogIDwvZz4KPC9zdmc+Cg=="
-          />
-          {{ 'Upgrade Craft CMS' | t('app') }}
-        </router-link>
-      </li>
-      <li v-for="category in categories" :key="category.id">
-        <router-link :to="'/categories/' + category.id">
-          <img :src="category.iconUrl" />
-          {{ category.title }}
-        </router-link>
-      </li>
-    </ul>
->>>>>>> c44d3bab
   </div>
 </template>
 
 <script>
-<<<<<<< HEAD
-import CategorySelector from './CategorySelector'
-import PluginSearch from './PluginSearch'
-import NavItems from './NavItems';
-
-export default {
-  components: {
-    NavItems,
-    CategorySelector,
-    PluginSearch,
-  },
-}
-</script>
-=======
-  import {mapState} from 'vuex';
   import CategorySelector from './CategorySelector';
   import PluginSearch from './PluginSearch';
+  import NavItems from './NavItems';
 
   export default {
     components: {
+      NavItems,
       CategorySelector,
       PluginSearch,
     },
-
-    computed: {
-      ...mapState({
-        categories: (state) => state.pluginStore.categories,
-        CraftEdition: (state) => state.craft.CraftEdition,
-        CraftPro: (state) => state.craft.CraftPro,
-        licensedEdition: (state) => state.craft.licensedEdition,
-      }),
-    },
   };
-</script>
-
-<style lang="scss" scoped>
-  @import '../../sass/variables';
-
-  ul.categories {
-    @apply .hidden;
-  }
-
-  @media only screen and (min-width: 975px) {
-    ul.categories {
-      @apply .block;
-    }
-  }
-</style>
->>>>>>> c44d3bab
+</script>