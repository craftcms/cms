<template>
  <div ref="sortMenuBtn">
<<<<<<< HEAD
    <div
      class="btn menubtn sortmenubtn"
      :data-icon="value.direction">{{ menuLabel }}
    </div>
    <div class="menu">
      <ul class="padded sort-attributes">
        <li
          v-for="(label, key) in attributes"
          :key="key"><a
          @click="selectAttribute(key)"
          :class="{sel: value.attribute == key}">{{ label }}</a></li>
      </ul>
      <hr>
      <ul class="padded sort-directions">
        <li
          v-for="(label, key) in directions"
          :key="key"><a
          @click="selectDirection(key)"
          :class="{sel: value.direction == key}">{{ label }}</a></li>
=======
    <div class="btn menubtn sortmenubtn" :data-icon="value.direction">
      {{ menuLabel }}
    </div>
    <div class="menu">
      <ul class="padded sort-attributes">
        <li v-for="(label, key) in attributes" :key="key">
          <a
            @click="selectAttribute(key)"
            :class="{sel: value.attribute == key}"
            >{{ label }}</a
          >
        </li>
      </ul>
      <hr />
      <ul class="padded sort-directions">
        <li v-for="(label, key) in directions" :key="key">
          <a
            @click="selectDirection(key)"
            :class="{sel: value.direction == key}"
            >{{ label }}</a
          >
        </li>
>>>>>>> c44d3bab
      </ul>
    </div>
  </div>
</template>

<script>
<<<<<<< HEAD
/* global Craft */
import {mapState} from 'vuex'

export default {
  props: ['attributes', 'value'],

  data() {
    return {
      defaultDirection: 'asc',
      directions: {},
    }
  },

  computed: {
    ...mapState({
      sortOptions: state => state.pluginStore.sortOptions,
    }),

    menuLabel() {
      if (this.attributes) {
        return this.attributes[this.value.attribute]
      }

      return null
    }
  },

  methods: {
    selectAttribute(attribute) {
      const direction = this.sortOptions[attribute] ? this.sortOptions[attribute] : this.value.direction

      this.$emit('update:value', {attribute, direction})
    },

    selectDirection(direction) {
      this.$emit('update:value', {attribute: this.value.attribute, direction: direction})
    }
  },

  mounted() {
    this.directions = {
      asc: this.$options.filters.t("Ascending", 'app'),
      desc: this.$options.filters.t("Descending", 'app'),
    }

    this.$nextTick(() => {
      if (!this.value.direction) {
        this.$emit('update:value', {
          attribute: this.value.attribute,
          direction: this.defaultDirection
        })
      }

      Craft.initUiElements(this.$refs.sortMenuBtn)
    })
  },
}
=======
  /* global Craft */
  import {mapState} from 'vuex';

  export default {
    props: ['attributes', 'value'],

    data() {
      return {
        defaultDirection: 'asc',
        directions: {},
      };
    },

    computed: {
      ...mapState({
        sortOptions: (state) => state.pluginStore.sortOptions,
      }),

      menuLabel() {
        if (this.attributes) {
          return this.attributes[this.value.attribute];
        }

        return null;
      },
    },

    methods: {
      selectAttribute(attribute) {
        const direction = this.sortOptions[attribute]
          ? this.sortOptions[attribute]
          : this.value.direction;

        this.$emit('update:value', {attribute, direction});
      },

      selectDirection(direction) {
        this.$emit('update:value', {
          attribute: this.value.attribute,
          direction: direction,
        });
      },
    },

    mounted() {
      this.directions = {
        asc: this.$options.filters.t('Ascending', 'app'),
        desc: this.$options.filters.t('Descending', 'app'),
      };

      this.$nextTick(() => {
        if (!this.value.direction) {
          this.$emit('update:value', {
            attribute: this.value.attribute,
            direction: this.defaultDirection,
          });
        }

        Craft.initUiElements(this.$refs.sortMenuBtn);
      });
    },
  };
>>>>>>> c44d3bab
</script><|MERGE_RESOLUTION|>--- conflicted
+++ resolved
@@ -1,26 +1,5 @@
 <template>
   <div ref="sortMenuBtn">
-<<<<<<< HEAD
-    <div
-      class="btn menubtn sortmenubtn"
-      :data-icon="value.direction">{{ menuLabel }}
-    </div>
-    <div class="menu">
-      <ul class="padded sort-attributes">
-        <li
-          v-for="(label, key) in attributes"
-          :key="key"><a
-          @click="selectAttribute(key)"
-          :class="{sel: value.attribute == key}">{{ label }}</a></li>
-      </ul>
-      <hr>
-      <ul class="padded sort-directions">
-        <li
-          v-for="(label, key) in directions"
-          :key="key"><a
-          @click="selectDirection(key)"
-          :class="{sel: value.direction == key}">{{ label }}</a></li>
-=======
     <div class="btn menubtn sortmenubtn" :data-icon="value.direction">
       {{ menuLabel }}
     </div>
@@ -43,72 +22,12 @@
             >{{ label }}</a
           >
         </li>
->>>>>>> c44d3bab
       </ul>
     </div>
   </div>
 </template>
 
 <script>
-<<<<<<< HEAD
-/* global Craft */
-import {mapState} from 'vuex'
-
-export default {
-  props: ['attributes', 'value'],
-
-  data() {
-    return {
-      defaultDirection: 'asc',
-      directions: {},
-    }
-  },
-
-  computed: {
-    ...mapState({
-      sortOptions: state => state.pluginStore.sortOptions,
-    }),
-
-    menuLabel() {
-      if (this.attributes) {
-        return this.attributes[this.value.attribute]
-      }
-
-      return null
-    }
-  },
-
-  methods: {
-    selectAttribute(attribute) {
-      const direction = this.sortOptions[attribute] ? this.sortOptions[attribute] : this.value.direction
-
-      this.$emit('update:value', {attribute, direction})
-    },
-
-    selectDirection(direction) {
-      this.$emit('update:value', {attribute: this.value.attribute, direction: direction})
-    }
-  },
-
-  mounted() {
-    this.directions = {
-      asc: this.$options.filters.t("Ascending", 'app'),
-      desc: this.$options.filters.t("Descending", 'app'),
-    }
-
-    this.$nextTick(() => {
-      if (!this.value.direction) {
-        this.$emit('update:value', {
-          attribute: this.value.attribute,
-          direction: this.defaultDirection
-        })
-      }
-
-      Craft.initUiElements(this.$refs.sortMenuBtn)
-    })
-  },
-}
-=======
   /* global Craft */
   import {mapState} from 'vuex';
 
@@ -171,5 +90,4 @@
       });
     },
   };
->>>>>>> c44d3bab
 </script>