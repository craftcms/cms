<template>
<<<<<<< HEAD
  <div
    class="cms-editions"
    :class="{
      'tw-py-6': true,
      'md:tw-flex md:tw--mx-4 md:tw-justify-center': true,
    }"
  >
    <cms-edition
      class="md:tw-flex-1 md:tw-mx-4 md:tw-max-w-xs"
      v-for="(edition, key) in cmsEditions"
      :edition="edition"
      :key="key"></cms-edition>
=======
  <div class="cms-editions">
    <cms-edition
      v-for="(edition, key) in cmsEditions"
      :edition="edition"
      :key="key"
    ></cms-edition>
>>>>>>> c44d3bab
  </div>
</template>

<script>
<<<<<<< HEAD
import {mapState} from 'vuex'
import CmsEdition from './CmsEdition'

export default {
  components: {
    CmsEdition,
  },

  data() {
    return {
      loading: false,
    }
  },

  computed: {
    ...mapState({
      cmsEditions: state => state.pluginStore.cmsEditions,
    }),
  },

  beforeDestroy() {
    this.$store.dispatch('pluginStore/cancelRequests')
  }
}
</script>
=======
  import {mapState} from 'vuex';
  import CmsEdition from './CmsEdition';

  export default {
    components: {
      CmsEdition,
    },

    data() {
      return {
        loading: false,
      };
    },

    computed: {
      ...mapState({
        cmsEditions: (state) => state.pluginStore.cmsEditions,
      }),
    },

    beforeDestroy() {
      this.$store.dispatch('pluginStore/cancelRequests');
    },
  };
</script>

<style lang="scss">
  .cms-editions {
    @apply .py-6;

    .cms-editions-edition {
      &:not(:last-child) {
        @apply .mb-6;
      }
    }
  }

  @media (min-width: 992px) {
    .cms-editions {
      @apply .flex .-mx-4 .justify-center;

      .cms-editions-edition {
        @apply .w-1/3 .mx-4;

        &:not(:last-child) {
          @apply .mb-0;
        }
      }
    }
  }
</style>
>>>>>>> c44d3bab
<|MERGE_RESOLUTION|>--- conflicted
+++ resolved
@@ -1,5 +1,4 @@
 <template>
-<<<<<<< HEAD
   <div
     class="cms-editions"
     :class="{
@@ -11,46 +10,12 @@
       class="md:tw-flex-1 md:tw-mx-4 md:tw-max-w-xs"
       v-for="(edition, key) in cmsEditions"
       :edition="edition"
-      :key="key"></cms-edition>
-=======
-  <div class="cms-editions">
-    <cms-edition
-      v-for="(edition, key) in cmsEditions"
-      :edition="edition"
       :key="key"
     ></cms-edition>
->>>>>>> c44d3bab
   </div>
 </template>
 
 <script>
-<<<<<<< HEAD
-import {mapState} from 'vuex'
-import CmsEdition from './CmsEdition'
-
-export default {
-  components: {
-    CmsEdition,
-  },
-
-  data() {
-    return {
-      loading: false,
-    }
-  },
-
-  computed: {
-    ...mapState({
-      cmsEditions: state => state.pluginStore.cmsEditions,
-    }),
-  },
-
-  beforeDestroy() {
-    this.$store.dispatch('pluginStore/cancelRequests')
-  }
-}
-</script>
-=======
   import {mapState} from 'vuex';
   import CmsEdition from './CmsEdition';
 
@@ -75,31 +40,4 @@
       this.$store.dispatch('pluginStore/cancelRequests');
     },
   };
-</script>
-
-<style lang="scss">
-  .cms-editions {
-    @apply .py-6;
-
-    .cms-editions-edition {
-      &:not(:last-child) {
-        @apply .mb-6;
-      }
-    }
-  }
-
-  @media (min-width: 992px) {
-    .cms-editions {
-      @apply .flex .-mx-4 .justify-center;
-
-      .cms-editions-edition {
-        @apply .w-1/3 .mx-4;
-
-        &:not(:last-child) {
-          @apply .mb-0;
-        }
-      }
-    }
-  }
-</style>
->>>>>>> c44d3bab
+</script>