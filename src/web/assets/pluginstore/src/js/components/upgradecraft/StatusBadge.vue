<template>
  <div class="cms-edition-status-badge">
    <template v-if="CraftEdition == edition">
      <template v-if="licensedEdition >= edition">
        <license-status
          status="installed"
<<<<<<< HEAD
          :description="'Installed'|t('app')"></license-status>
=======
          :description="'Installed' | t('app')"
        ></license-status>
>>>>>>> c44d3bab
      </template>
      <template v-else>
        <license-status
          status="installed"
<<<<<<< HEAD
          :description="'Installed as a trial'|t('app')"></license-status>
=======
          :description="'Installed as a trial' | t('app')"
        ></license-status>
>>>>>>> c44d3bab
      </template>
    </template>

    <template v-else-if="licensedEdition == edition">
      <license-status
        status="licensed"
<<<<<<< HEAD
        :description="'Licensed'|t('app')"></license-status>
=======
        :description="'Licensed' | t('app')"
      ></license-status>
>>>>>>> c44d3bab
    </template>
  </div>
</template>

<script>
<<<<<<< HEAD
import {mapState} from 'vuex'
import LicenseStatus from '../LicenseStatus'

export default {
  props: ['edition'],

  components: {
    LicenseStatus
  },

  computed: {
    ...mapState({
      CraftEdition: state => state.craft.CraftEdition,
      licensedEdition: state => state.craft.licensedEdition,
    }),
  }
}
=======
  import {mapState} from 'vuex';
  import LicenseStatus from '../LicenseStatus';

  export default {
    props: ['edition'],

    components: {
      LicenseStatus,
    },

    computed: {
      ...mapState({
        CraftEdition: (state) => state.craft.CraftEdition,
        licensedEdition: (state) => state.craft.licensedEdition,
      }),
    },
  };
>>>>>>> c44d3bab
</script><|MERGE_RESOLUTION|>--- conflicted
+++ resolved
@@ -4,58 +4,27 @@
       <template v-if="licensedEdition >= edition">
         <license-status
           status="installed"
-<<<<<<< HEAD
-          :description="'Installed'|t('app')"></license-status>
-=======
           :description="'Installed' | t('app')"
         ></license-status>
->>>>>>> c44d3bab
       </template>
       <template v-else>
         <license-status
           status="installed"
-<<<<<<< HEAD
-          :description="'Installed as a trial'|t('app')"></license-status>
-=======
           :description="'Installed as a trial' | t('app')"
         ></license-status>
->>>>>>> c44d3bab
       </template>
     </template>
 
     <template v-else-if="licensedEdition == edition">
       <license-status
         status="licensed"
-<<<<<<< HEAD
-        :description="'Licensed'|t('app')"></license-status>
-=======
         :description="'Licensed' | t('app')"
       ></license-status>
->>>>>>> c44d3bab
     </template>
   </div>
 </template>
 
 <script>
-<<<<<<< HEAD
-import {mapState} from 'vuex'
-import LicenseStatus from '../LicenseStatus'
-
-export default {
-  props: ['edition'],
-
-  components: {
-    LicenseStatus
-  },
-
-  computed: {
-    ...mapState({
-      CraftEdition: state => state.craft.CraftEdition,
-      licensedEdition: state => state.craft.licensedEdition,
-    }),
-  }
-}
-=======
   import {mapState} from 'vuex';
   import LicenseStatus from '../LicenseStatus';
 
@@ -73,5 +42,4 @@
       }),
     },
   };
->>>>>>> c44d3bab
 </script>