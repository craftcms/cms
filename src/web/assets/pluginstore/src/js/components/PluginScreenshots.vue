--- conflicted
+++ resolved
@@ -1,60 +1,40 @@
 <template>
-<<<<<<< HEAD
-  <div class="tw-overflow-x-auto tw-w-full tw-flex tw-gap-6 tw-snap-x tw-snap-mandatory tw-pb-8">
+  <div
+    class="tw-overflow-x-auto tw-w-full tw-flex tw-gap-6 tw-snap-x tw-snap-mandatory tw-pb-8"
+  >
     <a
       v-for="(image, key) in thumbnails"
       :key="key"
       class="tw-shrink-0 tw-snap-start tw-w-64 tw-aspect-[4/3]"
       @click.prevent="zoomImage(key)"
     >
-      <div class="tw-flex tw-justify-center tw-items-center tw-w-full tw-h-full">
+      <div
+        class="tw-flex tw-justify-center tw-items-center tw-w-full tw-h-full"
+      >
         <img
-          :alt="'Plugin screenshot thumbnail ' + (key + 1) + '/' + thumbnails.length"
+          :alt="
+            'Plugin screenshot thumbnail ' + (key + 1) + '/' + thumbnails.length
+          "
           class="tw-rounded-md tw-max-w-full tw-max-h-full"
           :src="image"
-        >
+        />
       </div>
-=======
-  <div class="screenshots">
-    <a
-      class="screenshot"
-      v-for="(image, key) in images"
-      @click="zoomImage(key)"
-      :key="key"
-    >
-      <img :src="image" />
->>>>>>> c44d3bab
     </a>
   </div>
 </template>
 
 <script>
-<<<<<<< HEAD
-export default {
-  props: {
-    thumbnails: {
-      type: Array,
-      required: true,
+  export default {
+    props: {
+      thumbnails: {
+        type: Array,
+        required: true,
+      },
+      images: {
+        type: Array,
+        required: true,
+      },
     },
-    images: {
-      type: Array,
-      required: true,
-    },
-  },
-
-
-  methods: {
-    zoomImage(key) {
-      this.$store.commit('app/updateScreenshotModalImages', this.images)
-      this.$store.commit('app/updateShowingScreenshotModal', true)
-      this.$store.commit('app/updateScreenshotModalImageKey', key)
-    }
-  }
-}
-</script>
-=======
-  export default {
-    props: ['images'],
 
     methods: {
       zoomImage(key) {
@@ -64,37 +44,4 @@
       },
     },
   };
-</script>
-
-<style lang="scss">
-  .screenshots {
-    @apply .overflow-auto .flex .-mx-4;
-    -webkit-overflow-scrolling: touch;
-
-    .screenshot {
-      @apply .px-4 .flex-no-shrink .flex-no-grow;
-      flex-basis: 90%;
-
-      img {
-        @apply .rounded;
-      }
-    }
-  }
-
-  @media (min-width: 672px) {
-    .screenshots {
-      .screenshot {
-        flex-basis: 45%;
-      }
-    }
-  }
-
-  @media only screen and (min-width: 1400px) {
-    .screenshots {
-      .screenshot {
-        flex-basis: 31%;
-      }
-    }
-  }
-</style>
->>>>>>> c44d3bab
+</script>