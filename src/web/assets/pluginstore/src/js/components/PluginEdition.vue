<template>
<<<<<<< HEAD
  <div
    class="plugin-editions-edition"
    :class="{
      'tw-border tw-border-gray-200 tw-border-solid tw-rounded-md tw-flex tw-flex-col': true,
      'tw-p-8 tw-text-center': context !== 'meta',
      'tw-p-4': context === 'meta'
    }"
  >
    <div class="description tw-flex-1">
=======
  <div class="plugin-editions-edition">
    <div class="description">
>>>>>>> c44d3bab
      <edition-badge
        v-if="plugin.editions.length > 1"
        :name="edition.name"
        block
<<<<<<< HEAD
        big></edition-badge>
      <div
        class="price tw-font-bold"
        :class="{
          'tw-my-8 tw-text-3xl': context !== 'meta',
          'tw-mb-4 tw-text-2xl': context === 'meta'
        }"
      >
        <template v-if="!isPluginEditionFree(edition)">
          <template v-if="licensedEdition && licensedEdition.handle !== edition.handle && licensedEdition.price > 0 && licenseValidOrAstray">
            <del>{{ edition.price|currency }}</del>
            {{ (edition.price - licensedEdition.price)|currency }}
          </template>
          <template v-else>
            {{ edition.price|currency }}
          </template>
        </template>
        <template v-else>
          {{ "Free"|t('app') }}
        </template>
      </div>
      <p
        v-if="!isPluginEditionFree(edition)"
        class="tw--mt-8 tw-text-gray-700"
        :class="{
          'tw-py-6': context !== 'meta',
          'tw-pt-6 tw-pb-2': context === 'meta'
        }"
      >
        {{ "Price includes 1 year of updates."|t('app') }}
        {{
          "{renewalPrice}/year per site for updates after that."|t('app', {renewalPrice: $options.filters.currency(edition.renewalPrice)})
=======
        big
      ></edition-badge>
      <div class="price">
        <template v-if="!isPluginEditionFree(edition)">
          <template
            v-if="
              licensedEdition &&
              licensedEdition.handle !== edition.handle &&
              licensedEdition.price > 0 &&
              licenseValidOrAstray
            "
          >
            <del>{{ edition.price | currency }}</del>
            {{ (edition.price - licensedEdition.price) | currency }}
          </template>
          <template v-else>
            {{ edition.price | currency }}
          </template>
        </template>
        <template v-else>
          {{ 'Free' | t('app') }}
        </template>
      </div>
      <p v-if="!isPluginEditionFree(edition)" class="-mt-8 py-6 text-grey-dark">
        {{ 'Price includes 1 year of updates.' | t('app') }}<br />
        {{
          '{renewalPrice}/year per site for updates after that.'
            | t('app', {
              renewalPrice: $options.filters.currency(edition.renewalPrice),
            })
>>>>>>> c44d3bab
        }}
      </p>

      <ul
<<<<<<< HEAD
        v-if="plugin.editions.length > 1 && edition.features && edition.features.length > 0"
        class="tw-text-left tw-mb-8"
      >
        <li
          v-for="(feature, key) in edition.features"
          :key="key"
          class="tw-py-2 tw-border-b tw-border-gray-200 tw-border-solid"
          :class="{
            'tw-border-t': key === 0,
          }"
        >
          <c-icon icon="check" />
=======
        v-if="
          plugin.editions.length > 1 &&
          edition.features &&
          edition.features.length > 0
        "
      >
        <li v-for="(feature, key) in edition.features" :key="key">
          <icon icon="check" />
>>>>>>> c44d3bab
          {{ feature.name }}

          <info-hud v-if="feature.description">
            {{ feature.description }}
          </info-hud>
        </li>
      </ul>
    </div>

<<<<<<< HEAD
    <plugin-actions
      :plugin="plugin"
      :edition="edition"></plugin-actions>
=======
    <plugin-actions :plugin="plugin" :edition="edition"></plugin-actions>
>>>>>>> c44d3bab
  </div>
</template>

<script>
<<<<<<< HEAD
import {mapState, mapGetters} from 'vuex'
import PluginActions from './PluginActions'
import InfoHud from './InfoHud'
import EditionBadge from './EditionBadge'
import licensesMixin from '../mixins/licenses'

export default {
  mixins: [licensesMixin],

  props: {
    edition: {
      type: Object,
      required: true,
    },
    plugin: {
      type: Object,
      required: true,
    },
    context: {
      type: String,
    },
  },

  components: {
    PluginActions,
    InfoHud,
    EditionBadge,
  },

  computed: {
    ...mapState({
      cart: state => state.cart.cart,
    }),

    ...mapGetters({
      isPluginEditionFree: 'pluginStore/isPluginEditionFree',
      getPluginEdition: 'pluginStore/getPluginEdition',
      getPluginLicenseInfo: 'craft/getPluginLicenseInfo',
    }),


    pluginLicenseInfo() {
      if (!this.plugin) {
        return null
      }

      return this.getPluginLicenseInfo(this.plugin.handle)
    },

    licensedEdition() {
      if (!this.pluginLicenseInfo) {
        return null
      }

      return this.getPluginEdition(this.plugin, this.pluginLicenseInfo.licensedEdition)
    }
  },
}
</script>
=======
  import {mapState, mapGetters} from 'vuex';
  import PluginActions from './PluginActions';
  import InfoHud from './InfoHud';
  import EditionBadge from './EditionBadge';
  import licensesMixin from '../mixins/licenses';

  export default {
    mixins: [licensesMixin],

    props: ['plugin', 'edition'],

    components: {
      PluginActions,
      InfoHud,
      EditionBadge,
    },

    computed: {
      ...mapState({
        cart: (state) => state.cart.cart,
      }),

      ...mapGetters({
        isPluginEditionFree: 'pluginStore/isPluginEditionFree',
        getPluginEdition: 'pluginStore/getPluginEdition',
        getPluginLicenseInfo: 'craft/getPluginLicenseInfo',
      }),

      pluginLicenseInfo() {
        if (!this.plugin) {
          return null;
        }

        return this.getPluginLicenseInfo(this.plugin.handle);
      },

      licensedEdition() {
        if (!this.pluginLicenseInfo) {
          return null;
        }

        return this.getPluginEdition(
          this.plugin,
          this.pluginLicenseInfo.licensedEdition
        );
      },
    },
  };
</script>

<style lang="scss">
  .plugin-editions-edition {
    @apply .border .border-grey-light .border-solid .p-8 .rounded .text-center .flex .flex-col;

    .description {
      @apply .flex-1;

      .edition-name {
        @apply .border-b .border-grey-light .border-solid .text-grey-dark .inline-block .py-1 .uppercase .text-lg .font-bold;
      }

      .price {
        @apply .text-3xl .font-bold .my-8;
      }

      ul {
        @apply .text-left .mb-8;

        li {
          @apply .py-2 .border-b .border-grey-lighter .border-solid;

          &:first-child {
            @apply .border-t;
          }
        }
      }
    }
  }
</style>
>>>>>>> c44d3bab
<|MERGE_RESOLUTION|>--- conflicted
+++ resolved
@@ -1,59 +1,26 @@
 <template>
-<<<<<<< HEAD
   <div
     class="plugin-editions-edition"
     :class="{
       'tw-border tw-border-gray-200 tw-border-solid tw-rounded-md tw-flex tw-flex-col': true,
       'tw-p-8 tw-text-center': context !== 'meta',
-      'tw-p-4': context === 'meta'
+      'tw-p-4': context === 'meta',
     }"
   >
     <div class="description tw-flex-1">
-=======
-  <div class="plugin-editions-edition">
-    <div class="description">
->>>>>>> c44d3bab
       <edition-badge
         v-if="plugin.editions.length > 1"
         :name="edition.name"
         block
-<<<<<<< HEAD
-        big></edition-badge>
+        big
+      ></edition-badge>
       <div
         class="price tw-font-bold"
         :class="{
           'tw-my-8 tw-text-3xl': context !== 'meta',
-          'tw-mb-4 tw-text-2xl': context === 'meta'
+          'tw-mb-4 tw-text-2xl': context === 'meta',
         }"
       >
-        <template v-if="!isPluginEditionFree(edition)">
-          <template v-if="licensedEdition && licensedEdition.handle !== edition.handle && licensedEdition.price > 0 && licenseValidOrAstray">
-            <del>{{ edition.price|currency }}</del>
-            {{ (edition.price - licensedEdition.price)|currency }}
-          </template>
-          <template v-else>
-            {{ edition.price|currency }}
-          </template>
-        </template>
-        <template v-else>
-          {{ "Free"|t('app') }}
-        </template>
-      </div>
-      <p
-        v-if="!isPluginEditionFree(edition)"
-        class="tw--mt-8 tw-text-gray-700"
-        :class="{
-          'tw-py-6': context !== 'meta',
-          'tw-pt-6 tw-pb-2': context === 'meta'
-        }"
-      >
-        {{ "Price includes 1 year of updates."|t('app') }}
-        {{
-          "{renewalPrice}/year per site for updates after that."|t('app', {renewalPrice: $options.filters.currency(edition.renewalPrice)})
-=======
-        big
-      ></edition-badge>
-      <div class="price">
         <template v-if="!isPluginEditionFree(edition)">
           <template
             v-if="
@@ -74,20 +41,29 @@
           {{ 'Free' | t('app') }}
         </template>
       </div>
-      <p v-if="!isPluginEditionFree(edition)" class="-mt-8 py-6 text-grey-dark">
-        {{ 'Price includes 1 year of updates.' | t('app') }}<br />
+      <p
+        v-if="!isPluginEditionFree(edition)"
+        class="tw--mt-8 tw-text-gray-700"
+        :class="{
+          'tw-py-6': context !== 'meta',
+          'tw-pt-6 tw-pb-2': context === 'meta',
+        }"
+      >
+        {{ 'Price includes 1 year of updates.' | t('app') }}
         {{
           '{renewalPrice}/year per site for updates after that.'
             | t('app', {
               renewalPrice: $options.filters.currency(edition.renewalPrice),
             })
->>>>>>> c44d3bab
         }}
       </p>
 
       <ul
-<<<<<<< HEAD
-        v-if="plugin.editions.length > 1 && edition.features && edition.features.length > 0"
+        v-if="
+          plugin.editions.length > 1 &&
+          edition.features &&
+          edition.features.length > 0
+        "
         class="tw-text-left tw-mb-8"
       >
         <li
@@ -99,16 +75,6 @@
           }"
         >
           <c-icon icon="check" />
-=======
-        v-if="
-          plugin.editions.length > 1 &&
-          edition.features &&
-          edition.features.length > 0
-        "
-      >
-        <li v-for="(feature, key) in edition.features" :key="key">
-          <icon icon="check" />
->>>>>>> c44d3bab
           {{ feature.name }}
 
           <info-hud v-if="feature.description">
@@ -118,78 +84,11 @@
       </ul>
     </div>
 
-<<<<<<< HEAD
-    <plugin-actions
-      :plugin="plugin"
-      :edition="edition"></plugin-actions>
-=======
     <plugin-actions :plugin="plugin" :edition="edition"></plugin-actions>
->>>>>>> c44d3bab
   </div>
 </template>
 
 <script>
-<<<<<<< HEAD
-import {mapState, mapGetters} from 'vuex'
-import PluginActions from './PluginActions'
-import InfoHud from './InfoHud'
-import EditionBadge from './EditionBadge'
-import licensesMixin from '../mixins/licenses'
-
-export default {
-  mixins: [licensesMixin],
-
-  props: {
-    edition: {
-      type: Object,
-      required: true,
-    },
-    plugin: {
-      type: Object,
-      required: true,
-    },
-    context: {
-      type: String,
-    },
-  },
-
-  components: {
-    PluginActions,
-    InfoHud,
-    EditionBadge,
-  },
-
-  computed: {
-    ...mapState({
-      cart: state => state.cart.cart,
-    }),
-
-    ...mapGetters({
-      isPluginEditionFree: 'pluginStore/isPluginEditionFree',
-      getPluginEdition: 'pluginStore/getPluginEdition',
-      getPluginLicenseInfo: 'craft/getPluginLicenseInfo',
-    }),
-
-
-    pluginLicenseInfo() {
-      if (!this.plugin) {
-        return null
-      }
-
-      return this.getPluginLicenseInfo(this.plugin.handle)
-    },
-
-    licensedEdition() {
-      if (!this.pluginLicenseInfo) {
-        return null
-      }
-
-      return this.getPluginEdition(this.plugin, this.pluginLicenseInfo.licensedEdition)
-    }
-  },
-}
-</script>
-=======
   import {mapState, mapGetters} from 'vuex';
   import PluginActions from './PluginActions';
   import InfoHud from './InfoHud';
@@ -199,7 +98,19 @@
   export default {
     mixins: [licensesMixin],
 
-    props: ['plugin', 'edition'],
+    props: {
+      edition: {
+        type: Object,
+        required: true,
+      },
+      plugin: {
+        type: Object,
+        required: true,
+      },
+      context: {
+        type: String,
+      },
+    },
 
     components: {
       PluginActions,
@@ -238,35 +149,4 @@
       },
     },
   };
-</script>
-
-<style lang="scss">
-  .plugin-editions-edition {
-    @apply .border .border-grey-light .border-solid .p-8 .rounded .text-center .flex .flex-col;
-
-    .description {
-      @apply .flex-1;
-
-      .edition-name {
-        @apply .border-b .border-grey-light .border-solid .text-grey-dark .inline-block .py-1 .uppercase .text-lg .font-bold;
-      }
-
-      .price {
-        @apply .text-3xl .font-bold .my-8;
-      }
-
-      ul {
-        @apply .text-left .mb-8;
-
-        li {
-          @apply .py-2 .border-b .border-grey-lighter .border-solid;
-
-          &:first-child {
-            @apply .border-t;
-          }
-        }
-      }
-    }
-  }
-</style>
->>>>>>> c44d3bab
+</script>