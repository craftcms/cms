<template>
    <div class="plugin-editions-edition">
        <div class="description">
            <edition-badge v-if="plugin.editions.length > 1" :name="edition.name" block big></edition-badge>
            <div class="price">
                <template v-if="!isPluginEditionFree(edition)">

                    <template v-if="licensedEdition && licensedEdition.handle !== edition.handle && licensedEdition.price > 0">
                        <del>{{edition.price|currency}}</del>
                        {{(edition.price - licensedEdition.price)|currency}}
                    </template>
                    <template v-else>
                        {{edition.price|currency}}
                    </template>
                </template>
                <template v-else>
                    {{ "Free"|t('app') }}
                </template>
            </div>
            <p v-if="!isPluginEditionFree(edition)" class="-mt-8 py-6 text-grey-dark">
                {{ "Price includes 1 year of updates."|t('app') }}<br />
                {{ "{renewalPrice}/year per site for updates after that."|t('app', {renewalPrice: $options.filters.currency(edition.renewalPrice)}) }}
            </p>

            <ul v-if="plugin.editions.length > 1 && edition.features && edition.features.length > 0">
                <li v-for="(feature, key) in edition.features" :key="key">
                    <icon icon="check" />
                    {{feature.name}}

                    <info-hud v-if="feature.description">
                        {{feature.description}}
                    </info-hud>
                </li>
            </ul>
        </div>

        <plugin-actions :plugin="plugin" :edition="edition"></plugin-actions>
    </div>
</template>

<script>
    import {mapState, mapGetters} from 'vuex'
    import PluginActions from './PluginActions'
    import InfoHud from './InfoHud'
    import EditionBadge from './EditionBadge'

    export default {

        props: ['plugin', 'edition'],

        components: {
            PluginActions,
            InfoHud,
            EditionBadge,
        },

        computed: {

            ...mapState({
                cart: state => state.cart.cart,
            }),

            ...mapGetters({
                isPluginEditionFree: 'pluginStore/isPluginEditionFree',
                getPluginEdition: 'pluginStore/getPluginEdition',
                getPluginLicenseInfo: 'craft/getPluginLicenseInfo',
            }),


            pluginLicenseInfo() {
                if (!this.plugin) {
                    return null
                }

                return this.getPluginLicenseInfo(this.plugin.handle)
            },

            licensedEdition() {
<<<<<<< HEAD
                if (!this.pluginLicenseInfo) {
                    return null
                }
                
                return this.getPluginEdition(this.plugin.handle, this.pluginLicenseInfo.licensedEdition)
=======
                return this.getPluginEdition(this.plugin.handle, this.pluginLicenseInfo ? this.pluginLicenseInfo.licensedEdition : null)
>>>>>>> 33b9aaa0
            }

        },

    }
</script>

<style lang="scss">
    .plugin-editions-edition {
        @apply .border .border-grey-light .border-solid .p-8 .rounded .text-center .flex .flex-col;

        .description {
            @apply .flex-1;

            .edition-name {
                @apply .border-b .border-grey-light .border-solid .text-grey-dark .inline-block .py-1 .uppercase .text-lg .font-bold;
            }

            .price {
                @apply .text-3xl .font-bold .my-8;
            }

            ul {
                @apply .text-left .mb-8;

                li {
                    @apply .py-2 .border-b .border-grey-lighter .border-solid;

                    &:first-child {
                        @apply .border-t;
                    }
                }
            }
        }
    }
</style><|MERGE_RESOLUTION|>--- conflicted
+++ resolved
@@ -76,15 +76,11 @@
             },
 
             licensedEdition() {
-<<<<<<< HEAD
                 if (!this.pluginLicenseInfo) {
                     return null
                 }
                 
                 return this.getPluginEdition(this.plugin.handle, this.pluginLicenseInfo.licensedEdition)
-=======
-                return this.getPluginEdition(this.plugin.handle, this.pluginLicenseInfo ? this.pluginLicenseInfo.licensedEdition : null)
->>>>>>> 33b9aaa0
             }
 
         },
