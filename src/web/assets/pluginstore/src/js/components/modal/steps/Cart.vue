<template>
    <step>
        <template slot="header">
            <h1>Cart</h1>
        </template>

        <template slot="main">
            <h2>{{ "Items in your cart"|t('app') }}</h2>

            <template v-if="cart">
                <template v-if="cartItems.length">
                    <table class="data fullwidth">
                        <thead>
                        <tr>
                            <th></th>
                            <th>Item</th>
                            <th>Updates</th>
                            <th></th>
                            <th></th>
                        </tr>
                        </thead>
                        <tbody>
                        <tr v-for="(item, itemKey) in cartItems">
                            <template v-if="item.lineItem.purchasable.type === 'cms-edition'">
                                <td class="thin">
                                    <div class="plugin-icon">
                                        <img :src="craftLogo" width="32" height="32" />
                                    </div>
                                </td>
                                <td>Craft {{ item.lineItem.purchasable.name }}</td>
                            </template>

                            <template v-else="item.lineItem.purchasable.type === 'plugin-edition'">
                                <td class="thin">
                                    <div class="plugin-icon">
                                        <img v-if="item.plugin.iconUrl" :src="item.plugin.iconUrl" height="32" />
                                    </div>
                                </td>
                                <td>
                                    {{ item.plugin.name}}
                                </td>
                            </template>

                            <td><select-input v-model="itemUpdates[itemKey]" :options="itemUpdateOptions[itemKey]" /></td>
                            <td class="rightalign"><strong>{{ item.lineItem.total|currency }}</strong></td>
                            <td class="thin"><a class="delete icon" role="button" @click="removeFromCart(itemKey)"></a></td>
                        </tr>
                        <tr>
                            <th class="rightalign" colspan="3">Total Price</th>
                            <td class="rightalign"><strong>{{ cart.totalPrice|currency }}</strong></td>
                            <td class="thin"></td>
                        </tr>
                        </tbody>
                    </table>

                    <p><a @click="payment()" class="btn submit">{{ "Checkout"|t('app') }}</a></p>
                </template>

                <div v-else>
                    <p>{{ "Your cart is empty."|t('app') }} <a @click="$emit('continue-shopping')">{{ "Continue shopping"|t('app') }}</a></p>
                </div>
            </template>

            <template v-if="pendingActiveTrials && pendingActiveTrials.length > 0">
                <hr />

                <div v-if="pendingActiveTrials.length > 1" class="right">
                    <a @click="addAllToCart()">{{ "Add all to cart"|t('app') }}</a>
                </div>

                <h2>{{ "Active Trials"|t('app') }}</h2>

                <table class="data fullwidth">
                    <thead>
                    <tr>
                        <th class="thin"></th>
                        <th>{{ "Plugin Name"|t('app') }}</th>
                    </tr>
                    </thead>
                    <tbody>
                    <tr v-for="plugin in pendingActiveTrials">
                        <template v-if="plugin">
                            <td class="thin">
                                <div class="plugin-icon">
                                    <img v-if="plugin.iconUrl" :src="plugin.iconUrl" height="32" />
                                    <div class="default-icon" v-else></div>
                                </div>
                            </td>
                            <td>{{ plugin.name }}</td>
                            <td><strong>{{ plugin.editions[0].price|currency }}</strong></td>
                            <td class="thin"><a class="btn" @click="addToCart(plugin)">{{ "Add to cart"|t('app') }}</a></td>
                        </template>
                    </tr>
                    </tbody>
                </table>
            </template>
        </template>
    </step>
</template>

<script>
    import {mapState, mapGetters, mapActions} from 'vuex'
    import Step from '../Step'

    export default {

        data() {
            return {
                itemUpdates: {}
            }
        },

        components: {
<<<<<<< HEAD
            Step: require('../Step'),
            SelectInput: require('../../inputs/SelectInput'),
=======
            Step,
>>>>>>> d0090899
        },

        computed: {

            ...mapState({
                cart: state => state.cart.cart,
                craftLogo: state => state.craft.craftLogo,
                craftId: state => state.craft.craftId,
            }),

            ...mapGetters({
                activeTrialPlugins: 'cart/activeTrialPlugins',
                cartItems: 'cart/cartItems',
            }),

            pendingActiveTrials() {
                return this.activeTrialPlugins.filter(p => {
                    if (p) {
                        return !this.cart.lineItems.find(item => {
                            return item.purchasable.pluginId == p.id
                        })
                    }
                })
            },

            itemUpdateOptions() {
                let options = []

                if (this.cartItems) {
                    this.cartItems.forEach(function(item, itemKey) {
                        const renewalPrice = item.lineItem.purchasable.renewalPrice
                        const years = 5
                        options[itemKey] = []

                        for (let i = 1; i <= years; i++) {
                            const currentDate = new Date()
                            const year = currentDate.getFullYear()
                            const month = currentDate.getMonth()
                            const day = currentDate.getDay()
                            const date = new Date(year + i, month, day)
                            const formattedDate = Craft.formatDate(date)
                            const price = renewalPrice * (i - 1);

                            let formattedPrice

                            if(price > 0) {
                                formattedPrice = '+' + this.$options.filters.currency(renewalPrice * (i - 1))
                            } else {
                                formattedPrice = this.$options.filters.t("Free", 'app')
                            }

                            const label = this.$options.filters.t("Updates Until {date} ({price})", 'app', {
                                year: i,
                                date: formattedDate,
                                price: formattedPrice,
                            })

                            options[itemKey].push({
                                label: label,
                                value: i,
                            })
                        }
                    }.bind(this))
                }

                return options
            }
        },

        methods: {

            ...mapActions({
                removeFromCart: 'cart/removeFromCart'
            }),

            addToCart(plugin) {
                const item = {
                    type: 'plugin-edition',
                    plugin: plugin.handle,
                    edition: plugin.editions[0].handle,
                    autoRenew: false,
                    cmsLicenseKey: window.cmsLicenseKey,
                }

                this.$store.dispatch('cart/addToCart', [item])
            },

            addAllToCart() {
                let $store = this.$store
                let items = []

                this.pendingActiveTrials.forEach(activeTrialPlugin => {
                    items.push({
                        type: 'plugin-edition',
                        plugin: activeTrialPlugin.handle,
                        edition: activeTrialPlugin.editions[0].handle,
                        autoRenew: false,
                        cmsLicenseKey: window.cmsLicenseKey,
                    })
                })

                $store.dispatch('cart/addToCart', items)
            },

            payment() {
                if (this.craftId) {
                    this.$root.openModal('payment')
                } else {
                    this.$root.openModal('identity')
                }
            }

        },

        mounted() {
            this.itemUpdates = {}

            this.cartItems.forEach(function(item, itemKey) {
                this.itemUpdates[itemKey] = 1
            }.bind(this))
        }

    }
</script><|MERGE_RESOLUTION|>--- conflicted
+++ resolved
@@ -101,6 +101,7 @@
 <script>
     import {mapState, mapGetters, mapActions} from 'vuex'
     import Step from '../Step'
+    import SelectInput from '../../inputs/SelectInput'
 
     export default {
 
@@ -111,12 +112,8 @@
         },
 
         components: {
-<<<<<<< HEAD
-            Step: require('../Step'),
-            SelectInput: require('../../inputs/SelectInput'),
-=======
             Step,
->>>>>>> d0090899
+            SelectInput,
         },
 
         computed: {
