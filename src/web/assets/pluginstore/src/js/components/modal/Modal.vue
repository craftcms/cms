<template>
<<<<<<< HEAD
  <div class="tw-hidden">
=======
  <div class="hidden">
>>>>>>> c44d3bab
    <div
      ref="pluginstoremodal"
      id="pluginstore-modal"
      class="pluginstore-modal modal"
<<<<<<< HEAD
      :class="'step-'+modalStep">
      <cart
        v-if="modalStep === 'cart'"
        @continue-shopping="$root.closeModal()"></cart>
=======
      :class="'step-' + modalStep"
    >
      <cart
        v-if="modalStep === 'cart'"
        @continue-shopping="$root.closeModal()"
      ></cart>
>>>>>>> c44d3bab
    </div>
  </div>
</template>

<script>
<<<<<<< HEAD
/* global Garnish */

import {mapState} from 'vuex'
import Cart from './steps/Cart'

export default {
  components: {
    Cart,
  },

  props: ['pluginId', 'show'],

  data() {
    return {
      modal: null,
    }
  },

  computed: {
    modalStep() {
      return this.$root.modalStep
    }
  },

  watch: {
    show(show) {
      if (show) {
        this.modal.show()
      } else {
        this.modal.hide()
      }
    }
  },

  mounted() {
    let $this = this

    this.modal = new Garnish.Modal(this.$refs.pluginstoremodal, {
      autoShow: false,
      resizable: true,
      onHide() {
        $this.$emit('update:show', false)
      }
    })
  }
}
</script>

<style lang="scss">
@import "@craftcms/sass/mixins";

#pluginstore-modal {
  @apply tw-absolute tw-top-0 tw-left-0;
  max-width: 850px;
  max-height: 650px;
  z-index: 100;

  .pluginstore-modal-flex {
    @apply tw-absolute tw-inset-0 tw-flex tw-flex-col;

    header {
      .btn-left {
        @apply tw-absolute;
        top: 28px;
        @include left(24px);
      }

      h1 {
        @apply tw-text-center;
      }
    }

    .pluginstore-modal-main {
      @apply tw-relative tw-flex tw-flex-grow tw-mb-0 tw-min-h-0;

      .pluginstore-modal-content {
        @apply tw-overflow-auto tw-flex-grow;
        padding: 24px;
      }
    }
  }
}
=======
  /* global Garnish */

  import {mapState} from 'vuex';
  import Cart from './steps/Cart';

  export default {
    components: {
      Cart,
    },

    props: ['pluginId', 'show'],

    data() {
      return {
        modal: null,
      };
    },

    computed: {
      modalStep() {
        return this.$root.modalStep;
      },
    },

    watch: {
      show(show) {
        if (show) {
          this.modal.show();
        } else {
          this.modal.hide();
        }
      },
    },

    mounted() {
      let $this = this;

      this.modal = new Garnish.Modal(this.$refs.pluginstoremodal, {
        autoShow: false,
        resizable: true,
        onHide() {
          $this.$emit('update:show', false);
        },
      });
    },
  };
</script>

<style lang="scss">
  @import '../../../../../../../../packages/craftcms-sass/mixins';

  #pluginstore-modal {
    @apply .absolute .pin-t .pin-l;
    max-width: 850px;
    max-height: 650px;
    z-index: 20000;

    .pluginstore-modal-flex {
      @apply .absolute .pin .flex .flex-col;

      header {
        .btn-left {
          @apply .absolute;
          top: 28px;
          @include left(24px);
        }

        h1 {
          @apply .text-center;
        }
      }

      .pluginstore-modal-main {
        @apply .relative .flex .flex-grow .mb-0 .min-h-0;

        .pluginstore-modal-content {
          @apply .overflow-auto .flex-grow;
          padding: 24px;
        }
      }
    }
  }
>>>>>>> c44d3bab
</style><|MERGE_RESOLUTION|>--- conflicted
+++ resolved
@@ -1,115 +1,20 @@
 <template>
-<<<<<<< HEAD
   <div class="tw-hidden">
-=======
-  <div class="hidden">
->>>>>>> c44d3bab
     <div
       ref="pluginstoremodal"
       id="pluginstore-modal"
       class="pluginstore-modal modal"
-<<<<<<< HEAD
-      :class="'step-'+modalStep">
-      <cart
-        v-if="modalStep === 'cart'"
-        @continue-shopping="$root.closeModal()"></cart>
-=======
       :class="'step-' + modalStep"
     >
       <cart
         v-if="modalStep === 'cart'"
         @continue-shopping="$root.closeModal()"
       ></cart>
->>>>>>> c44d3bab
     </div>
   </div>
 </template>
 
 <script>
-<<<<<<< HEAD
-/* global Garnish */
-
-import {mapState} from 'vuex'
-import Cart from './steps/Cart'
-
-export default {
-  components: {
-    Cart,
-  },
-
-  props: ['pluginId', 'show'],
-
-  data() {
-    return {
-      modal: null,
-    }
-  },
-
-  computed: {
-    modalStep() {
-      return this.$root.modalStep
-    }
-  },
-
-  watch: {
-    show(show) {
-      if (show) {
-        this.modal.show()
-      } else {
-        this.modal.hide()
-      }
-    }
-  },
-
-  mounted() {
-    let $this = this
-
-    this.modal = new Garnish.Modal(this.$refs.pluginstoremodal, {
-      autoShow: false,
-      resizable: true,
-      onHide() {
-        $this.$emit('update:show', false)
-      }
-    })
-  }
-}
-</script>
-
-<style lang="scss">
-@import "@craftcms/sass/mixins";
-
-#pluginstore-modal {
-  @apply tw-absolute tw-top-0 tw-left-0;
-  max-width: 850px;
-  max-height: 650px;
-  z-index: 100;
-
-  .pluginstore-modal-flex {
-    @apply tw-absolute tw-inset-0 tw-flex tw-flex-col;
-
-    header {
-      .btn-left {
-        @apply tw-absolute;
-        top: 28px;
-        @include left(24px);
-      }
-
-      h1 {
-        @apply tw-text-center;
-      }
-    }
-
-    .pluginstore-modal-main {
-      @apply tw-relative tw-flex tw-flex-grow tw-mb-0 tw-min-h-0;
-
-      .pluginstore-modal-content {
-        @apply tw-overflow-auto tw-flex-grow;
-        padding: 24px;
-      }
-    }
-  }
-}
-=======
   /* global Garnish */
 
   import {mapState} from 'vuex';
@@ -159,38 +64,37 @@
 </script>
 
 <style lang="scss">
-  @import '../../../../../../../../packages/craftcms-sass/mixins';
+  @import '@craftcms/sass/mixins';
 
   #pluginstore-modal {
-    @apply .absolute .pin-t .pin-l;
+    @apply tw-absolute tw-top-0 tw-left-0;
     max-width: 850px;
     max-height: 650px;
-    z-index: 20000;
+    z-index: 100;
 
     .pluginstore-modal-flex {
-      @apply .absolute .pin .flex .flex-col;
+      @apply tw-absolute tw-inset-0 tw-flex tw-flex-col;
 
       header {
         .btn-left {
-          @apply .absolute;
+          @apply tw-absolute;
           top: 28px;
           @include left(24px);
         }
 
         h1 {
-          @apply .text-center;
+          @apply tw-text-center;
         }
       }
 
       .pluginstore-modal-main {
-        @apply .relative .flex .flex-grow .mb-0 .min-h-0;
+        @apply tw-relative tw-flex tw-flex-grow tw-mb-0 tw-min-h-0;
 
         .pluginstore-modal-content {
-          @apply .overflow-auto .flex-grow;
+          @apply tw-overflow-auto tw-flex-grow;
           padding: 24px;
         }
       }
     }
   }
->>>>>>> c44d3bab
 </style>