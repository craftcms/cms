--- conflicted
+++ resolved
@@ -4,13 +4,7 @@
       <slot name="body"></slot>
     </template>
     <template v-else>
-<<<<<<< HEAD
-      <header
-        v-if="!!$slots['header']"
-        class="header">
-=======
       <header v-if="!!$slots['header']" class="header">
->>>>>>> c44d3bab
         <slot name="header"></slot>
       </header>
       <div class="pluginstore-modal-main">
