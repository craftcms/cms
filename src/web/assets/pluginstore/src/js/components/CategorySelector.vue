--- conflicted
+++ resolved
@@ -3,13 +3,11 @@
     <a
       href="#"
       class="category-selector-btn"
-<<<<<<< HEAD
-      @click.prevent="showCategorySelector = !showCategorySelector">All
-      categories</a>
+      @click.prevent="showCategorySelector = !showCategorySelector"
+      >All categories</a
+    >
 
-    <div
-      class="category-selector"
-      :class="{ hidden: !showCategorySelector }">
+    <div class="category-selector" :class="{hidden: !showCategorySelector}">
       <div
         class="category-selector-header"
         :class="{
@@ -26,119 +24,17 @@
 
       <div class="category-selector-body">
         <nav-items @itemClick="showCategorySelector = false"></nav-items>
-=======
-      @click.prevent="showCategorySelector = !showCategorySelector"
-      >All categories</a
-    >
-
-    <div class="category-selector" :class="{hidden: !showCategorySelector}">
-      <div class="category-selector-header">
-        <a href="#" @click.prevent="showCategorySelector = false"
-          >Hide categories</a
-        >
-      </div>
-
-      <div class="category-selector-body">
-        <ul class="categories">
-          <li v-if="CraftEdition < CraftPro || licensedEdition < CraftPro">
-            <router-link to="/upgrade-craft">
-              <img
-                src="data:image/svg+xml;base64,PD94bWwgdmVyc2lvbj0iMS4wIiBlbmNvZGluZz0iVVRGLTgiPz48c3ZnIHdpZHRoPSIxMDBweCIgaGVpZ2h0PSIxMDBweCIgdmlld0JveD0iMCAwIDEwMCAxMDAiIHZlcnNpb249IjEuMSIgeG1sbnM9Imh0dHA6Ly93d3cudzMub3JnLzIwMDAvc3ZnIiB4bWxuczp4bGluaz0iaHR0cDovL3d3dy53My5vcmcvMTk5OS94bGluayI+ICAgICAgICA8dGl0bGU+Y3JhZnQ8L3RpdGxlPiAgICA8ZGVzYz5DcmVhdGVkIHdpdGggU2tldGNoLjwvZGVzYz4gICAgPGRlZnM+PC9kZWZzPiAgICA8ZyBpZD0iUGFnZS0xIiBzdHJva2U9Im5vbmUiIHN0cm9rZS13aWR0aD0iMSIgZmlsbD0ibm9uZSIgZmlsbC1ydWxlPSJldmVub2RkIj4gICAgICAgIDxnIGlkPSJjcmFmdCI+ICAgICAgICAgICAgPGNpcmNsZSBpZD0iT3ZhbCIgZmlsbD0iI0RBNUE0NyIgY3g9IjUwIiBjeT0iNTAiIHI9IjUwIj48L2NpcmNsZT4gICAgICAgICAgICA8cGF0aCBkPSJNNjUuMTMxNDQwNCwzNC4yNjI5Njc5IEM2NS40MTUyMjQxLDM0LjQ3NTEzMDEgNjUuNjgyNzkxNywzNC42OTk0NTQ0IDY1Ljk0NDk1MzksMzQuOTI3ODMyOCBMNzAuMTgyNzkxNywzMS42MzA1MzU1IEw3MC4zMTUyMjQxLDMxLjQ2MDI2NTIgQzY5LjY2MDE5NjUsMzAuODAwOTk5IDY4Ljk1ODM2NzUsMzAuMTg5OTQ3IDY4LjIxNTIyNDEsMjkuNjMxODg2OSBDNTguNDg5NTQ4NSwyMi4zNTQ4NTk4IDQzLjc5MjI1MTIsMjUuNDAwODA1OCAzNS4zODgxOTcxLDM2LjQzNTk0MDkgQzI2Ljk4OTU0ODUsNDcuNDY5NzI0NyAyOC4wNjM4NzI4LDYyLjMxMDI2NTIgMzcuNzg4MTk3MSw2OS41ODk5OTUgQzQ1LjczMDA4OSw3NS41MzA1MzU1IDU2Ljk4Mjc5MTcsNzQuNTg3MjkyMyA2NS40MTkyNzgyLDY4LjAzNTk0MDkgTDY1LjQxMjUyMTQsNjguMDE5NzI0NyBMNjEuMzc3Mzg2Myw2NC44ODQ1ODk2IEM1NS4xMjQ2ODM2LDY4Ljg2ODM3MzMgNDcuMzY5Mjc4Miw2OS4xNTQ4NTk4IDQxLjc1ODQ2NzQsNjQuOTU3NTYyNSBDMzQuMjg1NDk0NCw1OS4zNjgzNzMzIDMzLjQ2MTE3MDEsNDcuOTY1NjcwNiAzOS45MTY1NzU1LDM5LjQ4OTk5NSBDNDYuMzY5Mjc4MiwzMS4wMTI5Njc5IDU3LjY1OTgxODcsMjguNjczNzc4OCA2NS4xMzAwODksMzQuMjYyOTY3OSBMNjUuMTMxNDQwNCwzNC4yNjI5Njc5IFoiIGlkPSJQYXRoIiBmaWxsPSIjRkZGRkZGIj48L3BhdGg+ICAgICAgICA8L2c+ICAgIDwvZz48L3N2Zz4="
-              />
-              {{ 'Upgrade Craft CMS' | t('app') }}
-            </router-link>
-          </li>
-          <li v-for="(category, key) in categories" :key="key">
-            <router-link
-              :to="'/categories/' + category.id"
-              @click.native="showCategorySelector = false"
-            >
-              <img :src="category.iconUrl" />
-              {{ category.title }}
-            </router-link>
-          </li>
-        </ul>
->>>>>>> c44d3bab
       </div>
     </div>
   </div>
 </template>
 
 <script>
-<<<<<<< HEAD
-import {mapState} from 'vuex'
-import NavItems from './NavItems';
-
-export default {
-  components: {NavItems},
-  data() {
-    return {
-      showCategorySelector: false,
-    }
-  },
-
-  computed: {
-    ...mapState({
-      categories: state => state.pluginStore.categories,
-      CraftEdition: state => state.craft.CraftEdition,
-      CraftPro: state => state.craft.CraftPro,
-      licensedEdition: state => state.craft.licensedEdition,
-    }),
-  },
-}
-</script>
-
-<style
-  lang="scss"
-  scoped>
-@import "@craftcms/sass/mixins";
-
-/* Category Selector Btn */
-
-.category-selector-btn {
-  @apply tw-block tw-relative;
-  @apply lg:tw-hidden;
-  background: $grey050;
-  border: 1px solid $hairlineColor;
-  padding: 10px 20px;
-  border-radius: 4px;
-  color: $secondaryColor;
-
-  &:before {
-    @include icon;
-    @apply tw-absolute tw-right-0;
-    top: calc(50% - 10px);
-    font-size: 16px;
-    width: 43px;
-    line-height: 20px;
-    content: 'downangle';
-  }
-
-  &:hover {
-    @apply tw-no-underline;
-  }
-}
-
-
-/* Category Selector */
-
-.category-selector {
-  @apply lg:tw-flex tw-flex-col tw-fixed tw-top-0 tw-left-0 tw-bg-white tw-z-20;
-  @apply tw-hidden;
-  width: 100vw;
-  height: 100vh;
-  box-sizing: border-box;
-
-  .category-selector-body {
-    @apply tw-overflow-auto tw-h-full tw-p-6;
-    box-sizing: border-box;
-
-    .nav-items {
-      ul {
-=======
   import {mapState} from 'vuex';
+  import NavItems from './NavItems';
 
   export default {
+    components: {NavItems},
     data() {
       return {
         showCategorySelector: false,
@@ -157,13 +53,13 @@
 </script>
 
 <style lang="scss" scoped>
-  @import '../../../../../../../packages/craftcms-sass/mixins';
-  @import '../../sass/variables';
+  @import '@craftcms/sass/mixins';
 
   /* Category Selector Btn */
 
   .category-selector-btn {
-    @apply .hidden .relative;
+    @apply tw-block tw-relative;
+    @apply lg:tw-hidden;
     background: $grey050;
     border: 1px solid $hairlineColor;
     padding: 10px 20px;
@@ -172,7 +68,7 @@
 
     &:before {
       @include icon;
-      @apply .absolute .pin-r;
+      @apply tw-absolute tw-right-0;
       top: calc(50% - 10px);
       font-size: 16px;
       width: 43px;
@@ -181,81 +77,50 @@
     }
 
     &:hover {
-      @apply .no-underline;
+      @apply tw-no-underline;
     }
   }
 
   /* Category Selector */
 
   .category-selector {
-    @apply .hidden .flex-col .fixed .pin-t .pin-l .bg-white .z-20;
+    @apply lg:tw-flex tw-flex-col tw-fixed tw-top-0 tw-left-0 tw-bg-white tw-z-20;
+    @apply tw-hidden;
     width: 100vw;
     height: 100vh;
     box-sizing: border-box;
 
-    .category-selector-header {
-      a {
-        @apply .block .text-black;
-        padding: 14px 24px;
-        background: #fafafa;
-        border-bottom: 1px solid #eee;
-
-        &:hover {
-          @apply .no-underline;
-        }
-      }
-    }
-
     .category-selector-body {
-      @apply .overflow-auto .h-full;
+      @apply tw-overflow-auto tw-h-full tw-p-6;
       box-sizing: border-box;
 
-      ul.categories {
->>>>>>> c44d3bab
-        li {
-          &:first-child a {
-            border-top: 0;
-          }
+      .nav-items {
+        ul {
+          li {
+            &:first-child a {
+              border-top: 0;
+            }
 
-          &:first-child:before {
-<<<<<<< HEAD
-            @apply tw-hidden;
-=======
-            @apply .hidden;
->>>>>>> c44d3bab
-          }
+            &:first-child:before {
+              @apply tw-hidden;
+            }
 
-          &:before,
-          &:after {
-            left: 1rem;
-            right: 1rem;
-          }
+            &:before,
+            &:after {
+              left: 1rem;
+              right: 1rem;
+            }
 
-          a {
-            padding-left: 55px;
+            a {
+              padding-left: 55px;
 
-            img {
-              left: 24px;
+              img {
+                left: 24px;
+              }
             }
           }
         }
       }
-<<<<<<< HEAD
     }
   }
-}
-=======
-    }
-  }
-
-  @media only screen and (max-width: 974px) {
-    .category-selector-btn {
-      @apply .block;
-    }
-
-    .category-selector {
-      @apply .flex;
-    }
-  }
->>>>>>> c44d3bab
 </style>