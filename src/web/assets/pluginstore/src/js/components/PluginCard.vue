--- conflicted
+++ resolved
@@ -3,20 +3,17 @@
     v-if="plugin"
     :to="'/' + plugin.handle"
     :title="plugin.name"
-<<<<<<< HEAD
-    class="plugin-card tw-relative tw-flex tw-flex-no-wrap tw-items-start tw-py-6 tw-border-b tw-border-gray-200 tw-border-solid tw-no-underline hover:tw-no-underline tw-text-gray-900">
+    class="plugin-card tw-relative tw-flex tw-flex-no-wrap tw-items-start tw-py-6 tw-border-b tw-border-gray-200 tw-border-solid tw-no-underline hover:tw-no-underline tw-text-gray-900"
+  >
     <div class="plugin-icon tw-mr-4 tw-w-16 tw-shrink-0">
       <template v-if="plugin.iconUrl">
-        <img
-          :src="plugin.iconUrl"
-          class="tw-w-16 tw-h-16" />
+        <img :src="plugin.iconUrl" class="tw-w-16 tw-h-16" />
       </template>
       <template v-else>
-        <div class="tw-bg-gray-100 tw-w-16 tw-h-16 tw-flex tw-items-center tw-justify-center tw-rounded-full">
-          <c-icon
-            icon="plug"
-            class="tw-w-7 tw-h-7 tw-text-gray-400"
-          />
+        <div
+          class="tw-bg-gray-100 tw-w-16 tw-h-16 tw-flex tw-items-center tw-justify-center tw-rounded-full"
+        >
+          <c-icon icon="plug" class="tw-w-7 tw-h-7 tw-text-gray-400" />
         </div>
       </template>
     </div>
@@ -24,22 +21,6 @@
     <div>
       <div class="plugin-details-header">
         <div class="plugin-name tw-flex tw-items-center">
-          <strong>{{ plugin.name }}</strong>
-          <edition-badge
-            v-if="trialMode && activeTrialPluginEdition && plugin.editions.length > 1"
-            :name="activeTrialPluginEdition.name"></edition-badge>
-        </div>
-=======
-    class="plugin-card relative tw-flex flex-no-wrap items-start py-6 border-b border-grey-light border-solid no-underline hover:no-underline text-grey-darkest"
-  >
-    <div class="plugin-icon mr-4">
-      <img v-if="plugin.iconUrl" :src="plugin.iconUrl" />
-      <img v-else :src="defaultPluginSvg" />
-    </div>
-
-    <div>
-      <div class="plugin-details-header">
-        <div class="plugin-name">
           <strong>{{ plugin.name }}</strong>
           <edition-badge
             v-if="
@@ -50,37 +31,23 @@
             :name="activeTrialPluginEdition.name"
           ></edition-badge>
         </div>
->>>>>>> c44d3bab
         <div>{{ plugin.shortDescription }}</div>
       </div>
 
       <template v-if="plugin.abandoned">
-<<<<<<< HEAD
-        <div class="error">{{ "Abandoned"|t('app') }}</div>
+        <div class="error">{{ 'Abandoned' | t('app') }}</div>
       </template>
       <template v-else>
         <div class="light">
           {{ fullPriceLabel }}
         </div>
-=======
-        <p class="error">{{ 'Abandoned' | t('app') }}</p>
-      </template>
-      <template v-else>
-        <p class="light">
-          {{ fullPriceLabel }}
-        </p>
->>>>>>> c44d3bab
       </template>
 
       <div
         v-if="isPluginInstalled(plugin.handle)"
         class="installed"
-<<<<<<< HEAD
-        data-icon="check"></div>
-=======
         data-icon="check"
       ></div>
->>>>>>> c44d3bab
     </div>
   </router-link>
 </template>
@@ -88,75 +55,7 @@
 <script>
   /* global Craft */
 
-<<<<<<< HEAD
-import {mapGetters} from 'vuex'
-import EditionBadge from './EditionBadge'
-
-export default {
-  props: ['plugin', 'trialMode'],
-
-  components: {
-    EditionBadge,
-  },
-
-  computed: {
-    ...mapGetters({
-      isPluginInstalled: 'craft/isPluginInstalled',
-      getActiveTrialPluginEdition: 'cart/getActiveTrialPluginEdition',
-    }),
-
-    activeTrialPluginEdition() {
-      return this.getActiveTrialPluginEdition(this.plugin)
-    },
-
-    priceRange() {
-      const editions = this.plugin.editions
-
-      let min = null
-      let max = null
-
-      for (let i = 0; i < editions.length; i++) {
-        const edition = editions[i];
-
-        let price = 0;
-
-        if (edition.price) {
-          price = parseInt(edition.price)
-        }
-
-        if (min === null) {
-          min = price
-        }
-
-        if (max === null) {
-          max = price
-        }
-
-        if (price < min) {
-          min = price
-        }
-
-        if (price > max) {
-          max = price
-        }
-      }
-
-      return {
-        min,
-        max
-      }
-    },
-
-    fullPriceLabel() {
-      const {min, max} = this.priceRange
-
-      if (min !== max) {
-        return `${this.priceLabel(min)}–${this.priceLabel(max)}`
-      }
-
-      return this.priceLabel(min)
-=======
-  import {mapState, mapGetters} from 'vuex';
+  import {mapGetters} from 'vuex';
   import EditionBadge from './EditionBadge';
 
   export default {
@@ -167,10 +66,6 @@
     },
 
     computed: {
-      ...mapState({
-        defaultPluginSvg: (state) => state.craft.defaultPluginSvg,
-      }),
-
       ...mapGetters({
         isPluginInstalled: 'craft/isPluginInstalled',
         getActiveTrialPluginEdition: 'cart/getActiveTrialPluginEdition',
@@ -227,60 +122,8 @@
 
         return this.priceLabel(min);
       },
->>>>>>> c44d3bab
     },
-  },
 
-<<<<<<< HEAD
-  methods: {
-    priceLabel(price) {
-      return price > 0 ? this.$options.filters.currency(price) : Craft.t('app', 'Free')
-    }
-  }
-}
-</script>
-
-<style
-  lang="scss"
-  scoped>
-@import "@craftcms/sass/mixins";
-
-.plugin-details-header {
-  @apply tw-leading-normal tw-overflow-hidden tw-mb-1;
-  max-height: 4.75em;
-
-  .plugin-name {
-    @apply tw-flex tw-mb-1;
-
-    .edition-badge {
-      @apply tw-ml-2;
-    }
-  }
-}
-
-.plugin-card {
-  box-sizing: border-box;
-
-  &:hover {
-    strong {
-      color: $linkColor;
-    }
-  }
-
-  .installed {
-    @apply tw-absolute;
-    top: 14px;
-    @include right(18px);
-    color: #ccc;
-  }
-}
-
-.ps-grid-plugins {
-  .plugin-card {
-    @apply tw-h-full;
-  }
-}
-=======
     methods: {
       priceLabel(price) {
         return price > 0
@@ -292,17 +135,17 @@
 </script>
 
 <style lang="scss" scoped>
-  @import '../../../../../../../packages/craftcms-sass/mixins';
+  @import '@craftcms/sass/mixins';
 
   .plugin-details-header {
-    @apply .leading-normal .overflow-hidden .mb-1;
+    @apply tw-leading-normal tw-overflow-hidden tw-mb-1;
     max-height: 4.75em;
 
     .plugin-name {
-      @apply .flex .mb-1;
+      @apply tw-flex tw-mb-1;
 
       .edition-badge {
-        @apply .ml-2;
+        @apply tw-ml-2;
       }
     }
   }
@@ -316,15 +159,8 @@
       }
     }
 
-    .plugin-icon {
-      img {
-        width: 60px;
-        height: 60px;
-      }
-    }
-
     .installed {
-      @apply .absolute;
+      @apply tw-absolute;
       top: 14px;
       @include right(18px);
       color: #ccc;
@@ -333,8 +169,7 @@
 
   .ps-grid-plugins {
     .plugin-card {
-      @apply .h-full;
+      @apply tw-h-full;
     }
   }
->>>>>>> c44d3bab
 </style>