<template>
<<<<<<< HEAD
  <div
    v-if="release"
    class="changelog-release">
    <div class="version">
      <a
        :href="'#' + release.version"
        class="anchor">
        <c-icon icon="link" />
      </a>
      <h2 :id="release.version">
        {{ "Version {version}"|t('app', {version: release.version}) }}</h2>
      <div class="date">{{ date }}</div>
      <div
        v-if="release.critical"
        class="critical">{{ 'Critical'|t('app') }}
      </div>
    </div>

    <div
      class="details readable"
      v-html="release.notes"></div>
=======
  <div v-if="release" class="changelog-release">
    <div class="version">
      <a :href="'#' + release.version" class="anchor"><icon icon="link" /></a>
      <h2 :id="release.version">
        {{ 'Version {version}' | t('app', {version: release.version}) }}
      </h2>
      <div class="date">{{ date }}</div>
      <div v-if="release.critical" class="critical">
        {{ 'Critical' | t('app') }}
      </div>
    </div>

    <div class="details readable" v-html="release.notes"></div>
>>>>>>> c44d3bab
  </div>
</template>

<script>
<<<<<<< HEAD
/* global Craft */

export default {
  props: ['release'],

  computed: {
    date() {
      return Craft.formatDate(this.release.date)
    }
  }
}
</script>

<style lang="scss">
@import "@craftcms/sass/mixins";

.changelog-release {
  @apply tw-pt-2 tw-pb-4 tw-border-b tw-border-gray-200 tw-border-solid;
  @apply md:tw-flex;

  .version {
    @apply tw-relative;
    @apply md:tw-w-48;

    .anchor {
      @apply tw-absolute tw-text-white tw-p-1 tw-rounded-full;
      @include left(-24px);
      @apply tw-top-5;
      font-size: 14px;
      transform: rotate(45deg);

      &:hover {
        @apply tw-text-black;
      }
    }

    &:hover {
      .anchor {
        @apply tw-text-black;
      }
    }

    h2 {
      @apply tw-mt-6 tw-mb-2 tw-text-lg;
    }

    .date {
      @apply tw-text-gray-600;
    }

    .critical {
      @apply tw-uppercase tw-text-red-600 tw-border tw-border-red-600 tw-border-solid tw-inline-block tw-px-1 tw-py-0 tw-rounded tw-text-sm tw-mt-2;
    }
  }

  .details {
    @apply tw-p-0 tw-pt-6;
    @apply md:tw-flex-1;

    h3 {
      @apply tw-mt-6 tw-mb-4 tw-text-base;
    }

    ul {
      @apply tw-mb-4 tw-ml-6 tw-leading-normal;
      list-style-type: disc;

      li:not(:first-child) {
        @apply tw-mt-1;
      }
    }
  }
}
=======
  /* global Craft */

  export default {
    props: ['release'],

    computed: {
      date() {
        return Craft.formatDate(this.release.date);
      },
    },
  };
</script>

<style lang="scss">
  @import '../../../../../../../packages/craftcms-sass/mixins';

  .changelog-release {
    @apply .pt-2 .pb-4 .border-b .border-grey-light .border-solid;

    .version {
      @apply .relative;

      .anchor {
        @apply .absolute .text-white .p-1 .rounded-full;
        @include left(-24px);
        top: 0px;
        font-size: 14px;
        transform: rotate(45deg);

        &:hover {
          @apply .text-black;
        }
      }

      &:hover {
        .anchor {
          @apply .text-black;
        }
      }

      h2 {
        @apply .mt-6 .mb-2;
      }

      .date {
        @apply .text-grey;
      }

      .critical {
        @apply .uppercase .text-red .border .border-red .border-solid .inline-block .px-1 .py-0 .rounded .text-sm .mt-2;
      }
    }

    .details {
      @apply .pt-6;

      h3 {
        @apply .mt-6 .mb-4;
      }

      ul {
        @apply .mb-4 .ml-6 .leading-normal;
        list-style-type: disc;

        li:not(:first-child) {
          @apply .mt-1;
        }
      }
    }
  }

  @media (min-width: 992px) {
    .changelog-release {
      @apply .flex;

      .version {
        @apply .w-full .max-w-xs;

        .anchor {
          top: 20px;
        }
      }

      .details {
        @apply .flex-1;
      }
    }
  }
>>>>>>> c44d3bab
</style><|MERGE_RESOLUTION|>--- conflicted
+++ resolved
@@ -1,30 +1,9 @@
 <template>
-<<<<<<< HEAD
-  <div
-    v-if="release"
-    class="changelog-release">
+  <div v-if="release" class="changelog-release">
     <div class="version">
-      <a
-        :href="'#' + release.version"
-        class="anchor">
+      <a :href="'#' + release.version" class="anchor">
         <c-icon icon="link" />
       </a>
-      <h2 :id="release.version">
-        {{ "Version {version}"|t('app', {version: release.version}) }}</h2>
-      <div class="date">{{ date }}</div>
-      <div
-        v-if="release.critical"
-        class="critical">{{ 'Critical'|t('app') }}
-      </div>
-    </div>
-
-    <div
-      class="details readable"
-      v-html="release.notes"></div>
-=======
-  <div v-if="release" class="changelog-release">
-    <div class="version">
-      <a :href="'#' + release.version" class="anchor"><icon icon="link" /></a>
       <h2 :id="release.version">
         {{ 'Version {version}' | t('app', {version: release.version}) }}
       </h2>
@@ -35,86 +14,10 @@
     </div>
 
     <div class="details readable" v-html="release.notes"></div>
->>>>>>> c44d3bab
   </div>
 </template>
 
 <script>
-<<<<<<< HEAD
-/* global Craft */
-
-export default {
-  props: ['release'],
-
-  computed: {
-    date() {
-      return Craft.formatDate(this.release.date)
-    }
-  }
-}
-</script>
-
-<style lang="scss">
-@import "@craftcms/sass/mixins";
-
-.changelog-release {
-  @apply tw-pt-2 tw-pb-4 tw-border-b tw-border-gray-200 tw-border-solid;
-  @apply md:tw-flex;
-
-  .version {
-    @apply tw-relative;
-    @apply md:tw-w-48;
-
-    .anchor {
-      @apply tw-absolute tw-text-white tw-p-1 tw-rounded-full;
-      @include left(-24px);
-      @apply tw-top-5;
-      font-size: 14px;
-      transform: rotate(45deg);
-
-      &:hover {
-        @apply tw-text-black;
-      }
-    }
-
-    &:hover {
-      .anchor {
-        @apply tw-text-black;
-      }
-    }
-
-    h2 {
-      @apply tw-mt-6 tw-mb-2 tw-text-lg;
-    }
-
-    .date {
-      @apply tw-text-gray-600;
-    }
-
-    .critical {
-      @apply tw-uppercase tw-text-red-600 tw-border tw-border-red-600 tw-border-solid tw-inline-block tw-px-1 tw-py-0 tw-rounded tw-text-sm tw-mt-2;
-    }
-  }
-
-  .details {
-    @apply tw-p-0 tw-pt-6;
-    @apply md:tw-flex-1;
-
-    h3 {
-      @apply tw-mt-6 tw-mb-4 tw-text-base;
-    }
-
-    ul {
-      @apply tw-mb-4 tw-ml-6 tw-leading-normal;
-      list-style-type: disc;
-
-      li:not(:first-child) {
-        @apply tw-mt-1;
-      }
-    }
-  }
-}
-=======
   /* global Craft */
 
   export default {
@@ -129,79 +32,63 @@
 </script>
 
 <style lang="scss">
-  @import '../../../../../../../packages/craftcms-sass/mixins';
+  @import '@craftcms/sass/mixins';
 
   .changelog-release {
-    @apply .pt-2 .pb-4 .border-b .border-grey-light .border-solid;
+    @apply tw-pt-2 tw-pb-4 tw-border-b tw-border-gray-200 tw-border-solid;
+    @apply md:tw-flex;
 
     .version {
-      @apply .relative;
+      @apply tw-relative;
+      @apply md:tw-w-48;
 
       .anchor {
-        @apply .absolute .text-white .p-1 .rounded-full;
+        @apply tw-absolute tw-text-white tw-p-1 tw-rounded-full;
         @include left(-24px);
-        top: 0px;
+        @apply tw-top-5;
         font-size: 14px;
         transform: rotate(45deg);
 
         &:hover {
-          @apply .text-black;
+          @apply tw-text-black;
         }
       }
 
       &:hover {
         .anchor {
-          @apply .text-black;
+          @apply tw-text-black;
         }
       }
 
       h2 {
-        @apply .mt-6 .mb-2;
+        @apply tw-mt-6 tw-mb-2 tw-text-lg;
       }
 
       .date {
-        @apply .text-grey;
+        @apply tw-text-gray-600;
       }
 
       .critical {
-        @apply .uppercase .text-red .border .border-red .border-solid .inline-block .px-1 .py-0 .rounded .text-sm .mt-2;
+        @apply tw-uppercase tw-text-red-600 tw-border tw-border-red-600 tw-border-solid tw-inline-block tw-px-1 tw-py-0 tw-rounded tw-text-sm tw-mt-2;
       }
     }
 
     .details {
-      @apply .pt-6;
+      @apply tw-p-0 tw-pt-6;
+      @apply md:tw-flex-1;
 
       h3 {
-        @apply .mt-6 .mb-4;
+        @apply tw-mt-6 tw-mb-4 tw-text-base;
       }
 
       ul {
-        @apply .mb-4 .ml-6 .leading-normal;
+        @apply tw-mb-4 tw-ml-6 tw-leading-normal;
         list-style-type: disc;
 
         li:not(:first-child) {
-          @apply .mt-1;
+          @apply tw-mt-1;
         }
       }
     }
   }
-
-  @media (min-width: 992px) {
-    .changelog-release {
-      @apply .flex;
-
-      .version {
-        @apply .w-full .max-w-xs;
-
-        .anchor {
-          top: 20px;
-        }
-      }
-
-      .details {
-        @apply .flex-1;
-      }
-    }
-  }
->>>>>>> c44d3bab
 </style>