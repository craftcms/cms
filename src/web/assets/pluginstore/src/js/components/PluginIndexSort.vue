<template>
<<<<<<< HEAD
  <div class="tw-flex tw-items-center tw-self-end">
    <c-spinner
      v-if="loading"
      class="tw-mr-4"/>

    <sort-menu-btn
      :attributes="sortMenuBtnAttributes"
      :value.sync="options"></sort-menu-btn>
=======
  <div class="flex self-end">
    <spinner v-if="loading" class="mt-2 mr-4"></spinner>

    <sort-menu-btn
      :attributes="sortMenuBtnAttributes"
      :value.sync="options"
    ></sort-menu-btn>
>>>>>>> c44d3bab
  </div>
</template>

<script>
<<<<<<< HEAD
import SortMenuBtn from './SortMenuBtn'

export default {
  props: ['loading', 'orderBy', 'direction'],

  components: {
    SortMenuBtn,
  },

  data() {
    return {
      selectedAttribute: null,
      selectedDirection: null,
      sortMenuBtnAttributes: null,
      options: {
        attribute: null,
        direction: null,
      },
    }
  },

  watch: {
    options() {
      this.$emit('update:orderBy', this.options.attribute)
      this.$emit('update:direction', this.options.direction)
      this.$emit('change')
    },
  },

  mounted() {
    this.options.attribute = this.orderBy
    this.options.direction = this.direction

    this.sortMenuBtnAttributes = {
      popularity: this.$options.filters.t("Popularity", 'app'),
      dateUpdated: this.$options.filters.t("Last Update", 'app'),
      name: this.$options.filters.t("Name", 'app'),
    }
  }
}
=======
  import SortMenuBtn from './SortMenuBtn';

  export default {
    props: ['loading', 'orderBy', 'direction'],

    components: {
      SortMenuBtn,
    },

    data() {
      return {
        selectedAttribute: null,
        selectedDirection: null,
        sortMenuBtnAttributes: null,
        options: {
          attribute: null,
          direction: null,
        },
      };
    },

    watch: {
      options() {
        this.$emit('update:orderBy', this.options.attribute);
        this.$emit('update:direction', this.options.direction);
        this.$emit('change');
      },
    },

    mounted() {
      this.options.attribute = this.orderBy;
      this.options.direction = this.direction;

      this.sortMenuBtnAttributes = {
        popularity: this.$options.filters.t('Popularity', 'app'),
        dateUpdated: this.$options.filters.t('Last Update', 'app'),
        name: this.$options.filters.t('Name', 'app'),
      };
    },
  };
>>>>>>> c44d3bab
</script><|MERGE_RESOLUTION|>--- conflicted
+++ resolved
@@ -1,68 +1,15 @@
 <template>
-<<<<<<< HEAD
   <div class="tw-flex tw-items-center tw-self-end">
-    <c-spinner
-      v-if="loading"
-      class="tw-mr-4"/>
-
-    <sort-menu-btn
-      :attributes="sortMenuBtnAttributes"
-      :value.sync="options"></sort-menu-btn>
-=======
-  <div class="flex self-end">
-    <spinner v-if="loading" class="mt-2 mr-4"></spinner>
+    <c-spinner v-if="loading" class="tw-mr-4" />
 
     <sort-menu-btn
       :attributes="sortMenuBtnAttributes"
       :value.sync="options"
     ></sort-menu-btn>
->>>>>>> c44d3bab
   </div>
 </template>
 
 <script>
-<<<<<<< HEAD
-import SortMenuBtn from './SortMenuBtn'
-
-export default {
-  props: ['loading', 'orderBy', 'direction'],
-
-  components: {
-    SortMenuBtn,
-  },
-
-  data() {
-    return {
-      selectedAttribute: null,
-      selectedDirection: null,
-      sortMenuBtnAttributes: null,
-      options: {
-        attribute: null,
-        direction: null,
-      },
-    }
-  },
-
-  watch: {
-    options() {
-      this.$emit('update:orderBy', this.options.attribute)
-      this.$emit('update:direction', this.options.direction)
-      this.$emit('change')
-    },
-  },
-
-  mounted() {
-    this.options.attribute = this.orderBy
-    this.options.direction = this.direction
-
-    this.sortMenuBtnAttributes = {
-      popularity: this.$options.filters.t("Popularity", 'app'),
-      dateUpdated: this.$options.filters.t("Last Update", 'app'),
-      name: this.$options.filters.t("Name", 'app'),
-    }
-  }
-}
-=======
   import SortMenuBtn from './SortMenuBtn';
 
   export default {
@@ -103,5 +50,4 @@
       };
     },
   };
->>>>>>> c44d3bab
 </script>