<template>
<<<<<<< HEAD
  <div
    class="plugin-editions"
    :class="{
      'tw-py-6': true,
      'md:tw-flex md:tw--mx-4 md:tw-justify-center': true,
    }"
  >
    <plugin-edition
      v-for="(edition, key) in plugin.editions"
      class="md:tw-flex-1 md:tw-mx-4 md:tw-max-w-xs"
      :plugin="plugin"
      :edition="edition"
      :key="key"></plugin-edition>
=======
  <div class="plugin-editions mb-4">
    <plugin-edition
      v-for="(edition, key) in plugin.editions"
      :plugin="plugin"
      :edition="edition"
      :key="key"
    ></plugin-edition>
>>>>>>> c44d3bab
  </div>
</template>

<script>
<<<<<<< HEAD
import PluginEdition from './PluginEdition'

export default {
  props: ['plugin'],

  components: {
    PluginEdition
  }
}
</script>
=======
  import PluginEdition from './PluginEdition';

  export default {
    props: ['plugin'],

    components: {
      PluginEdition,
    },
  };
</script>

<style lang="scss">
  .plugin-editions {
    @apply .py-6;

    .plugin-editions-edition {
      &:not(:last-child) {
        @apply .mb-6;
      }
    }
  }

  @media (min-width: 992px) {
    .plugin-editions {
      @apply .flex .-mx-4 .justify-center;

      .plugin-editions-edition {
        @apply .w-1/3 .mx-4;

        &:not(:last-child) {
          @apply .mb-0;
        }
      }
    }
  }
</style>
>>>>>>> c44d3bab
<|MERGE_RESOLUTION|>--- conflicted
+++ resolved
@@ -1,5 +1,4 @@
 <template>
-<<<<<<< HEAD
   <div
     class="plugin-editions"
     :class="{
@@ -12,32 +11,12 @@
       class="md:tw-flex-1 md:tw-mx-4 md:tw-max-w-xs"
       :plugin="plugin"
       :edition="edition"
-      :key="key"></plugin-edition>
-=======
-  <div class="plugin-editions mb-4">
-    <plugin-edition
-      v-for="(edition, key) in plugin.editions"
-      :plugin="plugin"
-      :edition="edition"
       :key="key"
     ></plugin-edition>
->>>>>>> c44d3bab
   </div>
 </template>
 
 <script>
-<<<<<<< HEAD
-import PluginEdition from './PluginEdition'
-
-export default {
-  props: ['plugin'],
-
-  components: {
-    PluginEdition
-  }
-}
-</script>
-=======
   import PluginEdition from './PluginEdition';
 
   export default {
@@ -47,31 +26,4 @@
       PluginEdition,
     },
   };
-</script>
-
-<style lang="scss">
-  .plugin-editions {
-    @apply .py-6;
-
-    .plugin-editions-edition {
-      &:not(:last-child) {
-        @apply .mb-6;
-      }
-    }
-  }
-
-  @media (min-width: 992px) {
-    .plugin-editions {
-      @apply .flex .-mx-4 .justify-center;
-
-      .plugin-editions-edition {
-        @apply .w-1/3 .mx-4;
-
-        &:not(:last-child) {
-          @apply .mb-0;
-        }
-      }
-    }
-  }
-</style>
->>>>>>> c44d3bab
+</script>