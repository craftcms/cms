<template>
  <div>
<<<<<<< HEAD
    <div
      class="tw-grid-plugins tw-grid tw-grid-cols-1 sm:tw-grid-cols-2 xl:tw-grid-cols-3 2xl:tw-grid-cols-4 tw-gap-x-8"
      v-if="plugins && plugins.length > 0">
      <div
        class="tw-grid-box sm:tw-flex"
        v-for="(plugin, key) in computedPlugins"
        :key="key">
        <plugin-card
          class="sm:tw-flex-1"
          :plugin="plugin"
          :trialMode="trialMode"></plugin-card>
=======
    <div class="ps-grid-plugins" v-if="plugins && plugins.length > 0">
      <div
        class="ps-grid-box"
        v-for="(plugin, key) in computedPlugins"
        :key="key"
      >
        <plugin-card :plugin="plugin" :trialMode="trialMode"></plugin-card>
>>>>>>> c44d3bab
      </div>
    </div>
  </div>
</template>

<script>
<<<<<<< HEAD
import PluginCard from './PluginCard'

export default {
  components: {
    PluginCard,
  },

  props: ['plugins', 'trialMode', 'autoLimit'],

  data() {
    return {
      winWidth: null,
    }
  },

  computed: {
    computedPlugins() {
      return this.plugins.filter((plugin, key) => {
        if (!this.autoLimit || (this.autoLimit && key < this.limit)) {
          return true
        }

        return false
      })
    },

    limit() {
      if (this.winWidth > 1536) {
        return 8
      }

      return 6
    },
  },

  methods: {
    onWindowResize() {
      this.winWidth = window.innerWidth
    }
  },

  mounted() {
    this.winWidth = window.innerWidth
    this.$root.$on('windowResize', this.onWindowResize)
  },

  beforeDestroy() {
    this.$root.$off('windowResize', this.onWindowResize)
  }
}
=======
  import PluginCard from './PluginCard';

  export default {
    components: {
      PluginCard,
    },

    props: ['plugins', 'trialMode', 'autoLimit'],

    data() {
      return {
        winWidth: null,
      };
    },

    computed: {
      computedPlugins() {
        return this.plugins.filter((plugin, key) => {
          if (!this.autoLimit || (this.autoLimit && key < this.limit)) {
            return true;
          }

          return false;
        });
      },

      limit() {
        let totalPlugins = this.plugins.length;

        if (this.winWidth < 1400) {
          totalPlugins = 4;
        }

        const remains = totalPlugins % (this.oddNumberOfColumns ? 3 : 2);

        return totalPlugins - remains;
      },

      oddNumberOfColumns() {
        if (this.winWidth < 1400 || this.winWidth >= 1824) {
          return false;
        }

        return true;
      },
    },

    methods: {
      onWindowResize() {
        this.winWidth = window.innerWidth;
      },
    },

    mounted() {
      this.winWidth = window.innerWidth;
      this.$root.$on('windowResize', this.onWindowResize);
    },

    beforeDestroy() {
      this.$root.$off('windowResize', this.onWindowResize);
    },
  };
>>>>>>> c44d3bab
</script><|MERGE_RESOLUTION|>--- conflicted
+++ resolved
@@ -1,84 +1,25 @@
 <template>
   <div>
-<<<<<<< HEAD
     <div
       class="tw-grid-plugins tw-grid tw-grid-cols-1 sm:tw-grid-cols-2 xl:tw-grid-cols-3 2xl:tw-grid-cols-4 tw-gap-x-8"
-      v-if="plugins && plugins.length > 0">
+      v-if="plugins && plugins.length > 0"
+    >
       <div
         class="tw-grid-box sm:tw-flex"
         v-for="(plugin, key) in computedPlugins"
-        :key="key">
+        :key="key"
+      >
         <plugin-card
           class="sm:tw-flex-1"
           :plugin="plugin"
-          :trialMode="trialMode"></plugin-card>
-=======
-    <div class="ps-grid-plugins" v-if="plugins && plugins.length > 0">
-      <div
-        class="ps-grid-box"
-        v-for="(plugin, key) in computedPlugins"
-        :key="key"
-      >
-        <plugin-card :plugin="plugin" :trialMode="trialMode"></plugin-card>
->>>>>>> c44d3bab
+          :trialMode="trialMode"
+        ></plugin-card>
       </div>
     </div>
   </div>
 </template>
 
 <script>
-<<<<<<< HEAD
-import PluginCard from './PluginCard'
-
-export default {
-  components: {
-    PluginCard,
-  },
-
-  props: ['plugins', 'trialMode', 'autoLimit'],
-
-  data() {
-    return {
-      winWidth: null,
-    }
-  },
-
-  computed: {
-    computedPlugins() {
-      return this.plugins.filter((plugin, key) => {
-        if (!this.autoLimit || (this.autoLimit && key < this.limit)) {
-          return true
-        }
-
-        return false
-      })
-    },
-
-    limit() {
-      if (this.winWidth > 1536) {
-        return 8
-      }
-
-      return 6
-    },
-  },
-
-  methods: {
-    onWindowResize() {
-      this.winWidth = window.innerWidth
-    }
-  },
-
-  mounted() {
-    this.winWidth = window.innerWidth
-    this.$root.$on('windowResize', this.onWindowResize)
-  },
-
-  beforeDestroy() {
-    this.$root.$off('windowResize', this.onWindowResize)
-  }
-}
-=======
   import PluginCard from './PluginCard';
 
   export default {
@@ -106,23 +47,11 @@
       },
 
       limit() {
-        let totalPlugins = this.plugins.length;
-
-        if (this.winWidth < 1400) {
-          totalPlugins = 4;
+        if (this.winWidth > 1536) {
+          return 8;
         }
 
-        const remains = totalPlugins % (this.oddNumberOfColumns ? 3 : 2);
-
-        return totalPlugins - remains;
-      },
-
-      oddNumberOfColumns() {
-        if (this.winWidth < 1400 || this.winWidth >= 1824) {
-          return false;
-        }
-
-        return true;
+        return 6;
       },
     },
 
@@ -141,5 +70,4 @@
       this.$root.$off('windowResize', this.onWindowResize);
     },
   };
->>>>>>> c44d3bab
 </script>