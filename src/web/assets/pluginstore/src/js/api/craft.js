/* global Craft */

<<<<<<< HEAD
import axios from 'axios'
import api from '../utils/api'
=======
import axios from 'axios';

// create a cancel token for axios
let CancelToken = axios.CancelToken;
let cancelTokenSource = CancelToken.source();

// create an axios instance
const _axios = axios.create({
  cancelToken: cancelTokenSource.token,
});
>>>>>>> c44d3bab

export default {
  /**
   * Cancel requests.
   */
  cancelRequests() {
<<<<<<< HEAD
    api.cancelRequests()
=======
    // cancel requests
    cancelTokenSource.cancel();

    // create a new cancel token
    cancelTokenSource = CancelToken.source();

    // update axios with the new cancel token
    _axios.defaults.cancelToken = cancelTokenSource.token;
>>>>>>> c44d3bab
  },

  /**
   * Get Craft data.
   */
  getCraftData() {
    return new Promise((resolve, reject) => {
<<<<<<< HEAD
      api.sendActionRequest('GET', 'plugin-store/craft-data')
        .then((response) => {
          resolve(response)
=======
      _axios
        .get(Craft.getActionUrl('plugin-store/craft-data'))
        .then((response) => {
          resolve(response);
>>>>>>> c44d3bab
        })
        .catch((error) => {
          if (axios.isCancel(error)) {
            // request cancelled
          } else {
<<<<<<< HEAD
            reject(error)
          }
        })
    })
=======
            reject(error);
          }
        });
    });
>>>>>>> c44d3bab
  },

  /**
   * Get Craft ID data.
   */
  getCraftIdData({accessToken}) {
    return new Promise((resolve, reject) => {
<<<<<<< HEAD
      api.sendApiRequest('GET', 'account', {
          headers: {
            'Authorization': 'Bearer ' + accessToken,
          }
        })
        .then((responseData) => {
          resolve(responseData)
        })
        .catch((error) => {
          if (axios.isCancel(error)) {
            // request cancelled
          } else {
            reject(error)
          }
        })
    })
=======
      Craft.sendApiRequest('GET', 'account', {
        cancelToken: cancelTokenSource.token,
        headers: {
          Authorization: 'Bearer ' + accessToken,
        },
      })
        .then((responseData) => {
          resolve(responseData);
        })
        .catch((error) => {
          if (axios.isCancel(error)) {
            // request cancelled
          } else {
            reject(error);
          }
        });
    });
>>>>>>> c44d3bab
  },

  /**
   * Get countries.
   */
  getCountries() {
    return new Promise((resolve, reject) => {
<<<<<<< HEAD
      api.sendApiRequest('GET', 'countries')
        .then((responseData) => {
          resolve(responseData)
=======
      Craft.sendApiRequest('GET', 'countries', {
        cancelToken: cancelTokenSource.token,
      })
        .then((responseData) => {
          resolve(responseData);
>>>>>>> c44d3bab
        })
        .catch((error) => {
          if (axios.isCancel(error)) {
            // request cancelled
          } else {
<<<<<<< HEAD
            reject(error)
          }
        })
    })
=======
            reject(error);
          }
        });
    });
>>>>>>> c44d3bab
  },

  /**
   * Get Plugin License Info.
   */
  getPluginLicenseInfo() {
    return new Promise((resolve, reject) => {
<<<<<<< HEAD
      api.sendApiRequest('GET', 'cms-licenses', {
          params: {
            include: 'plugins',
          },
        })
        .then((response) => {
          api.sendActionRequest('POST', 'app/get-plugin-license-info', {
              data: {
                pluginLicenses: response.license.pluginLicenses || [],
              },
              headers: {
                'X-CSRF-Token': Craft.csrfTokenValue,
              }
            })
            .then((response) => {
              resolve(response)
            })
            .catch((error) => {
              if (axios.isCancel(error)) {
                // request cancelled
              } else {
                reject(error)
              }
            })
        })
    })
=======
      Craft.sendApiRequest('GET', 'cms-licenses', {
        params: {
          include: 'plugins',
        },
      }).then(function (response) {
        _axios
          .post(
            Craft.getActionUrl('app/get-plugin-license-info'),
            {
              pluginLicenses: response.license.pluginLicenses || [],
            },
            {
              headers: {
                'X-CSRF-Token': Craft.csrfTokenValue,
              },
            }
          )
          .then((response) => {
            resolve(response);
          })
          .catch((error) => {
            if (axios.isCancel(error)) {
              // request cancelled
            } else {
              reject(error);
            }
          });
      });
    });
>>>>>>> c44d3bab
  },

  /**
   * Switch plugin edition.
   */
  switchPluginEdition(pluginHandle, edition) {
    return new Promise((resolve, reject) => {
<<<<<<< HEAD
      const data = 'pluginHandle=' + pluginHandle + '&edition=' + edition

      api.sendActionRequest('POST', 'plugins/switch-edition', {
          data,
=======
      const data = 'pluginHandle=' + pluginHandle + '&edition=' + edition;

      _axios
        .post(Craft.getActionUrl('plugins/switch-edition'), data, {
>>>>>>> c44d3bab
          headers: {
            'X-CSRF-Token': Craft.csrfTokenValue,
          },
        })
        .then((response) => {
<<<<<<< HEAD
          Craft.clearCachedApiHeaders()
          resolve(response)
=======
          Craft.clearCachedApiHeaders();
          resolve(response);
>>>>>>> c44d3bab
        })
        .catch((error) => {
          if (axios.isCancel(error)) {
            // request cancelled
          } else {
<<<<<<< HEAD
            reject(error)
          }
        })
    })
=======
            reject(error);
          }
        });
    });
>>>>>>> c44d3bab
  },

  /**
   * Try edition.
   */
  tryEdition(edition) {
    return new Promise((resolve, reject) => {
<<<<<<< HEAD
      api.sendActionRequest('POST', 'app/try-edition', {
          data: 'edition=' + edition,
          headers: {
            'X-CSRF-Token': Craft.csrfTokenValue,
          }
        })
        .then((response) => {
          Craft.clearCachedApiHeaders()
          resolve(response)
        })
        .catch((error) => {
          if (axios.isCancel(error)) {
            // request cancelled
          } else {
            reject(error)
          }
        })
    })
  },
}
=======
      _axios
        .post(Craft.getActionUrl('app/try-edition'), 'edition=' + edition, {
          headers: {
            'X-CSRF-Token': Craft.csrfTokenValue,
          },
        })
        .then((response) => {
          Craft.clearCachedApiHeaders();
          resolve(response);
        })
        .catch((error) => {
          if (axios.isCancel(error)) {
            // request cancelled
          } else {
            reject(error);
          }
        });
    });
  },
};
>>>>>>> c44d3bab
<|MERGE_RESOLUTION|>--- conflicted
+++ resolved
@@ -1,38 +1,14 @@
 /* global Craft */
 
-<<<<<<< HEAD
-import axios from 'axios'
-import api from '../utils/api'
-=======
 import axios from 'axios';
-
-// create a cancel token for axios
-let CancelToken = axios.CancelToken;
-let cancelTokenSource = CancelToken.source();
-
-// create an axios instance
-const _axios = axios.create({
-  cancelToken: cancelTokenSource.token,
-});
->>>>>>> c44d3bab
+import api from '../utils/api';
 
 export default {
   /**
    * Cancel requests.
    */
   cancelRequests() {
-<<<<<<< HEAD
-    api.cancelRequests()
-=======
-    // cancel requests
-    cancelTokenSource.cancel();
-
-    // create a new cancel token
-    cancelTokenSource = CancelToken.source();
-
-    // update axios with the new cancel token
-    _axios.defaults.cancelToken = cancelTokenSource.token;
->>>>>>> c44d3bab
+    api.cancelRequests();
   },
 
   /**
@@ -40,32 +16,19 @@
    */
   getCraftData() {
     return new Promise((resolve, reject) => {
-<<<<<<< HEAD
-      api.sendActionRequest('GET', 'plugin-store/craft-data')
-        .then((response) => {
-          resolve(response)
-=======
-      _axios
-        .get(Craft.getActionUrl('plugin-store/craft-data'))
+      api
+        .sendActionRequest('GET', 'plugin-store/craft-data')
         .then((response) => {
           resolve(response);
->>>>>>> c44d3bab
         })
         .catch((error) => {
           if (axios.isCancel(error)) {
             // request cancelled
           } else {
-<<<<<<< HEAD
-            reject(error)
-          }
-        })
-    })
-=======
             reject(error);
           }
         });
     });
->>>>>>> c44d3bab
   },
 
   /**
@@ -73,30 +36,12 @@
    */
   getCraftIdData({accessToken}) {
     return new Promise((resolve, reject) => {
-<<<<<<< HEAD
-      api.sendApiRequest('GET', 'account', {
+      api
+        .sendApiRequest('GET', 'account', {
           headers: {
-            'Authorization': 'Bearer ' + accessToken,
-          }
+            Authorization: 'Bearer ' + accessToken,
+          },
         })
-        .then((responseData) => {
-          resolve(responseData)
-        })
-        .catch((error) => {
-          if (axios.isCancel(error)) {
-            // request cancelled
-          } else {
-            reject(error)
-          }
-        })
-    })
-=======
-      Craft.sendApiRequest('GET', 'account', {
-        cancelToken: cancelTokenSource.token,
-        headers: {
-          Authorization: 'Bearer ' + accessToken,
-        },
-      })
         .then((responseData) => {
           resolve(responseData);
         })
@@ -108,7 +53,6 @@
           }
         });
     });
->>>>>>> c44d3bab
   },
 
   /**
@@ -116,33 +60,19 @@
    */
   getCountries() {
     return new Promise((resolve, reject) => {
-<<<<<<< HEAD
-      api.sendApiRequest('GET', 'countries')
-        .then((responseData) => {
-          resolve(responseData)
-=======
-      Craft.sendApiRequest('GET', 'countries', {
-        cancelToken: cancelTokenSource.token,
-      })
+      api
+        .sendApiRequest('GET', 'countries')
         .then((responseData) => {
           resolve(responseData);
->>>>>>> c44d3bab
         })
         .catch((error) => {
           if (axios.isCancel(error)) {
             // request cancelled
           } else {
-<<<<<<< HEAD
-            reject(error)
-          }
-        })
-    })
-=======
             reject(error);
           }
         });
     });
->>>>>>> c44d3bab
   },
 
   /**
@@ -150,64 +80,34 @@
    */
   getPluginLicenseInfo() {
     return new Promise((resolve, reject) => {
-<<<<<<< HEAD
-      api.sendApiRequest('GET', 'cms-licenses', {
+      api
+        .sendApiRequest('GET', 'cms-licenses', {
           params: {
             include: 'plugins',
           },
         })
         .then((response) => {
-          api.sendActionRequest('POST', 'app/get-plugin-license-info', {
+          api
+            .sendActionRequest('POST', 'app/get-plugin-license-info', {
               data: {
                 pluginLicenses: response.license.pluginLicenses || [],
               },
               headers: {
                 'X-CSRF-Token': Craft.csrfTokenValue,
-              }
+              },
             })
             .then((response) => {
-              resolve(response)
+              resolve(response);
             })
             .catch((error) => {
               if (axios.isCancel(error)) {
                 // request cancelled
               } else {
-                reject(error)
+                reject(error);
               }
-            })
-        })
-    })
-=======
-      Craft.sendApiRequest('GET', 'cms-licenses', {
-        params: {
-          include: 'plugins',
-        },
-      }).then(function (response) {
-        _axios
-          .post(
-            Craft.getActionUrl('app/get-plugin-license-info'),
-            {
-              pluginLicenses: response.license.pluginLicenses || [],
-            },
-            {
-              headers: {
-                'X-CSRF-Token': Craft.csrfTokenValue,
-              },
-            }
-          )
-          .then((response) => {
-            resolve(response);
-          })
-          .catch((error) => {
-            if (axios.isCancel(error)) {
-              // request cancelled
-            } else {
-              reject(error);
-            }
-          });
-      });
+            });
+        });
     });
->>>>>>> c44d3bab
   },
 
   /**
@@ -215,76 +115,11 @@
    */
   switchPluginEdition(pluginHandle, edition) {
     return new Promise((resolve, reject) => {
-<<<<<<< HEAD
-      const data = 'pluginHandle=' + pluginHandle + '&edition=' + edition
-
-      api.sendActionRequest('POST', 'plugins/switch-edition', {
-          data,
-=======
       const data = 'pluginHandle=' + pluginHandle + '&edition=' + edition;
 
-      _axios
-        .post(Craft.getActionUrl('plugins/switch-edition'), data, {
->>>>>>> c44d3bab
-          headers: {
-            'X-CSRF-Token': Craft.csrfTokenValue,
-          },
-        })
-        .then((response) => {
-<<<<<<< HEAD
-          Craft.clearCachedApiHeaders()
-          resolve(response)
-=======
-          Craft.clearCachedApiHeaders();
-          resolve(response);
->>>>>>> c44d3bab
-        })
-        .catch((error) => {
-          if (axios.isCancel(error)) {
-            // request cancelled
-          } else {
-<<<<<<< HEAD
-            reject(error)
-          }
-        })
-    })
-=======
-            reject(error);
-          }
-        });
-    });
->>>>>>> c44d3bab
-  },
-
-  /**
-   * Try edition.
-   */
-  tryEdition(edition) {
-    return new Promise((resolve, reject) => {
-<<<<<<< HEAD
-      api.sendActionRequest('POST', 'app/try-edition', {
-          data: 'edition=' + edition,
-          headers: {
-            'X-CSRF-Token': Craft.csrfTokenValue,
-          }
-        })
-        .then((response) => {
-          Craft.clearCachedApiHeaders()
-          resolve(response)
-        })
-        .catch((error) => {
-          if (axios.isCancel(error)) {
-            // request cancelled
-          } else {
-            reject(error)
-          }
-        })
-    })
-  },
-}
-=======
-      _axios
-        .post(Craft.getActionUrl('app/try-edition'), 'edition=' + edition, {
+      api
+        .sendActionRequest('POST', 'plugins/switch-edition', {
+          data,
           headers: {
             'X-CSRF-Token': Craft.csrfTokenValue,
           },
@@ -302,5 +137,30 @@
         });
     });
   },
-};
->>>>>>> c44d3bab
+
+  /**
+   * Try edition.
+   */
+  tryEdition(edition) {
+    return new Promise((resolve, reject) => {
+      api
+        .sendActionRequest('POST', 'app/try-edition', {
+          data: 'edition=' + edition,
+          headers: {
+            'X-CSRF-Token': Craft.csrfTokenValue,
+          },
+        })
+        .then((response) => {
+          Craft.clearCachedApiHeaders();
+          resolve(response);
+        })
+        .catch((error) => {
+          if (axios.isCancel(error)) {
+            // request cancelled
+          } else {
+            reject(error);
+          }
+        });
+    });
+  },
+};