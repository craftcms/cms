/* global Craft */

export function escapeHtml(str) {
<<<<<<< HEAD
  return Craft.escapeHtml(str)
}

export function t(message, category, params) {
  return Craft.t(category, message, params)
}

export function formatDate(date) {
  return Craft.formatDate(date)
}

export function formatNumber(number, format = ',.0f') {
  return Craft.formatNumber(number, format)
=======
  return Craft.escapeHtml(str);
}

export function t(message, category, params) {
  return Craft.t(category, message, params);
}

export function formatDate(date) {
  return Craft.formatDate(date);
}

export function formatNumber(number, format = ',.0f') {
  return Craft.formatNumber(number, format);
>>>>>>> c44d3bab
}<|MERGE_RESOLUTION|>--- conflicted
+++ resolved
@@ -1,21 +1,6 @@
 /* global Craft */
 
 export function escapeHtml(str) {
-<<<<<<< HEAD
-  return Craft.escapeHtml(str)
-}
-
-export function t(message, category, params) {
-  return Craft.t(category, message, params)
-}
-
-export function formatDate(date) {
-  return Craft.formatDate(date)
-}
-
-export function formatNumber(number, format = ',.0f') {
-  return Craft.formatNumber(number, format)
-=======
   return Craft.escapeHtml(str);
 }
 
@@ -29,5 +14,4 @@
 
 export function formatNumber(number, format = ',.0f') {
   return Craft.formatNumber(number, format);
->>>>>>> c44d3bab
 }