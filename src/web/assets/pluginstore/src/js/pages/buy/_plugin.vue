<template>
  <div class="ps-container buy-plugin">
<<<<<<< HEAD
    <status-message
      v-if="loading"
      :message="statusMessage"
      class="tw-h-full"
    ></status-message>
=======
    <status-message v-if="loading" :message="statusMessage"></status-message>
>>>>>>> c44d3bab
  </div>
</template>

<script>
<<<<<<< HEAD
import {mapGetters} from 'vuex'
import pluginStoreApi from '../../api/pluginstore'
import StatusMessage from '../../components/StatusMessage'

export default {
  data() {
    return {
      loading: false,
      statusMessage: null,
    }
  },

  components: {
    StatusMessage,
  },

  methods: {
    buyPlugin(pluginHandle, editionHandle) {
      pluginStoreApi.getPluginDetailsByHandle(pluginHandle)
        .then(responseData => {
          const plugin = responseData

          if (!this.isPluginBuyable(plugin)) {
            this.loading = false
            this.$router.push({path: '/'})
            return;
          }

          if (this.isInCart(plugin)) {
            this.$router.push({path: '/'})
            this.$root.openModal('cart')
          } else {
            if (!editionHandle) {
              editionHandle = plugin.editions[0].handle
            }

            const item = {
              type: 'plugin-edition',
              plugin: plugin.handle,
              edition: editionHandle,
            }

            this.$store.dispatch('cart/addToCart', [item])
              .then(() => {
                this.loading = false
                this.$router.push({path: '/'})
                this.$root.openModal('cart')
              })
              .catch((error) => {
                throw error
              })
          }
        })
        .catch((error) => {
          throw error
        })
    },

    isPluginBuyable(plugin) {
      const price = plugin.editions[0].price

      if (price === null) {
        return false
      }

      if (parseFloat(price) === 0) {
        return false
      }

      if (!this.isPluginInstalled(plugin.handle)) {
        return true
      }

      const pluginLicenseInfo = this.getPluginLicenseInfo(plugin.handle)

      if (!pluginLicenseInfo) {
        return false
      }

      if (
        pluginLicenseInfo.licenseKey &&
        pluginLicenseInfo.licenseKeyStatus !== 'trial' &&
        pluginLicenseInfo.licenseIssues.indexOf('mismatched') === -1) {
        return false
      }

      return true
    },
  },

  computed: {
    ...mapGetters({
      isInCart: 'cart/isInCart',
      isPluginInstalled: 'craft/isPluginInstalled',
      getPluginLicenseInfo: 'craft/getPluginLicenseInfo',
    }),
  },

  mounted() {
    this.loading = true
    this.statusMessage = this.$options.filters.t("Loading Plugin Store…", 'app')

    const plugin = this.$route.params.plugin
    const edition = this.$route.params.edition


    if (this.$root.allDataLoaded) {
      this.buyPlugin(plugin, edition)
    } else {
      // wait for the cart to be ready
      this.$root.$on('allDataLoaded', () => {
        this.buyPlugin(plugin, edition)
      });
    }
  }
}
</script>
=======
  import {mapGetters} from 'vuex';
  import pluginStoreApi from '../../api/pluginstore';
  import StatusMessage from '../../components/StatusMessage';

  export default {
    data() {
      return {
        loading: false,
        statusMessage: null,
      };
    },

    components: {
      StatusMessage,
    },

    methods: {
      buyPlugin(pluginHandle, editionHandle) {
        pluginStoreApi
          .getPluginDetailsByHandle(pluginHandle)
          .then((responseData) => {
            const plugin = responseData;

            if (!this.isPluginBuyable(plugin)) {
              this.loading = false;
              this.$router.push({path: '/'});
              return;
            }

            if (this.isInCart(plugin)) {
              this.$router.push({path: '/'});
              this.$root.openModal('cart');
            } else {
              if (!editionHandle) {
                editionHandle = plugin.editions[0].handle;
              }

              const item = {
                type: 'plugin-edition',
                plugin: plugin.handle,
                edition: editionHandle,
              };

              this.$store
                .dispatch('cart/addToCart', [item])
                .then(() => {
                  this.loading = false;
                  this.$router.push({path: '/'});
                  this.$root.openModal('cart');
                })
                .catch((error) => {
                  throw error;
                });
            }
          })
          .catch((error) => {
            throw error;
          });
      },

      isPluginBuyable(plugin) {
        const price = plugin.editions[0].price;

        if (price === null) {
          return false;
        }

        if (parseFloat(price) === 0) {
          return false;
        }

        if (!this.isPluginInstalled(plugin.handle)) {
          return true;
        }

        const pluginLicenseInfo = this.getPluginLicenseInfo(plugin.handle);

        if (!pluginLicenseInfo) {
          return false;
        }

        if (
          pluginLicenseInfo.licenseKey &&
          pluginLicenseInfo.licenseKeyStatus !== 'trial' &&
          pluginLicenseInfo.licenseIssues.indexOf('mismatched') === -1
        ) {
          return false;
        }

        return true;
      },
    },

    computed: {
      ...mapGetters({
        isInCart: 'cart/isInCart',
        isPluginInstalled: 'craft/isPluginInstalled',
        getPluginLicenseInfo: 'craft/getPluginLicenseInfo',
      }),
    },

    mounted() {
      this.loading = true;
      this.statusMessage = this.$options.filters.t(
        'Loading Plugin Store…',
        'app'
      );

      const plugin = this.$route.params.plugin;
      const edition = this.$route.params.edition;

      if (this.$root.allDataLoaded) {
        this.buyPlugin(plugin, edition);
      } else {
        // wait for the cart to be ready
        this.$root.$on('allDataLoaded', () => {
          this.buyPlugin(plugin, edition);
        });
      }
    },
  };
</script>

<style lang="scss">
  .buy-plugin {
    .status-message {
      height: 100%;
    }
  }
</style>
>>>>>>> c44d3bab
<|MERGE_RESOLUTION|>--- conflicted
+++ resolved
@@ -1,137 +1,14 @@
 <template>
   <div class="ps-container buy-plugin">
-<<<<<<< HEAD
     <status-message
       v-if="loading"
       :message="statusMessage"
       class="tw-h-full"
     ></status-message>
-=======
-    <status-message v-if="loading" :message="statusMessage"></status-message>
->>>>>>> c44d3bab
   </div>
 </template>
 
 <script>
-<<<<<<< HEAD
-import {mapGetters} from 'vuex'
-import pluginStoreApi from '../../api/pluginstore'
-import StatusMessage from '../../components/StatusMessage'
-
-export default {
-  data() {
-    return {
-      loading: false,
-      statusMessage: null,
-    }
-  },
-
-  components: {
-    StatusMessage,
-  },
-
-  methods: {
-    buyPlugin(pluginHandle, editionHandle) {
-      pluginStoreApi.getPluginDetailsByHandle(pluginHandle)
-        .then(responseData => {
-          const plugin = responseData
-
-          if (!this.isPluginBuyable(plugin)) {
-            this.loading = false
-            this.$router.push({path: '/'})
-            return;
-          }
-
-          if (this.isInCart(plugin)) {
-            this.$router.push({path: '/'})
-            this.$root.openModal('cart')
-          } else {
-            if (!editionHandle) {
-              editionHandle = plugin.editions[0].handle
-            }
-
-            const item = {
-              type: 'plugin-edition',
-              plugin: plugin.handle,
-              edition: editionHandle,
-            }
-
-            this.$store.dispatch('cart/addToCart', [item])
-              .then(() => {
-                this.loading = false
-                this.$router.push({path: '/'})
-                this.$root.openModal('cart')
-              })
-              .catch((error) => {
-                throw error
-              })
-          }
-        })
-        .catch((error) => {
-          throw error
-        })
-    },
-
-    isPluginBuyable(plugin) {
-      const price = plugin.editions[0].price
-
-      if (price === null) {
-        return false
-      }
-
-      if (parseFloat(price) === 0) {
-        return false
-      }
-
-      if (!this.isPluginInstalled(plugin.handle)) {
-        return true
-      }
-
-      const pluginLicenseInfo = this.getPluginLicenseInfo(plugin.handle)
-
-      if (!pluginLicenseInfo) {
-        return false
-      }
-
-      if (
-        pluginLicenseInfo.licenseKey &&
-        pluginLicenseInfo.licenseKeyStatus !== 'trial' &&
-        pluginLicenseInfo.licenseIssues.indexOf('mismatched') === -1) {
-        return false
-      }
-
-      return true
-    },
-  },
-
-  computed: {
-    ...mapGetters({
-      isInCart: 'cart/isInCart',
-      isPluginInstalled: 'craft/isPluginInstalled',
-      getPluginLicenseInfo: 'craft/getPluginLicenseInfo',
-    }),
-  },
-
-  mounted() {
-    this.loading = true
-    this.statusMessage = this.$options.filters.t("Loading Plugin Store…", 'app')
-
-    const plugin = this.$route.params.plugin
-    const edition = this.$route.params.edition
-
-
-    if (this.$root.allDataLoaded) {
-      this.buyPlugin(plugin, edition)
-    } else {
-      // wait for the cart to be ready
-      this.$root.$on('allDataLoaded', () => {
-        this.buyPlugin(plugin, edition)
-      });
-    }
-  }
-}
-</script>
-=======
   import {mapGetters} from 'vuex';
   import pluginStoreApi from '../../api/pluginstore';
   import StatusMessage from '../../components/StatusMessage';
@@ -253,13 +130,4 @@
       }
     },
   };
-</script>
-
-<style lang="scss">
-  .buy-plugin {
-    .status-message {
-      height: 100%;
-    }
-  }
-</style>
->>>>>>> c44d3bab
+</script>