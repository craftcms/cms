<template>
  <div class="ps-container">
    <template v-if="!loading">
      <plugin-index
        action="pluginStore/getPluginsByFeaturedSectionHandle"
        :requestData="requestData"
        :plugins="plugins"
        :disableSorting="true"
      >
        <template v-slot:header>
          <template v-if="featuredSection">
            <h1>{{ featuredSection.title }}</h1>
          </template>
        </template>
      </plugin-index>
    </template>
    <template v-else>
<<<<<<< HEAD
      <c-spinner/>
=======
      <spinner></spinner>
>>>>>>> c44d3bab
    </template>
  </div>
</template>

<script>
<<<<<<< HEAD
import {mapState} from 'vuex'
import PluginIndex from '../../components/PluginIndex'

export default {
  components: {
    PluginIndex,
  },

  data() {
    return {
      loading: true,
      pluginsLoaded: false,
      sectionLoaded: false,
    }
  },

  computed: {
    ...mapState({
      featuredSection: state => state.pluginStore.featuredSection,
      plugins: state => state.pluginStore.plugins,
    }),

    requestData() {
      return {
        featuredSectionHandle: this.$route.params.handle
      }
    }
  },

  mounted() {
    this.$store.commit('pluginStore/updatePlugins', [])

    const featuredSectionHandle = this.$route.params.handle

    // retrieve featured section
    this.$store.dispatch('pluginStore/getFeaturedSectionByHandle', featuredSectionHandle)
      .then(() => {
        this.loading = false
      })
      .catch(() => {
        this.loading = false
      })
  }
}
=======
  import {mapState} from 'vuex';
  import PluginIndex from '../../components/PluginIndex';

  export default {
    components: {
      PluginIndex,
    },

    data() {
      return {
        loading: true,
        pluginsLoaded: false,
        sectionLoaded: false,
      };
    },

    computed: {
      ...mapState({
        featuredSection: (state) => state.pluginStore.featuredSection,
        plugins: (state) => state.pluginStore.plugins,
      }),

      requestData() {
        return {
          featuredSectionHandle: this.$route.params.handle,
        };
      },
    },

    mounted() {
      this.$store.commit('pluginStore/updatePlugins', []);

      const featuredSectionHandle = this.$route.params.handle;

      // retrieve featured section
      this.$store
        .dispatch(
          'pluginStore/getFeaturedSectionByHandle',
          featuredSectionHandle
        )
        .then(() => {
          this.loading = false;
        })
        .catch(() => {
          this.loading = false;
        });
    },
  };
>>>>>>> c44d3bab
</script><|MERGE_RESOLUTION|>--- conflicted
+++ resolved
@@ -15,62 +15,12 @@
       </plugin-index>
     </template>
     <template v-else>
-<<<<<<< HEAD
-      <c-spinner/>
-=======
-      <spinner></spinner>
->>>>>>> c44d3bab
+      <c-spinner />
     </template>
   </div>
 </template>
 
 <script>
-<<<<<<< HEAD
-import {mapState} from 'vuex'
-import PluginIndex from '../../components/PluginIndex'
-
-export default {
-  components: {
-    PluginIndex,
-  },
-
-  data() {
-    return {
-      loading: true,
-      pluginsLoaded: false,
-      sectionLoaded: false,
-    }
-  },
-
-  computed: {
-    ...mapState({
-      featuredSection: state => state.pluginStore.featuredSection,
-      plugins: state => state.pluginStore.plugins,
-    }),
-
-    requestData() {
-      return {
-        featuredSectionHandle: this.$route.params.handle
-      }
-    }
-  },
-
-  mounted() {
-    this.$store.commit('pluginStore/updatePlugins', [])
-
-    const featuredSectionHandle = this.$route.params.handle
-
-    // retrieve featured section
-    this.$store.dispatch('pluginStore/getFeaturedSectionByHandle', featuredSectionHandle)
-      .then(() => {
-        this.loading = false
-      })
-      .catch(() => {
-        this.loading = false
-      })
-  }
-}
-=======
   import {mapState} from 'vuex';
   import PluginIndex from '../../components/PluginIndex';
 
@@ -119,5 +69,4 @@
         });
     },
   };
->>>>>>> c44d3bab
 </script>