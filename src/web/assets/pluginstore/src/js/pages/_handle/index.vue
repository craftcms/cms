<template>
    <div class="plugin-details ps-container">
        <template v-if="!loading && plugin">
            <!-- header -->
            <div class="plugin-details-header border-b border-solid border-grey-lighter tw-flex mb-6 pb-6 items-center">
                <div class="plugin-icon">
                    <img v-if="plugin.iconUrl" :src="plugin.iconUrl" width="100" />
                    <img v-else :src="defaultPluginSvg" width="100" />

                    <div v-if="showLicenseKeyStatus" class="license-key-status" :class="{valid: isLicenseValid}"></div>
                </div>

                <div class="description flex-1">
                    <h1 class="text-lg font-bold mb-2">{{ plugin.name }}</h1>
                    <p class="mb-2 text-grey-dark">{{ plugin.shortDescription }}</p>
                    <p class="mb-2"><a @click="viewDeveloper(plugin)">{{ plugin.developerName }}</a></p>
                </div>

                <div v-if="actionsLoading">
                    <spinner></spinner>
                </div>
            </div>

            <!-- body -->
            <div class="plugin-details-body">
                <template v-if="!loading">
                    <template v-if="pluginLicenseInfo && pluginLicenseInfo.licenseIssues.length > 0">
                        <ul>
                            <li v-for="(errorCode, key) in pluginLicenseInfo.licenseIssues" class="error" :key="'license-issue' + key">
                                {{licenseIssue(errorCode)}}
                            </li>
                        </ul>

                        <hr>
                    </template>

                    <template v-if="plugin.screenshotUrls && plugin.screenshotUrls.length">
                        <plugin-screenshots :images="plugin.screenshotUrls"></plugin-screenshots>

                        <hr>
                    </template>

                    <div class="lg:flex">
                        <div class="lg:flex-1 lg:pr-8 lg:mr-4">
                            <div v-if="longDescription" v-html="longDescription" class="readable"></div>
                            <div v-else-if="plugin.shortDescription" v-html="plugin.shortDescription" class="readable"></div>
                            <p v-else>No description.</p>
                        </div>
                        <div class="lg:pl-8 lg:ml-4">
                            <ul>
                                <li v-if="plugin.documentationUrl" class="py-1">
                                    <a :href="plugin.documentationUrl" rel="noopener" target="_blank">
                                        <icon icon="book"></icon> {{ "Documentation"|t('app') }}
                                    </a>
                                </li>

                                <li><a :href="plugin.repository"><icon icon="link" /> Repository</a></li>
                            </ul>

                        </div>
                    </div>

                    <hr>

                    <div class="py-8">
                        <plugin-editions :plugin="plugin"></plugin-editions>
                    </div>

                    <hr>

                    <div class="max-w-sm mx-auto p-8">
                        <h2 class="mt-0">{{ "Package Name"|t('app') }}</h2>
                        <p>{{ "Copy the package’s name for this plugin."|t('app') }}</p>
                        <copy-package :plugin="plugin"></copy-package>
                    </div>

                    <hr>

                    <h2 class="mb-4">{{ "Information"|t('app') }}</h2>
                    <div class="plugin-infos">
                        <ul class="plugin-meta">
                            <li><span>{{ "Version"|t('app') }}</span> <strong>{{ plugin.version }}</strong></li>
                            <li><span>{{ "Last update"|t('app') }}</span> <strong>{{ lastUpdate }}</strong></li>
                            <li v-if="plugin.activeInstalls > 0"><span>{{ "Active installs"|t('app') }}</span> <strong>{{ plugin.activeInstalls|formatNumber }}</strong></li>
                            <li><span>{{ "Compatibility"|t('app') }}</span> <strong>{{ plugin.compatibility }}</strong></li>
                            <li v-if="pluginCategories && pluginCategories.length > 0">
                                <span>{{ "Categories"|t('app') }}</span>
                                <div>
                                    <div v-for="(category, key) in pluginCategories" :key="'plugin-category-' + key">
                                        <strong><a @click="viewCategory(category)">{{ category.title }}</a></strong>
                                    </div>
                                </div>
                            </li>
<<<<<<< HEAD
                            <li><span>{{ "License"|t('app') }}</span> <strong>{{ licenseLabel }}</strong></li>
=======

                            <li><a :href="plugin.repository" rel="noopener" target="_blank"><icon icon="link" /> Repository</a></li>
>>>>>>> 036a8046
                        </ul>
                    </div>

                    <p>
                        <a :href="'mailto:issues@craftcms.com?subject=' + encodeURIComponent('Issue with ' + plugin.name) + '&body=' + encodeURIComponent('I would like to report the following issue with '+plugin.name+' (https://plugins.craftcms.com/' + plugin.handle + '):\n\n')"><icon icon="exclamation-circle" class="mr-2" />{{ "Report an issue"|t('app') }}</a>
                    </p>

                    <hr>

                    <plugin-changelog :pluginId="plugin.id"></plugin-changelog>
                </template>
                <template v-else>
                    <spinner></spinner>
                </template>
            </div>
        </template>
        <template v-else>
            <spinner></spinner>
        </template>
    </div>
</template>

<script>
    /* global Craft */

    import {mapState, mapGetters, mapActions} from 'vuex'
    import CopyPackage from '../../components/CopyPackage'
    import PluginChangelog from '../../components/PluginChangelog'
    import PluginEditions from '../../components/PluginEditions'
    import PluginScreenshots from '../../components/PluginScreenshots'

    export default {
        components: {
            CopyPackage,
            PluginChangelog,
            PluginEditions,
            PluginScreenshots,
        },

        data() {
            return {
                actionsLoading: false,
                loading: false,
            }
        },

        computed: {
            ...mapState({
                categories: state => state.pluginStore.categories,
                defaultPluginSvg: state => state.craft.defaultPluginSvg,
                plugin: state => state.pluginStore.plugin,
                showingScreenshotModal: state => state.app.showingScreenshotModal,
            }),

            ...mapGetters({
                getPluginEdition: 'pluginStore/getPluginEdition',
                getPluginLicenseInfo: 'craft/getPluginLicenseInfo',
            }),

            longDescription() {
                if (this.plugin.longDescription && this.plugin.longDescription.length > 0) {
                    return this.plugin.longDescription
                }
            },

            developerUrl() {
                return Craft.getCpUrl('plugin-store/developer/' + this.plugin.developerId)
            },

            pluginCategories() {
                return this.categories.filter(c => {
                    return this.plugin.categoryIds.find(pc => pc == c.id)
                })
            },

            licenseLabel() {
                switch (this.plugin.license) {
                    case 'craft':
                        return 'Craft'

                    case 'mit':
                        return 'MIT'
                }
            },

            lastUpdate() {
                const date = new Date(this.plugin.lastUpdate.replace(/\s/, 'T'))
                return Craft.formatDate(date)
            },

            pluginLicenseInfo() {
                if (!this.plugin) {
                    return null
                }

                return this.getPluginLicenseInfo(this.plugin.handle)
            },

            isLicenseValid() {
                return this.pluginLicenseInfo && this.pluginLicenseInfo.licenseKeyStatus === 'valid' && this.pluginLicenseInfo.licenseIssues.length === 0
            },

            showLicenseKeyStatus() {
                return !this.loading && this.pluginLicenseInfo && this.pluginLicenseInfo.isInstalled && this.pluginLicenseInfo.licenseKey;
            }
        },

        methods: {
            ...mapActions({
                addToCart: 'cart/addToCart'
            }),

            licenseIssue(errorCode) {
                switch (errorCode) {
                    case 'wrong_edition': {
                        const currentEdition = this.getPluginEdition(this.plugin.handle, this.pluginLicenseInfo.edition)
                        const licensedEdition = this.getPluginEdition(this.plugin.handle, this.pluginLicenseInfo.licensedEdition)

                        return this.$options.filters.t('Your are currently using the {currentEdition} edition, and your licensed edition is {licensedEdition}.', 'app', {
                            currentEdition: currentEdition.name,
                            licensedEdition: licensedEdition.name,
                        })
                    }

                    case 'mismatched': {
                        return this.$options.filters.t('This license is tied to another Craft install. Purchase a license for this install.', 'app')
                    }

                    default: {
                        return this.$options.filters.t('Your license key is invalid.', 'app')
                    }
                }
            },

            viewCategory(category) {
                this.$root.closeModal()
                this.$router.push({path: '/categories/' + category.id})
            },

            viewDeveloper(plugin) {
                this.$root.closeModal()
                this.$router.push({path: '/developer/' + plugin.developerId})
            },
        },

        mounted() {
            const pluginHandle = this.$route.params.handle

            this.loading = true

            this.$store.dispatch('pluginStore/getPluginDetailsByHandle', pluginHandle)
                .then(() => {
                    this.loading = false
                })
                .catch(() => {
                    this.loading = false
                })
        },

        beforeDestroy() {
            this.$store.dispatch('pluginStore/cancelRequests')
        },

        beforeRouteLeave(to, from, next) {
            if (this.showingScreenshotModal) {
                this.$store.commit('app/updateShowingScreenshotModal', false)
            } else {
                next()
            }
        }
    }
</script>

<style lang="scss">
    @import "../../../sass/variables";
    @import "../../../../../../../../lib/craftcms-sass/mixins";

    .plugin-icon {
        @apply .relative;
        @include margin-right(1.5rem); // .mr-6

        .license-key-status {
            @apply .block .absolute;
            bottom: 0px;
            right: 0;
            width: 32px;
            height: 32px;
            background: no-repeat 0 0 url(~@/images/invalid-icon.svg);
            background-size: 100% 100%;
            
            &.valid {
                background-image: url(~@/images/valid-icon.svg);
            }
        }
    }


    /* Plugin Meta */

    ul.plugin-meta {
        @apply .-mx-4 .flex .flex-wrap;

        li {
            @apply .mb-8 .px-4 .flex-no-shrink .flex-no-grow;
            flex-basis: 50%;

            span {
                @apply .block .text-grey;
            }
        }
    }

    @media only screen and (min-width: 672px) {
        ul.plugin-meta {
            li {
                flex-basis: 33.3333%;
            }
        }
    }

    @media only screen and (min-width: 1400px) {
        ul.plugin-meta {
            li {
                flex-basis: 25%;
            }
        }
    }

    @media only screen and (min-width: $minLargeScreenWidth) {
        ul.plugin-meta {
            li {
                flex-basis: 20%;
            }
        }
    }
</style><|MERGE_RESOLUTION|>--- conflicted
+++ resolved
@@ -53,8 +53,8 @@
                                         <icon icon="book"></icon> {{ "Documentation"|t('app') }}
                                     </a>
                                 </li>
-
-                                <li><a :href="plugin.repository"><icon icon="link" /> Repository</a></li>
+                                
+                                <li><a :href="plugin.repository" rel="noopener" target="_blank"><icon icon="link" /> Repository</a></li>
                             </ul>
 
                         </div>
@@ -91,12 +91,7 @@
                                     </div>
                                 </div>
                             </li>
-<<<<<<< HEAD
                             <li><span>{{ "License"|t('app') }}</span> <strong>{{ licenseLabel }}</strong></li>
-=======
-
-                            <li><a :href="plugin.repository" rel="noopener" target="_blank"><icon icon="link" /> Repository</a></li>
->>>>>>> 036a8046
                         </ul>
                     </div>
 
