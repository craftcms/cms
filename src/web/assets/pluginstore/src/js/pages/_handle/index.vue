<template>
<<<<<<< HEAD
  <plugin-layout>
    <div class="plugin-details">
      <template v-if="!loading && plugin">
        <!-- body -->
        <div class="plugin-details-body">
          <template v-if="!loading">
            <template v-if="plugin.abandoned">
              <div class="error tw-mb-6 tw-px-4 tw-py-3 tw-rounded tw-border tw-border-solid tw-border-red-500 tw-flex tw-flex-nowrap tw-text-base tw-items-center">
                <c-icon
                  icon="alert"
                  class="tw-w-8 tw-h-8 tw-mr-2" />

                <div class="tw-flex-1 tw-mb-0">
                  <strong>{{
                      "This plugin is no longer maintained."|t('app')
                    }} </strong>
                  <span
                    v-if="recommendedLabel"
                    v-html="recommendedLabel"></span>
                </div>
              </div>
            </template>

            <!-- Screenshots -->
            <template v-if="plugin.thumbnailUrls.length">
              <div class="tw-border-b tw-border-solid tw-border-gray-200 tw-mb-8">
                <plugin-screenshots
                  :thumbnails="plugin.thumbnailUrls"
                  :images="plugin.screenshotUrls"
                />
              </div>
            </template>

            <div class="xl:tw-flex">
              <div class="xl:tw-flex-1 xl:tw-pr-8 xl:tw-mr-4">
                <div
                  v-if="longDescription"
                  v-html="longDescription"
                  class="readable"></div>
                <div
                  v-else-if="plugin.shortDescription"
                  v-html="plugin.shortDescription"
                  class="readable"></div>
                <p v-else>No description.</p>
              </div>
              <div class="xl:tw-ml-4 xl:tw-w-60 tw-mt-8 xl:tw-mt-0">
                <plugin-meta :plugin="plugin" />
              </div>
            </div>

            <template v-if="licenseMismatched">
              <hr>

              <div class="tw-py-8">
                <div class="tw-mx-auto tw-max-w-sm tw-px-8">
                  <div class="tw-flex items-center">
                    <svg
                      version="1.1"
                      xmlns="http://www.w3.org/2000/svg"
                      x="0px"
                      y="0px"
                      viewBox="0 0 256 448"
                      xml:space="preserve"
                      class="tw-text-blue-600 tw-fill-current tw-w-8 tw-h-8 tw-mr-4 tw-flex tw-items-center tw-shrink-0">
                    <path
                      fill="currentColor"
                      d="M184,144c0,4.2-3.8,8-8,8s-8-3.8-8-8c0-17.2-26.8-24-40-24c-4.2,0-8-3.8-8-8s3.8-8,8-8C151.2,104,184,116.2,184,144z
                          M224,144c0-50-50.8-80-96-80s-96,30-96,80c0,16,6.5,32.8,17,45c4.8,5.5,10.2,10.8,15.2,16.5C82,226.8,97,251.8,99.5,280h57
                          c2.5-28.2,17.5-53.2,35.2-74.5c5-5.8,10.5-11,15.2-16.5C217.5,176.8,224,160,224,144z M256,144c0,25.8-8.5,48-25.8,67
                          s-40,45.8-42,72.5c7.2,4.2,11.8,12.2,11.8,20.5c0,6-2.2,11.8-6.2,16c4,4.2,6.2,10,6.2,16c0,8.2-4.2,15.8-11.2,20.2
                          c2,3.5,3.2,7.8,3.2,11.8c0,16.2-12.8,24-27.2,24c-6.5,14.5-21,24-36.8,24s-30.2-9.5-36.8-24c-14.5,0-27.2-7.8-27.2-24
                          c0-4,1.2-8.2,3.2-11.8c-7-4.5-11.2-12-11.2-20.2c0-6,2.2-11.8,6.2-16c-4-4.2-6.2-10-6.2-16c0-8.2,4.5-16.2,11.8-20.5
                          c-2-26.8-24.8-53.5-42-72.5S0,169.8,0,144C0,76,64.8,32,128,32S256,76,256,144z" />
                  </svg>
                    <div>
                      <div v-html="licenseMismatchedMessage"></div>
                    </div>
                  </div>
                </div>
              </div>
            </template>
          </template>
          <template v-else>
            <c-spinner />
          </template>
        </div>
      </template>
      <template v-else>
        <c-spinner />
      </template>
    </div>
  </plugin-layout>
</template>

<script>
/* global Craft */

import {mapState, mapGetters, mapActions} from 'vuex'
import PluginScreenshots from '../../components/PluginScreenshots'
import licensesMixin from '../../mixins/licenses'
import PluginMeta from '../../components/PluginMeta'
import PluginLayout from '../../components/PluginLayout';

export default {
  mixins: [licensesMixin],

  components: {
    PluginLayout,
    PluginScreenshots,
    PluginMeta
  },

  data() {
    return {
      actionsLoading: false,
      loading: false,
    }
  },

  computed: {
    ...mapState({
      categories: state => state.pluginStore.categories,
      plugin: state => state.pluginStore.plugin,
      showingScreenshotModal: state => state.app.showingScreenshotModal,
    }),

    ...mapGetters({
      getPluginEdition: 'pluginStore/getPluginEdition',
      getPluginLicenseInfo: 'craft/getPluginLicenseInfo',
    }),

    longDescription() {
      if (this.plugin.longDescription && this.plugin.longDescription.length > 0) {
        return this.plugin.longDescription
      }

      return null
    },

    pluginCategories() {
      return this.categories.filter(c => {
        return this.plugin.categoryIds.find(pc => pc == c.id)
      })
    },

    licenseLabel() {
      switch (this.plugin.license) {
        case 'craft':
          return 'Craft'

        case 'mit':
          return 'MIT'
      }

      return null
    },

    lastUpdate() {
      const date = new Date(this.plugin.lastUpdate.replace(/\s/, 'T'))
      return Craft.formatDate(date)
    },

    pluginLicenseInfo() {
      if (!this.plugin) {
        return null
      }

      return this.getPluginLicenseInfo(this.plugin.handle)
    },

    licenseMismatchedMessage() {
      return this.$options.filters.t('This license is tied to another Craft install. Visit {accountLink} to detach it, or buy a new license.', 'app', {
        accountLink: '<a href="https://id.craftcms.com" rel="noopener" target="_blank">id.craftcms.com</a>',
      })
    },

    recommendedLabel() {
      if (!this.plugin.replacementHandle) {
        return null
      }

      return this.$options.filters.t('The developer recommends using <a href="{url}">{name}</a> instead.', 'app', {
        name: this.plugin.replacementName,
        url: Craft.getCpUrl('plugin-store/' + this.plugin.replacementHandle)
      })
    }
  },

  methods: {
    ...mapActions({
      addToCart: 'cart/addToCart'
    }),
  },

  mounted() {
    const pluginHandle = this.$route.params.handle

    if (this.plugin && this.plugin.handle === pluginHandle) {
      return
=======
  <div class="plugin-details ps-container">
    <template v-if="!loading && plugin">
      <!-- header -->
      <div
        class="plugin-details-header border-b border-solid border-grey-lighter tw-flex mb-6 pb-6 items-center"
      >
        <div class="plugin-icon">
          <img v-if="plugin.iconUrl" :src="plugin.iconUrl" width="100" />
          <img v-else :src="defaultPluginSvg" width="100" />
        </div>

        <div class="description flex-1">
          <h1 class="text-lg font-bold mb-2">{{ plugin.name }}</h1>
          <p class="mb-2 text-grey-dark">{{ plugin.shortDescription }}</p>
          <p class="mb-2">
            <router-link
              :to="'/developer/' + plugin.developerId"
              :title="plugin.developerName"
              >{{ plugin.developerName }}</router-link
            >
          </p>
        </div>

        <div v-if="actionsLoading">
          <spinner></spinner>
        </div>
      </div>

      <!-- body -->
      <div class="plugin-details-body">
        <template v-if="!loading">
          <template v-if="plugin.abandoned">
            <div
              class="error mb-6 px-4 py-3 rounded border border-solid border-red flex flex-nowrap text-base"
            >
              <svg class="w-8 h-8">
                <use :xlink:href="alertIcon + '#alert'"></use>
              </svg>

              <div class="flex-1 mb-0">
                <strong
                  >{{ 'This plugin is no longer maintained.' | t('app') }}
                </strong>
                <span v-if="recommendedLabel" v-html="recommendedLabel"></span>
              </div>
            </div>
          </template>

          <template
            v-if="plugin.screenshotUrls && plugin.screenshotUrls.length"
          >
            <plugin-screenshots
              :images="plugin.screenshotUrls"
            ></plugin-screenshots>

            <hr />
          </template>

          <div class="lg:flex">
            <div class="lg:flex-1 lg:pr-8 lg:mr-4">
              <div
                v-if="longDescription"
                v-html="longDescription"
                class="readable"
              ></div>
              <div
                v-else-if="plugin.shortDescription"
                v-html="plugin.shortDescription"
                class="readable"
              ></div>
              <p v-else>No description.</p>
            </div>
            <div class="lg:pl-8 lg:ml-4">
              <ul>
                <li v-if="plugin.documentationUrl" class="py-1">
                  <a
                    :href="plugin.documentationUrl"
                    rel="noopener"
                    target="_blank"
                  >
                    <icon icon="book"></icon> {{ 'Documentation' | t('app') }}
                  </a>
                </li>

                <li>
                  <a :href="plugin.repository" rel="noopener" target="_blank"
                    ><icon icon="link" /> Repository</a
                  >
                </li>
              </ul>
            </div>
          </div>

          <hr />

          <div class="py-8">
            <plugin-editions :plugin="plugin"></plugin-editions>

            <div v-if="licenseMismatched" class="mx-auto max-w-sm px-8">
              <div class="tw-flex items-center">
                <svg
                  version="1.1"
                  xmlns="http://www.w3.org/2000/svg"
                  x="0px"
                  y="0px"
                  viewBox="0 0 256 448"
                  xml:space="preserve"
                  class="text-blue fill-current w-8 h-8 mr-4 flex items-center"
                >
                  <path
                    fill="currentColor"
                    d="M184,144c0,4.2-3.8,8-8,8s-8-3.8-8-8c0-17.2-26.8-24-40-24c-4.2,0-8-3.8-8-8s3.8-8,8-8C151.2,104,184,116.2,184,144z
M224,144c0-50-50.8-80-96-80s-96,30-96,80c0,16,6.5,32.8,17,45c4.8,5.5,10.2,10.8,15.2,16.5C82,226.8,97,251.8,99.5,280h57
c2.5-28.2,17.5-53.2,35.2-74.5c5-5.8,10.5-11,15.2-16.5C217.5,176.8,224,160,224,144z M256,144c0,25.8-8.5,48-25.8,67
s-40,45.8-42,72.5c7.2,4.2,11.8,12.2,11.8,20.5c0,6-2.2,11.8-6.2,16c4,4.2,6.2,10,6.2,16c0,8.2-4.2,15.8-11.2,20.2
c2,3.5,3.2,7.8,3.2,11.8c0,16.2-12.8,24-27.2,24c-6.5,14.5-21,24-36.8,24s-30.2-9.5-36.8-24c-14.5,0-27.2-7.8-27.2-24
c0-4,1.2-8.2,3.2-11.8c-7-4.5-11.2-12-11.2-20.2c0-6,2.2-11.8,6.2-16c-4-4.2-6.2-10-6.2-16c0-8.2,4.5-16.2,11.8-20.5
c-2-26.8-24.8-53.5-42-72.5S0,169.8,0,144C0,76,64.8,32,128,32S256,76,256,144z"
                  />
                </svg>
                <div>
                  <div v-html="licenseMismatchedMessage"></div>
                </div>
              </div>
            </div>
          </div>

          <hr />

          <div class="max-w-xs mx-auto py-8">
            <h2 class="mt-0">{{ 'Package Name' | t('app') }}</h2>
            <p>{{ 'Copy the package’s name for this plugin.' | t('app') }}</p>
            <copy-package :plugin="plugin"></copy-package>
          </div>

          <hr />

          <h2 class="mb-4">{{ 'Information' | t('app') }}</h2>
          <div class="plugin-infos">
            <ul class="plugin-meta">
              <li>
                <span>{{ 'Version' | t('app') }}</span>
                <strong>{{ plugin.version }}</strong>
              </li>
              <li>
                <span>{{ 'Last update' | t('app') }}</span>
                <strong>{{ lastUpdate }}</strong>
              </li>
              <li v-if="plugin.activeInstalls > 0">
                <span>{{ 'Active installs' | t('app') }}</span>
                <strong>{{ plugin.activeInstalls | formatNumber }}</strong>
              </li>
              <li>
                <span>{{ 'Compatibility' | t('app') }}</span>
                <strong>{{ plugin.compatibility }}</strong>
              </li>
              <li v-if="pluginCategories && pluginCategories.length > 0">
                <span>{{ 'Categories' | t('app') }}</span>
                <div>
                  <div
                    v-for="(category, key) in pluginCategories"
                    :key="'plugin-category-' + key"
                  >
                    <strong
                      ><router-link
                        :to="'/categories/' + category.id"
                        :title="category.title"
                        >{{ category.title }}</router-link
                      ></strong
                    >
                  </div>
                </div>
              </li>
              <li>
                <span>{{ 'License' | t('app') }}</span>
                <strong>{{ licenseLabel }}</strong>
              </li>
            </ul>
          </div>

          <p>
            <a
              :href="
                'mailto:issues@craftcms.com?subject=' +
                encodeURIComponent('Issue with ' + plugin.name) +
                '&body=' +
                encodeURIComponent(
                  'I would like to report the following issue with ' +
                    plugin.name +
                    ' (https://plugins.craftcms.com/' +
                    plugin.handle +
                    '):\n\n'
                )
              "
              ><icon icon="exclamation-circle" class="mr-2" />{{
                'Report an issue' | t('app')
              }}</a
            >
          </p>

          <hr />

          <plugin-changelog :pluginId="plugin.id"></plugin-changelog>
        </template>
        <template v-else>
          <spinner></spinner>
        </template>
      </div>
    </template>
    <template v-else>
      <spinner></spinner>
    </template>
  </div>
</template>

<script>
  /* global Craft */

  import {mapState, mapGetters, mapActions} from 'vuex';
  import CopyPackage from '../../components/CopyPackage';
  import PluginChangelog from '../../components/PluginChangelog';
  import PluginEditions from '../../components/PluginEditions';
  import PluginScreenshots from '../../components/PluginScreenshots';
  import licensesMixin from '../../mixins/licenses';

  export default {
    mixins: [licensesMixin],

    components: {
      CopyPackage,
      PluginChangelog,
      PluginEditions,
      PluginScreenshots,
    },

    data() {
      return {
        actionsLoading: false,
        loading: false,
      };
    },

    computed: {
      ...mapState({
        categories: (state) => state.pluginStore.categories,
        defaultPluginSvg: (state) => state.craft.defaultPluginSvg,
        plugin: (state) => state.pluginStore.plugin,
        showingScreenshotModal: (state) => state.app.showingScreenshotModal,
        alertIcon: (state) => state.craft.alertIcon,
      }),

      ...mapGetters({
        getPluginEdition: 'pluginStore/getPluginEdition',
        getPluginLicenseInfo: 'craft/getPluginLicenseInfo',
      }),

      longDescription() {
        if (
          this.plugin.longDescription &&
          this.plugin.longDescription.length > 0
        ) {
          return this.plugin.longDescription;
        }

        return null;
      },

      pluginCategories() {
        return this.categories.filter((c) => {
          return this.plugin.categoryIds.find((pc) => pc == c.id);
        });
      },

      licenseLabel() {
        switch (this.plugin.license) {
          case 'craft':
            return 'Craft';

          case 'mit':
            return 'MIT';
        }

        return null;
      },

      lastUpdate() {
        const date = new Date(this.plugin.lastUpdate.replace(/\s/, 'T'));
        return Craft.formatDate(date);
      },

      pluginLicenseInfo() {
        if (!this.plugin) {
          return null;
        }

        return this.getPluginLicenseInfo(this.plugin.handle);
      },

      licenseMismatchedMessage() {
        return this.$options.filters.t(
          'This license is tied to another Craft install. Visit {accountLink} to detach it, or buy a new license.',
          'app',
          {
            accountLink:
              '<a href="https://id.craftcms.com" rel="noopener" target="_blank">id.craftcms.com</a>',
          }
        );
      },

      recommendedLabel() {
        if (!this.plugin.replacementHandle) {
          return null;
        }

        return this.$options.filters.t(
          'The developer recommends using <a href="{url}">{name}</a> instead.',
          'app',
          {
            name: this.plugin.replacementName,
            url: Craft.getCpUrl(
              'plugin-store/' + this.plugin.replacementHandle
            ),
          }
        );
      },
    },

    methods: {
      ...mapActions({
        addToCart: 'cart/addToCart',
      }),
    },

    mounted() {
      const pluginHandle = this.$route.params.handle;

      this.loading = true;

      this.$store
        .dispatch('pluginStore/getPluginDetailsByHandle', pluginHandle)
        .then(() => {
          this.loading = false;
        })
        .catch(() => {
          this.loading = false;
        });
    },

    beforeDestroy() {
      this.$store.dispatch('pluginStore/cancelRequests');
    },

    beforeRouteLeave(to, from, next) {
      if (this.showingScreenshotModal) {
        this.$store.commit('app/updateShowingScreenshotModal', false);
      } else {
        next();
      }
    },
  };
</script>

<style lang="scss">
  @import '../../../sass/variables';
  @import '../../../../../../../../packages/craftcms-sass/mixins';

  .plugin-icon {
    @apply .relative;
    @include margin-right(1.5rem); // .mr-6
  }

  /* Plugin Meta */

  ul.plugin-meta {
    @apply .-mx-4 .flex .flex-wrap;

    li {
      @apply .mb-8 .px-4 .flex-no-shrink .flex-no-grow;
      flex-basis: 50%;

      span {
        @apply .block .text-grey;
      }
    }
  }

  @media only screen and (min-width: 672px) {
    ul.plugin-meta {
      li {
        flex-basis: 33.3333%;
      }
>>>>>>> c44d3bab
    }
  }

<<<<<<< HEAD
    this.loading = true

    this.$store.dispatch('pluginStore/getPluginDetailsByHandle', pluginHandle)
      .then(() => {
        this.loading = false
      })
      .catch(() => {
        this.loading = false
      })
  },

  beforeDestroy() {
    this.$store.dispatch('pluginStore/cancelRequests')
  },

  beforeRouteLeave(to, from, next) {
    if (this.showingScreenshotModal) {
      this.$store.commit('app/updateShowingScreenshotModal', false)
    } else {
      next()
    }
  }
}
</script>
=======
  @media only screen and (min-width: 1400px) {
    ul.plugin-meta {
      li {
        flex-basis: 25%;
      }
    }
  }

  @media only screen and (min-width: $minLargeScreenWidth) {
    ul.plugin-meta {
      li {
        flex-basis: 20%;
      }
    }
  }
</style>
>>>>>>> c44d3bab
<|MERGE_RESOLUTION|>--- conflicted
+++ resolved
@@ -1,5 +1,4 @@
 <template>
-<<<<<<< HEAD
   <plugin-layout>
     <div class="plugin-details">
       <template v-if="!loading && plugin">
@@ -7,25 +6,28 @@
         <div class="plugin-details-body">
           <template v-if="!loading">
             <template v-if="plugin.abandoned">
-              <div class="error tw-mb-6 tw-px-4 tw-py-3 tw-rounded tw-border tw-border-solid tw-border-red-500 tw-flex tw-flex-nowrap tw-text-base tw-items-center">
-                <c-icon
-                  icon="alert"
-                  class="tw-w-8 tw-h-8 tw-mr-2" />
+              <div
+                class="error tw-mb-6 tw-px-4 tw-py-3 tw-rounded tw-border tw-border-solid tw-border-red-500 tw-flex tw-flex-nowrap tw-text-base tw-items-center"
+              >
+                <c-icon icon="alert" class="tw-w-8 tw-h-8 tw-mr-2" />
 
                 <div class="tw-flex-1 tw-mb-0">
-                  <strong>{{
-                      "This plugin is no longer maintained."|t('app')
-                    }} </strong>
+                  <strong
+                    >{{ 'This plugin is no longer maintained.' | t('app') }}
+                  </strong>
                   <span
                     v-if="recommendedLabel"
-                    v-html="recommendedLabel"></span>
+                    v-html="recommendedLabel"
+                  ></span>
                 </div>
               </div>
             </template>
 
             <!-- Screenshots -->
             <template v-if="plugin.thumbnailUrls.length">
-              <div class="tw-border-b tw-border-solid tw-border-gray-200 tw-mb-8">
+              <div
+                class="tw-border-b tw-border-solid tw-border-gray-200 tw-mb-8"
+              >
                 <plugin-screenshots
                   :thumbnails="plugin.thumbnailUrls"
                   :images="plugin.screenshotUrls"
@@ -38,11 +40,13 @@
                 <div
                   v-if="longDescription"
                   v-html="longDescription"
-                  class="readable"></div>
+                  class="readable"
+                ></div>
                 <div
                   v-else-if="plugin.shortDescription"
                   v-html="plugin.shortDescription"
-                  class="readable"></div>
+                  class="readable"
+                ></div>
                 <p v-else>No description.</p>
               </div>
               <div class="xl:tw-ml-4 xl:tw-w-60 tw-mt-8 xl:tw-mt-0">
@@ -51,7 +55,7 @@
             </div>
 
             <template v-if="licenseMismatched">
-              <hr>
+              <hr />
 
               <div class="tw-py-8">
                 <div class="tw-mx-auto tw-max-w-sm tw-px-8">
@@ -63,17 +67,19 @@
                       y="0px"
                       viewBox="0 0 256 448"
                       xml:space="preserve"
-                      class="tw-text-blue-600 tw-fill-current tw-w-8 tw-h-8 tw-mr-4 tw-flex tw-items-center tw-shrink-0">
-                    <path
-                      fill="currentColor"
-                      d="M184,144c0,4.2-3.8,8-8,8s-8-3.8-8-8c0-17.2-26.8-24-40-24c-4.2,0-8-3.8-8-8s3.8-8,8-8C151.2,104,184,116.2,184,144z
+                      class="tw-text-blue-600 tw-fill-current tw-w-8 tw-h-8 tw-mr-4 tw-flex tw-items-center tw-shrink-0"
+                    >
+                      <path
+                        fill="currentColor"
+                        d="M184,144c0,4.2-3.8,8-8,8s-8-3.8-8-8c0-17.2-26.8-24-40-24c-4.2,0-8-3.8-8-8s3.8-8,8-8C151.2,104,184,116.2,184,144z
                           M224,144c0-50-50.8-80-96-80s-96,30-96,80c0,16,6.5,32.8,17,45c4.8,5.5,10.2,10.8,15.2,16.5C82,226.8,97,251.8,99.5,280h57
                           c2.5-28.2,17.5-53.2,35.2-74.5c5-5.8,10.5-11,15.2-16.5C217.5,176.8,224,160,224,144z M256,144c0,25.8-8.5,48-25.8,67
                           s-40,45.8-42,72.5c7.2,4.2,11.8,12.2,11.8,20.5c0,6-2.2,11.8-6.2,16c4,4.2,6.2,10,6.2,16c0,8.2-4.2,15.8-11.2,20.2
                           c2,3.5,3.2,7.8,3.2,11.8c0,16.2-12.8,24-27.2,24c-6.5,14.5-21,24-36.8,24s-30.2-9.5-36.8-24c-14.5,0-27.2-7.8-27.2-24
                           c0-4,1.2-8.2,3.2-11.8c-7-4.5-11.2-12-11.2-20.2c0-6,2.2-11.8,6.2-16c-4-4.2-6.2-10-6.2-16c0-8.2,4.5-16.2,11.8-20.5
-                          c-2-26.8-24.8-53.5-42-72.5S0,169.8,0,144C0,76,64.8,32,128,32S256,76,256,144z" />
-                  </svg>
+                          c-2-26.8-24.8-53.5-42-72.5S0,169.8,0,144C0,76,64.8,32,128,32S256,76,256,144z"
+                      />
+                    </svg>
                     <div>
                       <div v-html="licenseMismatchedMessage"></div>
                     </div>
@@ -95,344 +101,21 @@
 </template>
 
 <script>
-/* global Craft */
-
-import {mapState, mapGetters, mapActions} from 'vuex'
-import PluginScreenshots from '../../components/PluginScreenshots'
-import licensesMixin from '../../mixins/licenses'
-import PluginMeta from '../../components/PluginMeta'
-import PluginLayout from '../../components/PluginLayout';
-
-export default {
-  mixins: [licensesMixin],
-
-  components: {
-    PluginLayout,
-    PluginScreenshots,
-    PluginMeta
-  },
-
-  data() {
-    return {
-      actionsLoading: false,
-      loading: false,
-    }
-  },
-
-  computed: {
-    ...mapState({
-      categories: state => state.pluginStore.categories,
-      plugin: state => state.pluginStore.plugin,
-      showingScreenshotModal: state => state.app.showingScreenshotModal,
-    }),
-
-    ...mapGetters({
-      getPluginEdition: 'pluginStore/getPluginEdition',
-      getPluginLicenseInfo: 'craft/getPluginLicenseInfo',
-    }),
-
-    longDescription() {
-      if (this.plugin.longDescription && this.plugin.longDescription.length > 0) {
-        return this.plugin.longDescription
-      }
-
-      return null
-    },
-
-    pluginCategories() {
-      return this.categories.filter(c => {
-        return this.plugin.categoryIds.find(pc => pc == c.id)
-      })
-    },
-
-    licenseLabel() {
-      switch (this.plugin.license) {
-        case 'craft':
-          return 'Craft'
-
-        case 'mit':
-          return 'MIT'
-      }
-
-      return null
-    },
-
-    lastUpdate() {
-      const date = new Date(this.plugin.lastUpdate.replace(/\s/, 'T'))
-      return Craft.formatDate(date)
-    },
-
-    pluginLicenseInfo() {
-      if (!this.plugin) {
-        return null
-      }
-
-      return this.getPluginLicenseInfo(this.plugin.handle)
-    },
-
-    licenseMismatchedMessage() {
-      return this.$options.filters.t('This license is tied to another Craft install. Visit {accountLink} to detach it, or buy a new license.', 'app', {
-        accountLink: '<a href="https://id.craftcms.com" rel="noopener" target="_blank">id.craftcms.com</a>',
-      })
-    },
-
-    recommendedLabel() {
-      if (!this.plugin.replacementHandle) {
-        return null
-      }
-
-      return this.$options.filters.t('The developer recommends using <a href="{url}">{name}</a> instead.', 'app', {
-        name: this.plugin.replacementName,
-        url: Craft.getCpUrl('plugin-store/' + this.plugin.replacementHandle)
-      })
-    }
-  },
-
-  methods: {
-    ...mapActions({
-      addToCart: 'cart/addToCart'
-    }),
-  },
-
-  mounted() {
-    const pluginHandle = this.$route.params.handle
-
-    if (this.plugin && this.plugin.handle === pluginHandle) {
-      return
-=======
-  <div class="plugin-details ps-container">
-    <template v-if="!loading && plugin">
-      <!-- header -->
-      <div
-        class="plugin-details-header border-b border-solid border-grey-lighter tw-flex mb-6 pb-6 items-center"
-      >
-        <div class="plugin-icon">
-          <img v-if="plugin.iconUrl" :src="plugin.iconUrl" width="100" />
-          <img v-else :src="defaultPluginSvg" width="100" />
-        </div>
-
-        <div class="description flex-1">
-          <h1 class="text-lg font-bold mb-2">{{ plugin.name }}</h1>
-          <p class="mb-2 text-grey-dark">{{ plugin.shortDescription }}</p>
-          <p class="mb-2">
-            <router-link
-              :to="'/developer/' + plugin.developerId"
-              :title="plugin.developerName"
-              >{{ plugin.developerName }}</router-link
-            >
-          </p>
-        </div>
-
-        <div v-if="actionsLoading">
-          <spinner></spinner>
-        </div>
-      </div>
-
-      <!-- body -->
-      <div class="plugin-details-body">
-        <template v-if="!loading">
-          <template v-if="plugin.abandoned">
-            <div
-              class="error mb-6 px-4 py-3 rounded border border-solid border-red flex flex-nowrap text-base"
-            >
-              <svg class="w-8 h-8">
-                <use :xlink:href="alertIcon + '#alert'"></use>
-              </svg>
-
-              <div class="flex-1 mb-0">
-                <strong
-                  >{{ 'This plugin is no longer maintained.' | t('app') }}
-                </strong>
-                <span v-if="recommendedLabel" v-html="recommendedLabel"></span>
-              </div>
-            </div>
-          </template>
-
-          <template
-            v-if="plugin.screenshotUrls && plugin.screenshotUrls.length"
-          >
-            <plugin-screenshots
-              :images="plugin.screenshotUrls"
-            ></plugin-screenshots>
-
-            <hr />
-          </template>
-
-          <div class="lg:flex">
-            <div class="lg:flex-1 lg:pr-8 lg:mr-4">
-              <div
-                v-if="longDescription"
-                v-html="longDescription"
-                class="readable"
-              ></div>
-              <div
-                v-else-if="plugin.shortDescription"
-                v-html="plugin.shortDescription"
-                class="readable"
-              ></div>
-              <p v-else>No description.</p>
-            </div>
-            <div class="lg:pl-8 lg:ml-4">
-              <ul>
-                <li v-if="plugin.documentationUrl" class="py-1">
-                  <a
-                    :href="plugin.documentationUrl"
-                    rel="noopener"
-                    target="_blank"
-                  >
-                    <icon icon="book"></icon> {{ 'Documentation' | t('app') }}
-                  </a>
-                </li>
-
-                <li>
-                  <a :href="plugin.repository" rel="noopener" target="_blank"
-                    ><icon icon="link" /> Repository</a
-                  >
-                </li>
-              </ul>
-            </div>
-          </div>
-
-          <hr />
-
-          <div class="py-8">
-            <plugin-editions :plugin="plugin"></plugin-editions>
-
-            <div v-if="licenseMismatched" class="mx-auto max-w-sm px-8">
-              <div class="tw-flex items-center">
-                <svg
-                  version="1.1"
-                  xmlns="http://www.w3.org/2000/svg"
-                  x="0px"
-                  y="0px"
-                  viewBox="0 0 256 448"
-                  xml:space="preserve"
-                  class="text-blue fill-current w-8 h-8 mr-4 flex items-center"
-                >
-                  <path
-                    fill="currentColor"
-                    d="M184,144c0,4.2-3.8,8-8,8s-8-3.8-8-8c0-17.2-26.8-24-40-24c-4.2,0-8-3.8-8-8s3.8-8,8-8C151.2,104,184,116.2,184,144z
-M224,144c0-50-50.8-80-96-80s-96,30-96,80c0,16,6.5,32.8,17,45c4.8,5.5,10.2,10.8,15.2,16.5C82,226.8,97,251.8,99.5,280h57
-c2.5-28.2,17.5-53.2,35.2-74.5c5-5.8,10.5-11,15.2-16.5C217.5,176.8,224,160,224,144z M256,144c0,25.8-8.5,48-25.8,67
-s-40,45.8-42,72.5c7.2,4.2,11.8,12.2,11.8,20.5c0,6-2.2,11.8-6.2,16c4,4.2,6.2,10,6.2,16c0,8.2-4.2,15.8-11.2,20.2
-c2,3.5,3.2,7.8,3.2,11.8c0,16.2-12.8,24-27.2,24c-6.5,14.5-21,24-36.8,24s-30.2-9.5-36.8-24c-14.5,0-27.2-7.8-27.2-24
-c0-4,1.2-8.2,3.2-11.8c-7-4.5-11.2-12-11.2-20.2c0-6,2.2-11.8,6.2-16c-4-4.2-6.2-10-6.2-16c0-8.2,4.5-16.2,11.8-20.5
-c-2-26.8-24.8-53.5-42-72.5S0,169.8,0,144C0,76,64.8,32,128,32S256,76,256,144z"
-                  />
-                </svg>
-                <div>
-                  <div v-html="licenseMismatchedMessage"></div>
-                </div>
-              </div>
-            </div>
-          </div>
-
-          <hr />
-
-          <div class="max-w-xs mx-auto py-8">
-            <h2 class="mt-0">{{ 'Package Name' | t('app') }}</h2>
-            <p>{{ 'Copy the package’s name for this plugin.' | t('app') }}</p>
-            <copy-package :plugin="plugin"></copy-package>
-          </div>
-
-          <hr />
-
-          <h2 class="mb-4">{{ 'Information' | t('app') }}</h2>
-          <div class="plugin-infos">
-            <ul class="plugin-meta">
-              <li>
-                <span>{{ 'Version' | t('app') }}</span>
-                <strong>{{ plugin.version }}</strong>
-              </li>
-              <li>
-                <span>{{ 'Last update' | t('app') }}</span>
-                <strong>{{ lastUpdate }}</strong>
-              </li>
-              <li v-if="plugin.activeInstalls > 0">
-                <span>{{ 'Active installs' | t('app') }}</span>
-                <strong>{{ plugin.activeInstalls | formatNumber }}</strong>
-              </li>
-              <li>
-                <span>{{ 'Compatibility' | t('app') }}</span>
-                <strong>{{ plugin.compatibility }}</strong>
-              </li>
-              <li v-if="pluginCategories && pluginCategories.length > 0">
-                <span>{{ 'Categories' | t('app') }}</span>
-                <div>
-                  <div
-                    v-for="(category, key) in pluginCategories"
-                    :key="'plugin-category-' + key"
-                  >
-                    <strong
-                      ><router-link
-                        :to="'/categories/' + category.id"
-                        :title="category.title"
-                        >{{ category.title }}</router-link
-                      ></strong
-                    >
-                  </div>
-                </div>
-              </li>
-              <li>
-                <span>{{ 'License' | t('app') }}</span>
-                <strong>{{ licenseLabel }}</strong>
-              </li>
-            </ul>
-          </div>
-
-          <p>
-            <a
-              :href="
-                'mailto:issues@craftcms.com?subject=' +
-                encodeURIComponent('Issue with ' + plugin.name) +
-                '&body=' +
-                encodeURIComponent(
-                  'I would like to report the following issue with ' +
-                    plugin.name +
-                    ' (https://plugins.craftcms.com/' +
-                    plugin.handle +
-                    '):\n\n'
-                )
-              "
-              ><icon icon="exclamation-circle" class="mr-2" />{{
-                'Report an issue' | t('app')
-              }}</a
-            >
-          </p>
-
-          <hr />
-
-          <plugin-changelog :pluginId="plugin.id"></plugin-changelog>
-        </template>
-        <template v-else>
-          <spinner></spinner>
-        </template>
-      </div>
-    </template>
-    <template v-else>
-      <spinner></spinner>
-    </template>
-  </div>
-</template>
-
-<script>
   /* global Craft */
 
   import {mapState, mapGetters, mapActions} from 'vuex';
-  import CopyPackage from '../../components/CopyPackage';
-  import PluginChangelog from '../../components/PluginChangelog';
-  import PluginEditions from '../../components/PluginEditions';
   import PluginScreenshots from '../../components/PluginScreenshots';
   import licensesMixin from '../../mixins/licenses';
+  import PluginMeta from '../../components/PluginMeta';
+  import PluginLayout from '../../components/PluginLayout';
 
   export default {
     mixins: [licensesMixin],
 
     components: {
-      CopyPackage,
-      PluginChangelog,
-      PluginEditions,
+      PluginLayout,
       PluginScreenshots,
+      PluginMeta,
     },
 
     data() {
@@ -445,10 +128,8 @@
     computed: {
       ...mapState({
         categories: (state) => state.pluginStore.categories,
-        defaultPluginSvg: (state) => state.craft.defaultPluginSvg,
         plugin: (state) => state.pluginStore.plugin,
         showingScreenshotModal: (state) => state.app.showingScreenshotModal,
-        alertIcon: (state) => state.craft.alertIcon,
       }),
 
       ...mapGetters({
@@ -536,6 +217,10 @@
     mounted() {
       const pluginHandle = this.$route.params.handle;
 
+      if (this.plugin && this.plugin.handle === pluginHandle) {
+        return;
+      }
+
       this.loading = true;
 
       this.$store
@@ -560,81 +245,4 @@
       }
     },
   };
-</script>
-
-<style lang="scss">
-  @import '../../../sass/variables';
-  @import '../../../../../../../../packages/craftcms-sass/mixins';
-
-  .plugin-icon {
-    @apply .relative;
-    @include margin-right(1.5rem); // .mr-6
-  }
-
-  /* Plugin Meta */
-
-  ul.plugin-meta {
-    @apply .-mx-4 .flex .flex-wrap;
-
-    li {
-      @apply .mb-8 .px-4 .flex-no-shrink .flex-no-grow;
-      flex-basis: 50%;
-
-      span {
-        @apply .block .text-grey;
-      }
-    }
-  }
-
-  @media only screen and (min-width: 672px) {
-    ul.plugin-meta {
-      li {
-        flex-basis: 33.3333%;
-      }
->>>>>>> c44d3bab
-    }
-  }
-
-<<<<<<< HEAD
-    this.loading = true
-
-    this.$store.dispatch('pluginStore/getPluginDetailsByHandle', pluginHandle)
-      .then(() => {
-        this.loading = false
-      })
-      .catch(() => {
-        this.loading = false
-      })
-  },
-
-  beforeDestroy() {
-    this.$store.dispatch('pluginStore/cancelRequests')
-  },
-
-  beforeRouteLeave(to, from, next) {
-    if (this.showingScreenshotModal) {
-      this.$store.commit('app/updateShowingScreenshotModal', false)
-    } else {
-      next()
-    }
-  }
-}
-</script>
-=======
-  @media only screen and (min-width: 1400px) {
-    ul.plugin-meta {
-      li {
-        flex-basis: 25%;
-      }
-    }
-  }
-
-  @media only screen and (min-width: $minLargeScreenWidth) {
-    ul.plugin-meta {
-      li {
-        flex-basis: 20%;
-      }
-    }
-  }
-</style>
->>>>>>> c44d3bab
+</script>