<template>
  <div class="ps-container">
    <template v-if="!loading">
      <plugin-index
        action="pluginStore/getPluginsByDeveloperId"
        :requestData="requestData"
        :plugins="plugins"
      >
        <template v-slot:header>
          <div
            v-if="developer"
<<<<<<< HEAD
            class="developer-card tw-flex tw-pb-6 tw-items-center"
          >
            <template v-if="developer.photoUrl">
              <div class="avatar tw-w-28 tw-h-28 tw-inline-block tw-overflow-hidden tw-rounded-full tw-bg-gray-100 tw-mr-8 tw-no-line-height">
                <img
                  :src="developer.photoUrl"
                  class="tw-w-full tw-h-full"
                />
              </div>
            </template>

            <div class="tw-flex-1">
              <h1 class="tw-text-lg tw-font-bold">
                {{ developer.developerName }}</h1>

              <div
                v-if="developer.location"
                class="tw-mt-1"
              >{{ developer.location }}</div>

              <!-- Partner badges -->
              <template v-if="(
                developer.partner &&
                (
                  developer.partner.craftVerified ||
                  developer.partner.commerceVerified ||
                  developer.partner.enterpriseVerified
                )
              )">
                <div class="tw-mt-4">
                  <ul class="xl:tw-flex tw-space-y-2 xl:tw-space-y-0 xl:tw-space-x-6 tw-text-gray-600">
                    <template v-if="(developer.partner && developer.partner.craftVerified)">
                      <li class="tw-flex tw-items-center">
                        <partner-badge kind="craft" class="tw-shrink-0 tw-mr-2" />
                        Craft Verified
                      </li>
                    </template>
                    <template v-if="(developer.partner && developer.partner.commerceVerified)">
                      <li class="tw-flex tw-items-center">
                        <partner-badge kind="commerce" class="tw-shrink-0 tw-mr-2" />
                        Craft Commerce Verified
                      </li>
                    </template>
                    <template v-if="(developer.partner && developer.partner.enterpriseVerified)">
                      <li class="tw-flex tw-items-center">
                        <partner-badge kind="enterprise" class="tw-shrink-0 tw-mr-2" />
                        Enterprise Verified
                      </li>
                    </template>
                  </ul>
                </div>
              </template>

              <!-- Partner profile URL and developer URL -->
              <template v-if="developer.partnerUrl || developer.developerUrl">
                <ul class="developer-buttons tw-mt-4 tw-space-y-2">
                  <template v-if="developer.partnerUrl">
                    <li>
                      <c-btn
                        :href="developer.partnerUrl"
                      >{{ "Partner Profile"|t('app') }}
                      </c-btn>
                    </li>
                  </template>
                  <template v-if="developer.developerUrl">
                    <li>
                      <c-btn
                        :href="developer.developerUrl"
                      >{{ "Website"|t('app') }}
                      </c-btn>
                    </li>
                  </template>
                </ul>
              </template>
=======
            class="developer-card tw-flex pb-2 items-center"
          >
            <div
              class="avatar inline-block overflow-hidden rounded-full bg-grey mr-6 no-line-height"
            >
              <img :src="developer.photoUrl" width="120" height="120" />
            </div>

            <div class="flex-1">
              <h1 class="text-lg font-bold mb-2">
                {{ developer.developerName }}
              </h1>

              <p class="mb-1" v-if="developer.location">
                {{ developer.location }}
              </p>

              <ul v-if="developer.developerUrl">
                <li class="mr-4 inline-block">
                  <btn :href="developer.developerUrl" block>{{
                    'Website' | t('app')
                  }}</btn>
                </li>
              </ul>
>>>>>>> c44d3bab
            </div>
          </div>
        </template>
      </plugin-index>
    </template>
    <template v-else>
<<<<<<< HEAD
      <c-spinner/>
=======
      <spinner></spinner>
>>>>>>> c44d3bab
    </template>
  </div>
</template>

<script>
<<<<<<< HEAD
import {mapState} from 'vuex'
import PluginIndex from '../../components/PluginIndex'
import PartnerBadge from '../../components/partner/PartnerBadge';

export default {
  data() {
    return {
      loading: true,
    }
  },

  components: {
    PartnerBadge,
    PluginIndex,
  },

  computed: {
    ...mapState({
      developer: state => state.pluginStore.developer,
      plugins: state => state.pluginStore.plugins,
    }),

    requestData() {
      return {
        developerId: this.$route.params.id,
      }
    },
  },

  mounted() {
    const developerId = this.$route.params.id

    // load developer details
    this.$store.dispatch('pluginStore/getDeveloper', developerId)
      .then(() => {
        this.loading = false
      })
      .catch(() => {
        this.loading = false
      })
  },
}
</script>
=======
  import {mapState} from 'vuex';
  import PluginIndex from '../../components/PluginIndex';

  export default {
    data() {
      return {
        loading: true,
      };
    },

    components: {
      PluginIndex,
    },

    computed: {
      ...mapState({
        developer: (state) => state.pluginStore.developer,
        plugins: (state) => state.pluginStore.plugins,
      }),

      requestData() {
        return {
          developerId: this.$route.params.id,
        };
      },
    },

    mounted() {
      const developerId = this.$route.params.id;

      // load developer details
      this.$store
        .dispatch('pluginStore/getDeveloper', developerId)
        .then(() => {
          this.loading = false;
        })
        .catch(() => {
          this.loading = false;
        });
    },
  };
</script>

<style lang="scss" scoped>
  .developer-card {
    .avatar {
      width: 120px;
      height: 120px;
    }

    h1 {
      border-bottom: 0;
    }
  }
</style>
>>>>>>> c44d3bab
<|MERGE_RESOLUTION|>--- conflicted
+++ resolved
@@ -9,53 +9,75 @@
         <template v-slot:header>
           <div
             v-if="developer"
-<<<<<<< HEAD
             class="developer-card tw-flex tw-pb-6 tw-items-center"
           >
             <template v-if="developer.photoUrl">
-              <div class="avatar tw-w-28 tw-h-28 tw-inline-block tw-overflow-hidden tw-rounded-full tw-bg-gray-100 tw-mr-8 tw-no-line-height">
-                <img
-                  :src="developer.photoUrl"
-                  class="tw-w-full tw-h-full"
-                />
+              <div
+                class="avatar tw-w-28 tw-h-28 tw-inline-block tw-overflow-hidden tw-rounded-full tw-bg-gray-100 tw-mr-8 tw-no-line-height"
+              >
+                <img :src="developer.photoUrl" class="tw-w-full tw-h-full" />
               </div>
             </template>
 
             <div class="tw-flex-1">
               <h1 class="tw-text-lg tw-font-bold">
-                {{ developer.developerName }}</h1>
+                {{ developer.developerName }}
+              </h1>
 
-              <div
-                v-if="developer.location"
-                class="tw-mt-1"
-              >{{ developer.location }}</div>
+              <div v-if="developer.location" class="tw-mt-1">
+                {{ developer.location }}
+              </div>
 
               <!-- Partner badges -->
-              <template v-if="(
-                developer.partner &&
-                (
-                  developer.partner.craftVerified ||
-                  developer.partner.commerceVerified ||
-                  developer.partner.enterpriseVerified
-                )
-              )">
+              <template
+                v-if="
+                  developer.partner &&
+                  (developer.partner.craftVerified ||
+                    developer.partner.commerceVerified ||
+                    developer.partner.enterpriseVerified)
+                "
+              >
                 <div class="tw-mt-4">
-                  <ul class="xl:tw-flex tw-space-y-2 xl:tw-space-y-0 xl:tw-space-x-6 tw-text-gray-600">
-                    <template v-if="(developer.partner && developer.partner.craftVerified)">
+                  <ul
+                    class="xl:tw-flex tw-space-y-2 xl:tw-space-y-0 xl:tw-space-x-6 tw-text-gray-600"
+                  >
+                    <template
+                      v-if="
+                        developer.partner && developer.partner.craftVerified
+                      "
+                    >
                       <li class="tw-flex tw-items-center">
-                        <partner-badge kind="craft" class="tw-shrink-0 tw-mr-2" />
+                        <partner-badge
+                          kind="craft"
+                          class="tw-shrink-0 tw-mr-2"
+                        />
                         Craft Verified
                       </li>
                     </template>
-                    <template v-if="(developer.partner && developer.partner.commerceVerified)">
+                    <template
+                      v-if="
+                        developer.partner && developer.partner.commerceVerified
+                      "
+                    >
                       <li class="tw-flex tw-items-center">
-                        <partner-badge kind="commerce" class="tw-shrink-0 tw-mr-2" />
+                        <partner-badge
+                          kind="commerce"
+                          class="tw-shrink-0 tw-mr-2"
+                        />
                         Craft Commerce Verified
                       </li>
                     </template>
-                    <template v-if="(developer.partner && developer.partner.enterpriseVerified)">
+                    <template
+                      v-if="
+                        developer.partner &&
+                        developer.partner.enterpriseVerified
+                      "
+                    >
                       <li class="tw-flex tw-items-center">
-                        <partner-badge kind="enterprise" class="tw-shrink-0 tw-mr-2" />
+                        <partner-badge
+                          kind="enterprise"
+                          class="tw-shrink-0 tw-mr-2"
+                        />
                         Enterprise Verified
                       </li>
                     </template>
@@ -68,111 +90,35 @@
                 <ul class="developer-buttons tw-mt-4 tw-space-y-2">
                   <template v-if="developer.partnerUrl">
                     <li>
-                      <c-btn
-                        :href="developer.partnerUrl"
-                      >{{ "Partner Profile"|t('app') }}
+                      <c-btn :href="developer.partnerUrl"
+                        >{{ 'Partner Profile' | t('app') }}
                       </c-btn>
                     </li>
                   </template>
                   <template v-if="developer.developerUrl">
                     <li>
-                      <c-btn
-                        :href="developer.developerUrl"
-                      >{{ "Website"|t('app') }}
+                      <c-btn :href="developer.developerUrl"
+                        >{{ 'Website' | t('app') }}
                       </c-btn>
                     </li>
                   </template>
                 </ul>
               </template>
-=======
-            class="developer-card tw-flex pb-2 items-center"
-          >
-            <div
-              class="avatar inline-block overflow-hidden rounded-full bg-grey mr-6 no-line-height"
-            >
-              <img :src="developer.photoUrl" width="120" height="120" />
-            </div>
-
-            <div class="flex-1">
-              <h1 class="text-lg font-bold mb-2">
-                {{ developer.developerName }}
-              </h1>
-
-              <p class="mb-1" v-if="developer.location">
-                {{ developer.location }}
-              </p>
-
-              <ul v-if="developer.developerUrl">
-                <li class="mr-4 inline-block">
-                  <btn :href="developer.developerUrl" block>{{
-                    'Website' | t('app')
-                  }}</btn>
-                </li>
-              </ul>
->>>>>>> c44d3bab
             </div>
           </div>
         </template>
       </plugin-index>
     </template>
     <template v-else>
-<<<<<<< HEAD
-      <c-spinner/>
-=======
-      <spinner></spinner>
->>>>>>> c44d3bab
+      <c-spinner />
     </template>
   </div>
 </template>
 
 <script>
-<<<<<<< HEAD
-import {mapState} from 'vuex'
-import PluginIndex from '../../components/PluginIndex'
-import PartnerBadge from '../../components/partner/PartnerBadge';
-
-export default {
-  data() {
-    return {
-      loading: true,
-    }
-  },
-
-  components: {
-    PartnerBadge,
-    PluginIndex,
-  },
-
-  computed: {
-    ...mapState({
-      developer: state => state.pluginStore.developer,
-      plugins: state => state.pluginStore.plugins,
-    }),
-
-    requestData() {
-      return {
-        developerId: this.$route.params.id,
-      }
-    },
-  },
-
-  mounted() {
-    const developerId = this.$route.params.id
-
-    // load developer details
-    this.$store.dispatch('pluginStore/getDeveloper', developerId)
-      .then(() => {
-        this.loading = false
-      })
-      .catch(() => {
-        this.loading = false
-      })
-  },
-}
-</script>
-=======
   import {mapState} from 'vuex';
   import PluginIndex from '../../components/PluginIndex';
+  import PartnerBadge from '../../components/partner/PartnerBadge';
 
   export default {
     data() {
@@ -182,6 +128,7 @@
     },
 
     components: {
+      PartnerBadge,
       PluginIndex,
     },
 
@@ -212,18 +159,4 @@
         });
     },
   };
-</script>
-
-<style lang="scss" scoped>
-  .developer-card {
-    .avatar {
-      width: 120px;
-      height: 120px;
-    }
-
-    h1 {
-      border-bottom: 0;
-    }
-  }
-</style>
->>>>>>> c44d3bab
+</script>