<template>
    <div class="ps-container">
        <div class="developer-card tw-flex border-b border-solid border-grey-light pb-6 items-center">
            <div class="avatar inline-block overflow-hidden rounded-full bg-grey mr-6 no-line-height">
                <template v-if="!loading && developer">
                    <img :src="developer.photoUrl" width="120" height="120" />
                </template>
            </div>

            <div class="flex-1">
                <template v-if="loading || !developer">
                    <spinner class="mt-8"></spinner>
                </template>
                <template v-else>
                    <h1>{{developer.developerName}}</h1>

                    <ul>
                        <li>{{ developer.location }}</li>
                    </ul>

                    <ul>
<<<<<<< HEAD
                        <li class="mr-4 inline-block"><btn :href="developer.developerUrl" block>{{ "Website"|t('app') }}</btn></li>
                        <li class="mr-4 inline-block"><btn :href="developer.developerUrl" block>{{ "Contact"|t('app') }}</btn></li>
=======
                        <li class="mr-4 inline-block"><a class="btn block" :href="developer.developerUrl">{{ "Website"|t('app') }}</a></li>
>>>>>>> d694b619
                    </ul>
                </template>
            </div>
        </div>

        <plugin-index :plugins="plugins"></plugin-index>
    </div>
</template>

<script>
    import {mapState} from 'vuex'
    import PluginIndex from '../../components/PluginIndex'

    export default {

        data() {
            return {
                plugins: [],
                loading: false,
            }
        },

        components: {
            PluginIndex,
        },

        computed: {

            ...mapState({
                developer: state => state.pluginStore.developer,
            }),

        },

        mounted() {
            const developerId = this.$route.params.id
            this.loading = true
            this.plugins = this.$store.getters['pluginStore/getPluginsByDeveloperId'](developerId)

            this.$store.dispatch('pluginStore/getDeveloper', developerId)
                .then(() => {
                    this.$root.loading = false
                    this.loading = false
                })
                .catch(() => {
                    this.$root.loading = false
                    this.loading = false
                })
        },

    }
</script>

<style lang="scss" scoped>
    .developer-card {
        .avatar {
            width: 120px;
            height: 120px;
        }

        h1 {
            border-bottom: 0;
        }
    }
</style><|MERGE_RESOLUTION|>--- conflicted
+++ resolved
@@ -19,12 +19,7 @@
                     </ul>
 
                     <ul>
-<<<<<<< HEAD
                         <li class="mr-4 inline-block"><btn :href="developer.developerUrl" block>{{ "Website"|t('app') }}</btn></li>
-                        <li class="mr-4 inline-block"><btn :href="developer.developerUrl" block>{{ "Contact"|t('app') }}</btn></li>
-=======
-                        <li class="mr-4 inline-block"><a class="btn block" :href="developer.developerUrl">{{ "Website"|t('app') }}</a></li>
->>>>>>> d694b619
                     </ul>
                 </template>
             </div>
