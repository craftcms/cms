--- conflicted
+++ resolved
@@ -1,11 +1,5 @@
 <template>
-<<<<<<< HEAD
-  <div
-    v-if="category"
-    class="ps-container">
-=======
   <div v-if="category" class="ps-container">
->>>>>>> c44d3bab
     <plugin-index
       action="pluginStore/getPluginsByCategory"
       :requestData="requestData"
@@ -19,49 +13,6 @@
 </template>
 
 <script>
-<<<<<<< HEAD
-import {mapState, mapGetters, mapActions} from 'vuex'
-import PluginIndex from '../../components/PluginIndex'
-
-export default {
-  components: {
-    PluginIndex,
-  },
-
-  data() {
-    return {
-      category: null,
-    }
-  },
-
-  computed: {
-    ...mapState({
-      plugins: state => state.pluginStore.plugins,
-    }),
-
-    ...mapGetters({
-      getCategoryById: 'pluginStore/getCategoryById',
-    }),
-
-    requestData() {
-      return {
-        categoryId: this.category.id
-      }
-    }
-  },
-
-  methods: {
-    ...mapActions({
-      getPluginsByCategory: 'pluginStore/getPluginsByCategory',
-    }),
-  },
-
-  mounted() {
-    const categoryId = this.$route.params.id
-    this.category = this.getCategoryById(categoryId)
-  },
-}
-=======
   import {mapState, mapGetters, mapActions} from 'vuex';
   import PluginIndex from '../../components/PluginIndex';
 
@@ -103,5 +54,4 @@
       this.category = this.getCategoryById(categoryId);
     },
   };
->>>>>>> c44d3bab
 </script>