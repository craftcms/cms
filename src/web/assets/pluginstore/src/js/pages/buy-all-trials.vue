--- conflicted
+++ resolved
@@ -1,14 +1,10 @@
 <template>
   <div class="ps-container buy-plugin">
-<<<<<<< HEAD
     <status-message
       v-if="loading"
       :message="statusMessage"
       class="tw-h-full"
     ></status-message>
-=======
-    <status-message v-if="loading" :message="statusMessage"></status-message>
->>>>>>> c44d3bab
   </div>
 </template>
 
@@ -16,70 +12,6 @@
   import {mapGetters} from 'vuex';
   import StatusMessage from '../components/StatusMessage';
 
-<<<<<<< HEAD
-export default {
-  data() {
-    return {
-      loading: false,
-      statusMessage: null,
-      activeTrialsLoaded: false,
-      activeTrialsError: null,
-    }
-  },
-
-  components: {
-    StatusMessage,
-  },
-
-  computed: {
-    ...mapGetters({
-      pendingActiveTrials: 'cart/pendingActiveTrials',
-    }),
-  },
-
-  methods: {
-    buyAllTrials() {
-      // load active trial plugins
-      this.$store.dispatch('cart/getActiveTrials')
-        .then(() => {
-          this.activeTrialsLoaded = true
-
-          // Add all trials to the cart
-          this.$store.dispatch('cart/addAllTrialsToCart')
-            .then(() => {
-              this.$root.displayNotice(this.$options.filters.t('Active trials added to the cart.', 'app'))
-
-              this.$router.push({path: '/'})
-              this.$root.openModal('cart')
-            })
-            .catch(() => {
-              this.$root.displayError(this.$options.filters.t('Couldn’t add all items to the cart.', 'app'))
-              this.$router.push({path: '/'})
-            })
-        })
-        .catch(() => {
-          this.activeTrialsError = this.$options.filters.t('Couldn’t load active trials.', 'app')
-          this.activeTrialsLoaded = true
-        })
-    }
-  },
-
-  mounted() {
-    this.loading = true
-    this.statusMessage = this.$options.filters.t("Loading Plugin Store…", 'app')
-
-    if (this.$root.allDataLoaded) {
-      this.buyAllTrials()
-    } else {
-      // wait for the cart to be ready
-      this.$root.$on('allDataLoaded', () => {
-        this.buyAllTrials()
-      })
-    }
-  }
-}
-</script>
-=======
   export default {
     data() {
       return {
@@ -159,13 +91,4 @@
       }
     },
   };
-</script>
-
-<style lang="scss">
-  .buy-plugin {
-    .status-message {
-      height: 100%;
-    }
-  }
-</style>
->>>>>>> c44d3bab
+</script>