--- conflicted
+++ resolved
@@ -7,88 +7,22 @@
     <template v-if="$root.pluginStoreDataLoaded">
       <sidebar></sidebar>
 
-<<<<<<< HEAD
-      <div
-        class="ps-main"
-        @scroll.passive="onViewScroll">
-=======
       <div class="ps-main" @scroll.passive="onViewScroll">
->>>>>>> c44d3bab
         <router-view :key="$route.fullPath"></router-view>
       </div>
     </template>
     <template v-else>
       <status-message
         :error="$root.pluginStoreDataError"
-<<<<<<< HEAD
-        :message="$root.statusMessage"></status-message>
-    </template>
-
-    <modal
-      :show.sync="$root.showModal"
-      :plugin-id="$root.pluginId"></modal>
-=======
         :message="$root.statusMessage"
       ></status-message>
     </template>
 
     <modal :show.sync="$root.showModal" :plugin-id="$root.pluginId"></modal>
->>>>>>> c44d3bab
   </div>
 </template>
 
 <style lang="scss">
-<<<<<<< HEAD
-@import './sass/main.scss';
-</style>
-
-<script>
-import {mapState} from 'vuex'
-import Sidebar from './js/components/Sidebar'
-import Modal from './js/components/modal/Modal'
-import StatusMessage from './js/components/StatusMessage'
-import ScreenshotModal from './js/components/ScreenshotModal'
-
-export default {
-  components: {
-    Sidebar,
-    Modal,
-    StatusMessage,
-    ScreenshotModal,
-  },
-
-  computed: {
-    ...mapState({
-      showingScreenshotModal: state => state.app.showingScreenshotModal,
-    }),
-  },
-
-  methods: {
-    onViewScroll($event) {
-      this.$root.$emit('viewScroll', $event)
-    }
-  },
-
-  mounted() {
-    window.addEventListener('resize', $event => {
-      this.$root.$emit('windowResize', $event)
-    });
-    window.addEventListener('scroll', $event => {
-      this.$root.$emit('windowScroll', $event)
-    });
-  }
-}
-</script>
-
-<style style="scss">
-.fade-enter-active, .fade-leave-active {
-  transition: opacity .3s;
-}
-
-.fade-enter, .fade-leave-to {
-  opacity: 0;
-}
-=======
   @import './sass/main.scss';
 </style>
 
@@ -135,9 +69,9 @@
   .fade-leave-active {
     transition: opacity 0.3s;
   }
+
   .fade-enter,
   .fade-leave-to {
     opacity: 0;
   }
->>>>>>> c44d3bab
 </style>