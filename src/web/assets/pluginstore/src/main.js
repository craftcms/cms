/* global Craft */
/* global Garnish */
/* global $ */

<<<<<<< HEAD
import Vue from 'vue'
import axios from 'axios'
import {currency} from './js/filters/currency'
import {escapeHtml, formatDate, formatNumber, t} from './js/filters/craft'
import router from './js/router'
import store from './js/store'
import {mapState} from 'vuex'
import Modal from './js/components/modal/Modal'
import StatusMessage from './js/components/StatusMessage'
import App from './App'
import './js/plugins/vue-awesome-swiper'
import './js/plugins/vue-apex-charts'
import CBtn from './js/components/ui/CBtn'
import CDropdown from './js/components/ui/CDropdown'
import CIcon from './js/components/ui/CIcon'
import CSpinner from './js/components/ui/CSpinner'
import CTextbox from './js/components/ui/CTextbox'

Vue.filter('currency', currency)
Vue.filter('escapeHtml', escapeHtml)
Vue.filter('formatDate', formatDate)
Vue.filter('formatNumber', formatNumber)
Vue.filter('t', t)

Vue.component('c-btn', CBtn)
Vue.component('c-dropdown', CDropdown)
Vue.component('c-icon', CIcon)
Vue.component('c-spinner', CSpinner)
Vue.component('c-textbox', CTextbox)

Garnish.$doc.ready(function() {
  Craft.initUiElements()
=======
import Vue from 'vue';
import axios from 'axios';
import {currency} from './js/filters/currency';
import {escapeHtml, formatDate, formatNumber, t} from './js/filters/craft';
import router from './js/router';
import store from './js/store';
import {mapState} from 'vuex';
import Modal from './js/components/modal/Modal';
import StatusMessage from './js/components/StatusMessage';
import App from './App';
import './js/plugins/craftui';
import './js/plugins/vue-awesome-swiper';

Vue.filter('currency', currency);
Vue.filter('escapeHtml', escapeHtml);
Vue.filter('formatDate', formatDate);
Vue.filter('formatNumber', formatNumber);
Vue.filter('t', t);

Garnish.$doc.ready(function () {
  Craft.initUiElements();
>>>>>>> c44d3bab

  window.pluginStoreApp = new Vue({
    router,
    store,
<<<<<<< HEAD
    render: h => h(App),
=======
    render: (h) => h(App),
>>>>>>> c44d3bab

    components: {
      Modal,
      StatusMessage,
      App,
    },

    data() {
      return {
        allDataLoaded: false,
        cartDataLoaded: false,
        coreDataLoaded: false,
        craftDataLoaded: false,
        craftIdDataLoaded: false,
        modalStep: null,
        pageTitle: 'Plugin Store',
        plugin: null,
        pluginId: null,
        pluginLicenseInfoLoaded: false,
        pluginStoreDataError: false,
        showModal: false,
        statusMessage: null,
<<<<<<< HEAD
      }
=======
      };
>>>>>>> c44d3bab
    },

    computed: {
      ...mapState({
<<<<<<< HEAD
        cart: state => state.cart.cart,
        craftId: state => state.craft.craftId,
=======
        cart: (state) => state.cart.cart,
        craftId: (state) => state.craft.craftId,
>>>>>>> c44d3bab
      }),

      /**
       * Returns `true``if the core data and the plugin license info have been loaded.
       *
       * @returns {boolean}
       */
      pluginStoreDataLoaded() {
<<<<<<< HEAD
        return this.coreDataLoaded && this.pluginLicenseInfoLoaded
=======
        return this.coreDataLoaded && this.pluginLicenseInfoLoaded;
>>>>>>> c44d3bab
      },
    },

    watch: {
      cart(cart) {
<<<<<<< HEAD
        this.$emit('cartChange', cart)
      },

      craftId() {
        this.$emit('craftIdChange')
      }
=======
        this.$emit('cartChange', cart);
      },

      craftId() {
        this.$emit('craftIdChange');
      },
>>>>>>> c44d3bab
    },

    methods: {
      /**
       * Displays a notice.
       *
       * @param message
       */
      displayNotice(message) {
<<<<<<< HEAD
        Craft.cp.displayNotice(message)
=======
        Craft.cp.displayNotice(message);
>>>>>>> c44d3bab
      },

      /**
       * Displays an error.
       *
       * @param message
       */
      displayError(message) {
<<<<<<< HEAD
        Craft.cp.displayError(message)
=======
        Craft.cp.displayError(message);
>>>>>>> c44d3bab
      },

      /**
       * Opens up the modal.
       *
       * @param modalStep
       */
      openModal(modalStep) {
<<<<<<< HEAD
        this.modalStep = modalStep

        this.showModal = true
=======
        this.modalStep = modalStep;

        this.showModal = true;
>>>>>>> c44d3bab
      },

      /**
       * Closes the modal.
       */
      closeModal() {
<<<<<<< HEAD
        this.showModal = false
=======
        this.showModal = false;
>>>>>>> c44d3bab
      },

      /**
       * Updates Craft ID.
       *
       * @param craftIdJson
       */
      updateCraftId(craftId, callback) {
<<<<<<< HEAD
        this.$store.commit('craft/updateCraftId', craftId)
=======
        this.$store.commit('craft/updateCraftId', craftId);
>>>>>>> c44d3bab

        if (this.craftId && this.craftId.email !== this.cart.email) {
          // Update the cart’s email with the one from the Craft ID account
          let data = {
            email: this.craftId.email,
<<<<<<< HEAD
          }

          this.$store.dispatch('cart/saveCart', data)
            .then(() => {
              this.$emit('craftIdUpdated')

              if (callback) {
                callback()
              }
            })
            .catch((error) => {
              this.$root.displayError("Couldn’t update cart’s email.")

              if (callback) {
                callback()
              }

              throw error
            })
        } else {
          this.$emit('craftIdUpdated')

          if (callback) {
            callback()
=======
          };

          this.$store
            .dispatch('cart/saveCart', data)
            .then(() => {
              this.$emit('craftIdUpdated');

              if (callback) {
                callback();
              }
            })
            .catch((error) => {
              this.$root.displayError('Couldn’t update cart’s email.');

              if (callback) {
                callback();
              }

              throw error;
            });
        } else {
          this.$emit('craftIdUpdated');

          if (callback) {
            callback();
>>>>>>> c44d3bab
          }
        }
      },

      /**
       * Initializes components that live outside of the Vue app.
       */
      initializeOuterComponents() {
        // Header Title
<<<<<<< HEAD
        const $headerTitle = $('#header h1')

        $headerTitle.on('click', () => {
          this.$router.push({path: '/'})
        });

        // Cart button
        const $cartButton = $('#cart-button')

        $cartButton.on('click', e => {
          e.preventDefault()
          this.openModal('cart')
        });

        $cartButton.keydown(e => {
          switch (e.which) {
            case 13: // Enter
            case 32: // Space
              e.preventDefault()
              this.openModal('cart')
              break
          }
        });

        this.$on('cartChange', function(cart) {
          let totalQty = 0

          if (cart) {
            totalQty = cart.totalQty
          }

          $('.badge', $cartButton).html(totalQty)
        })

        // Plugin Store actions
        const $pluginStoreActions = $('#pluginstore-actions')
        const $pluginStoreActionsSpinner = $('#pluginstore-actions-spinner')

        // Show actions spinner when Plugin Store data has finished loading but Craft data has not.
        this.$on('dataLoaded', () => {
          if (this.pluginStoreDataLoaded && !(this.craftDataLoaded && this.cartDataLoaded && this.craftIdDataLoaded)) {
            $pluginStoreActionsSpinner.removeClass('hidden')
=======
        const $headerTitle = $('#header h1');

        $headerTitle.on('click', () => {
          this.$router.push({path: '/'});
        });

        // Cart button
        const $cartButton = $('#cart-button');

        $cartButton.on('click', (e) => {
          e.preventDefault();
          this.openModal('cart');
        });

        $cartButton.keydown((e) => {
          switch (e.which) {
            case 13: // Enter
            case 32: // Space
              e.preventDefault();
              this.openModal('cart');
              break;
          }
        });

        this.$on('cartChange', function (cart) {
          let totalQty = 0;

          if (cart) {
            totalQty = cart.totalQty;
          }

          $('.badge', $cartButton).html(totalQty);
        });

        // Plugin Store actions
        const $pluginStoreActions = $('#pluginstore-actions');
        const $pluginStoreActionsSpinner = $('#pluginstore-actions-spinner');

        // Show actions spinner when Plugin Store data has finished loading but Craft data has not.
        this.$on('dataLoaded', () => {
          if (
            this.pluginStoreDataLoaded &&
            !(
              this.craftDataLoaded &&
              this.cartDataLoaded &&
              this.craftIdDataLoaded
            )
          ) {
            $pluginStoreActionsSpinner.removeClass('hidden');
>>>>>>> c44d3bab
          }
        });

        // Hide actions spinner when Plugin Store data and Craft data have finished loading.
<<<<<<< HEAD
        this.$on('allDataLoaded', function() {
          $pluginStoreActions.removeClass('hidden')
          $pluginStoreActionsSpinner.addClass('hidden')
        })

        // Craft ID
        const $craftId = $('#craftid-account')
        const $craftIdConnectForm = $('#craftid-connect-form')
        const $craftIdDisconnectForm = $('#craftid-disconnect-form')

        this.$on('craftIdChange', function() {
          if (this.craftId) {
            $('.label', $craftId).text(this.craftId.username)

            $craftId.removeClass('hidden')
            $craftIdConnectForm.addClass('hidden')
            $craftIdDisconnectForm.removeClass('hidden')
          } else {
            $craftId.addClass('hidden')
            $craftIdConnectForm.removeClass('hidden')
            $craftIdDisconnectForm.addClass('hidden')
          }
        })

        // Cancel ajax requests when an outbound link gets clicked
        $('a[href]').on('click', () => {
          this.$store.dispatch('craft/cancelRequests')
          this.$store.dispatch('pluginStore/cancelRequests')
=======
        this.$on('allDataLoaded', function () {
          $pluginStoreActions.removeClass('hidden');
          $pluginStoreActionsSpinner.addClass('hidden');
        });

        // Craft ID
        const $craftId = $('#craftid-account');
        const $craftIdConnectForm = $('#craftid-connect-form');
        const $craftIdDisconnectForm = $('#craftid-disconnect-form');

        this.$on('craftIdChange', function () {
          if (this.craftId) {
            $('.label', $craftId).text(this.craftId.username);

            $craftId.removeClass('hidden');
            $craftIdConnectForm.addClass('hidden');
            $craftIdDisconnectForm.removeClass('hidden');
          } else {
            $craftId.addClass('hidden');
            $craftIdConnectForm.removeClass('hidden');
            $craftIdDisconnectForm.addClass('hidden');
          }
        });

        // Cancel ajax requests when an outbound link gets clicked
        $('a[href]').on('click', () => {
          this.$store.dispatch('craft/cancelRequests');
          this.$store.dispatch('pluginStore/cancelRequests');
>>>>>>> c44d3bab
        });
      },

      /**
       * Loads the cart data.
       */
      loadCartData() {
<<<<<<< HEAD
        this.$store.dispatch('cart/getCart')
          .then(() => {
            this.cartDataLoaded = true
            this.$emit('dataLoaded')
          })
=======
        this.$store.dispatch('cart/getCart').then(() => {
          this.cartDataLoaded = true;
          this.$emit('dataLoaded');
        });
>>>>>>> c44d3bab
      },

      /**
       * Loads Craft data.
       */
      loadCraftData(afterSuccess) {
<<<<<<< HEAD
        this.$store.dispatch('craft/getCraftData')
          .then(() => {
            this.craftDataLoaded = true
            this.$emit('dataLoaded')

            if (typeof afterSuccess === 'function') {
              afterSuccess()
            }
          })
          .catch(() => {
            this.craftDataLoaded = true
          })
      },

      loadCraftIdData() {
        if (window.craftIdAccessToken) {
          const accessToken = window.craftIdAccessToken

          this.$store.dispatch('craft/getCraftIdData', {accessToken})
            .then(() => {
              this.craftIdDataLoaded = true
              this.$emit('dataLoaded')
            })
        } else {
          this.craftIdDataLoaded = true
          this.$emit('dataLoaded')
        }
      },

      /**
       * Loads all the data required for the Plugin Store and cart to work.
       */
      loadData() {
        this.loadPluginStoreData()

        this.loadCraftData(() => {
          this.loadCraftIdData()
          this.loadCartData()
        });
      },

      /**
       * Loads the Plugin Store’s plugin data.
       */
      loadPluginStoreData() {
        // core data
        this.$store.dispatch('pluginStore/getCoreData')
          .then(() => {
            this.coreDataLoaded = true
            this.$emit('dataLoaded')
          })
          .catch((error) => {
            if (axios.isCancel(error)) {
              // Request canceled
            } else {
              this.pluginStoreDataError = true
              this.statusMessage = this.$options.filters.t('The Plugin Store is not available, please try again later.', 'app')
              throw error
            }
          })

        // plugin license info
        this.$store.dispatch('craft/getPluginLicenseInfo')
          .then(() => {
            this.pluginLicenseInfoLoaded = true
            this.$emit('dataLoaded')
=======
        this.$store
          .dispatch('craft/getCraftData')
          .then(() => {
            this.craftDataLoaded = true;
            this.$emit('dataLoaded');

            if (typeof afterSuccess === 'function') {
              afterSuccess();
            }
          })
          .catch(() => {
            this.craftDataLoaded = true;
          });
      },

      loadCraftIdData() {
        if (window.craftIdAccessToken) {
          const accessToken = window.craftIdAccessToken;

          this.$store
            .dispatch('craft/getCraftIdData', {accessToken})
            .then(() => {
              this.craftIdDataLoaded = true;
              this.$emit('dataLoaded');
            });
        } else {
          this.craftIdDataLoaded = true;
          this.$emit('dataLoaded');
        }
      },

      /**
       * Loads all the data required for the Plugin Store and cart to work.
       */
      loadData() {
        this.loadPluginStoreData();

        this.loadCraftData(() => {
          this.loadCraftIdData();
          this.loadCartData();
        });
      },

      /**
       * Loads the Plugin Store’s plugin data.
       */
      loadPluginStoreData() {
        // core data
        this.$store
          .dispatch('pluginStore/getCoreData')
          .then(() => {
            this.coreDataLoaded = true;
            this.$emit('dataLoaded');
>>>>>>> c44d3bab
          })
          .catch((error) => {
            if (axios.isCancel(error)) {
              // Request canceled
            } else {
<<<<<<< HEAD
              throw error
            }
          })
=======
              this.pluginStoreDataError = true;
              this.statusMessage = this.$options.filters.t(
                'The Plugin Store is not available, please try again later.',
                'app'
              );
              throw error;
            }
          });

        // plugin license info
        this.$store
          .dispatch('craft/getPluginLicenseInfo')
          .then(() => {
            this.pluginLicenseInfoLoaded = true;
            this.$emit('dataLoaded');
          })
          .catch((error) => {
            if (axios.isCancel(error)) {
              // Request canceled
            } else {
              throw error;
            }
          });
>>>>>>> c44d3bab
      },

      /**
       * Checks that all the data has been loaded.
       *
       * @returns {null}
       */
      onDataLoaded() {
        if (!this.pluginStoreDataLoaded) {
<<<<<<< HEAD
          return null
        }

        if (!this.craftDataLoaded) {
          return null
        }

        if (!this.cartDataLoaded) {
          return null
        }

        if (!this.craftIdDataLoaded) {
          return null
        }

        this.allDataLoaded = true
        this.$emit('allDataLoaded')
=======
          return null;
        }

        if (!this.craftDataLoaded) {
          return null;
        }

        if (!this.cartDataLoaded) {
          return null;
        }

        if (!this.craftIdDataLoaded) {
          return null;
        }

        this.allDataLoaded = true;
        this.$emit('allDataLoaded');
>>>>>>> c44d3bab
      },
    },

    created() {
      // Page Title
<<<<<<< HEAD
      this.pageTitle = this.$options.filters.t("Plugin Store", 'app')

      // Status message
      this.statusMessage = this.$options.filters.t("Loading Plugin Store…", 'app')

      // Initialize outer components
      this.initializeOuterComponents()

      // On data loaded
      this.$on('dataLoaded', this.onDataLoaded)

      // Load data
      this.loadData()
    },
  }).$mount('#app')
})
=======
      this.pageTitle = this.$options.filters.t('Plugin Store', 'app');

      // Status message
      this.statusMessage = this.$options.filters.t(
        'Loading Plugin Store…',
        'app'
      );

      // Initialize outer components
      this.initializeOuterComponents();

      // On data loaded
      this.$on('dataLoaded', this.onDataLoaded);

      // Load data
      this.loadData();
    },
  }).$mount('#app');
});
>>>>>>> c44d3bab
<|MERGE_RESOLUTION|>--- conflicted
+++ resolved
@@ -2,40 +2,6 @@
 /* global Garnish */
 /* global $ */
 
-<<<<<<< HEAD
-import Vue from 'vue'
-import axios from 'axios'
-import {currency} from './js/filters/currency'
-import {escapeHtml, formatDate, formatNumber, t} from './js/filters/craft'
-import router from './js/router'
-import store from './js/store'
-import {mapState} from 'vuex'
-import Modal from './js/components/modal/Modal'
-import StatusMessage from './js/components/StatusMessage'
-import App from './App'
-import './js/plugins/vue-awesome-swiper'
-import './js/plugins/vue-apex-charts'
-import CBtn from './js/components/ui/CBtn'
-import CDropdown from './js/components/ui/CDropdown'
-import CIcon from './js/components/ui/CIcon'
-import CSpinner from './js/components/ui/CSpinner'
-import CTextbox from './js/components/ui/CTextbox'
-
-Vue.filter('currency', currency)
-Vue.filter('escapeHtml', escapeHtml)
-Vue.filter('formatDate', formatDate)
-Vue.filter('formatNumber', formatNumber)
-Vue.filter('t', t)
-
-Vue.component('c-btn', CBtn)
-Vue.component('c-dropdown', CDropdown)
-Vue.component('c-icon', CIcon)
-Vue.component('c-spinner', CSpinner)
-Vue.component('c-textbox', CTextbox)
-
-Garnish.$doc.ready(function() {
-  Craft.initUiElements()
-=======
 import Vue from 'vue';
 import axios from 'axios';
 import {currency} from './js/filters/currency';
@@ -46,8 +12,13 @@
 import Modal from './js/components/modal/Modal';
 import StatusMessage from './js/components/StatusMessage';
 import App from './App';
-import './js/plugins/craftui';
 import './js/plugins/vue-awesome-swiper';
+import './js/plugins/vue-apex-charts';
+import CBtn from './js/components/ui/CBtn';
+import CDropdown from './js/components/ui/CDropdown';
+import CIcon from './js/components/ui/CIcon';
+import CSpinner from './js/components/ui/CSpinner';
+import CTextbox from './js/components/ui/CTextbox';
 
 Vue.filter('currency', currency);
 Vue.filter('escapeHtml', escapeHtml);
@@ -55,18 +26,19 @@
 Vue.filter('formatNumber', formatNumber);
 Vue.filter('t', t);
 
+Vue.component('c-btn', CBtn);
+Vue.component('c-dropdown', CDropdown);
+Vue.component('c-icon', CIcon);
+Vue.component('c-spinner', CSpinner);
+Vue.component('c-textbox', CTextbox);
+
 Garnish.$doc.ready(function () {
   Craft.initUiElements();
->>>>>>> c44d3bab
 
   window.pluginStoreApp = new Vue({
     router,
     store,
-<<<<<<< HEAD
-    render: h => h(App),
-=======
     render: (h) => h(App),
->>>>>>> c44d3bab
 
     components: {
       Modal,
@@ -89,22 +61,13 @@
         pluginStoreDataError: false,
         showModal: false,
         statusMessage: null,
-<<<<<<< HEAD
-      }
-=======
       };
->>>>>>> c44d3bab
     },
 
     computed: {
       ...mapState({
-<<<<<<< HEAD
-        cart: state => state.cart.cart,
-        craftId: state => state.craft.craftId,
-=======
         cart: (state) => state.cart.cart,
         craftId: (state) => state.craft.craftId,
->>>>>>> c44d3bab
       }),
 
       /**
@@ -113,31 +76,18 @@
        * @returns {boolean}
        */
       pluginStoreDataLoaded() {
-<<<<<<< HEAD
-        return this.coreDataLoaded && this.pluginLicenseInfoLoaded
-=======
         return this.coreDataLoaded && this.pluginLicenseInfoLoaded;
->>>>>>> c44d3bab
       },
     },
 
     watch: {
       cart(cart) {
-<<<<<<< HEAD
-        this.$emit('cartChange', cart)
-      },
-
-      craftId() {
-        this.$emit('craftIdChange')
-      }
-=======
         this.$emit('cartChange', cart);
       },
 
       craftId() {
         this.$emit('craftIdChange');
       },
->>>>>>> c44d3bab
     },
 
     methods: {
@@ -147,11 +97,7 @@
        * @param message
        */
       displayNotice(message) {
-<<<<<<< HEAD
-        Craft.cp.displayNotice(message)
-=======
         Craft.cp.displayNotice(message);
->>>>>>> c44d3bab
       },
 
       /**
@@ -160,11 +106,7 @@
        * @param message
        */
       displayError(message) {
-<<<<<<< HEAD
-        Craft.cp.displayError(message)
-=======
         Craft.cp.displayError(message);
->>>>>>> c44d3bab
       },
 
       /**
@@ -173,26 +115,16 @@
        * @param modalStep
        */
       openModal(modalStep) {
-<<<<<<< HEAD
-        this.modalStep = modalStep
-
-        this.showModal = true
-=======
         this.modalStep = modalStep;
 
         this.showModal = true;
->>>>>>> c44d3bab
       },
 
       /**
        * Closes the modal.
        */
       closeModal() {
-<<<<<<< HEAD
-        this.showModal = false
-=======
         this.showModal = false;
->>>>>>> c44d3bab
       },
 
       /**
@@ -201,42 +133,12 @@
        * @param craftIdJson
        */
       updateCraftId(craftId, callback) {
-<<<<<<< HEAD
-        this.$store.commit('craft/updateCraftId', craftId)
-=======
         this.$store.commit('craft/updateCraftId', craftId);
->>>>>>> c44d3bab
 
         if (this.craftId && this.craftId.email !== this.cart.email) {
           // Update the cart’s email with the one from the Craft ID account
           let data = {
             email: this.craftId.email,
-<<<<<<< HEAD
-          }
-
-          this.$store.dispatch('cart/saveCart', data)
-            .then(() => {
-              this.$emit('craftIdUpdated')
-
-              if (callback) {
-                callback()
-              }
-            })
-            .catch((error) => {
-              this.$root.displayError("Couldn’t update cart’s email.")
-
-              if (callback) {
-                callback()
-              }
-
-              throw error
-            })
-        } else {
-          this.$emit('craftIdUpdated')
-
-          if (callback) {
-            callback()
-=======
           };
 
           this.$store
@@ -262,7 +164,6 @@
 
           if (callback) {
             callback();
->>>>>>> c44d3bab
           }
         }
       },
@@ -272,50 +173,6 @@
        */
       initializeOuterComponents() {
         // Header Title
-<<<<<<< HEAD
-        const $headerTitle = $('#header h1')
-
-        $headerTitle.on('click', () => {
-          this.$router.push({path: '/'})
-        });
-
-        // Cart button
-        const $cartButton = $('#cart-button')
-
-        $cartButton.on('click', e => {
-          e.preventDefault()
-          this.openModal('cart')
-        });
-
-        $cartButton.keydown(e => {
-          switch (e.which) {
-            case 13: // Enter
-            case 32: // Space
-              e.preventDefault()
-              this.openModal('cart')
-              break
-          }
-        });
-
-        this.$on('cartChange', function(cart) {
-          let totalQty = 0
-
-          if (cart) {
-            totalQty = cart.totalQty
-          }
-
-          $('.badge', $cartButton).html(totalQty)
-        })
-
-        // Plugin Store actions
-        const $pluginStoreActions = $('#pluginstore-actions')
-        const $pluginStoreActionsSpinner = $('#pluginstore-actions-spinner')
-
-        // Show actions spinner when Plugin Store data has finished loading but Craft data has not.
-        this.$on('dataLoaded', () => {
-          if (this.pluginStoreDataLoaded && !(this.craftDataLoaded && this.cartDataLoaded && this.craftIdDataLoaded)) {
-            $pluginStoreActionsSpinner.removeClass('hidden')
-=======
         const $headerTitle = $('#header h1');
 
         $headerTitle.on('click', () => {
@@ -365,41 +222,10 @@
             )
           ) {
             $pluginStoreActionsSpinner.removeClass('hidden');
->>>>>>> c44d3bab
           }
         });
 
         // Hide actions spinner when Plugin Store data and Craft data have finished loading.
-<<<<<<< HEAD
-        this.$on('allDataLoaded', function() {
-          $pluginStoreActions.removeClass('hidden')
-          $pluginStoreActionsSpinner.addClass('hidden')
-        })
-
-        // Craft ID
-        const $craftId = $('#craftid-account')
-        const $craftIdConnectForm = $('#craftid-connect-form')
-        const $craftIdDisconnectForm = $('#craftid-disconnect-form')
-
-        this.$on('craftIdChange', function() {
-          if (this.craftId) {
-            $('.label', $craftId).text(this.craftId.username)
-
-            $craftId.removeClass('hidden')
-            $craftIdConnectForm.addClass('hidden')
-            $craftIdDisconnectForm.removeClass('hidden')
-          } else {
-            $craftId.addClass('hidden')
-            $craftIdConnectForm.removeClass('hidden')
-            $craftIdDisconnectForm.addClass('hidden')
-          }
-        })
-
-        // Cancel ajax requests when an outbound link gets clicked
-        $('a[href]').on('click', () => {
-          this.$store.dispatch('craft/cancelRequests')
-          this.$store.dispatch('pluginStore/cancelRequests')
-=======
         this.$on('allDataLoaded', function () {
           $pluginStoreActions.removeClass('hidden');
           $pluginStoreActionsSpinner.addClass('hidden');
@@ -428,7 +254,6 @@
         $('a[href]').on('click', () => {
           this.$store.dispatch('craft/cancelRequests');
           this.$store.dispatch('pluginStore/cancelRequests');
->>>>>>> c44d3bab
         });
       },
 
@@ -436,92 +261,16 @@
        * Loads the cart data.
        */
       loadCartData() {
-<<<<<<< HEAD
-        this.$store.dispatch('cart/getCart')
-          .then(() => {
-            this.cartDataLoaded = true
-            this.$emit('dataLoaded')
-          })
-=======
         this.$store.dispatch('cart/getCart').then(() => {
           this.cartDataLoaded = true;
           this.$emit('dataLoaded');
         });
->>>>>>> c44d3bab
       },
 
       /**
        * Loads Craft data.
        */
       loadCraftData(afterSuccess) {
-<<<<<<< HEAD
-        this.$store.dispatch('craft/getCraftData')
-          .then(() => {
-            this.craftDataLoaded = true
-            this.$emit('dataLoaded')
-
-            if (typeof afterSuccess === 'function') {
-              afterSuccess()
-            }
-          })
-          .catch(() => {
-            this.craftDataLoaded = true
-          })
-      },
-
-      loadCraftIdData() {
-        if (window.craftIdAccessToken) {
-          const accessToken = window.craftIdAccessToken
-
-          this.$store.dispatch('craft/getCraftIdData', {accessToken})
-            .then(() => {
-              this.craftIdDataLoaded = true
-              this.$emit('dataLoaded')
-            })
-        } else {
-          this.craftIdDataLoaded = true
-          this.$emit('dataLoaded')
-        }
-      },
-
-      /**
-       * Loads all the data required for the Plugin Store and cart to work.
-       */
-      loadData() {
-        this.loadPluginStoreData()
-
-        this.loadCraftData(() => {
-          this.loadCraftIdData()
-          this.loadCartData()
-        });
-      },
-
-      /**
-       * Loads the Plugin Store’s plugin data.
-       */
-      loadPluginStoreData() {
-        // core data
-        this.$store.dispatch('pluginStore/getCoreData')
-          .then(() => {
-            this.coreDataLoaded = true
-            this.$emit('dataLoaded')
-          })
-          .catch((error) => {
-            if (axios.isCancel(error)) {
-              // Request canceled
-            } else {
-              this.pluginStoreDataError = true
-              this.statusMessage = this.$options.filters.t('The Plugin Store is not available, please try again later.', 'app')
-              throw error
-            }
-          })
-
-        // plugin license info
-        this.$store.dispatch('craft/getPluginLicenseInfo')
-          .then(() => {
-            this.pluginLicenseInfoLoaded = true
-            this.$emit('dataLoaded')
-=======
         this.$store
           .dispatch('craft/getCraftData')
           .then(() => {
@@ -575,17 +324,11 @@
           .then(() => {
             this.coreDataLoaded = true;
             this.$emit('dataLoaded');
->>>>>>> c44d3bab
           })
           .catch((error) => {
             if (axios.isCancel(error)) {
               // Request canceled
             } else {
-<<<<<<< HEAD
-              throw error
-            }
-          })
-=======
               this.pluginStoreDataError = true;
               this.statusMessage = this.$options.filters.t(
                 'The Plugin Store is not available, please try again later.',
@@ -609,7 +352,6 @@
               throw error;
             }
           });
->>>>>>> c44d3bab
       },
 
       /**
@@ -619,25 +361,6 @@
        */
       onDataLoaded() {
         if (!this.pluginStoreDataLoaded) {
-<<<<<<< HEAD
-          return null
-        }
-
-        if (!this.craftDataLoaded) {
-          return null
-        }
-
-        if (!this.cartDataLoaded) {
-          return null
-        }
-
-        if (!this.craftIdDataLoaded) {
-          return null
-        }
-
-        this.allDataLoaded = true
-        this.$emit('allDataLoaded')
-=======
           return null;
         }
 
@@ -655,30 +378,11 @@
 
         this.allDataLoaded = true;
         this.$emit('allDataLoaded');
->>>>>>> c44d3bab
       },
     },
 
     created() {
       // Page Title
-<<<<<<< HEAD
-      this.pageTitle = this.$options.filters.t("Plugin Store", 'app')
-
-      // Status message
-      this.statusMessage = this.$options.filters.t("Loading Plugin Store…", 'app')
-
-      // Initialize outer components
-      this.initializeOuterComponents()
-
-      // On data loaded
-      this.$on('dataLoaded', this.onDataLoaded)
-
-      // Load data
-      this.loadData()
-    },
-  }).$mount('#app')
-})
-=======
       this.pageTitle = this.$options.filters.t('Plugin Store', 'app');
 
       // Status message
@@ -697,5 +401,4 @@
       this.loadData();
     },
   }).$mount('#app');
-});
->>>>>>> c44d3bab
+});