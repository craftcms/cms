--- conflicted
+++ resolved
@@ -1,9 +1,5 @@
 /*!
-<<<<<<< HEAD
- * ApexCharts v3.35.4
-=======
  * ApexCharts v3.36.2
->>>>>>> 48ae5667
  * (c) 2018-2022 ApexCharts
  * Released under the MIT License.
  */
