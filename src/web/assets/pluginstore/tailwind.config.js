<<<<<<< HEAD
module.exports = {
  prefix: 'tw-',
  corePlugins: {
    preflight: false,
  },
  content: [
    "./src/**/*.{vue,js}",
    "../../../templates/plugin-store/**/*.twig"
  ],
  theme: {
    extend: {

      screens: {
        'xl': '1200px',
      },
    },
  },
  plugins: [],
}
=======
/*

Tailwind - The Utility-First CSS Framework

A project by Adam Wathan (@adamwathan), Jonathan Reinink (@reinink),
David Hemphill (@davidhemphill) and Steve Schoger (@steveschoger).

Welcome to the Tailwind config file. This is where you can customize
Tailwind specifically for your project. Don't be intimidated by the
length of this file. It's really just a big JavaScript object and
we've done our very best to explain each section.

View the full documentation at https://tailwindcss.com.


|-------------------------------------------------------------------------------
| The default config
|-------------------------------------------------------------------------------
|
| This variable contains the default Tailwind config. You don't have
| to use it, but it can sometimes be helpful to have available. For
| example, you may choose to merge your custom configuration
| values with some of the Tailwind defaults.
|
*/

let defaultConfig = require('tailwindcss/defaultConfig')();

/*
|-------------------------------------------------------------------------------
| Colors                                    https://tailwindcss.com/docs/colors
|-------------------------------------------------------------------------------
|
| Here you can specify the colors used in your project. To get you started,
| we've provided a generous palette of great looking colors that are perfect
| for prototyping, but don't hesitate to change them for your project. You
| own these colors, nothing will break if you change everything about them.
|
| We've used literal color names ("red", "blue", etc.) for the default
| palette, but if you'd rather use functional names like "primary" and
| "secondary", or even a numeric scale like "100" and "200", go for it.
|
*/

let colors = {
  transparent: 'transparent',

  black: '#22292f',
  'grey-darkest': '#3d4852',
  'grey-darker': '#606f7b',
  'grey-dark': '#8795a1',
  grey: '#b8c2cc',
  'grey-light': '#dae1e7',
  'grey-lighter': '#f1f5f8',
  'grey-lightest': '#f8fafc',
  white: '#ffffff',

  'red-darkest': '#57241C',
  'red-darker': '#82362A',
  'red-dark': '#AE4838',
  red: '#DA5A47',
  'red-light': '#E17B6B',
  'red-lighter': '#E89C90',
  'red-lightest': '#F0BDB5',

  'orange-darkest': '#462a16',
  'orange-darker': '#613b1f',
  'orange-dark': '#de751f',
  orange: '#f6993f',
  'orange-light': '#faad63',
  'orange-lighter': '#fcd9b6',
  'orange-lightest': '#fff5eb',

  'yellow-darkest': '#453411',
  'yellow-darker': '#684f1d',
  'yellow-dark': '#f2d024',
  yellow: '#ffed4a',
  'yellow-light': '#fff382',
  'yellow-lighter': '#fff9c2',
  'yellow-lightest': '#fcfbeb',

  'green-darkest': '#0f2f21',
  'green-darker': '#1a4731',
  'green-dark': '#1f9d55',
  green: '#38c172',
  'green-light': '#51d88a',
  'green-lighter': '#a2f5bf',
  'green-lightest': '#e3fcec',

  'teal-darkest': '#0d3331',
  'teal-darker': '#20504f',
  'teal-dark': '#38a89d',
  teal: '#4dc0b5',
  'teal-light': '#64d5ca',
  'teal-lighter': '#a0f0ed',
  'teal-lightest': '#e8fffe',

  'blue-darkest': '#12283a',
  'blue-darker': '#1c3d5a',
  'blue-dark': '#2779bd',
  blue: '#3490dc',
  'blue-light': '#6cb2eb',
  'blue-lighter': '#bcdefa',
  'blue-lightest': '#eff8ff',

  'indigo-darkest': '#191e38',
  'indigo-darker': '#2f365f',
  'indigo-dark': '#5661b3',
  indigo: '#6574cd',
  'indigo-light': '#7886d7',
  'indigo-lighter': '#b2b7ff',
  'indigo-lightest': '#e6e8ff',

  'purple-darkest': '#21183c',
  'purple-darker': '#382b5f',
  'purple-dark': '#794acf',
  purple: '#9561e2',
  'purple-light': '#a779e9',
  'purple-lighter': '#d6bbfc',
  'purple-lightest': '#f3ebff',

  'pink-darkest': '#451225',
  'pink-darker': '#6f213f',
  'pink-dark': '#eb5286',
  pink: '#f66d9b',
  'pink-light': '#fa7ea8',
  'pink-lighter': '#ffbbca',
  'pink-lightest': '#ffebef',
};

module.exports = {
  /*
    |-----------------------------------------------------------------------------
    | Colors                                  https://tailwindcss.com/docs/colors
    |-----------------------------------------------------------------------------
    |
    | The color palette defined above is also assigned to the "colors" key of
    | your Tailwind config. This makes it easy to access them in your CSS
    | using Tailwind's config helper. For example:
    |
    | .error { color: config('colors.red') }
    |
    */

  colors: colors,

  /*
    |-----------------------------------------------------------------------------
    | Screens                      https://tailwindcss.com/docs/responsive-design
    |-----------------------------------------------------------------------------
    |
    | Screens in Tailwind are translated to CSS media queries. They define the
    | responsive breakpoints for your project. By default Tailwind takes a
    | "mobile first" approach, where each screen size represents a minimum
    | viewport width. Feel free to have as few or as many screens as you
    | want, naming them in whatever way you'd prefer for your project.
    |
    | Tailwind also allows for more complex screen definitions, which can be
    | useful in certain situations. Be sure to see the full responsive
    | documentation for a complete list of options.
    |
    | Class name: .{screen}:{utility}
    |
    */

  screens: {
    sm: '576px',
    md: '768px',
    lg: '992px',
    xl: '1200px',
  },

  /*
    |-----------------------------------------------------------------------------
    | Fonts                                    https://tailwindcss.com/docs/fonts
    |-----------------------------------------------------------------------------
    |
    | Here is where you define your project's font stack, or font families.
    | Keep in mind that Tailwind doesn't actually load any fonts for you.
    | If you're using custom fonts you'll need to import them prior to
    | defining them here.
    |
    | By default we provide a native font stack that works remarkably well on
    | any device or OS you're using, since it just uses the default fonts
    | provided by the platform.
    |
    | Class name: .font-{name}
    |
    */

  fonts: {
    sans: [
      '-apple-system',
      'BlinkMacSystemFont',
      'Segoe UI',
      'Roboto',
      'Oxygen',
      'Ubuntu',
      'Cantarell',
      'Fira Sans',
      'Droid Sans',
      'Helvetica Neue',
      'sans-serif',
    ],
    serif: [
      'Constantia',
      'Lucida Bright',
      'Lucidabright',
      'Lucida Serif',
      'Lucida',
      'DejaVu Serif',
      'Bitstream Vera Serif',
      'Liberation Serif',
      'Georgia',
      'serif',
    ],
    mono: [
      'Menlo',
      'Monaco',
      'Consolas',
      'Liberation Mono',
      'Courier New',
      'monospace',
    ],
  },

  /*
    |-----------------------------------------------------------------------------
    | Text sizes                         https://tailwindcss.com/docs/text-sizing
    |-----------------------------------------------------------------------------
    |
    | Here is where you define your text sizes. Name these in whatever way
    | makes the most sense to you. We use size names by default, but
    | you're welcome to use a numeric scale or even something else
    | entirely.
    |
    | By default Tailwind uses the "rem" unit type for most measurements.
    | This allows you to set a root font size which all other sizes are
    | then based on. That said, you are free to use whatever units you
    | prefer, be it rems, ems, pixels or other.
    |
    | Class name: .text-{size}
    |
    */

  textSizes: {
    xs: '.75rem', // 12px
    sm: '.875rem', // 14px
    base: '1rem', // 16px
    lg: '1.125rem', // 18px
    xl: '1.25rem', // 20px
    '2xl': '1.5rem', // 24px
    '3xl': '1.875rem', // 30px
    '4xl': '2.25rem', // 36px
    '5xl': '3rem', // 48px
  },

  /*
    |-----------------------------------------------------------------------------
    | Font weights                       https://tailwindcss.com/docs/font-weight
    |-----------------------------------------------------------------------------
    |
    | Here is where you define your font weights. We've provided a list of
    | common font weight names with their respective numeric scale values
    | to get you started. It's unlikely that your project will require
    | all of these, so we recommend removing those you don't need.
    |
    | Class name: .font-{weight}
    |
    */

  fontWeights: {
    hairline: 100,
    thin: 200,
    light: 300,
    normal: 400,
    medium: 500,
    semibold: 600,
    bold: 700,
    extrabold: 800,
    black: 900,
  },

  /*
    |-----------------------------------------------------------------------------
    | Leading (line height)              https://tailwindcss.com/docs/line-height
    |-----------------------------------------------------------------------------
    |
    | Here is where you define your line height values, or as we call
    | them in Tailwind, leadings.
    |
    | Class name: .leading-{size}
    |
    */

  leading: {
    none: 1,
    tight: 1.25,
    normal: 1.5,
    loose: 2,
  },

  /*
    |-----------------------------------------------------------------------------
    | Tracking (letter spacing)       https://tailwindcss.com/docs/letter-spacing
    |-----------------------------------------------------------------------------
    |
    | Here is where you define your letter spacing values, or as we call
    | them in Tailwind, tracking.
    |
    | Class name: .tracking-{size}
    |
    */

  tracking: {
    tight: '-0.05em',
    normal: '0',
    wide: '0.05em',
  },

  /*
    |-----------------------------------------------------------------------------
    | Text colors                         https://tailwindcss.com/docs/text-color
    |-----------------------------------------------------------------------------
    |
    | Here is where you define your text colors. By default these use the
    | color palette we defined above, however you're welcome to set these
    | independently if that makes sense for your project.
    |
    | Class name: .text-{color}
    |
    */

  textColors: colors,

  /*
    |-----------------------------------------------------------------------------
    | Background colors             https://tailwindcss.com/docs/background-color
    |-----------------------------------------------------------------------------
    |
    | Here is where you define your background colors. By default these use
    | the color palette we defined above, however you're welcome to set
    | these independently if that makes sense for your project.
    |
    | Class name: .bg-{color}
    |
    */

  backgroundColors: colors,

  /*
    |-----------------------------------------------------------------------------
    | Border widths                     https://tailwindcss.com/docs/border-width
    |-----------------------------------------------------------------------------
    |
    | Here is where you define your border widths. Take note that border
    | widths require a special "default" value set as well. This is the
    | width that will be used when you do not specify a border width.
    |
    | Class name: .border{-side?}{-width?}
    |
    */

  borderWidths: {
    default: '1px',
    0: '0',
    2: '2px',
    4: '4px',
    8: '8px',
  },

  /*
    |-----------------------------------------------------------------------------
    | Border colors                     https://tailwindcss.com/docs/border-color
    |-----------------------------------------------------------------------------
    |
    | Here is where you define your border colors. By default these use the
    | color palette we defined above, however you're welcome to set these
    | independently if that makes sense for your project.
    |
    | Take note that border colors require a special "default" value set
    | as well. This is the color that will be used when you do not
    | specify a border color.
    |
    | Class name: .border-{color}
    |
    */

  borderColors: Object.assign({default: colors['grey-light']}, colors),

  /*
    |-----------------------------------------------------------------------------
    | Border radius                    https://tailwindcss.com/docs/border-radius
    |-----------------------------------------------------------------------------
    |
    | Here is where you define your border radius values. If a `default` radius
    | is provided, it will be made available as the non-suffixed `.rounded`
    | utility.
    |
    | If your scale includes a `0` value to reset already rounded corners, it's
    | a good idea to put it first so other values are able to override it.
    |
    | Class name: .rounded{-side?}{-size?}
    |
    */

  borderRadius: {
    none: '0',
    sm: '.125rem',
    default: '.25rem',
    lg: '.5rem',
    full: '9999px',
  },

  /*
    |-----------------------------------------------------------------------------
    | Width                                    https://tailwindcss.com/docs/width
    |-----------------------------------------------------------------------------
    |
    | Here is where you define your width utility sizes. These can be
    | percentage based, pixels, rems, or any other units. By default
    | we provide a sensible rem based numeric scale, a percentage
    | based fraction scale, plus some other common use-cases. You
    | can, of course, modify these values as needed.
    |
    |
    | It's also worth mentioning that Tailwind automatically escapes
    | invalid CSS class name characters, which allows you to have
    | awesome classes like .w-2/3.
    |
    | Class name: .w-{size}
    |
    */

  width: {
    auto: 'auto',
    px: '1px',
    1: '0.25rem',
    2: '0.5rem',
    3: '0.75rem',
    4: '1rem',
    6: '1.5rem',
    8: '2rem',
    10: '2.5rem',
    12: '3rem',
    16: '4rem',
    24: '6rem',
    32: '8rem',
    48: '12rem',
    64: '16rem',
    '1/2': '50%',
    '1/3': '33.33333%',
    '2/3': '66.66667%',
    '1/4': '25%',
    '3/4': '75%',
    '1/5': '20%',
    '2/5': '40%',
    '3/5': '60%',
    '4/5': '80%',
    '1/6': '16.66667%',
    '5/6': '83.33333%',
    full: '100%',
    screen: '100vw',
  },

  /*
    |-----------------------------------------------------------------------------
    | Height                                  https://tailwindcss.com/docs/height
    |-----------------------------------------------------------------------------
    |
    | Here is where you define your height utility sizes. These can be
    | percentage based, pixels, rems, or any other units. By default
    | we provide a sensible rem based numeric scale plus some other
    | common use-cases. You can, of course, modify these values as
    | needed.
    |
    | Class name: .h-{size}
    |
    */

  height: {
    auto: 'auto',
    px: '1px',
    1: '0.25rem',
    2: '0.5rem',
    3: '0.75rem',
    4: '1rem',
    6: '1.5rem',
    8: '2rem',
    10: '2.5rem',
    12: '3rem',
    16: '4rem',
    24: '6rem',
    32: '8rem',
    48: '12rem',
    64: '16rem',
    full: '100%',
    screen: '100vh',
  },

  /*
    |-----------------------------------------------------------------------------
    | Minimum width                        https://tailwindcss.com/docs/min-width
    |-----------------------------------------------------------------------------
    |
    | Here is where you define your minimum width utility sizes. These can
    | be percentage based, pixels, rems, or any other units. We provide a
    | couple common use-cases by default. You can, of course, modify
    | these values as needed.
    |
    | Class name: .min-w-{size}
    |
    */

  minWidth: {
    0: '0',
    full: '100%',
  },

  /*
    |-----------------------------------------------------------------------------
    | Minimum height                      https://tailwindcss.com/docs/min-height
    |-----------------------------------------------------------------------------
    |
    | Here is where you define your minimum height utility sizes. These can
    | be percentage based, pixels, rems, or any other units. We provide a
    | few common use-cases by default. You can, of course, modify these
    | values as needed.
    |
    | Class name: .min-h-{size}
    |
    */

  minHeight: {
    0: '0',
    full: '100%',
    screen: '100vh',
  },

  /*
    |-----------------------------------------------------------------------------
    | Maximum width                        https://tailwindcss.com/docs/max-width
    |-----------------------------------------------------------------------------
    |
    | Here is where you define your maximum width utility sizes. These can
    | be percentage based, pixels, rems, or any other units. By default
    | we provide a sensible rem based scale and a "full width" size,
    | which is basically a reset utility. You can, of course,
    | modify these values as needed.
    |
    | Class name: .max-w-{size}
    |
    */

  maxWidth: {
    xs: '20rem',
    sm: '30rem',
    md: '40rem',
    lg: '50rem',
    xl: '60rem',
    '2xl': '70rem',
    '3xl': '80rem',
    '4xl': '90rem',
    '5xl': '100rem',
    full: '100%',
  },

  /*
    |-----------------------------------------------------------------------------
    | Maximum height                      https://tailwindcss.com/docs/max-height
    |-----------------------------------------------------------------------------
    |
    | Here is where you define your maximum height utility sizes. These can
    | be percentage based, pixels, rems, or any other units. We provide a
    | couple common use-cases by default. You can, of course, modify
    | these values as needed.
    |
    | Class name: .max-h-{size}
    |
    */

  maxHeight: {
    full: '100%',
    screen: '100vh',
  },

  /*
    |-----------------------------------------------------------------------------
    | Padding                                https://tailwindcss.com/docs/padding
    |-----------------------------------------------------------------------------
    |
    | Here is where you define your padding utility sizes. These can be
    | percentage based, pixels, rems, or any other units. By default we
    | provide a sensible rem based numeric scale plus a couple other
    | common use-cases like "1px". You can, of course, modify these
    | values as needed.
    |
    | Class name: .p{side?}-{size}
    |
    */

  padding: {
    px: '1px',
    0: '0',
    1: '0.25rem',
    2: '0.5rem',
    3: '0.75rem',
    4: '1rem',
    6: '1.5rem',
    8: '2rem',
    9: '2.25rem',
    10: '2.5rem',
  },

  /*
    |-----------------------------------------------------------------------------
    | Margin                                  https://tailwindcss.com/docs/margin
    |-----------------------------------------------------------------------------
    |
    | Here is where you define your margin utility sizes. These can be
    | percentage based, pixels, rems, or any other units. By default we
    | provide a sensible rem based numeric scale plus a couple other
    | common use-cases like "1px". You can, of course, modify these
    | values as needed.
    |
    | Class name: .m{side?}-{size}
    |
    */

  margin: {
    auto: 'auto',
    px: '1px',
    0: '0',
    1: '0.25rem',
    2: '0.5rem',
    3: '0.75rem',
    4: '1rem',
    6: '1.5rem',
    8: '2rem',
  },

  /*
    |-----------------------------------------------------------------------------
    | Negative margin                https://tailwindcss.com/docs/negative-margin
    |-----------------------------------------------------------------------------
    |
    | Here is where you define your negative margin utility sizes. These can
    | be percentage based, pixels, rems, or any other units. By default we
    | provide matching values to the padding scale since these utilities
    | generally get used together. You can, of course, modify these
    | values as needed.
    |
    | Class name: .-m{side?}-{size}
    |
    */

  negativeMargin: {
    px: '1px',
    0: '0',
    1: '0.25rem',
    2: '0.5rem',
    3: '0.75rem',
    4: '1rem',
    6: '1.5rem',
    8: '2rem',
  },

  /*
    |-----------------------------------------------------------------------------
    | Shadows                                https://tailwindcss.com/docs/shadows
    |-----------------------------------------------------------------------------
    |
    | Here is where you define your shadow utilities. As you can see from
    | the defaults we provide, it's possible to apply multiple shadows
    | per utility using comma separation.
    |
    | If a `default` shadow is provided, it will be made available as the non-
    | suffixed `.shadow` utility.
    |
    | Class name: .shadow-{size?}
    |
    */

  shadows: {
    default: '0 2px 4px 0 rgba(0,0,0,0.10)',
    md: '0 4px 8px 0 rgba(0,0,0,0.12), 0 2px 4px 0 rgba(0,0,0,0.08)',
    lg: '0 15px 30px 0 rgba(0,0,0,0.11), 0 5px 15px 0 rgba(0,0,0,0.08)',
    inner: 'inset 0 2px 4px 0 rgba(0,0,0,0.06)',
    none: 'none',
  },

  /*
    |-----------------------------------------------------------------------------
    | Z-index                                https://tailwindcss.com/docs/z-index
    |-----------------------------------------------------------------------------
    |
    | Here is where you define your z-index utility values. By default we
    | provide a sensible numeric scale. You can, of course, modify these
    | values as needed.
    |
    | Class name: .z-{index}
    |
    */

  zIndex: {
    auto: 'auto',
    0: 0,
    10: 10,
    20: 20,
    30: 30,
    40: 40,
    50: 50,
  },

  /*
    |-----------------------------------------------------------------------------
    | Opacity                                https://tailwindcss.com/docs/opacity
    |-----------------------------------------------------------------------------
    |
    | Here is where you define your opacity utility values. By default we
    | provide a sensible numeric scale. You can, of course, modify these
    | values as needed.
    |
    | Class name: .opacity-{name}
    |
    */

  opacity: {
    0: '0',
    25: '.25',
    50: '.5',
    75: '.75',
    100: '1',
  },

  /*
    |-----------------------------------------------------------------------------
    | SVG fill                                   https://tailwindcss.com/docs/svg
    |-----------------------------------------------------------------------------
    |
    | Here is where you define your SVG fill colors. By default we just provide
    | `fill-current` which sets the fill to the current text color. This lets you
    | specify a fill color using existing text color utilities and helps keep the
    | generated CSS file size down.
    |
    | Class name: .fill-{name}
    |
    */

  svgFill: {
    current: 'currentColor',
  },

  /*
    |-----------------------------------------------------------------------------
    | SVG stroke                                 https://tailwindcss.com/docs/svg
    |-----------------------------------------------------------------------------
    |
    | Here is where you define your SVG stroke colors. By default we just provide
    | `stroke-current` which sets the stroke to the current text color. This lets
    | you specify a stroke color using existing text color utilities and helps
    | keep the generated CSS file size down.
    |
    | Class name: .stroke-{name}
    |
    */

  svgStroke: {
    current: 'currentColor',
  },

  /*
    |-----------------------------------------------------------------------------
    | Modules                  https://tailwindcss.com/docs/configuration#modules
    |-----------------------------------------------------------------------------
    |
    | Here is where you control which modules are generated and what variants are
    | generated for each of those modules.
    |
    | Currently supported variants: 'responsive', 'hover', 'focus'
    |
    | To disable a module completely, use `false` instead of an array.
    |
    */

  modules: {
    appearance: ['responsive'],
    backgroundAttachment: ['responsive'],
    backgroundColors: ['responsive', 'hover'],
    backgroundPosition: ['responsive'],
    backgroundRepeat: ['responsive'],
    backgroundSize: ['responsive'],
    borderColors: ['responsive', 'hover'],
    borderRadius: ['responsive'],
    borderStyle: ['responsive'],
    borderWidths: ['responsive'],
    cursor: ['responsive'],
    display: ['responsive'],
    flexbox: ['responsive'],
    float: ['responsive'],
    fonts: ['responsive'],
    fontWeights: ['responsive', 'hover'],
    height: ['responsive'],
    leading: ['responsive'],
    lists: ['responsive'],
    margin: ['responsive'],
    maxHeight: ['responsive'],
    maxWidth: ['responsive'],
    minHeight: ['responsive'],
    minWidth: ['responsive'],
    negativeMargin: ['responsive'],
    opacity: ['responsive'],
    overflow: ['responsive'],
    padding: ['responsive'],
    pointerEvents: ['responsive'],
    position: ['responsive'],
    resize: ['responsive'],
    shadows: ['responsive'],
    svgFill: [],
    svgStroke: [],
    textAlign: ['responsive'],
    textColors: ['responsive', 'hover'],
    textSizes: ['responsive'],
    textStyle: ['responsive', 'hover'],
    tracking: ['responsive'],
    userSelect: ['responsive'],
    verticalAlign: ['responsive'],
    visibility: ['responsive'],
    whitespace: ['responsive'],
    width: ['responsive'],
    zIndex: ['responsive'],
  },

  /*
    |-----------------------------------------------------------------------------
    | Advanced Options         https://tailwindcss.com/docs/configuration#options
    |-----------------------------------------------------------------------------
    |
    | Here is where you can tweak advanced configuration options. We recommend
    | leaving these options alone unless you absolutely need to change them.
    |
    */

  options: {
    prefix: '',
    important: false,
    separator: ':',
  },
};
>>>>>>> c44d3bab
<|MERGE_RESOLUTION|>--- conflicted
+++ resolved
@@ -1,871 +1,15 @@
-<<<<<<< HEAD
 module.exports = {
   prefix: 'tw-',
   corePlugins: {
     preflight: false,
   },
-  content: [
-    "./src/**/*.{vue,js}",
-    "../../../templates/plugin-store/**/*.twig"
-  ],
+  content: ['./src/**/*.{vue,js}', '../../../templates/plugin-store/**/*.twig'],
   theme: {
     extend: {
-
       screens: {
-        'xl': '1200px',
+        xl: '1200px',
       },
     },
   },
   plugins: [],
-}
-=======
-/*
-
-Tailwind - The Utility-First CSS Framework
-
-A project by Adam Wathan (@adamwathan), Jonathan Reinink (@reinink),
-David Hemphill (@davidhemphill) and Steve Schoger (@steveschoger).
-
-Welcome to the Tailwind config file. This is where you can customize
-Tailwind specifically for your project. Don't be intimidated by the
-length of this file. It's really just a big JavaScript object and
-we've done our very best to explain each section.
-
-View the full documentation at https://tailwindcss.com.
-
-
-|-------------------------------------------------------------------------------
-| The default config
-|-------------------------------------------------------------------------------
-|
-| This variable contains the default Tailwind config. You don't have
-| to use it, but it can sometimes be helpful to have available. For
-| example, you may choose to merge your custom configuration
-| values with some of the Tailwind defaults.
-|
-*/
-
-let defaultConfig = require('tailwindcss/defaultConfig')();
-
-/*
-|-------------------------------------------------------------------------------
-| Colors                                    https://tailwindcss.com/docs/colors
-|-------------------------------------------------------------------------------
-|
-| Here you can specify the colors used in your project. To get you started,
-| we've provided a generous palette of great looking colors that are perfect
-| for prototyping, but don't hesitate to change them for your project. You
-| own these colors, nothing will break if you change everything about them.
-|
-| We've used literal color names ("red", "blue", etc.) for the default
-| palette, but if you'd rather use functional names like "primary" and
-| "secondary", or even a numeric scale like "100" and "200", go for it.
-|
-*/
-
-let colors = {
-  transparent: 'transparent',
-
-  black: '#22292f',
-  'grey-darkest': '#3d4852',
-  'grey-darker': '#606f7b',
-  'grey-dark': '#8795a1',
-  grey: '#b8c2cc',
-  'grey-light': '#dae1e7',
-  'grey-lighter': '#f1f5f8',
-  'grey-lightest': '#f8fafc',
-  white: '#ffffff',
-
-  'red-darkest': '#57241C',
-  'red-darker': '#82362A',
-  'red-dark': '#AE4838',
-  red: '#DA5A47',
-  'red-light': '#E17B6B',
-  'red-lighter': '#E89C90',
-  'red-lightest': '#F0BDB5',
-
-  'orange-darkest': '#462a16',
-  'orange-darker': '#613b1f',
-  'orange-dark': '#de751f',
-  orange: '#f6993f',
-  'orange-light': '#faad63',
-  'orange-lighter': '#fcd9b6',
-  'orange-lightest': '#fff5eb',
-
-  'yellow-darkest': '#453411',
-  'yellow-darker': '#684f1d',
-  'yellow-dark': '#f2d024',
-  yellow: '#ffed4a',
-  'yellow-light': '#fff382',
-  'yellow-lighter': '#fff9c2',
-  'yellow-lightest': '#fcfbeb',
-
-  'green-darkest': '#0f2f21',
-  'green-darker': '#1a4731',
-  'green-dark': '#1f9d55',
-  green: '#38c172',
-  'green-light': '#51d88a',
-  'green-lighter': '#a2f5bf',
-  'green-lightest': '#e3fcec',
-
-  'teal-darkest': '#0d3331',
-  'teal-darker': '#20504f',
-  'teal-dark': '#38a89d',
-  teal: '#4dc0b5',
-  'teal-light': '#64d5ca',
-  'teal-lighter': '#a0f0ed',
-  'teal-lightest': '#e8fffe',
-
-  'blue-darkest': '#12283a',
-  'blue-darker': '#1c3d5a',
-  'blue-dark': '#2779bd',
-  blue: '#3490dc',
-  'blue-light': '#6cb2eb',
-  'blue-lighter': '#bcdefa',
-  'blue-lightest': '#eff8ff',
-
-  'indigo-darkest': '#191e38',
-  'indigo-darker': '#2f365f',
-  'indigo-dark': '#5661b3',
-  indigo: '#6574cd',
-  'indigo-light': '#7886d7',
-  'indigo-lighter': '#b2b7ff',
-  'indigo-lightest': '#e6e8ff',
-
-  'purple-darkest': '#21183c',
-  'purple-darker': '#382b5f',
-  'purple-dark': '#794acf',
-  purple: '#9561e2',
-  'purple-light': '#a779e9',
-  'purple-lighter': '#d6bbfc',
-  'purple-lightest': '#f3ebff',
-
-  'pink-darkest': '#451225',
-  'pink-darker': '#6f213f',
-  'pink-dark': '#eb5286',
-  pink: '#f66d9b',
-  'pink-light': '#fa7ea8',
-  'pink-lighter': '#ffbbca',
-  'pink-lightest': '#ffebef',
-};
-
-module.exports = {
-  /*
-    |-----------------------------------------------------------------------------
-    | Colors                                  https://tailwindcss.com/docs/colors
-    |-----------------------------------------------------------------------------
-    |
-    | The color palette defined above is also assigned to the "colors" key of
-    | your Tailwind config. This makes it easy to access them in your CSS
-    | using Tailwind's config helper. For example:
-    |
-    | .error { color: config('colors.red') }
-    |
-    */
-
-  colors: colors,
-
-  /*
-    |-----------------------------------------------------------------------------
-    | Screens                      https://tailwindcss.com/docs/responsive-design
-    |-----------------------------------------------------------------------------
-    |
-    | Screens in Tailwind are translated to CSS media queries. They define the
-    | responsive breakpoints for your project. By default Tailwind takes a
-    | "mobile first" approach, where each screen size represents a minimum
-    | viewport width. Feel free to have as few or as many screens as you
-    | want, naming them in whatever way you'd prefer for your project.
-    |
-    | Tailwind also allows for more complex screen definitions, which can be
-    | useful in certain situations. Be sure to see the full responsive
-    | documentation for a complete list of options.
-    |
-    | Class name: .{screen}:{utility}
-    |
-    */
-
-  screens: {
-    sm: '576px',
-    md: '768px',
-    lg: '992px',
-    xl: '1200px',
-  },
-
-  /*
-    |-----------------------------------------------------------------------------
-    | Fonts                                    https://tailwindcss.com/docs/fonts
-    |-----------------------------------------------------------------------------
-    |
-    | Here is where you define your project's font stack, or font families.
-    | Keep in mind that Tailwind doesn't actually load any fonts for you.
-    | If you're using custom fonts you'll need to import them prior to
-    | defining them here.
-    |
-    | By default we provide a native font stack that works remarkably well on
-    | any device or OS you're using, since it just uses the default fonts
-    | provided by the platform.
-    |
-    | Class name: .font-{name}
-    |
-    */
-
-  fonts: {
-    sans: [
-      '-apple-system',
-      'BlinkMacSystemFont',
-      'Segoe UI',
-      'Roboto',
-      'Oxygen',
-      'Ubuntu',
-      'Cantarell',
-      'Fira Sans',
-      'Droid Sans',
-      'Helvetica Neue',
-      'sans-serif',
-    ],
-    serif: [
-      'Constantia',
-      'Lucida Bright',
-      'Lucidabright',
-      'Lucida Serif',
-      'Lucida',
-      'DejaVu Serif',
-      'Bitstream Vera Serif',
-      'Liberation Serif',
-      'Georgia',
-      'serif',
-    ],
-    mono: [
-      'Menlo',
-      'Monaco',
-      'Consolas',
-      'Liberation Mono',
-      'Courier New',
-      'monospace',
-    ],
-  },
-
-  /*
-    |-----------------------------------------------------------------------------
-    | Text sizes                         https://tailwindcss.com/docs/text-sizing
-    |-----------------------------------------------------------------------------
-    |
-    | Here is where you define your text sizes. Name these in whatever way
-    | makes the most sense to you. We use size names by default, but
-    | you're welcome to use a numeric scale or even something else
-    | entirely.
-    |
-    | By default Tailwind uses the "rem" unit type for most measurements.
-    | This allows you to set a root font size which all other sizes are
-    | then based on. That said, you are free to use whatever units you
-    | prefer, be it rems, ems, pixels or other.
-    |
-    | Class name: .text-{size}
-    |
-    */
-
-  textSizes: {
-    xs: '.75rem', // 12px
-    sm: '.875rem', // 14px
-    base: '1rem', // 16px
-    lg: '1.125rem', // 18px
-    xl: '1.25rem', // 20px
-    '2xl': '1.5rem', // 24px
-    '3xl': '1.875rem', // 30px
-    '4xl': '2.25rem', // 36px
-    '5xl': '3rem', // 48px
-  },
-
-  /*
-    |-----------------------------------------------------------------------------
-    | Font weights                       https://tailwindcss.com/docs/font-weight
-    |-----------------------------------------------------------------------------
-    |
-    | Here is where you define your font weights. We've provided a list of
-    | common font weight names with their respective numeric scale values
-    | to get you started. It's unlikely that your project will require
-    | all of these, so we recommend removing those you don't need.
-    |
-    | Class name: .font-{weight}
-    |
-    */
-
-  fontWeights: {
-    hairline: 100,
-    thin: 200,
-    light: 300,
-    normal: 400,
-    medium: 500,
-    semibold: 600,
-    bold: 700,
-    extrabold: 800,
-    black: 900,
-  },
-
-  /*
-    |-----------------------------------------------------------------------------
-    | Leading (line height)              https://tailwindcss.com/docs/line-height
-    |-----------------------------------------------------------------------------
-    |
-    | Here is where you define your line height values, or as we call
-    | them in Tailwind, leadings.
-    |
-    | Class name: .leading-{size}
-    |
-    */
-
-  leading: {
-    none: 1,
-    tight: 1.25,
-    normal: 1.5,
-    loose: 2,
-  },
-
-  /*
-    |-----------------------------------------------------------------------------
-    | Tracking (letter spacing)       https://tailwindcss.com/docs/letter-spacing
-    |-----------------------------------------------------------------------------
-    |
-    | Here is where you define your letter spacing values, or as we call
-    | them in Tailwind, tracking.
-    |
-    | Class name: .tracking-{size}
-    |
-    */
-
-  tracking: {
-    tight: '-0.05em',
-    normal: '0',
-    wide: '0.05em',
-  },
-
-  /*
-    |-----------------------------------------------------------------------------
-    | Text colors                         https://tailwindcss.com/docs/text-color
-    |-----------------------------------------------------------------------------
-    |
-    | Here is where you define your text colors. By default these use the
-    | color palette we defined above, however you're welcome to set these
-    | independently if that makes sense for your project.
-    |
-    | Class name: .text-{color}
-    |
-    */
-
-  textColors: colors,
-
-  /*
-    |-----------------------------------------------------------------------------
-    | Background colors             https://tailwindcss.com/docs/background-color
-    |-----------------------------------------------------------------------------
-    |
-    | Here is where you define your background colors. By default these use
-    | the color palette we defined above, however you're welcome to set
-    | these independently if that makes sense for your project.
-    |
-    | Class name: .bg-{color}
-    |
-    */
-
-  backgroundColors: colors,
-
-  /*
-    |-----------------------------------------------------------------------------
-    | Border widths                     https://tailwindcss.com/docs/border-width
-    |-----------------------------------------------------------------------------
-    |
-    | Here is where you define your border widths. Take note that border
-    | widths require a special "default" value set as well. This is the
-    | width that will be used when you do not specify a border width.
-    |
-    | Class name: .border{-side?}{-width?}
-    |
-    */
-
-  borderWidths: {
-    default: '1px',
-    0: '0',
-    2: '2px',
-    4: '4px',
-    8: '8px',
-  },
-
-  /*
-    |-----------------------------------------------------------------------------
-    | Border colors                     https://tailwindcss.com/docs/border-color
-    |-----------------------------------------------------------------------------
-    |
-    | Here is where you define your border colors. By default these use the
-    | color palette we defined above, however you're welcome to set these
-    | independently if that makes sense for your project.
-    |
-    | Take note that border colors require a special "default" value set
-    | as well. This is the color that will be used when you do not
-    | specify a border color.
-    |
-    | Class name: .border-{color}
-    |
-    */
-
-  borderColors: Object.assign({default: colors['grey-light']}, colors),
-
-  /*
-    |-----------------------------------------------------------------------------
-    | Border radius                    https://tailwindcss.com/docs/border-radius
-    |-----------------------------------------------------------------------------
-    |
-    | Here is where you define your border radius values. If a `default` radius
-    | is provided, it will be made available as the non-suffixed `.rounded`
-    | utility.
-    |
-    | If your scale includes a `0` value to reset already rounded corners, it's
-    | a good idea to put it first so other values are able to override it.
-    |
-    | Class name: .rounded{-side?}{-size?}
-    |
-    */
-
-  borderRadius: {
-    none: '0',
-    sm: '.125rem',
-    default: '.25rem',
-    lg: '.5rem',
-    full: '9999px',
-  },
-
-  /*
-    |-----------------------------------------------------------------------------
-    | Width                                    https://tailwindcss.com/docs/width
-    |-----------------------------------------------------------------------------
-    |
-    | Here is where you define your width utility sizes. These can be
-    | percentage based, pixels, rems, or any other units. By default
-    | we provide a sensible rem based numeric scale, a percentage
-    | based fraction scale, plus some other common use-cases. You
-    | can, of course, modify these values as needed.
-    |
-    |
-    | It's also worth mentioning that Tailwind automatically escapes
-    | invalid CSS class name characters, which allows you to have
-    | awesome classes like .w-2/3.
-    |
-    | Class name: .w-{size}
-    |
-    */
-
-  width: {
-    auto: 'auto',
-    px: '1px',
-    1: '0.25rem',
-    2: '0.5rem',
-    3: '0.75rem',
-    4: '1rem',
-    6: '1.5rem',
-    8: '2rem',
-    10: '2.5rem',
-    12: '3rem',
-    16: '4rem',
-    24: '6rem',
-    32: '8rem',
-    48: '12rem',
-    64: '16rem',
-    '1/2': '50%',
-    '1/3': '33.33333%',
-    '2/3': '66.66667%',
-    '1/4': '25%',
-    '3/4': '75%',
-    '1/5': '20%',
-    '2/5': '40%',
-    '3/5': '60%',
-    '4/5': '80%',
-    '1/6': '16.66667%',
-    '5/6': '83.33333%',
-    full: '100%',
-    screen: '100vw',
-  },
-
-  /*
-    |-----------------------------------------------------------------------------
-    | Height                                  https://tailwindcss.com/docs/height
-    |-----------------------------------------------------------------------------
-    |
-    | Here is where you define your height utility sizes. These can be
-    | percentage based, pixels, rems, or any other units. By default
-    | we provide a sensible rem based numeric scale plus some other
-    | common use-cases. You can, of course, modify these values as
-    | needed.
-    |
-    | Class name: .h-{size}
-    |
-    */
-
-  height: {
-    auto: 'auto',
-    px: '1px',
-    1: '0.25rem',
-    2: '0.5rem',
-    3: '0.75rem',
-    4: '1rem',
-    6: '1.5rem',
-    8: '2rem',
-    10: '2.5rem',
-    12: '3rem',
-    16: '4rem',
-    24: '6rem',
-    32: '8rem',
-    48: '12rem',
-    64: '16rem',
-    full: '100%',
-    screen: '100vh',
-  },
-
-  /*
-    |-----------------------------------------------------------------------------
-    | Minimum width                        https://tailwindcss.com/docs/min-width
-    |-----------------------------------------------------------------------------
-    |
-    | Here is where you define your minimum width utility sizes. These can
-    | be percentage based, pixels, rems, or any other units. We provide a
-    | couple common use-cases by default. You can, of course, modify
-    | these values as needed.
-    |
-    | Class name: .min-w-{size}
-    |
-    */
-
-  minWidth: {
-    0: '0',
-    full: '100%',
-  },
-
-  /*
-    |-----------------------------------------------------------------------------
-    | Minimum height                      https://tailwindcss.com/docs/min-height
-    |-----------------------------------------------------------------------------
-    |
-    | Here is where you define your minimum height utility sizes. These can
-    | be percentage based, pixels, rems, or any other units. We provide a
-    | few common use-cases by default. You can, of course, modify these
-    | values as needed.
-    |
-    | Class name: .min-h-{size}
-    |
-    */
-
-  minHeight: {
-    0: '0',
-    full: '100%',
-    screen: '100vh',
-  },
-
-  /*
-    |-----------------------------------------------------------------------------
-    | Maximum width                        https://tailwindcss.com/docs/max-width
-    |-----------------------------------------------------------------------------
-    |
-    | Here is where you define your maximum width utility sizes. These can
-    | be percentage based, pixels, rems, or any other units. By default
-    | we provide a sensible rem based scale and a "full width" size,
-    | which is basically a reset utility. You can, of course,
-    | modify these values as needed.
-    |
-    | Class name: .max-w-{size}
-    |
-    */
-
-  maxWidth: {
-    xs: '20rem',
-    sm: '30rem',
-    md: '40rem',
-    lg: '50rem',
-    xl: '60rem',
-    '2xl': '70rem',
-    '3xl': '80rem',
-    '4xl': '90rem',
-    '5xl': '100rem',
-    full: '100%',
-  },
-
-  /*
-    |-----------------------------------------------------------------------------
-    | Maximum height                      https://tailwindcss.com/docs/max-height
-    |-----------------------------------------------------------------------------
-    |
-    | Here is where you define your maximum height utility sizes. These can
-    | be percentage based, pixels, rems, or any other units. We provide a
-    | couple common use-cases by default. You can, of course, modify
-    | these values as needed.
-    |
-    | Class name: .max-h-{size}
-    |
-    */
-
-  maxHeight: {
-    full: '100%',
-    screen: '100vh',
-  },
-
-  /*
-    |-----------------------------------------------------------------------------
-    | Padding                                https://tailwindcss.com/docs/padding
-    |-----------------------------------------------------------------------------
-    |
-    | Here is where you define your padding utility sizes. These can be
-    | percentage based, pixels, rems, or any other units. By default we
-    | provide a sensible rem based numeric scale plus a couple other
-    | common use-cases like "1px". You can, of course, modify these
-    | values as needed.
-    |
-    | Class name: .p{side?}-{size}
-    |
-    */
-
-  padding: {
-    px: '1px',
-    0: '0',
-    1: '0.25rem',
-    2: '0.5rem',
-    3: '0.75rem',
-    4: '1rem',
-    6: '1.5rem',
-    8: '2rem',
-    9: '2.25rem',
-    10: '2.5rem',
-  },
-
-  /*
-    |-----------------------------------------------------------------------------
-    | Margin                                  https://tailwindcss.com/docs/margin
-    |-----------------------------------------------------------------------------
-    |
-    | Here is where you define your margin utility sizes. These can be
-    | percentage based, pixels, rems, or any other units. By default we
-    | provide a sensible rem based numeric scale plus a couple other
-    | common use-cases like "1px". You can, of course, modify these
-    | values as needed.
-    |
-    | Class name: .m{side?}-{size}
-    |
-    */
-
-  margin: {
-    auto: 'auto',
-    px: '1px',
-    0: '0',
-    1: '0.25rem',
-    2: '0.5rem',
-    3: '0.75rem',
-    4: '1rem',
-    6: '1.5rem',
-    8: '2rem',
-  },
-
-  /*
-    |-----------------------------------------------------------------------------
-    | Negative margin                https://tailwindcss.com/docs/negative-margin
-    |-----------------------------------------------------------------------------
-    |
-    | Here is where you define your negative margin utility sizes. These can
-    | be percentage based, pixels, rems, or any other units. By default we
-    | provide matching values to the padding scale since these utilities
-    | generally get used together. You can, of course, modify these
-    | values as needed.
-    |
-    | Class name: .-m{side?}-{size}
-    |
-    */
-
-  negativeMargin: {
-    px: '1px',
-    0: '0',
-    1: '0.25rem',
-    2: '0.5rem',
-    3: '0.75rem',
-    4: '1rem',
-    6: '1.5rem',
-    8: '2rem',
-  },
-
-  /*
-    |-----------------------------------------------------------------------------
-    | Shadows                                https://tailwindcss.com/docs/shadows
-    |-----------------------------------------------------------------------------
-    |
-    | Here is where you define your shadow utilities. As you can see from
-    | the defaults we provide, it's possible to apply multiple shadows
-    | per utility using comma separation.
-    |
-    | If a `default` shadow is provided, it will be made available as the non-
-    | suffixed `.shadow` utility.
-    |
-    | Class name: .shadow-{size?}
-    |
-    */
-
-  shadows: {
-    default: '0 2px 4px 0 rgba(0,0,0,0.10)',
-    md: '0 4px 8px 0 rgba(0,0,0,0.12), 0 2px 4px 0 rgba(0,0,0,0.08)',
-    lg: '0 15px 30px 0 rgba(0,0,0,0.11), 0 5px 15px 0 rgba(0,0,0,0.08)',
-    inner: 'inset 0 2px 4px 0 rgba(0,0,0,0.06)',
-    none: 'none',
-  },
-
-  /*
-    |-----------------------------------------------------------------------------
-    | Z-index                                https://tailwindcss.com/docs/z-index
-    |-----------------------------------------------------------------------------
-    |
-    | Here is where you define your z-index utility values. By default we
-    | provide a sensible numeric scale. You can, of course, modify these
-    | values as needed.
-    |
-    | Class name: .z-{index}
-    |
-    */
-
-  zIndex: {
-    auto: 'auto',
-    0: 0,
-    10: 10,
-    20: 20,
-    30: 30,
-    40: 40,
-    50: 50,
-  },
-
-  /*
-    |-----------------------------------------------------------------------------
-    | Opacity                                https://tailwindcss.com/docs/opacity
-    |-----------------------------------------------------------------------------
-    |
-    | Here is where you define your opacity utility values. By default we
-    | provide a sensible numeric scale. You can, of course, modify these
-    | values as needed.
-    |
-    | Class name: .opacity-{name}
-    |
-    */
-
-  opacity: {
-    0: '0',
-    25: '.25',
-    50: '.5',
-    75: '.75',
-    100: '1',
-  },
-
-  /*
-    |-----------------------------------------------------------------------------
-    | SVG fill                                   https://tailwindcss.com/docs/svg
-    |-----------------------------------------------------------------------------
-    |
-    | Here is where you define your SVG fill colors. By default we just provide
-    | `fill-current` which sets the fill to the current text color. This lets you
-    | specify a fill color using existing text color utilities and helps keep the
-    | generated CSS file size down.
-    |
-    | Class name: .fill-{name}
-    |
-    */
-
-  svgFill: {
-    current: 'currentColor',
-  },
-
-  /*
-    |-----------------------------------------------------------------------------
-    | SVG stroke                                 https://tailwindcss.com/docs/svg
-    |-----------------------------------------------------------------------------
-    |
-    | Here is where you define your SVG stroke colors. By default we just provide
-    | `stroke-current` which sets the stroke to the current text color. This lets
-    | you specify a stroke color using existing text color utilities and helps
-    | keep the generated CSS file size down.
-    |
-    | Class name: .stroke-{name}
-    |
-    */
-
-  svgStroke: {
-    current: 'currentColor',
-  },
-
-  /*
-    |-----------------------------------------------------------------------------
-    | Modules                  https://tailwindcss.com/docs/configuration#modules
-    |-----------------------------------------------------------------------------
-    |
-    | Here is where you control which modules are generated and what variants are
-    | generated for each of those modules.
-    |
-    | Currently supported variants: 'responsive', 'hover', 'focus'
-    |
-    | To disable a module completely, use `false` instead of an array.
-    |
-    */
-
-  modules: {
-    appearance: ['responsive'],
-    backgroundAttachment: ['responsive'],
-    backgroundColors: ['responsive', 'hover'],
-    backgroundPosition: ['responsive'],
-    backgroundRepeat: ['responsive'],
-    backgroundSize: ['responsive'],
-    borderColors: ['responsive', 'hover'],
-    borderRadius: ['responsive'],
-    borderStyle: ['responsive'],
-    borderWidths: ['responsive'],
-    cursor: ['responsive'],
-    display: ['responsive'],
-    flexbox: ['responsive'],
-    float: ['responsive'],
-    fonts: ['responsive'],
-    fontWeights: ['responsive', 'hover'],
-    height: ['responsive'],
-    leading: ['responsive'],
-    lists: ['responsive'],
-    margin: ['responsive'],
-    maxHeight: ['responsive'],
-    maxWidth: ['responsive'],
-    minHeight: ['responsive'],
-    minWidth: ['responsive'],
-    negativeMargin: ['responsive'],
-    opacity: ['responsive'],
-    overflow: ['responsive'],
-    padding: ['responsive'],
-    pointerEvents: ['responsive'],
-    position: ['responsive'],
-    resize: ['responsive'],
-    shadows: ['responsive'],
-    svgFill: [],
-    svgStroke: [],
-    textAlign: ['responsive'],
-    textColors: ['responsive', 'hover'],
-    textSizes: ['responsive'],
-    textStyle: ['responsive', 'hover'],
-    tracking: ['responsive'],
-    userSelect: ['responsive'],
-    verticalAlign: ['responsive'],
-    visibility: ['responsive'],
-    whitespace: ['responsive'],
-    width: ['responsive'],
-    zIndex: ['responsive'],
-  },
-
-  /*
-    |-----------------------------------------------------------------------------
-    | Advanced Options         https://tailwindcss.com/docs/configuration#options
-    |-----------------------------------------------------------------------------
-    |
-    | Here is where you can tweak advanced configuration options. We recommend
-    | leaving these options alone unless you absolutely need to change them.
-    |
-    */
-
-  options: {
-    prefix: '',
-    important: false,
-    separator: ':',
-  },
-};
->>>>>>> c44d3bab
+};