--- conflicted
+++ resolved
@@ -87,16 +87,11 @@
                 'Documentation',
                 'Edited {updated}',
                 'Editions' => 'Editions',
-<<<<<<< HEAD
                 'Everything in {edition}, plus…',
+                'Failed to load plugin reviews. Please try again',
                 'For everything else.',
                 'For marketing sites managed by small teams.',
                 'For personal sites built for yourself or a friend.',
-=======
-                'Failed to load plugin reviews. Please try again',
-                'For when you’re building a website for yourself or a friend.',
-                'For when you’re building something professionally for a client or team.',
->>>>>>> 907ad884
                 'Free',
                 'Install with Composer',
                 'Install',
@@ -158,11 +153,7 @@
                 'Website',
                 'Your cart is empty.',
                 '{num, number} {num, plural, =1{year} other{years}} of updates',
-<<<<<<< HEAD
-=======
-                '{renewalPrice}/year per site for updates after that.',
                 '{totalReviews, plural, =1{# Review} other{# Reviews}}',
->>>>>>> 907ad884
             ]);
         }
     }
