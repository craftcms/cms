--- conflicted
+++ resolved
@@ -23,7 +23,6 @@
  */
 class PluginStoreAsset extends AssetBundle
 {
-<<<<<<< HEAD
     public const CACHE_KEY = 'pluginstore';
     public const CACHE_TAG = 'pluginstore';
 
@@ -39,14 +38,17 @@
      */
     private bool $isHot = false;
 
-=======
->>>>>>> efb6784f
     /**
      * @inheritdoc
      */
     public function init(): void
     {
         $this->sourcePath = __DIR__ . '/dist';
+
+        $this->depends = [
+            CpAsset::class,
+            VueAsset::class,
+        ];
 
         $this->css = [
             'css/app.css',
@@ -56,7 +58,6 @@
             'js/app.js',
         ];
 
-<<<<<<< HEAD
         parent::init();
     }
 
@@ -281,13 +282,5 @@
             throw new NotFoundHttpException($error);
         }
         Craft::error($error, __METHOD__);
-=======
-        $this->depends = [
-            CpAsset::class,
-            VueAsset::class,
-        ];
-
-        parent::init();
->>>>>>> efb6784f
     }
 }