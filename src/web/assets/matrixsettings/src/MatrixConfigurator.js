(function ($) {
  /** global: Craft */
  /** global: Garnish */
  /**
   * Matrix configurator class
   */
  Craft.MatrixConfigurator = Garnish.Base.extend({
    fieldTypeInfo: null,

    inputNamePrefix: null,
    fieldTypeSettingsNamespace: null,
    inputIdPrefix: null,
    placeholderKey: null,

    $container: null,

    $blockTypesColumnContainer: null,
    $fieldsColumnContainer: null,
    $fieldSettingsColumnContainer: null,

    $blockTypeItemsOuterContainer: null,
    $blockTypeItemsContainer: null,
    $fieldItemsContainer: null,
    $fieldSettingItemsContainer: null,

    $newBlockTypeBtn: null,
    $newFieldBtn: null,

    blockTypes: null,
    selectedBlockType: null,
    blockTypeSort: null,
    totalNewBlockTypes: 0,

    _fieldTypeSettingsHtml: null,
    _cancelToken: null,
    _ignoreFailedRequest: false,

    init: function (
      fieldTypeInfo,
      inputNamePrefix,
      fieldTypeSettingsNamespace,
      placeholderKey
    ) {
      this.fieldTypeInfo = fieldTypeInfo;
      this.inputNamePrefix = inputNamePrefix;
      this.fieldTypeSettingsNamespace = fieldTypeSettingsNamespace;
      this.inputIdPrefix = Craft.formatInputId(this.inputNamePrefix);
      this.placeholderKey = placeholderKey;

      this.$container = $(
        '#' + this.inputIdPrefix + '-matrix-configurator:first .input:first'
      );

      this.$blockTypesColumnContainer = this.$container
        .children('.block-types')
        .children();
      this.$fieldsColumnContainer = this.$container
        .children('.mc-fields')
        .children();
      this.$fieldSettingsColumnContainer = this.$container
        .children('.mc-field-settings')
        .children();

      this.$blockTypeItemsOuterContainer =
        this.$blockTypesColumnContainer.children('.mc-col-items');
      this.$blockTypeItemsContainer =
        this.$blockTypeItemsOuterContainer.children('.mc-blocktypes');
      this.$fieldItemsOuterContainer =
        this.$fieldsColumnContainer.children('.mc-col-items');
      this.$fieldSettingItemsContainer =
        this.$fieldSettingsColumnContainer.children('.mc-col-items');

      this.$newBlockTypeBtn =
        this.$blockTypeItemsOuterContainer.children('.btn');
      this.$newFieldBtn = this.$fieldItemsOuterContainer.children('.btn');

      this._fieldTypeSettingsHtml = {};

      // Find the existing block types
      this.blockTypes = {};

      var $blockTypeItems = this.$blockTypeItemsContainer.children();

      for (var i = 0; i < $blockTypeItems.length; i++) {
        var $item = $($blockTypeItems[i]),
          id = $item.data('id');

        this.blockTypes[id] = new BlockType(this, $item);

        // Is this a new block type?
        var newMatch = typeof id === 'string' && id.match(/new(\d+)/);

        if (newMatch && newMatch[1] > this.totalNewBlockTypes) {
          this.totalNewBlockTypes = parseInt(newMatch[1]);
        }
      }

      this.blockTypeSort = new Garnish.DragSort($blockTypeItems, {
        handle: '.move',
        axis: 'y',
      });

      this.addListener(this.$newBlockTypeBtn, 'click', 'addBlockType');
      this.addListener(
        this.$newFieldBtn,
        'click',
        'addFieldToSelectedBlockType'
      );
    },

    getFieldTypeInfo: function (type) {
      for (var i = 0; i < this.fieldTypeInfo.length; i++) {
        if (this.fieldTypeInfo[i].type === type) {
          return this.fieldTypeInfo[i];
        }
      }
    },

    addBlockType: function () {
      this.getBlockTypeSettingsModal();

      this.blockTypeSettingsModal.show();

      this.blockTypeSettingsModal.onSubmit = (name, handle) => {
        this.totalNewBlockTypes++;
        var id = 'new' + this.totalNewBlockTypes;

        var $item = $(
          '<div class="matrixconfigitem mci-blocktype" data-id="' +
            id +
            '">' +
            '<div class="mci-name">' +
            '<h4></h4>' +
            '<div class="smalltext light code"></div>' +
            '</div>' +
            '<a class="settings icon" title="' +
            Craft.t('app', 'Settings') +
            '"></a>' +
            '<a class="move icon" title="' +
            Craft.t('app', 'Reorder') +
            '"></a>' +
            '<input class="hidden" name="' +
            this.inputNamePrefix +
            '[blockTypes][' +
            id +
            '][name]">' +
            '<input class="hidden" name="' +
            this.inputNamePrefix +
            '[blockTypes][' +
            id +
            '][handle]">' +
            '</div>'
        ).appendTo(this.$blockTypeItemsContainer);

        this.blockTypes[id] = new BlockType(this, $item);
        this.blockTypes[id].applySettings(name, handle);
        this.blockTypes[id].select();
        this.blockTypes[id].addField();

        this.blockTypeSort.addItems($item);
      };
    },

    addFieldToSelectedBlockType: function () {
      if (this.selectedBlockType) {
        this.selectedBlockType.addField();
      }
    },

    getBlockTypeSettingsModal: function () {
      if (!this.blockTypeSettingsModal) {
        this.blockTypeSettingsModal = new BlockTypeSettingsModal();
      }

      return this.blockTypeSettingsModal;
    },

    getFieldTypeSettingsHtml: function (type) {
      return new Promise((resolve, reject) => {
        if (typeof this._fieldTypeSettingsHtml[type] !== 'undefined') {
          resolve(this._fieldTypeSettingsHtml[type]);
          return;
        }

        // Cancel the current request
        if (this._cancelToken) {
          this._ignoreFailedRequest = true;
          this._cancelToken.cancel();
          Garnish.requestAnimationFrame(() => {
            this._ignoreFailedRequest = false;
          });
        }

        // Create a cancel token
        this._cancelToken = axios.CancelToken.source();

        Craft.sendActionRequest('POST', 'fields/render-settings', {
          cancelToken: this._cancelToken.token,
          data: {
            type: type,
            namespace: this.fieldTypeSettingsNamespace,
          },
        })
          .then((response) => {
            this._fieldTypeSettingsHtml[type] = response.data;
            resolve(response.data);
          })
          .catch(() => {
            if (!this._ignoreFailedRequest) {
              Craft.cp.displayError(Craft.t('app', 'A server error occurred.'));
            }
            reject();
          });
      });
    },
  });

  /**
   * Block type settings modal class
   */
  var BlockTypeSettingsModal = Garnish.Modal.extend({
    init: function () {
      this.base();

      this.$form = $('<form class="modal fitted"/>').appendTo(Garnish.$bod);
      this.setContainer(this.$form);

      this.$body = $('<div class="body"/>').appendTo(this.$form);
      let $nameField = Craft.ui
        .createTextField({
          label: Craft.t('app', 'Name'),
          instructions: Craft.t(
            'app',
            'What this block type will be called in the control panel.'
          ),
        })
        .appendTo(this.$body);
      let $nameInputContainer = $nameField.find('.input');
      this.$nameInput = $nameInputContainer.find('.text');
      this.$nameErrorList = $('<ul class="errors"/>')
        .appendTo($nameInputContainer)
        .hide();
      let $handleField = Craft.ui
        .createTextField({
          label: Craft.t('app', 'Handle'),
          instructions: Craft.t(
            'app',
            'How you’ll refer to this block type in the templates.'
          ),
          class: 'code',
          maxlength: 47,
        })
        .appendTo(this.$body);
      let $handleInputContainer = $handleField.find('.input');
      this.$handleInput = $handleInputContainer.find('.text');
      this.$handleErrorList = $('<ul class="errors"/>')
        .appendTo($handleInputContainer)
        .hide();
      this.$deleteBtn = $(
        '<a class="error left hidden" style="line-height: 30px;">' +
          Craft.t('app', 'Delete') +
          '</a>'
      ).appendTo(this.$body);
      this.$buttons = $(
        '<div class="buttons right" style="margin-top: 0;"/>'
      ).appendTo(this.$body);
      this.$cancelBtn = $('<button/>', {
        type: 'button',
        class: 'btn',
        text: Craft.t('app', 'Cancel'),
      }).appendTo(this.$buttons);
      this.$submitBtn = $('<button/>', {
        type: 'submit',
        class: 'btn submit',
      }).appendTo(this.$buttons);

      this.handleGenerator = new Craft.HandleGenerator(
        this.$nameInput,
        this.$handleInput
      );

      this.addListener(this.$cancelBtn, 'click', 'hide');
      this.addListener(this.$form, 'submit', 'onFormSubmit');
      this.addListener(this.$deleteBtn, 'click', 'onDeleteClick');
    },

    onFormSubmit: function (ev) {
      ev.preventDefault();

      // Prevent multi form submits with the return key
      if (!this.visible) {
        return;
      }

      if (this.handleGenerator.listening) {
        // Give the handle a chance to catch up with the input
        this.handleGenerator.updateTarget();
      }

      // Basic validation
      var name = Craft.trim(this.$nameInput.val()),
        handle = Craft.trim(this.$handleInput.val());

      if (!name || !handle) {
        Garnish.shake(this.$form);
      } else {
        this.hide();
        this.onSubmit(name, handle);
      }
    },

    onDeleteClick: function () {
      if (
        confirm(
          Craft.t('app', 'Are you sure you want to delete this block type?')
        )
      ) {
        this.hide();
        this.onDelete();
      }
    },

    show: function (name, handle, errors) {
      this.$nameInput.val(typeof name === 'string' ? name : '');
      this.$handleInput.val(typeof handle === 'string' ? handle : '');

      if (!handle) {
        this.handleGenerator.startListening();
      } else {
        this.handleGenerator.stopListening();
      }

      if (typeof name === 'undefined') {
        this.$deleteBtn.addClass('hidden');
        this.$submitBtn.text(Craft.t('app', 'Create'));
      } else {
        this.$deleteBtn.removeClass('hidden');
        this.$submitBtn.text(Craft.t('app', 'Apply'));
      }

      this.displayErrors('name', errors ? errors.name : null);
      this.displayErrors('handle', errors ? errors.handle : null);

      if (!Garnish.isMobileBrowser()) {
        setTimeout(() => {
          this.$nameInput.trigger('focus');
        }, 100);
      }

      this.base();
    },

    displayErrors: function (attr, errors) {
      var $input = this['$' + attr + 'Input'],
        $errorList = this['$' + attr + 'ErrorList'];

      $errorList.children().remove();

      if (errors) {
        $input.addClass('error');
        $errorList.show();

        for (var i = 0; i < errors.length; i++) {
          $('<li/>').text(errors[i]).appendTo($errorList);
        }
      } else {
        $input.removeClass('error');
        $errorList.hide();
      }
    },
  });

  /**
   * Block type class
   */
  var BlockType = Garnish.Base.extend({
    configurator: null,
    id: null,
    errors: null,

    inputNamePrefix: null,
    inputIdPrefix: null,

    $item: null,
    $nameLabel: null,
    $handleLabel: null,
    $nameHiddenInput: null,
    $handleHiddenInput: null,
    $settingsBtn: null,
    $fieldItemsContainer: null,
    $fieldSettingsContainer: null,

    fields: null,
    selectedField: null,
    fieldSort: null,
    totalNewFields: 0,
    fieldSettings: null,

    init: function (configurator, $item) {
      this.configurator = configurator;
      this.$item = $item;
      this.id = this.$item.data('id');
      this.errors = this.$item.data('errors');

      this.inputNamePrefix =
        this.configurator.inputNamePrefix + '[blockTypes][' + this.id + ']';
      this.inputIdPrefix =
        this.configurator.inputIdPrefix + '-blockTypes-' + this.id;

      let $nameContainer = this.$item.children('.mci-name');
      this.$nameLabel = $nameContainer.children('h4');
      this.$handleLabel = $nameContainer.children('.smalltext');
      this.$nameHiddenInput = this.$item.find('input[name$="[name]"]:first');
      this.$handleHiddenInput = this.$item.find(
        'input[name$="[handle]"]:first'
      );
      this.$settingsBtn = this.$item.find('.settings');

      // Find the field items container if it exists, otherwise create it
      this.$fieldItemsContainer =
        this.configurator.$fieldItemsOuterContainer.children(
          '[data-id="' + this.id + '"]:first'
        );

      if (!this.$fieldItemsContainer.length) {
        this.$fieldItemsContainer = $(
          '<div data-id="' + this.id + '"/>'
        ).insertBefore(this.configurator.$newFieldBtn);
      }

      // Find the field settings container if it exists, otherwise create it
      this.$fieldSettingsContainer =
        this.configurator.$fieldSettingItemsContainer.children(
          '[data-id="' + this.id + '"]:first'
        );

      if (!this.$fieldSettingsContainer.length) {
        this.$fieldSettingsContainer = $(
          '<div data-id="' + this.id + '"/>'
        ).appendTo(this.configurator.$fieldSettingItemsContainer);
      }

      // Find the existing fields
      this.fields = {};

      var $fieldItems = this.$fieldItemsContainer.children();

      for (var i = 0; i < $fieldItems.length; i++) {
        var $fieldItem = $($fieldItems[i]),
          id = $fieldItem.data('id');

        this.fields[id] = new Field(this.configurator, this, $fieldItem);

        // Is this a new field?
        var newMatch = typeof id === 'string' && id.match(/new(\d+)/);

        if (newMatch && newMatch[1] > this.totalNewFields) {
          this.totalNewFields = parseInt(newMatch[1]);
        }
      }

      this.addListener(this.$item, 'click', 'select');
      this.addListener(this.$settingsBtn, 'click', 'showSettings');

      this.fieldSort = new Garnish.DragSort($fieldItems, {
        handle: '.move',
        axis: 'y',
        onSortChange: () => {
          // Adjust the field setting containers to match the new sort order
          for (var i = 0; i < this.fieldSort.$items.length; i++) {
            var $item = $(this.fieldSort.$items[i]),
              id = $item.data('id'),
              field = this.fields[id];

            field.$fieldSettingsContainer.appendTo(
              this.$fieldSettingsContainer
            );
          }
        },
<<<<<<< HEAD

        onTypeSelectChange: function() {
            this.setFieldType(this.$typeSelect.val());
        },

        setFieldType: function(type) {
            // Update the Translation Method settings
            Craft.updateTranslationMethodSettings(type, this.$translationSettingsContainer);

            if (this.selectedFieldType) {
                this.initializedFieldTypeSettings[this.selectedFieldType].detach();
            }

            this.selectedFieldType = type;
            this.$typeSelect.val(type);

            // Show a spinner
            this.$typeSettingsContainer.html('<div class="zilch"><div class="spinner"></div></div>');

            this.getFieldTypeSettings(type).then(({fresh, $settings, headHtml, bodyHtml}) => {
                this.$typeSettingsContainer.html('').append($settings);
                if (fresh) {
                    Craft.initUiElements($settings);
                    Craft.appendHeadHtml(headHtml);
                    Craft.appendBodyHtml(bodyHtml);
                }

                Garnish.$win.trigger('resize');
            }).catch(() => {
                this.$typeSettingsContainer.html('');
            });
        },

        getFieldTypeSettings: function(type) {
            return new Promise((resolve, reject) => {
                if (typeof this.initializedFieldTypeSettings[type] !== 'undefined') {
                    resolve({
                        fresh: false,
                        $settings: this.initializedFieldTypeSettings[type],
                    });
                    return;
                }

                this.configurator.getFieldTypeSettingsHtml(type).then(({settingsHtml, headHtml, bodyHtml}) => {
                    settingsHtml = this.getParsedFieldTypeHtml(settingsHtml);
                    headHtml = this.getParsedFieldTypeHtml(headHtml);
                    bodyHtml = this.getParsedFieldTypeHtml(bodyHtml);
                    let $settings = $('<div/>').html(settingsHtml);
                    this.initializedFieldTypeSettings[type] = $settings;
                    resolve({
                        fresh: true,
                        $settings: $settings,
                        headHtml: headHtml,
                        bodyHtml: bodyHtml,
                    });
                }).catch($.noop);
            });
        },

        getParsedFieldTypeHtml: function(html) {
            if (typeof html === 'string') {
                html = html.replace(new RegExp(`__BLOCK_TYPE_${this.configurator.placeholderKey}__`, 'g'), this.blockType.id);
                html = html.replace(new RegExp(`__FIELD_${this.configurator.placeholderKey}__`, 'g'), this.id);
            } else {
                html = '';
            }

            return html;
=======
      });
    },

    select: function () {
      if (this.configurator.selectedBlockType === this) {
        return;
      }

      if (this.configurator.selectedBlockType) {
        this.configurator.selectedBlockType.deselect();
      }

      this.configurator.$fieldsColumnContainer.removeClass('hidden');
      this.$fieldItemsContainer.removeClass('hidden');
      this.$item.addClass('sel');
      this.configurator.selectedBlockType = this;
      Garnish.$win.trigger('resize');
    },

    deselect: function () {
      this.$item.removeClass('sel');
      this.configurator.$fieldsColumnContainer.addClass('hidden');
      this.$fieldItemsContainer.addClass('hidden');
      this.$fieldSettingsContainer.addClass('hidden');
      this.configurator.selectedBlockType = null;

      if (this.selectedField) {
        this.selectedField.deselect();
      }

      Garnish.$win.trigger('resize');
    },

    showSettings: function () {
      var blockTypeSettingsModal =
        this.configurator.getBlockTypeSettingsModal();
      blockTypeSettingsModal.show(
        this.$nameHiddenInput.val(),
        this.$handleHiddenInput.val(),
        this.errors
      );
      blockTypeSettingsModal.onSubmit = this.applySettings.bind(this);
      blockTypeSettingsModal.onDelete = this.selfDestruct.bind(this);
    },

    applySettings: function (name, handle) {
      if (this.errors) {
        this.errors = null;
        this.$settingsBtn.removeClass('error');
      }

      this.$nameLabel.text(name);
      this.$handleLabel.text(handle);
      this.$nameHiddenInput.val(name);
      this.$handleHiddenInput.val(handle);
    },

    addField: function () {
      this.totalNewFields++;
      var id = 'new' + this.totalNewFields;

      var $item = $(
        '<div class="matrixconfigitem mci-field" data-id="' +
          id +
          '">' +
          '<div class="mci-name">' +
          '<h4><em class="light">' +
          Craft.t('app', '(blank)') +
          '</em></h4>' +
          '<div class="smalltext light code"></div>' +
          '</div>' +
          '<div class="actions">' +
          '<a class="move icon" title="' +
          Craft.t('app', 'Reorder') +
          '"></a>' +
          '</div>' +
          '</div>'
      ).appendTo(this.$fieldItemsContainer);

      this.fields[id] = new Field(this.configurator, this, $item);
      this.fields[id].select();

      this.fieldSort.addItems($item);
    },

    selfDestruct: function () {
      this.deselect();
      this.$item.remove();
      this.$fieldItemsContainer.remove();
      this.$fieldSettingsContainer.remove();

      this.configurator.blockTypes[this.id] = null;
      delete this.configurator.blockTypes[this.id];
    },
  });

  var Field = Garnish.Base.extend({
    configurator: null,
    blockType: null,
    id: null,

    inputNamePrefix: null,
    inputIdPrefix: null,

    selectedFieldType: null,
    initializedFieldTypeSettings: null,

    $item: null,
    $nameLabel: null,
    $handleLabel: null,

    $fieldSettingsContainer: null,
    $nameInput: null,
    $handleInput: null,
    $requiredCheckbox: null,
    $typeSelect: null,
    $translationSettingsContainer: null,
    $typeSettingsContainer: null,
    $widthInput: null,
    $deleteBtn: null,

    init: function (configurator, blockType, $item) {
      this.configurator = configurator;
      this.blockType = blockType;
      this.$item = $item;
      this.id = this.$item.data('id');

      this.inputNamePrefix =
        this.blockType.inputNamePrefix + '[fields][' + this.id + ']';
      this.inputIdPrefix = this.blockType.inputIdPrefix + '-fields-' + this.id;

      this.initializedFieldTypeSettings = {};
      this.fieldTypeSettingsTemplates = {};

      let $nameContainer = this.$item.children('.mci-name');
      this.$nameLabel = $nameContainer.children('h4');
      this.$handleLabel = $nameContainer.children('.smalltext');

      // Find the field settings container if it exists, otherwise create it
      this.$fieldSettingsContainer =
        this.blockType.$fieldSettingsContainer.children(
          '[data-id="' + this.id + '"]:first'
        );

      var isNew = !this.$fieldSettingsContainer.length;

      if (isNew) {
        this.$fieldSettingsContainer = this.getDefaultFieldSettings().appendTo(
          this.blockType.$fieldSettingsContainer
        );
      }

      this.$nameInput = $('#' + this.inputIdPrefix + '-name');
      this.$handleInput = $('#' + this.inputIdPrefix + '-handle');
      this.$requiredCheckbox = $('#' + this.inputIdPrefix + '-required');
      this.$typeSelect = $('#' + this.inputIdPrefix + '-type');
      this.$translationSettingsContainer = $(
        '#' + this.inputIdPrefix + '-translation-settings'
      );
      this.$typeSettingsContainer = this.$fieldSettingsContainer.children(
        '.mc-fieldtype-settings:first'
      );
      this.$widthInput = $('#' + this.inputIdPrefix + '-width');
      this.$deleteBtn = this.$fieldSettingsContainer.children('a.delete:first');

      if (isNew) {
        this.setFieldType('craft\\fields\\PlainText');
      } else {
        this.selectedFieldType = this.$typeSelect.val();
        this.initializedFieldTypeSettings[this.selectedFieldType] =
          this.$typeSettingsContainer.children();
      }

      if (!this.$handleInput.val()) {
        new Craft.HandleGenerator(this.$nameInput, this.$handleInput);
      }

      this.addListener(this.$item, 'click', 'select');
      this.addListener(this.$nameInput, 'input', 'updateNameLabel');
      this.addListener(this.$handleInput, 'input', 'updateHandleLabel');
      this.addListener(this.$requiredCheckbox, 'change', 'updateRequiredIcon');
      this.addListener(this.$typeSelect, 'change', 'onTypeSelectChange');
      this.addListener(this.$deleteBtn, 'click', 'confirmDelete');

      let widthSlider = new Craft.SlidePicker(this.$widthInput.val() || 100, {
        min: 25,
        max: 100,
        step: 25,
        valueLabel: (width) => {
          return Craft.t('app', '{pct} width', {pct: `${width}%`});
        },
        onChange: (width) => {
          this.$widthInput.val(width);
>>>>>>> c44d3bab
        },
      });
      widthSlider.$container.insertAfter($nameContainer);
    },

    select: function () {
      if (this.blockType.selectedField === this) {
        return;
      }

      if (this.blockType.selectedField) {
        this.blockType.selectedField.deselect();
      }

      this.configurator.$fieldSettingsColumnContainer.removeClass('hidden');
      this.blockType.$fieldSettingsContainer.removeClass('hidden');
      this.$fieldSettingsContainer.removeClass('hidden');
      this.$item.addClass('sel');
      this.blockType.selectedField = this;
      Garnish.$win.trigger('resize');

      if (!Garnish.isMobileBrowser()) {
        setTimeout(() => {
          this.$nameInput.trigger('focus');
        }, 100);
      }
    },

    deselect: function () {
      this.$item.removeClass('sel');
      this.configurator.$fieldSettingsColumnContainer.addClass('hidden');
      this.blockType.$fieldSettingsContainer.addClass('hidden');
      this.$fieldSettingsContainer.addClass('hidden');
      this.blockType.selectedField = null;
      Garnish.$win.trigger('resize');
    },

    updateNameLabel: function () {
      var val = this.$nameInput.val();
      this.$nameLabel.html(
        val
          ? Craft.escapeHtml(val)
          : '<em class="light">' + Craft.t('app', '(blank)') + '</em>'
      );
    },

    updateHandleLabel: function () {
      this.$handleLabel.html(Craft.escapeHtml(this.$handleInput.val()));
    },

    updateRequiredIcon: function () {
      if (this.$requiredCheckbox.prop('checked')) {
        this.$nameLabel.addClass('mci-required');
      } else {
        this.$nameLabel.removeClass('mci-required');
      }
    },

    onTypeSelectChange: function () {
      this.setFieldType(this.$typeSelect.val());
    },

    setFieldType: function (type) {
      // Update the Translation Method settings
      Craft.updateTranslationMethodSettings(
        type,
        this.$translationSettingsContainer
      );

      if (this.selectedFieldType) {
        this.initializedFieldTypeSettings[this.selectedFieldType].detach();
      }

      this.selectedFieldType = type;
      this.$typeSelect.val(type);

      // Show a spinner
      this.$typeSettingsContainer.html(
        '<div class="zilch"><div class="spinner"></div></div>'
      );

      this.getFieldTypeSettings(type)
        .then(({fresh, $settings, headHtml, footHtml}) => {
          this.$typeSettingsContainer.html('').append($settings);
          if (fresh) {
            Craft.initUiElements($settings);
            Craft.appendHeadHtml(headHtml);
            Craft.appendFootHtml(footHtml);
          }

          Garnish.$win.trigger('resize');
        })
        .catch(() => {
          this.$typeSettingsContainer.html('');
        });
    },

    getFieldTypeSettings: function (type) {
      return new Promise((resolve, reject) => {
        if (typeof this.initializedFieldTypeSettings[type] !== 'undefined') {
          resolve({
            fresh: false,
            $settings: this.initializedFieldTypeSettings[type],
          });
          return;
        }

        this.configurator
          .getFieldTypeSettingsHtml(type)
          .then(({settingsHtml, headHtml, footHtml}) => {
            settingsHtml = this.getParsedFieldTypeHtml(settingsHtml);
            headHtml = this.getParsedFieldTypeHtml(headHtml);
            footHtml = this.getParsedFieldTypeHtml(footHtml);
            let $settings = $('<div/>').html(settingsHtml);
            this.initializedFieldTypeSettings[type] = $settings;
            resolve({
              fresh: true,
              $settings: $settings,
              headHtml: headHtml,
              footHtml: footHtml,
            });
          })
          .catch($.noop);
      });
    },

    getParsedFieldTypeHtml: function (html) {
      if (typeof html === 'string') {
        html = html.replace(
          new RegExp(`__BLOCK_TYPE_${this.configurator.placeholderKey}__`, 'g'),
          this.blockType.id
        );
        html = html.replace(
          new RegExp(`__FIELD_${this.configurator.placeholderKey}__`, 'g'),
          this.id
        );
      } else {
        html = '';
      }

      return html;
    },

    getDefaultFieldSettings: function () {
      var $container = $('<div/>', {
        'data-id': this.id,
      });

      Craft.ui
        .createTextField({
          label: Craft.t('app', 'Name'),
          id: this.inputIdPrefix + '-name',
          name: this.inputNamePrefix + '[name]',
        })
        .appendTo($container);

      Craft.ui
        .createTextField({
          label: Craft.t('app', 'Handle'),
          id: this.inputIdPrefix + '-handle',
          class: 'code',
          name: this.inputNamePrefix + '[handle]',
          maxlength: 64,
          required: true,
        })
        .appendTo($container);

      Craft.ui
        .createTextareaField({
          label: Craft.t('app', 'Instructions'),
          id: this.inputIdPrefix + '-instructions',
          class: 'nicetext',
          name: this.inputNamePrefix + '[instructions]',
        })
        .appendTo($container);

      let $fieldset = $('<fieldset/>').appendTo($container);

      Craft.ui
        .createCheckboxField({
          label: Craft.t('app', 'This field is required'),
          id: this.inputIdPrefix + '-required',
          name: this.inputNamePrefix + '[required]',
        })
        .appendTo($fieldset);

      Craft.ui
        .createCheckboxField({
          label: Craft.t('app', 'Use this field’s values as search keywords'),
          id: this.inputIdPrefix + '-searchable',
          name: this.inputNamePrefix + '[searchable]',
          checked: false,
        })
        .appendTo($fieldset);

      var fieldTypeOptions = [];

      for (var i = 0; i < this.configurator.fieldTypeInfo.length; i++) {
        fieldTypeOptions.push({
          value: this.configurator.fieldTypeInfo[i].type,
          label: this.configurator.fieldTypeInfo[i].name,
        });
      }

      Craft.ui
        .createSelectField({
          label: Craft.t('app', 'Field Type'),
          id: this.inputIdPrefix + '-type',
          name: this.inputNamePrefix + '[type]',
          options: fieldTypeOptions,
          value: 'craft\\fields\\PlainText',
        })
        .appendTo($container);

      if (Craft.isMultiSite) {
        var $translationSettingsContainer = $('<div/>', {
          id: this.inputIdPrefix + '-translation-settings',
        }).appendTo($container);

        Craft.ui
          .createSelectField({
            label: Craft.t('app', 'Translation Method'),
            id: this.inputIdPrefix + '-translation-method',
            name: this.inputNamePrefix + '[translationMethod]',
            options: [],
            value: 'none',
            toggle: true,
            targetPrefix: this.inputIdPrefix + '-translation-method-',
          })
          .appendTo($translationSettingsContainer);

        var $translationKeyFormatContainer = $('<div/>', {
          id: this.inputIdPrefix + '-translation-method-custom',
          class: 'hidden',
        }).appendTo($translationSettingsContainer);

        Craft.ui
          .createTextField({
            label: Craft.t('app', 'Translation Key Format'),
            id: this.inputIdPrefix + '-translation-key-format',
            name: this.inputNamePrefix + '[translationKeyFormat]',
          })
          .appendTo($translationKeyFormatContainer);
      }

      $('<hr/>').appendTo($container);

      $('<div/>', {
        class: 'mc-fieldtype-settings',
      }).appendTo($container);

      $('<input/>', {
        type: 'hidden',
        id: this.inputIdPrefix + '-width',
        name: this.inputNamePrefix + '[width]',
        value: '100',
      }).appendTo($container);

      $('<hr/>').appendTo($container);

      $('<a/>', {
        class: 'error delete',
        text: Craft.t('app', 'Delete'),
      }).appendTo($container);

      return $container;
    },

    confirmDelete: function () {
      if (
        confirm(Craft.t('app', 'Are you sure you want to delete this field?'))
      ) {
        this.selfDestruct();
      }
    },

    selfDestruct: function () {
      this.deselect();
      this.$item.remove();
      this.$fieldSettingsContainer.remove();

      this.blockType.fields[this.id] = null;
      delete this.blockType.fields[this.id];
    },
  });
})(jQuery);<|MERGE_RESOLUTION|>--- conflicted
+++ resolved
@@ -477,76 +477,6 @@
             );
           }
         },
-<<<<<<< HEAD
-
-        onTypeSelectChange: function() {
-            this.setFieldType(this.$typeSelect.val());
-        },
-
-        setFieldType: function(type) {
-            // Update the Translation Method settings
-            Craft.updateTranslationMethodSettings(type, this.$translationSettingsContainer);
-
-            if (this.selectedFieldType) {
-                this.initializedFieldTypeSettings[this.selectedFieldType].detach();
-            }
-
-            this.selectedFieldType = type;
-            this.$typeSelect.val(type);
-
-            // Show a spinner
-            this.$typeSettingsContainer.html('<div class="zilch"><div class="spinner"></div></div>');
-
-            this.getFieldTypeSettings(type).then(({fresh, $settings, headHtml, bodyHtml}) => {
-                this.$typeSettingsContainer.html('').append($settings);
-                if (fresh) {
-                    Craft.initUiElements($settings);
-                    Craft.appendHeadHtml(headHtml);
-                    Craft.appendBodyHtml(bodyHtml);
-                }
-
-                Garnish.$win.trigger('resize');
-            }).catch(() => {
-                this.$typeSettingsContainer.html('');
-            });
-        },
-
-        getFieldTypeSettings: function(type) {
-            return new Promise((resolve, reject) => {
-                if (typeof this.initializedFieldTypeSettings[type] !== 'undefined') {
-                    resolve({
-                        fresh: false,
-                        $settings: this.initializedFieldTypeSettings[type],
-                    });
-                    return;
-                }
-
-                this.configurator.getFieldTypeSettingsHtml(type).then(({settingsHtml, headHtml, bodyHtml}) => {
-                    settingsHtml = this.getParsedFieldTypeHtml(settingsHtml);
-                    headHtml = this.getParsedFieldTypeHtml(headHtml);
-                    bodyHtml = this.getParsedFieldTypeHtml(bodyHtml);
-                    let $settings = $('<div/>').html(settingsHtml);
-                    this.initializedFieldTypeSettings[type] = $settings;
-                    resolve({
-                        fresh: true,
-                        $settings: $settings,
-                        headHtml: headHtml,
-                        bodyHtml: bodyHtml,
-                    });
-                }).catch($.noop);
-            });
-        },
-
-        getParsedFieldTypeHtml: function(html) {
-            if (typeof html === 'string') {
-                html = html.replace(new RegExp(`__BLOCK_TYPE_${this.configurator.placeholderKey}__`, 'g'), this.blockType.id);
-                html = html.replace(new RegExp(`__FIELD_${this.configurator.placeholderKey}__`, 'g'), this.id);
-            } else {
-                html = '';
-            }
-
-            return html;
-=======
       });
     },
 
@@ -740,7 +670,6 @@
         },
         onChange: (width) => {
           this.$widthInput.val(width);
->>>>>>> c44d3bab
         },
       });
       widthSlider.$container.insertAfter($nameContainer);
@@ -823,12 +752,12 @@
       );
 
       this.getFieldTypeSettings(type)
-        .then(({fresh, $settings, headHtml, footHtml}) => {
+        .then(({fresh, $settings, headHtml, bodyHtml}) => {
           this.$typeSettingsContainer.html('').append($settings);
           if (fresh) {
             Craft.initUiElements($settings);
             Craft.appendHeadHtml(headHtml);
-            Craft.appendFootHtml(footHtml);
+            Craft.appendBodyHtml(bodyHtml);
           }
 
           Garnish.$win.trigger('resize');
@@ -850,17 +779,17 @@
 
         this.configurator
           .getFieldTypeSettingsHtml(type)
-          .then(({settingsHtml, headHtml, footHtml}) => {
+          .then(({settingsHtml, headHtml, bodyHtml}) => {
             settingsHtml = this.getParsedFieldTypeHtml(settingsHtml);
             headHtml = this.getParsedFieldTypeHtml(headHtml);
-            footHtml = this.getParsedFieldTypeHtml(footHtml);
+            bodyHtml = this.getParsedFieldTypeHtml(bodyHtml);
             let $settings = $('<div/>').html(settingsHtml);
             this.initializedFieldTypeSettings[type] = $settings;
             resolve({
               fresh: true,
               $settings: $settings,
               headHtml: headHtml,
-              footHtml: footHtml,
+              bodyHtml: bodyHtml,
             });
           })
           .catch($.noop);
