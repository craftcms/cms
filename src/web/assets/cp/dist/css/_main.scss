--- conflicted
+++ resolved
@@ -2027,8 +2027,8 @@
 /* element select fields */
 .elementselect {
   position: relative;
-  min-height: 40px;
-  margin-bottom: -10px;
+  min-height: 37px;
+  margin-top: -7px;
 }
 
 .elementselect:after {
@@ -2038,7 +2038,7 @@
 .elementselect .element,
 .elementselect .btn {
   @include floatleft;
-  @include margin(0, 7px, 7px, 0);
+  @include margin(7px, 7px, 0, 0);
 }
 
 .elementselect .element.small,
@@ -2557,39 +2557,6 @@
         display: block;
         width: 100%;
       }
-
-      & > .elementselect > .elements > .element {
-        height: 18px;
-        float: none;
-        margin: 0;
-
-        & + .element {
-          margin-top: 7px;
-        }
-
-        &:not(.hasstatus):not(.hasthumb) {
-          width: calc(100% - 14px);
-        }
-
-        &.hasstatus:not(.hasthumb) {
-          width: calc(100% - 32px);
-        }
-
-        &.hasthumb:not(.hasstatus) {
-          width: calc(100% - 54px);
-        }
-
-        &.hasstatus.hasthumb {
-          width: calc(100% - 72px);
-        }
-
-        & > .label {
-          width: calc(100% - 20px);
-          white-space: nowrap;
-          overflow: hidden;
-          text-overflow: ellipsis;
-        }
-      }
     }
 
     & > ul.errors {
@@ -3403,23 +3370,11 @@
   @include padding-left(12px);
 }
 
-<<<<<<< HEAD
 input.checkbox + label:empty:after,
 div.checkbox:empty:after {
   content: '.';
   font-size: 0;
 }
-=======
-/* element select fields */
-.elementselect { position: relative; min-height: 37px; margin-top: -7px; }
-.elementselect:after { @include clearafter; }
-.elementselect .element,
-.elementselect .btn { @include floatleft; @include margin(7px, 7px, 0, 0); }
-.elementselect .element.small,
-.elementselect .btn { clear: both; }
-.elementselect .element { z-index: 1; }
-.elementselect .caboose { @include floatleft; }
->>>>>>> 13acf70b
 
 /* fixes a RTL bug */
 input.checkbox + label:before,
@@ -3744,78 +3699,9 @@
   @include select-arrow-styles;
 }
 
-<<<<<<< HEAD
 .selectize.select .selectize-control .selectize-input {
   @include select-input-styles;
 }
-=======
-/* meta panes */
-.meta { padding: 0; overflow: visible; }
-.meta > .field,
-.meta > .data { @include display-flex; @include justify-content(space-between); @include align-items(center); @include flex-wrap(wrap); margin: 0 !important; padding-top: 8px; padding-bottom: 8px; }
-.meta > .field,
-.meta > .data { padding-left: 24px; padding-right: 24px; }
-.meta > .field { min-height: 30px;
-    @include box-shadow(0 0 2px hsla(205, 100%, 60%, 0), inset 0 0 0 1px hsla(205, 100%, 60%, 0));
-    @include box-shadow-transition(100ms);
-}
-.meta > .field.has-focus { z-index: 1;
-    @include box-shadow(0 0 5px hsl(205, 100%, 60%));
-}
-.meta > .field:first-child { border-top-left-radius: $paneBorderRadius; border-top-right-radius: $paneBorderRadius; }
-.meta > .field:last-child { border-bottom-left-radius: $paneBorderRadius; border-bottom-right-radius: $paneBorderRadius; }
-.meta > .field + .field { border-top: 1px solid $hairlineColor; }
-.meta > .field + .field.has-focus { border-top: none; margin-top: 1px !important; }
-
-.meta > .data:first-child,
-.meta > .data.first { padding-top: 16px; }
-.meta > .data:last-child,
-.meta > .data.last { padding-bottom: 16px; }
-
-.meta > .field > .heading,
-.meta > .data > .heading { margin-bottom: 0; color: $mediumtextcolor; line-height: 18px; }
-.meta > .field > .heading { width: 86px; }
-.meta > .data > .heading { width: calc(50% - 14px); }
-.meta > .field > .heading > label { font-weight: normal; }
-.meta > .field > .heading > label.required:after { position: absolute; top: 6px; @include left(-13px); @include margin-left(0); }
-.meta > .field > .input { width: calc(100% - 100px); }
-.meta > .data > .value { width: 50%; }
-
-.meta > .field.has-errors { border: 1px solid $errorcolor; padding-left: 23px; padding-right: 23px; }
-.meta > .field.has-errors + .field { border-top: none; }
-.meta > .field > ul.errors { margin: 8px -23px -8px; padding: 8px 23px; width: 100%; background: $lightBgColor; list-style-type: none;}
-
-.meta > .field > .input > .text,
-.meta > .field > .input > .flex > .text,
-.meta > .field > .input > .flex > .textwrapper > .text,
-.meta > .field > .input > .datewrapper > .text,
-.meta > .field > .input > .timewrapper > .text,
-.meta > .field > .input > .datetimewrapper > .datewrapper > .text,
-.meta > .field > .input > .datetimewrapper > .timewrapper > .text { display: block; margin: -8px 0; padding: 14px 0; border-radius: 0; @include box-shadow(none); border: none !important; background: transparent; }
-
-.meta > .field > .input > .datewrapper:before,
-.meta > .field > .input > .timewrapper:before,
-.meta > .field > .input > .datetimewrapper > .datewrapper:before,
-.meta > .field > .input > .datetimewrapper > .timewrapper:before { @include left(0); }
-.meta > .field > .input > .datewrapper > .text,
-.meta > .field > .input > .timewrapper > .text,
-.meta > .field > .input > .datetimewrapper > .datewrapper > .text,
-.meta > .field > .input > .datetimewrapper > .timewrapper > .text { @include padding-left(15px); }
-
-.meta > .field > .input > .datetimewrapper > .datewrapper,
-.meta > .field > .input > .datetimewrapper > .timewrapper { @include floatleft; }
-.meta > .field > .input > .datetimewrapper > .datewrapper { width: 55%; }
-.meta > .field > .input > .datetimewrapper > .timewrapper { width: 45%; }
-.meta > .field > .input > .datewrapper,
-.meta > .field > .input > .timewrapper { display: block; width: 100%; }
-
-.meta > .field > .input .select { display: block; margin: -8px 0; width: 100%; border-radius: 0; @include box-shadow(none); background: none; }
-.meta > .field > .input .select select { @include padding(14px, 12px, 14px, 0); width: 100%; @include box-shadow(none); }
-.meta > .field > .input .select:after { right: 0; }
-.meta > .field > .input .select + .spinner { position: absolute; top: calc(50% - 15px); right: 0; }
-
-.body { position: relative; }
->>>>>>> 13acf70b
 
 .selectize.select.fullwidth .selectize-control,
 .selectize.select.fullwidth .selectize-control .selectize-input {
