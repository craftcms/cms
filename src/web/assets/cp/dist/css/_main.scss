--- conflicted
+++ resolved
@@ -1000,7 +1000,6 @@
   appearance: none;
   outline: none;
   color: $textColor;
-  font-size: inherit;
   background-color: transparentize($inputColor, 0.75);
 
   &.chromeless {
@@ -1182,36 +1181,6 @@
   }
 }
 
-.copytext {
-  position: relative;
-  z-index: 1;
-  display: flex;
-  white-space: nowrap;
-  align-items: center;
-
-  body.ltr & {
-    .text {
-      border-top-right-radius: 0;
-      border-bottom-right-radius: 0;
-    }
-    .btn {
-      border-top-left-radius: 0;
-      border-bottom-left-radius: 0;
-    }
-  }
-
-  body.rtl & {
-    .text {
-      border-top-left-radius: 0;
-      border-bottom-left-radius: 0;
-    }
-    .btn {
-      border-top-right-radius: 0;
-      border-bottom-right-radius: 0;
-    }
-  }
-}
-
 /* menu buttons */
 .menubtn {
   user-select: none;
@@ -1423,14 +1392,6 @@
 }
 
 /* lightswitch */
-.lightswitch-outer-container {
-  display: flex;
-
-  label {
-    @include margin-left(7px);
-  }
-}
-
 .lightswitch {
   position: relative;
   border: none !important;
@@ -1880,7 +1841,7 @@
 }
 
 /* elements */
-$smallThumbSize: 34px;
+$smallThumbSize: 32px;
 $largeThumbSize: 120px;
 $statusSize: 10px;
 $baseElementSidePadding: 7px;
@@ -1898,7 +1859,8 @@
   }
 
   &.sel,
-  li.sel & {
+  li.sel &,
+  tr.sel & {
     background-color: $lightSelColor !important;
     border-radius: $smallBorderRadius;
     cursor: default;
@@ -2624,27 +2586,10 @@
 .status {
   display: inline-block;
   @include margin-right(10px);
-  width: 10px;
-  height: 10px;
+  width: 8px;
+  height: 8px;
+  border-radius: 100%;
   border: 1px solid transparent;
-  border-radius: 100%;
-  box-sizing: border-box;
-
-  body.use-shapes & {
-    &.pending {
-      background-color: transparent;
-      border-style: solid;
-      border-width: 0 5px 10px 5px;
-      border-color: transparent transparent $yellow700 transparent;
-      border-radius: 1px;
-    }
-
-    &.off,
-    &.suspended,
-    &.expired {
-      border-radius: 1px;
-    }
-  }
 }
 
 .status:not(.on):not(.live):not(.active):not(.enabled):not(.pending):not(.off):not(.suspended):not(.expired):not(.yellow):not(.orange):not(.red):not(.pink):not(.purple):not(.blue):not(.green):not(.turquoise):not(.light):not(.grey):not(.black) {
@@ -2869,23 +2814,10 @@
       @include padding-left(38px);
     }
 
-    &.add {
-      background-color: darken($grey050, 2%);
-
-      &:before {
-        position: absolute;
-        @include left(0);
-        width: 31px;
-        @include alignright;
-        @include icon;
-        content: 'plus';
-        color: $lightTextColor;
-      }
-    }
-
     & > .heading {
       flex: 0 0 105px;
-      @include margin(0, 7px, 0, 0);
+      margin-top: 0;
+      margin-bottom: 0;
       line-height: 18px;
     }
 
@@ -2919,12 +2851,12 @@
 
   & > .field > .input,
   & > .data > .value {
-    flex: 1;
     padding: 7px 0;
+    width: calc(100% - 112px);
   }
 
   & > .field.lightswitch-field > .input {
-    flex: 0;
+    width: auto;
   }
 
   & > .field {
@@ -3827,7 +3759,6 @@
 }
 
 .text:not(.selectize-text),
-.passwordwrapper,
 .border-box,
 .matrix-configurator > .field > .input,
 .selectize-text > .selectize-control > .selectize-input,
@@ -3837,7 +3768,6 @@
 }
 
 .text,
-.passwordwrapper,
 .border-box,
 .selectize-text > .selectize-control > .selectize-input {
   &.focus,
@@ -3990,15 +3920,6 @@
       position: relative;
       font-weight: bold;
       color: $mediumDarkTextColor;
-
-      code {
-        font-size: 1em !important;
-      }
-
-      body:not(.altkeydown) & > .alt-label,
-      body.altkeydown & > .primary-label {
-        display: none;
-      }
 
       & > .site {
         display: inline-block;
@@ -4218,7 +4139,7 @@
 
 .input.errors > .text,
 .input.errors > .border-box,
-.input.errors > .passwordwrapper,
+.input.errors > .passwordwrapper > .text,
 .input.errors > .autosuggest-container .text,
 .text.error {
   border: 1px solid $errorColor !important;
@@ -4279,21 +4200,20 @@
 
 .passwordwrapper {
   position: relative;
-  display: flex;
-  align-items: center;
 
   .password {
-    flex: 1;
-    border: none;
+    width: 100%;
   }
 
   .password-toggle {
-    @include padding-right(7px);
-  }
-}
-
-<<<<<<< HEAD
-=======
+    display: block;
+    position: absolute;
+    top: 7px;
+    @include right(7px);
+    @include alignright;
+  }
+}
+
 .password {
   @include padding-right(5em);
 }
@@ -4324,7 +4244,6 @@
   }
 }
 
->>>>>>> df1f5e48
 .datewrapper,
 .timewrapper {
   display: inline-block;
