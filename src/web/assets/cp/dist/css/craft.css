@charset "UTF-8";
/* ----------------------------------------
/*  Reset (thanks Eric!)
/* ----------------------------------------*/
html, body, div, span, applet, object, iframe, h1, h2, h3, h4, h5, h6, p, blockquote, pre, a, abbr, acronym, address, big, cite, code, del, dfn, em, img, ins, kbd, q, s, samp, small, strike, strong, sub, sup, tt, var, b, u, i, center, dl, dt, dd, ol, ul, li, fieldset, form, label, legend, table, caption, tbody, tfoot, thead, tr, th, td, article, aside, canvas, details, embed, figure, figcaption, footer, header, hgroup, menu, nav, output, ruby, section, summary, time, mark, audio, video { margin: 0; padding: 0; border: 0; font: inherit; vertical-align: baseline; }

article, aside, details, figcaption, figure, footer, header, hgroup, menu, nav, section { display: block; }

body { line-height: 1; }

ol, ul { list-style: none; }

blockquote, q { quotes: none; }

blockquote:before, blockquote:after, q:before, q:after { content: none; }

table { border-collapse: separate; border-spacing: 0; }

a { text-decoration: none; }

input, textarea { margin: 0; font-family: 'Lucida Grande', sans-serif; font-size: 100%; }

textarea { resize: none; }

select { margin: 0; }

/* Flexbox stuff */
/* Other */
/* RTL stuff */
@font-face { font-family: 'Craft'; src: url("../fonts/Craft.eot"); src: url("../fonts/Craft.eot?#iefix") format("embedded-opentype"), url("../fonts/Craft.woff") format("woff"), url("../fonts/Craft.ttf") format("truetype"), url("../fonts/Craft.svg#Craft") format("svg"); font-weight: normal; font-style: normal; }
/* ----------------------------------------
/*  Basic stuff
/* ----------------------------------------*/
body, html { background: #ebedef; }

html.noscroll, html.noscroll body { overflow: hidden; }

body { font-size: 13px; line-height: 18px; color: #29323d; -webkit-font-smoothing: subpixel-antialiased; }

body.rtl { direction: rtl; }

body, input, select, textarea { font-family: "Helvetica Neue", HelveticaNeue, sans-serif; }

.first, h1:first-child, h2:first-child, h3:first-child, h4:first-child, h5:first-child, h6:first-child, p:first-child, blockquote:first-child, hr:first-child, .pane:first-child, .grid:first-child, .field:first-child, .toolbar:first-child, .buttons:first-child { margin-top: 0 !important; }

.last, h1:last-child, h2:last-child, h3:last-child, h4:last-child, h5:last-child, h6:last-child, p:last-child, blockquote:last-child, .pane:last-child, .grid:last-child, .field:last-child, .toolbar:last-child, .buttons:last-child { margin-bottom: 0 !important; }

body.rtl .ltr { text-align: left; direction: rtl; }

body.rtl .input.ltr { text-align: left; direction: ltr; }

body.ltr .input.rtl { text-align: right; direction: rtl; }

body.rtl .text.ltr { text-align: right !important; direction: ltr !important; }

/* icons */
.icon:before, .menu ul.padded li a.sel:before, .texticon:before, .datewrapper:before, .timewrapper:before, .element:before, #help:before, .secure:before, .insecure:before, .go:after, .menubtn:after, .required:after, .livepreviewbtn:before, .sharebtn:before, .toggle:before, a.fieldtoggle:before, [data-icon]:before, [data-icon-after]:after { font-family: 'Craft'; speak: none; -webkit-font-feature-settings: "liga", "dlig"; -moz-font-feature-settings: "liga=1, dlig=1"; -moz-font-feature-settings: "liga", "dlig"; -ms-font-feature-settings: "liga", "dlig"; -o-font-feature-settings: "liga", "dlig"; font-feature-settings: "liga", "dlig"; text-rendering: optimizeLegibility; font-weight: normal; font-variant: normal; text-transform: none; line-height: 1; direction: ltr; -webkit-font-smoothing: antialiased; -moz-osx-font-smoothing: grayscale; display: inline-block; text-align: center; font-style: normal; vertical-align: middle; word-wrap: normal !important; -webkit-user-select: none; -moz-user-select: none; -ms-user-select: none; }

.secure:before, .insecure:before { margin-top: -3px; font-size: 14px; }

[data-icon]:before { content: attr(data-icon); }

[data-icon-after]:after { content: attr(data-icon-after); }

body.rtl [data-icon=list]:before, body.rtl [data-icon-after=list]:after { content: attr(listrtl); }

body.rtl [data-icon=structure]:before, body.rtl [data-icon-after=structure]:after { content: attr(structurertl); }

.icon.secure:before { content: 'secure'; }

.icon.insecure:before { content: 'insecure'; }

.icon.add:before { content: 'plus'; }

.icon.edit:before { content: 'edit'; }

.icon.settings:before { content: 'settings'; }

.icon.search:before { content: 'search'; }

.icon.expand:before { content: 'expand'; }

.icon.collapse:before { content: 'collapse'; }

.help:before { content: 'help'; color: #9d2dcc; }

.livepreviewbtn:before { content: 'view'; }

body.ltr .sharebtn:before { content: 'share'; }
body.rtl .sharebtn:before { content: 'shareleft'; }

/* nav */
.nav { display: block; }

.nav ul li a { display: block; padding: 5px 0; color: #b3b3b3; }

.nav ul li a:hover { color: #0d78f2; text-decoration: none; }

body.ltr .nav ul li a .status { margin: 0 7px 0 6px ; }
body.rtl .nav ul li a .status { margin: 0 6px 0 7px ; }

.nav ul li a .badge { display: block; padding: 0 7px; border-radius: 9px; line-height: 18px; font-weight: bold; }
body.ltr .nav ul li a .badge { float: right; }
body.rtl .nav ul li a .badge { float: left; }

.nav ul li a[data-icon]:before { margin: 0 8px 0 3px; }

.nav ul li a.sel { color: #2c2c2c; }

/* headings */
h1 { margin-bottom: 24px; font-family: "Helvetica Neue-Light", HelveticaNeue-Light, "Helvetica Neue", HelveticaNeue, sans-serif; font-size: 24px; line-height: 1; color: #da5a47; }

h2 { margin: 14px 0; font-size: 15px; font-weight: bold; line-height: 1.2; }

h3 { margin: 14px 0; font-weight: bold; line-height: 1.2; }

h4 { margin: 14px 0; font-weight: bold; line-height: 1.2; color: #8f98a3; }

h5 { margin: 14px 0 3px; line-height: 1.2; color: #8f98a3; }

h6 { margin: 14px 0 3px; font-size: 10px; line-height: 1.2; color: #b9bfc6; text-transform: uppercase; font-weight: bold; }

body.ltr h1[data-icon]:before { margin: -8px 10px 0 0 ; }
body.rtl h1[data-icon]:before { margin: -8px 0 0 10px ; }

h2[data-icon]:before { font-size: 19px; }
body.ltr h2[data-icon]:before { margin: -4px 6px 0 0 ; }
body.rtl h2[data-icon]:before { margin: -4px 0 0 6px ; }

/* horizontal rule */
hr { margin: 14px 0; border: none; border-top: 1px solid #e3e5e8; height: 0; color: transparent; }

.pane hr { margin: 24px -24px; }

/* paragraphs */
p { margin: 1em 0; }

h5 + p { margin-top: 0; }

sup { vertical-align: super; font-size: smaller; }

sub { vertical-align: sub; font-size: smaller; }

body.ltr .indent { margin-left: 14px; }
body.rtl .indent { margin-right: 14px; }

/* lists */
.bullets { list-style-type: square; }
body.ltr .bullets { padding-left: 40px; }
body.rtl .bullets { padding-right: 40px; }

ol { list-style-type: decimal; }
body.ltr ol { padding-left: 40px; }
body.rtl ol { padding-right: 40px; }

/* code */
code, .code, .code input, .code textarea { font-family: Menlo, monospace; font-size: 0.9em !important; }

/* links */
a { color: #0d78f2; cursor: pointer; }

a:hover { text-decoration: underline; }

a.sel, li.sel a { cursor: default !important; text-decoration: none; }

.go:after { font-size: 11px; margin-top: -1px; color: #b9bfc6; }
body.ltr .go:after { padding-left: 4px; }
body.rtl .go:after { padding-right: 4px; }
body.ltr .go:after { content: 'circlerarr'; }
body.rtl .go:after { content: 'circlelarr'; }

.go:hover:after { color: #0d78f2; }

/* toggles */
.toggle, a.fieldtoggle:before { width: 20px; height: 20px; line-height: 20px; text-align: center; -webkit-transition: -webkit-transform linear 100ms; -moz-transition: -moz-transform linear 100ms; -ms-transition: -ms-transform linear 100ms; transition: transform linear 100ms; }
body.ltr .toggle, body.ltr a.fieldtoggle:before { -webkit-transform: rotate(-90deg); -moz-transform: rotate(-90deg); -ms-transform: rotate(-90deg); -o-transform: rotate(-90deg); transform: rotate(-90deg); }
body.rtl .toggle, body.rtl a.fieldtoggle:before { -webkit-transform: rotate(90deg); -moz-transform: rotate(90deg); -ms-transform: rotate(90deg); -o-transform: rotate(90deg); transform: rotate(90deg); }

.toggle:before, a.fieldtoggle:before { content: 'downangle'; }

.toggle.expanded, a.fieldtoggle.expanded:before, .sidebar nav li.expanded > .toggle, .structure li:not(.collapsed) > .row > .toggle { -webkit-transform: rotate(0) !important; -moz-transform: rotate(0) !important; -ms-transform: rotate(0) !important; -o-transform: rotate(0) !important; transform: rotate(0) !important; }

a.fieldtoggle { display: block; position: relative; margin: 14px 0; color: #29323d; text-decoration: none; }
body.ltr a.fieldtoggle { padding-left: 12px; }
body.rtl a.fieldtoggle { padding-right: 12px; }

a.fieldtoggle:before { display: block; position: absolute; top: -2px; }
body.ltr a.fieldtoggle:before { left: -6px; }
body.rtl a.fieldtoggle:before { right: -6px; }

/* emphasis */
em, i { font-style: italic; }

strong, b, i em { font-weight: bold; }

/* readable blocks */
.readable { font-size: 16px; line-height: 22px; }

.readable h1 { margin: 24px 0 16px; font-size: 32px; line-height: 40px; font-weight: 600; color: #000; }

.readable h2 { margin: 24px 0 16px; font-size: 24px; line-height: 30px; font-weight: 600; }

.readable h3 { margin: 24px 0 16px; font-size: 20px; line-height: 24px; font-weight: 600; }

body.ltr .readable ul, body.ltr .readable ol { padding-left: 2em; }
body.rtl .readable ul, body.rtl .readable ol { padding-right: 2em; }

.readable ul li { list-style-type: disc; }

.readable li + li { margin-top: 0.25em; }

.readable blockquote { margin: 16px 0; }

.readable blockquote:not(.note) { padding: 0 16px; color: #8f98a3; }
body.ltr .readable blockquote:not(.note) { border-left: 4px solid #e3e5e8; }
body.rtl .readable blockquote:not(.note) { border-right: 4px solid #e3e5e8; }

.readable blockquote.note { position: relative; border-radius: 4px; padding: 1em; border: 1px solid; }
body.ltr .readable blockquote.note { padding-left: 56px; }
body.rtl .readable blockquote.note { padding-right: 56px; }

.readable blockquote.note:not(.tip):not(.warning) { border-color: #da5a47; }

.readable blockquote.note.tip { border-color: #0d78f2; }

.readable blockquote.note.warning { border-color: #e78640; }

.readable blockquote.note:before { font-family: 'Craft'; speak: none; -webkit-font-feature-settings: "liga", "dlig"; -moz-font-feature-settings: "liga=1, dlig=1"; -moz-font-feature-settings: "liga", "dlig"; -ms-font-feature-settings: "liga", "dlig"; -o-font-feature-settings: "liga", "dlig"; font-feature-settings: "liga", "dlig"; text-rendering: optimizeLegibility; font-weight: normal; font-variant: normal; text-transform: none; line-height: 1; direction: ltr; -webkit-font-smoothing: antialiased; -moz-osx-font-smoothing: grayscale; display: inline-block; text-align: center; font-style: normal; vertical-align: middle; word-wrap: normal !important; -webkit-user-select: none; -moz-user-select: none; -ms-user-select: none; position: absolute; top: 12px; font-size: 30px; width: 24px; }
body.ltr .readable blockquote.note:before { left: 16px; }
body.rtl .readable blockquote.note:before { right: 16px; }

.readable blockquote.note:not(.tip):not(.warning) { color: #bf503f; }
.readable blockquote.note:not(.tip):not(.warning):before { content: 'alert'; color: #da5a47; }

.readable blockquote.note.tip { color: #8f98a3; }
.readable blockquote.note.tip:before { content: 'lightbulb'; color: #0d78f2; }

.readable blockquote.note.warning { color: #cf783a; }
.readable blockquote.note.warning:before { content: 'alert'; color: #e78640; }

/* text styles */
body.ltr .leftalign { text-align: left; }
body.rtl .leftalign { text-align: right; }

.topalign { vertical-align: top; }

body.ltr .rightalign { text-align: right; }
body.rtl .rightalign { text-align: left; }

.centeralign { text-align: center !important; }

.nowrap { white-space: nowrap; }

.light { color: #8f98a3 !important; font-weight: normal; }

.extralight { color: #b9bfc6 !important; }

.smalltext { font-size: 11px; }

input.checkbox + label.smalltext { padding-top: 2px; }

.required:after { content: 'asterisk'; font-size: 7px; color: #da5a47; }
body.ltr .required:after { margin: -2px 0 0 7px ; }
body.rtl .required:after { margin: -2px 7px 0 0 ; }

.scrollpane { overflow: auto; }

body.ltr .left { float: left; }
body.rtl .left { float: right; }

body.ltr .right { float: right; }
body.rtl .right { float: left; }

th, td { vertical-align: middle; }
body.ltr th, body.ltr td { text-align: left; }
body.rtl th, body.rtl td { text-align: right; }

th.right, td.right { float: none; }
body.ltr th.right, body.ltr td.right { text-align: right; }
body.rtl th.right, body.rtl td.right { text-align: left; }

.no-outline { outline: none; }

.clear { display: block; clear: both; height: 0; }

.fullwidth { width: 100%; }

.token { display: inline-block; border: 1px solid #c1c1c1; border-radius: 10px; padding: 1px 7px; font-size: 12px; line-height: 14px; color: #29323d; text-shadow: 0 1px 1px rgba(255, 255, 255, 0.5); background: #ddd; }

.token[data-name='*'] { position: relative; width: 10px; }

.token[data-name='*'] span { opacity: 0; }

.token[data-name='*']:before { font-family: 'Craft'; speak: none; -webkit-font-feature-settings: "liga", "dlig"; -moz-font-feature-settings: "liga=1, dlig=1"; -moz-font-feature-settings: "liga", "dlig"; -ms-font-feature-settings: "liga", "dlig"; -o-font-feature-settings: "liga", "dlig"; font-feature-settings: "liga", "dlig"; text-rendering: optimizeLegibility; font-weight: normal; font-variant: normal; text-transform: none; line-height: 1; direction: ltr; -webkit-font-smoothing: antialiased; -moz-osx-font-smoothing: grayscale; display: inline-block; text-align: center; font-style: normal; vertical-align: middle; word-wrap: normal !important; -webkit-user-select: none; -moz-user-select: none; -ms-user-select: none; display: block; position: absolute; top: 0; left: 0; width: 100%; font-size: 9px; line-height: 17px; content: 'asterisk'; text-indent: 0; }

.token:focus { border-color: #8f98a3; background: #aaa; outline: none; }

.success { color: #00b007 !important; }

.warning { color: #e78640 !important; }

.error { color: #da5a47 !important; }

.icon.move { display: inline-block; }

.icon.move:not(.disabled) { cursor: move; }

.icon.move:before { content: 'move'; color: rgba(0, 0, 0, 0.2); }

.icon.move:not(.disabled):hover:before { color: #0d78f2; }

.icon.delete { display: inline-block; }

.icon.delete:before { content: 'remove'; color: rgba(0, 0, 0, 0.2); }

.icon.delete:not(.disabled):hover:before { color: #da5a47; }

.icon.delete:not(.disabled):active:before { color: #8c3b2e; }

.hidden { display: none !important; }

.clearafter:after { content: '.'; display: block; height: 0; clear: both; visibility: hidden; }

.info { font-size: 0; vertical-align: top; display: inline-block; cursor: pointer; }

.info:before { font-family: 'Craft'; speak: none; -webkit-font-feature-settings: "liga", "dlig"; -moz-font-feature-settings: "liga=1, dlig=1"; -moz-font-feature-settings: "liga", "dlig"; -ms-font-feature-settings: "liga", "dlig"; -o-font-feature-settings: "liga", "dlig"; font-feature-settings: "liga", "dlig"; text-rendering: optimizeLegibility; font-weight: normal; font-variant: normal; text-transform: none; line-height: 1; direction: ltr; -webkit-font-smoothing: antialiased; -moz-osx-font-smoothing: grayscale; display: inline-block; text-align: center; font-style: normal; vertical-align: middle; word-wrap: normal !important; -webkit-user-select: none; -moz-user-select: none; -ms-user-select: none; content: 'info'; color: #b9bfc6; font-size: 13px; }

.info:hover:before { color: #0d78f2; }

.info-hud { max-width: 250px; }

/* ----------------------------------------
/*  Content
/* ----------------------------------------*/
.content { position: relative; }

.content:after { content: '.'; display: block; height: 0; clear: both; visibility: hidden; }

/* Customize Sources */
.sidebar .customize-sources { color: rgba(0, 0, 0, 0.2); }

.sidebar .customize-sources:hover { color: #0d78f2; }

body.ltr .customize-sources-modal { padding-left: 200px; }
body.rtl .customize-sources-modal { padding-right: 200px; }

.customize-sources-modal > .spinner { position: absolute; top: calc(50% - 44px); left: calc(50% - 12px); }

.customize-sources-modal > .cs-sidebar { position: absolute; top: 0; margin: 0; padding: 10px 0; border: none; width: 200px; height: calc(100% - 78px); background: #fafafa; overflow: auto; -webkit-box-shadow: inset -1px 0 0 rgba(0, 0, 0, 0.06); -moz-box-shadow: inset -1px 0 0 rgba(0, 0, 0, 0.06); box-shadow: inset -1px 0 0 rgba(0, 0, 0, 0.06); }
body.ltr .customize-sources-modal > .cs-sidebar { left: 0; }
body.rtl .customize-sources-modal > .cs-sidebar { right: 0; }

body.ltr .customize-sources-modal > .cs-sidebar > .btn { margin: 10px 0 0 14px ; }
body.rtl .customize-sources-modal > .cs-sidebar > .btn { margin: 10px 14px 0 0 ; }

.customize-sources-item { position: relative; margin-top: -1px; background: #fcfcfc; border: solid rgba(0, 0, 0, 0.06); border-width: 1px 0; -webkit-user-select: none; -moz-user-select: none; -ms-user-select: none; cursor: default; }
body.ltr .customize-sources-item { margin-right: 1px; }
body.rtl .customize-sources-item { margin-left: 1px; }
body.ltr .customize-sources-item { padding: 10px 14px 10px 40px; }
body.rtl .customize-sources-item { padding: 10px 40px 10px 14px; }

.customize-sources-item + .customize-sources-item:not(.heading) { border-top: 1px solid rgba(0, 0, 0, 0.06); }

.customize-sources-item.sel { background: #ececec; z-index: 1; }

.customize-sources-item .move { display: block; position: absolute; top: 11px; width: 24px; text-align: center; }
body.ltr .customize-sources-item .move { left: 7px; }
body.rtl .customize-sources-item .move { right: 7px; }

.customize-sources-item + .customize-sources-item.heading { margin-top: 10px; }

.customize-sources-item.heading .label { text-transform: uppercase; color: #b9bfc6; font-size: 11px; font-weight: bold; }

/*.matrix-configurator .mc-sidebar .items .btn { margin: 14px; }*/
.customize-sources-modal > .source-settings { position: relative; height: calc(100% - 106px); padding: 24px; overflow: auto; }

body.ltr .customize-sources-table-column .move { margin-right: 10px; }
body.rtl .customize-sources-table-column .move { margin-left: 10px; }

.customize-sources-modal > .footer { position: absolute; bottom: 0; left: 0; width: 100%; }

/* help footer */
#help-footer { text-align: center; border-bottom: 1px solid #e3e5e8; background: #fafafa; }

#help-footer #help { display: inline-block; margin: 14px 0; font-size: 24px; }

/* ----------------------------------------
/*  Icon lists
/* ----------------------------------------*/
ul.icons { margin-top: 20px; display: -webkit-box; display: -moz-box; display: -ms-flexbox; display: -webkit-flex; display: flex; -ms-flex-wrap: wrap; flex-wrap: wrap; }

ul.icons:after { content: '.'; display: block; height: 0; clear: both; visibility: hidden; }

ul.icons li { margin: 0 0 10px; }

ul.icons li a { display: block; position: relative; padding: 60px 5px 10px; width: 110px; text-align: center; color: #29323d; border-radius: 4px; border: 1px solid #fff; }

ul.icons li a img, ul.icons li a svg { width: 40px; height: 40px; position: absolute; top: 12px; left: calc(50% - 20px); }

ul.icons li a:before { display: block; position: absolute; top: 0; width: 100%; font-size: 40px; line-height: 60px; }
body.ltr ul.icons li a:before { left: 0; }
body.rtl ul.icons li a:before { right: 0; }

ul.icons li a:hover { text-decoration: none; background-color: #f9f9f9; border-color: #f2f2f2; }

@media only screen and (max-width: 380px) { ul.icons li a { width: 96px; } }
@media only screen and (max-width: 320px) { ul.icons li a { width: 75px; } }
/* ----------------------------------------
/*  Buttons
/* ----------------------------------------*/
.toolbar { position: relative; margin-bottom: 28px; min-height: 30px; }

.toolbar.fixed { position: fixed; z-index: 1; top: 0; margin: 0 -1px; padding: 7px 1px; background: #fff; -webkit-box-shadow: 0 1px 0 rgba(0, 0, 0, 0.05); -moz-box-shadow: 0 1px 0 rgba(0, 0, 0, 0.05); box-shadow: 0 1px 0 rgba(0, 0, 0, 0.05); }

div.flex { display: -webkit-box; display: -moz-box; display: -ms-flexbox; display: -webkit-flex; display: flex; -ms-flex-align: center; align-items: center; align-content: stretch; }

div.flex > .label { white-space: nowrap; }

body.ltr div.flex > *:not(:first-child) { margin-left: 7px !important; }
body.rtl div.flex > *:not(:first-child) { margin-right: 7px !important; }

div.flex > .flex-grow { flex-grow: 1; -ms-flex: 1; }

div.flex > .invisible { visibility: hidden; }

.buttons { position: relative; margin: 24px 0; min-height: 30px; }

.buttons:before { content: '.'; display: block; height: 0; clear: both; visibility: hidden; margin-bottom: -5px; }

body.ltr .buttons.right { margin-right: -5px; }
body.rtl .buttons.right { margin-left: -5px; }

body.ltr .buttons > .btn, body.ltr .buttons > .btngroup { float: left; }
body.rtl .buttons > .btn, body.rtl .buttons > .btngroup { float: right; }
body.ltr .buttons > .btn, body.ltr .buttons > .btngroup { margin: 5px 5px 0 0 ; }
body.rtl .buttons > .btn, body.rtl .buttons > .btngroup { margin: 5px 0 0 5px ; }

.footer > .buttons { margin: 0; }

/* .first doesn't help in this situation anymore */
.buttons > .btn:first, .buttons > .btngroup:first { margin-top: 5px !important; }

.btn { display: inline-block; border-radius: 3px; padding: 6px 12px; border: none; text-align: center; white-space: nowrap; -webkit-user-select: none; -moz-user-select: none; -ms-user-select: none; cursor: pointer; -webkit-box-sizing: border-box; -moz-box-sizing: border-box; box-sizing: border-box; -webkit-appearance: none; }

.btn[type='color'] { padding: 6px !important; }

.btn.active { cursor: default; }

.btn:hover { text-decoration: none; }

.disabled { opacity: 0.25; }

.disabled, .disabled .btn { cursor: default; }

.btn:not(.noborder) { color: #29323d; -webkit-box-shadow: inset 0 0 0 1px rgba(0, 0, 20, 0.1); -moz-box-shadow: inset 0 0 0 1px rgba(0, 0, 20, 0.1); box-shadow: inset 0 0 0 1px rgba(0, 0, 20, 0.1); }

.btn:not(.submit):not(.noborder) { color: #29323d; background-image: -webkit-linear-gradient(#fff, #fafafa); background-image: -moz-linear-gradient(#fff, #fafafa); background-image: -ms-linear-gradient(#fff, #fafafa); background-image: -o-linear-gradient(#fff, #fafafa); background-image: linear-gradient(#fff, #fafafa); }

.btn:active { outline: none; }

.btn:not(.noborder):active, .btn:not(.noborder).active { -webkit-box-shadow: inset 0 0 0 1px rgba(0, 0, 0, 0.05); -moz-box-shadow: inset 0 0 0 1px rgba(0, 0, 0, 0.05); box-shadow: inset 0 0 0 1px rgba(0, 0, 0, 0.05); }

.btn:not(.submit):not(.noborder):active, .btn:not(.submit):not(.noborder).active { background-image: -webkit-linear-gradient(#e4e5e7, #eaebec); background-image: -moz-linear-gradient(#e4e5e7, #eaebec); background-image: -ms-linear-gradient(#e4e5e7, #eaebec); background-image: -o-linear-gradient(#e4e5e7, #eaebec); background-image: linear-gradient(#e4e5e7, #eaebec); }

.btn, .spinner { height: 30px; }

body.ltr .menubtn:empty { padding-left: 8px; }
body.rtl .menubtn:empty { padding-right: 8px; }
body.ltr .menubtn:empty { padding-right: 8px; }
body.rtl .menubtn:empty { padding-left: 8px; }

body.ltr .btn[data-icon]:not(:empty):before, body.ltr .btn.icon:not(:empty):before, body.ltr .btn.menubtn[data-icon]:empty:before, body.ltr .btn.menubtn.icon:empty:before { margin-right: 5px; }
body.rtl .btn[data-icon]:not(:empty):before, body.rtl .btn.icon:not(:empty):before, body.rtl .btn.menubtn[data-icon]:empty:before, body.rtl .btn.menubtn.icon:empty:before { margin-left: 5px; }

body.ltr .btn[data-icon-after]:not(:empty):after, body.ltr .menubtn:not(:empty):after, body.ltr .menubtn.icon:after { margin-left: 6px; }
body.rtl .btn[data-icon-after]:not(:empty):after, body.rtl .menubtn:not(:empty):after, body.rtl .menubtn.icon:after { margin-right: 6px; }

.btn[data-icon]:before, .btn[data-icon-after]:after, .btn.icon:before, .menubtn:after { position: relative; }

.btn.small[data-icon]:before, .btn.small[data-icon-after]:after, .btn.icon.small:before, .menubtn.small:after { font-size: 9px; }

.btn.icon.add.loading { position: relative; }

.btn.icon.add.loading:before { visibility: hidden; }

.btn.icon.add.loading:after { position: absolute; content: '.'; font-size: 0; display: block; width: 24px; height: 100%; left: 5px; top: 0; background: url(../images/spinner.gif) no-repeat 0 50%; }

.btn.icon.add.loading.submit:after { background-image: url(../images/spinner_submit.gif); }

.secondary-buttons .btn.icon.add.loading.submit:after { background-image: url(../images/spinner_submit_secondary.gif); }

/* button groups */
.btngroup { display: inline-block; font-size: 0; white-space: nowrap; }

.btngroup .btn { font-size: 13px; vertical-align: middle; }

body.ltr .btngroup .btn:not(:first-child) { border-top-left-radius: 0; border-bottom-left-radius: 0; }

body.rtl .btngroup .btn:not(:first-child) { border-top-right-radius: 0; border-bottom-right-radius: 0; }

body.ltr .btngroup .btn:not(:last-child) { border-top-right-radius: 0; border-bottom-right-radius: 0; }

body.rtl .btngroup .btn:not(:last-child) { border-top-left-radius: 0; border-bottom-left-radius: 0; }

.btngroup .btn:hover, .btngroup .btn.hover, .btngroup .btn:active, .btngroup .btn.active { position: relative; z-index: 1; }

.btngroup .btn.active { cursor: default; }

.btngroup.disabled .btn { cursor: default; }

.btngroup.fullwidth .btn:first-child:nth-last-child(1) { width: 100%; }

.btngroup.fullwidth .btn:first-child:nth-last-child(2) { width: 50%; }

.btngroup.fullwidth .btn:first-child:nth-last-child(2) ~ .btn { width: calc(50% + 1px); }

.btngroup.fullwidth .btn:first-child:nth-last-child(3) { width: 34%; }

.btngroup.fullwidth .btn:first-child:nth-last-child(3) ~ .btn { width: calc(33% + 1px); }

.btngroup.fullwidth .btn:first-child:nth-last-child(4) { width: 25%; }

.btngroup.fullwidth .btn:first-child:nth-last-child(4) ~ .btn { width: calc(25% + 1px); }

.btngroup.fullwidth .btn:first-child:nth-last-child(5) { width: 20%; }

.btngroup.fullwidth .btn:first-child:nth-last-child(5) ~ .btn { width: calc(20% + 1px); }

/* menu buttons */
.menubtn { -webkit-user-select: none; -moz-user-select: none; -ms-user-select: none; }

.menubtn:after { content: 'downangle'; }

/* spinner */
.spinner { display: inline-block; vertical-align: bottom; width: 24px; background: url(../images/spinner.gif) no-repeat 50% 50%; }

.spinner.big { width: 48px; height: 48px; background: url(../images/spinner_big.gif) no-repeat 50% 50%; }

body.ltr .btn + .spinner { margin-left: 7px; }
body.rtl .btn + .spinner { margin-right: 7px; }

.buttons .spinner { display: block; margin-top: 5px; }
body.ltr .buttons .spinner { float: left; }
body.rtl .buttons .spinner { float: right; }

body.ltr .buttons .btn + .spinner, body.ltr .buttons .btngroup + .spinner { margin-left: 0; }
body.rtl .buttons .btn + .spinner, body.rtl .buttons .btngroup + .spinner { margin-right: 0; }

body.ltr .buttons.right .btn + .spinner { margin-left: -5px; }
body.rtl .buttons.right .btn + .spinner { margin-right: -5px; }
body.ltr .buttons.right .btn + .spinner { margin-right: -19px; }
body.rtl .buttons.right .btn + .spinner { margin-left: -19px; }

/* small buttons */
.btngroup.small .btn, .btn.small { padding: 0 7px !important; font-size: 11px; line-height: 22px; }

.btngroup.small, .btngroup.small input.btn, .btn.small, .btn.small + .spinner { height: 22px; }

/* big buttons */
.btngroup.big .btn, .btn.big { padding: 0 14px; font-size: 14px; line-height: 36px; }

body.ltr .btn.big[data-icon]:before, body.ltr .livepreviewbtn:before, body.ltr .sharebtn:before { margin-left: -2px; }
body.rtl .btn.big[data-icon]:before, body.rtl .livepreviewbtn:before, body.rtl .sharebtn:before { margin-right: -2px; }

.btngroup.big, .btngroup.big input.btn, .btn.big, .btn.big + .spinner { height: 36px; }

/* submit buttons */
.btn.submit { color: #fff; background-image: -webkit-linear-gradient(#da5a47, #cc5643); background-image: -moz-linear-gradient(#da5a47, #cc5643); background-image: -ms-linear-gradient(#da5a47, #cc5643); background-image: -o-linear-gradient(#da5a47, #cc5643); background-image: linear-gradient(#da5a47, #cc5643); -moz-osx-font-smoothing: grayscale; -webkit-font-smoothing: antialiased; font-weight: 600; }

.btn.submit:not(.disabled):not(.inactive):hover, .btn.submit:not(.disabled):not(.inactive).hover { background-image: -webkit-linear-gradient(#bf503f, #b34b3b); background-image: -moz-linear-gradient(#bf503f, #b34b3b); background-image: -ms-linear-gradient(#bf503f, #b34b3b); background-image: -o-linear-gradient(#bf503f, #b34b3b); background-image: linear-gradient(#bf503f, #b34b3b); }

.btn.submit:not(.disabled):not(.inactive):active, .btn.submit:not(.disabled):not(.inactive).active { background-image: -webkit-linear-gradient(#8c3b2e, #994032); background-image: -moz-linear-gradient(#8c3b2e, #994032); background-image: -ms-linear-gradient(#8c3b2e, #994032); background-image: -o-linear-gradient(#8c3b2e, #994032); background-image: linear-gradient(#8c3b2e, #994032); }

.secondary-buttons .btn.submit { background-image: -webkit-linear-gradient(#8f98a3, #878f99); background-image: -moz-linear-gradient(#8f98a3, #878f99); background-image: -ms-linear-gradient(#8f98a3, #878f99); background-image: -o-linear-gradient(#8f98a3, #878f99); background-image: linear-gradient(#8f98a3, #878f99); }

.secondary-buttons .btn.submit:not(.disabled):not(.inactive):hover, .secondary-buttons .btn.submit:not(.disabled):not(.inactive).hover { background-image: -webkit-linear-gradient(#737f8c, #697480); background-image: -moz-linear-gradient(#737f8c, #697480); background-image: -ms-linear-gradient(#737f8c, #697480); background-image: -o-linear-gradient(#737f8c, #697480); background-image: linear-gradient(#737f8c, #697480); }

.secondary-buttons .btn.submit:not(.disabled):not(.inactive):active, .secondary-buttons .btn.submit:not(.disabled):not(.inactive).active { background-image: -webkit-linear-gradient(#5c6570, #697380); background-image: -moz-linear-gradient(#5c6570, #697380); background-image: -ms-linear-gradient(#5c6570, #697380); background-image: -o-linear-gradient(#5c6570, #697380); background-image: linear-gradient(#5c6570, #697380); }

div.btn.submit { position: relative; overflow: hidden; }

div.btn.submit input { position: absolute; left: 100%; }

/* dashed buttons */
.btn.dashed { border: 1px dashed rgba(0, 0, 0, 0.2) !important; background: none !important; -webkit-box-shadow: none !important; -moz-box-shadow: none !important; box-shadow: none !important; }

.btn.dashed:not(.disabled):active, .btn.dashed:not(.disabled).active { background-color: rgba(115, 127, 140, 0.1) !important; }

/* color buttons */
.color { display: inline-block; position: relative; vertical-align: middle; width: 30px; height: 30px; border-radius: 15px; padding: 0; background: url(../images/checkers.png); }

.color:not(.static) { cursor: pointer; }

.color.small { width: 15px; height: 15px; }

.color .colorpreview { top: 0; width: 100%; height: 100%; border-radius: 15px; background-image: -webkit-linear-gradient(rgba(255, 255, 255, 0.5), rgba(255, 255, 255, 0)); background-image: -moz-linear-gradient(rgba(255, 255, 255, 0.5), rgba(255, 255, 255, 0)); background-image: -ms-linear-gradient(rgba(255, 255, 255, 0.5), rgba(255, 255, 255, 0)); background-image: -o-linear-gradient(rgba(255, 255, 255, 0.5), rgba(255, 255, 255, 0)); background-image: linear-gradient(rgba(255, 255, 255, 0.5), rgba(255, 255, 255, 0)); -webkit-box-shadow: inset 0 0 0 1px rgba(0, 0, 0, 0.15), 0 1px 0 rgba(0, 0, 0, 0.05); -moz-box-shadow: inset 0 0 0 1px rgba(0, 0, 0, 0.15), 0 1px 0 rgba(0, 0, 0, 0.05); box-shadow: inset 0 0 0 1px rgba(0, 0, 0, 0.15), 0 1px 0 rgba(0, 0, 0, 0.05); }
body.ltr .color .colorpreview { left: 0; }
body.rtl .color .colorpreview { right: 0; }

.color:not(.disabled):not(.static):hover .colorpreview, .color:not(.disabled):not(.static):active .colorpreview, .color:not(.disabled):not(.static).active .colorpreview { -webkit-box-shadow: inset 0 0 0 1px rgba(0, 0, 0, 0.25), 0 1px 0 rgba(0, 0, 0, 0.05); -moz-box-shadow: inset 0 0 0 1px rgba(0, 0, 0, 0.25), 0 1px 0 rgba(0, 0, 0, 0.05); box-shadow: inset 0 0 0 1px rgba(0, 0, 0, 0.25), 0 1px 0 rgba(0, 0, 0, 0.05); }

.color:not(.disabled):not(.static):active .colorpreview, .color:not(.disabled):not(.static).active .colorpreview { background-image: -webkit-linear-gradient(transparent, rgba(0, 0, 0, 0.1)); background-image: -moz-linear-gradient(transparent, rgba(0, 0, 0, 0.1)); background-image: -ms-linear-gradient(transparent, rgba(0, 0, 0, 0.1)); background-image: -o-linear-gradient(transparent, rgba(0, 0, 0, 0.1)); background-image: linear-gradient(transparent, rgba(0, 0, 0, 0.1)); }

.colorpicker { z-index: 101; }

.colorhex { display: inline-block; margin-left: 5px; vertical-align: middle; color: #8f98a3; }

/* lightswitch */
.lightswitch { position: relative; border: none !important; overflow: hidden; cursor: pointer; -webkit-user-select: none; -moz-user-select: none; -ms-user-select: none; -webkit-transition: -webkit-box-shadow linear 100ms; -moz-transition: box-shadow linear 100ms; }
.lightswitch:not(.small) { border-radius: 11px; width: 33px; height: 22px; }
.lightswitch:not(.small) .lightswitch-container { width: 44px; }
body.ltr .lightswitch:not(.small) .lightswitch-container { margin-left: -11px; }
body.rtl .lightswitch:not(.small) .lightswitch-container { margin-right: -11px; }
.lightswitch:not(.small) .label { width: 22px; height: 22px; }
body.ltr .lightswitch:not(.small) .label.on { border-radius: 11px 0 0 11px; }
body.rtl .lightswitch:not(.small) .label.on { border-radius: 0 11px 11px 0; }
body.ltr .lightswitch:not(.small) .label.off { border-radius: 0 11px 11px 0; }
body.rtl .lightswitch:not(.small) .label.off { border-radius: 11px 0 0 11px; }
.lightswitch:not(.small) .handle { border-radius: 10px; margin: 1px -10px; width: 20px; height: 20px; }
.lightswitch.small { border-radius: 9px; width: 27px; height: 18px; }
.lightswitch.small .lightswitch-container { width: 36px; }
body.ltr .lightswitch.small .lightswitch-container { margin-left: -9px; }
body.rtl .lightswitch.small .lightswitch-container { margin-right: -9px; }
.lightswitch.small .label { width: 18px; height: 18px; }
body.ltr .lightswitch.small .label.on { border-radius: 9px 0 0 9px; }
body.rtl .lightswitch.small .label.on { border-radius: 0 9px 9px 0; }
body.ltr .lightswitch.small .label.off { border-radius: 0 9px 9px 0; }
body.rtl .lightswitch.small .label.off { border-radius: 9px 0 0 9px; }
.lightswitch.small .handle { border-radius: 8px; margin: 1px -8px; width: 16px; height: 16px; }
table .lightswitch { display: inline-block; margin-bottom: -5px; }
.lightswitch:focus { outline: none; -webkit-box-shadow: 0 0 0 1px rgba(51, 170, 255, 0.5), 0 0 2px #33aaff; -moz-box-shadow: 0 0 0 1px rgba(51, 170, 255, 0.5), 0 0 2px #33aaff; box-shadow: 0 0 0 1px rgba(51, 170, 255, 0.5), 0 0 2px #33aaff; }
body.ltr .lightswitch.on .lightswitch-container { margin-left: 0; }
body.rtl .lightswitch.on .lightswitch-container { margin-right: 0; }
.lightswitch .label { -webkit-box-shadow: inset 0 0 0 1px rgba(0, 0, 0, 0.1); -moz-box-shadow: inset 0 0 0 1px rgba(0, 0, 0, 0.1); box-shadow: inset 0 0 0 1px rgba(0, 0, 0, 0.1); }
body.ltr .lightswitch .label { float: left; }
body.rtl .lightswitch .label { float: right; }
.lightswitch .label.on, .lightswitch:not(.dragging).on .label.off { background: #00b007; }
.lightswitch .label.off, .lightswitch:not(.dragging):not(.on) .label.on { background: #9da5af; }
.lightswitch .handle { position: relative; background-image: -webkit-linear-gradient(#fff, #fafafa); background-image: -moz-linear-gradient(#fff, #fafafa); background-image: -ms-linear-gradient(#fff, #fafafa); background-image: -o-linear-gradient(#fff, #fafafa); background-image: linear-gradient(#fff, #fafafa); -webkit-box-shadow: 0 0 0 1px rgba(0, 0, 0, 0.1); -moz-box-shadow: 0 0 0 1px rgba(0, 0, 0, 0.1); box-shadow: 0 0 0 1px rgba(0, 0, 0, 0.1); }
body.ltr .lightswitch .handle { float: left; }
body.rtl .lightswitch .handle { float: right; }

/* action buttons */
body.ltr .actions { float: right; }
body.rtl .actions { float: left; }

body.ltr .actions > li { float: left; }
body.rtl .actions > li { float: right; }

body.ltr .actions > li + li { margin-left: 10px; }
body.rtl .actions > li + li { margin-right: 10px; }

h1 + .actions { margin-top: -100px; }

h2 + .actions { margin-top: -54px; }

/* ----------------------------------------
/*  Tables
/* ----------------------------------------*/
table thead th { font-weight: bold; vertical-align: top; line-height: 1.2; color: rgba(0, 0, 0, 0.5); }
body.ltr table thead th { text-align: left; }
body.rtl table thead th { text-align: right; }

table thead th.ordered { background: #f2f2f2 url(../images/listview_sort.png) no-repeat; }
body.ltr table thead th.ordered { padding-right: 26px; }
body.rtl table thead th.ordered { padding-left: 26px; }
body.ltr table thead th.ordered { background-position: 100% -3px; }
body.rtl table thead th.ordered { background-position: 0 -3px; }

body.ltr table thead th.ordered.desc { background-position: 100% -34px; }
body.rtl table thead th.ordered.desc { background-position: 0 -34px; }

body.ltr table thead th.ordered:first-child { padding-left: 10px; }
body.rtl table thead th.ordered:first-child { padding-right: 10px; }

table thead th.ordered.loading { background-image: url(../images/spinner_tableheader.gif); }
body.ltr table thead th.ordered.loading { background-position: 100% 4px; }
body.rtl table thead th.ordered.loading { background-position: 0 4px; }

table thead th.orderable:hover { background-color: #f9f9f9; }

th.thin, td.thin { width: 0.01% !important; }

/* data */
body.ltr table.data th:not(:first-child), body.ltr table.data td:not(:first-child) { padding-left: 14px; }
body.rtl table.data th:not(:first-child), body.rtl table.data td:not(:first-child) { padding-right: 14px; }

table.data thead th, table.data thead td { padding-top: 4px; padding-bottom: 4px; width: auto; cursor: default; }

table.data tbody th, table.data tbody td { padding-top: 7px; padding-bottom: 7px; border-bottom: 1px dotted #e3e5e8; }

table.data tbody tr:first-child th, table.data tbody tr:first-child td { border-top: 1px dotted #e3e5e8; }

table.data thead + tbody tr:first-child th, table.data thead + tbody tr:first-child td { border-top-style: solid; }

table.data th { font-weight: bold; }

table.data thead th { white-space: nowrap; }

table.data td.timestamp { vertical-align: bottom; white-space: nowrap; color: #b9bfc6; }
body.ltr table.data td.timestamp { text-align: right; }
body.rtl table.data td.timestamp { text-align: left; }

table.data td form { height: 22px; }

table.data td .btngroup { display: inline; }

table.fixed-layout { table-layout: fixed; }

/* collapsable data tables for small screens based on Aaron Gustafson's technique: http://blog.easy-designs.net/archives/2013/02/02/responsive-tables/ */
table.collapsed { width: auto; }

table.collapsed, table.collapsed tbody, table.collapsed tbody tr, table.collapsed tbody th, table.collapsed tbody td { display: block; border: none; padding: 0; width: auto !important; white-space: normal; }
body.ltr table.collapsed, body.ltr table.collapsed tbody, body.ltr table.collapsed tbody tr, body.ltr table.collapsed tbody th, body.ltr table.collapsed tbody td { text-align: left; }
body.rtl table.collapsed, body.rtl table.collapsed tbody, body.rtl table.collapsed tbody tr, body.rtl table.collapsed tbody th, body.rtl table.collapsed tbody td { text-align: right; }

table.collapsed tbody th, table.collapsed tbody td { padding: 2px 0 !important; }

table.collapsed thead { display: none; }

table.collapsed tbody tr { padding: 6px 0; border-bottom: 1px dotted #e3e5e8; }

body.ltr table.collapsed tbody [data-title] { margin-right: 0; }
body.rtl table.collapsed tbody [data-title] { margin-left: 0; }

table.collapsed tbody [data-title]:before { margin-right: 5px; content: attr(data-title) ":"; font-weight: bold; }

table.collapsed tbody td:empty { display: none; }

table.collapsed tbody tr:after { content: '.'; display: block; height: 0; clear: both; visibility: hidden; }

table.collapsed tbody td[data-title] form { display: inline-block; }

table.collapsed thead + tbody tr:first-child th, table.collapsed thead + tbody tr:first-child td { border-top: none; }

table.collapsed tbody tr:last-child th:not(:last-child), table.collapsed tbody tr:last-child td:not(:last-child) { border-bottom: none; }

.datatablesorthelper, .editabletablesorthelper, .thumbviewhelper { background: #fff; -webkit-box-shadow: 0 0 0 1px rgba(0, 0, 0, 0.05), 0 1px 5px -1px rgba(0, 0, 0, 0.1); -moz-box-shadow: 0 0 0 1px rgba(0, 0, 0, 0.05), 0 1px 5px -1px rgba(0, 0, 0, 0.1); box-shadow: 0 0 0 1px rgba(0, 0, 0, 0.05), 0 1px 5px -1px rgba(0, 0, 0, 0.1); }

.datatablesorthelper { margin: 0 -7px; padding: 0 7px; }

.datatablesorthelper, .datatablesorthelper .element, .datatablesorthelper a { cursor: move !important; }

.datatablesorthelper tr:first-child th, .datatablesorthelper tr:first-child td { border-top: none !important; }

.datatablesorthelper tr:last-child th, .datatablesorthelper tr:last-child td { border-bottom: none !important; }

body.ltr .datatablesorthelper .tableview .toggle { -webkit-transform: rotate(-90deg) !important; -moz-transform: rotate(-90deg) !important; -ms-transform: rotate(-90deg) !important; -o-transform: rotate(-90deg) !important; transform: rotate(-90deg) !important; }
body.rtl .datatablesorthelper .tableview .toggle { -webkit-transform: rotate(90deg) !important; -moz-transform: rotate(90deg) !important; -ms-transform: rotate(90deg) !important; -o-transform: rotate(90deg) !important; transform: rotate(90deg) !important; }

/* elements */
.element { position: relative; cursor: default; outline: none !important; -webkit-user-select: none; -moz-user-select: none; -ms-user-select: none; }
.element.sel, li.sel .element { border-radius: 3px; background: #d5d8dd; cursor: default; }
.element.sel.hasthumb .elementthumb:after, li.sel .element.hasthumb .elementthumb:after { display: block; position: absolute; top: 0; left: 0; width: 100%; height: 100%; content: '.'; font-size: 0; background: rgba(35, 51, 76, 0.19); }
.element.sel.loading:after, li.sel .element.loading:after { background-image: url(../images/spinner_element.gif); }
.element.hasthumb .elementthumb img { display: block; max-width: 100%; max-height: 100%; background: url(../images/checkers.svg) 0 0; flex-shrink: 0; pointer-events: none; }
.element .label { display: inline-block; }
.element.small, .element.large:not(.hasthumb) { display: inline-block; padding: 6px 7px; }
.element.small.hasstatus .status, .element.large:not(.hasthumb).hasstatus .status { position: absolute; top: calc(50% - 4px); }
body.ltr .element.small.hasstatus .status, body.ltr .element.large:not(.hasthumb).hasstatus .status { left: 7px; }
body.rtl .element.small.hasstatus .status, body.rtl .element.large:not(.hasthumb).hasstatus .status { right: 7px; }
body.ltr .element.small.hasstatus:not(.hasthumb), body.ltr .element.large:not(.hasthumb).hasstatus:not(.hasthumb) { padding-left: 25px; }
body.rtl .element.small.hasstatus:not(.hasthumb), body.rtl .element.large:not(.hasthumb).hasstatus:not(.hasthumb) { padding-right: 25px; }
.element.small.hasthumb .elementthumb, .element.large:not(.hasthumb).hasthumb .elementthumb { display: -webkit-box; display: -moz-box; display: -ms-flexbox; display: -webkit-flex; display: flex; -ms-flex-align: center; align-items: center; -ms-flex-align: center; justify-content: center; position: absolute; top: calc(50% - 15px); width: 30px; height: 30px; }
body.ltr .element.small.hasthumb:not(.hasstatus), body.ltr .element.large:not(.hasthumb).hasthumb:not(.hasstatus) { padding-left: 47px; }
body.rtl .element.small.hasthumb:not(.hasstatus), body.rtl .element.large:not(.hasthumb).hasthumb:not(.hasstatus) { padding-right: 47px; }
body.ltr .element.small.hasthumb:not(.hasstatus) .elementthumb, body.ltr .element.large:not(.hasthumb).hasthumb:not(.hasstatus) .elementthumb { left: 7px; }
body.rtl .element.small.hasthumb:not(.hasstatus) .elementthumb, body.rtl .element.large:not(.hasthumb).hasthumb:not(.hasstatus) .elementthumb { right: 7px; }
body.ltr .element.small.hasthumb.hasstatus, body.ltr .element.large:not(.hasthumb).hasthumb.hasstatus { padding-left: 65px; }
body.rtl .element.small.hasthumb.hasstatus, body.rtl .element.large:not(.hasthumb).hasthumb.hasstatus { padding-right: 65px; }
body.ltr .element.small.hasthumb.hasstatus .elementthumb, body.ltr .element.large:not(.hasthumb).hasthumb.hasstatus .elementthumb { left: 25px; }
body.rtl .element.small.hasthumb.hasstatus .elementthumb, body.rtl .element.large:not(.hasthumb).hasthumb.hasstatus .elementthumb { right: 25px; }
.element.large.hasthumb { display: block; padding: 105px 0 5px; width: 100px; -webkit-box-sizing: border-box; -moz-box-sizing: border-box; box-sizing: border-box; }
body.ltr .element.large.hasthumb.hasstatus { padding-left: 18px; }
body.rtl .element.large.hasthumb.hasstatus { padding-right: 18px; }
.element.large.hasthumb.hasstatus .status { position: absolute; top: 110px; }
body.ltr .element.large.hasthumb.hasstatus .status { left: 0; }
body.rtl .element.large.hasthumb.hasstatus .status { right: 0; }
.element.large.hasthumb .elementthumb { position: absolute; top: 0; border-radius: 3px; overflow: hidden; background: #fff; display: -webkit-box; display: -moz-box; display: -ms-flexbox; display: -webkit-flex; display: flex; -ms-flex-align: center; justify-content: center; -ms-flex-pack: center; -ms-flex-align: center; align-items: center; -ms-flex-align: center; width: 100px; height: 100px; }
body.ltr .element.large.hasthumb .elementthumb { left: 0; }
body.rtl .element.large.hasthumb .elementthumb { right: 0; }
.element.large.hasthumb .label { display: block; white-space: nowrap; overflow: hidden; text-overflow: ellipsis; word-wrap: normal; }
body.ltr .element.removable .label { padding-right: 20px; }
body.rtl .element.removable .label { padding-left: 20px; }
.element.removable .delete:before { color: rgba(0, 0, 0, 0.2); }
.element.removable.small .delete, .element.removable.large:not(.hasthumb) .delete { position: absolute; }
body.ltr .element.removable.small .delete, body.ltr .element.removable.large:not(.hasthumb) .delete { right: 7px; }
body.rtl .element.removable.small .delete, body.rtl .element.removable.large:not(.hasthumb) .delete { left: 7px; }
.element.removable.large.hasthumb .delete { position: absolute; }
body.ltr .element.removable.large.hasthumb .delete { right: 0; }
body.rtl .element.removable.large.hasthumb .delete { left: 0; }
body.ltr .element.loading { padding-right: 31px; }
body.rtl .element.loading { padding-left: 31px; }
.element.loading:after { content: '.'; font-size: 0; position: absolute; bottom: 0; width: 24px; background: url(../images/spinner.gif) no-repeat 50% 50%; height: 30px; }
body.ltr .element.loading:after { right: 3px; }
body.rtl .element.loading:after { left: 3px; }
.element.loading.removable .delete { display: none; }

/* table views */
.elements .tableview tr { outline: none; }

.elements .tableview th, .elements .tableview td { padding-top: 5px; padding-bottom: 5px; }

.elements .tableview td { position: relative; }

.elements .tableview td.checkbox-cell { width: 12px !important; }
body.ltr .elements .tableview td.checkbox-cell { padding-right: 7px; }
body.rtl .elements .tableview td.checkbox-cell { padding-left: 7px; }

body.ltr .elements .tableview td.checkbox-cell + td, body.ltr .elements .tableview td.checkbox-cell + th { padding-left: 7px; }
body.rtl .elements .tableview td.checkbox-cell + td, body.rtl .elements .tableview td.checkbox-cell + th { padding-right: 7px; }

.elements .tableview tr.sel td:not(.checkbox-cell) { background: #d5d8dd; }

.elements .tableview .move { display: block; position: absolute; top: calc(50% - 9px); font-size: 11px; text-decoration: none; }
body.ltr .elements .tableview .move { margin-left: -14px; }
body.rtl .elements .tableview .move { margin-right: -14px; }

.elements .tableview .toggle { display: block; position: absolute; top: 9px; }
body.ltr .elements .tableview .toggle { margin-left: -20px; }
body.rtl .elements .tableview .toggle { margin-right: -20px; }

body.ltr .elements .tableview .move + .toggle { margin-left: -34px; }
body.rtl .elements .tableview .move + .toggle { margin-right: -34px; }

/* thumbs views */
body.ltr .elements .thumbsview { margin: -14px 0 0 -14px ; }
body.rtl .elements .thumbsview { margin: -14px -14px 0 0 ; }

.elements .thumbsview li { position: relative; outline: none; }
body.ltr .elements .thumbsview li { float: left; }
body.rtl .elements .thumbsview li { float: right; }
body.ltr .elements .thumbsview li { margin: 14px 0 0 14px ; }
body.rtl .elements .thumbsview li { margin: 14px 14px 0 0 ; }

.elements .thumbsview li.has-checkbox .checkbox { position: absolute; top: 106px; }
body.ltr .elements .thumbsview li.has-checkbox .checkbox { left: 4px; }
body.rtl .elements .thumbsview li.has-checkbox .checkbox { right: 4px; }

body.ltr .elements .thumbsview li.has-checkbox .element.large.hasthumb:not(.hasstatus) { padding-left: 20px; }
body.rtl .elements .thumbsview li.has-checkbox .element.large.hasthumb:not(.hasstatus) { padding-right: 20px; }
body.ltr .elements .thumbsview li.has-checkbox .element.large.hasthumb.hasstatus { padding-left: 38px; }
body.rtl .elements .thumbsview li.has-checkbox .element.large.hasthumb.hasstatus { padding-right: 38px; }
body.ltr .elements .thumbsview li.has-checkbox .element.large.hasthumb.hasstatus .status { left: 20px; }
body.rtl .elements .thumbsview li.has-checkbox .element.large.hasthumb.hasstatus .status { right: 20px; }

.thumbviewhelper { margin: -7px; padding: 7px; }

.thumbviewhelper .thumbsview, .thumbviewhelper .thumbsview li { margin: 0 !important; }

/* structures */
.structure { position: relative; z-index: 1; }

body.ltr .structure li { padding-left: 8px; }
body.rtl .structure li { padding-right: 8px; }

body.ltr .structure ul { margin-left: -3px; }
body.rtl .structure ul { margin-right: -3px; }

.structure ul li { background-repeat: no-repeat; }
body.ltr .structure ul li { padding-left: 38px; }
body.rtl .structure ul li { padding-right: 38px; }
body.ltr .structure ul li { background-image: url(../images/branch.png); background-position: 0 0; }
body.rtl .structure ul li { background-image: url(../images/branch_rtl.png); background-position: 100% 0; }

body.ltr .structure ul li:not(:last-child):not(.last) { padding-left: 37px; }
body.rtl .structure ul li:not(:last-child):not(.last) { padding-right: 37px; }
body.ltr .structure ul li:not(:last-child):not(.last) { border-left: 1px solid #e3e5e8; }
body.rtl .structure ul li:not(:last-child):not(.last) { border-right: 1px solid #e3e5e8; }
body.ltr .structure ul li:not(:last-child):not(.last) { background-position: -1px 0; }
body.rtl .structure ul li:not(:last-child):not(.last) { background-position: calc(100% + 1px) 0; }

.structure li .toggle { position: relative; z-index: 1; }
body.ltr .structure li .toggle { float: left; }
body.rtl .structure li .toggle { float: right; }
body.ltr .structure li .toggle { margin: 4px -8px 0 -12px ; }
body.rtl .structure li .toggle { margin: 4px -12px 0 -8px ; }

.structure li.collapsed > ul { display: none; }

.structure li .row:after { content: '.'; display: block; height: 0; clear: both; visibility: hidden; }

.structure li .move, .structure li .add { opacity: 0; -webkit-transition: opacity linear 100ms; -moz-transition: opacity linear 100ms; -ms-transition: opacity linear 100ms; transition: opacity linear 100ms; }
body.ltr .structure li .move, body.ltr .structure li .add { margin: 5px 5px 0 0 ; }
body.rtl .structure li .move, body.rtl .structure li .add { margin: 5px 0 0 5px ; }

.structure li .add { padding: 0 5px; }

.structure li .add:before { content: 'downangle'; color: rgba(0, 0, 0, 0.2); }

.structure li .add:not(.disabled):hover:before, .structure li .add.active:before { color: #0d78f2; }

.structure li .row:hover > .icon, .structure li.draghelper > .row .move, .structure li .add.active { opacity: 1; }

body.ltr .structure li .checkbox { float: left; }
body.rtl .structure li .checkbox { float: right; }
body.ltr .structure li .checkbox { margin: 7px 0 0 7px ; }
body.rtl .structure li .checkbox { margin: 7px 7px 0 0 ; }

.structure li.draghelper > .row .add { opacity: 0; }

.structure li.draghelper > .row .move:before { color: #0d78f2; }

.structure li.draginsertion { position: relative; height: 2px; background: #0d78f2 !important; border-radius: 1px; }
body.ltr .structure li.draginsertion { margin: -1px 0 -1px 8px ; }
body.rtl .structure li.draginsertion { margin: -1px 8px -1px 0 ; }
body.ltr .structure li.draginsertion { padding-left: 0; }
body.rtl .structure li.draginsertion { padding-right: 0; }
body.ltr .structure li.draginsertion { border-left: none; }
body.rtl .structure li.draginsertion { border-right: none; }

body.ltr .structure ul li.draginsertion { margin-left: 38px; }
body.rtl .structure ul li.draginsertion { margin-right: 38px; }

.structure .row.draghover .element { z-index: 2; border-radius: 15px; -webkit-box-shadow: inset 0 0 0 2px #0d78f2; -moz-box-shadow: inset 0 0 0 2px #0d78f2; box-shadow: inset 0 0 0 2px #0d78f2; }

.structure .row.droptarget { border-radius: 5px; -webkit-box-shadow: inset 0 0 0 2px #0d78f2; -moz-box-shadow: inset 0 0 0 2px #0d78f2; box-shadow: inset 0 0 0 2px #0d78f2; }

/* element select fields */
.elementselect { position: relative; min-height: 40px; margin-bottom: -10px; }

.elementselect:after { content: '.'; display: block; height: 0; clear: both; visibility: hidden; }

body.ltr .elementselect .element, body.ltr .elementselect .btn { float: left; }
body.rtl .elementselect .element, body.rtl .elementselect .btn { float: right; }
body.ltr .elementselect .element, body.ltr .elementselect .btn { margin: 0 7px 7px 0 ; }
body.rtl .elementselect .element, body.rtl .elementselect .btn { margin: 0 0 7px 7px ; }

.elementselect .element.small, .elementselect .btn { clear: both; }

.elementselect .element { z-index: 1; }

body.ltr .elementselect .caboose { float: left; }
body.rtl .elementselect .caboose { float: right; }

/* editable tables */
table.editable tbody tr:not(:first-child) th, table.editable tbody tr:not(:first-child) td { border-top: 1px solid rgba(0, 0, 0, 0.07); }

table.editable thead tr th, table.editable tbody tr th { padding: 6px 10px; white-space: nowrap; }

table.editable tbody tr td:not(.textual) { padding: 4px 10px; }

table.editable thead tr th { border-bottom: 1px solid rgba(0, 0, 0, 0.15); }

table.editable thead tr th span.info { margin-left: 5px; }

table.editable tbody tr td { vertical-align: middle; text-align: center; background: #fff; }

table.editable tbody tr td.textual { vertical-align: top; }

body.ltr table.editable tbody tr th ~ td:not(:first-child) { border-left: 1px solid #dbdddf; }
body.rtl table.editable tbody tr th ~ td:not(:first-child) { border-right: 1px solid #dbdddf; }

body.ltr table.editable tbody tr td:not(:first-child), body.ltr table.editable tbody tr th ~ td:not(.hidden) ~ td { border-left: 1px solid rgba(0, 0, 0, 0.07); }
body.rtl table.editable tbody tr td:not(:first-child), body.rtl table.editable tbody tr th ~ td:not(.hidden) ~ td { border-right: 1px solid rgba(0, 0, 0, 0.07); }

table.editable tbody tr td.error { -webkit-box-shadow: inset 0 0 0 1px #da5a47; -moz-box-shadow: inset 0 0 0 1px #da5a47; box-shadow: inset 0 0 0 1px #da5a47; }

table.editable tbody tr td.disabled { position: relative; opacity: 1; }

table.editable tbody tr td.disabled:after { content: '.'; font-size: 0; position: absolute; top: 0; left: 0; width: 100%; height: 100%; background: rgba(244, 245, 246, 0.75); -webkit-user-select: none; -moz-user-select: none; -ms-user-select: none; }

table.editable tbody tr th, table.editable tbody tr td.action { background: #ebedef; }

table.editable tbody tr td.action { padding: 4px 7px; }

body.ltr table.editable tbody tr td.action + td.action { border-left: none; }
body.rtl table.editable tbody tr td.action + td.action { border-right: none; }
body.ltr table.editable tbody tr td.action + td.action { padding-left: 0; }
body.rtl table.editable tbody tr td.action + td.action { padding-right: 0; }

table.editable tbody textarea { display: block; width: 100%; border: none; padding: 7px 10px; background: transparent; overflow: hidden; }

table.editable tbody textarea:focus { border: 1px solid rgba(0, 0, 0, 0.15); padding: 6px 9px; outline: none; }

table.editable tbody tr td.code textarea::-webkit-input-placeholder { font-family: "Helvetica Neue", HelveticaNeue, sans-serif; }

table.editable tbody tr td.code textareainput:-ms-input-placeholder { font-family: "Helvetica Neue", HelveticaNeue, sans-serif; }

table.editable tbody tr td.code textarea::-ms-input-placeholder { font-family: "Helvetica Neue", HelveticaNeue, sans-serif; }

table.editable tbody tr td.code textarea:-moz-placeholder { font-family: "Helvetica Neue", HelveticaNeue, sans-serif; }

table.editable tbody tr td.code textarea::-moz-placeholder { font-family: "Helvetica Neue", HelveticaNeue, sans-serif; }

table.editable tbody tr td.code textarea::placeholder { font-family: "Helvetica Neue", HelveticaNeue, sans-serif; }

table.editable + .btn.add { display: block; border-radius: 0 0 3px 3px; border: 1px dashed rgba(0, 0, 0, 0.2); border-top: none; background: none; -webkit-box-shadow: none; -moz-box-shadow: none; box-shadow: none; }

.border-box + .buttons, .shadow-box + .buttons { margin-top: 7px; }

/* ----------------------------------------
/*  Nav
/* ----------------------------------------*/
body.ltr ul.tree, body.ltr .tree ul { margin-left: 20px; }
body.rtl ul.tree, body.rtl .tree ul { margin-right: 20px; }

body.ltr .tree li .toggle { margin: 7px 0 0 -15px ; }
body.rtl .tree li .toggle { margin: 7px -15px 0 0 ; }

/* status icons */
.status { display: inline-block; width: 8px; height: 8px; border-radius: 100%; border: 1px solid transparent; }
body.ltr .status { margin-right: 10px; }
body.rtl .status { margin-left: 10px; }

.status:not(.on):not(.live):not(.active):not(.enabled):not(.locked):not(.pending):not(.off):not(.suspended):not(.expired):not(.yellow):not(.orange):not(.red):not(.pink):not(.purple):not(.blue):not(.green):not(.turquoise):not(.light):not(.grey):not(.black) { border-color: rgba(0, 0, 0, 0.4); }

.status.green, .status.on, .status.live, .status.active, .status.enabled { background-color: #27AE60; }

/* green */
.status.orange, .status.locked, .status.pending { background-color: #F2842D; }

/* orange */
.status.red, .status.off, .status.suspended, .status.expired { background-color: #D0021B; }

/* red */
.status.yellow { background-color: #F1C40E; }

.status.pink { background-color: #FF50F2; }

.status.purple { background-color: #9B59B6; }

.status.blue { background-color: #0D99F2; }

.status.turquoise { background-color: #2CE0BD; }

.status.light { background-color: #CCD1D6; }

.status.grey { background-color: #98A3AE; }

.status.black { background-color: #32475E; }

.status.disabled { opacity: 1; }

/* ----------------------------------------
/*  Progress bar
/* ----------------------------------------*/
.progressbar { border-radius: 6px; border: 2px solid #29323d; padding: 2px; position: absolute; left: 20%; width: 60%; }

.progressbar-inner { border-radius: 2px; height: 4px; background: #29323d; }

.progressbar:not(.pending) .progressbar-inner { width: 0; -webkit-transition: width linear 100ms; -moz-transition: width linear 100ms; -ms-transition: width linear 100ms; transition: width linear 100ms; }

.progressbar.pending .progressbar-inner { background: url(../images/progressbar_pending.png) repeat-x; -webkit-animation-timing-function: linear; -moz-animation-timing-function: linear; animation-timing-function: linear; -webkit-animation-duration: 250ms; -moz-animation-duration: 250ms; animation-duration: 250ms; -webkit-animation-iteration-count: infinite; -moz-animation-iteration-count: infinite; animation-iteration-count: infinite; }
body.ltr .progressbar.pending .progressbar-inner { -webkit-animation-name: pendingprogress-ltr; -moz-animation-name: pendingprogress-ltr; animation-name: pendingprogress-ltr; }
body.rtl .progressbar.pending .progressbar-inner { -webkit-animation-name: pendingprogress-rtl; -moz-animation-name: pendingprogress-rtl; animation-name: pendingprogress-rtl; }

@-webkit-keyframes pendingprogress-ltr { 0% { background-position: 0; }
  100% { background-position: -50px; } }
@-moz-keyframes pendingprogress-ltr { from { background-position: 0; }
  to { background-position: -50px; } }
@keyframes pendingprogress-ltr { from { background-position: 0; }
  to { background-position: -50px; } }
@-webkit-keyframes pendingprogress-rtl { 0% { background-position: -50px; }
  100% { background-position: 0; } }
@-moz-keyframes pendingprogress-rtl { from { background-position: -50px; }
  to { background-position: 0; } }
@keyframes pendingprogress-rtl { from { background-position: -50px; }
  to { background-position: 0; } }
.elementselect .progress-shade { background: rgba(255, 255, 255, 0.8); width: 100%; height: 100%; position: absolute; top: 0; display: none; }
body.ltr .elementselect .progress-shade { left: 0; }
body.rtl .elementselect .progress-shade { right: 0; }

.elementselect.uploading { position: relative; }

.elementselect.uploading .progress-shade { display: block; z-index: 2; }

/* ----------------------------------------
/*  Panes, Modals and HUDs
/* ----------------------------------------*/
.pane { background: #fff; -webkit-box-shadow: 0 0 0 1px #e3e5e8; -moz-box-shadow: 0 0 0 1px #e3e5e8; box-shadow: 0 0 0 1px #e3e5e8; position: relative; margin: 14px 0; padding: 24px; border-radius: 4px; word-wrap: break-word; -webkit-box-sizing: border-box; -moz-box-sizing: border-box; box-sizing: border-box; }

.pane.lightpane { background-color: #f4f5f6; }

.pane .pane { -webkit-box-shadow: none; -moz-box-shadow: none; box-shadow: none; background: #fafafa; }

/* meta panes */
.meta { padding: 0; overflow: visible; }

.meta > .field, .meta > .data { display: -webkit-box; display: -moz-box; display: -ms-flexbox; display: -webkit-flex; display: flex; -ms-flex-align: justify; justify-content: space-between; -ms-flex-align: center; align-items: center; -ms-flex-wrap: wrap; flex-wrap: wrap; margin: 0 !important; padding-top: 8px; padding-bottom: 8px; }

.meta > .field, .meta > .data { padding-left: 24px; padding-right: 24px; }

.meta > .field { min-height: 30px; -webkit-box-shadow: 0 0 2px rgba(51, 170, 255, 0), inset 0 0 0 1px rgba(51, 170, 255, 0); -moz-box-shadow: 0 0 2px rgba(51, 170, 255, 0), inset 0 0 0 1px rgba(51, 170, 255, 0); box-shadow: 0 0 2px rgba(51, 170, 255, 0), inset 0 0 0 1px rgba(51, 170, 255, 0); -webkit-transition: -webkit-box-shadow linear 100ms; -moz-transition: box-shadow linear 100ms; }

.meta > .field.has-focus { z-index: 1; -webkit-box-shadow: 0 0 5px #33aaff; -moz-box-shadow: 0 0 5px #33aaff; box-shadow: 0 0 5px #33aaff; }

.meta > .field:first-child { border-top-left-radius: 4px; border-top-right-radius: 4px; }

.meta > .field:last-child { border-bottom-left-radius: 4px; border-bottom-right-radius: 4px; }

.meta > .field + .field { border-top: 1px solid #e3e5e8; }

.meta > .field + .field.has-focus { border-top: none; margin-top: 1px !important; }

.meta > .data:first-child, .meta > .data.first { padding-top: 16px; }

.meta > .data:last-child, .meta > .data.last { padding-bottom: 16px; }

.meta > .field > .heading, .meta > .data > .heading { margin-bottom: 0; color: #8f98a3; line-height: 18px; }

.meta > .field > .heading { width: 86px; }

.meta > .data > .heading { width: calc(50% - 14px); }

.meta > .field > .heading > label { font-weight: normal; }

.meta > .field > .heading > label.required:after { position: absolute; top: 6px; }
body.ltr .meta > .field > .heading > label.required:after { left: -13px; }
body.rtl .meta > .field > .heading > label.required:after { right: -13px; }
body.ltr .meta > .field > .heading > label.required:after { margin-left: 0; }
body.rtl .meta > .field > .heading > label.required:after { margin-right: 0; }

.meta > .field > .input { width: calc(100% - 100px); }

.meta > .data > .value { width: 50%; }

.meta > .field.has-errors { border: 1px solid #da5a47; padding-left: 23px; padding-right: 23px; }

.meta > .field.has-errors + .field { border-top: none; }

.meta > .field > ul.errors { margin: 8px -23px -8px; padding: 8px 23px; width: 100%; background: #fafafa; list-style-type: none; }

.meta > .field > .input > .text, .meta > .field > .input > .flex > .text, .meta > .field > .input > .flex > .textwrapper > .text, .meta > .field > .input > .datewrapper > .text, .meta > .field > .input > .timewrapper > .text, .meta > .field > .input > .datetimewrapper > .datewrapper > .text, .meta > .field > .input > .datetimewrapper > .timewrapper > .text { display: block; margin: -8px 0; padding: 14px 0; border-radius: 0; -webkit-box-shadow: none; -moz-box-shadow: none; box-shadow: none; border: none !important; background: transparent; }

body.ltr .meta > .field > .input > .datewrapper:before, body.ltr .meta > .field > .input > .timewrapper:before, body.ltr .meta > .field > .input > .datetimewrapper > .datewrapper:before, body.ltr .meta > .field > .input > .datetimewrapper > .timewrapper:before { left: 0; }
body.rtl .meta > .field > .input > .datewrapper:before, body.rtl .meta > .field > .input > .timewrapper:before, body.rtl .meta > .field > .input > .datetimewrapper > .datewrapper:before, body.rtl .meta > .field > .input > .datetimewrapper > .timewrapper:before { right: 0; }

body.ltr .meta > .field > .input > .datewrapper > .text, body.ltr .meta > .field > .input > .timewrapper > .text, body.ltr .meta > .field > .input > .datetimewrapper > .datewrapper > .text, body.ltr .meta > .field > .input > .datetimewrapper > .timewrapper > .text { padding-left: 15px; }
body.rtl .meta > .field > .input > .datewrapper > .text, body.rtl .meta > .field > .input > .timewrapper > .text, body.rtl .meta > .field > .input > .datetimewrapper > .datewrapper > .text, body.rtl .meta > .field > .input > .datetimewrapper > .timewrapper > .text { padding-right: 15px; }

body.ltr .meta > .field > .input > .datetimewrapper > .datewrapper, body.ltr .meta > .field > .input > .datetimewrapper > .timewrapper { float: left; }
body.rtl .meta > .field > .input > .datetimewrapper > .datewrapper, body.rtl .meta > .field > .input > .datetimewrapper > .timewrapper { float: right; }

.meta > .field > .input > .datetimewrapper > .datewrapper { width: 55%; }

.meta > .field > .input > .datetimewrapper > .timewrapper { width: 45%; }

.meta > .field > .input > .datewrapper, .meta > .field > .input > .timewrapper { display: block; width: 100%; }

.meta > .field > .input > .elementselect > .elements > .element { height: 18px; float: none; margin: 0; }

.meta > .field > .input > .elementselect > .elements > .element + .element { margin-top: 7px; }

.meta > .field > .input > .elementselect > .elements > .element:not(.hasstatus):not(.hasthumb) { width: calc(100% - 14px); }

.meta > .field > .input > .elementselect > .elements > .element.hasstatus:not(.hasthumb) { width: calc(100% - 32px); }

.meta > .field > .input > .elementselect > .elements > .element.hasthumb:not(.hasstatus) { width: calc(100% - 54px); }

.meta > .field > .input > .elementselect > .elements > .element.hasstatus.hasthumb { width: calc(100% - 72px); }

.meta > .field > .input > .elementselect > .elements > .element > .label { width: calc(100% - 20px); white-space: nowrap; overflow: hidden; text-overflow: ellipsis; }

@media screen and (-webkit-min-device-pixel-ratio: 0) { .meta > .field > .input .select { display: block; margin: -8px 0; width: 100%; border-radius: 0; -webkit-box-shadow: none; -moz-box-shadow: none; box-shadow: none; background: none; }
  .meta > .field > .input .select select { width: 100%; -webkit-box-shadow: none; -moz-box-shadow: none; box-shadow: none; }
  body.ltr .meta > .field > .input .select select { padding: 14px 12px 14px 0; }
  body.rtl .meta > .field > .input .select select { padding: 14px 0 14px 12px; }
  .meta > .field > .input .select:after { right: 0; }
  .meta > .field > .input .select + .spinner { position: absolute; top: calc(50% - 15px); right: 0; } }
.body { position: relative; }

.modal, .hud, body #redactor-modal { z-index: 100; }

.modal, .hud .body, body #redactor-modal { border-radius: 4px; background: #fff; -webkit-box-shadow: 0 25px 100px rgba(0, 0, 0, 0.5); -moz-box-shadow: 0 25px 100px rgba(0, 0, 0, 0.5); box-shadow: 0 25px 100px rgba(0, 0, 0, 0.5); }

.modal, .hud { -webkit-box-sizing: border-box; -moz-box-sizing: border-box; box-sizing: border-box; }

.header:after, .hud-header:after, .footer:after, .hud-footer:after, .body:after { content: '.'; display: block; height: 0; clear: both; visibility: hidden; }

.header, .hud-header, .footer, .hud-footer { position: relative; z-index: 1; -webkit-box-sizing: border-box; -moz-box-sizing: border-box; box-sizing: border-box; }

.header, .hud-header { border-radius: 4px 4px 0 0; padding: 24px; background-image: -webkit-linear-gradient(#fff, #f9fafa); background-image: -moz-linear-gradient(#fff, #f9fafa); background-image: -ms-linear-gradient(#fff, #f9fafa); background-image: -o-linear-gradient(#fff, #f9fafa); background-image: linear-gradient(#fff, #f9fafa); -webkit-box-shadow: 0 2px 1px -2px rgba(0, 0, 0, 0.2); -moz-box-shadow: 0 2px 1px -2px rgba(0, 0, 0, 0.2); box-shadow: 0 2px 1px -2px rgba(0, 0, 0, 0.2); }

.footer, .hud-footer { border-radius: 0 0 4px 4px; padding: 14px 24px; background-image: -webkit-linear-gradient(#ecedef, #e9eaec); background-image: -moz-linear-gradient(#ecedef, #e9eaec); background-image: -ms-linear-gradient(#ecedef, #e9eaec); background-image: -o-linear-gradient(#ecedef, #e9eaec); background-image: linear-gradient(#ecedef, #e9eaec); -webkit-box-shadow: inset 0 2px 1px -2px rgba(0, 0, 0, 0.2); -moz-box-shadow: inset 0 2px 1px -2px rgba(0, 0, 0, 0.2); box-shadow: inset 0 2px 1px -2px rgba(0, 0, 0, 0.2); }

.header h1, .hud-header h1 { margin: 0; }

.modal .body, .hud .main { padding: 24px; overflow: hidden; -webkit-box-sizing: border-box; -moz-box-sizing: border-box; box-sizing: border-box; }

.pane .header, .modal .body .header { margin: -24px -24px 24px; }

.pane .footer, .modal .body .footer { margin: 24px -24px -24px; }

.modal-shade, .hud-shade { z-index: 100; position: fixed; top: 0; left: 0; width: 100%; height: 100%; display: none; }

.modal-shade, body #redactor-modal-overlay { background: rgba(255, 255, 255, 0.75) !important; }

body #redactor-modal-overlay { filter: alpha(opacity=100); -moz-opacity: 1; opacity: 1; }

.modal-shade.dark { background: rgba(0, 0, 0, 0.75) !important; }

.modal { position: fixed; width: 66%; height: 66%; min-width: 600px; min-height: 400px; overflow: hidden; }

.modal.fitted { width: auto; height: auto; min-width: 0; min-height: 0; }

.modal .resizehandle { position: absolute; z-index: 1; bottom: 0; width: 24px; height: 24px; background: no-repeat 50% 50%; cursor: nwse-resize; }
body.ltr .modal .resizehandle { right: 0; }
body.rtl .modal .resizehandle { left: 0; }
body.ltr .modal .resizehandle { background-image: url(../images/resizehandle.png); }
body.rtl .modal .resizehandle { background-image: url(../images/resizehandle_rtl.png); }

body.ltr .modal.alert .body { padding-left: 76px; }
body.rtl .modal.alert .body { padding-right: 76px; }

.modal.alert .body:before { font-family: 'Craft'; speak: none; -webkit-font-feature-settings: "liga", "dlig"; -moz-font-feature-settings: "liga=1, dlig=1"; -moz-font-feature-settings: "liga", "dlig"; -ms-font-feature-settings: "liga", "dlig"; -o-font-feature-settings: "liga", "dlig"; font-feature-settings: "liga", "dlig"; text-rendering: optimizeLegibility; font-weight: normal; font-variant: normal; text-transform: none; line-height: 1; direction: ltr; -webkit-font-smoothing: antialiased; -moz-osx-font-smoothing: grayscale; display: inline-block; text-align: center; font-style: normal; vertical-align: middle; word-wrap: normal !important; -webkit-user-select: none; -moz-user-select: none; -ms-user-select: none; content: 'alert'; font-size: 40px; color: #b9bfc6; }
body.ltr .modal.alert .body:before { margin: -6px 0 0 -58px ; }
body.rtl .modal.alert .body:before { margin: -6px -58px 0 0 ; }
body.ltr .modal.alert .body:before { float: left; }
body.rtl .modal.alert .body:before { float: right; }

body.ltr .modal.secure .body { padding-left: 76px; }
body.rtl .modal.secure .body { padding-right: 76px; }

.modal.secure .body:before { font-family: 'Craft'; speak: none; -webkit-font-feature-settings: "liga", "dlig"; -moz-font-feature-settings: "liga=1, dlig=1"; -moz-font-feature-settings: "liga", "dlig"; -ms-font-feature-settings: "liga", "dlig"; -o-font-feature-settings: "liga", "dlig"; font-feature-settings: "liga", "dlig"; text-rendering: optimizeLegibility; font-weight: normal; font-variant: normal; text-transform: none; line-height: 1; direction: ltr; -webkit-font-smoothing: antialiased; -moz-osx-font-smoothing: grayscale; display: inline-block; text-align: center; font-style: normal; vertical-align: middle; word-wrap: normal !important; -webkit-user-select: none; -moz-user-select: none; -ms-user-select: none; content: 'secure'; font-size: 58px; color: #b9bfc6; }
body.ltr .modal.secure .body:before { margin: -14px 0 0 -56px ; }
body.rtl .modal.secure .body:before { margin: -14px -56px 0 0 ; }
body.ltr .modal.secure .body:before { float: left; }
body.rtl .modal.secure .body:before { float: right; }

.hud { position: absolute; display: none; top: 0; }

.hud .tip { position: absolute; z-index: 101; background: no-repeat 0 0; }

.hud .tip-left { left: -15px; width: 15px; height: 30px; background-image: url(../images/hudtip_left.png); }

.hud .tip-top { top: -15px; width: 30px; height: 15px; background-image: url(../images/hudtip_top.png); }

.hud .tip-right { width: 15px; height: 30px; background-image: url(../images/hudtip_right.png); }
body.ltr .hud .tip-right { right: -15px; }
body.rtl .hud .tip-right { left: -15px; }

.hud .tip-bottom { bottom: -15px; width: 30px; height: 15px; background-image: url(../images/hudtip_bottom.png); }

.hud.has-footer .tip-bottom { background-image: url(../images/hudtip_bottom_gray.png); }

.hud .hud-header, .hud .hud-footer { padding: 7px 24px; }

.hud .body { overflow: hidden; }

.hud .body ::-webkit-scrollbar { -webkit-appearance: none; }

.hud .body ::-webkit-scrollbar:vertical { width: 11px; }

.hud .body ::-webkit-scrollbar:horizontal { height: 11px; }

.hud .body ::-webkit-scrollbar-thumb { border-radius: 8px; border: 2px solid transparent; background-color: rgba(0, 0, 0, 0.5); background-clip: content-box; }

.hud .body ::-webkit-scrollbar-track { background-color: #fafafa; }

/* element editor HUDs */
@media (min-width: 440px) { .hud .elementeditor { min-width: 380px; } }
.hud .elementeditor { max-width: 600px; }

.hud .elementeditor .hud-header { text-align: center; }

.hud .elementeditor .main { padding: 0; }

/* element selector modals */
.elementselectormodal { padding-bottom: 58px; -webkit-user-select: none; -moz-user-select: none; -ms-user-select: none; }

.elementselectormodal .body { position: relative; height: 100%; }

.elementselectormodal .body .spinner.big { position: absolute; top: 50%; left: 50%; margin: -24px 0 0 -24px; }

.elementselectormodal .body .content { height: calc(100% + 48px); }

.elementselectormodal .body .sidebar { top: 24px; height: 100%; overflow: auto; }

.elementselectormodal .body .main { margin: -24px; padding: 24px; height: calc(100% - 48px); overflow: auto; position: relative; }

.elementselectormodal .body .main .elements .tableview table .element { display: inline-block; }

.elementselectormodal .body .main .elements .tableview table tr th, .elementselectormodal .body .main .elements .tableview table tr td { cursor: default; }

body.ltr .elementselectormodal .body .main .elements .tableview table tr td:first-child { padding-left: 7px; }
body.rtl .elementselectormodal .body .main .elements .tableview table tr td:first-child { padding-right: 7px; }

.elementselectormodal .body .main .elements .tableview table tr:focus { outline: none; }

.elementselectormodal .body .main .elements .tableview table tr.disabled { opacity: 1; color: #d4d4d4; }

.elementselectormodal .body .main .elements .tableview table tr.disabled .element { opacity: 0.25; }

.elementselectormodal .body .main .elements .tableview table tr.disabled + tr.disabled th, .elementselectormodal .body .main .elements .tableview table tr.disabled + tr.disabled td { border-top-color: rgba(0, 0, 0, 0.025); }

.elementselectormodal .body .main .elements .structure .row { margin-top: 1px; outline: none; }

.elementselectormodal .footer { position: absolute; bottom: 0; left: 0; width: 100%; margin: 0; }

.elementselectormodal .footer .buttons { margin: 0; }

body.ltr .elementselectormodal .footer .spinner { float: right; }
body.rtl .elementselectormodal .footer .spinner { float: left; }
body.ltr .elementselectormodal .footer .spinner { margin-right: -24px; }
body.rtl .elementselectormodal .footer .spinner { margin-left: -24px; }

/* element editing HUD */
.element-hud-form .buttons .spinner { position: absolute; top: 0; }
body.ltr .element-hud-form .buttons .spinner { right: -24px; }
body.rtl .element-hud-form .buttons .spinner { left: -24px; }

.element-hud-form .buttons { position: relative; }

/* logout warning/login/elevated session modals */
#logoutwarningmodal, #loginmodal, #elevatedsessionmodal { width: 500px; }

#loginmodal .inputcontainer, #elevatedsessionmodal .inputcontainer { position: relative; }

#loginmodal .inputcontainer .spinner, #elevatedsessionmodal .inputcontainer .spinner { position: absolute; top: 0; margin-top: 0; }
body.ltr #loginmodal .inputcontainer .spinner, body.ltr #elevatedsessionmodal .inputcontainer .spinner { right: -24px; }
body.rtl #loginmodal .inputcontainer .spinner, body.rtl #elevatedsessionmodal .inputcontainer .spinner { left: -24px; }

/* delete user modal */
.deleteusermodal .options label { display: inline-block; line-height: 30px; }

.deleteusermodal .elementselect { display: inline-block; vertical-align: middle; }
body.ltr .deleteusermodal .elementselect { margin-left: 10px; }
body.rtl .deleteusermodal .elementselect { margin-right: 10px; }

body.ltr .deleteusermodal .buttons .spinner { float: right; }
body.rtl .deleteusermodal .buttons .spinner { float: left; }
body.ltr .deleteusermodal .buttons .spinner { margin-right: -20px; }
body.rtl .deleteusermodal .buttons .spinner { margin-left: -20px; }
body.ltr .deleteusermodal .buttons .spinner { margin-left: -4px; }
body.rtl .deleteusermodal .buttons .spinner { margin-right: -4px; }

/* ----------------------------------------
/*  Menus
/* ----------------------------------------*/
.menu, .ui-datepicker, .ui-timepicker-list, .input .redactor-dropdown { z-index: 100; margin-bottom: 10px; border-radius: 3px; padding: 0 14px; overflow: auto; background: #fff; -webkit-user-select: none; -moz-user-select: none; -ms-user-select: none; -webkit-box-shadow: 0 0 0 1px rgba(0, 0, 20, 0.1), 0 5px 20px rgba(0, 0, 0, 0.25); -moz-box-shadow: 0 0 0 1px rgba(0, 0, 20, 0.1), 0 5px 20px rgba(0, 0, 0, 0.25); box-shadow: 0 0 0 1px rgba(0, 0, 20, 0.1), 0 5px 20px rgba(0, 0, 0, 0.25); }

.ui-datepicker, .ui-timepicker-list { padding: 0; }

.menu ul li a, .input .redactor-dropdown a { margin: 0 -14px; padding: 10px 14px; color: #29323d; text-decoration: none; white-space: nowrap; }

.menu { display: none; position: absolute; }

.menu ul li a { display: block !important; font-size: 12px; }

.menu ul li a:not(.sel):not(.disabled):hover, .menu ul li a:not(.sel):not(.disabled):hover .light, .menu:not(:hover) ul li a:not(.disabled).hover, .menu:not(:hover) ul li a:not(.sel):not(.disabled).hover .light, .input .redactor-dropdown a:hover { color: #29323d; background-color: #d5d8dd; }

.input .redactor-dropdown a:hover span { color: #29323d !important; }

.menu ul li a.sel { cursor: default; }

.menu ul li a .shortcut { color: #8f98a3; }
body.ltr .menu ul li a .shortcut { float: right; }
body.rtl .menu ul li a .shortcut { float: left; }
body.ltr .menu ul li a .shortcut { margin-left: 14px; }
body.rtl .menu ul li a .shortcut { margin-right: 14px; }

.menu hr { margin: 5px -14px; }

body.ltr .menu ul.padded li a { padding-left: 24px; }
body.rtl .menu ul.padded li a { padding-right: 24px; }

.menu ul.padded li a[data-icon]:before, .menu ul.padded li a.icon:before, .menu ul.padded li a.sel:before { font-size: 11px; color: #000 !important; opacity: .4; }
body.ltr .menu ul.padded li a[data-icon]:before, body.ltr .menu ul.padded li a.icon:before, body.ltr .menu ul.padded li a.sel:before { float: left; }
body.rtl .menu ul.padded li a[data-icon]:before, body.rtl .menu ul.padded li a.icon:before, body.rtl .menu ul.padded li a.sel:before { float: right; }
body.ltr .menu ul.padded li a[data-icon]:before, body.ltr .menu ul.padded li a.icon:before, body.ltr .menu ul.padded li a.sel:before { margin: 3px 0 0 -17px ; }
body.rtl .menu ul.padded li a[data-icon]:before, body.rtl .menu ul.padded li a.icon:before, body.rtl .menu ul.padded li a.sel:before { margin: 3px -17px 0 0 ; }

.menu ul.padded li a.sel:not([data-icon]):before { content: 'check'; }

body.ltr .menu hr.padded { margin-left: 10px; }
body.rtl .menu hr.padded { margin-right: 10px; }

/* tag select fields */
.tagselect .element.small { clear: none; }

.tagselect .add { position: relative; z-index: 1; display: inline-block; width: 12em; }

body.ltr .tagselect .add .text { padding-right: 30px; }
body.rtl .tagselect .add .text { padding-left: 30px; }

.tagselect .add .spinner { position: absolute; top: 0; }
body.ltr .tagselect .add .spinner { right: 5px; }
body.rtl .tagselect .add .spinner { left: 5px; }

body.ltr .tagselect.elementselect .element, body.rtl .tagselect.elementselect .element { float: none !important; display: inline-block; }

.tagselect .elements { display: inline; }

body.ltr .tagmenu ul li a { padding-left: 26px; }
body.rtl .tagmenu ul li a { padding-right: 26px; }

body.ltr .tagmenu ul li a:before { float: left; }
body.rtl .tagmenu ul li a:before { float: right; }
body.ltr .tagmenu ul li a:before { margin: 3px 0 0 -18px ; }
body.rtl .tagmenu ul li a:before { margin: 3px -18px 0 0 ; }

/* selectize */
/* ----------------------------------------
/*  Fields
/* ----------------------------------------*/
.shadow-box { border-radius: 4px; border: 1px solid #ccc; overflow: hidden; width: 100%; -webkit-box-shadow: 0 1px 5px -1px rgba(0, 0, 0, 0.1); -moz-box-shadow: 0 1px 5px -1px rgba(0, 0, 0, 0.1); box-shadow: 0 1px 5px -1px rgba(0, 0, 0, 0.1); }

.text:not(.selectize-text), .input .redactor-box:not(.redactor-box-fullscreen), .border-box, .matrix-configurator > .field > .input, .selectize-text > .selectize-control > .selectize-input { border: 1px solid #e3e5e8; border-radius: 3px; -webkit-box-shadow: 0 0 5px rgba(51, 170, 255, 0); -moz-box-shadow: 0 0 5px rgba(51, 170, 255, 0); box-shadow: 0 0 5px rgba(51, 170, 255, 0); -webkit-transition: -webkit-box-shadow linear 100ms; -moz-transition: box-shadow linear 100ms; }

.text.focus, .text:focus, .border-box:focus, .border-box.focus, .input .redactor-box.focus:not(.redactor-box-fullscreen), .selectize-text > .selectize-control > .selectize-input.focus { border-color: #7dafe8; outline: none; -webkit-box-shadow: 0 0 5px #80caff; -moz-box-shadow: 0 0 5px #80caff; box-shadow: 0 0 5px #80caff; }

input.text, textarea.text, .text > input, .text > textarea, .textline, table.editable textarea, .selectize-text > .selectize-control > .selectize-input { font-size: 13px; line-height: 1.5; color: #29323d; min-height: 30px; -webkit-box-sizing: border-box; -moz-box-sizing: border-box; box-sizing: border-box; -webkit-appearance: none; }

.selectize-text > .selectize-control > .selectize-input { line-height: 18px; }

textarea.text.fullwidth { display: block; }

.multitext .multitextrow .text { border-radius: 0; float: left; -webkit-box-sizing: border-box; -moz-box-sizing: border-box; box-sizing: border-box; }

.multitext .multitextrow .text.error { position: relative; z-index: 1; }

.multitext .multitextrow .text:focus, .multitext .multitextrow .selectize-text > .selectize-control > .selectize-input.focus { position: relative; z-index: 2; }

.multitext .multitextrow:after { content: '.'; display: block; height: 0; clear: both; visibility: hidden; }

body.ltr .multitext .multitextrow:first-child .text:first-child { border-top-left-radius: 3px; }
body.rtl .multitext .multitextrow:first-child .text:first-child { border-top-right-radius: 3px; }

body.ltr .multitext .multitextrow:first-child .text:last-child { border-top-right-radius: 3px; }
body.rtl .multitext .multitextrow:first-child .text:last-child { border-top-left-radius: 3px; }

body.ltr .multitext .multitextrow:last-child .text:first-child { border-bottom-left-radius: 3px; }
body.rtl .multitext .multitextrow:last-child .text:first-child { border-bottom-right-radius: 3px; }

body.ltr .multitext .multitextrow:last-child .text:last-child { border-bottom-right-radius: 3px; }
body.rtl .multitext .multitextrow:last-child .text:last-child { border-bottom-left-radius: 3px; }

.multitext .multitextrow:not(:first-child) .text { margin-top: -1px; }

body.ltr .multitext .multitextrow .text:not(:first-child) { margin-left: -1px; }
body.rtl .multitext .multitextrow .text:not(:first-child) { margin-right: -1px; }

.multitext .multitextrow .text:first-child:nth-last-child(1) { width: 100%; }

.multitext .multitextrow .text:first-child:nth-last-child(2) { width: 50%; }

.multitext .multitextrow .text:first-child:nth-last-child(2) ~ .text { width: calc(50% + 1px); }

.chars-left { position: relative; color: #b9bfc6; }
body.ltr .chars-left { float: right; }
body.rtl .chars-left { float: left; }
body.ltr .chars-left { margin: -24px 7px 0 0 ; }
body.rtl .chars-left { margin: -24px 0 0 7px ; }

.chars-left.negative-chars-left { color: #da5a47; }

.field { position: relative; margin: 24px 0; }

.field > .heading { margin-bottom: 5px; }

.field > .heading > label { position: relative; font-weight: bold; color: #576575; }

.field > .heading > label > .site { display: inline-block; border-radius: 3px; padding: 0 4px; font-size: 11px; color: #8f98a3; background: #ebedef; }
body.ltr .field > .heading > label > .site { margin-left: 7px; }
body.rtl .field > .heading > label > .site { margin-right: 7px; }

.field > .heading > .instructions, .checkboxfield.has-instructions .instructions { margin-top: 2px; color: #8f98a3; }
.field > .heading > .instructions img, .checkboxfield.has-instructions .instructions img { max-width: 100%; }

.field > .warning { margin: 2px 0 0; }

.field > .warning:before { font-family: 'Craft'; speak: none; -webkit-font-feature-settings: "liga", "dlig"; -moz-font-feature-settings: "liga=1, dlig=1"; -moz-font-feature-settings: "liga", "dlig"; -ms-font-feature-settings: "liga", "dlig"; -o-font-feature-settings: "liga", "dlig"; font-feature-settings: "liga", "dlig"; text-rendering: optimizeLegibility; font-weight: normal; font-variant: normal; text-transform: none; line-height: 1; direction: ltr; -webkit-font-smoothing: antialiased; -moz-osx-font-smoothing: grayscale; display: inline-block; text-align: center; font-style: normal; vertical-align: middle; word-wrap: normal !important; -webkit-user-select: none; -moz-user-select: none; -ms-user-select: none; content: 'alert'; }
body.ltr .field > .warning:before { margin: -2px 2px 0 0 ; }
body.rtl .field > .warning:before { margin: -2px 0 0 2px ; }

.field > .input:after { content: '.'; display: block; height: 0; clear: both; visibility: hidden; }

/* toggles and nested fields */
.nested-fields { margin: -24px; padding: 24px 24px 0; overflow: hidden; }

.nested-fields.hidden { display: block; height: 0; }

.nested-fields > .field:last-child { padding-bottom: 24px; }

/* checkbox */
input.checkbox { opacity: 0; position: absolute; width: 12px; height: 12px; }

input.checkbox + label, div.checkbox { display: inline; clear: none; position: relative; cursor: pointer; }
body.ltr input.checkbox + label, body.ltr div.checkbox { padding-left: 20px; }
body.rtl input.checkbox + label, body.rtl div.checkbox { padding-right: 20px; }

input.checkbox:disabled + label, .disabled div.checkbox { cursor: default; }

body.ltr input.checkbox + label:empty, body.ltr div.checkbox:empty { padding-left: 12px; }
body.rtl input.checkbox + label:empty, body.rtl div.checkbox:empty { padding-right: 12px; }

input.checkbox + label:empty:after, div.checkbox:empty:after { content: '.'; font-size: 0; }

/* fixes a RTL bug */
input.checkbox + label:before, div.checkbox:before { display: block; position: absolute; top: 2px; width: 12px !important; height: 12px; content: '.'; font-size: 0; border-radius: 2px; background: #fff; -webkit-box-shadow: 0 0 2px rgba(51, 170, 255, 0), inset 0 0 0 1px rgba(0, 0, 0, 0.15), inset 0 0 0 1px rgba(51, 170, 255, 0); -moz-box-shadow: 0 0 2px rgba(51, 170, 255, 0), inset 0 0 0 1px rgba(0, 0, 0, 0.15), inset 0 0 0 1px rgba(51, 170, 255, 0); box-shadow: 0 0 2px rgba(51, 170, 255, 0), inset 0 0 0 1px rgba(0, 0, 0, 0.15), inset 0 0 0 1px rgba(51, 170, 255, 0); }
body.ltr input.checkbox + label:before, body.ltr div.checkbox:before { left: 0; }
body.rtl input.checkbox + label:before, body.rtl div.checkbox:before { right: 0; }

input.checkbox:disabled + label, div.checkbox.disabled:before, div.checkbox.disabled + label { opacity: 0.25; }

input.checkbox:checked + label:before, div.checkbox.checked:before, .sel div.checkbox:before, input.checkbox:indeterminate + label:before, div.checkbox.indeterminate:before { background: #d5d8dd; font-family: 'Craft'; speak: none; -webkit-font-feature-settings: "liga", "dlig"; -moz-font-feature-settings: "liga=1, dlig=1"; -moz-font-feature-settings: "liga", "dlig"; -ms-font-feature-settings: "liga", "dlig"; -o-font-feature-settings: "liga", "dlig"; font-feature-settings: "liga", "dlig"; text-rendering: optimizeLegibility; font-weight: normal; font-variant: normal; text-transform: none; line-height: 1; direction: ltr; -webkit-font-smoothing: antialiased; -moz-osx-font-smoothing: grayscale; display: inline-block; text-align: center; font-style: normal; vertical-align: middle; word-wrap: normal !important; -webkit-user-select: none; -moz-user-select: none; -ms-user-select: none; line-height: 12px; }

input.checkbox:checked:not(:indeterminate) + label:before, div.checkbox.checked:not(.indeterminate):before, .sel div.checkbox:not(.indeterminate):before { content: 'check'; font-size: 13px; }
body.ltr input.checkbox:checked:not(:indeterminate) + label:before, body.ltr div.checkbox.checked:not(.indeterminate):before, body.ltr .sel div.checkbox:not(.indeterminate):before { text-indent: 1px; }
body.rtl input.checkbox:checked:not(:indeterminate) + label:before, body.rtl div.checkbox.checked:not(.indeterminate):before, body.rtl .sel div.checkbox:not(.indeterminate):before { text-indent: -2px; }

input.checkbox:indeterminate + label:before, div.checkbox.indeterminate:before { content: 'minus'; font-size: 7px; text-align: center; }

input.checkbox:focus + label:before, :focus div.checkbox:before { outline: none; -webkit-box-shadow: 0 0 2px #33aaff, inset 0 0 0 1px rgba(0, 0, 0, 0.1), inset 0 0 0 1px rgba(51, 170, 255, 0.5); -moz-box-shadow: 0 0 2px #33aaff, inset 0 0 0 1px rgba(0, 0, 0, 0.1), inset 0 0 0 1px rgba(51, 170, 255, 0.5); box-shadow: 0 0 2px #33aaff, inset 0 0 0 1px rgba(0, 0, 0, 0.1), inset 0 0 0 1px rgba(51, 170, 255, 0.5); }

input.checkbox:checked:focus + label:before, input.checkbox:indeterminate:focus + label:before, :focus div.checkbox.checked:before, .sel:focus div.checkbox:before, :focus div.checkbox.indeterminate:before { background: rgba(51, 170, 255, 0.5); }

.checkboxfield:not(.has-instructions) + .checkboxfield:not(.has-instructions) { margin-top: -22px; }

body.ltr .checkboxfield.has-instructions .instructions { padding-left: 20px; }
body.rtl .checkboxfield.has-instructions .instructions { padding-right: 20px; }

.text:not(.selectize-text), .textline, .selectize-text > .selectize-control > .selectize-input { padding: 5px 7px; }

.text { background: #fff; }

.text input { margin: 0; padding: 0; border: none; outline: none; background: none; }

.text.small { padding: 3px; }

.input.errors > .text, .input.errors > div.redactor-box, .input.errors > .border-box, .text.error { border: 1px solid #da5a47 !important; }

.texticon { position: relative; cursor: text; min-width: 130px; }

.texticon.icon:before { position: absolute; top: 9px; color: #b9bfc6; }
body.ltr .texticon.icon:before { left: 9px; }
body.rtl .texticon.icon:before { right: 9px; }

body.ltr .texticon.icon .text { padding-left: 26px; }
body.rtl .texticon.icon .text { padding-right: 26px; }

body.ltr .texticon.clearable .text { padding-right: 22px; }
body.rtl .texticon.clearable .text { padding-left: 22px; }

.texticon .clear { position: absolute; top: 6px; color: #b9bfc6; cursor: pointer; }
body.ltr .texticon .clear { right: 9px; }
body.rtl .texticon .clear { left: 9px; }

.texticon .clear:hover { color: #8f98a3; }

.texticon .clear:before { font-family: 'Craft'; speak: none; -webkit-font-feature-settings: "liga", "dlig"; -moz-font-feature-settings: "liga=1, dlig=1"; -moz-font-feature-settings: "liga", "dlig"; -ms-font-feature-settings: "liga", "dlig"; -o-font-feature-settings: "liga", "dlig"; font-feature-settings: "liga", "dlig"; text-rendering: optimizeLegibility; font-weight: normal; font-variant: normal; text-transform: none; line-height: 1; direction: ltr; -webkit-font-smoothing: antialiased; -moz-osx-font-smoothing: grayscale; display: inline-block; text-align: center; font-style: normal; vertical-align: middle; word-wrap: normal !important; -webkit-user-select: none; -moz-user-select: none; -ms-user-select: none; content: 'remove'; }

.texthint-container { position: relative; height: 0; }

.texthint { position: absolute; top: -1px; width: 100%; color: #b9bfc6; cursor: text; }

.passwordwrapper { position: relative; }

.passwordwrapper .password { width: 100%; }

.passwordwrapper .password-toggle { display: block; position: absolute; top: 7px; }
body.ltr .passwordwrapper .password-toggle { right: 7px; }
body.rtl .passwordwrapper .password-toggle { left: 7px; }
body.ltr .passwordwrapper .password-toggle { text-align: right; }
body.rtl .passwordwrapper .password-toggle { text-align: left; }

body.ltr .password { padding-right: 5em; }
body.rtl .password { padding-left: 5em; }

.password.capslock:focus { background: #fff url(../images/capslock.png) no-repeat 100% 50%; }

.datewrapper, .timewrapper { display: inline-block; position: relative; }

.datewrapper:before, .timewrapper:before { position: absolute; color: #b9bfc6; }

.datewrapper .text, .timewrapper .text { width: 100%; }
body.ltr .datewrapper .text, body.ltr .timewrapper .text { padding-left: 22px; }
body.rtl .datewrapper .text, body.rtl .timewrapper .text { padding-right: 22px; }

.datewrapper { width: 8em; }

.datewrapper:before { top: calc(50% - 7px); content: 'date'; }
body.ltr .datewrapper:before { left: 7px; }
body.rtl .datewrapper:before { right: 7px; }

.timewrapper { width: 7em; }

.timewrapper:before { top: calc(50% - 5px); font-size: 11px; content: 'time'; }
body.ltr .timewrapper:before { left: 7px; }
body.rtl .timewrapper:before { right: 7px; }

::-webkit-input-placeholder { color: #b9bfc6; }

input:-ms-input-placeholder { color: #b9bfc6; }

::-ms-input-placeholder { color: #b9bfc6; }

:-moz-placeholder { color: #b9bfc6; }

::-moz-placeholder { color: #b9bfc6; }

::placeholder { color: #b9bfc6; }

.textline { border: none; border-bottom: 1px dashed #d5d8dd; padding-left: 0; padding-right: 0; color: #717f8e; background: none; }

.textline:focus { outline: none; border-bottom-color: #aab2bb; }

/* Kill IE's special text features */
::-ms-reveal, ::-ms-clear { display: none; }

/* Assets related */
.hud.assetshud .body { max-height: 500px; overflow: auto; }

/* redactor */
.input .redactor-box, .input .redactor-toolbar, .input .redactor-box textarea { z-index: auto !important; }

.input .redactor-box { margin-bottom: 0; }

.input .redactor-box.redactor-box-fullscreen { z-index: 100 !important; }

.input .redactor-toolbar { top: 0; background: none; -webkit-box-shadow: none; -moz-box-shadow: none; box-shadow: none; }

.input .redactor-toolbar.toolbar-fixed-box { background: #fff; -webkit-box-shadow: 0 0 0 1px #e3e5e8; -moz-box-shadow: 0 0 0 1px #e3e5e8; box-shadow: 0 0 0 1px #e3e5e8; z-index: 102 !important; }

.input .redactor-toolbar.toolbar-fixed-box + span + .redactor-layer { padding-top: 48px; }

.input .redactor-toolbar li a { color: #29323d; }

.input .redactor-toolbar li a:hover { background-color: #d5d8dd; color: #29323d; }

.input .redactor-toolbar li a:active, .input .redactor-toolbar li a.redactor-act { background-color: #737f8c; color: #fff; }

.input .redactor-toolbar li:first-child a { border-top-left-radius: 2px; }

.input .redactor-dropdown { z-index: 100; }

.input .redactor-dropdown li { border-bottom: none; background: none; }

.input .redactor-box:not(.redactor-box-fullscreen) .redactor-layer { background: none; border: none; border-top: 1px solid #e3e5e8; }

.input .redactor-box textarea { display: block; border-radius: 0 0 3px 3px; }

body #redactor-modal footer button:first-child { border-bottom-left-radius: 3px; }

body #redactor-modal footer button:last-child { border-bottom-right-radius: 3px; }

.input .redactor-link-tooltip { z-index: 101; }

.input .redactor-toolbar { z-index: 102; }

.input .redactor-layer { border: none; border-top: 1px solid #e3e5e8; }

.input .redactor-layer ul { list-style: disc; }

body.ltr .input .redactor-layer ol { padding-left: 0 !important; }
body.rtl .input .redactor-layer ol { padding-right: 0 !important; }

/** Selects  Waiting on this bug to get fixed before Firefox gets our fancy selects: https://bugzilla.mozilla.org/show_bug.cgi?id=649849 */
@media screen and (-webkit-min-device-pixel-ratio: 0) { .select:not(.selectize), .select:not(.selectize) select { position: relative; border-radius: 3px; white-space: nowrap; }
  .select:not(.selectize) { position: relative; background-image: -webkit-linear-gradient(#fff, #fafafa); background-image: -moz-linear-gradient(#fff, #fafafa); background-image: -ms-linear-gradient(#fff, #fafafa); background-image: -o-linear-gradient(#fff, #fafafa); background-image: linear-gradient(#fff, #fafafa); -webkit-box-shadow: inset 0 0 0 1px rgba(0, 0, 0, 0.1), 0 0px 3px rgba(0, 0, 0, 0.07); -moz-box-shadow: inset 0 0 0 1px rgba(0, 0, 0, 0.1), 0 0px 3px rgba(0, 0, 0, 0.07); box-shadow: inset 0 0 0 1px rgba(0, 0, 0, 0.1), 0 0px 3px rgba(0, 0, 0, 0.07); }
  :not(.flex) > .select:not(.selectize) { display: inline-block; }
  .select:not(.selectize):after { font-family: 'Craft'; speak: none; -webkit-font-feature-settings: "liga", "dlig"; -moz-font-feature-settings: "liga=1, dlig=1"; -moz-font-feature-settings: "liga", "dlig"; -ms-font-feature-settings: "liga", "dlig"; -o-font-feature-settings: "liga", "dlig"; font-feature-settings: "liga", "dlig"; text-rendering: optimizeLegibility; font-weight: normal; font-variant: normal; text-transform: none; line-height: 1; direction: ltr; -webkit-font-smoothing: antialiased; -moz-osx-font-smoothing: grayscale; display: inline-block; text-align: center; font-style: normal; vertical-align: middle; word-wrap: normal !important; -webkit-user-select: none; -moz-user-select: none; -ms-user-select: none; position: absolute; z-index: 1; top: calc(50% - 5px); font-size: 10px; content: 'downangle'; -webkit-user-select: none; -moz-user-select: none; -ms-user-select: none; pointer-events: none; }
  body.ltr .select:not(.selectize):after { right: 9px; }
  body.rtl .select:not(.selectize):after { left: 9px; }
  .select:not(.selectize) select { display: block; position: relative; border: 0; font-size: 13px; line-height: 16px; color: #29323d; background: none; -webkit-box-shadow: 0 0 2px rgba(51, 170, 255, 0), inset 0 0 0 1px rgba(51, 170, 255, 0); -moz-box-shadow: 0 0 2px rgba(51, 170, 255, 0), inset 0 0 0 1px rgba(51, 170, 255, 0); box-shadow: 0 0 2px rgba(51, 170, 255, 0), inset 0 0 0 1px rgba(51, 170, 255, 0); -webkit-transition: border linear 100ms, -webkit-box-shadow linear 100ms; -moz-transition: border linear 100ms, box-shadow linear 100ms; -webkit-appearance: none; }
  body.ltr .select:not(.selectize) select { padding: 7px 22px 7px 10px; }
  body.rtl .select:not(.selectize) select { padding: 7px 10px 7px 22px; }
  .select:not(.selectize).fullwidth select { min-width: 100%; }
  .select:not(.selectize) select:focus { border-color: #7dafe8; outline: none; -webkit-box-shadow: 0 0 2px #33aaff, inset 0 0 0 1px rgba(51, 170, 255, 0.5); -moz-box-shadow: 0 0 2px #33aaff, inset 0 0 0 1px rgba(51, 170, 255, 0.5); box-shadow: 0 0 2px #33aaff, inset 0 0 0 1px rgba(51, 170, 255, 0.5); }
  .select:not(.selectize).small:after { top: 9px; }
  .select:not(.selectize).small select { padding-top: 4px; padding-bottom: 4px; font-size: 11px; } }
/* selectize reset */
.selectize .selectize-control.single .selectize-input { border-color: inherit; -webkit-box-shadow: none; -moz-box-shadow: none; box-shadow: none; background: none; }

.selectize .selectize-control.single .selectize-input:after { display: none; }

body .selectize-dropdown { border: none; }

/* single select styles */
.selectize.select .selectize-control, .selectize.select .selectize-control .selectize-input { position: relative; border-radius: 3px; white-space: nowrap; }

.selectize.select .selectize-control { position: relative; background-image: -webkit-linear-gradient(#fff, #fafafa); background-image: -moz-linear-gradient(#fff, #fafafa); background-image: -ms-linear-gradient(#fff, #fafafa); background-image: -o-linear-gradient(#fff, #fafafa); background-image: linear-gradient(#fff, #fafafa); -webkit-box-shadow: inset 0 0 0 1px rgba(0, 0, 0, 0.1), 0 0px 3px rgba(0, 0, 0, 0.07); -moz-box-shadow: inset 0 0 0 1px rgba(0, 0, 0, 0.1), 0 0px 3px rgba(0, 0, 0, 0.07); box-shadow: inset 0 0 0 1px rgba(0, 0, 0, 0.1), 0 0px 3px rgba(0, 0, 0, 0.07); }
:not(.flex) > .selectize.select .selectize-control { display: inline-block; }

.selectize.select .selectize-control:after { font-family: 'Craft'; speak: none; -webkit-font-feature-settings: "liga", "dlig"; -moz-font-feature-settings: "liga=1, dlig=1"; -moz-font-feature-settings: "liga", "dlig"; -ms-font-feature-settings: "liga", "dlig"; -o-font-feature-settings: "liga", "dlig"; font-feature-settings: "liga", "dlig"; text-rendering: optimizeLegibility; font-weight: normal; font-variant: normal; text-transform: none; line-height: 1; direction: ltr; -webkit-font-smoothing: antialiased; -moz-osx-font-smoothing: grayscale; display: inline-block; text-align: center; font-style: normal; vertical-align: middle; word-wrap: normal !important; -webkit-user-select: none; -moz-user-select: none; -ms-user-select: none; position: absolute; z-index: 1; top: calc(50% - 5px); font-size: 10px; content: 'downangle'; -webkit-user-select: none; -moz-user-select: none; -ms-user-select: none; pointer-events: none; }
body.ltr .selectize.select .selectize-control:after { right: 9px; }
body.rtl .selectize.select .selectize-control:after { left: 9px; }

.selectize.select .selectize-control .selectize-input { display: block; position: relative; border: 0; font-size: 13px; line-height: 16px; color: #29323d; background: none; -webkit-box-shadow: 0 0 2px rgba(51, 170, 255, 0), inset 0 0 0 1px rgba(51, 170, 255, 0); -moz-box-shadow: 0 0 2px rgba(51, 170, 255, 0), inset 0 0 0 1px rgba(51, 170, 255, 0); box-shadow: 0 0 2px rgba(51, 170, 255, 0), inset 0 0 0 1px rgba(51, 170, 255, 0); -webkit-transition: border linear 100ms, -webkit-box-shadow linear 100ms; -moz-transition: border linear 100ms, box-shadow linear 100ms; -webkit-appearance: none; }
body.ltr .selectize.select .selectize-control .selectize-input { padding: 7px 22px 7px 10px; }
body.rtl .selectize.select .selectize-control .selectize-input { padding: 7px 10px 7px 22px; }

.selectize.select.fullwidth .selectize-control, .selectize.select.fullwidth .selectize-control .selectize-input { min-width: 100%; }

/* multi select styles */
.selectize.multiselect .selectize-control.multi .selectize-input { border: 1px solid #e3e5e8; border-radius: 3px; -webkit-box-shadow: 0 0 5px rgba(51, 170, 255, 0); -moz-box-shadow: 0 0 5px rgba(51, 170, 255, 0); box-shadow: 0 0 5px rgba(51, 170, 255, 0); -webkit-transition: -webkit-box-shadow linear 100ms; -moz-transition: box-shadow linear 100ms; padding: 6px 8px; }

.selectize.multiselect .selectize-control.multi .selectize-input.has-items { padding: 5px 8px; }

.selectize.multiselect .selectize-control.multi .selectize-input > div { display: inline-block; border: 1px solid #c1c1c1; border-radius: 10px; padding: 1px 7px; font-size: 12px; line-height: 14px; color: #29323d; text-shadow: 0 1px 1px rgba(255, 255, 255, 0.5); background: #ddd; margin-top: 1px; margin-bottom: 1px; }

.selectize.multiselect .selectize-control.plugin-remove_button [data-value] .remove { padding: 0; }

/* shared styles */
.selectize .selectize-control .selectize-input.focus { border-color: #7dafe8; outline: none; -webkit-box-shadow: 0 0 5px #80caff; -moz-box-shadow: 0 0 5px #80caff; box-shadow: 0 0 5px #80caff; }

/* menu styles */
body .selectize-dropdown { z-index: 100; margin-bottom: 10px; border-radius: 3px; padding: 0 14px; overflow: auto; background: #fff; -webkit-user-select: none; -moz-user-select: none; -ms-user-select: none; -webkit-box-shadow: 0 0 0 1px rgba(0, 0, 20, 0.1), 0 5px 20px rgba(0, 0, 0, 0.25); -moz-box-shadow: 0 0 0 1px rgba(0, 0, 20, 0.1), 0 5px 20px rgba(0, 0, 0, 0.25); box-shadow: 0 0 0 1px rgba(0, 0, 20, 0.1), 0 5px 20px rgba(0, 0, 0, 0.25); margin-top: 1px; padding: 0; }

body .selectize-dropdown-content { padding: 3px 14px; }

body .selectize-dropdown-content > div[data-value="new"]:before { font-family: 'Craft'; speak: none; -webkit-font-feature-settings: "liga", "dlig"; -moz-font-feature-settings: "liga=1, dlig=1"; -moz-font-feature-settings: "liga", "dlig"; -ms-font-feature-settings: "liga", "dlig"; -o-font-feature-settings: "liga", "dlig"; font-feature-settings: "liga", "dlig"; text-rendering: optimizeLegibility; font-weight: normal; font-variant: normal; text-transform: none; line-height: 1; direction: ltr; -webkit-font-smoothing: antialiased; -moz-osx-font-smoothing: grayscale; display: inline-block; text-align: center; font-style: normal; vertical-align: middle; word-wrap: normal !important; -webkit-user-select: none; -moz-user-select: none; -ms-user-select: none; content: 'plus'; margin-right: 5px; }

body .selectize-dropdown-content > div[data-value="new"]:after { content: '…'; }

body .selectize-dropdown [data-selectable], body .selectize-dropdown .optgroup-header { margin: 0 -14px; padding: 10px 14px; color: #29323d; text-decoration: none; white-space: nowrap; }

body .selectize-dropdown .optgroup-header { margin: 14px 0 3px; font-size: 10px; line-height: 1.2; color: #b9bfc6; text-transform: uppercase; font-weight: bold; margin: 0; padding: 4px 0; }

body .selectize-dropdown .active { color: #29323d; background-color: #d5d8dd; }

/* datepicker */
.ui-datepicker { position: fixed; top: -300px; -padding: 10px; width: 210px; height: 240px; }
body.ltr .ui-datepicker { margin-left: 1px; }
body.rtl .ui-datepicker { margin-right: 1px; }

.ui-datepicker-header { padding: 8px 8px 4px; }

body.ltr .ui-datepicker-prev { float: left; }
body.rtl .ui-datepicker-prev { float: right; }

body.ltr .ui-datepicker-next { float: right; }
body.rtl .ui-datepicker-next { float: left; }

.ui-datepicker-prev span, .ui-datepicker-next span { display: none; }

.ui-datepicker-prev:after, .ui-datepicker-next:after { font-family: 'Craft'; speak: none; -webkit-font-feature-settings: "liga", "dlig"; -moz-font-feature-settings: "liga=1, dlig=1"; -moz-font-feature-settings: "liga", "dlig"; -ms-font-feature-settings: "liga", "dlig"; -o-font-feature-settings: "liga", "dlig"; font-feature-settings: "liga", "dlig"; text-rendering: optimizeLegibility; font-weight: normal; font-variant: normal; text-transform: none; line-height: 1; direction: ltr; -webkit-font-smoothing: antialiased; -moz-osx-font-smoothing: grayscale; display: inline-block; text-align: center; font-style: normal; vertical-align: middle; word-wrap: normal !important; -webkit-user-select: none; -moz-user-select: none; -ms-user-select: none; width: 20px; margin-top: -2px; line-height: 20px !important; text-align: center; }

body.ltr .ui-datepicker-prev:after { content: 'leftangle'; }
body.rtl .ui-datepicker-prev:after { content: 'rightangle'; }

body.ltr .ui-datepicker-next:after { content: 'rightangle'; }
body.rtl .ui-datepicker-next:after { content: 'leftangle'; }

.ui-datepicker-title { text-align: center; }

.ui-datepicker-calendar th, .ui-datepicker-calendar td { padding: 2px; }

.ui-datepicker-calendar th span, .ui-datepicker-calendar td a { display: block; width: 26px; line-height: 26px; text-align: center; color: #29323d; }

.ui-datepicker-calendar th span { color: #8f98a3; font-weight: normal; }

.ui-datepicker-calendar td a { border-radius: 2px; }

.ui-datepicker-calendar td a:hover { background: #d5d8dd; text-decoration: none; }

.ui-datepicker-calendar td a.ui-state-active { background: #737f8c; color: #fff; cursor: default; }

.ui-datepicker-calendar td.ui-datepicker-today a { border-radius: 13px; -webkit-box-shadow: inset 0 0 0 2px rgba(0, 0, 0, 0.15); -moz-box-shadow: inset 0 0 0 2px rgba(0, 0, 0, 0.15); box-shadow: inset 0 0 0 2px rgba(0, 0, 0, 0.15); }

/* timepicker */
.ui-timepicker-wrapper { z-index: 100; }

.ui-timepicker-list { overflow-y: auto; width: 8em; height: 210px; z-index: 100; }
body.ltr .ui-timepicker-list { margin-left: 1px; }
body.rtl .ui-timepicker-list { margin-right: 1px; }

.ui-timepicker-list li { white-space: nowrap; cursor: pointer; }
body.ltr .ui-timepicker-list li { padding: 2px 0 2px 21px; }
body.rtl .ui-timepicker-list li { padding: 2px 21px 2px 0; }

.ui-timepicker-list li:hover { background: #d5d8dd; }

.ui-timepicker-list li.ui-timepicker-selected { background: #737f8c; color: #fff; cursor: default; }

/* errors */
ul.errors { margin-top: 5px; list-style-type: square; }
body.ltr ul.errors { padding-left: 20px; }
body.rtl ul.errors { padding-right: 20px; }

ul.errors li { color: #da5a47; }

/* message pages */
body.message .message-container { position: absolute; z-index: 100; top: 0; width: 100%; height: 100%; }
body.ltr body.message .message-container { left: 0; }
body.rtl body.message .message-container { right: 0; }

body.message .message-container.no-access { background: rgba(50, 50, 50, 0.9); }

body.message .message-container .pane { top: 50%; margin-top: -33px !important; margin-left: auto; margin-right: auto; width: 320px; }

/* ----------------------------------------
/* Matrix
/* ----------------------------------------*/
/* config */
.matrix-configurator > .field { max-width: none; }

.matrix-configurator > .field > .input { position: relative; overflow: hidden; }
body.ltr .matrix-configurator > .field > .input { padding-left: 400px; }
body.rtl .matrix-configurator > .field > .input { padding-right: 400px; }

.matrix-configurator .mc-sidebar { position: absolute; top: 0; margin: 0; border: none; width: 200px; height: 100%; background: rgba(0, 0, 0, 0.03); -webkit-box-shadow: inset -1px 0 0 rgba(0, 0, 0, 0.06); -moz-box-shadow: inset -1px 0 0 rgba(0, 0, 0, 0.06); box-shadow: inset -1px 0 0 rgba(0, 0, 0, 0.06); }

body.ltr .matrix-configurator .mc-sidebar.block-types { left: 0; }
body.rtl .matrix-configurator .mc-sidebar.block-types { right: 0; }

body.ltr .matrix-configurator .mc-sidebar.fields { left: 200px; }
body.rtl .matrix-configurator .mc-sidebar.fields { right: 200px; }

.matrix-configurator .mc-sidebar .items { margin-top: -1px; padding-top: 1px; }

.matrixconfigitem { position: relative; margin-top: -1px; border-bottom: 1px solid rgba(0, 0, 0, 0.06); -webkit-user-select: none; -moz-user-select: none; -ms-user-select: none; cursor: default; }
body.ltr .matrixconfigitem { padding: 11px 45px 10px 14px; }
body.rtl .matrixconfigitem { padding: 11px 14px 10px 45px; }

.matrixconfigitem.sel { background: rgba(0, 0, 0, 0.05); }

.matrixconfigitem.error { background: rgba(255, 0, 0, 0.1); }

.matrixconfigitem.sel.error { background: rgba(200, 0, 0, 0.2); }

.matrixconfigitem .handle { font-size: 11px; color: #8f98a3; }

.matrixconfigitem .actions { position: absolute; width: 24px; }
body.ltr .matrixconfigitem .actions { right: 0; }
body.rtl .matrixconfigitem .actions { left: 0; }

.matrixconfigitem.mci-blocktype .actions { top: 10px; }

.matrixconfigitem.mci-field .actions { top: 20px; }

.matrixconfigitem .actions .icon { display: block; margin-bottom: 1px; text-align: center; }

.matrixconfigitem .actions .icon.settings:before { color: rgba(0, 0, 0, 0.2); }

.matrixconfigitem .actions .icon.settings.error:before { color: #da5a47; }

.matrixconfigitem .actions .icon.settings:not(.disabled):hover:before { color: #0d78f2; }

.matrix-configurator .mc-sidebar .items .btn { margin: 14px; }

.matrix-configurator .field-settings { position: relative; height: 100%; }

.matrix-configurator .field-settings .items { padding: 24px; }

.matrix-configurator .mc-sidebar > .col-inner-container > .heading, .matrix-configurator .field-settings > .col-inner-container > .heading { margin: 0; padding: 7px 14px 6px; border-bottom: 1px solid rgba(0, 0, 0, 0.06); background-image: -webkit-linear-gradient(transparent, rgba(0, 0, 0, 0.03)); background-image: -moz-linear-gradient(transparent, rgba(0, 0, 0, 0.03)); background-image: -ms-linear-gradient(transparent, rgba(0, 0, 0, 0.03)); background-image: -o-linear-gradient(transparent, rgba(0, 0, 0, 0.03)); background-image: linear-gradient(transparent, rgba(0, 0, 0, 0.03)); }

/* blocks */
.matrixblock { position: relative; margin-bottom: 10px; padding: 0 14px 14px; border-radius: 4px; border: 1px solid #e3e5e8; background: #fafafa; outline: none; }

.matrixblock.disabled { opacity: 1; }

.matrixblock > .titlebar { margin: 0 -14px 14px; width: calc(100% + 28px); -webkit-box-sizing: border-box; -moz-box-sizing: border-box; box-sizing: border-box; border-radius: 2px 2px 0 0; border-bottom: 1px solid #e3e5e8; background: #eef0f1; color: #b9bfc6; overflow: hidden; white-space: nowrap; text-overflow: ellipsis; word-wrap: normal; cursor: default; -webkit-user-select: none; -moz-user-select: none; -ms-user-select: none; }
body.ltr .matrixblock > .titlebar { padding: 6px 70px 6px 33px; }
body.rtl .matrixblock > .titlebar { padding: 6px 33px 6px 70px; }

.matrixblock.collapsed > .titlebar { border-radius: 2px; border-bottom: none; }

body.ltr .matrixblock.disabled > .titlebar { padding-right: 90px; }
body.rtl .matrixblock.disabled > .titlebar { padding-left: 90px; }

.matrixblock > .titlebar > .blocktype { display: inline; color: #8f98a3; }

.matrixblock > .titlebar > .preview { display: inline; opacity: 0; -webkit-transition: opacity linear 100ms; -moz-transition: opacity linear 100ms; -ms-transition: opacity linear 100ms; transition: opacity linear 100ms; }
body.ltr .matrixblock > .titlebar > .preview { margin-left: 7px; }
body.rtl .matrixblock > .titlebar > .preview { margin-right: 7px; }

.matrixblock.collapsed > .titlebar > .preview { opacity: 1; }

.matrixblock > .titlebar > .preview span { opacity: 0.5; }

.matrixblock > .checkbox { position: absolute; top: 7px; }
body.ltr .matrixblock > .checkbox { left: 14px; }
body.rtl .matrixblock > .checkbox { right: 14px; }

.matrixblock > .actions > .status.off { display: none; }

.matrixblock.disabled > .actions > .status.off { display: inline-block; }
body.ltr .matrixblock.disabled > .actions > .status.off { float: left; }
body.rtl .matrixblock.disabled > .actions > .status.off { float: right; }
body.ltr .matrixblock.disabled > .actions > .status.off { margin: 4px 10px 0 0 ; }
body.rtl .matrixblock.disabled > .actions > .status.off { margin: 4px 0 0 10px ; }

.matrixblock > .actions { position: absolute; z-index: 1; top: 6px; cursor: default; }
body.ltr .matrixblock > .actions { right: 5px; }
body.rtl .matrixblock > .actions { left: 5px; }

.matrixblock > .actions a { padding: 0; width: 15px; height: 20px; text-align: center; color: rgba(0, 0, 0, 0.25); }
body.ltr .matrixblock > .actions a { margin-right: 2px; }
body.rtl .matrixblock > .actions a { margin-left: 2px; }

.matrixblock > .actions a:hover { width: 15px; height: 20px; text-align: center; color: #0d78f2; }

body.ltr .matrixblock > .actions a.settings:after { margin-left: 3px; }
body.rtl .matrixblock > .actions a.settings:after { margin-right: 3px; }

.matrixblock > .fields > .field { margin: 15px 0; }

.matrix > .buttons { margin-top: 0; height: 30px; }

/* categories */
.add-category-form { margin-top: 24px; }

.add-category-form .texticon { width: 200px; }
body.ltr .add-category-form .texticon { float: left; }
body.rtl .add-category-form .texticon { float: right; }
body.ltr .add-category-form .texticon { margin-right: 5px; }
body.rtl .add-category-form .texticon { margin-left: 5px; }

body.ltr .add-category-form .texticon .text { padding-right: 30px; }
body.rtl .add-category-form .texticon .text { padding-left: 30px; }

.add-category-form .texticon .spinner { position: absolute; top: 0; }
body.ltr .add-category-form .texticon .spinner { right: 5px; }
body.rtl .add-category-form .texticon .spinner { left: 5px; }

.categoriesfield { position: relative; min-height: 30px; }

body.ltr .categoriesfield .structure ul { margin-left: 12px; }
body.rtl .categoriesfield .structure ul { margin-right: 12px; }

/* ----------------------------------------
/* IE hacks
/* ----------------------------------------*/
/* Fix layout of modal element selectors for IE8 */
.elementselectormodal .body .main { float: left\9; width: 445px\9; }

/* ----------------------------------------
/*  Retina graphics
/* ----------------------------------------*/
@media only screen and (-webkit-min-device-pixel-ratio: 1.5), only screen and (-moz-min-device-pixel-ratio: 1.5), only screen and (-o-min-device-pixel-ratio: 3 / 2), only screen and (min-device-pixel-ratio: 1.5), only screen and (min-resolution: 1.5dppx) { .color { background-image: url(../images/checkers_2x.png); background-size: 16px; }
  table thead th.ordered { background-image: url(../images/listview_sort_2x.png); background-size: 26px; }
  table thead th.ordered.loading { background-image: url(../images/spinner_tableheader_2x.gif); background-size: 26px; }
  .spinner { background-image: url(../images/spinner_2x.gif); background-size: 20px; }
  .spinner.big { background-image: url(../images/spinner_big_2x.gif); background-size: 48px; }
  .btn.icon.add.loading:after { background-image: url(../images/spinner_2x.gif); background-size: 20px; }
  .btn.icon.add.loading.submit:after { background-image: url(../images/spinner_submit_2x.gif); }
  .secondary-buttons .btn.icon.add.loading.submit:after { background-image: url(../images/spinner_submit_secondary_2x.gif); }
  .sel .element.loading:after, .element.loading.sel:after { background-image: url(../images/spinner_element_2x.gif); background-size: 20px; }
  .structure ul li { background-size: 40px; }
  body.ltr .structure ul li { background-image: url(../images/branch_2x.png); }
  body.rtl .structure ul li { background-image: url(../images/branch_rtl_2x.png); }
  .progressbar.pending .progressbar-inner { background-image: url(../images/progressbar_pending_2x.png); background-size: 50px; }
  .modal .resizehandle { background-size: 13px; }
  body.ltr .modal .resizehandle { background-image: url(../images/resizehandle_2x.png); }
  body.rtl .modal .resizehandle { background-image: url(../images/resizehandle_rtl_2x.png); }
  .hud .tip-left { background-image: url(../images/hudtip_left_2x.png); background-size: 15px 30px; }
  .hud .tip-top { background-image: url(../images/hudtip_top_2x.png); background-size: 30px 15px; }
  .hud .tip-right { background-image: url(../images/hudtip_right_2x.png); background-size: 15px 30px; }
  .hud .tip-bottom { background-image: url(../images/hudtip_bottom_2x.png); background-size: 30px 15px; }
  .hud.has-footer .tip-bottom { background-image: url(../images/hudtip_bottom_gray_2x.png); } }
/* Flexbox stuff */
/* Other */
/* RTL stuff */
html, body { overflow-x: hidden; }

#alerts { background: #da5a47; padding: 9px 0; text-align: center; border-bottom: 1px solid rgba(0, 0, 0, 0.05); color: #fff; }

#alerts li { padding: 4px 24px; }

#alerts li:before { font-family: 'Craft'; speak: none; -webkit-font-feature-settings: "liga", "dlig"; -moz-font-feature-settings: "liga=1, dlig=1"; -moz-font-feature-settings: "liga", "dlig"; -ms-font-feature-settings: "liga", "dlig"; -o-font-feature-settings: "liga", "dlig"; font-feature-settings: "liga", "dlig"; text-rendering: optimizeLegibility; font-weight: normal; font-variant: normal; text-transform: none; line-height: 1; direction: ltr; -webkit-font-smoothing: antialiased; -moz-osx-font-smoothing: grayscale; display: inline-block; text-align: center; font-style: normal; vertical-align: middle; word-wrap: normal !important; -webkit-user-select: none; -moz-user-select: none; -ms-user-select: none; content: 'alert'; font-size: 16px; }
body.ltr #alerts li:before { margin: -1px 3px 0 0 ; }
body.rtl #alerts li:before { margin: -1px 0 0 3px ; }

#alerts li a { color: #fff; text-decoration: underline; }

#alerts li a.go { text-decoration: none; white-space: nowrap; border: 1px solid rgba(255, 255, 255, 0.5); border-radius: 3px; padding: 3px 5px; margin: 0 2px; }

#alerts li a.go:after { color: #fff; }

#alerts li a.go:hover { border-color: #fff; -webkit-transition: border-color linear 100ms; -moz-transition: border-color linear 100ms; -ms-transition: border-color linear 100ms; transition: border-color linear 100ms; }

/* Shared sidebar/container styles */
#container, #global-sidebar { transition: all .25s ease-in-out; -webkit-transition: all .25s ease-in-out; overflow-y: scroll; /* has to be scroll, not auto */ -webkit-overflow-scrolling: touch; z-index: 13; }

.topbar { display: -webkit-box; display: -moz-box; display: -ms-flexbox; display: -webkit-flex; display: flex; -ms-flex-align: stretch; align-items: stretch; }

/* global sidebar */
#global-sidebar { display: -webkit-box; display: -moz-box; display: -ms-flexbox; display: -webkit-flex; display: flex; -webkit-box-orient: vertical; -ms-flex-direction: column; flex-direction: column; position: fixed; top: 0; width: 220px; height: 100vh; -moz-osx-font-smoothing: grayscale; -webkit-font-smoothing: antialiased; font-weight: 600; background: #333f4d; z-index: 100; overflow: auto; }
body.ltr #global-sidebar { left: 0; }
body.rtl #global-sidebar { right: 0; }

body.focused #global-sidebar { position: absolute; height: 100%; }

#global-sidebar nav { flex-grow: 1; -ms-flex: 1; -ms-flex-preferred-size: auto; }

#global-sidebar #devmode { width: 100%; height: 4px; background: url(../images/dev-mode.svg) repeat-x 15px 0; cursor: help; }

#global-sidebar a { color: #d7d9db; -webkit-transition: color linear 100ms; -moz-transition: color linear 100ms; -ms-transition: color linear 100ms; transition: color linear 100ms; }

#global-sidebar a .icon { -webkit-transition: opacity linear 100ms; -moz-transition: opacity linear 100ms; -ms-transition: opacity linear 100ms; transition: opacity linear 100ms; }

#global-sidebar a:hover, #global-sidebar a.active, #global-sidebar a:active, #global-sidebar a:focus { color: #fff; text-decoration: none; }

#global-sidebar a:hover { background: rgba(255, 255, 255, 0.05); }

#global-sidebar a:hover .icon { opacity: 1; }

#global-sidebar a:active { background: rgba(255, 255, 255, 0.07); }

#global-sidebar a:focus { background: rgba(255, 255, 255, 0.07); }

#global-sidebar .photo-container { vertical-align: middle; width: 32px; height: 32px; }

#global-sidebar .photo-container img { display: block; width: 32px; height: 32px; border-radius: 100%; }

#global-sidebar #user-photo img { width: auto; max-width: 32px; margin: 0 auto; overflow: hidden; }

#global-sidebar .light { color: #717983; }

#global-sidebar .topbar > a { display: -webkit-box; display: -moz-box; display: -ms-flexbox; display: -webkit-flex; display: flex; -ms-flex-align: center; align-items: center; padding: 0 14px; }

#global-sidebar .topbar > a:focus { background: none; }

#global-sidebar .topbar { min-height: -webkit-min-content; min-height: -moz-min-content; }

#global-sidebar .topbar a.system-name { flex-grow: 1; -ms-flex: 1; padding: 14px; min-width: 0; }

#global-sidebar .topbar a.system-name .photo-container { flex-shrink: 0; }
body.ltr #global-sidebar .topbar a.system-name .photo-container { margin-right: 14px; }
body.rtl #global-sidebar .topbar a.system-name .photo-container { margin-left: 14px; }

#global-sidebar .topbar a.system-name h2 { padding: 0; margin: 0; word-break: normal; word-wrap: break-word; min-width: 0; flex-basis: 100%; }

body.ltr #global-sidebar .topbar .settings { padding-right: 0; }
body.rtl #global-sidebar .topbar .settings { padding-left: 0; }

body.ltr #global-sidebar .topbar .settingsmenu { padding-left: 0; }
body.rtl #global-sidebar .topbar .settingsmenu { padding-right: 0; }

<<<<<<< HEAD
#global-sidebar .topbar a:hover { background-color: transparent; }

#global-sidebar #taskicon > span.icon { display: block; position: relative; width: 16px; height: 16px; }
=======
#global-sidebar #job-icon > span.icon { display: block; position: relative; width: 16px; height: 16px; }
>>>>>>> 87a0f681

#global-sidebar #job-icon > span.icon > canvas { display: block; position: absolute; width: 16px; height: 16px; }

#global-sidebar #job-icon > span.icon > canvas#job-icon-hover { opacity: 0; -webkit-transition: opacity linear 100ms; -moz-transition: opacity linear 100ms; -ms-transition: opacity linear 100ms; transition: opacity linear 100ms; }

#global-sidebar #job-icon:hover .icon > span.icon > canvas#job-icon-hover { opacity: 1; }

#global-sidebar #job-icon .progressbar { position: static; margin: 8px 2px; width: auto; border-color: #d7d9db; -webkit-transition: color linear 100ms; -moz-transition: color linear 100ms; -ms-transition: color linear 100ms; transition: color linear 100ms; }

#global-sidebar #job-icon .progressbar-inner { background: #d7d9db; -webkit-transition: color linear 100ms; -moz-transition: color linear 100ms; -ms-transition: color linear 100ms; transition: color linear 100ms; }

#global-sidebar #job-icon:hover .progressbar { border-color: #fff; }

#global-sidebar #job-icon:hover .progressbar-inner { background: #fff; }

#global-sidebar #account-info.menubtn:after { display: none !important; }

#global-sidebar a#account-info:focus { outline: none; }

#global-sidebar #account-info .photo-container { position: relative; }

#global-sidebar #account-info .photo-container .craftid { position: absolute; bottom: -3px; right: -3px; border: 2px solid #333f4d; border-radius: 100%; }

#global-sidebar #account-info .photo-container .craftid svg { display: block; }

#account-info-preview { display: -webkit-box; display: -moz-box; display: -ms-flexbox; display: -webkit-flex; display: flex; -webkit-box-orient: horizontal; -ms-flex-direction: row; flex-direction: row; }

#account-info-preview:after { font-family: 'Craft'; speak: none; -webkit-font-feature-settings: "liga", "dlig"; -moz-font-feature-settings: "liga=1, dlig=1"; -moz-font-feature-settings: "liga", "dlig"; -ms-font-feature-settings: "liga", "dlig"; -o-font-feature-settings: "liga", "dlig"; font-feature-settings: "liga", "dlig"; text-rendering: optimizeLegibility; font-weight: normal; font-variant: normal; text-transform: none; line-height: 1; direction: ltr; -webkit-font-smoothing: antialiased; -moz-osx-font-smoothing: grayscale; display: inline-block; text-align: center; font-style: normal; vertical-align: middle; word-wrap: normal !important; -webkit-user-select: none; -moz-user-select: none; -ms-user-select: none; margin-top: 21px; margin-left: 14px; font-size: 13px; color: #8f98a3; }
body.ltr #account-info-preview:after { content: 'rightangle'; }
body.rtl #account-info-preview:after { content: 'leftangle'; }

body.ltr #account-info-preview .photo-container { margin-right: 14px; }
body.rtl #account-info-preview .photo-container { margin-left: 14px; }

#account-info-preview .photo-container img { border-radius: 100%; }

#account-info-preview .craftid svg { position: relative; top: 3px; }

/* container */
#container { overflow: auto; display: block; -webkit-box-orient: vertical; -ms-flex-direction: column; flex-direction: column; position: relative; -webkit-box-sizing: border-box; -moz-box-sizing: border-box; box-sizing: border-box; }

#container > .topbar, #container > #page-header, #container > #main, #container > #help-footer, #conatiner > #footer { min-height: -webkit-min-content; min-height: -moz-min-content; }

body.mobile #container { overflow-y: scroll; /* has to be scroll, not auto */ -webkit-overflow-scrolling: touch; }

#main { flex-grow: 1; -ms-flex: 1; }

#main:not(.single-pane) .padded { padding: 0 24px; }

#main.single-pane .padded { display: -webkit-box; display: -moz-box; display: -ms-flexbox; display: -webkit-flex; display: flex; }

#main.single-pane .padded > .pane { display: -webkit-box; display: -moz-box; display: -ms-flexbox; display: -webkit-flex; display: flex; -webkit-box-orient: vertical; -ms-flex-direction: column; flex-direction: column; flex-grow: 1; -ms-flex: 1; border-radius: 0; overflow-x: hidden; }

#main.single-pane .padded > .pane > .content { display: -webkit-box; display: -moz-box; display: -ms-flexbox; display: -webkit-flex; display: flex; -webkit-box-orient: vertical; -ms-flex-direction: column; flex-direction: column; }

#main.single-pane .padded > .pane > .content > .sidebar + .body { width: calc(100% - 0); }

@media only screen and (min-width: 993px) { body.ltr #container { padding-left: 220px; }
  body.rtl #container { padding-right: 220px; } }
@media only screen and (max-width: 992px) { #container { max-width: none; }
  body.showing-nav #global-sidebar { display: -webkit-box; display: -moz-box; display: -ms-flexbox; display: -webkit-flex; display: flex; }
  body.ltr.showing-nav #container { -webkit-transform: translate(220px, 0); -moz-transform: translate(220px, 0); -ms-transform: translate(220px, 0); -o-transform: translate(220px, 0); transform: translate(220px, 0); }
  body.rtl.showing-nav #container { -webkit-transform: translate(-220px, 0); -moz-transform: translate(-220px, 0); -ms-transform: translate(-220px, 0); -o-transform: translate(-220px, 0); transform: translate(-220px, 0); }
  body.ltr:not(.showing-nav) #global-sidebar { -webkit-transform: translate(-220px, 0); -moz-transform: translate(-220px, 0); -ms-transform: translate(-220px, 0); -o-transform: translate(-220px, 0); transform: translate(-220px, 0); }
  body.rtl:not(.showing-nav) #global-sidebar { -webkit-transform: translate(220px, 0); -moz-transform: translate(220px, 0); -ms-transform: translate(220px, 0); -o-transform: translate(220px, 0); transform: translate(220px, 0); } }
@media print { body.ltr #container { padding-left: 220px; }
  body.rtl #container { padding-right: 220px; } }
#queue-hud { padding: 0; overflow: auto; }

#queue-hud .job { overflow: hidden; }
body.ltr #queue-hud .job { padding: 14px 138px 14px 24px; }
body.rtl #queue-hud .job { padding: 14px 24px 14px 138px; }

#queue-hud .job:after { content: '.'; display: block; height: 0; clear: both; visibility: hidden; }

#queue-hud .job + .job { border-top: 1px solid #e3e5e8; }

#queue-hud .job .job-description { position: relative; }

#queue-hud .job .job-description .indent { position: absolute; top: -1px; }
body.ltr #queue-hud .job .job-description .indent { left: -24px; }
body.rtl #queue-hud .job .job-description .indent { right: -24px; }
body.ltr #queue-hud .job .job-description .indent { margin-left: 0; }
body.rtl #queue-hud .job .job-description .indent { margin-right: 0; }

#queue-hud .job .job-status { width: 100px; color: #b9bfc6; text-align: center; }
body.ltr #queue-hud .job .job-status { float: right; }
body.rtl #queue-hud .job .job-status { float: left; }
body.ltr #queue-hud .job .job-status { margin-right: -114px; }
body.rtl #queue-hud .job .job-status { margin-left: -114px; }

#queue-hud .job .job-status .progressbar { position: static; margin-top: 4px; width: auto; }

body.ltr #queue-hud .job .job-status .menubtn { margin-right: -22px; }
body.rtl #queue-hud .job .job-status .menubtn { margin-left: -22px; }

body.ltr #settingsmenu ul li a { padding-left: 46px; }
body.rtl #settingsmenu ul li a { padding-right: 46px; }

#settingsmenu ul li a img { width: 16px; height: 16px; position: absolute; margin-left: -23px; margin-top: 1px; }

#settingsmenu ul li a:before { font-size: 15px; }
body.ltr #settingsmenu ul li a:before { margin: 1px 0 0 -22px ; }
body.rtl #settingsmenu ul li a:before { margin: 1px -22px 0 0 ; }

#nav li a { display: -webkit-box; display: -moz-box; display: -ms-flexbox; display: -webkit-flex; display: flex; -ms-flex-align: center; align-items: center; margin: 0; padding: 10px 14px; min-height: 24px; -webkit-box-sizing: border-box; -moz-box-sizing: border-box; box-sizing: border-box; border-left: 0 solid transparent; }

#nav li a:active .icon { opacity: 1; }

#nav li a.active { color: #fff; }

#nav li:not(.has-subnav) a.sel { color: #fff; background: rgba(255, 255, 255, 0.1); border-color: #da5a47; opacity: 1; }

#nav li a.menubtn { line-height: 26px; }

body.ltr #nav li ul li a { padding-left: 60px; }
body.rtl #nav li ul li a { padding-right: 60px; }

#nav li a .icon { display: -webkit-box; display: -moz-box; display: -ms-flexbox; display: -webkit-flex; display: flex; -ms-flex-align: center; align-items: center; -ms-flex-align: center; justify-content: center; width: 16px; opacity: 0.5; }
body.ltr #nav li a .icon { margin-right: 10px; }
body.rtl #nav li a .icon { margin-left: 10px; }

#nav li a .icon span[data-icon] { font-size: 16px; color: #fff; }

#nav li a .icon span[data-icon]::before { display: block; }

#nav li a .icon svg { width: 16px; max-height: 16px; }
#nav li a .icon svg rect, #nav li a .icon svg circle, #nav li a .icon svg ellipse, #nav li a .icon svg line, #nav li a .icon svg polyline, #nav li a .icon svg polygon, #nav li a .icon svg path, #nav li a .icon svg text { fill: #fff; stroke-width: 0; }

#nav li:not(.has-subnav) a.sel .icon { opacity: 1; }

#nav li a .label { flex-grow: 1; -ms-flex: 1; white-space: nowrap; overflow: hidden; text-overflow: ellipsis; }

#nav li a .badge { display: block; border-radius: 50px; padding: 0 6px; font-size: 11px; line-height: 16px; color: #fff; background: rgba(255, 255, 255, 0.5); color: #333f4d; }

/* notifications */
#notifications-wrapper { position: fixed; z-index: 101; width: 100%; pointer-events: none; }
body.ltr #notifications-wrapper { left: 0; }
body.rtl #notifications-wrapper { right: 0; }

#notifications-wrapper.fixed { position: fixed; top: 0; }

#notifications { text-align: center; }

#notifications .notification { display: inline-block; padding: 5px 10px; border-radius: 0 0 3px 3px; border-width: 0 1px 1px; color: #fff !important; pointer-events: auto; -moz-osx-font-smoothing: grayscale; -webkit-font-smoothing: antialiased; font-weight: 600; -webkit-box-shadow: 0 0 5px rgba(0, 0, 0, 0.25); -moz-box-shadow: 0 0 5px rgba(0, 0, 0, 0.25); box-shadow: 0 0 5px rgba(0, 0, 0, 0.25); }

#notifications .notification.notice { background: #5286d9; }

#notifications .notification.error { background: #da5a47; }

#container .topbar:not(:empty) { padding: 0 24px; border-bottom: 1px solid rgba(0, 0, 0, 0.05); background: rgba(0, 0, 0, 0.03); }

#container .topbar .show-nav { width: 24px; height: 24px; padding: 10px; display: block; line-height: 22px; color: #8f98a3; text-align: center; }
body.ltr #container .topbar .show-nav { margin-left: -24px; }
body.rtl #container .topbar .show-nav { margin-right: -24px; }

#container .topbar .show-nav:before { font-family: 'Craft'; speak: none; -webkit-font-feature-settings: "liga", "dlig"; -moz-font-feature-settings: "liga=1, dlig=1"; -moz-font-feature-settings: "liga", "dlig"; -ms-font-feature-settings: "liga", "dlig"; -o-font-feature-settings: "liga", "dlig"; font-feature-settings: "liga", "dlig"; text-rendering: optimizeLegibility; font-weight: normal; font-variant: normal; text-transform: none; line-height: 1; direction: ltr; -webkit-font-smoothing: antialiased; -moz-osx-font-smoothing: grayscale; display: inline-block; text-align: center; font-style: normal; vertical-align: middle; word-wrap: normal !important; -webkit-user-select: none; -moz-user-select: none; -ms-user-select: none; content: 'menu'; font-size: 16px; line-height: 0; }

/* page header */
#page-header { display: -webkit-box; display: -moz-box; display: -ms-flexbox; display: -webkit-flex; display: flex; -ms-flex-align: justify; justify-content: space-between; position: relative; z-index: 1; padding: 20px 24px; }

#page-header.fixed { position: fixed; z-index: 12; right: 0; left: 220px; top: 0; background: #ebedef; border-bottom: 1px solid rgba(0, 0, 0, 0.05); }

body.focused #page-header.fixed { position: absolute; }

@media only screen and (max-width: 992px) { #page-header.fixed { left: 0; } }
#page-header #page-title { display: -webkit-box; display: -moz-box; display: -ms-flexbox; display: -webkit-flex; display: flex; flex-grow: 1; -ms-flex: 1; }

#page-header #page-title { overflow: hidden; text-overflow: ellipsis; }

#page-header #page-title h1 { line-height: 1.3; margin: 0; display: inline; white-space: nowrap; color: #da5a47; }
body.ltr #page-header #page-title h1 { margin-right: 7px; }
body.rtl #page-header #page-title h1 { margin-left: 7px; }

#page-header #page-title .btn { vertical-align: bottom; }

#page-header #extra-headers { flex-shrink: 0; }

#page-header #extra-headers:after { content: '.'; display: block; height: 0; clear: both; visibility: hidden; }

#page-header #extra-headers .buttons { display: -webkit-box; display: -moz-box; display: -ms-flexbox; display: -webkit-flex; display: flex; }

#page-header #extra-headers .buttons > .btngroup { margin-top: 0; float: none; display: inline-block; }

#page-header #extra-headers .buttons > .btngroup .btn { display: inline-block; }

#page-header #extra-headers .buttons > .btn { float: none; display: inline-block; margin-top: 0; }

#crumbs { margin: 0; font-size: 0; }

#crumbs:after { content: '.'; display: block; height: 0; clear: both; visibility: hidden; }

#crumbs li { display: inline-block; font-size: 13px; }

#crumbs li:after { font-family: 'Craft'; speak: none; -webkit-font-feature-settings: "liga", "dlig"; -moz-font-feature-settings: "liga=1, dlig=1"; -moz-font-feature-settings: "liga", "dlig"; -ms-font-feature-settings: "liga", "dlig"; -o-font-feature-settings: "liga", "dlig"; font-feature-settings: "liga", "dlig"; text-rendering: optimizeLegibility; font-weight: normal; font-variant: normal; text-transform: none; line-height: 1; direction: ltr; -webkit-font-smoothing: antialiased; -moz-osx-font-smoothing: grayscale; display: inline-block; text-align: center; font-style: normal; vertical-align: middle; word-wrap: normal !important; -webkit-user-select: none; -moz-user-select: none; -ms-user-select: none; margin: -1px 5px 0; font-size: 11px; color: #8f98a3; }
body.ltr #crumbs li:after { content: 'rightangle'; }
body.rtl #crumbs li:after { content: 'leftangle'; }

#crumbs li a { display: inline-block; padding: 14px 0; color: #8f98a3; }

#crumbs li a:hover { color: #0d78f2; text-decoration: none; }

/* tabs */
.tabs:after { content: '.'; display: block; height: 0; clear: both; visibility: hidden; }

.tabs .tab { display: block; padding: 10px 24px; color: #777; white-space: nowrap; }

.tabs .tab:hover { text-decoration: none; color: #0d78f2; }

.tabs .tab.sel { color: #000; padding-bottom: 10px; cursor: default; }

.tabs .tab.sel { background: #fff; -webkit-box-shadow: 0 0 0 1px #e3e5e8; -moz-box-shadow: 0 0 0 1px #e3e5e8; box-shadow: 0 0 0 1px #e3e5e8; }

.pane > .tabs { margin: -24px -24px 24px; padding: 0 0; font-size: 0; border-radius: 4px 4px 0 0; overflow: hidden; background-image: -webkit-linear-gradient(#f7f7f8, #f4f5f6); background-image: -moz-linear-gradient(#f7f7f8, #f4f5f6); background-image: -ms-linear-gradient(#f7f7f8, #f4f5f6); background-image: -o-linear-gradient(#f7f7f8, #f4f5f6); background-image: linear-gradient(#f7f7f8, #f4f5f6); -webkit-box-shadow: inset 0 -1px 0 rgba(0, 0, 0, 0.05); -moz-box-shadow: inset 0 -1px 0 rgba(0, 0, 0, 0.05); box-shadow: inset 0 -1px 0 rgba(0, 0, 0, 0.05); }

.pane > .tabs li { display: inline-block; font-size: 13px; }

.pane > .tabs li a { color: #555; }

.pane > .tabs li a:not(.sel):hover { color: #0d78f2; }

/* grids */
.grid { position: relative; margin: -7px; }

.grid:first-child { margin-top: -7px !important; }

.grid:last-child { margin-bottom: -7px !important; }

.grid + .grid { margin-top: 17px; }

.grid:after { content: '.'; display: block; height: 0; clear: both; visibility: hidden; }

.grid > .item { display: none; padding: 7px; -webkit-box-sizing: border-box; -moz-box-sizing: border-box; box-sizing: border-box; }

/* footer */
#footer { padding: 24px; text-align: center; font-size: 0; }

#footer #edition { display: inline-block; margin: 0 auto 14px; }

#footer #edition #edition-logo { border: 1px solid #b9bfc6; border-radius: 3px; display: inline-block; height: 23px; cursor: default; -webkit-transition: border-color linear 100ms; -moz-transition: border-color linear 100ms; -ms-transition: border-color linear 100ms; transition: border-color linear 100ms; }

#footer #edition #edition-logo > .edition-name, #footer #edition #edition-logo > .edition-trial { display: inline-block; padding: 8px 8px 7px; font-size: 12px; line-height: 8px; font-weight: 500; }

#footer #edition #edition-logo > .edition-name { color: #8f98a3; letter-spacing: 2.2px; padding-right: 5.8px; text-transform: uppercase; -webkit-transition: color linear 100ms; -moz-transition: color linear 100ms; -ms-transition: color linear 100ms; transition: color linear 100ms; }

#footer #edition #edition-logo > .edition-trial { display: inline-block; position: relative; background: #b9bfc6; color: #ebedef; border-radius: 0 1px 1px 0; letter-spacing: 1px; text-transform: lowercase; -webkit-transition: background linear 100ms; -moz-transition: background linear 100ms; -ms-transition: background linear 100ms; transition: background linear 100ms; }
body.ltr #footer #edition #edition-logo > .edition-trial { margin-left: 5px; }
body.rtl #footer #edition #edition-logo > .edition-trial { margin-right: 5px; }
body.ltr #footer #edition #edition-logo > .edition-trial { padding-left: 5px; }
body.rtl #footer #edition #edition-logo > .edition-trial { padding-right: 5px; }
body.ltr #footer #edition #edition-logo > .edition-trial { padding-right: 7px; }
body.rtl #footer #edition #edition-logo > .edition-trial { padding-left: 7px; }

#footer #edition #edition-logo > .edition-trial:before { display: block; position: absolute; top: 0; content: '.'; font-size: 0; width: 0; height: 0; border-style: solid; -webkit-transition: border-color linear 100ms; -moz-transition: border-color linear 100ms; -ms-transition: border-color linear 100ms; transition: border-color linear 100ms; }

body.ltr #footer #edition #edition-logo > .edition-trial:before { left: -10px; border-width: 0 10px 23px 0; border-color: transparent #b9bfc6 transparent transparent; }

body.rtl #footer #edition #edition-logo > .edition-trial:before { right: -10px; border-width: 0 0 23px 10px; border-color: transparent transparent transparent #b9bfc6; }

#footer #edition.hot #edition-logo { cursor: pointer; }

#footer #edition.hot #edition-logo + .settings { cursor: pointer; display: inline-block; position: relative; top: -1px; width: 13px; font-size: 13px; color: rgba(185, 191, 198, 0.5); -webkit-transition: color linear 100ms; -moz-transition: color linear 100ms; -ms-transition: color linear 100ms; transition: color linear 100ms; }
body.ltr #footer #edition.hot #edition-logo + .settings { margin: 0 -18px 0 6px ; }
body.rtl #footer #edition.hot #edition-logo + .settings { margin: 0 6px 0 -18px ; }

#footer #edition.hot:hover #edition-logo { border-color: #0d78f2; }

#footer #edition.hot:hover #edition-logo > .edition-name { color: #0d78f2; }

#footer #edition.hot:hover #edition-logo > .edition-trial { background: #0d78f2; }

body.ltr #footer #edition.hot:hover #edition-logo > .edition-trial:before { border-color: transparent #0d78f2 transparent transparent; }

body.rtl #footer #edition.hot:hover #edition-logo > .edition-trial:before { border-color: transparent transparent transparent #0d78f2; }

#footer #edition.hot:hover #edition-logo + .settings { color: #0d78f2; }

#footer li { display: inline-block; font-size: 11px; color: #b9bfc6; white-space: nowrap; }

#footer li:not(:last-child):after { display: inline-block; margin: 0 7px; content: '•'; }

#footer li a { color: #b9bfc6; text-decoration: underline; }

#footer li a:hover { color: #8f98a3; }

#footer #upgradepromo { margin-top: 14px; }

#footer #upgradepromo a { display: inline-block; border-radius: 5px; padding: 14px; border: 2px solid #e3e5e8; font-size: 15px; color: #8f98a3; }

#footer #upgradepromo a .go { color: #0d78f2; }

body.ltr #footer #upgradepromo a .go:after { padding-left: 5px; }
body.rtl #footer #upgradepromo a .go:after { padding-right: 5px; }

#footer #upgradepromo a:hover { text-decoration: none; }

#footer #upgradepromo a:hover .go { text-decoration: underline; }

#footer #upgradepromo a:hover .go:after { color: #0d78f2; }

/* upgrade modal */
#upgrademodal { min-height: 550px; }

#upgrademodal.loading { background-image: url(../images/spinner_big.gif); background-repeat: no-repeat; background-position: 50% 50%; }

#upgrademodal .body { position: absolute; top: 0; left: 0; width: 100%; height: 100%; overflow: auto; }

#upgrademodal .logo { margin: 0 auto 24px !important; font-weight: 500; font-size: 18px; color: #da5a47; letter-spacing: 3.3px; line-height: 14px; border: 1px solid #da5a47; border-radius: 3px; padding: 10px 6.7px 9px 10px; text-transform: uppercase; display: inline-block; }

#upgrademodal-compare table { table-layout: fixed; }

#upgrademodal-compare table th, #upgrademodal-compare table td { width: 33.33%; }

#upgrademodal-compare table th.feature { font-weight: normal; color: #8f98a3; }

#upgrademodal-compare table thead th { font-size: 13px; line-height: 18px; font-weight: normal; }

#upgrademodal-compare table thead tr.logos th { padding-bottom: 14px; }

#upgrademodal-compare table thead tr.logos th .logo { margin-bottom: 0; }

#upgrademodal-compare table thead tr.logos th p { white-space: normal; max-width: 250px; }

#upgrademodal-compare table thead tr.license-statuses td { padding-top: 0; padding-bottom: 14px; }

#upgrademodal-compare table thead tr.license-statuses td .license-status:before { border: 1px solid; border-radius: 9px; width: 17px; height: 17px; line-height: 17px; margin-right: 5px; }

#upgrademodal-compare table thead tr.license-statuses td .installed { color: #00b007; }

#upgrademodal-compare table thead tr.license-statuses td .licensed { color: #5286d9; }

#upgrademodal-compare table thead tr.license-statuses td .installed:before { border-color: #00b007; }

#upgrademodal-compare table thead tr.license-statuses td .licensed:before { border-color: #5286d9; }

#upgrademodal-compare table thead tr.price th, #upgrademodal-compare table thead tr.price td { position: relative; padding-top: 14px; }

#upgrademodal-compare table thead tr.price td .listedprice { text-decoration: line-through; color: #b9bfc6; }
body.ltr #upgrademodal-compare table thead tr.price td .listedprice { margin-right: 5px; }
body.rtl #upgrademodal-compare table thead tr.price td .listedprice { margin-left: 5px; }

#upgrademodal-compare table thead tr.price td:before { position: absolute; top: 0; display: block; width: 24px; height: 1px; content: '.'; font-size: 0; background: #e3e5e8; }

body.ltr #upgrademodal-compare table thead tr.price th:before { left: 0; }
body.rtl #upgrademodal-compare table thead tr.price th:before { right: 0; }

body.ltr #upgrademodal-compare table thead tr.price td:before { left: 14px; }
body.rtl #upgrademodal-compare table thead tr.price td:before { right: 14px; }

#upgrademodal-compare table tbody th, #upgrademodal-compare table tbody td { width: 33.33%; }

#upgrademodal-compare table tbody tr:first-child th, #upgrademodal-compare table tbody tr:first-child td { border-top: none; }

#upgrademodal-compare table tbody th.group { padding-top: 30px; border-bottom-style: solid; color: #8f98a3; }

#upgrademodal-compare table tbody th.group:before { margin-top: -2px; width: 24px; font-size: 17px; }

#upgrademodal-compare table tbody tr.buybtns td { padding-top: 14px; border-bottom: none; }

#upgrademodal-checkout { background: #fafafa; }

#upgrademodal-checkout .logowrapper { text-align: center; }

#upgrademodal-checkout form { max-width: 350px; margin: 0 auto !important; padding-bottom: 10px; }

#upgrademodal-checkout form .field { margin: 14px 0; }

#upgrademodal-checkout form p.icon.secure { margin-top: 24px; }

body.ltr #upgrademodal-checkout form p.icon.secure:before { margin-right: 5px; }
body.rtl #upgrademodal-checkout form p.icon.secure:before { margin-left: 5px; }

#upgrademodal-checkout .buttons > .left, #upgrademodal-checkout .buttons > .right { margin-top: 5px; }

body.ltr #upgrademodal-checkout #pay-button { float: left; }
body.rtl #upgrademodal-checkout #pay-button { float: right; }
body.ltr #upgrademodal-checkout #pay-button { margin-right: 5px; }
body.rtl #upgrademodal-checkout #pay-button { margin-left: 5px; }

#upgrademodal-checkout #pay-spinner { margin: 0; }

#upgrademodal-checkout .spinner#coupon-spinner { position: absolute; top: 0; margin-top: 0; }
body.ltr #upgrademodal-checkout .spinner#coupon-spinner { right: -24px; }
body.rtl #upgrademodal-checkout .spinner#coupon-spinner { left: -24px; }

#upgrademodal-success .message { display: block; position: absolute; top: 50%; left: 0; width: 100%; margin-top: -71px; padding-top: 62px; text-align: center; background: url(../images/success.png) no-repeat 50% 0; }

#upgrademodal-success .message p { margin-bottom: 24px; font-size: 15px; line-height: 1.4; }

/* field layout forms */
.fieldlayoutform, .fld-tab, .fld-field { color: #2f1fb5; font-style: italic; text-transform: uppercase; }

.fieldlayoutform { padding: 24px; background-image: url(../images/fieldlayoutform-bg.png); }
body.ltr .fieldlayoutform { background-position: 25px 24px; }
body.rtl .fieldlayoutform { background-position: calc(100% - 24px) 24px; }

.fieldlayoutform:after { content: '.'; display: block; height: 0; clear: both; visibility: hidden; }

.fieldlayoutform h2 { margin: 3px 0 27px !important; font-size: 20px; line-height: 30px; font-weight: normal; text-decoration: underline; color: #2f1fb5; margin-bottom: 30px; }

.fieldlayoutform .instructions { margin: -30px 0 30px; line-height: 30px; }

body.ltr .fieldlayoutform .fld-tabs { margin: 0 0 29px -30px ; }
body.rtl .fieldlayoutform .fld-tabs { margin: 0 -30px 29px 0 ; }

body.ltr .fieldlayoutform .unusedfields { margin: 30px 0 -30px -30px ; }
body.rtl .fieldlayoutform .unusedfields { margin: 30px -30px -30px 0 ; }

.fieldlayoutform .fld-tabs:after, .fieldlayoutform .unusedfields:after { content: '.'; display: block; height: 0; clear: both; visibility: hidden; }

.fieldlayoutform .newtabbtn-container { display: -webkit-box; display: -moz-box; display: -ms-flexbox; display: -webkit-flex; display: flex; }
body.ltr .fieldlayoutform .newtabbtn-container { margin: 0 0 61px 0 ; }
body.rtl .fieldlayoutform .newtabbtn-container { margin: 0 0 61px 0 ; }

.fieldlayoutform .newtabbtn-container .btn.add { border: 1px solid #2f1fb5; padding: 6px 10px 5px; color: #2f1fb5; background: transparent; -webkit-box-shadow: none; -moz-box-shadow: none; box-shadow: none; }

.fieldlayoutform .newtabbtn-container .btn.add:before { margin-top: -2px; }

.fieldlayoutform .newtabbtn-container h3 { flex-grow: 1; -ms-flex: 1; line-height: 30px; }
body.ltr .fieldlayoutform .newtabbtn-container h3 { margin: 0 0 0 30px ; }
body.rtl .fieldlayoutform .newtabbtn-container h3 { margin: 0 30px 0 0 ; }

.fld-tab { width: 211px; }
body.ltr .fld-tab { float: left; }
body.rtl .fld-tab { float: right; }
body.ltr .fld-tab { margin: 0 -1px 30px 30px ; }
body.rtl .fld-tab { margin: 0 30px 30px -1px ; }

.fld-tab .tabs .tab, .fld-tab .fld-tabcontent, .fld-field { border: 1px solid #2f1fb5; }

body.ltr .fld-tab .icon, body.ltr .fld-field .icon { margin-left: 5px; }
body.rtl .fld-tab .icon, body.rtl .fld-field .icon { margin-right: 5px; }

.fld-tab .icon:before, .fld-field .icon:before { margin-top: -2px; font-size: 16px; color: #2f1fb5; opacity: 0.5; }

.fld-tab .icon:hover:before, .fld-tab .icon.active:before, .fld-field .icon:hover:before, .fld-field .icon.active:before { opacity: 1; }

.fld-tab .menubtn, .fld-field .menubtn { padding: 0; }

.fld-tab .menubtn:after, .fld-field .menubtn:after { display: none; }

.fld-tab .tabs { position: relative; z-index: 1; padding: 0 10px; }

.fld-tab .tabs .tab { margin: -1px; border-radius: 3px 3px 0 0; padding: 8px 10px 3px; border-bottom-color: #f4f3fb; color: #2f1fb5; white-space: normal; background: none; -webkit-box-shadow: none; -moz-box-shadow: none; box-shadow: none; }
body.ltr .fld-tab .tabs .tab { float: left; }
body.rtl .fld-tab .tabs .tab { float: right; }

.fld-tab .tabs .tab.draggable { cursor: move; }

.fld-tab .fld-tabcontent { padding: 13px; }

.fld-tab-caboose { min-height: 31px; }

.fld-field { padding: 7px 8px 4px; cursor: move; }

.fld-field + .fld-field { margin-top: 7px; }

.fld-field.fld-required span:after { font-family: 'Craft'; speak: none; -webkit-font-feature-settings: "liga", "dlig"; -moz-font-feature-settings: "liga=1, dlig=1"; -moz-font-feature-settings: "liga", "dlig"; -ms-font-feature-settings: "liga", "dlig"; -o-font-feature-settings: "liga", "dlig"; font-feature-settings: "liga", "dlig"; text-rendering: optimizeLegibility; font-weight: normal; font-variant: normal; text-transform: none; line-height: 1; direction: ltr; -webkit-font-smoothing: antialiased; -moz-osx-font-smoothing: grayscale; display: inline-block; text-align: center; font-style: normal; vertical-align: middle; word-wrap: normal !important; -webkit-user-select: none; -moz-user-select: none; -ms-user-select: none; color: #2f1fb5; content: 'asterisk'; font-size: 8px; }
body.ltr .fld-field.fld-required span:after { margin: -2px 0 0 5px ; }
body.rtl .fld-field.fld-required span:after { margin: -2px 5px 0 0 ; }

body.ltr .fld-field .icon { float: right; }
body.rtl .fld-field .icon { float: left; }

.fld-tab.unused .tabs .tab, .fld-tab.unused .fld-tabcontent, .fld-field.unused { border-style: dashed; }

.fld-tab.unused .tabs .tab { border-bottom-style: solid; }

.fld-tab.fld-insertion .tabs .tab, .fld-tab.fld-insertion .fld-tabcontent, .fld-field.fld-insertion { border-style: dashed; }

.fld-tab.fld-insertion .tabs .tab { border-bottom-style: solid; }

.fld-tab.draghelper .tabs { margin: -5px 0 -1px; padding-top: 5px; padding-bottom: 1px; overflow: hidden; }

.fld-tab.draghelper .tabs .tab, .fld-tab.draghelper .fld-tabcontent, .fld-field.draghelper { background: #fff; -webkit-box-shadow: 0 2px 10px -2px rgba(0, 0, 0, 0.25); -moz-box-shadow: 0 2px 10px -2px rgba(0, 0, 0, 0.25); box-shadow: 0 2px 10px -2px rgba(0, 0, 0, 0.25); }

.fld-tab.draghelper .tabs .tab { border-bottom-color: #fff; }

/* Preview buttons and Live Preview */
.previewbtns { display: block; position: relative; }

body.ltr .previewbtns .livepreviewbtn { margin-right: 40px; }
body.rtl .previewbtns .livepreviewbtn { margin-left: 40px; }

.previewbtns .sharebtn { position: absolute !important; top: 0; width: 41px; }
body.ltr .previewbtns .sharebtn { right: 0; }
body.rtl .previewbtns .sharebtn { left: 0; }

.livepreviewbtn { display: block; position: relative; }

.livepreviewbtn .spinner { position: absolute; top: 3px; }
body.ltr .livepreviewbtn .spinner { right: 7px; }
body.rtl .livepreviewbtn .spinner { left: 7px; }

.lp-editor-container, .lp-iframe-container { position: fixed; top: 0; height: 100%; background: #fff; z-index: 100; }

.lp-iframe-container.dragging:after { position: absolute; top: 0; left: 0; width: 100%; height: 100%; content: ''; font-size: 0; }

.lp-editor, .lp-iframe { position: absolute; top: 0; left: 0; width: 100%; height: 100%; }

.lp-editor { padding: 0 24px; overflow: auto; -webkit-box-shadow: 0 0 0 1px rgba(0, 0, 0, 0.1); -moz-box-shadow: 0 0 0 1px rgba(0, 0, 0, 0.1); box-shadow: 0 0 0 1px rgba(0, 0, 0, 0.1); -webkit-box-sizing: border-box; -moz-box-sizing: border-box; box-sizing: border-box; }

.lp-editor header { margin: 0 -24px 24px; padding: 14px 24px 13px; background: rgba(0, 0, 0, 0.03); }

body.ltr .lp-editor header .btn { float: left; }
body.rtl .lp-editor header .btn { float: right; }

body.ltr .lp-editor header .btn.submit { float: right; }
body.rtl .lp-editor header .btn.submit { float: left; }

.lp-editor header h1 { margin: 0; font-size: 25px; line-height: 30px; color: #333; }

.lp-editor > .field:last-child { margin-bottom: 24px !important; }

.lp-draghandle { position: absolute; top: 0; width: 4px; height: 100%; cursor: col-resize; }
body.ltr .lp-draghandle { right: -4px; }
body.rtl .lp-draghandle { left: -4px; }

/* Sidebar */
.show-sidebar { background: #fafafa; border-bottom: 1px solid #eee; display: block; position: relative; top: -24px; margin: 0 -24px; padding: 14px 24px; color: #8f98a3; z-index: 11; line-height: 21px; }

.show-sidebar:hover { text-decoration: none; background: #fcfcfc; }

.show-sidebar:after { font-family: 'Craft'; speak: none; -webkit-font-feature-settings: "liga", "dlig"; -moz-font-feature-settings: "liga=1, dlig=1"; -moz-font-feature-settings: "liga", "dlig"; -ms-font-feature-settings: "liga", "dlig"; -o-font-feature-settings: "liga", "dlig"; font-feature-settings: "liga", "dlig"; text-rendering: optimizeLegibility; font-weight: normal; font-variant: normal; text-transform: none; line-height: 1; direction: ltr; -webkit-font-smoothing: antialiased; -moz-osx-font-smoothing: grayscale; display: inline-block; text-align: center; font-style: normal; vertical-align: middle; word-wrap: normal !important; -webkit-user-select: none; -moz-user-select: none; -ms-user-select: none; font-size: 16px; width: 43px; line-height: 20px; content: 'downangle'; }
body.ltr .show-sidebar:after { float: right; }
body.rtl .show-sidebar:after { float: left; }
body.ltr .show-sidebar:after { margin-right: -24px; }
body.rtl .show-sidebar:after { margin-left: -24px; }

.sidebar { position: absolute; top: 0; width: 220px; padding: 24px; overflow: auto; background: #fafafa; -webkit-box-sizing: border-box; -moz-box-sizing: border-box; box-sizing: border-box; }

body.ltr .sidebar { margin: -24px 0 -24px -242px ; }
body.rtl .sidebar { margin: -24px -242px -24px 0 ; }

body.ltr .content.has-sidebar:not(.hiding-sidebar) { margin-left: 218px; }
body.rtl .content.has-sidebar:not(.hiding-sidebar) { margin-right: 218px; }

.sidebar .heading { position: relative; padding: 0 24px; }
body.ltr .sidebar .heading { margin: 14px 0 2px -24px ; }
body.rtl .sidebar .heading { margin: 14px -24px 2px 0 ; }

.sidebar .heading span { display: inline-block; position: relative; z-index: 1; padding: 0 5px; margin: 0 -5px; text-transform: uppercase; color: #b9bfc6; font-size: 11px; font-weight: bold; }

.sidebar nav { overflow: auto; }
body.ltr .sidebar nav { margin-left: -24px; }
body.rtl .sidebar nav { margin-right: -24px; }
body.ltr .sidebar nav { padding-left: 24px; }
body.rtl .sidebar nav { padding-right: 24px; }

.sidebar nav li { position: relative; }

.sidebar nav li a { display: block; padding: 9px 0; color: #29323d; -webkit-user-select: none; -moz-user-select: none; -ms-user-select: none; outline: none; }
body.ltr .sidebar nav li a { margin-left: -24px; }
body.rtl .sidebar nav li a { margin-right: -24px; }
body.ltr .sidebar nav li a { border-radius: 0 2px 2px 0; }
body.rtl .sidebar nav li a { border-radius: 2px 0 0 2px; }

.sidebar nav li a:hover { text-decoration: none; color: #29323d; background: #f0f2f5; }

.sidebar nav li .toggle { position: absolute; top: 6px; }

.sidebar nav li ul { display: none; }

.sidebar nav li.expanded > ul { display: block; }

.sidebar nav li a.sel { background: #737f8c; -moz-osx-font-smoothing: grayscale; -webkit-font-smoothing: antialiased; font-weight: 600; cursor: default; }

.sidebar nav li a.sel, .sidebar nav li a.sel + .toggle { color: #fff; }

body.ltr .sidebar nav > ul > li > a { padding-left: 24px; }
body.rtl .sidebar nav > ul > li > a { padding-right: 24px; }

body.ltr .sidebar nav > ul > li > ul > li > a { padding-left: 44px; }
body.rtl .sidebar nav > ul > li > ul > li > a { padding-right: 44px; }

body.ltr .sidebar nav > ul > li > ul > li > ul > li > a { padding-left: 64px; }
body.rtl .sidebar nav > ul > li > ul > li > ul > li > a { padding-right: 64px; }

body.ltr .sidebar nav > ul > li > ul > li > ul > li > ul > li > a { padding-left: 84px; }
body.rtl .sidebar nav > ul > li > ul > li > ul > li > ul > li > a { padding-right: 84px; }

body.ltr .sidebar nav > ul > li > ul > li > ul > li > ul > li > ul > li a { padding-left: 104px; }
body.rtl .sidebar nav > ul > li > ul > li > ul > li > ul > li > ul > li a { padding-right: 104px; }

body.ltr .sidebar nav > ul > li > .toggle { left: -20px; }
body.rtl .sidebar nav > ul > li > .toggle { right: -20px; }

body.ltr .sidebar nav > ul > li > ul > li > .toggle { left: 0px; }
body.rtl .sidebar nav > ul > li > ul > li > .toggle { right: 0px; }

body.ltr .sidebar nav > ul > li > ul > li > ul > li > .toggle { left: 20px; }
body.rtl .sidebar nav > ul > li > ul > li > ul > li > .toggle { right: 20px; }

body.ltr .sidebar nav > ul > li > ul > li > ul > li > ul > li > .toggle { left: 40px; }
body.rtl .sidebar nav > ul > li > ul > li > ul > li > ul > li > .toggle { right: 40px; }

body.ltr .sidebar nav > ul > li > ul > li > ul > li > ul > li > ul > li .toggle { left: 60px; }
body.rtl .sidebar nav > ul > li > ul > li > ul > li > ul > li > ul > li .toggle { right: 60px; }

.sidebar nav.has-icons li a { position: relative; }
body.ltr .sidebar nav.has-icons li a { padding-left: 40px; }
body.rtl .sidebar nav.has-icons li a { padding-right: 40px; }

.sidebar nav.has-icons li a .icon { display: block; position: absolute; top: 10px; width: 16px; height: 16px; }
body.ltr .sidebar nav.has-icons li a .icon { left: 14px; }
body.rtl .sidebar nav.has-icons li a .icon { right: 14px; }

.sidebar nav.has-icons li a .icon svg { width: 16px; height: 16px; }

.sidebar nav.has-icons li a:not(.sel) .icon svg rect, .sidebar nav.has-icons li a:not(.sel) .icon svg circle, .sidebar nav.has-icons li a:not(.sel) .icon svg ellipse, .sidebar nav.has-icons li a:not(.sel) .icon svg line, .sidebar nav.has-icons li a:not(.sel) .icon svg polyline, .sidebar nav.has-icons li a:not(.sel) .icon svg polygon, .sidebar nav.has-icons li a:not(.sel) .icon svg path, .sidebar nav.has-icons li a:not(.sel) .icon svg text { fill: #8f98a3; stroke-width: 0; }

.sidebar nav.has-icons li a.sel .icon svg rect, .sidebar nav.has-icons li a.sel .icon svg circle, .sidebar nav.has-icons li a.sel .icon svg ellipse, .sidebar nav.has-icons li a.sel .icon svg line, .sidebar nav.has-icons li a.sel .icon svg polyline, .sidebar nav.has-icons li a.sel .icon svg polygon, .sidebar nav.has-icons li a.sel .icon svg path, .sidebar nav.has-icons li a.sel .icon svg text { fill: #fff; stroke-width: 0; }

body.ltr > .sidebar { padding: 0 0 0 0; }
body.rtl > .sidebar { padding: 0 0 0 0; }
body.ltr > .sidebar { margin: 0 0 0 0 ; }
body.rtl > .sidebar { margin: 0 0 0 0 ; }

body.ltr > .sidebar nav li a { margin-left: 0; }
body.rtl > .sidebar nav li a { margin-right: 0; }

body > .sidebar li { width: auto !important; }

@media only screen and (max-width: 768px) { body.ltr #content.content.has-sidebar:not(.hiding-sidebar) { margin-left: 0; }
  body.rtl #content.content.has-sidebar:not(.hiding-sidebar) { margin-right: 0; }
  #sidebar.sidebar { width: 100vw; height: auto !important; min-height: auto; z-index: 10; border-bottom: 1px solid #eee; background: #fff; }
  #sidebar.sidebar { -webkit-box-shadow: 0 0 32px 0 rgba(0, 0, 0, 0.05); -moz-box-shadow: 0 0 32px 0 rgba(0, 0, 0, 0.05); box-shadow: 0 0 32px 0 rgba(0, 0, 0, 0.05); }
  body.ltr #sidebar.sidebar { margin: -24px 0 24px -24px ; }
  body.rtl #sidebar.sidebar { margin: -24px -24px 24px 0 ; }
  #sidebar.sidebar .btngroup { float: none !important; }
  #sidebar.sidebar .btngroup .btn { display: inline-block; }
  #content:not(.showing-sidebar) .sidebar { display: none; } }
/* retina */
@media only screen and (-webkit-min-device-pixel-ratio: 1.5), only screen and (-moz-min-device-pixel-ratio: 1.5), only screen and (-o-min-device-pixel-ratio: 3 / 2), only screen and (min-device-pixel-ratio: 1.5), only screen and (min-resolution: 1.5dppx) { .fieldlayoutform { background-image: url(../images/fieldlayoutform-bg_2x.png); background-size: 30px 30px; }
  #upgrademodal.loading { background-image: url(../images/spinner_big_2x.gif); background-size: 48px; }
  #upgrademodal-success .message { background-image: url(../images/success_2x.png); background-size: 48px; } }

/*# sourceMappingURL=craft.css.map */<|MERGE_RESOLUTION|>--- conflicted
+++ resolved
@@ -2019,13 +2019,9 @@
 body.ltr #global-sidebar .topbar .settingsmenu { padding-left: 0; }
 body.rtl #global-sidebar .topbar .settingsmenu { padding-right: 0; }
 
-<<<<<<< HEAD
 #global-sidebar .topbar a:hover { background-color: transparent; }
 
-#global-sidebar #taskicon > span.icon { display: block; position: relative; width: 16px; height: 16px; }
-=======
 #global-sidebar #job-icon > span.icon { display: block; position: relative; width: 16px; height: 16px; }
->>>>>>> 87a0f681
 
 #global-sidebar #job-icon > span.icon > canvas { display: block; position: absolute; width: 16px; height: 16px; }
 
