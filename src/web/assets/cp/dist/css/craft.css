--- conflicted
+++ resolved
@@ -3143,38 +3143,25 @@
 .grid > .item { display: none; box-sizing: border-box; }
 
 .lp-editor-container, .lp-preview-container { position: fixed; top: 0; height: 100%; background-color: #fff; z-index: 100; }
-<<<<<<< HEAD
-
-.lp-editor-container header, .lp-preview-container header { padding: 10px 24px; background-color: #e4edf6; box-shadow: inset 0 -1px 0 rgba(63, 77, 90, 0.1); box-sizing: border-box; }
-
-=======
-.lp-editor-container header, .lp-preview-container header { padding: 10px 24px; background-color: #e4edf6; -webkit-box-shadow: 0 1px 0 rgba(63, 77, 90, 0.2); box-shadow: 0 1px 0 rgba(63, 77, 90, 0.2); -webkit-box-sizing: border-box; box-sizing: border-box; }
->>>>>>> 05904d21
+
+.lp-editor-container header, .lp-preview-container header { padding: 10px 24px; background-color: #e4edf6; box-shadow: 0 1px 0 rgba(63, 77, 90, 0.2); box-sizing: border-box; }
+
 @supports ((-webkit-backdrop-filter: blur(10px)) or (backdrop-filter: blur(10px))) { .lp-editor-container header, .lp-preview-container header { position: absolute; z-index: 2; top: 0; left: 0; width: 100%; background-color: rgba(228, 237, 246, 0.75); -webkit-backdrop-filter: blur(10px); backdrop-filter: blur(10px); }
   .lp-editor-container header + .lp-editor, .lp-preview-container header + .lp-editor { padding-top: 78px; } }
 
 .lp-editor-container header .btn, .lp-editor-container header .spinner, .lp-editor-container header .checkmark-icon, .lp-preview-container header .btn, .lp-preview-container header .spinner, .lp-preview-container header .checkmark-icon { margin-bottom: 0; }
 
-<<<<<<< HEAD
-.lp-editor-container { display: -webkit-flex; display: flex; -webkit-flex-direction: column; flex-direction: column; }
+.lp-editor-container { display: -webkit-flex; display: flex; -webkit-flex-direction: column; flex-direction: column; z-index: 101; box-shadow: 1px 0 0 rgba(63, 77, 90, 0.2); }
 
 .lp-editor-container .lp-editor { -webkit-flex: 1; flex: 1; padding: 24px; overflow: auto; box-sizing: border-box; }
 
 .lp-editor-container .lp-editor > .field:last-child { margin-bottom: 24px !important; }
 
-.lp-editor-container .lp-draghandle { position: absolute; top: 0; width: 4px; height: 100%; cursor: col-resize; }
-
-body.ltr .lp-editor-container .lp-draghandle { right: -4px; }
-
-body.rtl .lp-editor-container .lp-draghandle { left: -4px; }
-=======
-.lp-editor-container { display: -webkit-box; display: -ms-flexbox; display: flex; -webkit-box-orient: vertical; -webkit-box-direction: normal; -ms-flex-direction: column; flex-direction: column; z-index: 101; -webkit-box-shadow: 1px 0 0 rgba(63, 77, 90, 0.2); box-shadow: 1px 0 0 rgba(63, 77, 90, 0.2); }
-.lp-editor-container .lp-editor { -webkit-box-flex: 1; -ms-flex: 1; flex: 1; padding: 24px; overflow: auto; -webkit-box-sizing: border-box; box-sizing: border-box; }
-.lp-editor-container .lp-editor > .field:last-child { margin-bottom: 24px !important; }
 .lp-editor-container .lp-draghandle { position: absolute; z-index: 6; top: 0; width: 4px; height: 100%; cursor: col-resize; }
+
 body.ltr .lp-editor-container .lp-draghandle { right: -2px; }
+
 body.rtl .lp-editor-container .lp-draghandle { left: -2px; }
->>>>>>> 05904d21
 
 .lp-preview-container { display: -webkit-flex; display: flex; -webkit-flex-direction: column; flex-direction: column; }
 
