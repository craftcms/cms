@charset "UTF-8";
/* ----------------------------------------
/*  Reset (thanks Eric!)
/* ----------------------------------------*/
html, body, div, span, applet, object, iframe, h1, h2, h3, h4, h5, h6, p, blockquote, pre, a, abbr, acronym, address, big, cite, code, del, dfn, em, img, ins, kbd, q, s, samp, small, strike, strong, sub, sup, tt, var, b, u, i, center, dl, dt, dd, ol, ul, li, fieldset, form, label, legend, table, caption, tbody, tfoot, thead, tr, th, td, article, aside, canvas, details, embed, figure, figcaption, footer, header, hgroup, menu, nav, output, ruby, section, summary, time, mark, audio, video { margin: 0; padding: 0; border: 0; font: inherit; vertical-align: baseline; }

article, aside, details, figcaption, figure, footer, header, hgroup, menu, nav, section { display: block; }

body { line-height: 1; }

ol, ul { list-style: none; }

blockquote, q { quotes: none; }

blockquote:before, blockquote:after, q:before, q:after { content: none; }

table { border-collapse: separate; border-spacing: 0; }

a { text-decoration: none; }

input, textarea { margin: 0; font-family: 'Lucida Grande', sans-serif; font-size: 100%; }

textarea { resize: vertical; }

select { margin: 0; }

@font-face { font-family: 'Craft'; src: url("../fonts/Craft.woff") format("woff"), url("../fonts/Craft.ttf") format("truetype"), url("../fonts/Craft.svg#Craft") format("svg"); font-weight: normal; font-style: normal; }
/* ----------------------------------------
/*  Basic stuff
/* ----------------------------------------*/
body, html { background-color: #e4edf6; }

html.noscroll, html.noscroll body { overflow: hidden; }

body { width: 100vw; overflow-x: hidden; font-size: 14px; line-height: 20px; color: #3f4d5a; -webkit-font-smoothing: subpixel-antialiased; }

body.rtl { direction: rtl; }

body, input, select, textarea { font-family: system-ui, BlinkMacSystemFont, -apple-system, 'Segoe UI', 'Roboto', 'Oxygen', 'Ubuntu', 'Cantarell', 'Fira Sans', 'Droid Sans', 'Helvetica Neue', sans-serif; }

.first, h1:first-child, h2:first-child, h3:first-child, h4:first-child, h5:first-child, h6:first-child, p:first-child, blockquote:first-child, hr:first-child, .pane:first-child, .grid:first-child, .field:first-child, .toolbar:first-child, .buttons:first-child { margin-top: 0 !important; }

.last, h1:last-child, h2:last-child, h3:last-child, h4:last-child, h5:last-child, h6:last-child, p:last-child, blockquote:last-child, .pane:last-child, .grid:last-child, .field:last-child, .toolbar:last-child, .buttons:last-child { margin-bottom: 0 !important; }

.draghelper { -webkit-box-sizing: border-box; box-sizing: border-box; }

body.rtl .ltr .text, body.rtl .ltr table.editable textarea { text-align: left !important; direction: ltr !important; }
body.ltr .rtl .text, body.ltr .rtl table.editable textarea { text-align: right !important; direction: rtl !important; }

/* icons */
.icon:before, .menu ul.padded li a.sel:before, .menu .flex.padded.sel:before, .texticon:before, .element:before, #help:before, .secure:before, .insecure:before, .go:after, .menubtn:after, .required:after, #preview-btn:before, #share-btn:before, .toggle:before, a.fieldtoggle:before, [data-icon]:before, [data-icon-after]:after { font-family: 'Craft'; speak: none; -webkit-font-feature-settings: "liga", "dlig"; -ms-font-feature-settings: "liga", "dlig"; -o-font-feature-settings: "liga", "dlig"; font-feature-settings: "liga", "dlig"; text-rendering: optimizeLegibility; font-weight: normal; font-variant: normal; text-transform: none; line-height: 1; direction: ltr; -webkit-font-smoothing: antialiased; -moz-osx-font-smoothing: grayscale; display: inline-block; text-align: center; font-style: normal; vertical-align: middle; word-wrap: normal !important; -webkit-user-select: none; -moz-user-select: none; -ms-user-select: none; user-select: none; opacity: 0.8; }

.secure:before, .insecure:before { margin-top: -3px; font-size: 14px; }

[data-icon]:before { content: attr(data-icon); }

[data-icon-after]:after { content: attr(data-icon-after); }

body.rtl [data-icon=list]:before, body.rtl [data-icon-after=list]:after { content: 'listrtl'; }

body.rtl [data-icon=structure]:before, body.rtl [data-icon-after=structure]:after { content: 'structurertl'; }

.icon.secure:before { content: 'secure'; }

.icon.insecure:before { content: 'insecure'; }

.icon.add:before { content: 'plus'; }

.icon.edit:before { content: 'edit'; }

.icon.settings:before { content: 'settings'; }

.icon.search:before { content: 'search'; }

.icon.expand:before { content: 'expand'; }

.icon.collapse:before { content: 'collapse'; }

.help:before { content: 'help'; color: #E8368F; }

body.ltr #preview-btn:before, body.ltr #share-btn:before { margin-right: 7px; }
body.rtl #preview-btn:before, body.rtl #share-btn:before { margin-left: 7px; }

#preview-btn:before { margin-top: -2px; content: 'view'; }

body.ltr #share-btn:before { content: 'share'; }
body.rtl #share-btn:before { content: 'shareleft'; }

/* headings */
h1 { margin-bottom: 24px; font-size: 18px; font-weight: bold; line-height: 1.2; }

h2 { margin: 14px 0; font-size: 16px; font-weight: bold; line-height: 20px; }

h3 { margin: 14px 0; font-weight: bold; line-height: 1.2; }

h4 { margin: 14px 0; font-weight: bold; line-height: 1.2; color: #7b8793; }

h5 { margin: 14px 0 3px; line-height: 1.2; color: #7b8793; }

h6 { margin: 14px 0 3px; font-size: 10px; line-height: 1.2; color: #9aa5b1; text-transform: uppercase; font-weight: bold; }

body.ltr h1[data-icon]:before { margin: -8px 10px 0 0 ; }
body.rtl h1[data-icon]:before { margin: -8px 0 0 10px ; }

h2[data-icon]:before { font-size: 19px; }
body.ltr h2[data-icon]:before { margin: -4px 6px 0 0 ; }
body.rtl h2[data-icon]:before { margin: -4px 0 0 6px ; }

/* horizontal rule */
hr { margin: 24px 0; border: none; border-top: 1px solid rgba(51, 64, 77, 0.1); height: 0; color: transparent; }

.pane hr { margin: 24px -24px; }

/* paragraphs */
p { margin: 1em 0; }

h5 + p { margin-top: 0; }

sup { vertical-align: super; font-size: smaller; }

sub { vertical-align: sub; font-size: smaller; }

body.ltr .indent { margin-left: 14px; }
body.rtl .indent { margin-right: 14px; }

/* lists */
.bullets { list-style-type: square; }
body.ltr .bullets { padding-left: 40px; }
body.rtl .bullets { padding-right: 40px; }

ol { list-style-type: decimal; }
body.ltr ol { padding-left: 40px; }
body.rtl ol { padding-right: 40px; }

/* code */
code, .code, .code input, .code textarea { font-family: "SFMono-Regular", Consolas, "Liberation Mono", Menlo, Courier, monospace; font-size: 0.9em !important; }

/* links */
a { color: #0B69A3; cursor: pointer; }

a:hover { text-decoration: underline; }

a.sel, li.sel a { cursor: default !important; text-decoration: none; }

.go:after { font-size: 11px; margin-top: -1px; color: #9aa5b1; }
body.ltr .go:after { padding-left: 4px; }
body.rtl .go:after { padding-right: 4px; }
body.ltr .go:after { content: 'circlerarr'; }
body.rtl .go:after { content: 'circlelarr'; }

.go:hover:after { color: #0B69A3; }

/* revision button */
body.ltr #revision-btngroup { margin-right: 7px; }
body.rtl #revision-btngroup { margin-left: 7px; }

#revision-btn.disabled { opacity: 1; color: #606d7b; background-color: rgba(205, 216, 228, 0.5) !important; }

/* status icons */
.checkmark-icon, .alert-icon { padding: 5px; margin-bottom: 0 !important; line-height: 10px; border-radius: 20px; cursor: pointer; }
.checkmark-icon:before, .alert-icon:before { font-family: 'Craft'; speak: none; -webkit-font-feature-settings: "liga", "dlig"; -ms-font-feature-settings: "liga", "dlig"; -o-font-feature-settings: "liga", "dlig"; font-feature-settings: "liga", "dlig"; text-rendering: optimizeLegibility; font-weight: normal; font-variant: normal; text-transform: none; line-height: 1; direction: ltr; -webkit-font-smoothing: antialiased; -moz-osx-font-smoothing: grayscale; display: inline-block; text-align: center; font-style: normal; vertical-align: middle; word-wrap: normal !important; -webkit-user-select: none; -moz-user-select: none; -ms-user-select: none; user-select: none; opacity: 0.8; }

.checkmark-icon { background-color: #cdd8e4; }
.checkmark-icon:before { content: 'check'; color: #27AB83; }

.alert-icon { background-color: #cdd8e4; }
.alert-icon:before { content: 'alert'; color: #EF4E4E; }

/* toggles */
.toggle, a.fieldtoggle:before { width: 20px; height: 20px; line-height: 20px; text-align: center; -webkit-transition: -webkit-transform linear 100ms; transition: -webkit-transform linear 100ms; transition: transform linear 100ms; transition: transform linear 100ms, -webkit-transform linear 100ms; }
body.ltr .toggle, body.ltr a.fieldtoggle:before { -webkit-transform: rotate(-90deg); transform: rotate(-90deg); }
body.rtl .toggle, body.rtl a.fieldtoggle:before { -webkit-transform: rotate(90deg); transform: rotate(90deg); }

.toggle:before, a.fieldtoggle:before { content: 'downangle'; }

.toggle.expanded, a.fieldtoggle.expanded:before, .sidebar nav li.expanded > .toggle, .structure li:not(.collapsed) > .row > .toggle { -webkit-transform: rotate(0) !important; transform: rotate(0) !important; }

a.fieldtoggle { display: block; position: relative; margin: 14px 0; color: #3f4d5a; text-decoration: none; }
body.ltr a.fieldtoggle { padding-left: 12px; }
body.rtl a.fieldtoggle { padding-right: 12px; }

a.fieldtoggle:before { display: block; position: absolute; top: -2px; }
body.ltr a.fieldtoggle:before { left: -6px; }
body.rtl a.fieldtoggle:before { right: -6px; }

/* emphasis */
em, i { font-style: italic; }

strong, b, i em { font-weight: bold; }

/* readable blocks */
.readable { font-size: 16px; line-height: 22px; }
.readable h1, .readable h2, .readable h3, .readable h4, .readable h5, .readable h6 { margin: 24px 0 16px; font-weight: 600; }
.readable h1 { font-size: 32px; line-height: 40px; color: #000; }
.readable h2 { font-size: 24px; line-height: 30px; }
.readable h3 { font-size: 20px; line-height: 24px; }
.readable h4 { font-size: 16px; line-height: 20px; }
.readable h5 { font-size: 14px; line-height: 18px; }
.readable h6 { font-size: 13.6px; line-height: 17px; color: #7b8793; }
.readable ul, .readable ol { margin: 1em 0; }
body.ltr .readable ul, body.ltr .readable ol { padding-left: 2em; }
body.rtl .readable ul, body.rtl .readable ol { padding-right: 2em; }
.readable ul li { list-style-type: disc; }
.readable li + li { margin-top: 0.25em; }
.readable blockquote { margin: 16px 0; }
.readable blockquote:not(.note) { padding: 0 16px; color: #7b8793; }
body.ltr .readable blockquote:not(.note) { border-left: 4px solid rgba(51, 64, 77, 0.1); }
body.rtl .readable blockquote:not(.note) { border-right: 4px solid rgba(51, 64, 77, 0.1); }
.readable blockquote.note { position: relative; border-radius: 4px; padding: 1em; border: 1px solid; }
body.ltr .readable blockquote.note { padding-left: 56px; }
body.rtl .readable blockquote.note { padding-right: 56px; }
.readable blockquote.note:not(.tip):not(.warning) { border-color: #EF4E4E; color: #bf503f; }
.readable blockquote.note:not(.tip):not(.warning):before { content: 'alert'; color: #EF4E4E; }
.readable blockquote.note.tip { border-color: #0B69A3; color: #7b8793; }
.readable blockquote.note.tip:before { content: 'lightbulb'; color: #0B69A3; }
.readable blockquote.note.warning { border-color: #CB6E17; color: #cf783a; }
.readable blockquote.note.warning:before { content: 'alert'; color: #CB6E17; }
.readable blockquote.note:before { font-family: 'Craft'; speak: none; -webkit-font-feature-settings: "liga", "dlig"; -ms-font-feature-settings: "liga", "dlig"; -o-font-feature-settings: "liga", "dlig"; font-feature-settings: "liga", "dlig"; text-rendering: optimizeLegibility; font-weight: normal; font-variant: normal; text-transform: none; line-height: 1; direction: ltr; -webkit-font-smoothing: antialiased; -moz-osx-font-smoothing: grayscale; display: inline-block; text-align: center; font-style: normal; vertical-align: middle; word-wrap: normal !important; -webkit-user-select: none; -moz-user-select: none; -ms-user-select: none; user-select: none; opacity: 0.8; position: absolute; top: 12px; font-size: 30px; width: 24px; }
body.ltr .readable blockquote.note:before { left: 16px; }
body.rtl .readable blockquote.note:before { right: 16px; }

/* text styles */
body.ltr .leftalign { text-align: left; }
body.rtl .leftalign { text-align: right; }

.topalign { vertical-align: top; }

body.ltr .rightalign { text-align: right; }
body.rtl .rightalign { text-align: left; }

.centeralign { text-align: center !important; }

.nowrap { white-space: nowrap; }

.break-word { word-wrap: break-word; }

.light { color: #7b8793 !important; font-weight: normal; }

.extralight { color: #9aa5b1 !important; }

.smalltext { font-size: 12px; }

.zilch { padding: 100px 0 76px; text-align: center; font-size: 20px; line-height: 24px; color: #9aa5b1; }

input.checkbox + label.smalltext { padding-top: 2px; }

.required:after { content: 'asterisk'; font-size: 7px; color: #EF4E4E; }
body.ltr .required:after { margin: -2px 0 0 7px ; }
body.rtl .required:after { margin: -2px 7px 0 0 ; }

.scrollpane { overflow: auto; }

body.ltr .left { float: left; }
body.rtl .left { float: right; }

body.ltr .right { float: right; }
body.rtl .right { float: left; }

th, td { vertical-align: middle; }
body.ltr th, body.ltr td { text-align: left; }
body.rtl th, body.rtl td { text-align: right; }

body.ltr table[dir='rtl'] th, body.ltr table[dir='rtl'] td { text-align: right; }

body.rtl table[dir='ltr'] th, body.rtl table[dir='ltr'] td { text-align: left; }

th.right, td.right { float: none; }
body.ltr th.right, body.ltr td.right { text-align: right; }
body.rtl th.right, body.rtl td.right { text-align: left; }

.no-outline { outline: none; }

.clear { display: block; clear: both; height: 0; }

.fullwidth { width: 100%; }

*:not(.highlight) > * > * > .token { display: inline-block; border-radius: 10px; padding: 2px 7px; font-size: 12px; line-height: 14px; color: #3f4d5a; background-color: rgba(255, 255, 255, 0.5); -webkit-box-shadow: 0 0 0 1px rgba(123, 135, 147, 0.5); box-shadow: 0 0 0 1px rgba(123, 135, 147, 0.5); }

.token[data-name='*'] { position: relative; width: 10px; }

.token[data-name='*'] span { opacity: 0; }

.token[data-name='*']:before { font-family: 'Craft'; speak: none; -webkit-font-feature-settings: "liga", "dlig"; -ms-font-feature-settings: "liga", "dlig"; -o-font-feature-settings: "liga", "dlig"; font-feature-settings: "liga", "dlig"; text-rendering: optimizeLegibility; font-weight: normal; font-variant: normal; text-transform: none; line-height: 1; direction: ltr; -webkit-font-smoothing: antialiased; -moz-osx-font-smoothing: grayscale; display: inline-block; text-align: center; font-style: normal; vertical-align: middle; word-wrap: normal !important; -webkit-user-select: none; -moz-user-select: none; -ms-user-select: none; user-select: none; opacity: 0.8; display: block; position: absolute; top: 0; left: 0; width: 100%; font-size: 9px; line-height: 17px; content: 'asterisk'; text-indent: 0; }

.token:focus { -webkit-box-shadow: 0 0 0 1px rgba(96, 109, 123, 0.25); box-shadow: 0 0 0 1px rgba(96, 109, 123, 0.25); background-color: #fff; outline: none; }

.success { color: #27AB83 !important; }

.notice { color: #127FBF !important; }

.warning { color: #CB6E17 !important; }

.with-icon.notice:before, .with-icon.warning:before { font-family: 'Craft'; speak: none; -webkit-font-feature-settings: "liga", "dlig"; -ms-font-feature-settings: "liga", "dlig"; -o-font-feature-settings: "liga", "dlig"; font-feature-settings: "liga", "dlig"; text-rendering: optimizeLegibility; font-weight: normal; font-variant: normal; text-transform: none; line-height: 1; direction: ltr; -webkit-font-smoothing: antialiased; -moz-osx-font-smoothing: grayscale; display: inline-block; text-align: center; font-style: normal; vertical-align: middle; word-wrap: normal !important; -webkit-user-select: none; -moz-user-select: none; -ms-user-select: none; user-select: none; opacity: 0.8; width: 1em; }
body.ltr .with-icon.notice:before, body.ltr .with-icon.warning:before { margin: -2px 2px 0 0 ; }
body.rtl .with-icon.notice:before, body.rtl .with-icon.warning:before { margin: -2px 0 0 2px ; }
.with-icon.notice:before { content: 'lightbulb'; }
.with-icon.warning:before { content: 'alert'; }

.error { color: #EF4E4E !important; }

.icon.move { display: inline-block; }

.icon.move:not(.disabled) { cursor: move; }

.icon.move:before { content: 'move'; color: rgba(123, 135, 147, 0.5); }

.icon.move:not(.disabled):hover:before { color: #0B69A3; }

.icon.delete { display: inline-block; }

.icon.delete:before { content: 'remove'; color: rgba(123, 135, 147, 0.5); }

.icon.delete:not(.disabled):hover:before { color: #CF1124; }

.icon.delete:not(.disabled):active:before { color: #a00d1c; }

.hidden { display: none !important; }

.invisible { visibility: hidden; }

.clearafter:after { content: '.'; display: block; height: 0; clear: both; visibility: hidden; }

.info { vertical-align: bottom; display: inline-block; width: 1em; height: 1.375em; text-align: center; cursor: pointer; overflow: hidden; }
.info:before { font-family: 'Craft'; speak: none; -webkit-font-feature-settings: "liga", "dlig"; -ms-font-feature-settings: "liga", "dlig"; -o-font-feature-settings: "liga", "dlig"; font-feature-settings: "liga", "dlig"; text-rendering: optimizeLegibility; font-weight: normal; font-variant: normal; text-transform: none; line-height: 1; direction: ltr; -webkit-font-smoothing: antialiased; -moz-osx-font-smoothing: grayscale; display: inline-block; text-align: center; font-style: normal; vertical-align: middle; word-wrap: normal !important; -webkit-user-select: none; -moz-user-select: none; -ms-user-select: none; user-select: none; opacity: 0.8; vertical-align: baseline; width: 100%; line-height: 1.375; color: #9aa5b1; }
.info:not(.warning):before { content: 'info'; }
.info:not(.warning):hover:before { color: #0B69A3; }
.info.warning:before { content: 'alert'; }
.info.warning:hover:before { color: #CB6E17; }

.info-hud table { max-width: 280px; table-layout: auto; }
.info-hud td { word-wrap: break-word; width: 100%; }

@media (max-width: 450px) { .info-hud table { table-layout: fixed; width: 100%; } }
/* ----------------------------------------
/*  Content
/* ----------------------------------------*/
.content { position: relative; }

.content:after { content: '.'; display: block; height: 0; clear: both; visibility: hidden; }

/* Customize Sources */
.sidebar .customize-sources { display: block; margin: 14px -24px 4px; color: #9aa5b1 !important; -webkit-transition: color linear 100ms; transition: color linear 100ms; }
body.ltr .sidebar .customize-sources { padding: 7px 14px 7px 24px ; }
body.rtl .sidebar .customize-sources { padding: 7px 24px 7px 14px ; }
body.ltr .sidebar .customize-sources .icon { margin-right: 4px; }
body.rtl .sidebar .customize-sources .icon { margin-left: 4px; }
.sidebar .customize-sources .label { opacity: 0; -webkit-transition: opacity linear 100ms; transition: opacity linear 100ms; }
.sidebar .customize-sources:hover { color: #7b8793 !important; text-decoration: none; }
.sidebar .customize-sources:hover .label { opacity: 1; }

.sidebar .customize-sources:hover { color: #0B69A3; }

body.ltr .customize-sources-modal { padding-left: 200px; }
body.rtl .customize-sources-modal { padding-right: 200px; }

.customize-sources-modal > .spinner { position: absolute; top: calc(50% - 44px); left: calc(50% - 12px); }

.customize-sources-modal > .cs-sidebar { position: absolute; top: 0; margin: 0; padding: 10px 0; border: none; width: 200px; height: calc(100% - 62px); -webkit-box-sizing: border-box; box-sizing: border-box; background-color: #f3f7fc; overflow: auto; -webkit-box-shadow: inset -1px 0 0 rgba(51, 64, 77, 0.1); box-shadow: inset -1px 0 0 rgba(51, 64, 77, 0.1); }
body.ltr .customize-sources-modal > .cs-sidebar { left: 0; }
body.rtl .customize-sources-modal > .cs-sidebar { right: 0; }

body.ltr .customize-sources-modal > .cs-sidebar > .btn { margin: 10px 0 0 14px ; }
body.rtl .customize-sources-modal > .cs-sidebar > .btn { margin: 10px 14px 0 0 ; }

.customize-sources-item { position: relative; margin-top: -1px; background-color: #e4edf6; border: solid rgba(51, 64, 77, 0.1); border-width: 1px 0; -webkit-user-select: none; -moz-user-select: none; -ms-user-select: none; user-select: none; cursor: default; }
body.ltr .customize-sources-item { margin-right: 1px; }
body.rtl .customize-sources-item { margin-left: 1px; }
body.ltr .customize-sources-item { padding: 10px 14px 10px 40px ; }
body.rtl .customize-sources-item { padding: 10px 40px 10px 14px ; }

.customize-sources-item + .customize-sources-item:not(.heading) { border-top: 1px solid rgba(51, 64, 77, 0.1); }

.customize-sources-item.sel { background-color: #cdd8e4; z-index: 1; }

.customize-sources-item .move { display: block; position: absolute; top: 11px; width: 24px; text-align: center; }
body.ltr .customize-sources-item .move { left: 7px; }
body.rtl .customize-sources-item .move { right: 7px; }

.customize-sources-item + .customize-sources-item.heading { margin-top: 10px; }

.customize-sources-item.heading .label { text-transform: uppercase; color: #9aa5b1; font-size: 12px; font-weight: bold; }

.customize-sources-modal > .source-settings { position: relative; height: calc(100% - 62px); -webkit-box-sizing: border-box; box-sizing: border-box; padding: 24px; overflow: auto; }

body.ltr .customize-sources-table-column .move { margin-right: 10px; }
body.rtl .customize-sources-table-column .move { margin-left: 10px; }

.customize-sources-modal > .footer { position: absolute; bottom: 0; left: 0; width: 100%; }

/* ----------------------------------------
/*  Icon lists
/* ----------------------------------------*/
ul.icons { margin-top: 20px; display: -webkit-box; display: -ms-flexbox; display: flex; -ms-flex-wrap: wrap; flex-wrap: wrap; }
ul.icons li { margin: 0 0 10px; }
ul.icons li a { display: block; position: relative; padding: 60px 5px 10px; width: 110px; text-align: center; color: #3f4d5a; border-radius: 4px; border: 1px solid #fff; }
ul.icons li a:before { display: block; position: absolute; top: 0; left: 0; width: 100%; font-size: 40px; line-height: 60px; }
ul.icons li a:hover { text-decoration: none; background-color: #f3f7fc; border-color: #e4edf6; }
ul.icons li a img, ul.icons li a svg { width: 40px; height: 40px; position: absolute; top: 12px; left: calc(50% - 20px); }

@media only screen and (max-width: 380px) { ul.icons li a { width: 96px; } }
@media only screen and (max-width: 320px) { ul.icons li a { width: 75px; } }
/* ----------------------------------------
/*  Buttons
/* ----------------------------------------*/
.toolbar { position: relative; margin-bottom: 14px; min-height: 34px; }
.toolbar .flex { -webkit-box-align: start; -ms-flex-align: start; align-items: flex-start; }
.toolbar .text { border-radius: 5px !important; -webkit-box-shadow: none !important; box-shadow: none !important; }

.flex { display: -webkit-box; display: -ms-flexbox; display: flex; -webkit-box-align: center; -ms-flex-align: center; align-items: center; -ms-flex-line-pack: stretch; align-content: stretch; }
.flex:not(.flex-nowrap) { -ms-flex-wrap: wrap; flex-wrap: wrap; }
.flex:not(.flex-nowrap) > * { margin-bottom: 7px; }
.flex > *.label { white-space: nowrap; }
body.ltr .flex > *:not(:last-child) { margin-right: 7px !important; }
body.rtl .flex > *:not(:last-child) { margin-left: 7px !important; }
body.ltr .flex > *.spinner { margin-left: 0 !important; }
body.rtl .flex > *.spinner { margin-right: 0 !important; }

.flex-grow { -webkit-box-flex: 1; -ms-flex: 1; flex: 1; }

.flex-center { -webkit-box-align: center; -ms-flex-align: center; align-items: center; }

.spacer { width: 14px; }

.buttons { display: -webkit-box; display: -ms-flexbox; display: flex; position: relative; margin: 24px 0; }
body.ltr .buttons > .btn:not(.hidden) + .btn, body.ltr .buttons > .btn:not(.hidden) + .btngroup, body.ltr .buttons > .btngroup:not(.hidden) + .btn, body.ltr .buttons > .btngroup:not(.hidden) + .btngroup { margin-left: 5px; }
body.rtl .buttons > .btn:not(.hidden) + .btn, body.rtl .buttons > .btn:not(.hidden) + .btngroup, body.rtl .buttons > .btngroup:not(.hidden) + .btn, body.rtl .buttons > .btngroup:not(.hidden) + .btngroup { margin-right: 5px; }
.footer > .buttons { margin: 0; }

.btn { display: inline-block; border-radius: 5px; padding: 7px 14px; border: none; text-align: center; white-space: nowrap; -webkit-user-select: none; -moz-user-select: none; -ms-user-select: none; user-select: none; cursor: pointer; -webkit-box-sizing: border-box; box-sizing: border-box; -webkit-appearance: none; -moz-appearance: none; appearance: none; outline: none; color: #3f4d5a; font-size: inherit; background-color: rgba(96, 125, 159, 0.25); }
.btn.chromeless { background-color: transparent; height: auto; padding: 0; }
.btn.chromeless:hover, .btn.chromeless:active, .btn.chromeless:focus { background-color: transparent; }
.btn.chromeless:hover, .btn.chromeless:active { text-decoration: underline; }
.btn:focus, .btn:hover { background-color: rgba(96, 125, 159, 0.35); }
.btn:active, .btn.active { background-color: rgba(96, 125, 159, 0.5); }
.btn[type='color'] { padding: 6px !important; width: 36px; }
.btn.active { cursor: default; }
.btn:hover { text-decoration: none; }
.btn:active { outline: none; }
.btn:not(.small)[data-icon]:before, .btn:not(.small).icon:before, .btn:not(.small).menubtn[data-icon]:before, .btn:not(.small).menubtn.icon:before { margin-top: -3px; }
body.ltr .btn[data-icon]:not(:empty):before, body.ltr .btn.icon:not(:empty):before, body.ltr .btn.menubtn[data-icon]:empty:before, body.ltr .btn.menubtn.icon:empty:before { margin-right: 5px; }
body.rtl .btn[data-icon]:not(:empty):before, body.rtl .btn.icon:not(:empty):before, body.rtl .btn.menubtn[data-icon]:empty:before, body.rtl .btn.menubtn.icon:empty:before { margin-left: 5px; }
.btn div.checkbox { margin-top: 2px; }

.disabled { opacity: 0.25; }

.disabled, .disabled .btn { cursor: default; }

.btn, .spinner { height: 34px; }

body.ltr .btn[data-icon-after]:not(:empty):after, body.ltr .menubtn:not(:empty):after, body.ltr .menubtn.icon:after { margin-left: 6px; }
body.rtl .btn[data-icon-after]:not(:empty):after, body.rtl .menubtn:not(:empty):after, body.rtl .menubtn.icon:after { margin-right: 6px; }

.btn[data-icon]:before, .btn[data-icon-after]:after, .btn.icon:before, .menubtn:after { position: relative; }

.btn.small[data-icon]:before, .btn.small[data-icon-after]:after, .btn.icon.small:before, .menubtn.small:after { font-size: 10px; }

.btn.icon.add.loading { position: relative; }

.btn.icon.add.loading:before { visibility: hidden; }

.btn.icon.add.loading:after { position: absolute; content: '.'; font-size: 0; display: block; width: 24px; height: 100%; left: 5px; top: 0; background: url(../images/spinner.gif) no-repeat 0 50%; }

.btn.icon.add.loading.submit:after { background-image: url(../images/spinner_submit.gif); }

.secondary-buttons .btn.icon.add.loading.submit:after, .btn.secondary.icon.add.loading.submit:after { background-image: url(../images/spinner_submit_secondary.gif); }

/* button groups */
.btngroup { position: relative; z-index: 1; display: -webkit-box; display: -ms-flexbox; display: flex; white-space: nowrap; -webkit-box-align: center; -ms-flex-align: center; align-items: center; }
.btngroup.fullwidth .btn { -webkit-box-flex: 1; -ms-flex: 1; flex: 1; }
.btngroup.disabled .btn { cursor: default; }
.btngroup .btn.active { cursor: default; }
body.ltr .btngroup .btn:not(.dashed):not(:last-child) { margin-right: 1px; }
body.rtl .btngroup .btn:not(.dashed):not(:last-child) { margin-left: 1px; }
body.ltr .btngroup .btn:not(:first-child) { border-top-left-radius: 0; border-bottom-left-radius: 0; }
body.ltr .btngroup .btn:not(:last-child) { border-top-right-radius: 0; border-bottom-right-radius: 0; }
body.rtl .btngroup .btn:not(:first-child) { border-top-right-radius: 0; border-bottom-right-radius: 0; }
body.rtl .btngroup .btn:not(:last-child) { border-top-left-radius: 0; border-bottom-left-radius: 0; }

.copytext { position: relative; z-index: 1; display: -webkit-box; display: -ms-flexbox; display: flex; white-space: nowrap; -webkit-box-align: center; -ms-flex-align: center; align-items: center; }
body.ltr .copytext .text { border-top-right-radius: 0; border-bottom-right-radius: 0; }
body.ltr .copytext .btn { border-top-left-radius: 0; border-bottom-left-radius: 0; }
body.rtl .copytext .text { border-top-left-radius: 0; border-bottom-left-radius: 0; }
body.rtl .copytext .btn { border-top-right-radius: 0; border-bottom-right-radius: 0; }

/* menu buttons */
.menubtn { -webkit-user-select: none; -moz-user-select: none; -ms-user-select: none; user-select: none; }
.menubtn:after { content: 'downangle'; }
body.ltr .menubtn:empty { padding-left: 8px; }
body.rtl .menubtn:empty { padding-right: 8px; }
body.ltr .menubtn:empty { padding-right: 8px; }
body.rtl .menubtn:empty { padding-left: 8px; }

/* spinner */
.spinner { display: inline-block; vertical-align: bottom; width: 24px; background: url(../images/spinner.gif) no-repeat 50% 50%; }

.spinner.big { width: 48px; height: 48px; background: url(../images/spinner_big.gif) no-repeat 50% 50%; }

body.ltr .btn + .spinner { margin-left: 7px; }
body.rtl .btn + .spinner { margin-right: 7px; }

.buttons .spinner { display: block; }
body.ltr .buttons .spinner { float: left; }
body.rtl .buttons .spinner { float: right; }

body.ltr .buttons .btn + .spinner, body.ltr .buttons .btngroup + .spinner { margin-left: 0; }
body.rtl .buttons .btn + .spinner, body.rtl .buttons .btngroup + .spinner { margin-right: 0; }

body.ltr .buttons.right .btn + .spinner { margin-right: -24px; }
body.rtl .buttons.right .btn + .spinner { margin-left: -24px; }

/* small buttons */
.btngroup.small .btn, .btn.small { padding: 0 7px !important; font-size: 12px; line-height: 22px; }

.btngroup.small, .btngroup.small input.btn, .btn.small, .btn.small + .spinner { height: 22px; }

/* big buttons */
.btngroup.big .btn, .btn.big { padding: 0 14px; font-size: 14px; line-height: 36px; }

body.ltr .btn.big[data-icon]:before, body.ltr #preview-btn:before, body.ltr #share-btn:before { margin-left: -2px; }
body.rtl .btn.big[data-icon]:before, body.rtl #preview-btn:before, body.rtl #share-btn:before { margin-right: -2px; }

.btngroup.big, .btngroup.big input.btn, .btn.big, .btn.big + .spinner { height: 36px; }

/* submit buttons */
.btn.submit, .btn.submit:before, .btn.submit:after, .btn.secondary, .btn.secondary:before, .btn.secondary:after { color: #fff !important; -moz-osx-font-smoothing: grayscale; -webkit-font-smoothing: antialiased; font-weight: 500; }

.btn.submit { background-color: #E5422B !important; }

.btn.submit:not(.disabled):not(.inactive):hover, .btn.submit:not(.disabled):not(.inactive).hover { background-color: #dc331b !important; }

.btn.submit:not(.disabled):not(.inactive):active, .btn.submit:not(.disabled):not(.inactive).active { background-color: #c52e18 !important; }

.secondary-buttons .btn.submit, .btn.secondary { background-color: #8b96a2 !important; }

.secondary-buttons .btn.submit:not(.disabled):not(.inactive):hover, .secondary-buttons .btn.submit:not(.disabled):not(.inactive).hover, .btn.secondary:not(.disabled):not(.inactive):hover, .btn.secondary:not(.disabled):not(.inactive).hover { background-color: #7d8997 !important; }

.secondary-buttons .btn.submit:not(.disabled):not(.inactive):active, .secondary-buttons .btn.submit:not(.disabled):not(.inactive).active, .btn.secondary:not(.disabled):not(.inactive):active, .btn.secondary:not(.disabled):not(.inactive).active { background-color: #6f7c8b !important; }

div.btn.submit { position: relative; overflow: hidden; }

div.btn.submit input { position: absolute; left: 100%; }

/* dashed buttons */
.btn.dashed { border: 1px dashed rgba(81, 95, 108, 0.25); background-color: transparent !important; }
body.ltr .btngroup .btn.dashed:not(:last-child) { border-right: 1px solid transparent; }
body.rtl .btngroup .btn.dashed:not(:last-child) { border-left: 1px solid transparent; }
body.ltr .btngroup .btn.dashed:not(:last-child) { margin-right: -1px; }
body.rtl .btngroup .btn.dashed:not(:last-child) { margin-left: -1px; }
.btn.dashed:not(.disabled):active, .btn.dashed:not(.disabled).active { background-color: rgba(205, 216, 228, 0.25) !important; }

/* color inputs */
.color-input { font-family: "SFMono-Regular", Consolas, "Liberation Mono", Menlo, Courier, monospace; font-size: 0.9em !important; }

.color { display: inline-block; position: relative; vertical-align: middle; width: 34px; height: 34px; border-radius: 17px; padding: 0; }
.color:not(.static) { cursor: pointer; }
.color:not(.small) { background-image: linear-gradient(45deg, #e4edf6 25%, transparent 25%), linear-gradient(135deg, #e4edf6 25%, transparent 25%), linear-gradient(45deg, transparent 75%, #e4edf6 75%), linear-gradient(135deg, transparent 75%, #e4edf6 75%); background-size: 17px 17px; background-position: 0 0, 8.5px 0, 8.5px -8.5px, 0 8.5px; }
.color.small { width: 16px; height: 16px; background-image: linear-gradient(45deg, #e4edf6 25%, transparent 25%), linear-gradient(135deg, #e4edf6 25%, transparent 25%), linear-gradient(45deg, transparent 75%, #e4edf6 75%), linear-gradient(135deg, transparent 75%, #e4edf6 75%); background-size: 8px 8px; background-position: 0 0, 4px 0, 4px -4px, 0 4px; }
.color .color-preview { position: absolute; top: 0; width: 100%; height: 100%; border-radius: 17px; -webkit-box-shadow: inset 0 0 0 1px rgba(0, 0, 0, 0.15); box-shadow: inset 0 0 0 1px rgba(0, 0, 0, 0.15); }
body.ltr .color .color-preview { left: 0; }
body.rtl .color .color-preview { right: 0; }
.color .color-preview > .color-preview-input { position: absolute; width: 100%; height: 100%; margin: 0; padding: 0; border: none; opacity: 0; }
body.ltr .color .color-preview > .color-preview-input { left: 0; }
body.rtl .color .color-preview > .color-preview-input { right: 0; }

.colorhex { display: inline-block; margin-left: 5px; vertical-align: middle; color: #7b8793; }

/* lightswitch */
.lightswitch-outer-container { display: -webkit-box; display: -ms-flexbox; display: flex; }
body.ltr .lightswitch-outer-container label { margin-left: 7px; }
body.rtl .lightswitch-outer-container label { margin-right: 7px; }

.lightswitch { position: relative; border: none !important; overflow: hidden; cursor: pointer; -webkit-user-select: none; -moz-user-select: none; -ms-user-select: none; user-select: none; background-image: -webkit-gradient(linear, left top, right top, from(#9aa5b1), to(#9aa5b1)); background-image: linear-gradient(to right, #9aa5b1, #9aa5b1); -webkit-transition: background-image linear 100ms; transition: background-image linear 100ms; }
.lightswitch.on { background-image: -webkit-gradient(linear, left top, right top, from(#27AB83), to(#27AB83)); background-image: linear-gradient(to right, #27AB83, #27AB83); }
.lightswitch.indeterminate { background-image: -webkit-gradient(linear, left top, right top, from(#27AB83), to(#9aa5b1)); background-image: linear-gradient(to right, #27AB83, #9aa5b1); }
.lightswitch .lightswitch-container { position: relative; height: 100%; }
.lightswitch .lightswitch-container .handle { position: absolute; top: 1px; background-color: #fff; }
.lightswitch:not(.small) { border-radius: 11px; width: 34px; height: 22px; }
.lightswitch:not(.small) .lightswitch-container { width: 46px; }
body.ltr .lightswitch:not(.small) .lightswitch-container { margin-left: -12px; }
body.rtl .lightswitch:not(.small) .lightswitch-container { margin-right: -12px; }
.lightswitch:not(.small) .lightswitch-container .handle { border-radius: 10px; width: 20px; height: 20px; left: calc(50% - 10px); }
.lightswitch.small { border-radius: 9px; width: 28px; height: 18px; }
.lightswitch.small .lightswitch-container { width: 38px; }
body.ltr .lightswitch.small .lightswitch-container { margin-left: -10px; }
body.rtl .lightswitch.small .lightswitch-container { margin-right: -10px; }
.lightswitch.small .lightswitch-container .handle { border-radius: 8px; width: 16px; height: 16px; left: calc(50% - 8px); }
table .lightswitch { display: inline-block; margin-bottom: -5px; }
.lightswitch:focus { outline: none; }
.lightswitch:focus .lightswitch-container .handle { background-color: #cdd8e4; }
body.ltr .lightswitch.on .lightswitch-container { margin-left: 0; }
body.rtl .lightswitch.on .lightswitch-container { margin-right: 0; }
body.ltr .lightswitch.indeterminate:not(.small) .lightswitch-container { margin-left: -6px; }
body.rtl .lightswitch.indeterminate:not(.small) .lightswitch-container { margin-right: -6px; }
body.ltr .lightswitch.indeterminate.small .lightswitch-container { margin-left: -5px; }
body.rtl .lightswitch.indeterminate.small .lightswitch-container { margin-right: -5px; }

/* pagination */
table.data + .pagination { margin-top: 24px; }
.pagination .page-link { padding: 4px 13px 8px; border-radius: 4px; color: #3f4d5a; }
.pagination .page-link:before { font-size: 1.2em; }
.pagination .page-link:not(.disabled) { -webkit-transition: -webkit-box-shadow linear 100ms; transition: -webkit-box-shadow linear 100ms; transition: box-shadow linear 100ms; transition: box-shadow linear 100ms, -webkit-box-shadow linear 100ms; -webkit-box-shadow: inset 0 0 0 1px rgba(51, 64, 77, 0.1); box-shadow: inset 0 0 0 1px rgba(51, 64, 77, 0.1); cursor: pointer; }
.pagination .page-link:not(.disabled):hover { text-decoration: none; -webkit-box-shadow: inset 0 0 0 1px #0B69A3; box-shadow: inset 0 0 0 1px #0B69A3; }
.pagination .page-link.disabled { opacity: 1; color: #9aa5b1; }

/* action buttons */
body.ltr .actions { float: right; }
body.rtl .actions { float: left; }

body.ltr .actions > li { float: left; }
body.rtl .actions > li { float: right; }

body.ltr .actions > li + li { margin-left: 10px; }
body.rtl .actions > li + li { margin-right: 10px; }

h1 + .actions { margin-top: -100px; }

h2 + .actions { margin-top: -54px; }

/* ----------------------------------------
/*  Tables
/* ----------------------------------------*/
.tablepane { margin: -24px -24px 0; overflow-x: auto; }
body.ltr .tablepane table th:first-child, body.ltr .tablepane table td:first-child { padding-left: 24px; }
body.rtl .tablepane table th:first-child, body.rtl .tablepane table td:first-child { padding-right: 24px; }
body.ltr .tablepane table th:last-child, body.ltr .tablepane table td:last-child { padding-right: 24px; }
body.rtl .tablepane table th:last-child, body.rtl .tablepane table td:last-child { padding-left: 24px; }
.tablepane table thead th, .tablepane table thead td { border-bottom-left-radius: 0 !important; border-bottom-right-radius: 0 !important; }

table.fixed-layout { table-layout: fixed; }
table th.thin, table td.thin { width: 0.01% !important; white-space: nowrap; }
table thead th { font-weight: bold; vertical-align: top; color: #7b8793; }
body.ltr table thead th { text-align: left; }
body.rtl table thead th { text-align: right; }
table:not(.data) th, table:not(.data) td { padding-top: 7px; padding-bottom: 7px; }
table:not(.data) th:not(:first-child), table:not(.data) td:not(:first-child) { padding-left: 12px; }
table:not(.data) th:not(:last-child), table:not(.data) td:not(:last-child) { padding-right: 12px; }
table.data th, table.data td { position: relative; padding-left: 12px; padding-right: 12px; -webkit-box-sizing: border-box; box-sizing: border-box; }
table.data th.checkbox-cell, table.data td.checkbox-cell { width: 16px !important; min-width: 16px; -webkit-box-sizing: content-box; box-sizing: content-box; position: relative; }
table.data th.checkbox-cell input.checkbox + label, table.data th.checkbox-cell div.checkbox, table.data td.checkbox-cell input.checkbox + label, table.data td.checkbox-cell div.checkbox { position: absolute; top: calc(50% - 8px); }
table.data th { font-weight: bold; }
table.data thead th, table.data thead td { padding-top: 14px; padding-bottom: 14px; width: auto; background-color: #f3f7fc; cursor: default; }
body.ltr table.data thead th:first-child, body.ltr table.data thead td:first-child { border-top-left-radius: 5px; }
body.rtl table.data thead th:first-child, body.rtl table.data thead td:first-child { border-top-right-radius: 5px; }
body.ltr table.data thead th:first-child, body.ltr table.data thead td:first-child { border-bottom-left-radius: 5px; }
body.rtl table.data thead th:first-child, body.rtl table.data thead td:first-child { border-bottom-right-radius: 5px; }
body.ltr table.data thead th:last-child, body.ltr table.data thead td:last-child { border-top-right-radius: 5px; }
body.rtl table.data thead th:last-child, body.rtl table.data thead td:last-child { border-top-left-radius: 5px; }
body.ltr table.data thead th:last-child, body.ltr table.data thead td:last-child { border-bottom-right-radius: 5px; }
body.rtl table.data thead th:last-child, body.rtl table.data thead td:last-child { border-bottom-left-radius: 5px; }
table.data thead th { white-space: nowrap; }
table.data thead th.orderable:not(.ordered):hover { background-color: #e4edf6; }
table.data thead th.ordered { background-color: #cdd8e4; }
table.data thead th.ordered { background-image: url(../images/listview_sort.png); background-repeat: no-repeat; }
body.ltr table.data thead th.ordered { padding-right: 26px; }
body.rtl table.data thead th.ordered { padding-left: 26px; }
body.ltr table.data thead th.ordered:first-child { padding-left: 10px; }
body.rtl table.data thead th.ordered:first-child { padding-right: 10px; }
body.ltr table.data thead th.ordered:not(.desc) { background-position: 100% 9px; }
body.rtl table.data thead th.ordered:not(.desc) { background-position: 0 9px; }
body.ltr table.data thead th.ordered.desc { background-position: 100% -22px; }
body.rtl table.data thead th.ordered.desc { background-position: 0 -22px; }
table.data thead th.ordered.loading { background-image: url(../images/spinner_tableheader.gif); }
body.ltr table.data thead th.ordered.loading { background-position: 100% 16px; }
body.rtl table.data thead th.ordered.loading { background-position: 0 16px; }
table.data tbody tr { outline: none; }
table.data tbody tr:not(.disabled):hover th, table.data tbody tr:not(.disabled):hover td { background-color: #f3f7fc; }
table.data tbody tr:not(.disabled).sel th, table.data tbody tr:not(.disabled).sel td { background-color: #cdd8e4; }
table.data tbody th, table.data tbody td { border-top: 1px solid transparent; padding-top: 7px; padding-bottom: 7px; background-clip: padding-box; }
table.data tbody td.timestamp { vertical-align: bottom; white-space: nowrap; color: #9aa5b1; }
body.ltr table.data tbody td.timestamp { text-align: right; }
body.rtl table.data tbody td.timestamp { text-align: left; }
table.collapsed { width: auto; }
table.collapsed, table.collapsed tbody, table.collapsed tbody tr, table.collapsed tbody th, table.collapsed tbody td { display: block; border: none; padding: 0; width: auto !important; white-space: normal; }
body.ltr table.collapsed, body.ltr table.collapsed tbody, body.ltr table.collapsed tbody tr, body.ltr table.collapsed tbody th, body.ltr table.collapsed tbody td { text-align: left; }
body.rtl table.collapsed, body.rtl table.collapsed tbody, body.rtl table.collapsed tbody tr, body.rtl table.collapsed tbody th, body.rtl table.collapsed tbody td { text-align: right; }
table.collapsed thead { display: none; }
table.collapsed tbody tr { padding: 6px 0; border-bottom: 1px dotted rgba(51, 64, 77, 0.1); }
table.collapsed tbody tr:after { content: '.'; display: block; height: 0; clear: both; visibility: hidden; }
table.collapsed tbody th, table.collapsed tbody td { padding: 2px 0 !important; }
table.collapsed tbody td:empty { display: none; }
body.ltr table.collapsed tbody [data-title] { margin-right: 0; }
body.rtl table.collapsed tbody [data-title] { margin-left: 0; }
table.collapsed tbody [data-title]:before { margin-right: 5px; content: attr(data-title) ":"; font-weight: bold; }
table.collapsed tbody [data-title] form { display: inline-block; }

.datatablesorthelper, .editabletablesorthelper, .thumbviewhelper { background-color: #fff; -webkit-box-shadow: 0 1px 5px -1px rgba(31, 41, 51, 0.2); box-shadow: 0 1px 5px -1px rgba(31, 41, 51, 0.2); }

.datatablesorthelper, .datatablesorthelper .element, .datatablesorthelper a { cursor: move !important; }

.datatablesorthelper tr:first-child th, .datatablesorthelper tr:first-child td { border-top: none !important; }

.datatablesorthelper tr:last-child th, .datatablesorthelper tr:last-child td { border-bottom: none !important; }

body.ltr .datatablesorthelper .tableview .toggle { -webkit-transform: rotate(-90deg) !important; transform: rotate(-90deg) !important; }
body.rtl .datatablesorthelper .tableview .toggle { -webkit-transform: rotate(90deg) !important; transform: rotate(90deg) !important; }

/* elements */
.element { position: relative; cursor: default; outline: none !important; -webkit-user-select: none; -moz-user-select: none; -ms-user-select: none; user-select: none; }
.element:focus, li:focus .element { background-color: #f3f7fc; }
.element.sel, li.sel .element { background-color: #cdd8e4 !important; border-radius: 3px; cursor: default; }
.element.sel.loading:after, li.sel .element.loading:after { background-image: url(../images/spinner_element.gif); }
.element.sel.hasthumb .elementthumb img, li.sel .element.hasthumb .elementthumb img { -webkit-box-shadow: 0 0 0 1px rgba(81, 95, 108, 0.1), 0 6px 4px -4px rgba(81, 95, 108, 0.2); box-shadow: 0 0 0 1px rgba(81, 95, 108, 0.1), 0 6px 4px -4px rgba(81, 95, 108, 0.2); }
.element.hasthumb .elementthumb { position: absolute; display: -webkit-box; display: -ms-flexbox; display: flex; -webkit-box-pack: center; justify-content: center; -ms-flex-pack: center; -webkit-box-align: center; align-items: center; -ms-flex-align: center; }
.element.hasthumb .elementthumb img { display: block; -ms-flex-negative: 0; flex-shrink: 0; pointer-events: none; border-radius: 3px; max-width: 100%; max-height: 100%; }
.element .label { display: inline-block; }
.element.small, .element.large:not(.hasthumb) { display: inline-block; padding: 7px; -webkit-box-sizing: border-box; box-sizing: border-box; }
body.ltr .element.small.hasstatus, body.ltr .element.large:not(.hasthumb).hasstatus { padding-left: 22px; }
body.rtl .element.small.hasstatus, body.rtl .element.large:not(.hasthumb).hasstatus { padding-right: 22px; }
.element.small.hasstatus .status, .element.large:not(.hasthumb).hasstatus .status { position: absolute; top: calc(50% - 5px); }
body.ltr .element.small.hasstatus .status, body.ltr .element.large:not(.hasthumb).hasstatus .status { left: 7px; }
body.rtl .element.small.hasstatus .status, body.rtl .element.large:not(.hasthumb).hasstatus .status { right: 7px; }
body.ltr .element.small.hasthumb, body.ltr .element.large:not(.hasthumb).hasthumb { padding-left: 39px; }
body.rtl .element.small.hasthumb, body.rtl .element.large:not(.hasthumb).hasthumb { padding-right: 39px; }
.element.small.hasthumb .elementthumb, .element.large:not(.hasthumb).hasthumb .elementthumb { top: calc(50% - 17px); width: 34px; height: 34px; }
body.ltr .element.small.hasthumb .elementthumb, body.ltr .element.large:not(.hasthumb).hasthumb .elementthumb { left: 0; }
body.rtl .element.small.hasthumb .elementthumb, body.rtl .element.large:not(.hasthumb).hasthumb .elementthumb { right: 0; }
<<<<<<< HEAD
body.ltr .element.small.hasthumb.hasstatus, body.ltr .element.large:not(.hasthumb).hasthumb.hasstatus { padding-left: 54px; }
body.rtl .element.small.hasthumb.hasstatus, body.rtl .element.large:not(.hasthumb).hasthumb.hasstatus { padding-right: 54px; }
body.ltr .element.small.hasthumb.hasstatus .status, body.ltr .element.large:not(.hasthumb).hasthumb.hasstatus .status { left: 39px; }
body.rtl .element.small.hasthumb.hasstatus .status, body.rtl .element.large:not(.hasthumb).hasthumb.hasstatus .status { right: 39px; }
=======
.element.small.hasthumb .elementthumb img, .element.large:not(.hasthumb).hasthumb .elementthumb img { background-image: linear-gradient(45deg, #e4edf6 25%, transparent 25%), linear-gradient(135deg, #e4edf6 25%, transparent 25%), linear-gradient(45deg, transparent 75%, #e4edf6 75%), linear-gradient(135deg, transparent 75%, #e4edf6 75%); background-size: 8px 8px; background-position: 0 0, 4px 0, 4px -4px, 0 4px; }
body.ltr .element.small.hasthumb.hasstatus, body.ltr .element.large:not(.hasthumb).hasthumb.hasstatus { padding-left: 52px; }
body.rtl .element.small.hasthumb.hasstatus, body.rtl .element.large:not(.hasthumb).hasthumb.hasstatus { padding-right: 52px; }
body.ltr .element.small.hasthumb.hasstatus .status, body.ltr .element.large:not(.hasthumb).hasthumb.hasstatus .status { left: 37px; }
body.rtl .element.small.hasthumb.hasstatus .status, body.rtl .element.large:not(.hasthumb).hasthumb.hasstatus .status { right: 37px; }
>>>>>>> df1f5e48
.element.large.hasthumb { display: block; padding: 132px 7px 7px; width: 134px; -webkit-box-sizing: border-box; box-sizing: border-box; }
body.ltr .element.large.hasthumb.hasstatus { padding-left: 22px; }
body.rtl .element.large.hasthumb.hasstatus { padding-right: 22px; }
.element.large.hasthumb.hasstatus .status { position: absolute; top: 138px; }
body.ltr .element.large.hasthumb.hasstatus .status { left: 7px; }
body.rtl .element.large.hasthumb.hasstatus .status { right: 7px; }
.element.large.hasthumb .elementthumb { top: 7px; width: 120px; height: 120px; }
body.ltr .element.large.hasthumb .elementthumb { left: 7px; }
body.rtl .element.large.hasthumb .elementthumb { right: 7px; }
.element.large.hasthumb .elementthumb img { background-image: linear-gradient(45deg, #e4edf6 25%, transparent 25%), linear-gradient(135deg, #e4edf6 25%, transparent 25%), linear-gradient(45deg, transparent 75%, #e4edf6 75%), linear-gradient(135deg, transparent 75%, #e4edf6 75%); background-size: 15px 15px; background-position: 0 0, 7.5px 0, 7.5px -7.5px, 0 7.5px; }
.element.large.hasthumb .label { display: block; white-space: nowrap; overflow: hidden; text-overflow: ellipsis; word-wrap: normal; }
body.ltr .element.removable .label { padding-right: 20px; }
body.rtl .element.removable .label { padding-left: 20px; }
.element.removable .delete:before { color: rgba(123, 135, 147, 0.5); }
.element.removable.small .delete, .element.removable.large:not(.hasthumb) .delete { position: absolute; top: calc(50% - 11px); }
body.ltr .element.removable.small .delete, body.ltr .element.removable.large:not(.hasthumb) .delete { right: 7px; }
body.rtl .element.removable.small .delete, body.rtl .element.removable.large:not(.hasthumb) .delete { left: 7px; }
.element.removable.large.hasthumb .delete { position: absolute; }
body.ltr .element.removable.large.hasthumb .delete { right: 7px; }
body.rtl .element.removable.large.hasthumb .delete { left: 7px; }
body.ltr .element.loading { padding-right: 31px; }
body.rtl .element.loading { padding-left: 31px; }
.element.loading:after { content: '.'; font-size: 0; position: absolute; bottom: 0; width: 24px; background: url(../images/spinner.gif) no-repeat 50% 50%; height: 32px; }
body.ltr .element.loading:after { right: 3px; }
body.rtl .element.loading:after { left: 3px; }
.element.loading.removable .delete { display: none; }

.elements { position: relative; }
.elements.busy { min-height: 200px; }
.elements.busy:after { display: block; content: '.'; font-size: 0; position: absolute; top: 0; left: -24px; width: calc(100% + 48px); height: 100%; background: rgba(255, 255, 255, 0.75) url(../images/spinner.gif) no-repeat 50% 50%; border-radius: 5px; }
.elements .header { margin: -24px -24px 24px; padding: 14px 24px; background-color: #f3f7fc; -webkit-box-shadow: none; box-shadow: none; }
.elements .header:after { content: ''; }
.elements .header .selectallcontainer { cursor: default; }
.elements .header .selectallcontainer:focus { outline: none; }
body.ltr .elements .header .selectallcontainer .checkbox { margin-right: 5px; }
body.rtl .elements .header .selectallcontainer .checkbox { margin-left: 5px; }
.elements .tableview thead th.selectallcontainer { outline: none; }
.elements .tableview .move { display: block; position: absolute; top: calc(50% - 11px); font-size: 11px; text-decoration: none; }
body.ltr .elements .tableview .move { margin-left: -14px; }
body.rtl .elements .tableview .move { margin-right: -14px; }
.elements .tableview .toggle { display: block; position: absolute; top: calc(50% - 8px); }
body.ltr .elements .tableview .toggle { margin-left: -20px; }
body.rtl .elements .tableview .toggle { margin-right: -20px; }
body.ltr .elements .tableview .move + .toggle { margin-left: -34px; }
body.rtl .elements .tableview .move + .toggle { margin-right: -34px; }
.elements .thumbsview { width: calc(100% + 15px); display: -webkit-box; display: -ms-flexbox; display: flex; -webkit-box-orient: horizontal; -webkit-box-direction: normal; -ms-flex-direction: row; flex-direction: row; -ms-flex-wrap: wrap; flex-wrap: wrap; }
body.ltr .elements .thumbsview { margin: -7px -8px -8px -7px ; }
body.rtl .elements .thumbsview { margin: -7px -7px -8px -8px ; }
.elements .thumbsview li { position: relative; outline: none; }
body.ltr .elements .thumbsview li { margin: 0 1px 1px 0 ; }
body.rtl .elements .thumbsview li { margin: 0 0 1px 1px ; }
.elements .thumbsview li:hover .element { background-color: #f3f7fc; }
body.ltr .elements .thumbsview li.has-checkbox .element.hasthumb:not(.hasstatus) { padding-left: 28px; }
body.rtl .elements .thumbsview li.has-checkbox .element.hasthumb:not(.hasstatus) { padding-right: 28px; }
body.ltr .elements .thumbsview li.has-checkbox .element.hasthumb.hasstatus { padding-left: 43px; }
body.rtl .elements .thumbsview li.has-checkbox .element.hasthumb.hasstatus { padding-right: 43px; }
body.ltr .elements .thumbsview li.has-checkbox .element.hasthumb.hasstatus .status { left: 28px; }
body.rtl .elements .thumbsview li.has-checkbox .element.hasthumb.hasstatus .status { right: 28px; }
.elements .thumbsview li.has-checkbox .checkbox { position: absolute; top: 134px; }
body.ltr .elements .thumbsview li.has-checkbox .checkbox { left: 7px; }
body.rtl .elements .thumbsview li.has-checkbox .checkbox { right: 7px; }

.export-form { position: relative; }
.export-form .spinner { position: absolute; bottom: 0; }
body.ltr .export-form .spinner { right: -24px; }
body.rtl .export-form .spinner { left: -24px; }

.thumbviewhelper { margin: -7px; padding: 7px; }
.thumbviewhelper .thumbsview, .thumbviewhelper .thumbsview li { margin: 0 !important; }

/* structures */
.structure { position: relative; z-index: 1; }
body.ltr .structure li { padding-left: 8px; }
body.rtl .structure li { padding-right: 8px; }
.structure li.collapsed > ul { display: none; }
.structure li .row:hover > .icon, .structure li.draghelper > .row .move, .structure li .add.active { opacity: 1; }
.structure li.draghelper > .row .add { opacity: 0; }
.structure li.draghelper > .row .move:before { color: #0B69A3; }
.structure li.draginsertion { position: relative; height: 2px; background-color: #0B69A3 !important; border-radius: 1px; }
body.ltr .structure li.draginsertion { margin: -1px 0 -1px 8px ; }
body.rtl .structure li.draginsertion { margin: -1px 8px -1px 0 ; }
body.ltr .structure li.draginsertion { padding-left: 0; }
body.rtl .structure li.draginsertion { padding-right: 0; }
body.ltr .structure li.draginsertion { border-left: none; }
body.rtl .structure li.draginsertion { border-right: none; }
.structure li .toggle { position: relative; z-index: 1; }
body.ltr .structure li .toggle { float: left; }
body.rtl .structure li .toggle { float: right; }
body.ltr .structure li .toggle { margin: 4px -8px 0 -12px ; }
body.rtl .structure li .toggle { margin: 4px -12px 0 -8px ; }
.structure li .row:after { content: '.'; display: block; height: 0; clear: both; visibility: hidden; }
.structure li .move, .structure li .add { opacity: 0; -webkit-transition: opacity linear 100ms; transition: opacity linear 100ms; }
body.ltr .structure li .move, body.ltr .structure li .add { margin: 5px 5px 0 0 ; }
body.rtl .structure li .move, body.rtl .structure li .add { margin: 5px 0 0 5px ; }
.structure li .add { padding: 0 5px; }
.structure li .add:before { content: 'downangle'; color: rgba(123, 135, 147, 0.5); }
.structure li .add:not(.disabled):hover:before, .structure li .add.active:before { color: #0B69A3; }
body.ltr .structure li .checkbox { float: left; }
body.rtl .structure li .checkbox { float: right; }
body.ltr .structure li .checkbox { margin: 7px 0 0 7px ; }
body.rtl .structure li .checkbox { margin: 7px 7px 0 0 ; }
body.ltr .structure ul { margin-left: -3px; }
body.rtl .structure ul { margin-right: -3px; }
.structure ul li { background-repeat: no-repeat; }
body.ltr .structure ul li { padding-left: 38px; }
body.rtl .structure ul li { padding-right: 38px; }
body.ltr .structure ul li { background-image: url(../images/branch.png); background-position: 0 0; }
body.rtl .structure ul li { background-image: url(../images/branch_rtl.png); background-position: 100% 0; }
body.ltr .structure ul li:not(:last-child):not(.last) { padding-left: 37px; }
body.rtl .structure ul li:not(:last-child):not(.last) { padding-right: 37px; }
body.ltr .structure ul li:not(:last-child):not(.last) { border-left: 1px solid rgba(51, 64, 77, 0.1); }
body.rtl .structure ul li:not(:last-child):not(.last) { border-right: 1px solid rgba(51, 64, 77, 0.1); }
body.ltr .structure ul li:not(:last-child):not(.last) { background-position: -1px 0; }
body.rtl .structure ul li:not(:last-child):not(.last) { background-position: calc(100% + 1px) 0; }
body.ltr .structure ul li.draginsertion { margin-left: 38px; }
body.rtl .structure ul li.draginsertion { margin-right: 38px; }
.structure .row.draghover .element { z-index: 2; border-radius: 15px; -webkit-box-shadow: inset 0 0 0 2px #0B69A3; box-shadow: inset 0 0 0 2px #0B69A3; }
.structure .row.droptarget { border-radius: 5px; -webkit-box-shadow: inset 0 0 0 2px #0B69A3; box-shadow: inset 0 0 0 2px #0B69A3; }

/* element select fields */
.elementselect { position: relative; min-height: 37px; margin-top: -7px; }
.elementselect:after { content: '.'; display: block; height: 0; clear: both; visibility: hidden; }
body.ltr .elementselect .element, body.ltr .elementselect .btn { float: left; }
body.rtl .elementselect .element, body.rtl .elementselect .btn { float: right; }
body.ltr .elementselect .element, body.ltr .elementselect .btn { margin: 7px 7px 0 0 ; }
body.rtl .elementselect .element, body.rtl .elementselect .btn { margin: 7px 0 0 7px ; }
.elementselect .element.small, .elementselect .btn { clear: both; }
.elementselect .element { z-index: 1; }
.elementselect .element.small { max-width: 100%; }
.elementselect .element.small .label { display: block; max-width: 100%; -webkit-box-sizing: border-box; box-sizing: border-box; overflow: hidden; white-space: nowrap; text-overflow: ellipsis; }
body.ltr .elementselect .caboose { float: left; }
body.rtl .elementselect .caboose { float: right; }

/* editable tables */
table.editable { border-radius: 5px; border: 1px solid #cdd8e4; }
table.editable th, table.editable td.action { color: #7b8793; font-weight: normal; background-color: #f3f7fc; }
table.editable thead tr th, table.editable tbody tr th { padding: 6px 10px; }
table.editable thead tr th { border-bottom: 1px solid rgba(51, 64, 77, 0.1); }
body.ltr table.editable thead tr th.has-info { padding-right: calc(15px + 1em); }
body.rtl table.editable thead tr th.has-info { padding-left: calc(15px + 1em); }
table.editable thead tr th span.info { position: absolute; margin-left: 5px; }
table.editable tbody tr:not(:first-child) th, table.editable tbody tr:not(:first-child) td { border-top: 1px solid rgba(51, 64, 77, 0.1); }
body.ltr table.editable tbody tr:last-child td:first-child { border-bottom-left-radius: 5px; }
body.rtl table.editable tbody tr:last-child td:first-child { border-bottom-right-radius: 5px; }
body.ltr table.editable tbody tr:last-child td:first-child textarea, body.ltr table.editable tbody tr:last-child td:first-child input.text { border-bottom-left-radius: 4px; }
body.rtl table.editable tbody tr:last-child td:first-child textarea, body.rtl table.editable tbody tr:last-child td:first-child input.text { border-bottom-right-radius: 4px; }
body.ltr table.editable tbody tr td:not(:first-child), body.ltr table.editable tbody tr th ~ td:not(.hidden) ~ td { border-left: 1px solid rgba(51, 64, 77, 0.1); }
body.rtl table.editable tbody tr td:not(:first-child), body.rtl table.editable tbody tr th ~ td:not(.hidden) ~ td { border-right: 1px solid rgba(51, 64, 77, 0.1); }
body.ltr table.editable tbody tr th ~ td:not(:first-child) { border-left: 1px solid #dbdddf; }
body.rtl table.editable tbody tr th ~ td:not(:first-child) { border-right: 1px solid #dbdddf; }
table.editable tbody tr td { vertical-align: top; text-align: center; background-color: #fff; padding: 4px 10px; }
table.editable tbody tr td.focus { -webkit-box-shadow: inset 0 0 0 1px rgba(51, 64, 77, 0.1); box-shadow: inset 0 0 0 1px rgba(51, 64, 77, 0.1); }
table.editable tbody tr td.textual { padding: 0; }
table.editable tbody tr td.textual textarea { resize: none; }
table.editable tbody tr td.textual pre { white-space: pre-wrap; }
body.ltr table.editable tbody tr td.textual pre { text-align: left; }
body.rtl table.editable tbody tr td.textual pre { text-align: right; }
table.editable tbody tr td.lightswitch-cell { padding-top: 9px; padding-bottom: 9px; }
table.editable tbody tr td.lightswitch-cell .lightswitch { display: block; margin: 0 auto; }
table.editable tbody tr td.checkbox-cell { padding-top: 10px; padding-bottom: 10px; }
table.editable tbody tr td.checkbox-cell .checkbox-wrapper { display: block; margin: -2px auto 0; width: 16px; height: 16px; }
table.editable tbody tr td.error { -webkit-box-shadow: inset 0 0 0 1px #EF4E4E; box-shadow: inset 0 0 0 1px #EF4E4E; }
table.editable tbody tr td.disabled { position: relative; opacity: 1; }
table.editable tbody tr td.disabled:after { content: '.'; font-size: 0; position: absolute; top: 0; left: 0; width: 100%; height: 100%; background-color: rgba(243, 247, 252, 0.75); -webkit-user-select: none; -moz-user-select: none; -ms-user-select: none; user-select: none; }
table.editable tbody tr td.action { padding: 4px 7px; }
body.ltr table.editable tbody tr td.action + td.action { border-left: none; }
body.rtl table.editable tbody tr td.action + td.action { border-right: none; }
body.ltr table.editable tbody tr td.action + td.action { padding-left: 0; }
body.rtl table.editable tbody tr td.action + td.action { padding-right: 0; }
table.editable tbody tr td .flex > * { margin-bottom: 0; }
table.editable tbody textarea, table.editable tbody textarea.text, table.editable tbody input.text, table.editable tbody pre { display: block; width: 100%; border: none; -webkit-box-shadow: none; box-shadow: none; border-radius: 0; padding: 7px 10px; background-color: transparent; overflow: hidden; -webkit-transition: none; transition: none; -webkit-box-sizing: border-box; box-sizing: border-box; }
table.editable tbody textarea:focus, table.editable tbody textarea.text:focus, table.editable tbody input.text:focus, table.editable tbody pre:focus { outline: none; }
table.editable tbody .color-container { display: block; position: relative; }
table.editable tbody .color-container > .color, table.editable tbody .color-container > .color-input { margin-bottom: 0; }
table.editable tbody .color-container > .color { position: absolute; top: 10px; }
body.ltr table.editable tbody .color-container > .color { left: 10px; }
body.rtl table.editable tbody .color-container > .color { right: 10px; }
body.ltr table.editable tbody .color-container > .color-input { padding-left: 35px; }
body.rtl table.editable tbody .color-container > .color-input { padding-right: 35px; }
table.editable tbody .datewrapper, table.editable tbody .timewrapper { display: block; width: 100%; }
table.editable tbody .datewrapper .text:placeholder-shown + div[data-icon], table.editable tbody .timewrapper .text:placeholder-shown + div[data-icon] { top: 6px; }
body.ltr table.editable tbody .datewrapper .text:placeholder-shown + div[data-icon], body.ltr table.editable tbody .timewrapper .text:placeholder-shown + div[data-icon] { left: 10px; }
body.rtl table.editable tbody .datewrapper .text:placeholder-shown + div[data-icon], body.rtl table.editable tbody .timewrapper .text:placeholder-shown + div[data-icon] { right: 10px; }
table.editable:not(.static) td.textual { cursor: text; }
table.editable + .btn.add { display: block; border-radius: 0 0 4px 4px; border: 1px dashed rgba(81, 95, 108, 0.25); border-top-width: 0; background-color: transparent; -webkit-box-shadow: none; box-shadow: none; }
table.editable + .btn.add:focus { border-style: solid; border-color: #1992D4; }

.border-box + .buttons, .shadow-box + .buttons { margin-top: 7px; }

/* ----------------------------------------
/*  Nav
/* ----------------------------------------*/
body.ltr ul.tree, body.ltr .tree ul { margin-left: 20px; }
body.rtl ul.tree, body.rtl .tree ul { margin-right: 20px; }

body.ltr .tree li .toggle { margin: 7px 0 0 -15px ; }
body.rtl .tree li .toggle { margin: 7px -15px 0 0 ; }

/* status icons */
.status { display: inline-block; width: 10px; height: 10px; border: 1px solid transparent; border-radius: 100%; -webkit-box-sizing: border-box; box-sizing: border-box; }
body.ltr .status { margin-right: 10px; }
body.rtl .status { margin-left: 10px; }
body.use-shapes .status.pending { background-color: transparent; border-style: solid; border-width: 0 5px 10px 5px; border-color: transparent transparent #CB6E17 transparent; border-radius: 1px; }
body.use-shapes .status.off, body.use-shapes .status.suspended, body.use-shapes .status.expired { border-radius: 1px; }

.status:not(.on):not(.live):not(.active):not(.enabled):not(.pending):not(.off):not(.suspended):not(.expired):not(.yellow):not(.orange):not(.red):not(.pink):not(.purple):not(.blue):not(.green):not(.turquoise):not(.light):not(.grey):not(.black) { border-color: rgba(96, 125, 159, 0.8); }

.green, .status.on, .status.live, .status.active, .status.enabled { background-color: #27AB83; }

/* green */
.orange, .status.pending { background-color: #CB6E17; }

/* orange */
.red, .status.off, .status.suspended, .status.expired { background-color: #CF1124; }

/* red */
.yellow { background-color: #FADB5F; }

.pink { background-color: #E8368F; }

.purple { background-color: #9B59B6; }

.blue { background-color: #1992D4; }

.turquoise { background-color: #65D6AD; }

.status.light { background-color: #e4edf6; }

.grey { background-color: #9aa5b1; }

.black { background-color: #33404d; }

.status.white, .status.disabled { opacity: 1; }

/* ----------------------------------------
/*  Progress bar
/* ----------------------------------------*/
.progressbar { border-radius: 6px; border: 2px solid #3f4d5a; padding: 2px; position: absolute; left: 20%; width: 60%; }

.progressbar-inner { border-radius: 2px; height: 4px; background-color: #3f4d5a; }

.progressbar:not(.pending) .progressbar-inner { width: 0; -webkit-transition: width linear 100ms; transition: width linear 100ms; }

.progressbar.pending .progressbar-inner { -webkit-animation-timing-function: linear; animation-timing-function: linear; -webkit-animation-duration: 250ms; animation-duration: 250ms; -webkit-animation-iteration-count: infinite; animation-iteration-count: infinite; }
body.ltr .progressbar.pending .progressbar-inner { background: repeating-linear-gradient(135deg, #fff, #fff 8.8388347649px, #3f4d5a 8.8388347649px, #3f4d5a 17.6776695297px); }
body.rtl .progressbar.pending .progressbar-inner { background: repeating-linear-gradient(45deg, #fff, #fff 8.8388347649px, #3f4d5a 8.8388347649px, #3f4d5a 17.6776695297px); }
body.ltr .progressbar.pending .progressbar-inner { -webkit-animation-name: pendingprogress-ltr; animation-name: pendingprogress-ltr; }
body.rtl .progressbar.pending .progressbar-inner { -webkit-animation-name: pendingprogress-rtl; animation-name: pendingprogress-rtl; }

@-webkit-keyframes pendingprogress-ltr { from { background-position: 0; }
  to { background-position: 25px; } }

@keyframes pendingprogress-ltr { from { background-position: 0; }
  to { background-position: 25px; } }
@-webkit-keyframes pendingprogress-rtl { from { background-position: 0; }
  to { background-position: -25px; } }
@keyframes pendingprogress-rtl { from { background-position: 0; }
  to { background-position: -25px; } }
.elementselect .progress-shade { background-color: rgba(255, 255, 255, 0.8); width: 100%; height: 100%; position: absolute; top: 0; display: none; }
body.ltr .elementselect .progress-shade { left: 0; }
body.rtl .elementselect .progress-shade { right: 0; }

.elementselect.uploading { position: relative; }

.elementselect.uploading .progress-shade { display: block; z-index: 2; }

.missing-component { padding: 7px 10px !important; max-width: 400px; background-color: #f3f7fc !important; }
.missing-component .error { margin: 0; }
.missing-component .install-plugin { margin: 7px 0 -7px; border-top: 1px solid rgba(51, 64, 77, 0.1); position: relative; }
body.ltr .missing-component .install-plugin { padding: 10px 0 10px 40px ; }
body.rtl .missing-component .install-plugin { padding: 10px 40px 10px 0 ; }
.missing-component .install-plugin .icon { width: 32px; height: 32px; position: absolute; top: calc(50% - 16px); }
body.ltr .missing-component .install-plugin .icon { left: 0; }
body.rtl .missing-component .install-plugin .icon { right: 0; }
.missing-component .install-plugin .icon img, .missing-component .install-plugin .icon svg { width: 100%; height: 100%; }
.missing-component .install-plugin h3 { -webkit-box-flex: 1; -ms-flex: 1; flex: 1; margin: 8px 0 !important; }
.missing-component .install-plugin .btn { margin: 0; }

/* ----------------------------------------
/*  Panes, Modals and HUDs
/* ----------------------------------------*/
.pane { background: #fff; -webkit-box-shadow: 0 0 0 1px rgba(205, 216, 228, 0.25), 0 2px 12px rgba(205, 216, 228, 0.5); box-shadow: 0 0 0 1px rgba(205, 216, 228, 0.25), 0 2px 12px rgba(205, 216, 228, 0.5); position: relative; margin: 14px 0; padding: 24px; border-radius: 5px; word-wrap: break-word; -webkit-box-sizing: border-box; box-sizing: border-box; }
.pane .pane, #content .pane { background-color: #f3f7fc; border: 1px solid rgba(51, 64, 77, 0.1); -webkit-box-shadow: none; box-shadow: none; }

/* meta panes */
.meta { padding: 0; overflow: visible; }
.meta > .field, .meta > .data { display: -webkit-box; display: -ms-flexbox; display: flex; -webkit-box-pack: justify; -ms-flex-pack: justify; justify-content: space-between; -webkit-box-align: center; -ms-flex-align: center; align-items: center; -ms-flex-wrap: wrap; flex-wrap: wrap; margin: 0 !important; padding: 0 24px; -webkit-transition: padding-left linear 100ms, padding-right linear 100ms; transition: padding-left linear 100ms, padding-right linear 100ms; }
body.ltr .meta > .field.nested, body.ltr .meta > .data.nested { padding-left: 38px; }
body.rtl .meta > .field.nested, body.rtl .meta > .data.nested { padding-right: 38px; }
.meta > .field.add, .meta > .data.add { background-color: #ebf2fa; }
.meta > .field.add:before, .meta > .data.add:before { position: absolute; width: 31px; font-family: 'Craft'; speak: none; -webkit-font-feature-settings: "liga", "dlig"; -ms-font-feature-settings: "liga", "dlig"; -o-font-feature-settings: "liga", "dlig"; font-feature-settings: "liga", "dlig"; text-rendering: optimizeLegibility; font-weight: normal; font-variant: normal; text-transform: none; line-height: 1; direction: ltr; -webkit-font-smoothing: antialiased; -moz-osx-font-smoothing: grayscale; display: inline-block; text-align: center; font-style: normal; vertical-align: middle; word-wrap: normal !important; -webkit-user-select: none; -moz-user-select: none; -ms-user-select: none; user-select: none; opacity: 0.8; content: 'plus'; color: #9aa5b1; }
body.ltr .meta > .field.add:before, body.ltr .meta > .data.add:before { left: 0; }
body.rtl .meta > .field.add:before, body.rtl .meta > .data.add:before { right: 0; }
body.ltr .meta > .field.add:before, body.ltr .meta > .data.add:before { text-align: right; }
body.rtl .meta > .field.add:before, body.rtl .meta > .data.add:before { text-align: left; }
.meta > .field > .heading, .meta > .data > .heading { -webkit-box-flex: 0; -ms-flex: 0 0 105px; flex: 0 0 105px; line-height: 18px; }
body.ltr .meta > .field > .heading, body.ltr .meta > .data > .heading { margin: 0 7px 0 0 ; }
body.rtl .meta > .field > .heading, body.rtl .meta > .data > .heading { margin: 0 0 0 7px ; }
.meta > .field.lightswitch-field > .heading, .meta > .data.lightswitch-field > .heading { -webkit-box-flex: 1; -ms-flex: 1; flex: 1; }
.meta > .field > .input .flex, .meta > .data > .input .flex { -ms-flex-wrap: nowrap; flex-wrap: nowrap; }
.meta > .field > .input .flex > *, .meta > .data > .input .flex > * { margin-bottom: 0; }
.meta > .field > .heading { padding: 14px 0; }
.meta > .data > .heading { padding: 7px 0; }
.meta > .field > .heading > label, .meta > .data > .heading { color: #7b8793; }
.meta > .field > .input, .meta > .data > .value { -webkit-box-flex: 1; -ms-flex: 1; flex: 1; padding: 7px 0; }
.meta > .field.lightswitch-field > .input { -webkit-box-flex: 0; -ms-flex: 0; flex: 0; }
.meta > .field.has-errors { margin: 0 -1px !important; border: 1px solid #EF4E4E !important; }
.meta > .field.has-errors:first-child { border-top-left-radius: 5px; border-top-right-radius: 5px; }
.meta > .field.has-errors:last-child { border-bottom-left-radius: 5px; border-bottom-right-radius: 5px; }
.meta > .field.has-errors + .field { border-top: none !important; }
.meta > .field + .field { border-top: 1px solid rgba(51, 64, 77, 0.1); }
.meta > .field > .heading > label { font-weight: normal; }
.meta > .field > .heading > label.required:after { position: absolute; top: 6px; }
body.ltr .meta > .field > .heading > label.required:after { left: -13px; }
body.rtl .meta > .field > .heading > label.required:after { right: -13px; }
body.ltr .meta > .field > .heading > label.required:after { margin-left: 0; }
body.rtl .meta > .field > .heading > label.required:after { margin-right: 0; }
.meta > .field > .input > .text, .meta > .field > .input > .flex > .text, .meta > .field > .input > .flex > .textwrapper > .text, .meta > .field > .input > .datewrapper > .text, .meta > .field > .input > .timewrapper > .text, .meta > .field > .input > .datetimewrapper > .datewrapper > .text, .meta > .field > .input > .datetimewrapper > .timewrapper > .text { display: block; margin: -7px 0; padding: 14px 0; border-radius: 0; -webkit-box-shadow: none; box-shadow: none; background-color: transparent; border: none !important; }
.meta > .field > .input > .datewrapper, .meta > .field > .input > .timewrapper, .meta > .field > .input > .datetimewrapper > .datewrapper, .meta > .field > .input > .datetimewrapper > .timewrapper { background-color: transparent; }
body.ltr .meta > .field > .input > .datewrapper .text:placeholder-shown + div[data-icon], body.ltr .meta > .field > .input > .timewrapper .text:placeholder-shown + div[data-icon], body.ltr .meta > .field > .input > .datetimewrapper > .datewrapper .text:placeholder-shown + div[data-icon], body.ltr .meta > .field > .input > .datetimewrapper > .timewrapper .text:placeholder-shown + div[data-icon] { left: 0; }
body.rtl .meta > .field > .input > .datewrapper .text:placeholder-shown + div[data-icon], body.rtl .meta > .field > .input > .timewrapper .text:placeholder-shown + div[data-icon], body.rtl .meta > .field > .input > .datetimewrapper > .datewrapper .text:placeholder-shown + div[data-icon], body.rtl .meta > .field > .input > .datetimewrapper > .timewrapper .text:placeholder-shown + div[data-icon] { right: 0; }
.meta > .field > .input > .datetimewrapper > .datewrapper { width: 55%; }
.meta > .field > .input > .datetimewrapper > .timewrapper { width: 45%; }
body.ltr .meta > .field > .input > .datetimewrapper > .clear-btn { margin-right: -24px; }
body.rtl .meta > .field > .input > .datetimewrapper > .clear-btn { margin-left: -24px; }
.meta > .field > .input > .datewrapper, .meta > .field > .input > .timewrapper { display: block; width: 100%; }
.meta > .field > ul.errors { margin: 0; padding: 0 0 6px; width: 100%; list-style-type: none; }

.meta > .field > .input > .select { display: block; margin: -7px 0; width: 100%; border-radius: 0; -webkit-box-shadow: none; box-shadow: none; background-color: transparent; }
body.ltr .meta > .field > .input > .select:after { right: 0; }
body.rtl .meta > .field > .input > .select:after { left: 0; }
.meta > .field > .input > .select + .spinner { position: absolute; top: calc(50% - 17px); }
body.ltr .meta > .field > .input > .select + .spinner { right: -24px; }
body.rtl .meta > .field > .input > .select + .spinner { left: -24px; }
.meta > .field > .input > .select select { width: 100%; background-color: transparent; }
body.ltr .meta > .field > .input > .select select { padding: 7px 12px 7px 0 ; }
body.rtl .meta > .field > .input > .select select { padding: 7px 0 7px 12px ; }

.body { position: relative; }

.modal, .hud { z-index: 100; -webkit-box-sizing: border-box; box-sizing: border-box; }

.modal, .hud .body { border-radius: 5px; background-color: #fff; -webkit-box-shadow: 0 25px 100px rgba(31, 41, 51, 0.5); box-shadow: 0 25px 100px rgba(31, 41, 51, 0.5); }

.header:after, .hud-header:after, .footer:after, .hud-footer:after, .body:after { content: '.'; display: block; height: 0; clear: both; visibility: hidden; }

.header, .hud-header, .footer, .hud-footer { position: relative; z-index: 1; -webkit-box-sizing: border-box; box-sizing: border-box; }

.header, .hud-header, .footer, .hud-footer { background-color: #e4edf6; }

.header, .hud-header { border-radius: 5px 5px 0 0; padding: 24px; -webkit-box-shadow: inset 0 -1px 0 rgba(51, 64, 77, 0.1); box-shadow: inset 0 -1px 0 rgba(51, 64, 77, 0.1); }
.header h1, .hud-header h1 { margin: 0; }

.footer, .hud-footer { border-radius: 0 0 5px 5px; padding: 14px 24px; -webkit-box-shadow: inset 0 1px 0 rgba(51, 64, 77, 0.1); box-shadow: inset 0 1px 0 rgba(51, 64, 77, 0.1); }
.footer.flex > *, .hud-footer.flex > * { margin-bottom: 0; }

.modal .body, .hud .main { padding: 24px; overflow: hidden; -webkit-box-sizing: border-box; box-sizing: border-box; }

.pane .header, .modal .body .header { margin: -24px -24px 24px; }
.pane .footer, .modal .body .footer { margin: 24px -24px -24px; }

.modal-shade, .hud-shade { z-index: 100; position: fixed; top: 0; left: 0; width: 100%; height: 100%; display: none; }

.modal-shade:not(.dark) { background-color: rgba(228, 237, 246, 0.65) !important; }
.modal-shade.dark { background-color: rgba(31, 41, 51, 0.5) !important; }

.modal { position: fixed; width: 66%; height: 66%; min-width: 600px; min-height: 400px; overflow: hidden; }
.modal.fitted { width: auto; height: auto; min-width: 0; min-height: 0; }
body.ltr .modal.alert .body { padding-left: 76px; }
body.rtl .modal.alert .body { padding-right: 76px; }
.modal.alert .body:before { font-family: 'Craft'; speak: none; -webkit-font-feature-settings: "liga", "dlig"; -ms-font-feature-settings: "liga", "dlig"; -o-font-feature-settings: "liga", "dlig"; font-feature-settings: "liga", "dlig"; text-rendering: optimizeLegibility; font-weight: normal; font-variant: normal; text-transform: none; line-height: 1; direction: ltr; -webkit-font-smoothing: antialiased; -moz-osx-font-smoothing: grayscale; display: inline-block; text-align: center; font-style: normal; vertical-align: middle; word-wrap: normal !important; -webkit-user-select: none; -moz-user-select: none; -ms-user-select: none; user-select: none; opacity: 0.8; content: 'alert'; font-size: 40px; color: #9aa5b1; }
body.ltr .modal.alert .body:before { margin: -6px 0 0 -58px ; }
body.rtl .modal.alert .body:before { margin: -6px -58px 0 0 ; }
body.ltr .modal.alert .body:before { float: left; }
body.rtl .modal.alert .body:before { float: right; }
body.ltr .modal.secure .body { padding-left: 76px; }
body.rtl .modal.secure .body { padding-right: 76px; }
.modal.secure .body:before { font-family: 'Craft'; speak: none; -webkit-font-feature-settings: "liga", "dlig"; -ms-font-feature-settings: "liga", "dlig"; -o-font-feature-settings: "liga", "dlig"; font-feature-settings: "liga", "dlig"; text-rendering: optimizeLegibility; font-weight: normal; font-variant: normal; text-transform: none; line-height: 1; direction: ltr; -webkit-font-smoothing: antialiased; -moz-osx-font-smoothing: grayscale; display: inline-block; text-align: center; font-style: normal; vertical-align: middle; word-wrap: normal !important; -webkit-user-select: none; -moz-user-select: none; -ms-user-select: none; user-select: none; opacity: 0.8; content: 'secure'; font-size: 58px; color: #9aa5b1; }
body.ltr .modal.secure .body:before { margin: -14px 0 0 -56px ; }
body.rtl .modal.secure .body:before { margin: -14px -56px 0 0 ; }
body.ltr .modal.secure .body:before { float: left; }
body.rtl .modal.secure .body:before { float: right; }
.modal .resizehandle { position: absolute; z-index: 1; bottom: 0; width: 24px; height: 24px; background: no-repeat 50% 50%; cursor: nwse-resize; }
body.ltr .modal .resizehandle { right: 0; }
body.rtl .modal .resizehandle { left: 0; }
body.ltr .modal .resizehandle { background-image: url(../images/resizehandle.png); }
body.rtl .modal .resizehandle { background-image: url(../images/resizehandle_rtl.png); }

.hud { position: absolute; display: none; top: 0; }
.hud.has-footer .tip-bottom { background-image: url(../images/hudtip_bottom_gray.png); }
.hud .tip { position: absolute; z-index: 101; background: no-repeat 0 0; }
.hud .tip-left { left: -15px; width: 15px; height: 30px; background-image: url(../images/hudtip_left.png); }
.hud .tip-top { top: -15px; width: 30px; height: 15px; background-image: url(../images/hudtip_top.png); }
.hud .tip-right { right: -15px; width: 15px; height: 30px; background-image: url(../images/hudtip_right.png); }
.hud .tip-bottom { bottom: -15px; width: 30px; height: 15px; background-image: url(../images/hudtip_bottom.png); }

.hud .hud-header, .hud .hud-footer { padding: 7px 24px; }

.hud .body { overflow: hidden; }
.hud .body ::-webkit-scrollbar { -webkit-appearance: none; appearance: none; }
.hud .body ::-webkit-scrollbar:vertical { width: 11px; }
.hud .body ::-webkit-scrollbar:horizontal { height: 11px; }
.hud .body ::-webkit-scrollbar-thumb { border-radius: 8px; border: 2px solid transparent; background-color: rgba(0, 0, 0, 0.5); background-clip: content-box; }
.hud .body ::-webkit-scrollbar-track { background-color: #f3f7fc; }

/* inline asset previews */
.preview-thumb-container { position: relative; display: -webkit-box; display: -ms-flexbox; display: flex; -webkit-box-orient: horizontal; -webkit-box-direction: normal; -ms-flex-direction: row; flex-direction: row; -webkit-box-align: center; -ms-flex-align: center; align-items: center; height: 190px; background-color: #1f2933; }
.preview-thumb-container.loading:after { content: '.'; font-size: 0; display: block; position: absolute; width: 100%; height: 100%; left: 0; top: 0; background: rgba(31, 41, 51, 0.8) no-repeat 50% 50% url(../images/spinner_dark.gif); }
#details .preview-thumb-container { margin-bottom: 14px; border-radius: 5px; overflow: hidden; }
.preview-thumb-container .preview-thumb { display: -webkit-box; display: -ms-flexbox; display: flex; -webkit-box-orient: vertical; -webkit-box-direction: normal; -ms-flex-direction: column; flex-direction: column; -webkit-box-align: center; -ms-flex-align: center; align-items: center; width: 100%; }
.preview-thumb-container .preview-thumb img { display: block; max-width: 100%; max-height: 190px; }
.preview-thumb-container.editable { cursor: pointer; }
.preview-thumb-container .buttons { opacity: 0; position: absolute; top: 10px; margin: 0; -webkit-transition: opacity linear 100ms; transition: opacity linear 100ms; }
body.ltr .preview-thumb-container .buttons { right: 10px; }
body.rtl .preview-thumb-container .buttons { left: 10px; }
.preview-thumb-container .buttons .btn { background-color: #515f6c; color: #fff; -moz-osx-font-smoothing: grayscale; -webkit-font-smoothing: antialiased; font-weight: 500; }
@supports ((-webkit-backdrop-filter: blur(10px)) or (backdrop-filter: blur(10px))) { .preview-thumb-container .buttons .btn { background-color: rgba(81, 95, 108, 0.4); -webkit-backdrop-filter: blur(10px); backdrop-filter: blur(10px); -webkit-transition: opacity linear 100ms, -webkit-backdrop-filter linear 100ms; transition: opacity linear 100ms, -webkit-backdrop-filter linear 100ms; transition: opacity linear 100ms, backdrop-filter linear 100ms; transition: opacity linear 100ms, backdrop-filter linear 100ms, -webkit-backdrop-filter linear 100ms; } }
.preview-thumb-container:hover .buttons { opacity: 1; }
.preview-thumb-container:not(.editable) .buttons .btn:hover { background-color: #606d7b; }
@supports ((-webkit-backdrop-filter: blur(10px)) or (backdrop-filter: blur(10px))) { .preview-thumb-container:not(.editable) .buttons .btn:hover { background-color: rgba(96, 109, 123, 0.7); } }

/* element editor HUDs */
@media (min-width: 440px) { .hud .elementeditor { min-width: 380px; } }
.hud .elementeditor { max-width: 600px; }
.hud .elementeditor .hud-header { text-align: center; }
.hud .elementeditor .main { padding: 8px 0; }
.hud .elementeditor .main .meta .preview-thumb-container { margin: -8px 0 8px; }
.hud .elementeditor .main .meta .field { padding-left: 24px; padding-right: 24px; }

/* element selector modals */
.elementselectormodal { padding-bottom: 62px; -webkit-user-select: none; -moz-user-select: none; -ms-user-select: none; user-select: none; }
.elementselectormodal .body { position: relative; height: 100%; }
.elementselectormodal .body .spinner.big { position: absolute; top: 50%; left: 50%; margin: -24px 0 0 -24px; }
.elementselectormodal .body .content { height: calc(100% + 48px); }
.elementselectormodal .body .content .sidebar { position: absolute; top: 0; height: 100%; overflow: auto; }
body.ltr .elementselectormodal .body .content .sidebar { margin-left: -249px; }
body.rtl .elementselectormodal .body .content .sidebar { margin-right: -249px; }
.elementselectormodal .body .content .main { margin: -24px; padding: 24px; height: 100%; -webkit-box-sizing: border-box; box-sizing: border-box; overflow: auto; position: relative; }
.elementselectormodal .body .content .main .elements.busy { min-height: calc(100% - 48px); }
.elementselectormodal .body .content .main .elements .tableview table .element { display: inline-block; }
.elementselectormodal .body .content .main .elements .tableview table tr:focus { outline: none; }
.elementselectormodal .body .content .main .elements .tableview table tr.disabled { opacity: 1; color: #cdd8e4; }
.elementselectormodal .body .content .main .elements .tableview table tr.disabled .element { opacity: 0.25; }
.elementselectormodal .body .content .main .elements .tableview table tr th, .elementselectormodal .body .content .main .elements .tableview table tr td { cursor: default; }
body.ltr .elementselectormodal .body .content .main .elements .tableview table tr td:first-child { padding-left: 7px; }
body.rtl .elementselectormodal .body .content .main .elements .tableview table tr td:first-child { padding-right: 7px; }
.elementselectormodal .body .content .main .elements .structure .row { margin-top: 1px; outline: none; }
.elementselectormodal .footer { position: absolute; bottom: 0; left: 0; width: 100%; margin: 0; }
.elementselectormodal .footer .buttons { margin: 0; }
body.ltr .elementselectormodal .footer .spinner { float: right; }
body.rtl .elementselectormodal .footer .spinner { float: left; }
body.ltr .elementselectormodal .footer .spinner { margin-right: -24px; }
body.rtl .elementselectormodal .footer .spinner { margin-left: -24px; }

/* element editing HUD */
.element-hud-form .buttons { position: relative; }
.element-hud-form .buttons .spinner { position: absolute; top: 0; }
body.ltr .element-hud-form .buttons .spinner { right: -24px; }
body.rtl .element-hud-form .buttons .spinner { left: -24px; }

/* logout warning/login/elevated session modals */
.logoutwarningmodalshade, .loginmodalshade { z-index: 101; }

#logoutwarningmodal, #loginmodal, #elevatedsessionmodal { width: 500px; }

#logoutwarningmodal, #loginmodal { z-index: 101; }

#loginmodal .inputcontainer, #elevatedsessionmodal .inputcontainer { position: relative; }
#loginmodal .inputcontainer .spinner, #elevatedsessionmodal .inputcontainer .spinner { position: absolute; top: 0; margin-top: 0; }
body.ltr #loginmodal .inputcontainer .spinner, body.ltr #elevatedsessionmodal .inputcontainer .spinner { right: -24px; }
body.rtl #loginmodal .inputcontainer .spinner, body.rtl #elevatedsessionmodal .inputcontainer .spinner { left: -24px; }

/* delete user modal */
.deleteusermodal .content-summary { margin: -24px -24px 24px; padding: 24px; background-color: #f3f7fc; }
.deleteusermodal .options label { display: inline-block; line-height: 30px; }
.deleteusermodal .elementselect { display: inline-block; vertical-align: middle; }
body.ltr .deleteusermodal .elementselect { margin-left: 10px; }
body.rtl .deleteusermodal .elementselect { margin-right: 10px; }
body.ltr .deleteusermodal .buttons .spinner { float: right; }
body.rtl .deleteusermodal .buttons .spinner { float: left; }
body.ltr .deleteusermodal .buttons .spinner { margin-right: -20px; }
body.rtl .deleteusermodal .buttons .spinner { margin-left: -20px; }
body.ltr .deleteusermodal .buttons .spinner { margin-left: -4px; }
body.rtl .deleteusermodal .buttons .spinner { margin-right: -4px; }

.dropdownsettingsmodal { width: auto; height: auto; min-width: 0; min-height: 0; max-width: 400px; }
.dropdownsettingsmodal .body { max-height: 100%; overflow-y: auto; }

.previewmodal.zilch { padding: 100px 0; display: -webkit-box; display: -ms-flexbox; display: flex; -webkit-box-align: center; -ms-flex-align: center; align-items: center; -webkit-box-pack: center; -ms-flex-pack: center; justify-content: center; }

/* ----------------------------------------
/*  Menus
/* ----------------------------------------*/
.menu, .ui-datepicker, .ui-timepicker-list { z-index: 100; border-radius: 4px; padding: 0 14px; overflow: auto; background: #fff; -webkit-user-select: none; -moz-user-select: none; -ms-user-select: none; user-select: none; -webkit-box-shadow: 0 0 0 1px rgba(31, 41, 51, 0.1), 0 5px 20px rgba(31, 41, 51, 0.25); box-shadow: 0 0 0 1px rgba(31, 41, 51, 0.1), 0 5px 20px rgba(31, 41, 51, 0.25); }

.ui-datepicker, .ui-timepicker-list { padding: 0; }

.menu { display: none; position: absolute; }
.menu h6:first-child { margin-top: 14px !important; }
body.ltr .menu ul.padded li a { padding-left: 24px; }
body.rtl .menu ul.padded li a { padding-right: 24px; }
.menu ul.padded li a[data-icon]:before, .menu ul.padded li a.icon:before, .menu ul.padded li a.sel:before { font-size: 14px; color: #9aa5b1; }
body.ltr .menu ul.padded li a[data-icon]:before, body.ltr .menu ul.padded li a.icon:before, body.ltr .menu ul.padded li a.sel:before { float: left; }
body.rtl .menu ul.padded li a[data-icon]:before, body.rtl .menu ul.padded li a.icon:before, body.rtl .menu ul.padded li a.sel:before { float: right; }
body.ltr .menu ul.padded li a[data-icon]:before, body.ltr .menu ul.padded li a.icon:before, body.ltr .menu ul.padded li a.sel:before { margin: 3px 0 0 -17px ; }
body.rtl .menu ul.padded li a[data-icon]:before, body.rtl .menu ul.padded li a.icon:before, body.rtl .menu ul.padded li a.sel:before { margin: 3px -17px 0 0 ; }
.menu ul.padded li a[data-icon].error:before, .menu ul.padded li a.icon.error:before, .menu ul.padded li a.sel.error:before { color: #EF4E4E; }
.menu ul.padded li a.sel:not([data-icon]):before { content: 'check'; }
.menu ul li a { margin: 0 -14px; padding: 10px 14px; color: #3f4d5a; text-decoration: none; white-space: nowrap; display: block !important; font-size: 14px; }
.menu ul li a.sel { cursor: default; }
.menu ul li a .shortcut { color: #7b8793; }
body.ltr .menu ul li a .shortcut { float: right; }
body.rtl .menu ul li a .shortcut { float: left; }
body.ltr .menu ul li a .shortcut { margin-left: 14px; }
body.rtl .menu ul li a .shortcut { margin-right: 14px; }
.menu .flex { margin-top: 10px; margin-bottom: 10px; position: relative; }
body.ltr .menu .flex.padded { margin-left: -14px; }
body.rtl .menu .flex.padded { margin-right: -14px; }
body.ltr .menu .flex.padded { padding-left: 24px; }
body.rtl .menu .flex.padded { padding-right: 24px; }
.menu .flex.padded.sel:before { position: absolute; top: 36px; content: 'check'; font-size: 14px; color: #9aa5b1; }
body.ltr .menu .flex.padded.sel:before { left: 7px; }
body.rtl .menu .flex.padded.sel:before { right: 7px; }
.menu hr { margin: 5px -14px; }

.menubtn span.icon, .menu span.icon { display: inline-block; margin-top: -1px; width: 10px; text-align: center; font-size: 14px; color: #9aa5b1; }
body.ltr .menubtn span.icon, body.ltr .menu span.icon { margin-right: 10px; }
body.rtl .menubtn span.icon, body.rtl .menu span.icon { margin-left: 10px; }

.menu ul li a:not(.sel):not(.disabled):hover, .menu ul li a:not(.sel):not(.disabled):hover .light, .menu:not(:hover) ul li a:not(.disabled).hover, .menu:not(:hover) ul li a:not(.sel):not(.disabled).hover .light { color: #3f4d5a; background-color: #f3f7fc; }

body.ltr .menu hr.padded { margin-left: 10px; }
body.rtl .menu hr.padded { margin-right: 10px; }

/* tag select fields */
.tagselect .elements { display: inline; }
.tagselect .element.small { clear: none; }
.tagselect .add { position: relative; z-index: 1; display: inline-block; width: 12em; }
body.ltr .tagselect .add { margin: 7px 7px 0 0 ; }
body.rtl .tagselect .add { margin: 7px 0 0 7px ; }
body.ltr .tagselect .add .text { padding-right: 30px; }
body.rtl .tagselect .add .text { padding-left: 30px; }
.tagselect .add .spinner { position: absolute; top: 0; }
body.ltr .tagselect .add .spinner { right: 5px; }
body.rtl .tagselect .add .spinner { left: 5px; }
body.ltr .tagselect.elementselect .element, body.rtl .tagselect.elementselect .element { float: none !important; display: inline-block; }

body.ltr .tagmenu ul li a { padding-left: 26px; }
body.rtl .tagmenu ul li a { padding-right: 26px; }
body.ltr .tagmenu ul li a:before { float: left; }
body.rtl .tagmenu ul li a:before { float: right; }
body.ltr .tagmenu ul li a:before { margin: 3px 0 0 -18px ; }
body.rtl .tagmenu ul li a:before { margin: 3px -18px 0 0 ; }

/* selectize */
/* ----------------------------------------
/*  Fields
/* ----------------------------------------*/
.shadow-box { border-radius: 5px; border: 1px solid #cdd8e4; -webkit-box-shadow: 0 1px 5px -1px rgba(31, 41, 51, 0.2); box-shadow: 0 1px 5px -1px rgba(31, 41, 51, 0.2); }

table.shadow-box thead:first-child tr:first-child th:first-child, table.shadow-box thead:first-child tr:first-child th:first-child.disabled:after, table.shadow-box thead:first-child tr:first-child td:first-child, table.shadow-box thead:first-child tr:first-child td:first-child.disabled:after, table.shadow-box tbody:first-child tr:first-child th:first-child, table.shadow-box tbody:first-child tr:first-child th:first-child.disabled:after, table.shadow-box tbody:first-child tr:first-child td:first-child, table.shadow-box tbody:first-child tr:first-child td:first-child.disabled:after, table.editable thead:first-child tr:first-child th:first-child, table.editable thead:first-child tr:first-child th:first-child.disabled:after, table.editable thead:first-child tr:first-child td:first-child, table.editable thead:first-child tr:first-child td:first-child.disabled:after, table.editable tbody:first-child tr:first-child th:first-child, table.editable tbody:first-child tr:first-child th:first-child.disabled:after, table.editable tbody:first-child tr:first-child td:first-child, table.editable tbody:first-child tr:first-child td:first-child.disabled:after { border-top-left-radius: 4px; }
table.shadow-box thead:first-child tr:first-child th:last-child, table.shadow-box thead:first-child tr:first-child th:last-child.disabled:after, table.shadow-box thead:first-child tr:first-child td:last-child, table.shadow-box thead:first-child tr:first-child td:last-child.disabled:after, table.shadow-box tbody:first-child tr:first-child th:last-child, table.shadow-box tbody:first-child tr:first-child th:last-child.disabled:after, table.shadow-box tbody:first-child tr:first-child td:last-child, table.shadow-box tbody:first-child tr:first-child td:last-child.disabled:after, table.editable thead:first-child tr:first-child th:last-child, table.editable thead:first-child tr:first-child th:last-child.disabled:after, table.editable thead:first-child tr:first-child td:last-child, table.editable thead:first-child tr:first-child td:last-child.disabled:after, table.editable tbody:first-child tr:first-child th:last-child, table.editable tbody:first-child tr:first-child th:last-child.disabled:after, table.editable tbody:first-child tr:first-child td:last-child, table.editable tbody:first-child tr:first-child td:last-child.disabled:after { border-top-right-radius: 4px; }
table.shadow-box thead:last-child tr:last-child th:first-child, table.shadow-box thead:last-child tr:last-child th:first-child.disabled:after, table.shadow-box thead:last-child tr:last-child td:first-child, table.shadow-box thead:last-child tr:last-child td:first-child.disabled:after, table.shadow-box tbody:last-child tr:last-child th:first-child, table.shadow-box tbody:last-child tr:last-child th:first-child.disabled:after, table.shadow-box tbody:last-child tr:last-child td:first-child, table.shadow-box tbody:last-child tr:last-child td:first-child.disabled:after, table.editable thead:last-child tr:last-child th:first-child, table.editable thead:last-child tr:last-child th:first-child.disabled:after, table.editable thead:last-child tr:last-child td:first-child, table.editable thead:last-child tr:last-child td:first-child.disabled:after, table.editable tbody:last-child tr:last-child th:first-child, table.editable tbody:last-child tr:last-child th:first-child.disabled:after, table.editable tbody:last-child tr:last-child td:first-child, table.editable tbody:last-child tr:last-child td:first-child.disabled:after { border-bottom-left-radius: 4px; }
table.shadow-box thead:last-child tr:last-child th:last-child, table.shadow-box thead:last-child tr:last-child th:last-child.disabled:after, table.shadow-box thead:last-child tr:last-child td:last-child, table.shadow-box thead:last-child tr:last-child td:last-child.disabled:after, table.shadow-box tbody:last-child tr:last-child th:last-child, table.shadow-box tbody:last-child tr:last-child th:last-child.disabled:after, table.shadow-box tbody:last-child tr:last-child td:last-child, table.shadow-box tbody:last-child tr:last-child td:last-child.disabled:after, table.editable thead:last-child tr:last-child th:last-child, table.editable thead:last-child tr:last-child th:last-child.disabled:after, table.editable thead:last-child tr:last-child td:last-child, table.editable thead:last-child tr:last-child td:last-child.disabled:after, table.editable tbody:last-child tr:last-child th:last-child, table.editable tbody:last-child tr:last-child th:last-child.disabled:after, table.editable tbody:last-child tr:last-child td:last-child, table.editable tbody:last-child tr:last-child td:last-child.disabled:after { border-bottom-right-radius: 4px; }

.text:not(.selectize-text), .passwordwrapper, .border-box, .matrix-configurator > .field > .input, .selectize-text > .selectize-control > .selectize-input, .multiselect > select, .selectize.multiselect .selectize-control.multi .selectize-input { border-radius: 3px; border: 1px solid rgba(96, 125, 159, 0.25); background-color: #fbfcfe; -webkit-box-shadow: inset 0 1px 4px -1px rgba(96, 125, 159, 0.25); box-shadow: inset 0 1px 4px -1px rgba(96, 125, 159, 0.25); background-clip: padding-box; }

.text.focus, .text:focus, .passwordwrapper.focus, .passwordwrapper:focus, .border-box.focus, .border-box:focus, .selectize-text > .selectize-control > .selectize-input.focus, .selectize-text > .selectize-control > .selectize-input:focus { outline: none; border-color: rgba(96, 125, 159, 0.8); }

input.text, textarea.text, .text > input, .text > textarea, table.editable textarea, .selectize-text > .selectize-control > .selectize-input { font-size: 14px; line-height: 20px; color: #3f4d5a; min-height: 3px; -webkit-box-sizing: border-box; box-sizing: border-box; -webkit-appearance: none; -moz-appearance: none; appearance: none; }

.selectize-text > .selectize-control > .selectize-input { line-height: 18px; }

textarea.text.fullwidth { display: block; }

.multitext .multitextrow:after { content: '.'; display: block; height: 0; clear: both; visibility: hidden; }
body.ltr .multitext .multitextrow:first-child .text:first-child { border-top-left-radius: 4px; }
body.rtl .multitext .multitextrow:first-child .text:first-child { border-top-right-radius: 4px; }
body.ltr .multitext .multitextrow:first-child .text:last-child { border-top-right-radius: 4px; }
body.rtl .multitext .multitextrow:first-child .text:last-child { border-top-left-radius: 4px; }
body.ltr .multitext .multitextrow:last-child .text:first-child { border-bottom-left-radius: 4px; }
body.rtl .multitext .multitextrow:last-child .text:first-child { border-bottom-right-radius: 4px; }
body.ltr .multitext .multitextrow:last-child .text:last-child { border-bottom-right-radius: 4px; }
body.rtl .multitext .multitextrow:last-child .text:last-child { border-bottom-left-radius: 4px; }
.multitext .multitextrow:not(:first-child) .text { margin-top: -1px; }
.multitext .multitextrow .text { border-radius: 0; float: left; -webkit-box-sizing: border-box; box-sizing: border-box; }
body.ltr .multitext .multitextrow .text:not(:first-child) { margin-left: -1px; }
body.rtl .multitext .multitextrow .text:not(:first-child) { margin-right: -1px; }
.multitext .multitextrow .text:first-child:nth-last-child(1) { width: 100%; }
.multitext .multitextrow .text:first-child:nth-last-child(2) { width: 50%; }
.multitext .multitextrow .text:first-child:nth-last-child(2) ~ .text { width: calc(50% + 1px); }
.multitext .multitextrow .text.error { position: relative; z-index: 1; }
.multitext .multitextrow .text:focus, .multitext .multitextrow .selectize-text > .selectize-control > .selectize-input.focus { position: relative; z-index: 2; }

.chars-left { position: relative; color: #9aa5b1; }
body.ltr .chars-left { float: right; }
body.rtl .chars-left { float: left; }
body.ltr .chars-left { margin: -27px 7px 0 0 ; }
body.rtl .chars-left { margin: -27px 0 0 7px ; }
.chars-left.negative-chars-left { color: #EF4E4E; }

.field { position: relative; margin: 24px 0; }
.flex > .field { margin-top: 0; margin-bottom: 0; }
.field > .status-badge { position: absolute; top: 2px; font-size: 9px; font-weight: bold; line-height: 15px; width: 15px; text-align: center; cursor: default; border-radius: 3px; }
body.ltr .field > .status-badge { left: -19px; }
body.rtl .field > .status-badge { right: -19px; }
.field > .status-badge.modified { background-color: #1992D4; color: #fff; -moz-osx-font-smoothing: grayscale; -webkit-font-smoothing: antialiased; font-weight: 500; }
.field > .status-badge.outdated { background-color: #FADB5F; }
.field > .status-badge.conflicted { background-color: #CF1124; color: #fff; -moz-osx-font-smoothing: grayscale; -webkit-font-smoothing: antialiased; font-weight: 500; }
.field > .heading { margin-top: -5px; margin-bottom: 5px; }
.field > .heading > label { position: relative; font-weight: bold; color: #606d7b; }
.field > .heading > label code { font-size: 1em !important; }
body:not(.altkeydown) .field > .heading > label > .alt-label, body.altkeydown .field > .heading > label > .primary-label { display: none; }
.field > .heading > label > .site { display: inline-block; border-radius: 4px; padding: 0 4px; font-size: 11px; color: #7b8793; background-color: #e4edf6; }
body.ltr .field > .heading > label > .site { margin-left: 7px; }
body.rtl .field > .heading > label > .site { margin-right: 7px; }
.field > .notice, .field > .warning { margin: 2px 0 0; }
.field > .input { position: relative; }
.field > .input:after { content: '.'; display: block; height: 0; clear: both; visibility: hidden; }

.field > .heading > .instructions, .checkboxfield.has-instructions .instructions { margin-top: 2px; color: #7b8793; }
.field > .heading > .instructions img, .checkboxfield.has-instructions .instructions img { max-width: 100%; }
.field > .heading > .instructions ul, .field > .heading > .instructions ol, .checkboxfield.has-instructions .instructions ul, .checkboxfield.has-instructions .instructions ol { margin: 1em 0; }
body.ltr .field > .heading > .instructions ul, body.ltr .field > .heading > .instructions ol, body.ltr .checkboxfield.has-instructions .instructions ul, body.ltr .checkboxfield.has-instructions .instructions ol { padding-left: 2em; }
body.rtl .field > .heading > .instructions ul, body.rtl .field > .heading > .instructions ol, body.rtl .checkboxfield.has-instructions .instructions ul, body.rtl .checkboxfield.has-instructions .instructions ol { padding-right: 2em; }
.field > .heading > .instructions ul li, .checkboxfield.has-instructions .instructions ul li { list-style-type: disc; }
.field > .heading > .instructions li + li, .checkboxfield.has-instructions .instructions li + li { margin-top: 0.25em; }

#expand-status-btn { margin-left: 5px; width: 30px; height: 17px; padding: 0; line-height: 16px; border-radius: 3px; color: #606d7b; }
#expand-status-btn:before { margin: 0; }

/* toggles and nested fields */
.nested-fields { margin: -24px; padding: 24px 24px 0; }
.nested-fields.hidden { display: block; height: 0; }
.nested-fields > .field:last-child { padding-bottom: 24px; }

/* checkbox */
input.checkbox { opacity: 0; position: absolute; width: 16px; height: 16px; }

input.checkbox + label, div.checkbox { display: inline-block; clear: none; position: relative; line-height: 16px; height: 16px; cursor: pointer; }
body.ltr input.checkbox + label, body.ltr div.checkbox { padding-left: 21px; }
body.rtl input.checkbox + label, body.rtl div.checkbox { padding-right: 21px; }
input.checkbox + label .info, div.checkbox .info { height: 16px; }

input.checkbox:disabled + label, .disabled div.checkbox { cursor: default; }

body.ltr input.checkbox + label:empty, body.ltr div.checkbox:empty { padding-left: 16px; }
body.rtl input.checkbox + label:empty, body.rtl div.checkbox:empty { padding-right: 16px; }

input.checkbox + label:empty:after, div.checkbox:empty:after { content: '.'; font-size: 0; }

/* fixes a RTL bug */
input.checkbox + label:before, div.checkbox:before { display: block; position: absolute; top: 0; width: 16px !important; height: 16px; -webkit-box-sizing: border-box; box-sizing: border-box; content: '.'; font-size: 0; background-color: #fbfcfe; border: 1px solid rgba(96, 125, 159, 0.4); background-clip: padding-box; border-radius: 3px; }
body.ltr input.checkbox + label:before, body.ltr div.checkbox:before { left: 0; }
body.rtl input.checkbox + label:before, body.rtl div.checkbox:before { right: 0; }

input.checkbox:disabled + label, div.checkbox.disabled:before, div.checkbox.disabled + label { opacity: 0.25; }

input.checkbox:checked + label:before, div.checkbox.checked:before, .sel div.checkbox:before, input.checkbox:indeterminate + label:before, div.checkbox.indeterminate:before { font-family: 'Craft'; speak: none; -webkit-font-feature-settings: "liga", "dlig"; -ms-font-feature-settings: "liga", "dlig"; -o-font-feature-settings: "liga", "dlig"; font-feature-settings: "liga", "dlig"; text-rendering: optimizeLegibility; font-weight: normal; font-variant: normal; text-transform: none; line-height: 1; direction: ltr; -webkit-font-smoothing: antialiased; -moz-osx-font-smoothing: grayscale; display: inline-block; text-align: center; font-style: normal; vertical-align: middle; word-wrap: normal !important; -webkit-user-select: none; -moz-user-select: none; -ms-user-select: none; user-select: none; opacity: 0.8; line-height: 16px; color: #1f2933; }

input.checkbox:checked:not(:indeterminate) + label:before, div.checkbox.checked:not(.indeterminate):before, .sel div.checkbox:not(.indeterminate):before { content: 'check'; font-size: 15px; }

input.checkbox:indeterminate + label:before, div.checkbox.indeterminate:before { content: 'minus'; font-size: 7px; text-align: center; }

input.checkbox:focus + label:before, :focus div.checkbox:before { outline: none; border-color: #607d9f; }

.checkboxfield:not(.has-instructions) + .checkboxfield:not(.has-instructions) { margin-top: -22px; }

body.ltr .checkboxfield.has-instructions .instructions { padding-left: 21px; }
body.rtl .checkboxfield.has-instructions .instructions { padding-right: 21px; }

/* multiselect */
.multiselect > select { color: #3f4d5a; font-size: 14px; -webkit-appearance: none; -moz-appearance: none; appearance: none; }
.multiselect > select:focus { outline: none; border-color: rgba(96, 125, 159, 0.8); }
.multiselect > select option { padding: 1px 8px; }

.text:not(.selectize-text), .selectize-text > .selectize-control > .selectize-input { padding: 6px 9px; }

.text { background-color: #fff; }
.text.small { padding: 3px; }
.text input { margin: 0; padding: 0; border: none; outline: none; background-color: transparent; }

.input.errors > .text, .input.errors > .border-box, .input.errors > .passwordwrapper, .input.errors > .autosuggest-container .text, .text.error { border: 1px solid #EF4E4E !important; }

.texticon { position: relative; cursor: text; min-width: 130px; }
.texticon.icon:before { position: absolute; top: 9px; color: #7b8793; }
body.ltr .texticon.icon:before { left: 9px; }
body.rtl .texticon.icon:before { right: 9px; }
body.ltr .texticon.icon .text { padding-left: 26px; }
body.rtl .texticon.icon .text { padding-right: 26px; }
body.ltr .texticon.clearable .text { padding-right: 22px; }
body.rtl .texticon.clearable .text { padding-left: 22px; }
.texticon .clear { position: absolute; top: 6px; color: #9aa5b1; cursor: pointer; }
body.ltr .texticon .clear { right: 9px; }
body.rtl .texticon .clear { left: 9px; }
.texticon .clear:hover { color: #7b8793; }
.texticon .clear:before { font-family: 'Craft'; speak: none; -webkit-font-feature-settings: "liga", "dlig"; -ms-font-feature-settings: "liga", "dlig"; -o-font-feature-settings: "liga", "dlig"; font-feature-settings: "liga", "dlig"; text-rendering: optimizeLegibility; font-weight: normal; font-variant: normal; text-transform: none; line-height: 1; direction: ltr; -webkit-font-smoothing: antialiased; -moz-osx-font-smoothing: grayscale; display: inline-block; text-align: center; font-style: normal; vertical-align: middle; word-wrap: normal !important; -webkit-user-select: none; -moz-user-select: none; -ms-user-select: none; user-select: none; opacity: 0.8; content: 'remove'; }

.texthint-container { position: relative; height: 0; }

.texthint { position: absolute; top: -1px; width: 100%; color: #9aa5b1; cursor: text; }

.passwordwrapper { position: relative; display: -webkit-box; display: -ms-flexbox; display: flex; -webkit-box-align: center; -ms-flex-align: center; align-items: center; }
.passwordwrapper .password { -webkit-box-flex: 1; -ms-flex: 1; flex: 1; border: none; }
body.ltr .passwordwrapper .password-toggle { padding-right: 7px; }
body.rtl .passwordwrapper .password-toggle { padding-left: 7px; }

.datetimewrapper { display: -webkit-box; display: -ms-flexbox; display: flex; -webkit-box-orient: horizontal; -webkit-box-direction: normal; -ms-flex-direction: row; flex-direction: row; -webkit-box-align: center; -ms-flex-align: center; align-items: center; }
body.ltr .datetimewrapper > .datewrapper + .timewrapper { margin-left: 5px; }
body.rtl .datetimewrapper > .datewrapper + .timewrapper { margin-right: 5px; }
.datetimewrapper .clear-btn { width: 20px; cursor: pointer; color: rgba(123, 135, 147, 0.5); }
body.ltr .datetimewrapper .clear-btn { margin-left: 4px; }
body.rtl .datetimewrapper .clear-btn { margin-right: 4px; }
.datetimewrapper .clear-btn:before { font-family: 'Craft'; speak: none; -webkit-font-feature-settings: "liga", "dlig"; -ms-font-feature-settings: "liga", "dlig"; -o-font-feature-settings: "liga", "dlig"; font-feature-settings: "liga", "dlig"; text-rendering: optimizeLegibility; font-weight: normal; font-variant: normal; text-transform: none; line-height: 1; direction: ltr; -webkit-font-smoothing: antialiased; -moz-osx-font-smoothing: grayscale; display: inline-block; text-align: center; font-style: normal; vertical-align: middle; word-wrap: normal !important; -webkit-user-select: none; -moz-user-select: none; -ms-user-select: none; user-select: none; opacity: 0.8; content: 'remove'; }
.datetimewrapper .clear-btn:hover { color: #7b8793; }

.datewrapper, .timewrapper { display: inline-block; position: relative; }
.datewrapper .text, .timewrapper .text { position: relative; z-index: 1; width: 100%; }
.datewrapper .text:placeholder-shown + div[data-icon], .timewrapper .text:placeholder-shown + div[data-icon] { display: block; position: absolute; top: calc(50% - 10px); z-index: 0; color: #9aa5b1; }
body.ltr .datewrapper .text:placeholder-shown + div[data-icon], body.ltr .timewrapper .text:placeholder-shown + div[data-icon] { left: 14px; }
body.rtl .datewrapper .text:placeholder-shown + div[data-icon], body.rtl .timewrapper .text:placeholder-shown + div[data-icon] { right: 14px; }
.datewrapper .text:placeholder-shown + div[data-icon], .datewrapper .text:placeholder-shown + div[data-icon]:before, .timewrapper .text:placeholder-shown + div[data-icon], .timewrapper .text:placeholder-shown + div[data-icon]:before { -webkit-user-select: none; -moz-user-select: none; -ms-user-select: none; user-select: none; pointer-events: none; z-index: 1; }
#details .datewrapper .text:placeholder-shown + div[data-icon], #details .timewrapper .text:placeholder-shown + div[data-icon] { color: rgba(123, 135, 147, 0.5); }
.datewrapper .text:not(:placeholder-shown) + div[data-icon], .timewrapper .text:not(:placeholder-shown) + div[data-icon] { display: none; }

.datewrapper { width: 8em; }
.datewrapper .text:before { top: calc(50% - 7px); content: 'date'; }
body.ltr .datewrapper .text:before { left: 7px; }
body.rtl .datewrapper .text:before { right: 7px; }

.timewrapper { width: 7em; }
.timewrapper .text:before { top: calc(50% - 5px); font-size: 11px; content: 'time'; }
body.ltr .timewrapper .text:before { left: 7px; }
body.rtl .timewrapper .text:before { right: 7px; }

::-webkit-input-placeholder { color: #9aa5b1; }

input:-ms-input-placeholder { color: #9aa5b1; }

::-ms-input-placeholder { color: #9aa5b1; }

:-moz-placeholder { color: #9aa5b1; }

::-moz-placeholder { color: #9aa5b1; }

::-webkit-input-placeholder { color: #9aa5b1; }

::placeholder { color: #9aa5b1; }

/* Kill IE's special text features */
::-ms-reveal, ::-ms-clear { display: none; }

/* Assets related */
.hud.assetshud .body { max-height: 500px; overflow: auto; }

.select:not(.selectize), .select:not(.selectize) select { position: relative; border-radius: 5px; white-space: nowrap; }

.select:not(.selectize) { position: relative; }
:not(.flex) > .select:not(.selectize) { display: inline-block; }

.select:not(.selectize):after { font-family: 'Craft'; speak: none; -webkit-font-feature-settings: "liga", "dlig"; -ms-font-feature-settings: "liga", "dlig"; -o-font-feature-settings: "liga", "dlig"; font-feature-settings: "liga", "dlig"; text-rendering: optimizeLegibility; font-weight: normal; font-variant: normal; text-transform: none; line-height: 1; direction: ltr; -webkit-font-smoothing: antialiased; -moz-osx-font-smoothing: grayscale; display: inline-block; text-align: center; font-style: normal; vertical-align: middle; word-wrap: normal !important; -webkit-user-select: none; -moz-user-select: none; -ms-user-select: none; user-select: none; opacity: 0.8; position: absolute; z-index: 1; top: calc(50% - 5px); font-size: 10px; content: 'downangle'; user-select: none; pointer-events: none; }
body.ltr .select:not(.selectize):after { right: 9px; }
body.rtl .select:not(.selectize):after { left: 9px; }

.select:not(.selectize) select { display: block; position: relative; border: none; font-size: 14px; line-height: 20px; color: #3f4d5a; background-color: rgba(96, 125, 159, 0.25); -webkit-appearance: none; -moz-appearance: none; appearance: none; white-space: pre; }
body.ltr .select:not(.selectize) select { padding: 7px 22px 7px 10px ; }
body.rtl .select:not(.selectize) select { padding: 7px 10px 7px 22px ; }
.select:not(.selectize) select::-ms-expand { display: none; }
.select:not(.selectize) select option { background-color: #fff; }

.select:not(.selectize).fullwidth select { min-width: 100%; }

.select:not(.selectize) select:hover, .select:not(.selectize) select:focus { outline: none; background-color: rgba(96, 125, 159, 0.5); }

.select:not(.selectize).small:after { top: 9px; }

.select:not(.selectize).small select { padding-top: 4px !important; padding-bottom: 4px !important; font-size: 11px; }

/* selectize reset */
.selectize .selectize-control.single .selectize-input { border-color: inherit; -webkit-box-shadow: none; box-shadow: none; background-color: transparent; }

.selectize .selectize-control.single .selectize-input:after { display: none; }

body .selectize-dropdown { border: none; }

/* single select styles */
.selectize.select .selectize-control, .selectize.select .selectize-control .selectize-input { position: relative; border-radius: 5px; white-space: nowrap; }

.selectize.select .selectize-control { position: relative; }
:not(.flex) > .selectize.select .selectize-control { display: inline-block; }

.selectize.select .selectize-control:after { font-family: 'Craft'; speak: none; -webkit-font-feature-settings: "liga", "dlig"; -ms-font-feature-settings: "liga", "dlig"; -o-font-feature-settings: "liga", "dlig"; font-feature-settings: "liga", "dlig"; text-rendering: optimizeLegibility; font-weight: normal; font-variant: normal; text-transform: none; line-height: 1; direction: ltr; -webkit-font-smoothing: antialiased; -moz-osx-font-smoothing: grayscale; display: inline-block; text-align: center; font-style: normal; vertical-align: middle; word-wrap: normal !important; -webkit-user-select: none; -moz-user-select: none; -ms-user-select: none; user-select: none; opacity: 0.8; position: absolute; z-index: 1; top: calc(50% - 5px); font-size: 10px; content: 'downangle'; user-select: none; pointer-events: none; }
body.ltr .selectize.select .selectize-control:after { right: 9px; }
body.rtl .selectize.select .selectize-control:after { left: 9px; }

.selectize.select .selectize-control .selectize-input { display: block; position: relative; border: none; font-size: 14px; line-height: 20px; color: #3f4d5a; background-color: rgba(96, 125, 159, 0.25); -webkit-appearance: none; -moz-appearance: none; appearance: none; }
body.ltr .selectize.select .selectize-control .selectize-input { padding: 7px 22px 7px 10px ; }
body.rtl .selectize.select .selectize-control .selectize-input { padding: 7px 10px 7px 22px ; }
.selectize.select .selectize-control .selectize-input::-ms-expand { display: none; }

.selectize.select.fullwidth .selectize-control, .selectize.select.fullwidth .selectize-control .selectize-input { min-width: 100%; }

/* multi select styles */
.selectize.multiselect .selectize-control.multi .selectize-input { padding: 6px 8px; }

.selectize.multiselect .selectize-control.multi .selectize-input.has-items { padding: 5px 8px; }

.selectize.multiselect .selectize-control.multi .selectize-input > div { display: inline-block; border-radius: 10px; padding: 2px 7px; font-size: 12px; line-height: 14px; color: #3f4d5a; background-color: rgba(255, 255, 255, 0.5); -webkit-box-shadow: 0 0 0 1px rgba(123, 135, 147, 0.5); box-shadow: 0 0 0 1px rgba(123, 135, 147, 0.5); margin-top: 1px; margin-bottom: 1px; }

.selectize.multiselect .selectize-control.plugin-remove_button [data-value] .remove { padding: 0; }

/* shared styles */
.selectize .selectize-control .selectize-input.focus { outline: none; border-color: rgba(96, 125, 159, 0.8); }

/* menu styles */
body .selectize-dropdown { z-index: 100; border-radius: 4px; padding: 0 14px; overflow: auto; background: #fff; -webkit-user-select: none; -moz-user-select: none; -ms-user-select: none; user-select: none; -webkit-box-shadow: 0 0 0 1px rgba(31, 41, 51, 0.1), 0 5px 20px rgba(31, 41, 51, 0.25); box-shadow: 0 0 0 1px rgba(31, 41, 51, 0.1), 0 5px 20px rgba(31, 41, 51, 0.25); margin-top: 1px; padding: 0; }

body .selectize-dropdown-content { padding: 3px 14px; }

body .selectize-dropdown-content > div[data-value="new"]:before { font-family: 'Craft'; speak: none; -webkit-font-feature-settings: "liga", "dlig"; -ms-font-feature-settings: "liga", "dlig"; -o-font-feature-settings: "liga", "dlig"; font-feature-settings: "liga", "dlig"; text-rendering: optimizeLegibility; font-weight: normal; font-variant: normal; text-transform: none; line-height: 1; direction: ltr; -webkit-font-smoothing: antialiased; -moz-osx-font-smoothing: grayscale; display: inline-block; text-align: center; font-style: normal; vertical-align: middle; word-wrap: normal !important; -webkit-user-select: none; -moz-user-select: none; -ms-user-select: none; user-select: none; opacity: 0.8; content: 'plus'; margin-right: 5px; }

body .selectize-dropdown-content > div[data-value="new"]:after { content: '…'; }

body .selectize-dropdown [data-selectable], body .selectize-dropdown .optgroup-header { margin: 0 -14px; padding: 10px 14px; color: #3f4d5a; text-decoration: none; white-space: nowrap; }

body .selectize-dropdown .optgroup-header { margin: 14px 0 3px; font-size: 10px; line-height: 1.2; color: #9aa5b1; text-transform: uppercase; font-weight: bold; margin: 0; padding: 4px 0; }

body .selectize-dropdown .active { color: #3f4d5a; background-color: #f3f7fc; }

/* datepicker */
.ui-datepicker { position: fixed; top: -300px; -padding: 10px; width: 210px; height: 242px; z-index: 101 !important; }
body.ltr .ui-datepicker { margin-left: 1px; }
body.rtl .ui-datepicker { margin-right: 1px; }

.ui-datepicker-header { padding: 8px 8px 4px; }

body.ltr .ui-datepicker-prev { float: left; }
body.rtl .ui-datepicker-prev { float: right; }

body.ltr .ui-datepicker-next { float: right; }
body.rtl .ui-datepicker-next { float: left; }

.ui-datepicker-prev span, .ui-datepicker-next span { display: none; }

.ui-datepicker-prev:after, .ui-datepicker-next:after { font-family: 'Craft'; speak: none; -webkit-font-feature-settings: "liga", "dlig"; -ms-font-feature-settings: "liga", "dlig"; -o-font-feature-settings: "liga", "dlig"; font-feature-settings: "liga", "dlig"; text-rendering: optimizeLegibility; font-weight: normal; font-variant: normal; text-transform: none; line-height: 1; direction: ltr; -webkit-font-smoothing: antialiased; -moz-osx-font-smoothing: grayscale; display: inline-block; text-align: center; font-style: normal; vertical-align: middle; word-wrap: normal !important; -webkit-user-select: none; -moz-user-select: none; -ms-user-select: none; user-select: none; opacity: 0.8; width: 20px; margin-top: -2px; line-height: 20px !important; text-align: center; }

body.ltr .ui-datepicker-prev:after { content: 'leftangle'; }
body.rtl .ui-datepicker-prev:after { content: 'rightangle'; }

body.ltr .ui-datepicker-next:after { content: 'rightangle'; }
body.rtl .ui-datepicker-next:after { content: 'leftangle'; }

.ui-datepicker-title { text-align: center; }

.ui-datepicker-calendar th, .ui-datepicker-calendar td { padding: 2px !important; }

.ui-datepicker-calendar th span, .ui-datepicker-calendar td a { display: block; width: 26px; line-height: 26px; text-align: center; color: #3f4d5a; }

.ui-datepicker-calendar th span { color: #7b8793; font-weight: normal; }

.ui-datepicker-calendar td a { border-radius: 2px; }

.ui-datepicker-calendar td a:hover { background-color: #cdd8e4; text-decoration: none; }

.ui-datepicker-calendar td a.ui-state-active { background-color: #515f6c; color: #fff; -moz-osx-font-smoothing: grayscale; -webkit-font-smoothing: antialiased; font-weight: 500; cursor: default; }

.ui-datepicker-calendar td.ui-datepicker-today a { border-radius: 13px; -webkit-box-shadow: inset 0 0 0 2px #cdd8e4; box-shadow: inset 0 0 0 2px #cdd8e4; }

/* timepicker */
.ui-timepicker-wrapper { z-index: 101; }

.ui-timepicker-list { overflow-y: auto; width: calc(14px + 6em); height: 210px; z-index: 100; }
body.ltr .ui-timepicker-list { margin-left: 1px; }
body.rtl .ui-timepicker-list { margin-right: 1px; }

.ui-timepicker-list li { white-space: nowrap; cursor: pointer; }
body.ltr .ui-timepicker-list li { padding: 2px 0 2px 14px ; }
body.rtl .ui-timepicker-list li { padding: 2px 14px 2px 0 ; }

.ui-timepicker-list li:hover { background-color: #cdd8e4; }

.ui-timepicker-list li.ui-timepicker-selected { background-color: #515f6c; color: #fff; -moz-osx-font-smoothing: grayscale; -webkit-font-smoothing: antialiased; font-weight: 500; cursor: default; }

/* errors */
ul.errors { margin-top: 5px; list-style-type: square; }
body.ltr ul.errors { padding-left: 20px; }
body.rtl ul.errors { padding-right: 20px; }

ul.errors li { color: #EF4E4E; }

/* message pages */
.message-container { position: absolute; z-index: 100; top: 0; width: 100%; height: 100%; }
body.ltr .message-container { left: 0; }
body.rtl .message-container { right: 0; }
.message-container.no-access { background-color: rgba(31, 41, 51, 0.5); }
.message-container .pane { top: 50%; margin-top: -33px !important; margin-left: auto; margin-right: auto; width: 320px; -webkit-box-shadow: 0 25px 100px rgba(31, 41, 51, 0.5); box-shadow: 0 25px 100px rgba(31, 41, 51, 0.5); }

/* auto-suggest */
.autosuggest-container { position: relative; }

.autosuggest__results-container { position: absolute; z-index: 2; width: 100%; border-radius: 5px; background-color: #fff; -webkit-box-shadow: 0 1px 5px -1px rgba(31, 41, 51, 0.2); box-shadow: 0 1px 5px -1px rgba(31, 41, 51, 0.2); -webkit-box-sizing: border-box; box-sizing: border-box; padding: 0 14px; text-align: left; font-family: system-ui, BlinkMacSystemFont, -apple-system, 'Segoe UI', 'Roboto', 'Oxygen', 'Ubuntu', 'Cantarell', 'Fira Sans', 'Droid Sans', 'Helvetica Neue', sans-serif; font-size: 1em !important; }
.autosuggest__results-container .autosuggest__results_title { margin: 14px 0 3px; font-size: 10px; line-height: 1.2; color: #9aa5b1; text-transform: uppercase; font-weight: bold; margin-top: 14px !important; }
.autosuggest__results-container .autosuggest__results_item { margin: 0 -14px; padding: 10px 14px; color: #3f4d5a; text-decoration: none; white-space: nowrap; }
.autosuggest__results-container .autosuggest__results_item:hover, .autosuggest__results-container .autosuggest__results_item.autosuggest__results_item-highlighted { color: #3f4d5a; background-color: #f3f7fc; cursor: pointer; }

/* ----------------------------------------
/* Matrix
/* ----------------------------------------*/
/* config */
.matrix-configurator > .field { max-width: none; }

.matrix-configurator > .field > .input { position: relative; background-color: #f3f7fc; overflow: hidden; -webkit-box-shadow: none; box-shadow: none; }
body.ltr .matrix-configurator > .field > .input { padding-left: 400px; }
body.rtl .matrix-configurator > .field > .input { padding-right: 400px; }
.matrix-configurator > .field > .input:after { display: block; position: absolute; z-index: 1; top: 0; left: 0; width: 100%; height: 100%; visibility: visible; content: '.'; font-size: 0; border-radius: 5px; -webkit-box-shadow: inset 0 1px 3px -1px #acbed2; box-shadow: inset 0 1px 3px -1px #acbed2; -webkit-user-select: none; -moz-user-select: none; -ms-user-select: none; user-select: none; pointer-events: none; }

.matrix-configurator .mc-sidebar { position: absolute; top: 0; margin: 0; border: none; width: 200px; height: 100%; -webkit-box-sizing: border-box; box-sizing: border-box; background-color: #e4edf6; }
body.ltr .matrix-configurator .mc-sidebar { border-right: 1px solid rgba(51, 64, 77, 0.1); }
body.rtl .matrix-configurator .mc-sidebar { border-left: 1px solid rgba(51, 64, 77, 0.1); }

body.ltr .matrix-configurator .mc-sidebar.block-types { left: 0; }
body.rtl .matrix-configurator .mc-sidebar.block-types { right: 0; }

body.ltr .matrix-configurator .mc-sidebar.fields { left: 200px; }
body.rtl .matrix-configurator .mc-sidebar.fields { right: 200px; }

.matrix-configurator .mc-sidebar .items { margin-top: -1px; padding-top: 1px; }

.matrixconfigitem { position: relative; margin-top: -1px; border: solid rgba(51, 64, 77, 0.1); border-width: 1px 0; -webkit-user-select: none; -moz-user-select: none; -ms-user-select: none; user-select: none; cursor: default; background-color: #e4edf6; }
body.ltr .matrixconfigitem { padding: 11px 45px 10px 14px ; }
body.rtl .matrixconfigitem { padding: 11px 14px 10px 45px ; }

.matrixconfigitem.sel { z-index: 1; background-color: #d1dff0; }
body.ltr .matrixconfigitem.sel { margin-right: -1px; }
body.rtl .matrixconfigitem.sel { margin-left: -1px; }
body.ltr .matrixconfigitem.sel { border-right-width: 1px; }
body.rtl .matrixconfigitem.sel { border-left-width: 1px; }

.matrixconfigitem.error { background-color: rgba(207, 17, 36, 0.1); }

.matrixconfigitem.sel.error { background-color: rgba(207, 17, 36, 0.2); }

.matrixconfigitem .handle { font-size: 12px; color: #7b8793; }

.matrixconfigitem .actions { position: absolute; width: 24px; }
body.ltr .matrixconfigitem .actions { right: 0; }
body.rtl .matrixconfigitem .actions { left: 0; }

.matrixconfigitem.mci-blocktype .actions { top: 10px; }

.matrixconfigitem.mci-field .actions { top: 20px; }

.matrixconfigitem .actions .icon { display: block; margin-bottom: 1px; text-align: center; }

.matrixconfigitem .actions .icon.settings:before { color: rgba(123, 135, 147, 0.5); }

.matrixconfigitem .actions .icon.settings.error:before { color: #EF4E4E; }

.matrixconfigitem .actions .icon.settings:not(.disabled):hover:before { color: #0B69A3; }

.matrix-configurator .mc-sidebar .items .btn { margin: 14px; }

.matrix-configurator .field-settings { position: relative; height: 100%; }

.matrix-configurator .field-settings .items { padding: 24px; }

.matrix-configurator .mc-sidebar > .col-inner-container > .heading, .matrix-configurator .field-settings > .col-inner-container > .heading { margin: 0; padding: 7px 14px 6px; border-bottom: 1px solid rgba(51, 64, 77, 0.1); background-image: -webkit-gradient(linear, left top, left bottom, from(rgba(51, 64, 77, 0)), to(rgba(51, 64, 77, 0.05))); background-image: linear-gradient(rgba(51, 64, 77, 0), rgba(51, 64, 77, 0.05)); }

/* Matrix fields */
.matrix > .buttons { margin-top: 10px; }

.matrixblock { position: relative; margin-bottom: 10px; padding: 0 14px 14px; border-radius: 5px; border: 1px solid rgba(51, 64, 77, 0.1); background-color: #f3f7fc; outline: none; }
.matrixblock.static { padding-top: 14px; }
.matrixblock > .titlebar { margin: 0 -14px; width: calc(100% + 28px); -webkit-box-sizing: border-box; box-sizing: border-box; border-radius: 4px 4px 0 0; color: #9aa5b1; overflow: hidden; white-space: nowrap; text-overflow: ellipsis; word-wrap: normal; cursor: default; -webkit-user-select: none; -moz-user-select: none; -ms-user-select: none; user-select: none; position: relative; }
body.ltr .matrixblock > .titlebar { padding: 5px 70px 5px 35px ; }
body.rtl .matrixblock > .titlebar { padding: 5px 35px 5px 70px ; }
.matrixblock > .titlebar:after { display: block; content: ''; position: absolute; bottom: -1px; left: 14px; width: calc(100% - 28px); height: 1px; background-color: rgba(51, 64, 77, 0.1); }
.matrixblock > .titlebar > .blocktype { display: inline; color: #7b8793; }
.matrixblock > .titlebar > .preview { display: inline; opacity: 0; -webkit-transition: opacity linear 100ms; transition: opacity linear 100ms; }
body.ltr .matrixblock > .titlebar > .preview { margin-left: 7px; }
body.rtl .matrixblock > .titlebar > .preview { margin-right: 7px; }
.matrixblock > .titlebar > .preview span { opacity: 0.5; }
.matrixblock.disabled { opacity: 1; }
body.ltr .matrixblock.disabled > .titlebar { padding-right: 90px; }
body.rtl .matrixblock.disabled > .titlebar { padding-left: 90px; }
.matrixblock.disabled > .actions > .status.off { display: inline-block; }
body.ltr .matrixblock.disabled > .actions > .status.off { float: left; }
body.rtl .matrixblock.disabled > .actions > .status.off { float: right; }
body.ltr .matrixblock.disabled > .actions > .status.off { margin: 6px 10px 0 0 ; }
body.rtl .matrixblock.disabled > .actions > .status.off { margin: 6px 0 0 10px ; }
.matrixblock.collapsed > .titlebar { border-radius: 4px; border-bottom: none; }
.matrixblock.collapsed > .titlebar > .preview { opacity: 1; }
.matrixblock > .checkbox { position: absolute; top: 7px; }
body.ltr .matrixblock > .checkbox { left: 14px; }
body.rtl .matrixblock > .checkbox { right: 14px; }
.matrixblock > .actions { position: absolute; z-index: 1; top: 4px; cursor: default; }
body.ltr .matrixblock > .actions { right: 14px; }
body.rtl .matrixblock > .actions { left: 14px; }
.matrixblock > .actions > .status.off { display: none; }
.matrixblock > .actions a { padding: 0 !important; width: 15px; height: 20px; text-align: center; color: rgba(123, 135, 147, 0.5); }
body.ltr .matrixblock > .actions a { margin-right: 2px; }
body.rtl .matrixblock > .actions a { margin-left: 2px; }
.matrixblock > .actions a:hover { width: 15px; height: 20px; text-align: center; color: #0B69A3; }
body.ltr .matrixblock > .actions a.settings:after { margin-left: 3px; }
body.rtl .matrixblock > .actions a.settings:after { margin-right: 3px; }
.matrixblock:not(.static) > .fields { border-top: 1px solid rgba(51, 64, 77, 0.1); padding-top: 14px; }
.matrixblock > .fields > .field { margin: 15px 0; }
.matrixblock > .buttons { margin-top: 0; height: 30px; }

/* categories */
.add-category-form { margin-top: 24px; }

.add-category-form .texticon { width: 200px; }
body.ltr .add-category-form .texticon { float: left; }
body.rtl .add-category-form .texticon { float: right; }
body.ltr .add-category-form .texticon { margin-right: 5px; }
body.rtl .add-category-form .texticon { margin-left: 5px; }

body.ltr .add-category-form .texticon .text { padding-right: 30px; }
body.rtl .add-category-form .texticon .text { padding-left: 30px; }

.add-category-form .texticon .spinner { position: absolute; top: 0; }
body.ltr .add-category-form .texticon .spinner { right: 5px; }
body.rtl .add-category-form .texticon .spinner { left: 5px; }

.categoriesfield { position: relative; min-height: 30px; }

body.ltr .categoriesfield .structure ul { margin-left: 12px; }
body.rtl .categoriesfield .structure ul { margin-right: 12px; }

/* site pickers */
body.sitepicker #main-content { padding: 30px; -webkit-box-pack: center; -ms-flex-pack: center; justify-content: center; -webkit-box-align: center; -ms-flex-align: center; align-items: center; text-align: center; }
body.sitepicker #content-container { max-width: 400px; }

.sitepicker-group li:not(:first-child) a { margin-top: -1px; border-top-left-radius: 0; border-top-right-radius: 0; }
.sitepicker-group li:not(:first-child) a:not(:hover) { border-top-color: transparent; }
.sitepicker-group li:not(:last-child) a { border-bottom-left-radius: 0; border-bottom-right-radius: 0; }
.sitepicker-group li a { display: block; position: relative; text-align: left; width: 100%; -webkit-box-sizing: border-box; box-sizing: border-box; border: 1px solid rgba(51, 64, 77, 0.1); border-radius: 4px; font-size: 16px; line-height: 1.4; }
body.ltr .sitepicker-group li a { padding: 9px 42px 9px 15px ; }
body.rtl .sitepicker-group li a { padding: 9px 15px 9px 42px ; }
.sitepicker-group li a:after { font-size: 14px; position: absolute; top: calc(50% - 7px); margin: 0; padding: 0; }
body.ltr .sitepicker-group li a:after { right: 12px; }
body.rtl .sitepicker-group li a:after { left: 12px; }
.sitepicker-group li a:hover { border-color: #0B69A3; text-decoration: none; z-index: 1; }

/* ----------------------------------------
/* IE hacks
/* ----------------------------------------*/
/* Fix layout of modal element selectors for IE8 */
.elementselectormodal .body .main { float: left \9; width: 445px \9; }

/* ----------------------------------------
/*  Retina graphics
/* ----------------------------------------*/
@media only screen and (-webkit-min-device-pixel-ratio: 1.5), only screen and (-moz-min-device-pixel-ratio: 1.5), only screen and (min-device-pixel-ratio: 1.5), only screen and (min-resolution: 1.5dppx) { table.data thead th.ordered { background-image: url(../images/listview_sort_2x.png); background-size: 26px; }
  table.data thead th.ordered.loading { background-image: url(../images/spinner_tableheader_2x.gif); background-size: 26px; }
  .spinner .elements.busy:after { background-image: url(../images/spinner_2x.gif); background-size: 20px; }
  .spinner.big { background-image: url(../images/spinner_big_2x.gif); background-size: 48px; }
  .btn.icon.add.loading:after { background-image: url(../images/spinner_2x.gif); background-size: 20px; }
  .btn.icon.add.loading.submit:after { background-image: url(../images/spinner_submit_2x.gif); }
  .secondary-buttons .btn.icon.add.loading.submit:after, .btn.secondary.icon.add.loading.submit:after { background-image: url(../images/spinner_submit_secondary_2x.gif); }
  .sel .element.loading:after, .element.loading.sel:after { background-image: url(../images/spinner_element_2x.gif); background-size: 20px; }
  .preview-thumb-container.loading:after { background-image: url(../images/spinner_dark_2x.gif); background-size: 20px; }
  .structure ul li { background-size: 40px; }
  body.ltr .structure ul li { background-image: url(../images/branch_2x.png); }
  body.rtl .structure ul li { background-image: url(../images/branch_rtl_2x.png); }
  .modal .resizehandle { background-size: 13px; }
  body.ltr .modal .resizehandle { background-image: url(../images/resizehandle_2x.png); }
  body.rtl .modal .resizehandle { background-image: url(../images/resizehandle_rtl_2x.png); }
  .hud .tip-left { background-image: url(../images/hudtip_left_2x.png); background-size: 15px 30px; }
  .hud .tip-top { background-image: url(../images/hudtip_top_2x.png); background-size: 30px 15px; }
  .hud .tip-right { background-image: url(../images/hudtip_right_2x.png); background-size: 15px 30px; }
  .hud .tip-bottom { background-image: url(../images/hudtip_bottom_2x.png); background-size: 30px 15px; }
  .hud.has-footer .tip-bottom { background-image: url(../images/hudtip_bottom_gray_2x.png); } }
html { -webkit-text-size-adjust: 100%; }

#global-container { position: relative; }

/* global sidebar */
#global-sidebar { position: fixed; z-index: 100; display: -webkit-box; display: -ms-flexbox; display: flex; -webkit-box-orient: vertical; -webkit-box-direction: normal; -ms-flex-direction: column; flex-direction: column; height: 100vh; padding: 0; overflow-y: auto; overflow-x: hidden; -webkit-overflow-scrolling: touch; -moz-osx-font-smoothing: grayscale; -webkit-font-smoothing: antialiased; font-weight: 500; background-color: #33404d; }
#global-sidebar a { color: #e4edf6; -webkit-transition: color linear 100ms; transition: color linear 100ms; text-decoration: none; margin-bottom: 0 !important; }
#global-sidebar > a, #global-sidebar *:not(.has-subnav) > a { outline: none; -webkit-transition: background-color linear 100ms; transition: background-color linear 100ms; }
#global-sidebar > a[href]:hover, #global-sidebar > a[href].active, #global-sidebar > a[href]:active, #global-sidebar *:not(.has-subnav) > a[href]:hover, #global-sidebar *:not(.has-subnav) > a[href].active, #global-sidebar *:not(.has-subnav) > a[href]:active { color: #fff; }
#global-sidebar > a[href]:hover, #global-sidebar *:not(.has-subnav) > a[href]:hover { background-color: #29333d; -webkit-transition: none; transition: none; }
#global-sidebar > a[href]:hover .icon, #global-sidebar *:not(.has-subnav) > a[href]:hover .icon { opacity: 1; }
#global-sidebar > a[href].active, #global-sidebar > a[href]:active, #global-sidebar *:not(.has-subnav) > a[href].active, #global-sidebar *:not(.has-subnav) > a[href]:active { background-color: #1f272e; }
#global-sidebar > a:not([href]), #global-sidebar *:not(.has-subnav) > a:not([href]) { cursor: default; background-color: transparent; }
#global-sidebar > a .icon, #global-sidebar *:not(.has-subnav) > a .icon { -webkit-transition: opacity linear 100ms; transition: opacity linear 100ms; }
#global-sidebar .light { color: #7b8793; }

#system-info { display: grid; grid-template-columns: 32px auto; grid-gap: 14px; padding: 0 10px; position: relative; -webkit-box-flex: 0; -ms-flex: 0 0 60px; flex: 0 0 60px; -webkit-box-orient: horizontal; -webkit-box-direction: normal; -ms-flex-direction: row; flex-direction: row; -webkit-box-align: center; -ms-flex-align: center; align-items: center; background-color: #29333d; }
#system-info:after { display: none; }
#system-info:focus, #system-info:hover { background-color: #1f272e !important; }

#site-icon { height: 32px; }
#site-icon img, #site-icon svg { display: block; width: 32px; height: 32px; border-radius: 4px; }
#site-icon svg rect, #site-icon svg circle, #site-icon svg ellipse, #site-icon svg line, #site-icon svg polyline, #site-icon svg polygon, #site-icon svg path, #site-icon svg text { fill: #7b8793; stroke-width: 0; -webkit-transition: fill linear 100ms; transition: fill linear 100ms; }

#system-name h2 { margin: 0; width: 100%; overflow: hidden; max-height: 40px; position: relative; display: -webkit-box; -webkit-box-orient: vertical; -webkit-line-clamp: 2; }
#system-name h2:after { display: block; content: '.'; font-size: 0; position: absolute; top: 0; width: 14px; background-image: -webkit-gradient(linear, left top, right top, from(rgba(41, 51, 61, 0)), to(#29333d)); background-image: linear-gradient(to right, rgba(41, 51, 61, 0), #29333d); }
body.ltr #system-name h2:after { right: 0; }
body.rtl #system-name h2:after { left: 0; }
#system-info:hover #system-name h2:after { background-image: -webkit-gradient(linear, left top, right top, from(rgba(31, 39, 46, 0)), to(#1f272e)); background-image: linear-gradient(to right, rgba(31, 39, 46, 0), #1f272e); }

#job-icon > span.icon { display: block; position: relative; width: 16px; height: 16px; }
#job-icon > span.icon > canvas { display: block; position: absolute; width: 16px; height: 16px; }
#job-icon > span.icon > canvas#job-icon-hover { opacity: 0; -webkit-transition: opacity linear 100ms; transition: opacity linear 100ms; }
#job-icon .progressbar { position: static; margin: 8px 2px; width: auto; border-color: #cdd8e4; -webkit-transition: color linear 100ms; transition: color linear 100ms; }
#job-icon .progressbar-inner { background-color: #cdd8e4; -webkit-transition: color linear 100ms; transition: color linear 100ms; }
#job-icon[href]:hover .progressbar { border-color: #fff; }
#job-icon[href]:hover .progressbar-inner { background-color: #fff; }
#job-icon[href]:hover .icon > span.icon > canvas#job-icon-hover { opacity: 1; }

#nav { -webkit-box-flex: 1; -ms-flex: 1; flex: 1; margin: 27px 0 0; overflow: visible; }
#nav li:not(.has-subnav) > a.sel { color: #fff; background-color: #1f2933; border-color: #E5422B; opacity: 1; }
#nav li:not(.has-subnav) > a.sel .icon { opacity: 1; }
#nav li a { border-left: 0 solid transparent; }
body.ltr #nav li a { padding-left: 18px; }
body.rtl #nav li a { padding-right: 18px; }
#nav li a.active { color: #fff; }
#nav li a.menubtn { line-height: 26px; }
#nav li a:active .icon { opacity: 1; }
#nav li a .icon { opacity: 0.5; }
body.ltr #nav li a .icon { margin: 0 22px 0 0 ; }
body.rtl #nav li a .icon { margin: 0 0 0 22px ; }
#nav li a .icon.icon-mask svg rect, #nav li a .icon.icon-mask svg circle, #nav li a .icon.icon-mask svg ellipse, #nav li a .icon.icon-mask svg line, #nav li a .icon.icon-mask svg polyline, #nav li a .icon.icon-mask svg polygon, #nav li a .icon.icon-mask svg path, #nav li a .icon.icon-mask svg text { fill: #fff; stroke-width: 0; -webkit-transition: fill linear 100ms; transition: fill linear 100ms; }
#nav li a .icon.icon-mask span[data-icon] { color: #fff; }
#nav li a .label, #nav li a .label span { white-space: nowrap; overflow: hidden; text-overflow: ellipsis; }
#nav li a .badge { background-color: rgba(255, 255, 255, 0.5); color: #33404d; }
body.ltr #nav li a .badge { margin-right: 0; }
body.rtl #nav li a .badge { margin-left: 0; }
#nav li ul { display: block; margin-bottom: 10px; }
#nav li ul li a { font-size: 12px; }
body.ltr #nav li ul li a { padding: 3px 14px 3px 56px !important; }
body.rtl #nav li ul li a { padding: 3px 56px 3px 14px !important; }
#nav li ul li a:not(.active) { color: #cdd8e4; }

#app-info { padding: 14px 14px 24px; color: #131a20; text-align: center; }

#edition { font-size: 14px; }
#edition.hot:hover { cursor: pointer; }
#edition.hot:hover #edition-logo { border-color: #9aa5b1; }
#edition.hot:hover #edition-logo > .edition-name { color: #9aa5b1; -moz-osx-font-smoothing: grayscale; -webkit-font-smoothing: antialiased; font-weight: 500; }
#edition.hot:hover #edition-logo > .edition-trial { background-color: #9aa5b1; }
body.ltr #edition.hot:hover #edition-logo > .edition-trial:before { border-color: transparent #9aa5b1 transparent transparent; }
body.rtl #edition.hot:hover #edition-logo > .edition-trial:before { border-color: transparent transparent transparent #9aa5b1; }

#edition-logo { -webkit-user-select: none; -moz-user-select: none; -ms-user-select: none; user-select: none; border: 1px solid #131a20; border-radius: 3px; display: -webkit-inline-box; display: -ms-inline-flexbox; display: inline-flex; height: 24px; -webkit-box-sizing: content-box; box-sizing: content-box; -webkit-transition: border-color linear 100ms; transition: border-color linear 100ms; }
#edition-logo > .edition-name, #edition-logo > .edition-trial { padding: 8px 8px 7px; line-height: 8px; font-weight: 500; }
#edition-logo > .edition-name { letter-spacing: 2.2px; padding-right: 5.8px; text-transform: uppercase; -webkit-transition: color linear 100ms; transition: color linear 100ms; }
#edition-logo > .edition-trial { display: inline-block; position: relative; background-color: #131a20; color: #33404d; border-radius: 0 1px 1px 0; letter-spacing: 1px; text-transform: lowercase; -webkit-transition: background linear 100ms; transition: background linear 100ms; }
body.ltr #edition-logo > .edition-trial { margin-left: 5px; }
body.rtl #edition-logo > .edition-trial { margin-right: 5px; }
body.ltr #edition-logo > .edition-trial { padding-left: 5px; }
body.rtl #edition-logo > .edition-trial { padding-right: 5px; }
body.ltr #edition-logo > .edition-trial { padding-right: 7px; }
body.rtl #edition-logo > .edition-trial { padding-left: 7px; }
#edition-logo > .edition-trial:before { display: block; position: absolute; top: 0; content: '.'; font-size: 0; width: 0; height: 0; border-style: solid; -webkit-transition: border-color linear 100ms; transition: border-color linear 100ms; }
body.ltr #edition-logo > .edition-trial:before { left: -10px; border-width: 0 10px 23px 0; border-color: transparent #131a20 transparent transparent; }
body.rtl #edition-logo > .edition-trial:before { right: -10px; border-width: 0 0 23px 10px; border-color: transparent transparent transparent #131a20; }

#version { margin-top: 4px; font-size: 12px; }

#devmode { -webkit-box-flex: 0; -ms-flex: 0 0 4px; flex: 0 0 4px; width: 100%; min-height: 4px; background: url(../images/dev-mode.svg) repeat-x 21px 0; cursor: help; }

body.ltr #page-container { padding-left: 225px; }
body.rtl #page-container { padding-right: 225px; }

#alerts { background-color: #EF4E4E; padding: 9px 0; text-align: center; color: #fff; }
#alerts li { padding: 4px 24px; }
#alerts li:before { font-family: 'Craft'; speak: none; -webkit-font-feature-settings: "liga", "dlig"; -ms-font-feature-settings: "liga", "dlig"; -o-font-feature-settings: "liga", "dlig"; font-feature-settings: "liga", "dlig"; text-rendering: optimizeLegibility; font-weight: normal; font-variant: normal; text-transform: none; line-height: 1; direction: ltr; -webkit-font-smoothing: antialiased; -moz-osx-font-smoothing: grayscale; display: inline-block; text-align: center; font-style: normal; vertical-align: middle; word-wrap: normal !important; -webkit-user-select: none; -moz-user-select: none; -ms-user-select: none; user-select: none; opacity: 0.8; content: 'alert'; font-size: 16px; }
body.ltr #alerts li:before { margin: -1px 3px 0 0 ; }
body.rtl #alerts li:before { margin: -1px 0 0 3px ; }
#alerts li a { color: #fff; text-decoration: underline; }
#alerts li a.go { text-decoration: none; white-space: nowrap; border: 1px solid rgba(255, 255, 255, 0.5); border-radius: 4px; padding: 3px 5px; margin: 0 2px; }
#alerts li a.go:after { color: #fff; }
#alerts li a.go:hover { border-color: #fff; -webkit-transition: border-color linear 100ms; transition: border-color linear 100ms; }

#global-header { margin-bottom: 14px; background: #fff; -webkit-box-shadow: 0 0 0 1px rgba(205, 216, 228, 0.25), 0 2px 12px rgba(205, 216, 228, 0.5); box-shadow: 0 0 0 1px rgba(205, 216, 228, 0.25), 0 2px 12px rgba(205, 216, 228, 0.5); background: #f3f7fc; }
#global-header .flex { height: 60px; -webkit-box-align: center; -ms-flex-align: center; align-items: center; }

#crumbs { display: -webkit-box; display: -ms-flexbox; display: flex; -webkit-box-orient: horizontal; -webkit-box-direction: normal; -ms-flex-direction: row; flex-direction: row; -webkit-box-align: stretch; -ms-flex-align: stretch; align-items: stretch; font-size: 13px; }
#crumbs.empty { display: none; }
#crumbs a { color: #9aa5b1; -webkit-transition: color linear 100ms; transition: color linear 100ms; }
#crumbs a:hover { color: #0B69A3; text-decoration: none; }
#crumbs nav { margin: 0; }
#crumbs nav ul { display: -webkit-box; display: -ms-flexbox; display: flex; -webkit-box-orient: horizontal; -webkit-box-direction: normal; -ms-flex-direction: row; flex-direction: row; -webkit-box-align: stretch; -ms-flex-align: stretch; align-items: stretch; }
#crumbs nav ul li:after { font-family: 'Craft'; speak: none; -webkit-font-feature-settings: "liga", "dlig"; -ms-font-feature-settings: "liga", "dlig"; -o-font-feature-settings: "liga", "dlig"; font-feature-settings: "liga", "dlig"; text-rendering: optimizeLegibility; font-weight: normal; font-variant: normal; text-transform: none; line-height: 1; direction: ltr; -webkit-font-smoothing: antialiased; -moz-osx-font-smoothing: grayscale; display: inline-block; text-align: center; font-style: normal; vertical-align: middle; word-wrap: normal !important; -webkit-user-select: none; -moz-user-select: none; -ms-user-select: none; user-select: none; opacity: 0.8; margin: -1px 5px 0; font-size: 11px; color: #9aa5b1; }
body.ltr #crumbs nav ul li:after { content: 'rightangle'; }
body.rtl #crumbs nav ul li:after { content: 'leftangle'; }
#crumbs nav ul li a { display: inline-block; padding: 5px 0 1px; }

#nav-toggle { display: none; width: 36px; height: 26px; line-height: 26px; color: #9aa5b1; text-align: center; }
body.ltr #nav-toggle { margin-left: -10px; }
body.rtl #nav-toggle { margin-right: -10px; }
#nav-toggle:before { font-family: 'Craft'; speak: none; -webkit-font-feature-settings: "liga", "dlig"; -ms-font-feature-settings: "liga", "dlig"; -o-font-feature-settings: "liga", "dlig"; font-feature-settings: "liga", "dlig"; text-rendering: optimizeLegibility; font-weight: normal; font-variant: normal; text-transform: none; line-height: 1; direction: ltr; -webkit-font-smoothing: antialiased; -moz-osx-font-smoothing: grayscale; display: inline-block; text-align: center; font-style: normal; vertical-align: middle; word-wrap: normal !important; -webkit-user-select: none; -moz-user-select: none; -ms-user-select: none; user-select: none; opacity: 0.8; content: 'menu'; font-size: 16px; line-height: 0; }
#nav-toggle:hover { color: #7b8793; }

#user-info { display: -webkit-box; display: -ms-flexbox; display: flex; -webkit-box-orient: horizontal; -webkit-box-direction: normal; -ms-flex-direction: row; flex-direction: row; -webkit-box-align: center; -ms-flex-align: center; align-items: center; height: 100%; background-color: transparent; border-radius: 0; }
body.ltr #user-info { padding: 0 24px 0 14px ; }
body.rtl #user-info { padding: 0 14px 0 24px ; }
#user-info:after { color: #9aa5b1; -webkit-transition: color linear 100ms; transition: color linear 100ms; }
body.ltr #user-info:after { margin: 0 0 0 5px !important; }
body.rtl #user-info:after { margin: 0 5px 0 0 !important; }
#user-info:hover:after { color: #7b8793; }

#user-photo { padding: 5px 0; }
#user-photo img { display: block; width: 30px; height: 30px; border-radius: 50%; -webkit-box-shadow: 0 0 0 1px rgba(31, 41, 51, 0.05), 0 0 0 rgba(31, 41, 51, 0); box-shadow: 0 0 0 1px rgba(31, 41, 51, 0.05), 0 0 0 rgba(31, 41, 51, 0); -webkit-transition: -webkit-box-shadow linear 150ms; transition: -webkit-box-shadow linear 150ms; transition: box-shadow linear 150ms; transition: box-shadow linear 150ms, -webkit-box-shadow linear 150ms; }
#user-info:hover #user-photo img { -webkit-box-shadow: 0 0 0 1px rgba(31, 41, 51, 0.05), 0 2px 10px -2px rgba(31, 41, 51, 0.3); box-shadow: 0 0 0 1px rgba(31, 41, 51, 0.05), 0 2px 10px -2px rgba(31, 41, 51, 0.3); }

/* main container */
#main-container { position: relative; }

#notifications { position: fixed; width: calc(100% - 225px); z-index: 101; display: -webkit-box; display: -ms-flexbox; display: flex; -webkit-box-pack: center; -ms-flex-pack: center; justify-content: center; -webkit-box-align: start; -ms-flex-align: start; align-items: flex-start; }
#notifications .notification { padding: 5px 10px; border-radius: 0 0 3px 3px; border-width: 0 1px 1px; color: #fff !important; pointer-events: auto; -moz-osx-font-smoothing: grayscale; -webkit-font-smoothing: antialiased; font-weight: 500; -webkit-box-shadow: 0 1px 5px -1px rgba(31, 41, 51, 0.2); box-shadow: 0 1px 5px -1px rgba(31, 41, 51, 0.2); }
#notifications .notification.notice { background-color: #127FBF; }
#notifications .notification.error { background-color: #E5422B; }

#header-container { margin-bottom: 14px; }

#crumbs, #header { padding: 0 24px; }

#global-header .flex, #header .flex { -ms-flex-wrap: nowrap; flex-wrap: nowrap; max-width: 100%; }
#global-header .flex.flex-nowrap, #header .flex.flex-nowrap { min-width: 0; }
#global-header .flex > *, #header .flex > * { margin-bottom: 0; }

#header { display: -webkit-box; display: -ms-flexbox; display: flex; -webkit-box-align: start; -ms-flex-align: start; align-items: flex-start; -ms-flex-line-pack: stretch; align-content: stretch; -ms-flex-wrap: nowrap; flex-wrap: nowrap; -webkit-box-pack: justify; -ms-flex-pack: justify; justify-content: space-between; padding-top: 13px; padding-bottom: 13px; position: relative; z-index: 2; width: calc(100vw - 225px); -webkit-box-sizing: border-box; box-sizing: border-box; background-color: rgba(154, 165, 177, 0); -webkit-box-shadow: 0 1px 0 rgba(51, 64, 77, 0); box-shadow: 0 1px 0 rgba(51, 64, 77, 0); -webkit-transition: background-color linear 100ms, -webkit-box-shadow linear 100ms; transition: background-color linear 100ms, -webkit-box-shadow linear 100ms; transition: background-color linear 100ms, box-shadow linear 100ms; transition: background-color linear 100ms, box-shadow linear 100ms, -webkit-box-shadow linear 100ms; }
body.fixed-header #header { position: fixed; z-index: 12; top: 0; background-color: #e4edf6; -webkit-box-shadow: inset 0 -1px 0 rgba(63, 77, 90, 0.1); box-shadow: inset 0 -1px 0 rgba(63, 77, 90, 0.1); }
@supports ((-webkit-backdrop-filter: blur(10px)) or (backdrop-filter: blur(10px))) { #header { -webkit-transition: background-color linear 100ms, -webkit-box-shadow linear 100ms, -webkit-backdrop-filter linear 100ms; transition: background-color linear 100ms, -webkit-box-shadow linear 100ms, -webkit-backdrop-filter linear 100ms; transition: background-color linear 100ms, box-shadow linear 100ms, backdrop-filter linear 100ms; transition: background-color linear 100ms, box-shadow linear 100ms, backdrop-filter linear 100ms, -webkit-box-shadow linear 100ms, -webkit-backdrop-filter linear 100ms; }
  body.fixed-header #header { background-color: rgba(228, 237, 246, 0.75); -webkit-backdrop-filter: blur(10px); backdrop-filter: blur(10px); } }
@media only screen and (min-width: 975px) { body.ltr #header .flex:not(:last-child) { margin-right: 7px; }
  body.rtl #header .flex:not(:last-child) { margin-left: 7px; } }
#header h1 { line-height: 32px; margin-top: 0; margin-bottom: 0; min-width: 0; white-space: nowrap; overflow: hidden; text-overflow: ellipsis; }
body.ltr #header h1:not(:last-child) { margin-right: 14px !important; }
body.rtl #header h1:not(:last-child) { margin-left: 14px !important; }
#header .buttons, #header .btngroup { margin-top: 0; }

@media only screen and (min-width: 975px) { #page-title.has-toolbar { min-width: 242px !important; } }

#toolbar { -webkit-box-flex: 1; -ms-flex: 1; flex: 1; -webkit-box-align: start; -ms-flex-align: start; align-items: flex-start; }
#toolbar .btn, #toolbar .text { color: #394b60; }
#toolbar .icon:before, #toolbar .texticon:before, #toolbar .menubtn:after, #toolbar [data-icon]:before, #toolbar [data-icon-after]:after { color: #4d6480; }
#toolbar .text { border-radius: 5px; -webkit-box-shadow: none; box-shadow: none; }
#toolbar .text::-webkit-input-placeholder { color: #4d6480; }
#toolbar .text:-ms-input-placeholder { color: #4d6480; }
#toolbar .text::-ms-input-placeholder { color: #4d6480; }
#toolbar .text:-moz-placeholder { color: #4d6480; }
#toolbar .text::-moz-placeholder { color: #4d6480; }
#toolbar .text::placeholder { color: #4d6480; }
#toolbar .text:not(:focus) { background-clip: border-box; }
#toolbar .spinner { background-image: url(../images/spinner_toolbar.gif); }

#action-button { height: 34px; }

#main-content { display: -webkit-box; display: -ms-flexbox; display: flex; -webkit-box-orient: horizontal; -webkit-box-direction: normal; -ms-flex-direction: row; flex-direction: row; -webkit-box-align: start; -ms-flex-align: start; align-items: flex-start; width: calc(100vw - 225px); padding: 0 24px 48px; -webkit-box-sizing: border-box; box-sizing: border-box; }
#main-content > .grid:only-child { -webkit-box-flex: 1; -ms-flex: 1; flex: 1; }

#sidebar-toggle-container { display: none; }

#sidebar-container { -webkit-box-flex: 0; -ms-flex: 0 0 273px; flex: 0 0 273px; width: 273px; -webkit-box-sizing: border-box; box-sizing: border-box; }
body.ltr #sidebar-container { margin-left: -24px; }
body.rtl #sidebar-container { margin-right: -24px; }

#sidebar { -webkit-box-sizing: border-box; box-sizing: border-box; padding: 0 48px; width: 273px; background-color: transparent; }
#sidebar.fixed { position: fixed; overflow-y: auto; padding-top: 14px; padding-bottom: 14px; }
#sidebar nav li a { border-radius: 5px; }
#sidebar nav li a:not(.sel):hover { background-color: #cdd8e4; }
#sidebar nav li a.sel { background: #fff; -webkit-box-shadow: 0 0 0 1px rgba(205, 216, 228, 0.25), 0 2px 12px rgba(205, 216, 228, 0.5); box-shadow: 0 0 0 1px rgba(205, 216, 228, 0.25), 0 2px 12px rgba(205, 216, 228, 0.5); background-color: #f3f7fc; }

#content-container { -webkit-box-flex: 1; -ms-flex: 1; flex: 1; }
#main-content.has-sidebar #content-container { width: calc(100% - 225px - 24px); max-width: calc(100% - 225px - 24px); }
#main-content.has-details #content-container { width: calc(100% - 350px - 14px); max-width: calc(100% - 350px - 14px); }
#content-container #main-content.has-sidebar.has-details { width: calc(100% - 225px - 350px - 38px); max-width: calc(100% - 225px - 350px - 38px); }

#tabs { margin: -10px -12px 0; padding: 10px 12px 0; overflow: hidden; display: -webkit-box; display: -ms-flexbox; display: flex; -webkit-box-align: center; -ms-flex-align: center; align-items: center; }
#tabs ul { display: -webkit-box; display: -ms-flexbox; display: flex; -webkit-box-orient: horizontal; -webkit-box-direction: normal; -ms-flex-direction: row; flex-direction: row; max-width: calc(100% - 40px); }
#tabs ul li { max-width: 100%; }
body.ltr #tabs ul li + li { margin-left: -12px; }
body.rtl #tabs ul li + li { margin-right: -12px; }
#tabs ul li a { display: block; position: relative; border-radius: 4px 4px 0 0; padding: 12px 24px; max-width: 100%; white-space: nowrap; overflow: hidden; text-overflow: ellipsis; -webkit-box-sizing: border-box; box-sizing: border-box; line-height: 1.2; }
#tabs ul li a:hover { text-decoration: none; }
#tabs ul li a:not(.sel) { color: #606d7b; }
#tabs ul li a:not(.sel):hover { color: #3f4d5a; background-image: -webkit-gradient(linear, left top, left bottom, from(#f3f7fc), to(rgba(243, 247, 252, 0.5))); background-image: linear-gradient(to bottom, #f3f7fc, rgba(243, 247, 252, 0.5)); }
#tabs ul li a.sel { background: #fff; -webkit-box-shadow: 0 0 0 1px rgba(205, 216, 228, 0.25), 0 2px 12px rgba(205, 216, 228, 0.5); box-shadow: 0 0 0 1px rgba(205, 216, 228, 0.25), 0 2px 12px rgba(205, 216, 228, 0.5); z-index: 1; color: #3f4d5a; cursor: default; background-clip: padding-box; }
#tabs #overflow-tab-btn { margin-left: 10px; width: 30px; height: 17px; padding: 0; line-height: 16px; border-radius: 3px; color: #606d7b; }
#tabs #overflow-tab-btn:before { margin: 0; }
#tabs #overflow-tab-btn:after { display: none; }

.content-pane { background: #fff; -webkit-box-shadow: 0 0 0 1px rgba(205, 216, 228, 0.25), 0 2px 12px rgba(205, 216, 228, 0.5); box-shadow: 0 0 0 1px rgba(205, 216, 228, 0.25), 0 2px 12px rgba(205, 216, 228, 0.5); border-radius: 5px; position: relative; background-clip: padding-box; padding: 24px; word-wrap: break-word; }
body.ltr .content-pane.square { border-top-left-radius: 0; }
body.rtl .content-pane.square { border-top-right-radius: 0; }
.content-pane > hr { margin-left: -24px; margin-right: -24px; }

#footer { z-index: 1; margin: 24px -24px -24px; padding: 10px 24px; background-color: #f3f7fc; border-radius: 0 0 5px 5px; }
#footer:empty { display: none; }
#footer > *, #footer .flex > * { margin-bottom: 0; }

#details-container { -webkit-box-flex: 0; -ms-flex: 0 0 388px; flex: 0 0 388px; width: 388px; -webkit-box-sizing: border-box; box-sizing: border-box; }
body.ltr #details-container { margin-right: -24px; }
body.rtl #details-container { margin-left: -24px; }

#details { -webkit-box-sizing: border-box; box-sizing: border-box; padding-bottom: 24px; width: 388px; }
body.ltr #details { padding-right: 24px; }
body.rtl #details { padding-left: 24px; }
body.ltr #details { padding-left: 14px; }
body.rtl #details { padding-right: 14px; }
#main-content.has-tabs #details { padding-top: 40px; }
#details.fixed { position: fixed; overflow-y: auto; padding-top: 14px; }
#main-content.has-tabs #details.fixed { padding-top: 54px; }
#details .meta { margin-bottom: 14px; border-radius: 5px; padding: 0 24px; }
#details .meta:not(.read-only):not(.warning) { background: #fff; -webkit-box-shadow: 0 0 0 1px rgba(205, 216, 228, 0.25), 0 2px 12px rgba(205, 216, 228, 0.5); box-shadow: 0 0 0 1px rgba(205, 216, 228, 0.25), 0 2px 12px rgba(205, 216, 228, 0.5); background-color: #f3f7fc; }
#details .meta.read-only { padding-top: 14px; padding-bottom: 14px; background-color: #cdd8e4; }
#details .meta.warning { border: 2px solid #FADB5F; padding: 19px 22px; background: #f3f7fc; color: #3f4d5a !important; }
#details .meta.warning p { margin-bottom: 5px; }
#details .meta.warning .btn { background-color: #FADB5F; }
#details .meta.warning .btn:hover, #details .meta.warning .btn:focus { background-color: #f8d02e; }
#details .meta.warning .btn:active { background-color: #f8ca15; }
#details .meta > .field, #details .meta > .data { margin: 0 -24px !important; }
#details .meta > .field:first-child, #details .meta > .data:first-child { border-top-left-radius: 5px; border-top-right-radius: 5px; }
#details .meta > .field:last-child, #details .meta > .data:last-child { border-bottom-left-radius: 5px; border-bottom-right-radius: 5px; }
#details .meta > .field > .heading > label, #details .meta > .field > .heading, #details .meta > .data > .heading > label, #details .meta > .data > .heading { color: #515f6c; }
#details .meta > .field.has-errors { margin: 0 -24px !important; padding: 0 24px; }
#details .meta > .field .status-badge { top: calc(50% - 8px); }
body.ltr #details .meta > .field .status-badge { left: 4px; }
body.rtl #details .meta > .field .status-badge { right: 4px; }
#details .meta > .field + .field { border-top-color: rgba(51, 64, 77, 0.1); }
#details .meta .text::-webkit-input-placeholder, #details .meta .datewrapper .text:placeholder-shown + div[data-icon], #details .meta .timewrapper .text:placeholder-shown + div[data-icon] { color: #9aa5b1; }
#details .meta .text::-moz-placeholder, #details .meta .datewrapper .text:placeholder-shown + div[data-icon], #details .meta .timewrapper .text:placeholder-shown + div[data-icon] { color: #9aa5b1; }
#details .meta .text::-ms-input-placeholder, #details .meta .datewrapper .text:placeholder-shown + div[data-icon], #details .meta .timewrapper .text:placeholder-shown + div[data-icon] { color: #9aa5b1; }
#details .meta .text::placeholder, #details .meta .datewrapper .text:placeholder-shown + div[data-icon], #details .meta .timewrapper .text:placeholder-shown + div[data-icon] { color: #9aa5b1; }
body.ltr #details .meta .ui-datepicker { margin: 0 0 0 -8px ; }
body.rtl #details .meta .ui-datepicker { margin: 0 -8px 0 0 ; }
#details hr { margin: 14px 0; border-top-color: rgba(51, 64, 77, 0.1); }
#details .spinner { background-image: url(../images/spinner_details.gif); }
#details .text { background-color: transparent; }

@media only screen and (max-width: 1199px) { #global-container { width: calc(100vw + 225px); }
  body.ltr #global-container { left: -225px; }
  body.rtl #global-container { right: -225px; }
  body.ltr #global-container { -webkit-transition: left 250ms ease-in-out; transition: left 250ms ease-in-out; }
  body.rtl #global-container { -webkit-transition: right 250ms ease-in-out; transition: right 250ms ease-in-out; }
  body.ltr.showing-nav #global-container { left: 0; }
  body.rtl.showing-nav #global-container { right: 0; }
  #crumbs { display: -webkit-box !important; display: -ms-flexbox !important; display: flex !important; }
  #header { width: 100vw; }
  #nav-toggle { display: block; }
  #main-content { width: 100vw; } }
@media only screen and (max-width: 974px) { #header { display: block; }
  #header .flex:not(#toolbar) { margin-top: 10px; }
  #toolbar { -ms-flex-wrap: wrap !important; flex-wrap: wrap !important; }
  #toolbar > * { margin-top: 10px !important; }
  body.fixed-header #header .flex:first-child { margin-top: 0; }
  #main-content { display: block; }
  #sidebar-toggle-container { display: block; margin-bottom: 14px; }
  #sidebar-toggle:after { font-family: 'Craft'; speak: none; -webkit-font-feature-settings: "liga", "dlig"; -ms-font-feature-settings: "liga", "dlig"; -o-font-feature-settings: "liga", "dlig"; font-feature-settings: "liga", "dlig"; text-rendering: optimizeLegibility; font-weight: normal; font-variant: normal; text-transform: none; line-height: 1; direction: ltr; -webkit-font-smoothing: antialiased; -moz-osx-font-smoothing: grayscale; display: inline-block; text-align: center; font-style: normal; vertical-align: middle; word-wrap: normal !important; -webkit-user-select: none; -moz-user-select: none; -ms-user-select: none; user-select: none; opacity: 0.8; content: 'downangle'; }
  body.ltr #sidebar-toggle:after { margin-left: 5px; }
  body.rtl #sidebar-toggle:after { margin-right: 5px; }
  body.showing-sidebar #sidebar-toggle { background-color: #acbed2 !important; }
  body.showing-sidebar #sidebar-toggle:after { content: 'upangle'; }
  #sidebar-container, #details-container { width: auto !important; }
  #sidebar, #details { position: static !important; overflow-y: visible !important; max-height: none !important; width: auto; }
  #sidebar { margin-bottom: 14px; }
  body:not(.showing-sidebar) #sidebar { display: none; }
  body.ltr #details-container { margin-right: 0; }
  body.rtl #details-container { margin-left: 0; }
  #content-container { width: auto !important; max-width: none !important; }
  #details { padding: 0 !important; margin-top: 14px; } }
@media only screen and (max-width: 767px) { #crumbs, #header, #main-content { padding-left: 10px; padding-right: 10px; }
  #tabs ul li a { padding-left: 14px; padding-right: 14px; }
  body.ltr #tabs ul li + li { margin-left: -7px; }
  body.rtl #tabs ul li + li { margin-right: -7px; } }
body.ltr #settingsmenu ul li a { padding-left: 46px; }
body.rtl #settingsmenu ul li a { padding-right: 46px; }
#settingsmenu ul li a:before { font-size: 15px; }
body.ltr #settingsmenu ul li a:before { margin: 1px 0 0 -22px ; }
body.rtl #settingsmenu ul li a:before { margin: 1px -22px 0 0 ; }
#settingsmenu ul li a img { width: 16px; height: 16px; position: absolute; margin-left: -23px; margin-top: 1px; }

/* grids */
.grid { position: relative; }
.grid:after { content: '.'; display: block; height: 0; clear: both; visibility: hidden; }
.grid > .item { display: none; -webkit-box-sizing: border-box; box-sizing: border-box; }

.lp-editor-container, .lp-preview-container { position: fixed; top: 0; height: 100%; background-color: #fff; z-index: 100; }
.lp-editor-container header, .lp-preview-container header { padding: 10px 24px; background-color: #e4edf6; -webkit-box-shadow: 0 1px 0 rgba(63, 77, 90, 0.2); box-shadow: 0 1px 0 rgba(63, 77, 90, 0.2); -webkit-box-sizing: border-box; box-sizing: border-box; }
@supports ((-webkit-backdrop-filter: blur(10px)) or (backdrop-filter: blur(10px))) { .lp-editor-container header, .lp-preview-container header { position: absolute; z-index: 2; top: 0; left: 0; width: 100%; background-color: rgba(228, 237, 246, 0.75); -webkit-backdrop-filter: blur(10px); backdrop-filter: blur(10px); }
  .lp-editor-container header + .lp-editor, .lp-preview-container header + .lp-editor { padding-top: 78px; } }
.lp-editor-container header .btn, .lp-editor-container header .spinner, .lp-editor-container header .checkmark-icon, .lp-preview-container header .btn, .lp-preview-container header .spinner, .lp-preview-container header .checkmark-icon { margin-bottom: 0; }

.lp-editor-container { display: -webkit-box; display: -ms-flexbox; display: flex; -webkit-box-orient: vertical; -webkit-box-direction: normal; -ms-flex-direction: column; flex-direction: column; z-index: 101; -webkit-box-shadow: 1px 0 0 rgba(63, 77, 90, 0.2); box-shadow: 1px 0 0 rgba(63, 77, 90, 0.2); }
.lp-editor-container .lp-editor { -webkit-box-flex: 1; -ms-flex: 1; flex: 1; padding: 24px; overflow: auto; -webkit-box-sizing: border-box; box-sizing: border-box; }
.lp-editor-container .lp-editor > .field:last-child { margin-bottom: 24px !important; }
.lp-editor-container .lp-draghandle { position: absolute; z-index: 6; top: 0; width: 4px; height: 100%; cursor: col-resize; }
body.ltr .lp-editor-container .lp-draghandle { right: -2px; }
body.rtl .lp-editor-container .lp-draghandle { left: -2px; }

.lp-preview-container { display: -webkit-box; display: -ms-flexbox; display: flex; -webkit-box-orient: vertical; -webkit-box-direction: normal; -ms-flex-direction: column; flex-direction: column; }
.lp-preview-container.dragging:after { position: absolute; top: 0; left: 0; width: 100%; height: 100%; content: ''; font-size: 0; }
.lp-preview-container .lp-preview-header { -webkit-box-pack: center; -ms-flex-pack: center; justify-content: center; }
.lp-preview-container .lp-preview-header + .lp-iframe-container { padding-top: 54px; }
.lp-preview-container .lp-iframe-container { -webkit-box-flex: 1; -ms-flex: 1; flex: 1; overflow: auto; }
.lp-preview-container .lp-iframe-container .lp-preview { display: block; width: 100%; min-height: 100%; }

/* Sidebar */
.sidebar { padding: 14px 24px; width: 225px; -webkit-box-sizing: border-box; box-sizing: border-box; font-size: 13px; background-color: #f3f7fc; }
.sidebar .heading { position: relative; padding: 0 24px; }
body.ltr .sidebar .heading { margin: 14px 0 2px -24px ; }
body.rtl .sidebar .heading { margin: 14px -24px 2px 0 ; }
.sidebar .heading span { display: inline-block; position: relative; z-index: 1; padding: 0 5px; margin: 0 -5px; text-transform: uppercase; color: #9aa5b1; font-size: 11px; font-weight: bold; }
.sidebar nav { margin-left: -24px; margin-right: -24px; padding: 0 24px; }
body.ltr .sidebar nav > ul > li > ul > li > a { padding-left: 44px; }
body.rtl .sidebar nav > ul > li > ul > li > a { padding-right: 44px; }
body.ltr .sidebar nav > ul > li > ul > li > ul > li > a { padding-left: 64px; }
body.rtl .sidebar nav > ul > li > ul > li > ul > li > a { padding-right: 64px; }
body.ltr .sidebar nav > ul > li > ul > li > ul > li > ul > li > a { padding-left: 84px; }
body.rtl .sidebar nav > ul > li > ul > li > ul > li > ul > li > a { padding-right: 84px; }
body.ltr .sidebar nav > ul > li > ul > li > ul > li > ul > li > ul > li a { padding-left: 104px; }
body.rtl .sidebar nav > ul > li > ul > li > ul > li > ul > li > ul > li a { padding-right: 104px; }
.sidebar nav li { position: relative; }
.sidebar nav li:not(.has-subnav) > a { -webkit-transition: background-color linear 100ms; transition: background-color linear 100ms; }
.sidebar nav li:not(.has-subnav) > a:hover { text-decoration: none; background-color: #e4edf6; }
.sidebar nav li:not(.has-subnav) > a.sel { cursor: default; background-color: #cdd8e4; }
.sidebar nav li a { margin: 0 -24px 4px; display: -webkit-box; display: -ms-flexbox; display: flex; -webkit-box-orient: horizontal; -webkit-box-direction: normal; -ms-flex-direction: row; flex-direction: row; -webkit-box-align: center; -ms-flex-align: center; align-items: center; min-height: 24px; -webkit-box-sizing: border-box; box-sizing: border-box; color: #3f4d5a; -webkit-user-select: none; -moz-user-select: none; -ms-user-select: none; user-select: none; outline: none; }
body.ltr .sidebar nav li a { padding: 7px 14px 7px 24px ; }
body.rtl .sidebar nav li a { padding: 7px 24px 7px 14px ; }
.sidebar nav li a .status { -ms-flex-negative: 1; flex-shrink: 1; }
.sidebar nav li a .icon { -ms-flex-negative: 1; flex-shrink: 1; width: 16px; height: 16px; -webkit-transition: margin-left linear 150ms, margin-right linear 150ms; transition: margin-left linear 150ms, margin-right linear 150ms; }
body.ltr .sidebar nav li a .icon { margin-right: 10px; }
body.rtl .sidebar nav li a .icon { margin-left: 10px; }
.sidebar nav li a .icon.icon-mask svg rect, .sidebar nav li a .icon.icon-mask svg circle, .sidebar nav li a .icon.icon-mask svg ellipse, .sidebar nav li a .icon.icon-mask svg line, .sidebar nav li a .icon.icon-mask svg polyline, .sidebar nav li a .icon.icon-mask svg polygon, .sidebar nav li a .icon.icon-mask svg path, .sidebar nav li a .icon.icon-mask svg text { fill: #7b8793; stroke-width: 0; -webkit-transition: fill linear 100ms; transition: fill linear 100ms; }
.sidebar nav li a .icon.icon-mask span[data-icon] { color: #7b8793; }
.sidebar nav li a .icon svg { width: 16px; height: 16px; }
.sidebar nav li a .icon span[data-icon] { font-size: 16px; }
.sidebar nav li a .icon span[data-icon]::before { display: block; }
.sidebar nav li a .label { -webkit-box-flex: 1; -ms-flex: 1; flex: 1; }
.sidebar nav li a .badge { -ms-flex-negative: 1; flex-shrink: 1; padding: 0 6px; font-size: 11px; line-height: 16px; border-radius: 8px; background-color: #7b8793; color: #fff; }
body.ltr .sidebar nav li a .badge { margin: 0 -4px 0 10px ; }
body.rtl .sidebar nav li a .badge { margin: 0 10px 0 -4px ; }
.sidebar nav li .toggle { position: absolute; top: 7px; }
.sidebar nav li ul { display: none; }
.sidebar nav li.expanded > ul { display: block; }

#job-icon { -webkit-box-align: start; -ms-flex-align: start; align-items: flex-start; }
#job-icon .icon { margin-top: 2px !important; }
#job-icon .progress-label { display: block; color: #9aa5b1; font-size: 11px; line-height: 1.5; }

body.ltr .content.has-sidebar:not(.hiding-sidebar) { margin-left: 225px; }
body.rtl .content.has-sidebar:not(.hiding-sidebar) { margin-right: 225px; }

body.ltr nav > ul > li > .toggle { left: -20px; }
body.rtl nav > ul > li > .toggle { right: -20px; }

body.ltr nav > ul > li > ul > li > .toggle { left: 0px; }
body.rtl nav > ul > li > ul > li > .toggle { right: 0px; }

body.ltr nav > ul > li > ul > li > ul > li > .toggle { left: 20px; }
body.rtl nav > ul > li > ul > li > ul > li > .toggle { right: 20px; }

body.ltr nav > ul > li > ul > li > ul > li > ul > li > .toggle { left: 40px; }
body.rtl nav > ul > li > ul > li > ul > li > ul > li > .toggle { right: 40px; }

body.ltr nav > ul > li > ul > li > ul > li > ul > li > ul > li .toggle { left: 60px; }
body.rtl nav > ul > li > ul > li > ul > li > ul > li > ul > li .toggle { right: 60px; }

/* retina */
@media only screen and (-webkit-min-device-pixel-ratio: 1.5), only screen and (-moz-min-device-pixel-ratio: 1.5), only screen and (min-device-pixel-ratio: 1.5), only screen and (min-resolution: 1.5dppx) { #details .spinner { background-image: url(../images/spinner_details_2x.gif); background-size: 20px; }
  #toolbar .spinner { background-image: url(../images/spinner_toolbar_2x.gif); background-size: 20px; }
  #upgrademodal.loading { background-image: url(../images/spinner_big_2x.gif); background-size: 48px; }
  #upgrademodal-success .message { background-image: url(../images/success_2x.png); background-size: 48px; } }
.fieldlayoutform, .fld-tab, .fld-field { color: #035388; }

.fieldlayoutform { padding: 24px; background-image: url(../images/fieldlayoutform-bg.png); }
body.ltr .fieldlayoutform { background-position: 25px 24px; }
body.rtl .fieldlayoutform { background-position: calc(100% - 24px) 24px; }
.fieldlayoutform:after { content: '.'; display: block; height: 0; clear: both; visibility: hidden; }
.fieldlayoutform h2 { margin: 3px 0 27px !important; font-size: 20px; line-height: 30px; font-weight: normal; text-decoration: underline; color: #035388; margin-bottom: 30px; }
.fieldlayoutform .instructions { margin: -30px 0 30px; line-height: 30px; }
body.ltr .fieldlayoutform .fld-tabs { margin: 0 0 29px -30px ; }
body.rtl .fieldlayoutform .fld-tabs { margin: 0 -30px 29px 0 ; }
body.ltr .fieldlayoutform .unusedfields { margin: 30px 0 -30px -30px ; }
body.rtl .fieldlayoutform .unusedfields { margin: 30px -30px -30px 0 ; }
.fieldlayoutform .fld-tabs:after, .fieldlayoutform .unusedfields:after { content: '.'; display: block; height: 0; clear: both; visibility: hidden; }
.fieldlayoutform .newtabbtn-container { display: -webkit-box; display: -ms-flexbox; display: flex; -webkit-box-orient: horizontal; -webkit-box-direction: normal; -ms-flex-direction: row; flex-direction: row; }
body.ltr .fieldlayoutform .newtabbtn-container { margin: 0 0 60px 0 ; }
body.rtl .fieldlayoutform .newtabbtn-container { margin: 0 0 60px 0 ; }
.fieldlayoutform .newtabbtn-container .btn.add { border: 1px solid #035388; padding: 5px 10px; height: 31px; color: #035388; background: transparent; -webkit-box-shadow: none; box-shadow: none; }
.fieldlayoutform .newtabbtn-container .btn.add:before { margin-top: -2px; }
.fieldlayoutform .newtabbtn-container h3 { line-height: 30px; }
body.ltr .fieldlayoutform .newtabbtn-container h3 { margin: 0 0 0 30px ; }
body.rtl .fieldlayoutform .newtabbtn-container h3 { margin: 0 30px 0 0 ; }

.fld-tab { width: 211px; }
body.ltr .fld-tab { float: left; }
body.rtl .fld-tab { float: right; }
body.ltr .fld-tab { margin: 0 -1px 30px 30px ; }
body.rtl .fld-tab { margin: 0 30px 30px -1px ; }

.fld-tab .tabs .tab, .fld-tab .fld-tabcontent, .fld-field { border: 1px solid #035388; }

body.ltr .fld-tab .icon, body.ltr .fld-field .icon { margin-left: 5px; }
body.rtl .fld-tab .icon, body.rtl .fld-field .icon { margin-right: 5px; }

.fld-tab .icon:before, .fld-field .icon:before { margin-top: -2px; font-size: 16px; color: #035388; opacity: 0.5; }

.fld-tab .icon:hover:before, .fld-tab .icon.active:before, .fld-field .icon:hover:before, .fld-field .icon.active:before { opacity: 1; }

.fld-tab .menubtn, .fld-field .menubtn { padding: 0; }

.fld-tab .menubtn:after, .fld-field .menubtn:after { display: none; }

.fld-tab .tabs { padding: 0 10px; }
.fld-tab .tabs:after { content: '.'; display: block; height: 0; clear: both; visibility: hidden; }
.fld-tab .tabs .tab { margin: -1px 0; padding: 5px 12px 4px; border-bottom-color: #f4f3fb; color: #035388; }
body.ltr .fld-tab .tabs .tab { float: left; }
body.rtl .fld-tab .tabs .tab { float: right; }
.fld-tab .tabs .tab.draggable { cursor: move; }

.fld-tab .fld-tabcontent { padding: 13px; }

.fld-tab-caboose { min-height: 31px; }

.fld-field { padding: 6px 8px 3px; cursor: move; }
.fld-field + .fld-field { margin-top: 7px; }
.fld-field.fld-required span:after { font-family: 'Craft'; speak: none; -webkit-font-feature-settings: "liga", "dlig"; -ms-font-feature-settings: "liga", "dlig"; -o-font-feature-settings: "liga", "dlig"; font-feature-settings: "liga", "dlig"; text-rendering: optimizeLegibility; font-weight: normal; font-variant: normal; text-transform: none; line-height: 1; direction: ltr; -webkit-font-smoothing: antialiased; -moz-osx-font-smoothing: grayscale; display: inline-block; text-align: center; font-style: normal; vertical-align: middle; word-wrap: normal !important; -webkit-user-select: none; -moz-user-select: none; -ms-user-select: none; user-select: none; opacity: 0.8; color: #035388; content: 'asterisk'; font-size: 8px; }
body.ltr .fld-field.fld-required span:after { margin: -2px 0 0 5px ; }
body.rtl .fld-field.fld-required span:after { margin: -2px 5px 0 0 ; }
body.ltr .fld-field .icon { float: right; }
body.rtl .fld-field .icon { float: left; }

.fld-tab.unused .tabs .tab, .fld-tab.unused .fld-tabcontent, .fld-field.unused { border-style: dashed; }

.fld-tab.unused .tabs .tab { border-bottom-style: solid; }

.fld-tab.fld-insertion .tabs .tab, .fld-tab.fld-insertion .fld-tabcontent, .fld-field.fld-insertion { border-style: dashed; }

.fld-tab.fld-insertion .tabs .tab { border-bottom-style: solid; }

.fld-tab.draghelper .tabs { margin: -5px 0 -1px; padding-top: 5px; padding-bottom: 1px; overflow: hidden; }

.fld-tab.draghelper .tabs .tab, .fld-tab.draghelper .fld-tabcontent, .fld-field.draghelper { background: #fff; -webkit-box-shadow: 0 1px 5px -1px rgba(31, 41, 51, 0.2); box-shadow: 0 1px 5px -1px rgba(31, 41, 51, 0.2); }

.fld-tab.draghelper .tabs .tab { border-bottom-color: #fff; }

/* retina */
@media only screen and (-webkit-min-device-pixel-ratio: 1.5), only screen and (-moz-min-device-pixel-ratio: 1.5), only screen and (min-device-pixel-ratio: 1.5), only screen and (min-resolution: 1.5dppx) { .fieldlayoutform { background-image: url(../images/fieldlayoutform-bg_2x.png); background-size: 30px 30px; } }
/* No Scroll */
html.noscroll, html.noscroll body { overflow: hidden; height: 100%; }

/* Image Editor */
.modal.imageeditor { background-color: #1f2933; color: #fff; -moz-osx-font-smoothing: grayscale; -webkit-font-smoothing: antialiased; font-weight: 500; opacity: 0; -webkit-user-select: none; -moz-user-select: none; -ms-user-select: none; user-select: none; }

.modal.imageeditor.modal { border-radius: 0; }

.modal.imageeditor.modal .body:after { display: none; }

.modal.imageeditor .btn:not(.submit):not(.noborder) { background-color: #515f6c; color: #fff; }

.modal.imageeditor .btn:not(.submit):not(.noborder):hover { background-color: #3f4d5a; }

.modal.imageeditor .btn:not(.submit):not(.noborder).active { background-color: #33404d; }

.modal.imageeditor .icon::before { width: 24px; height: 24px; margin-top: -4px; margin-left: -3px; display: inline-block; content: ' '; }

.modal.imageeditor .icon.rotate-left::before { background-image: url(../images/image-editor/rotate-left.svg); }

.modal.imageeditor .icon.rotate-right::before { background-image: url(../images/image-editor/rotate-right.svg); }

.modal.imageeditor .icon.flip-vertical::before { background-image: url(../images/image-editor/flip-vertical.svg); }

.modal.imageeditor .icon.flip-horizontal::before { background-image: url(../images/image-editor/flip-horizontal.svg); }

.modal.imageeditor .icon.constraint::before { background-image: url(../images/image-editor/unconstrained.svg); }

.modal.imageeditor .icon.focal-point::before { background-image: url(../images/image-editor/focal-point.svg); }

.modal.imageeditor .body { display: -webkit-box; display: -ms-flexbox; display: flex; padding: 0; }

.modal.imageeditor .body .tabs { border-right: 1px solid #131a20; }

.modal.imageeditor .body .tabs ul { width: 100px; -webkit-box-orient: vertical; -webkit-box-direction: normal; -ms-flex-direction: column; flex-direction: column; -webkit-box-align: stretch; -ms-flex-align: stretch; align-items: stretch; }

.modal.imageeditor .body .tabs ul li { padding: 14px; text-align: center; border-bottom: 1px solid #131a20; }

.modal.imageeditor .body .tabs ul li i { background-repeat: no-repeat; background-position: top center; display: block; height: 24px; }

.modal.imageeditor .body .tabs ul li[data-view="rotate"] i { background-image: url(../images/image-editor/rotate-left.svg); }

.modal.imageeditor .body .tabs ul li[data-view="crop"] i { background-image: url(../images/image-editor/crop.svg); }

.modal.imageeditor .body .tabs ul li[data-view="filters"] i { background-image: url(../images/image-editor/filters.svg); }

.modal.imageeditor .body .tabs ul li:hover { background-color: #1b242c; }

.modal.imageeditor .body .tabs ul li.selected { background-color: #151c23; }

.modal.imageeditor .body .tabs ul li:hover { cursor: pointer; }

.modal.imageeditor .body .views { padding: 24px; overflow: auto; }

.modal.imageeditor .body .views .btngroup { margin-bottom: 24px; }

.modal.imageeditor .body .views .filters ul { width: 100px; }

.modal.imageeditor .body .views .filters ul li { text-align: center; margin-right: 14px; margin-bottom: 14px; }

.modal.imageeditor .body .views .filters ul li:last-child { margin-right: 0; }

.modal.imageeditor .body .views .filters ul li img { border: 3px solid transparent; border-radius: 4px; }

.modal.imageeditor .body .views .filters ul li span { display: block; }

.modal.imageeditor .body .views .filters ul li:hover { cursor: pointer; }

.modal.imageeditor .body .views .filters ul li.selected img { border-color: #fff; }

.modal.imageeditor .body .image-container { -webkit-box-flex: 1; -ms-flex-positive: 1; flex-grow: 1; display: -webkit-box; display: -ms-flexbox; display: flex; -webkit-box-orient: vertical; -webkit-box-direction: normal; -ms-flex-direction: column; flex-direction: column; position: relative; overflow: hidden; }

.modal.imageeditor .body .image-container .image { text-align: center; -webkit-box-flex: 1; -ms-flex-positive: 1; flex-grow: 1; position: relative; }

.modal.imageeditor .body .image-container .image canvas { position: absolute; top: 0; left: 0; }

.modal.imageeditor .body .image-container .image-tools { text-align: center; }

.modal.imageeditor .body .image-container .image-tools .straightening { max-width: 400px; display: block; margin: 0 auto; overflow: hidden; }

.modal.imageeditor .footer { position: absolute; background-color: transparent; bottom: 0; left: 0; width: 100%; border-top: 1px solid #000; }

.modal.imageeditor .body .views .crop .orientation { display: -webkit-box; display: -ms-flexbox; display: flex; -webkit-box-align: center; -ms-flex-align: center; align-items: center; -webkit-box-pack: center; -ms-flex-pack: center; justify-content: center; }
.modal.imageeditor .body .views .crop .orientation input { -webkit-appearance: none; -moz-appearance: none; appearance: none; background-position: center center; background-repeat: no-repeat; margin: 0 4px; cursor: pointer; }
.modal.imageeditor .body .views .crop .orientation input:focus { outline: none; }
.modal.imageeditor .body .views .crop .orientation input[value="landscape"] { width: 30px; height: 20px; background-image: url(../images/image-editor/orientation-landscape-unchecked.svg); }
.modal.imageeditor .body .views .crop .orientation input[value="landscape"]:checked { background-image: url(../images/image-editor/orientation-landscape-checked.svg); }
.modal.imageeditor .body .views .crop .orientation input[value="portrait"] { width: 20px; height: 30px; background-image: url(../images/image-editor/orientation-portrait-unchecked.svg); }
.modal.imageeditor .body .views .crop .orientation input[value="portrait"]:checked { background-image: url(../images/image-editor/orientation-portrait-checked.svg); }

.modal.imageeditor.vertical .body .views .crop > .btngroup:first-child { -webkit-box-pack: center; -ms-flex-pack: center; justify-content: center; }
.modal.imageeditor.vertical .body .views .crop .constraint-buttons-container { display: -webkit-box; display: -ms-flexbox; display: flex; -webkit-box-pack: center; -ms-flex-pack: center; justify-content: center; }
.modal.imageeditor.vertical .body .views .crop .constraint-buttons-container .constraint-buttons { overflow: auto; margin-left: -24px; margin-right: -24px; margin-bottom: 12px; padding-left: 24px; padding-right: 24px; padding-bottom: 12px; }
.modal.imageeditor.vertical .body .views .crop .constraint-buttons-container .constraint-buttons .constraint { padding: 4px 12px; }
.modal.imageeditor.vertical .body .views .crop .constraint-buttons-container .constraint-buttons .constraint:hover { cursor: pointer; }
.modal.imageeditor.vertical .body .views .crop .constraint-buttons-container .constraint-buttons .constraint.active { color: #fff; background: #515f6c; border-radius: 1rem; }
.modal.imageeditor.vertical .body .views .crop .constraint-buttons-container .constraint-buttons .constraint:last-child { position: relative; }
.modal.imageeditor.vertical .body .views .crop .constraint-buttons-container .constraint-buttons .constraint:last-child:after { content: ""; display: block; position: absolute; right: -24px; width: 24px; height: 1px; }

.modal.imageeditor:not(.vertical) .body .views .crop .constraint-buttons { -webkit-box-orient: vertical; -webkit-box-direction: normal; -ms-flex-direction: column; flex-direction: column; -webkit-box-align: stretch; -ms-flex-align: stretch; align-items: stretch; text-align: center; }
.modal.imageeditor:not(.vertical) .body .views .crop .constraint-buttons .constraint { text-align: left; padding: 4px 0 4px 24px; cursor: pointer; }
.modal.imageeditor:not(.vertical) .body .views .crop .constraint-buttons .constraint.active { background-position: left center; background-repeat: no-repeat; background-image: url(../images/image-editor/check.svg); }

/* Vertical */
.vertical.imageeditor .body { -webkit-box-orient: vertical; -webkit-box-direction: reverse; -ms-flex-direction: column-reverse; flex-direction: column-reverse; }

.vertical.imageeditor .body .tabs ul { display: -webkit-box; display: -ms-flexbox; display: flex; -webkit-box-orient: horizontal; -webkit-box-direction: normal; -ms-flex-direction: row; flex-direction: row; width: 100%; border-top: 1px solid #000; border-bottom: 1px solid #000; }

.vertical.imageeditor .body .tabs ul li { -webkit-box-flex: 1; -ms-flex-positive: 1; flex-grow: 1; border: 0; border-right: 1px solid #000; padding: 7px; }

.vertical.imageeditor .body .views { width: auto; }

.vertical.imageeditor .body .views .rotate { display: -webkit-box; display: -ms-flexbox; display: flex; -webkit-box-pack: center; -ms-flex-pack: center; justify-content: center; -ms-flex-wrap: wrap; flex-wrap: wrap; margin-bottom: -14px; }

.vertical.imageeditor .body .views .rotate .btngroup { margin: 0 7px 14px; }

.vertical.imageeditor .body .views .filters ul { width: auto; height: 109px; overflow: auto; white-space: nowrap; margin: 0 -24px; margin-bottom: -24px; padding: 24px; text-align: center; }

.vertical.imageeditor .body .views .filters ul li { display: inline-block; margin-bottom: 0; }

/* Slide Rule */
.slide-rule { position: relative; padding: 10px 0; }

.slide-rule .cursor { position: absolute; margin-left: -4px; margin-top: 4px; left: 50%; z-index: 1; width: 0; height: 0; border-left: 5px solid transparent; border-right: 5px solid transparent; border-top: 5px solid #63A6E1; }

.slide-rule .graduations { white-space: nowrap; height: 40px; position: relative; }

.slide-rule .graduations ul { position: relative; float: left; }

.slide-rule .graduations ul li { display: inline-block; font-size: 8px; position: relative; width: 10px; }

.slide-rule .graduations ul li:not(.main-graduation) { left: 1px; }

.slide-rule .graduations ul li.main-graduation:before { border-left-width: 3px; }

.slide-rule .graduations ul li.main-graduation .label { display: block; cursor: default; }

.slide-rule .graduations ul li.selected:before { border-left-color: #63A6E1; }

.slide-rule .graduations ul li:before { content: ''; position: absolute; border-left: 1px solid #fff; height: 10px; top: 0px; left: 0; }

.slide-rule .graduations ul li .label { width: 20px; position: absolute; top: 10px; left: -9px; display: none; text-align: center; }

.slide-rule .value { display: none; position: absolute; bottom: 0; left: 50%; z-index: 1; -webkit-box-sizing: border-box; box-sizing: border-box; padding: 5px; width: 50px; margin-left: -25px; background: #515f6c; }

.slide-rule .overlay { z-index: 2; position: absolute; top: 0; right: 0; bottom: 1px; left: 0; background-image: -webkit-gradient(linear, left top, right top, from(#1f2933), color-stop(15%, rgba(31, 41, 51, 0)), color-stop(85%, rgba(31, 41, 51, 0)), to(#1f2933)); background-image: linear-gradient(to right, #1f2933 0%, rgba(31, 41, 51, 0) 15%, rgba(31, 41, 51, 0) 85%, #1f2933 100%); }

/* Misc */
.menu.dark { background-color: #515f6c; -moz-osx-font-smoothing: grayscale; -webkit-font-smoothing: antialiased; font-weight: 500; }
.menu.dark ul li a { color: #fff !important; }
.menu.dark ul li a:not(.sel):not(.disabled):hover { background-color: #3f4d5a; }

_:-ms-lang(x), .elements .tableview td.checkbox-cell input.checkbox + label, .elements .tableview td.checkbox-cell div.checkbox { top: 16px; }

_:-ms-lang(x), input.checkbox + label:empty, div:empty.checkbox { display: block; }

/*# sourceMappingURL=craft.css.map */<|MERGE_RESOLUTION|>--- conflicted
+++ resolved
@@ -426,7 +426,7 @@
 body.rtl .buttons > .btn:not(.hidden) + .btn, body.rtl .buttons > .btn:not(.hidden) + .btngroup, body.rtl .buttons > .btngroup:not(.hidden) + .btn, body.rtl .buttons > .btngroup:not(.hidden) + .btngroup { margin-right: 5px; }
 .footer > .buttons { margin: 0; }
 
-.btn { display: inline-block; border-radius: 5px; padding: 7px 14px; border: none; text-align: center; white-space: nowrap; -webkit-user-select: none; -moz-user-select: none; -ms-user-select: none; user-select: none; cursor: pointer; -webkit-box-sizing: border-box; box-sizing: border-box; -webkit-appearance: none; -moz-appearance: none; appearance: none; outline: none; color: #3f4d5a; font-size: inherit; background-color: rgba(96, 125, 159, 0.25); }
+.btn { display: inline-block; border-radius: 5px; padding: 7px 14px; border: none; text-align: center; white-space: nowrap; -webkit-user-select: none; -moz-user-select: none; -ms-user-select: none; user-select: none; cursor: pointer; -webkit-box-sizing: border-box; box-sizing: border-box; -webkit-appearance: none; -moz-appearance: none; appearance: none; outline: none; color: #3f4d5a; background-color: rgba(96, 125, 159, 0.25); }
 .btn.chromeless { background-color: transparent; height: auto; padding: 0; }
 .btn.chromeless:hover, .btn.chromeless:active, .btn.chromeless:focus { background-color: transparent; }
 .btn.chromeless:hover, .btn.chromeless:active { text-decoration: underline; }
@@ -476,12 +476,6 @@
 body.rtl .btngroup .btn:not(:first-child) { border-top-right-radius: 0; border-bottom-right-radius: 0; }
 body.rtl .btngroup .btn:not(:last-child) { border-top-left-radius: 0; border-bottom-left-radius: 0; }
 
-.copytext { position: relative; z-index: 1; display: -webkit-box; display: -ms-flexbox; display: flex; white-space: nowrap; -webkit-box-align: center; -ms-flex-align: center; align-items: center; }
-body.ltr .copytext .text { border-top-right-radius: 0; border-bottom-right-radius: 0; }
-body.ltr .copytext .btn { border-top-left-radius: 0; border-bottom-left-radius: 0; }
-body.rtl .copytext .text { border-top-left-radius: 0; border-bottom-left-radius: 0; }
-body.rtl .copytext .btn { border-top-right-radius: 0; border-bottom-right-radius: 0; }
-
 /* menu buttons */
 .menubtn { -webkit-user-select: none; -moz-user-select: none; -ms-user-select: none; user-select: none; }
 .menubtn:after { content: 'downangle'; }
@@ -565,10 +559,6 @@
 .colorhex { display: inline-block; margin-left: 5px; vertical-align: middle; color: #7b8793; }
 
 /* lightswitch */
-.lightswitch-outer-container { display: -webkit-box; display: -ms-flexbox; display: flex; }
-body.ltr .lightswitch-outer-container label { margin-left: 7px; }
-body.rtl .lightswitch-outer-container label { margin-right: 7px; }
-
 .lightswitch { position: relative; border: none !important; overflow: hidden; cursor: pointer; -webkit-user-select: none; -moz-user-select: none; -ms-user-select: none; user-select: none; background-image: -webkit-gradient(linear, left top, right top, from(#9aa5b1), to(#9aa5b1)); background-image: linear-gradient(to right, #9aa5b1, #9aa5b1); -webkit-transition: background-image linear 100ms; transition: background-image linear 100ms; }
 .lightswitch.on { background-image: -webkit-gradient(linear, left top, right top, from(#27AB83), to(#27AB83)); background-image: linear-gradient(to right, #27AB83, #27AB83); }
 .lightswitch.indeterminate { background-image: -webkit-gradient(linear, left top, right top, from(#27AB83), to(#9aa5b1)); background-image: linear-gradient(to right, #27AB83, #9aa5b1); }
@@ -697,9 +687,9 @@
 /* elements */
 .element { position: relative; cursor: default; outline: none !important; -webkit-user-select: none; -moz-user-select: none; -ms-user-select: none; user-select: none; }
 .element:focus, li:focus .element { background-color: #f3f7fc; }
-.element.sel, li.sel .element { background-color: #cdd8e4 !important; border-radius: 3px; cursor: default; }
-.element.sel.loading:after, li.sel .element.loading:after { background-image: url(../images/spinner_element.gif); }
-.element.sel.hasthumb .elementthumb img, li.sel .element.hasthumb .elementthumb img { -webkit-box-shadow: 0 0 0 1px rgba(81, 95, 108, 0.1), 0 6px 4px -4px rgba(81, 95, 108, 0.2); box-shadow: 0 0 0 1px rgba(81, 95, 108, 0.1), 0 6px 4px -4px rgba(81, 95, 108, 0.2); }
+.element.sel, li.sel .element, tr.sel .element { background-color: #cdd8e4 !important; border-radius: 3px; cursor: default; }
+.element.sel.loading:after, li.sel .element.loading:after, tr.sel .element.loading:after { background-image: url(../images/spinner_element.gif); }
+.element.sel.hasthumb .elementthumb img, li.sel .element.hasthumb .elementthumb img, tr.sel .element.hasthumb .elementthumb img { -webkit-box-shadow: 0 0 0 1px rgba(81, 95, 108, 0.1), 0 6px 4px -4px rgba(81, 95, 108, 0.2); box-shadow: 0 0 0 1px rgba(81, 95, 108, 0.1), 0 6px 4px -4px rgba(81, 95, 108, 0.2); }
 .element.hasthumb .elementthumb { position: absolute; display: -webkit-box; display: -ms-flexbox; display: flex; -webkit-box-pack: center; justify-content: center; -ms-flex-pack: center; -webkit-box-align: center; align-items: center; -ms-flex-align: center; }
 .element.hasthumb .elementthumb img { display: block; -ms-flex-negative: 0; flex-shrink: 0; pointer-events: none; border-radius: 3px; max-width: 100%; max-height: 100%; }
 .element .label { display: inline-block; }
@@ -709,23 +699,16 @@
 .element.small.hasstatus .status, .element.large:not(.hasthumb).hasstatus .status { position: absolute; top: calc(50% - 5px); }
 body.ltr .element.small.hasstatus .status, body.ltr .element.large:not(.hasthumb).hasstatus .status { left: 7px; }
 body.rtl .element.small.hasstatus .status, body.rtl .element.large:not(.hasthumb).hasstatus .status { right: 7px; }
-body.ltr .element.small.hasthumb, body.ltr .element.large:not(.hasthumb).hasthumb { padding-left: 39px; }
-body.rtl .element.small.hasthumb, body.rtl .element.large:not(.hasthumb).hasthumb { padding-right: 39px; }
-.element.small.hasthumb .elementthumb, .element.large:not(.hasthumb).hasthumb .elementthumb { top: calc(50% - 17px); width: 34px; height: 34px; }
+body.ltr .element.small.hasthumb, body.ltr .element.large:not(.hasthumb).hasthumb { padding-left: 37px; }
+body.rtl .element.small.hasthumb, body.rtl .element.large:not(.hasthumb).hasthumb { padding-right: 37px; }
+.element.small.hasthumb .elementthumb, .element.large:not(.hasthumb).hasthumb .elementthumb { top: calc(50% - 17px); width: 32px; height: 32px; }
 body.ltr .element.small.hasthumb .elementthumb, body.ltr .element.large:not(.hasthumb).hasthumb .elementthumb { left: 0; }
 body.rtl .element.small.hasthumb .elementthumb, body.rtl .element.large:not(.hasthumb).hasthumb .elementthumb { right: 0; }
-<<<<<<< HEAD
-body.ltr .element.small.hasthumb.hasstatus, body.ltr .element.large:not(.hasthumb).hasthumb.hasstatus { padding-left: 54px; }
-body.rtl .element.small.hasthumb.hasstatus, body.rtl .element.large:not(.hasthumb).hasthumb.hasstatus { padding-right: 54px; }
-body.ltr .element.small.hasthumb.hasstatus .status, body.ltr .element.large:not(.hasthumb).hasthumb.hasstatus .status { left: 39px; }
-body.rtl .element.small.hasthumb.hasstatus .status, body.rtl .element.large:not(.hasthumb).hasthumb.hasstatus .status { right: 39px; }
-=======
 .element.small.hasthumb .elementthumb img, .element.large:not(.hasthumb).hasthumb .elementthumb img { background-image: linear-gradient(45deg, #e4edf6 25%, transparent 25%), linear-gradient(135deg, #e4edf6 25%, transparent 25%), linear-gradient(45deg, transparent 75%, #e4edf6 75%), linear-gradient(135deg, transparent 75%, #e4edf6 75%); background-size: 8px 8px; background-position: 0 0, 4px 0, 4px -4px, 0 4px; }
 body.ltr .element.small.hasthumb.hasstatus, body.ltr .element.large:not(.hasthumb).hasthumb.hasstatus { padding-left: 52px; }
 body.rtl .element.small.hasthumb.hasstatus, body.rtl .element.large:not(.hasthumb).hasthumb.hasstatus { padding-right: 52px; }
 body.ltr .element.small.hasthumb.hasstatus .status, body.ltr .element.large:not(.hasthumb).hasthumb.hasstatus .status { left: 37px; }
 body.rtl .element.small.hasthumb.hasstatus .status, body.rtl .element.large:not(.hasthumb).hasthumb.hasstatus .status { right: 37px; }
->>>>>>> df1f5e48
 .element.large.hasthumb { display: block; padding: 132px 7px 7px; width: 134px; -webkit-box-sizing: border-box; box-sizing: border-box; }
 body.ltr .element.large.hasthumb.hasstatus { padding-left: 22px; }
 body.rtl .element.large.hasthumb.hasstatus { padding-right: 22px; }
@@ -925,11 +908,9 @@
 body.rtl .tree li .toggle { margin: 7px -15px 0 0 ; }
 
 /* status icons */
-.status { display: inline-block; width: 10px; height: 10px; border: 1px solid transparent; border-radius: 100%; -webkit-box-sizing: border-box; box-sizing: border-box; }
+.status { display: inline-block; width: 8px; height: 8px; border-radius: 100%; border: 1px solid transparent; }
 body.ltr .status { margin-right: 10px; }
 body.rtl .status { margin-left: 10px; }
-body.use-shapes .status.pending { background-color: transparent; border-style: solid; border-width: 0 5px 10px 5px; border-color: transparent transparent #CB6E17 transparent; border-radius: 1px; }
-body.use-shapes .status.off, body.use-shapes .status.suspended, body.use-shapes .status.expired { border-radius: 1px; }
 
 .status:not(.on):not(.live):not(.active):not(.enabled):not(.pending):not(.off):not(.suspended):not(.expired):not(.yellow):not(.orange):not(.red):not(.pink):not(.purple):not(.blue):not(.green):not(.turquoise):not(.light):not(.grey):not(.black) { border-color: rgba(96, 125, 159, 0.8); }
 
@@ -1015,23 +996,15 @@
 .meta > .field, .meta > .data { display: -webkit-box; display: -ms-flexbox; display: flex; -webkit-box-pack: justify; -ms-flex-pack: justify; justify-content: space-between; -webkit-box-align: center; -ms-flex-align: center; align-items: center; -ms-flex-wrap: wrap; flex-wrap: wrap; margin: 0 !important; padding: 0 24px; -webkit-transition: padding-left linear 100ms, padding-right linear 100ms; transition: padding-left linear 100ms, padding-right linear 100ms; }
 body.ltr .meta > .field.nested, body.ltr .meta > .data.nested { padding-left: 38px; }
 body.rtl .meta > .field.nested, body.rtl .meta > .data.nested { padding-right: 38px; }
-.meta > .field.add, .meta > .data.add { background-color: #ebf2fa; }
-.meta > .field.add:before, .meta > .data.add:before { position: absolute; width: 31px; font-family: 'Craft'; speak: none; -webkit-font-feature-settings: "liga", "dlig"; -ms-font-feature-settings: "liga", "dlig"; -o-font-feature-settings: "liga", "dlig"; font-feature-settings: "liga", "dlig"; text-rendering: optimizeLegibility; font-weight: normal; font-variant: normal; text-transform: none; line-height: 1; direction: ltr; -webkit-font-smoothing: antialiased; -moz-osx-font-smoothing: grayscale; display: inline-block; text-align: center; font-style: normal; vertical-align: middle; word-wrap: normal !important; -webkit-user-select: none; -moz-user-select: none; -ms-user-select: none; user-select: none; opacity: 0.8; content: 'plus'; color: #9aa5b1; }
-body.ltr .meta > .field.add:before, body.ltr .meta > .data.add:before { left: 0; }
-body.rtl .meta > .field.add:before, body.rtl .meta > .data.add:before { right: 0; }
-body.ltr .meta > .field.add:before, body.ltr .meta > .data.add:before { text-align: right; }
-body.rtl .meta > .field.add:before, body.rtl .meta > .data.add:before { text-align: left; }
-.meta > .field > .heading, .meta > .data > .heading { -webkit-box-flex: 0; -ms-flex: 0 0 105px; flex: 0 0 105px; line-height: 18px; }
-body.ltr .meta > .field > .heading, body.ltr .meta > .data > .heading { margin: 0 7px 0 0 ; }
-body.rtl .meta > .field > .heading, body.rtl .meta > .data > .heading { margin: 0 0 0 7px ; }
+.meta > .field > .heading, .meta > .data > .heading { -webkit-box-flex: 0; -ms-flex: 0 0 105px; flex: 0 0 105px; margin-top: 0; margin-bottom: 0; line-height: 18px; }
 .meta > .field.lightswitch-field > .heading, .meta > .data.lightswitch-field > .heading { -webkit-box-flex: 1; -ms-flex: 1; flex: 1; }
 .meta > .field > .input .flex, .meta > .data > .input .flex { -ms-flex-wrap: nowrap; flex-wrap: nowrap; }
 .meta > .field > .input .flex > *, .meta > .data > .input .flex > * { margin-bottom: 0; }
 .meta > .field > .heading { padding: 14px 0; }
 .meta > .data > .heading { padding: 7px 0; }
 .meta > .field > .heading > label, .meta > .data > .heading { color: #7b8793; }
-.meta > .field > .input, .meta > .data > .value { -webkit-box-flex: 1; -ms-flex: 1; flex: 1; padding: 7px 0; }
-.meta > .field.lightswitch-field > .input { -webkit-box-flex: 0; -ms-flex: 0; flex: 0; }
+.meta > .field > .input, .meta > .data > .value { padding: 7px 0; width: calc(100% - 112px); }
+.meta > .field.lightswitch-field > .input { width: auto; }
 .meta > .field.has-errors { margin: 0 -1px !important; border: 1px solid #EF4E4E !important; }
 .meta > .field.has-errors:first-child { border-top-left-radius: 5px; border-top-right-radius: 5px; }
 .meta > .field.has-errors:last-child { border-bottom-left-radius: 5px; border-bottom-right-radius: 5px; }
@@ -1291,9 +1264,9 @@
 table.shadow-box thead:last-child tr:last-child th:first-child, table.shadow-box thead:last-child tr:last-child th:first-child.disabled:after, table.shadow-box thead:last-child tr:last-child td:first-child, table.shadow-box thead:last-child tr:last-child td:first-child.disabled:after, table.shadow-box tbody:last-child tr:last-child th:first-child, table.shadow-box tbody:last-child tr:last-child th:first-child.disabled:after, table.shadow-box tbody:last-child tr:last-child td:first-child, table.shadow-box tbody:last-child tr:last-child td:first-child.disabled:after, table.editable thead:last-child tr:last-child th:first-child, table.editable thead:last-child tr:last-child th:first-child.disabled:after, table.editable thead:last-child tr:last-child td:first-child, table.editable thead:last-child tr:last-child td:first-child.disabled:after, table.editable tbody:last-child tr:last-child th:first-child, table.editable tbody:last-child tr:last-child th:first-child.disabled:after, table.editable tbody:last-child tr:last-child td:first-child, table.editable tbody:last-child tr:last-child td:first-child.disabled:after { border-bottom-left-radius: 4px; }
 table.shadow-box thead:last-child tr:last-child th:last-child, table.shadow-box thead:last-child tr:last-child th:last-child.disabled:after, table.shadow-box thead:last-child tr:last-child td:last-child, table.shadow-box thead:last-child tr:last-child td:last-child.disabled:after, table.shadow-box tbody:last-child tr:last-child th:last-child, table.shadow-box tbody:last-child tr:last-child th:last-child.disabled:after, table.shadow-box tbody:last-child tr:last-child td:last-child, table.shadow-box tbody:last-child tr:last-child td:last-child.disabled:after, table.editable thead:last-child tr:last-child th:last-child, table.editable thead:last-child tr:last-child th:last-child.disabled:after, table.editable thead:last-child tr:last-child td:last-child, table.editable thead:last-child tr:last-child td:last-child.disabled:after, table.editable tbody:last-child tr:last-child th:last-child, table.editable tbody:last-child tr:last-child th:last-child.disabled:after, table.editable tbody:last-child tr:last-child td:last-child, table.editable tbody:last-child tr:last-child td:last-child.disabled:after { border-bottom-right-radius: 4px; }
 
-.text:not(.selectize-text), .passwordwrapper, .border-box, .matrix-configurator > .field > .input, .selectize-text > .selectize-control > .selectize-input, .multiselect > select, .selectize.multiselect .selectize-control.multi .selectize-input { border-radius: 3px; border: 1px solid rgba(96, 125, 159, 0.25); background-color: #fbfcfe; -webkit-box-shadow: inset 0 1px 4px -1px rgba(96, 125, 159, 0.25); box-shadow: inset 0 1px 4px -1px rgba(96, 125, 159, 0.25); background-clip: padding-box; }
-
-.text.focus, .text:focus, .passwordwrapper.focus, .passwordwrapper:focus, .border-box.focus, .border-box:focus, .selectize-text > .selectize-control > .selectize-input.focus, .selectize-text > .selectize-control > .selectize-input:focus { outline: none; border-color: rgba(96, 125, 159, 0.8); }
+.text:not(.selectize-text), .border-box, .matrix-configurator > .field > .input, .selectize-text > .selectize-control > .selectize-input, .multiselect > select, .selectize.multiselect .selectize-control.multi .selectize-input { border-radius: 3px; border: 1px solid rgba(96, 125, 159, 0.25); background-color: #fbfcfe; -webkit-box-shadow: inset 0 1px 4px -1px rgba(96, 125, 159, 0.25); box-shadow: inset 0 1px 4px -1px rgba(96, 125, 159, 0.25); background-clip: padding-box; }
+
+.text.focus, .text:focus, .border-box.focus, .border-box:focus, .selectize-text > .selectize-control > .selectize-input.focus, .selectize-text > .selectize-control > .selectize-input:focus { outline: none; border-color: rgba(96, 125, 159, 0.8); }
 
 input.text, textarea.text, .text > input, .text > textarea, table.editable textarea, .selectize-text > .selectize-control > .selectize-input { font-size: 14px; line-height: 20px; color: #3f4d5a; min-height: 3px; -webkit-box-sizing: border-box; box-sizing: border-box; -webkit-appearance: none; -moz-appearance: none; appearance: none; }
 
@@ -1337,8 +1310,6 @@
 .field > .status-badge.conflicted { background-color: #CF1124; color: #fff; -moz-osx-font-smoothing: grayscale; -webkit-font-smoothing: antialiased; font-weight: 500; }
 .field > .heading { margin-top: -5px; margin-bottom: 5px; }
 .field > .heading > label { position: relative; font-weight: bold; color: #606d7b; }
-.field > .heading > label code { font-size: 1em !important; }
-body:not(.altkeydown) .field > .heading > label > .alt-label, body.altkeydown .field > .heading > label > .primary-label { display: none; }
 .field > .heading > label > .site { display: inline-block; border-radius: 4px; padding: 0 4px; font-size: 11px; color: #7b8793; background-color: #e4edf6; }
 body.ltr .field > .heading > label > .site { margin-left: 7px; }
 body.rtl .field > .heading > label > .site { margin-right: 7px; }
@@ -1408,7 +1379,7 @@
 .text.small { padding: 3px; }
 .text input { margin: 0; padding: 0; border: none; outline: none; background-color: transparent; }
 
-.input.errors > .text, .input.errors > .border-box, .input.errors > .passwordwrapper, .input.errors > .autosuggest-container .text, .text.error { border: 1px solid #EF4E4E !important; }
+.input.errors > .text, .input.errors > .border-box, .input.errors > .passwordwrapper > .text, .input.errors > .autosuggest-container .text, .text.error { border: 1px solid #EF4E4E !important; }
 
 .texticon { position: relative; cursor: text; min-width: 130px; }
 .texticon.icon:before { position: absolute; top: 9px; color: #7b8793; }
@@ -1428,10 +1399,16 @@
 
 .texthint { position: absolute; top: -1px; width: 100%; color: #9aa5b1; cursor: text; }
 
-.passwordwrapper { position: relative; display: -webkit-box; display: -ms-flexbox; display: flex; -webkit-box-align: center; -ms-flex-align: center; align-items: center; }
-.passwordwrapper .password { -webkit-box-flex: 1; -ms-flex: 1; flex: 1; border: none; }
-body.ltr .passwordwrapper .password-toggle { padding-right: 7px; }
-body.rtl .passwordwrapper .password-toggle { padding-left: 7px; }
+.passwordwrapper { position: relative; }
+.passwordwrapper .password { width: 100%; }
+.passwordwrapper .password-toggle { display: block; position: absolute; top: 7px; }
+body.ltr .passwordwrapper .password-toggle { right: 7px; }
+body.rtl .passwordwrapper .password-toggle { left: 7px; }
+body.ltr .passwordwrapper .password-toggle { text-align: right; }
+body.rtl .passwordwrapper .password-toggle { text-align: left; }
+
+body.ltr .password { padding-right: 5em; }
+body.rtl .password { padding-left: 5em; }
 
 .datetimewrapper { display: -webkit-box; display: -ms-flexbox; display: flex; -webkit-box-orient: horizontal; -webkit-box-direction: normal; -ms-flex-direction: row; flex-direction: row; -webkit-box-align: center; -ms-flex-align: center; align-items: center; }
 body.ltr .datetimewrapper > .datewrapper + .timewrapper { margin-left: 5px; }
@@ -2044,8 +2021,6 @@
 #details .meta.warning .btn:hover, #details .meta.warning .btn:focus { background-color: #f8d02e; }
 #details .meta.warning .btn:active { background-color: #f8ca15; }
 #details .meta > .field, #details .meta > .data { margin: 0 -24px !important; }
-#details .meta > .field:first-child, #details .meta > .data:first-child { border-top-left-radius: 5px; border-top-right-radius: 5px; }
-#details .meta > .field:last-child, #details .meta > .data:last-child { border-bottom-left-radius: 5px; border-bottom-right-radius: 5px; }
 #details .meta > .field > .heading > label, #details .meta > .field > .heading, #details .meta > .data > .heading > label, #details .meta > .data > .heading { color: #515f6c; }
 #details .meta > .field.has-errors { margin: 0 -24px !important; padding: 0 24px; }
 #details .meta > .field .status-badge { top: calc(50% - 8px); }
@@ -2124,10 +2099,8 @@
 
 .lp-preview-container { display: -webkit-box; display: -ms-flexbox; display: flex; -webkit-box-orient: vertical; -webkit-box-direction: normal; -ms-flex-direction: column; flex-direction: column; }
 .lp-preview-container.dragging:after { position: absolute; top: 0; left: 0; width: 100%; height: 100%; content: ''; font-size: 0; }
-.lp-preview-container .lp-preview-header { -webkit-box-pack: center; -ms-flex-pack: center; justify-content: center; }
-.lp-preview-container .lp-preview-header + .lp-iframe-container { padding-top: 54px; }
-.lp-preview-container .lp-iframe-container { -webkit-box-flex: 1; -ms-flex: 1; flex: 1; overflow: auto; }
-.lp-preview-container .lp-iframe-container .lp-preview { display: block; width: 100%; min-height: 100%; }
+.lp-preview-container header { -webkit-box-pack: center; -ms-flex-pack: center; justify-content: center; }
+.lp-preview-container .lp-preview { -webkit-box-flex: 1; -ms-flex: 1; flex: 1; }
 
 /* Sidebar */
 .sidebar { padding: 14px 24px; width: 225px; -webkit-box-sizing: border-box; box-sizing: border-box; font-size: 13px; background-color: #f3f7fc; }
