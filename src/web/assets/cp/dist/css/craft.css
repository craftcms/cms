--- conflicted
+++ resolved
@@ -1032,14 +1032,6 @@
 .meta > .field > .input > .datetimewrapper > .datewrapper { width: 55%; }
 .meta > .field > .input > .datetimewrapper > .timewrapper { width: 45%; }
 .meta > .field > .input > .datewrapper, .meta > .field > .input > .timewrapper { display: block; width: 100%; }
-<<<<<<< HEAD
-.meta > .field > .input > .elementselect > .elements > .element { height: 18px; float: none; margin: 0; }
-.meta > .field > .input > .elementselect > .elements > .element + .element { margin-top: 7px; }
-.meta > .field > .input > .elementselect > .elements > .element:not(.hasstatus):not(.hasthumb) { width: calc(100% - 14px); }
-.meta > .field > .input > .elementselect > .elements > .element.hasstatus:not(.hasthumb) { width: calc(100% - 32px); }
-.meta > .field > .input > .elementselect > .elements > .element.hasthumb:not(.hasstatus) { width: calc(100% - 54px); }
-.meta > .field > .input > .elementselect > .elements > .element.hasstatus.hasthumb { width: calc(100% - 72px); }
-.meta > .field > .input > .elementselect > .elements > .element > .label { width: calc(100% - 20px); white-space: nowrap; overflow: hidden; text-overflow: ellipsis; }
 .meta > .field > ul.errors { margin: 8px -23px -8px; padding: 8px 23px; width: 100%; background: #fafafa; list-style-type: none; }
 
 .meta > .field > .input .select { display: block; margin: -8px 0; width: 100%; border-radius: 0; -webkit-box-shadow: none; box-shadow: none; background: none; }
@@ -1051,18 +1043,6 @@
 .meta > .field > .input .select select { width: 100%; -webkit-box-shadow: none; box-shadow: none; }
 body.ltr .meta > .field > .input .select select { padding: 8px 12px 8px 0; }
 body.rtl .meta > .field > .input .select select { padding: 8px 0 8px 12px; }
-=======
-
-.meta > .field > .input .select { display: block; margin: -8px 0; width: 100%; border-radius: 0; -webkit-box-shadow: none; -moz-box-shadow: none; box-shadow: none; background: none; }
-
-.meta > .field > .input .select select { width: 100%; -webkit-box-shadow: none; -moz-box-shadow: none; box-shadow: none; }
-body.ltr .meta > .field > .input .select select { padding: 14px 12px 14px 0; }
-body.rtl .meta > .field > .input .select select { padding: 14px 0 14px 12px; }
-
-.meta > .field > .input .select:after { right: 0; }
-
-.meta > .field > .input .select + .spinner { position: absolute; top: calc(50% - 15px); right: 0; }
->>>>>>> 13acf70b
 
 .body { position: relative; }
 
