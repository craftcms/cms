--- conflicted
+++ resolved
@@ -2011,11 +2011,9 @@
 /* inline asset previews */
 .preview-thumb-container { position: relative; display: -webkit-flex; display: flex; -webkit-flex-direction: row; flex-direction: row; -webkit-align-items: center; align-items: center; height: 190px; background-color: #1f2933; }
 
-<<<<<<< HEAD
 .preview-thumb-container.checkered img { background-color: #fff; background-image: -o-linear-gradient(45deg, #e4edf6 25%, transparent 25%), -o-linear-gradient(315deg, #e4edf6 25%, transparent 25%), -o-linear-gradient(45deg, transparent 75%, #e4edf6 75%), -o-linear-gradient(315deg, transparent 75%, #e4edf6 75%); background-image: linear-gradient(45deg, #e4edf6 25%, transparent 25%), linear-gradient(135deg, #e4edf6 25%, transparent 25%), linear-gradient(45deg, transparent 75%, #e4edf6 75%), linear-gradient(135deg, transparent 75%, #e4edf6 75%); -o-background-size: 17px 17px; background-size: 17px 17px; background-position: 0 0, 8.5px 0, 8.5px -8.5px, 0 8.5px; }
-=======
+
 .preview-thumb-container.editable { cursor: pointer; }
->>>>>>> 8ddfa24d
 
 .preview-thumb-container.loading:after { content: ''; font-size: 0; display: block; position: absolute; width: 100%; height: 100%; left: 0; top: 0; background: rgba(31, 41, 51, 0.8) no-repeat 50% 50% url(../images/spinner_dark.gif); }
 
