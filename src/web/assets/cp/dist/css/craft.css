--- conflicted
+++ resolved
@@ -3151,15 +3151,10 @@
 
 .lp-editor-container header .btn, .lp-editor-container header .spinner, .lp-editor-container header .checkmark-icon, .lp-preview-container header .btn, .lp-preview-container header .spinner, .lp-preview-container header .checkmark-icon { margin-bottom: 0; }
 
-<<<<<<< HEAD
-.lp-editor-container { display: -webkit-flex; display: flex; -webkit-flex-direction: column; flex-direction: column; z-index: 101; box-shadow: 1px 0 0 rgba(63, 77, 90, 0.2); }
+.lp-editor-container { display: -webkit-flex; display: flex; -webkit-flex-direction: column; flex-direction: column; box-shadow: 1px 0 0 rgba(63, 77, 90, 0.2); }
 
 .lp-editor-container .lp-editor { -webkit-flex: 1; flex: 1; padding: 24px; overflow: auto; box-sizing: border-box; }
 
-=======
-.lp-editor-container { display: -webkit-box; display: -ms-flexbox; display: flex; -webkit-box-orient: vertical; -webkit-box-direction: normal; -ms-flex-direction: column; flex-direction: column; -webkit-box-shadow: 1px 0 0 rgba(63, 77, 90, 0.2); box-shadow: 1px 0 0 rgba(63, 77, 90, 0.2); }
-.lp-editor-container .lp-editor { -webkit-box-flex: 1; -ms-flex: 1; flex: 1; padding: 24px; overflow: auto; -webkit-box-sizing: border-box; box-sizing: border-box; }
->>>>>>> c418ee10
 .lp-editor-container .lp-editor > .field:last-child { margin-bottom: 24px !important; }
 
 .lp-editor-container .lp-draghandle { position: absolute; z-index: 6; top: 0; width: 4px; height: 100%; cursor: col-resize; }
