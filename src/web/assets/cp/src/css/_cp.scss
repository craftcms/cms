--- conflicted
+++ resolved
@@ -1445,8 +1445,11 @@
   }
 }
 
+#content {
+  overflow-x: auto;
+}
+
 /* flexbox field layouts */
-<<<<<<< HEAD
 #content :not(.meta) > .flex-fields,
 #content > .flex-fields,
 .so-content .flex-fields {
@@ -1470,30 +1473,9 @@
     &:not(:first-child) {
       padding-top: var(--xl);
       border-top: 1px solid $hairlineColor;
-=======
-#content {
-  overflow-x: auto;
-
-  :not(.meta) > .flex-fields {
-    display: flex;
-    flex-wrap: wrap;
-    align-content: flex-start;
-    margin: 0 -24px -24px;
-    width: calc(100% + 48px);
-
-    & > h2 {
-      margin: 0 0 24px !important;
-      padding: 0 24px;
-      width: 100%;
-
-      &:not(:first-child) {
-        padding-top: 24px;
-        border-top: 1px solid $hairlineColor;
-      }
->>>>>>> 302115c2
-    }
-
-<<<<<<< HEAD
+    }
+  }
+
   & > hr {
     flex: 4 0 100%;
   }
@@ -1531,60 +1513,15 @@
         }
         &.width-75 {
           width: 75%;
-=======
-    & > hr {
-      margin: 0 0 24px;
-      width: calc(100% + 48px);
-    }
-
-    & > :not(h2):not(hr) {
-      &, &:last-child {
-        position: relative;
-        margin: 0 24px 24px !important;
-        width: calc(100% - 48px);
-        box-sizing: border-box;
-
-        // 4 cols for >= 1536px
-        @media only screen and (min-width: $minXlUiWidth) {
-          &.width-25 {
-            width: calc(25% - 48px);
-          }
-          &.width-50 {
-            width: calc(50% - 48px);
-          }
-          &.width-75 {
-            width: calc(75% - 48px);
-          }
->>>>>>> 302115c2
-        }
-
-<<<<<<< HEAD
+        }
+      }
+
       // 2 cols for 712 - 1536px
       @media only screen and (min-width: 500px) and (max-width: $minXlUiWidth - 1px) {
         &.width-25,
         &.width-50 {
           width: 50%;
         }
-=======
-        // 2 cols fol 712 - 1536px
-        @media only screen and (min-width: 500px) and (max-width: $minXlUiWidth - 1px) {
-          &.width-25,
-          &.width-50 {
-            width: calc(50% - 48px);
-          }
-        }
-
-        &:before {
-          position: absolute;
-          top: 0;
-          @include left(-25px);
-          width: 1px;
-          height: 100%;
-          content: '';
-          // same BG color as the hairline around the content pane’s 1px shadow
-          background-color: transparentize($grey200, 0.5);
-        }
->>>>>>> 302115c2
       }
     }
   }
