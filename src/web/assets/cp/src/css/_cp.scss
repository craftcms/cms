--- conflicted
+++ resolved
@@ -336,15 +336,11 @@
   display: flex;
   flex-direction: column;
   align-items: center;
-<<<<<<< HEAD
   padding: var(--m) var(--m) var(--xl);
-=======
-  padding: 14px 14px 24px;
 
   body.has-debug-toolbar & {
-    padding-bottom: 66px;
-  }
->>>>>>> b01c8918
+    padding-bottom: calc(var(--xl) + 42px);
+  }
 }
 
 #app-info {
