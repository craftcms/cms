--- conflicted
+++ resolved
@@ -336,12 +336,8 @@
   display: flex;
   flex-direction: column;
   align-items: center;
-<<<<<<< HEAD
   padding: var(--m) var(--m) var(--xl);
-=======
-  padding: 14px 14px 24px;
-  gap: 14px;
->>>>>>> 64754266
+  gap: var(--m);
 
   body.has-debug-toolbar & {
     padding-bottom: calc(var(--xl) + 42px);
@@ -353,18 +349,15 @@
 }
 
 #app-info {
-<<<<<<< HEAD
-  margin-top: var(--xs);
-=======
   display: flex;
   flex-direction: row;
   justify-content: center;
-  gap: 14px;
+  gap: var(--m);
 }
 
 #trial-info {
-  padding: 16px 24px;
-  border-radius: $largeBorderRadius;
+  padding: 16px var(--xl);
+  border-radius: var(--large-border-radius);
   background-color: hsl(212, 40%, 90%);
   box-shadow: inset 0 1px 0 rgba(255, 255, 255, 0.5),
     0 0 0 1px hsl(212, 30%, 80%), 0 2px 12px transparentize($grey200, 0.5);
@@ -372,14 +365,12 @@
 }
 
 #app-version {
->>>>>>> 64754266
   display: flex;
   align-items: center;
   justify-content: center;
   font-size: 12px;
   color: var(--gray-600);
   text-align: center;
-<<<<<<< HEAD
   gap: var(--s);
 
   a {
@@ -388,16 +379,6 @@
 
     &.go:hover:after {
       color: var(--gray-600);
-=======
-  gap: 8px;
-
-  a {
-    color: $grey600;
-    text-decoration: underline;
-
-    &.go:hover:after {
-      color: $grey600;
->>>>>>> 64754266
     }
   }
 }
@@ -409,60 +390,6 @@
   border: 1px solid var(--gray-600);
   border-radius: 3px;
   display: inline-flex;
-<<<<<<< HEAD
-  height: toRem(20);
-  box-sizing: content-box;
-  font-size: 11px;
-
-  & > .edition-name,
-  & > .edition-trial {
-    padding: toRem(6, 7, 5);
-    line-height: var(--s);
-  }
-
-  & > .edition-name {
-    font-weight: 600;
-    letter-spacing: 1.7px;
-    padding-right: toRem(5);
-    text-transform: uppercase;
-  }
-
-  & > .edition-trial {
-    display: inline-block;
-    position: relative;
-    @include margin-left(5px);
-    @include padding-left(5px);
-    background-color: var(--gray-600);
-    color: var(--gray-200);
-    border-radius: 0 1px 1px 0;
-    letter-spacing: 1px;
-    @include padding-right(7px);
-    text-transform: lowercase;
-
-    &:before {
-      display: block;
-      position: absolute;
-      top: 0;
-      content: '';
-      font-size: 0;
-      width: 0;
-      height: 0;
-      border-style: solid;
-
-      body.ltr & {
-        left: -10px;
-        border-width: 0 10px 20px 0;
-        border-color: transparent var(--gray-600) transparent transparent;
-      }
-
-      body.rtl & {
-        right: -10px;
-        border-width: 0 0 20px 10px;
-        border-color: transparent transparent transparent var(--gray-600);
-      }
-    }
-  }
-=======
   box-sizing: content-box;
   font-size: 11px;
   padding: 6px 7px;
@@ -471,7 +398,6 @@
   letter-spacing: 1.7px;
   padding-right: 5px;
   text-transform: uppercase;
->>>>>>> 64754266
 }
 
 #devmode {
