--- conflicted
+++ resolved
@@ -125,56 +125,6 @@
 $sidebarLinkStaticColor: var(--gray-100);
 $sidebarLinkSecondaryColor: var(--gray-200);
 
-<<<<<<< HEAD
-=======
-#global-sidebar {
-  --is-always-visible: true;
-  position: fixed;
-  z-index: $sidebarZIndex;
-  display: flex;
-  flex-direction: column;
-  height: 100vh;
-  padding: 0;
-  overflow-y: auto;
-  overflow-x: hidden;
-  -webkit-overflow-scrolling: touch;
-  @include light-on-dark-text;
-  @include light-focus-ring;
-  background-color: var(--gray-800);
-
-  #system-name,
-  a {
-    color: $sidebarLinkStaticColor;
-  }
-
-  a {
-    text-decoration: none;
-  }
-
-  & > a,
-  *:not(.has-subnav) > a {
-    &[href] {
-      &:not(.sel):hover {
-        background-color: darken($grey800, 5%);
-      }
-    }
-
-    &:not([href]) {
-      cursor: default;
-      background-color: transparent;
-    }
-  }
-
-  .light {
-    color: var(--gray-400);
-  }
-
-  @media only screen and (max-width: $minFullUiWidth - 1px) {
-    --is-always-visible: false;
-  }
-}
-
->>>>>>> 8ff8465d
 $systemInfoBgColor: darken($grey800, 5%);
 $systemInfoHoverBgColor: darken($grey800, 10%);
 
