@charset "UTF-8";
@import "@craftcms/sass/mixins";

:root {
  --xs: 4px;
  --s: 8px;
  --m: 14px;
  --l: 18px;
  --xl: 24px;
  --padding: var(--xl);
  --neg-padding: calc(var(--padding) * -1);
}

$sidebarWidth: 226px;
$sidebarZIndex: 100;
$detailsWidth: 350px;
$minFullUiWidth: 1200px;
$minXlUiWidth: 1536px;
$minHorizontalUiWidth: $minFullUiWidth - $sidebarWidth;

// Colors
$badgeBackgroundColor: $grey200;
$badgeColor: $grey800;

html {
  -webkit-text-size-adjust: 100%;
  min-height: 100vh;
}

body {
  min-height: 100vh;
}

body {
  :focus {
    outline-style: solid;
    outline-color: transparent;
    box-shadow: var(--focus-ring);
  }
}

.reduce-focus-visibility {
  :focus:not(.focus-visible) {
    box-shadow: none;
  }

  .focus-visible {
    box-shadow: var(--focus-ring);
  }
}

.skip-link {
  position: absolute;
  left: -10000px;
  top: auto;
  width: 1px;
  height: 1px;
  overflow: hidden;
  z-index: $sidebarZIndex + 1;

  &:focus {
    left: 0;
    width: auto;
    height: auto;
    background-color: $grey100 !important;
  }
}

#global-container {
  position: relative;
  display: flex;
  flex-direction: column;
  min-height: 100vh;
  @include left(0);

  body.ltr & {
    transition: left 250ms ease-out;
  }

  body.rtl & {
    transition: right 250ms ease-out;
  }
}

/* global sidebar */
$sidebarLinkStaticColor: $grey100;
$sidebarLinkSecondaryColor: $grey200;

#global-sidebar {
  --is-always-visible: true;
  position: fixed;
  z-index: $sidebarZIndex;
  display: flex;
  flex-direction: column;
  height: 100vh;
  padding: 0;
  overflow-y: auto;
  overflow-x: hidden;
  -webkit-overflow-scrolling: touch;
  @include light-on-dark-text;
  background-color: $grey800;

  body:not(.reduce-focus-visibility) & :focus,
  body.reduce-focus-visibility & .focus-visible {
    --focus-hsl: var(--light-focus-hsl);
  }

  a {
    color: $sidebarLinkStaticColor;
    transition: color linear 100ms;
    text-decoration: none;
  }

  & > a,
  *:not(.has-subnav) > a {
    transition: background-color linear 100ms;

    &[href] {
      &:hover,
      &.active,
      &:active {
        color: $white;
      }

      &:not(.sel):hover {
        background-color: darken($grey800, 5%);
        transition: none;

        .icon {
          opacity: 1;
        }
      }

      &.active,
      &:active {
        background-color: darken($grey800, 10%);
      }
    }

    &:not([href]) {
      cursor: default;
      background-color: transparent;
    }

    .icon {
      transition: opacity linear 100ms;
    }
  }

  .light {
    color: $grey400;
  }

  @media only screen and (max-width: $minFullUiWidth - 1px) {
    --is-always-visible: false;
  }
}

$systemInfoBgColor: darken($grey800, 5%);
$systemInfoHoverBgColor: darken($grey800, 10%);

#system-info {
  display: grid;
  grid-template-columns: 30px auto;
  grid-gap: 10px;
  padding: 0 10px;
  position: relative;
  flex: 0 0 50px;
  flex-direction: row;
  align-items: center;
  background-color: $systemInfoBgColor;

  &:after {
    display: none;
  }

  &:focus,
  &:hover {
    background-color: $systemInfoHoverBgColor !important;
  }
}

#site-icon {
  height: 30px;

  img,
  svg {
    display: block;
    width: 30px;
    height: 30px;
    border-radius: 4px;
  }

  svg {
    @include svg-mask($mediumTextColor);
  }
}

#system-name {
  h2,
  .h2 {
    margin: 0;
    width: 100%;
    overflow: hidden;
    max-height: 40px;
    position: relative;

    // Multi-line text overflow ellipsis
    // (https://developer.mozilla.org/en-US/docs/Web/CSS/-webkit-line-clamp)
    display: -webkit-box;
    -webkit-box-orient: vertical;
    -webkit-line-clamp: 2;

    &:after {
      display: block;
      content: '';
      font-size: 0;
      position: absolute;
      top: 0;
      @include right(0);
      width: var(--m);
      background-image: linear-gradient(to right, transparentize($systemInfoBgColor, 1), $systemInfoBgColor);

      #system-info:hover & {
        background-image: linear-gradient(to right, transparentize($systemInfoHoverBgColor, 1), $systemInfoHoverBgColor);
      }
    }
  }
}

#job-icon {
  align-items: flex-start;

  & > span.icon {
    display: block;
    position: relative;
    width: 16px;
    height: 16px;
    margin-top: 2px !important;

    & > canvas {
      display: block;
      position: absolute;
      width: 16px;
      height: 16px;

      &#job-icon-hover {
        opacity: 0;
        transition: opacity linear 100ms;
      }
    }
  }

  &[href]:hover {
    .icon > span.icon > canvas#job-icon-hover {
      opacity: 1;
    }
  }

  .progress-label {
    display: block;
    color: $grey300;
    font-size: 11px;
    line-height: 1.5;
  }
}

#nav {
  flex: 1;
  margin: 22px 0 0;
  padding-bottom: var(--xl);
  overflow: visible;

  li {
    &:not(.has-subnav) > a.sel {
      color: $white;
      background-color: $grey900;
      opacity: 1;

      .icon {
        opacity: 1;
      }
    }

    a {
<<<<<<< HEAD
      padding-left: var(--m);
      padding-right: var(--m);
=======
      position: relative;
      padding-left: 14px;
      padding-right: 14px;
>>>>>>> 4c7cee45

      &:focus {
        z-index: 1;
      }

      &.menubtn {
        line-height: 26px;
      }

      &.external:after {
        margin-left: 5px;
        @include icon;
        content: 'external';
      }

      &:active .icon {
        opacity: 1;
      }

      .icon {
        opacity: 0.5;

        &.icon-mask {
          svg {
            @include svg-mask($white);
          }

          span[data-icon] {
            color: $white;
          }
        }
      }

      .label {
        &,
        & span {
          white-space: nowrap;
          overflow: hidden;
          text-overflow: ellipsis;
        }
      }

      .badge {
        @include margin-right(0);
        background-color: $badgeBackgroundColor;
        color: $badgeColor;
      }
    }

    ul {
      display: block;
      margin-bottom: 10px;

      li a {
        @include padding(3px, var(--m), 3px, 42px, !important);
        font-size: 12px;

        &:not(.active) {
          color: $sidebarLinkSecondaryColor;
        }
      }
    }
  }
}

#global-footer {
  display: flex;
  flex-direction: column;
  align-items: center;
  padding: var(--m) var(--m) var(--xl);
}

#app-info {
  margin-top: var(--xs);
  display: flex;
  align-items: center;
  justify-content: center;
  font-size: 12px;
  color: $grey600;
  text-align: center;
  gap: var(--s);

  li {
    a {
      color: $grey600;
      text-decoration: underline;

      &.go:hover:after {
        color: $grey600;
      }
    }
  }
}

#edition-logo {
  user-select: none;
  border: 1px solid $grey600;
  border-radius: 3px;
  display: inline-flex;
  height: 20px;
  box-sizing: content-box;
  font-size: 11px;

  & > .edition-name,
  & > .edition-trial {
    padding: 6px 7px 5px;
    line-height: var(--s);
  }

  & > .edition-name {
    font-weight: 600;
    letter-spacing: 1.7px;
    padding-right: 5px;
    text-transform: uppercase;
    transition: color linear 100ms;
  }

  & > .edition-trial {
    display: inline-block;
    position: relative;
    @include margin-left(5px);
    @include padding-left(5px);
    background-color: $grey600;
    color: $grey200;
    border-radius: 0 1px 1px 0;
    letter-spacing: 1px;
    @include padding-right(7px);
    text-transform: lowercase;
    transition: background linear 100ms;

    &:before {
      display: block;
      position: absolute;
      top: 0;
      content: '';
      font-size: 0;
      width: 0;
      height: 0;
      border-style: solid;
      transition: border-color linear 100ms;

      body.ltr & {
        left: -10px;
        border-width: 0 10px 20px 0;
        border-color: transparent $grey600 transparent transparent;
      }

      body.rtl & {
        right: -10px;
        border-width: 0 0 20px 10px;
        border-color: transparent transparent transparent $grey600;
      }
    }
  }
}

#devmode {
  flex: 0 0 4px;
  width: 100%;
  min-height: 4px; // fixes Windows scaling bug (https://github.com/craftcms/cms/issues/3259)
  background: url(../images/dev-mode.svg) repeat-x 21px 0;
  cursor: help;
}

#page-container {
  @include padding-left($sidebarWidth);
  display: flex;
  flex-direction: column;
  flex-grow: 1;
}

#alerts {
  position: relative; // to keep it above #global-header's shadow
  background-color: $red050;
  border-left: 5px solid $errorColor;
  padding: 11px 0;
  text-align: center;
  color: $errorColor;

  li {
    padding: 4px var(--xl);

    a {
      color: $errorColor;
      text-decoration: underline;

      &.go {
        text-decoration: none;
        white-space: nowrap;
        border: 1px solid transparentize($errorColor, 0.5);
        border-radius: $mediumBorderRadius;
        padding: 3px 5px;
        margin: 0 2px;

        &:after {
          color: $errorColor;
        }

        &:hover {
          border-color: $errorColor;
          transition: border-color linear 100ms;
        }
      }
    }
  }
}

#global-header {
  width: 100%;
  margin-bottom: var(--m);
  @include pane;
  background: $grey050;

  .flex {
    align-items: center;
  }

  .btn {
    --ui-control-color: #{$grey400};
    --ui-control-hover-color: #{$grey500};
    --ui-control-active-color: #{$grey600};
  }
}

#crumbs {
  display: flex;
  flex-direction: row;
  align-items: center;
  font-size: 13px;
  margin: 0 !important;

  &.empty {
    display: none;
  }

  a,
  button {
    color: $lightTextColor;
    transition: color linear 100ms;

    &:hover {
      color: $linkColor;
      text-decoration: none;
    }
  }

  nav {
    margin: 0;
  }
}

.breadcrumb-list {
  display: flex;
  flex-direction: row;
  align-items: stretch;
  flex-wrap: wrap;

  li {
    display: inline-flex;
    align-items: center;

    a,
    button {
      padding: 15px 0;
    }

    button {
      cursor: pointer;
    }

    &:after {
      margin: 0 var(--s);
      @include angle(right, $mediumHairlineColor);
    }
  }

  & .menu--disclosure {
    li {
      display: block;

      &::after {
        content: none;
      }
    }
  }
}

li.breadcrumb-toggle-wrapper {
  &::after {
    content: none;
  }
}

#nav-toggle {
  display: none;
}

#announcements-btn {
  @include header-btn;
  width: 40px;
  position: relative;

  &.unread:after {
    content: '';
    display: block;
    position: absolute;
    top: 3px;
    @include right(7px);
    width: 7px;
    height: 7px;
    border-radius: 4px;
    background-color: $blue600;
  }

  svg {
    width: 22px;
    height: 22px;
    @include svg-mask(var(--ui-control-color));
  }

  &:hover,
  &:active,
  &.active {
    svg {
      @include svg-mask($linkColor);
    }
  }
}

#announcements {
  max-width: 350px;

  .announcement {
    &:not(:first-child) {
      margin-top: 20px;
    }

    .announcement-label-container {
      margin-top: -3px;
      display: flex;
      align-items: center;
      margin-bottom: 3px;

      .announcement-icon svg {
        display: block;
        width: 15px;
        height: 15px;
      }

      .announcement-label {
        margin-left: 5px;
        font-size: 12px;
        color: $lightTextColor;
      }
    }

    h2 {
      position: relative;
      margin: 0 0 3px;
    }

    &.unread h2:after {
      content: '';
      display: block;
      position: absolute;
      top: 7px;
      @include left(-13px);
      width: 7px;
      height: 7px;
      border-radius: 4px;
      background-color: $blue600;
    }

    p {
      margin: 0;
    }
  }
}

.breadcrumb-toggle-wrapper,
.account-toggle-wrapper {
  position: relative;
}

#user-info {
  display: flex;
  flex-direction: row;
  align-items: center;
  @include padding-right(25px);
  padding-top: 5px;
  padding-bottom: 5px;
  height: 100%;
  background-color: transparent;
  border-radius: 0;

  &:after {
    border-color: var(--ui-control-color);
    transition: border-color linear 100ms;
  }

  &:hover:after {
    border-color: var(--ui-control-hover-color);
  }

  &[aria-expanded=true]:after {
    border-color: var(--ui-control-active-color);
  }
}

.header-photo {
  padding: 5px 0;

  img {
    display: block;
    width: 30px;
    height: 30px;
    max-width: none;
    border-radius: 50%;
    box-shadow: 0 0 0 1px transparentize($grey900, 0.95), 0 0 0 transparentize($grey900, 1);
    transition: box-shadow linear 150ms;

    #user-info:hover & {
      box-shadow: 0 0 0 1px transparentize($grey900, 0.95), 0 2px 10px -2px transparentize($grey900, 0.7);
    }
  }
}

/* main container */

#main-container {
  position: relative;
  flex-grow: 1;
}

#notifications {
  position: fixed;
  top: 0;
  width: 100%;
  z-index: 101;
  display: flex;
  justify-content: center;
  align-items: flex-start;
  pointer-events: none;

  @media only screen and (min-width: $minFullUiWidth) {
    width: calc(100% - #{$sidebarWidth});
  }

  .notification {
    padding: 5px 10px;
    border-radius: 0 0 3px 3px;
    border-width: 0 1px 1px;
    color: $white !important;
    pointer-events: auto;
    @include light-on-dark-text;
    @include shadow;
    background-color: $noticeColor;

    &.error {
      background-color: $primaryColor;
    }
  }
}

#header-container {
  margin-bottom: var(--m);
}

#crumbs,
#header {
  padding-left: var(--xl);
  padding-right: var(--xl);
}

#global-header,
#header {
  .flex {
    flex-wrap: nowrap;
    max-width: 100%;

    &.flex-nowrap {
      min-width: 0;
    }
  }
}

#header {
  display: flex;
  align-items: flex-start;
  align-content: stretch;
  flex-wrap: nowrap;
  justify-content: space-between;
  gap: var(--s);
  padding-top: var(--s);
  padding-bottom: var(--s);
  position: relative;
  z-index: 2;
  width: calc(100vw - #{$sidebarWidth});
  box-sizing: border-box;
  background-color: transparentize($grey300, 1);
  box-shadow: 0 1px 0 transparentize($grey800, 1);
  transition: background-color linear 100ms, box-shadow linear 100ms;

  body.fixed-header & {
    position: fixed;
    z-index: 12;
    top: 0;
    background-color: $grey100;
    box-shadow: inset 0 -1px 0 transparentize($grey700, 0.9);
  }

  @supports (backdrop-filter: blur(10px)) {
    & {
      transition: background-color linear 100ms, box-shadow linear 100ms, backdrop-filter linear 100ms;

      body.fixed-header & {
        background-color: transparentize($grey100, 0.25);
        backdrop-filter: blur(10px);
      }
    }
  }

  h1 {
    line-height: 34px;
    margin-top: 0;
    margin-bottom: 0;
    min-width: 0;
    white-space: nowrap;
    overflow: hidden;
    text-overflow: ellipsis;
  }

  .buttons,
  .btngroup {
    margin-top: 0;
  }
}

#page-title {
  &.has-toolbar {
    @media only screen and (min-width: $minHorizontalUiWidth) {
      min-width: #{$sidebarWidth - 30 - 7} !important;
    }
  }
}

#toolbar {
  flex: 1;
  align-items: flex-start;

  .btn,
  .text {
    color: darken($inputColor, 20%);
  }

  .icon:before,
  .texticon:before,
  .menubtn:after,
  [data-icon]:before,
  [data-icon-after]:after {
    color: currentColor;
    opacity: 0.8;
  }

  .text {
    border-radius: $largeBorderRadius;

    &::-webkit-input-placeholder {
      color: $lightTextColor;
    }

    &:-ms-input-placeholder {
      color: $lightTextColor;
    }

    &::-ms-input-placeholder {
      color: $lightTextColor;
    }

    &:-moz-placeholder {
      color: $lightTextColor;
    }

    &::-moz-placeholder {
      color: $lightTextColor;
    }

    &::placeholder {
      color: $lightTextColor;
    }

    &:not(:focus) {
      background-clip: border-box;
    }
  }
}

#action-buttons {
  height: 34px;
}

#main-content {
  display: flex;
  flex-direction: row;
  align-items: flex-start;
  width: calc(100vw - #{$sidebarWidth});
  padding: 0 var(--xl) 48px;
  box-sizing: border-box;

  // for the Dashboard and any other full-page grids:
  & > .grid:only-child {
    flex: 1;
  }
}

#sidebar-toggle-container {
  display: none;
}

#sidebar-container {
  flex: 0 0 $sidebarWidth;
  width: $sidebarWidth;
  box-sizing: border-box;
  @include margin-left(calc(var(--xl) * -1));
}

#sidebar {
  box-sizing: border-box;
  padding: 0 31px;
  width: $sidebarWidth;
  background-color: transparent;

  &.fixed {
    position: fixed;
    overflow-y: auto;
    padding-top: var(--m);
    padding-bottom: var(--m);
  }

  nav {
    margin-left: -31px;
    margin-right: -31px;

    li {
      a {
        position: relative;

        &:focus {
          z-index: 1;
        }
        &:not(.sel) {
          &:hover {
            background-color: $grey200;
          }
        }
        &.sel {
          @include pane;
          background-color: $grey050;
        }
      }
    }
  }
}

#content-container {
  flex: 1;

  #main-content.has-sidebar & {
    width: calc(100% - #{$sidebarWidth - 24});
    max-width: calc(100% - #{$sidebarWidth - 24});
  }

  #main-content.has-details & {
    width: calc(100% - #{$detailsWidth} - var(--m));
    max-width: calc(100% - #{$detailsWidth} - var(--m));
  }

  #main-content.has-sidebar.has-details {
    width: calc(100% - #{$sidebarWidth} - #{$detailsWidth} - 38px);
    max-width: calc(100% - #{$sidebarWidth} - #{$detailsWidth} - 38px);
  }
}

.content-pane {
  @include pane;
  border-radius: $largeBorderRadius;
  position: relative;
  background-clip: padding-box;
  padding: var(--xl);
  word-wrap: break-word;

  & > hr {
    margin-left: calc(var(--xl) * -1);
    margin-right: calc(var(--xl) * -1);
  }
}

#footer {
  z-index: 1;
  margin: 25px calc(var(--xl) * -1) calc(var(--xl) * -1); // 1px extra on top is intentional
  padding: var(--s) var(--xl);
  background-color: $grey050;
  border-radius: 0 0 $largeBorderRadius $largeBorderRadius;
  box-sizing: border-box;
  min-height: 50px;

  &:empty {
    display: none;
  }

  & > *,
  .flex > * {
    margin-bottom: 0;
  }
}

#details-container {
  flex: 0 0 #{$detailsWidth + 38};
  width: $detailsWidth + 38;
  @include margin-right(calc(var(--xl) * -1));
  box-sizing: border-box;
}

#details {
  box-sizing: border-box;
  @include padding-right(var(--xl));
  @include padding-left(var(--m));
  width: $detailsWidth + 38;

  &.fixed {
    position: fixed;
    overflow-y: auto;
    padding-top: var(--m);
  }

  .details {
    .meta {
      border-radius: $largeBorderRadius;

      &:not(.read-only):not(.warning) {
        @include pane;
      }

      &.read-only {
        color: $mediumTextColor;
        background-color: transparent !important;
      }

      & > .field,
      & > .data {
        &:first-child {
          &,
          & > .status-badge {
            border-top-left-radius: $largeBorderRadius;
          }
          border-top-right-radius: $largeBorderRadius;
        }

        &:last-child {
          &,
          & > .status-badge {
            border-bottom-left-radius: $largeBorderRadius;
          }
          border-bottom-right-radius: $largeBorderRadius;
        }
      }
    }

    & > .field {
      & > .input > .text.fullwidth {
        @include pane;
      }
    }
  }
}

// Hide the sidebar at < 1200
@media only screen and (max-width: $minFullUiWidth - 1px) {
  #global-container {
    @include left(-$sidebarWidth);
    width: calc(100vw + #{$sidebarWidth});

    body.ltr.showing-nav & {
      left: 0;
    }

    body.rtl.showing-nav & {
      right: 0;
    }
  }

  #crumbs {
    display: flex !important;
  }

  #header {
    width: 100vw;
  }

  #nav-toggle {
    display: flex;
    align-items: center;
    justify-content: center;
    width: 36px;
    height: 50px;
    line-height: 26px;
    color: $grey300;
    text-align: center;
    @include margin-left(-10px);

    &:before {
      @include icon;
      content: 'menu';
      font-size: 16px;
      line-height: 0;
    }

    &:hover {
      color: $grey400;
    }
  }

  #main-content {
    width: 100vw;
  }
}

// Rearrange #main-content to flow vertically at < 999
@media only screen and (max-width: $minHorizontalUiWidth - 1px) {
  #header {
    display: block;

    .flex:not(#toolbar) {
      margin-top: 10px;
    }
  }

  #toolbar {
    flex-wrap: wrap !important;

    & > * {
      margin-top: 10px !important;
    }
  }

  body.fixed-header #header .flex:first-child {
    margin-top: 0;
  }

  #main-content {
    display: block;
  }

  #sidebar-toggle-container {
    display: block;
    margin-bottom: var(--m);
  }

  #sidebar-toggle {
    body.showing-sidebar & {
      background-color: darken($grey200, 10%) !important;

      &:after {
        transform: rotate(225deg);
        top: 1px;
      }
    }
  }

  #content-container {
    min-height: 0 !important;
  }

  #sidebar-container,
  #details-container {
    width: auto !important;
  }

  #sidebar,
  #details {
    position: static !important;
    overflow-y: visible !important;
    max-height: none !important;
    width: auto;
  }

  #sidebar {
    margin-bottom: var(--m);

    body:not(.showing-sidebar) & {
      display: none;
    }
  }

  #details-container {
    @include margin-right(0);
  }

  #content-container {
    width: auto !important;
    max-width: none !important;
  }

  #details {
    padding: 0 !important;
    margin-top: var(--m);
  }
}

// Tighten up the padding at < 768
@media only screen and (max-width: 767px) {
  #crumbs,
  #header,
  #main-content {
    padding-left: 10px !important;
    padding-right: 10px !important;
  }

  #tabs ul li {
    a {
      padding-left: var(--m);
      padding-right: var(--m);
    }

    & + li {
      @include margin-left(-7px);
    }
  }
}

@media print {
}

#settingsmenu ul li a {
  @include padding-left(46px);

  &:before {
    @include margin(1px, 0, 0, -22px);
    font-size: 15px;
  }

  img {
    width: 16px;
    height: 16px;
    position: absolute;
    margin-left: -23px;
    margin-top: 1px;
  }
}

/* grids */
.grid {
  position: relative;
  min-height: 1px; // Required for Grid.js to run

  &:after {
    @include clearafter;
  }

  & > .item {
    display: none;
    box-sizing: border-box;
  }
}

/* Sidebar */
.sidebar {
  padding: var(--m) 0;
  width: $sidebarWidth;
  box-sizing: border-box;
  font-size: 13px;
  background-color: $grey050;

  .heading {
    position: relative;
    margin: var(--m) var(--xl) 2px;

    span {
      display: inline-block;
      position: relative;
      z-index: 1;
      padding: 0 5px;
      margin: 0 -5px;
      text-transform: uppercase;
      color: $mediumTextColor;
      font-size: 11px;
      font-weight: bold;
    }
  }

  @mixin nav-level($level) {
    & > a {
      @include padding-left(24px + 14 * $level);
    }

    & > .toggle {
      @include left(calc(var(--m) * #{$level}));
    }
  }

  nav {
    padding: 0 var(--s);

    & > ul > li {
      @include nav-level(0);
      & > ul > li {
        @include nav-level(1);
        & > ul > li {
          @include nav-level(2);
          & > ul > li {
            @include nav-level(3);
            & > ul > li {
              @include nav-level(4);
            }
          }
        }
      }
    }

    li {
      position: relative;

      &:not(.has-subnav) > a {
        transition: background-color linear 100ms;

        &:hover {
          text-decoration: none;
          background-color: $grey100;
        }

        &.sel {
          cursor: default;
          background-color: $grey200;
        }
      }

      a {
        position: relative;
        margin-bottom: 1px;
        display: flex;
        flex-direction: row;
        align-items: center;
        padding: var(--s) var(--xl);
        min-height: var(--xl);
        box-sizing: border-box;
        color: $textColor;
        user-select: none;
        border-radius: $largeBorderRadius;

        .status {
          flex-shrink: 1;
        }

        .icon {
          @include margin-right(10px);
          flex-shrink: 1;
          width: 18px;
          height: 18px;
          transition: margin-left linear 150ms, margin-right linear 150ms;

          &.icon-mask {
            svg {
              @include svg-mask(var(--ui-control-color));
            }

            span[data-icon] {
              color: var(--ui-control-color);
            }
          }

          svg {
            width: 16px;
            height: 16px;
          }

          span[data-icon] {
            font-size: 16px;

            &::before {
              display: block;
            }
          }
        }

        .label {
          flex: 1;
        }

        .badge {
          @include margin(0, -4px, 0, 10px);
          flex-shrink: 1;
          padding: 0 6px;
          font-size: 11px;
          line-height: 16px;
          border-radius: var(--s);
          background-color: $mediumTextColor;
          color: $white;
        }
      }

      .toggle {
        position: absolute;
        height: 34px;
        top: 0;
        width: var(--xl);
        display: flex;
        align-items: center;
        justify-content: center;
      }

      ul {
        display: none;
      }

      &.expanded > ul {
        display: block;
      }
    }
  }
}

.content.has-sidebar:not(.hiding-sidebar) {
  @include margin-left($sidebarWidth);
}

#content-notice {
  margin: 0 calc(var(--xl) * -1);
  padding: 0 var(--xl);

  &:not(:last-child) {
    padding-bottom: var(--s);
    border-bottom: 1px solid $hairlineColor;
    margin-bottom: var(--s);
  }
}

/* flexbox field layouts */
#content :not(.meta) > .flex-fields,
#content > .flex-fields,
.so-content > .flex-fields {
  display: flex;
  gap: var(--xl) 0;
  flex-wrap: wrap;
  align-content: flex-start;
  margin: 0 calc(var(--xl) * -1);
  width: calc(100% + var(--xl) * 2);

  & > * {
    margin: 0 !important;
    padding: 0 var(--xl);
    box-sizing: border-box;
  }

  & > h2 {
    flex: 4 0 100%;

    &:not(:first-child) {
      padding-top: var(--xl);
      border-top: 1px solid $hairlineColor;
    }
  }

  & > hr {
    flex: 4 0 100%;
  }

  & > :not(h2):not(hr) {
    &, &:last-child {
      position: relative;
      width: 100%;
      //flex: 4 0 100%;

      // 4 cols for >= 1536px
      @media only screen and (min-width: $minXlUiWidth) {
        &.width-25 {
          width: 25%;
          //flex: 1 0 25%;
        }
        &.width-50 {
          width: 50%;
          //flex: 2 0 50%;
        }
        &.width-75 {
          width: 75%;
          //flex: 3 0 75%;
        }
      }

      // 2 cols fol 712 - 1536px
      @media only screen and (min-width: 500px) and (max-width: $minXlUiWidth - 1px) {
        &.width-25,
        &.width-50 {
          width: calc(50% - 12px);
        }
      }

      &:before {
        position: absolute;
        top: 0;
        @include left(-1px);
        width: 1px;
        height: 100%;
        content: '';
        // same BG color as the hairline around the content pane’s 1px shadow
        background-color: transparentize($grey200, 0.5);
      }
    }
  }
}<|MERGE_RESOLUTION|>--- conflicted
+++ resolved
@@ -283,14 +283,9 @@
     }
 
     a {
-<<<<<<< HEAD
+      position: relative;
       padding-left: var(--m);
       padding-right: var(--m);
-=======
-      position: relative;
-      padding-left: 14px;
-      padding-right: 14px;
->>>>>>> 4c7cee45
 
       &:focus {
         z-index: 1;
