@charset "UTF-8";
@use 'sass:color';
@use '@craftcms/sass/mixins';

$sidebarWidth: calc(226rem / 16);
$sidebarZIndex: 100;
$detailsWidth: 350px;
$minFullUiWidth: calc(1200rem / 16);
$minXlUiWidth: calc(1536rem / 16);
$minDesktopWidth: calc(600rem / 16);
$minHorizontalUiWidth: $minFullUiWidth - $sidebarWidth;

// Colors
$badgeBackgroundColor: var(--gray-200);
$badgeColor: var(--gray-800);

:root {
  --2xs: 2px;
  --xs: 4px;
  --s: 8px;
  --m: 14px;
  --l: 18px;
  --xl: 24px;
  --padding: var(--xl);
  --neg-padding: calc(var(--padding) * -1);
  --sidebar-width: #{$sidebarWidth};
  --global-sidebar-width: #{$sidebarWidth};
  --header-height: calc(44rem / 16);
  --details-width: #{$detailsWidth};

  // Sidebar
  --sidebar-bgColor: var(--gray-150);

  // Nav items
  --nav-item-indicator-size: var(--xs);
  --nav-item-badge-bgColor: var(--medium-text-color);
  --nav-item-badge-fgColor: var(--white);
  --nav-item-fgColor-active: var(--text-color);
  --nav-item-bgColor-active: var(--gray-200);
  --nav-item-fgColor-hover: var(--text-color);
  --nav-item-bgColor-hover: var(--gray-200);
  --nav-item-prefix-width: calc(30rem / 16);
  --nav-item-prefix-ratio: 1;
  --nav-item-trigger-size: var(--touch-target-size);
  --nav-item-gutter-width: calc(10rem / 16); // Left and right padding
}

html {
  text-size-adjust: 100%;
  min-height: 100vh;
}

body {
  min-height: 100vh;

  &.dragging * {
    cursor: move !important;
    cursor: grabbing !important;
  }

  :focus {
    outline-style: solid;
    outline-color: transparent;
    box-shadow: var(--focus-ring);
  }
}

.reduce-focus-visibility {
  :focus:not(:focus-visible) {
    box-shadow: none;
  }

  :focus-visible {
    box-shadow: var(--focus-ring);
  }
}

.skip-link {
  position: absolute;
  margin: 5px;
  inset-inline-start: -10000px;
  inset-block-start: 0;
  width: 1px;
  height: 1px;
  overflow: hidden;
  z-index: $sidebarZIndex + 1;

  &:focus {
    inset-inline-start: unset;
    inset-inline-start: 0;
    width: auto;
    height: auto;
    background-color: var(--gray-100) !important;
  }
}

#global-skip-link {
  @media only screen and (min-width: $minFullUiWidth) {
    @include mixins.two-color-focus-ring;
  }
}

#global-container {
  position: relative;
  display: flex;
  min-height: 100vh;

  @media screen and (prefers-reduced-motion: no-preference) {
    transition: inset-inline-start 100ms cubic-bezier(0.33, 1, 0.68, 1);
  }
}

#global-header {
  display: grid;
  grid-template-columns: 1fr min-content min-content;
  align-items: center;
}

/* global sidebar */
$sidebarLinkStaticColor: var(--gray-100);
$sidebarLinkSecondaryColor: var(--gray-200);
$systemInfoBgColor: color.adjust(mixins.$grey800, $lightness: -5%);
$systemInfoHoverBgColor: color.adjust(mixins.$grey800, $lightness: -10%);

#system-info {
  display: grid;
  grid-template-columns: var(--nav-item-prefix-width) auto;
  gap: 10px;
  height: calc(45rem / 16);
  padding-block: 0;
  padding-inline: var(--nav-item-gutter-width);
  position: relative;
  flex: 0 0 calc(45rem / 16);
  flex-direction: row;
  align-items: center;
  color: currentcolor;
  border-block-end: 1px solid var(--hairline-color);
  background-clip: padding-box;

  &::after {
    display: none;
  }
}

div#system-info {
  cursor: default;
}

a#system-info {
  &:focus,
  &:hover {
    text-decoration: none;
    background-color: var(--gray-200);
  }
}

#site-icon {
  --size: var(--nav-item-prefix-width); // Matches .sidebar-action__prefix
  height: var(--size);

  img,
  svg {
    display: block;
    width: var(--size);
    height: var(--size);
    border-radius: 4px;
  }

  svg {
    @include mixins.svg-mask(var(--medium-text-color));
  }
}

#system-name {
  h2,
  .h2 {
    margin: 0;
    width: 100%;
    overflow: hidden;
    max-height: 40px;
    position: relative;

    // Multi-line text overflow ellipsis
    // (https://developer.mozilla.org/en-US/docs/Web/CSS/-webkit-line-clamp)
    display: -webkit-box;
    -webkit-box-orient: vertical;
    -webkit-line-clamp: 2;
  }
}

@media only screen and (min-width: $minFullUiWidth) {
  [data-sidebar='collapsed'] {
    #system-info:hover #system-name {
      opacity: 1;
      transform: translateY(-50%) translateX(0);
    }

    #system-name {
      position: absolute;
      inset-inline-start: calc(100% + (var(--s) * 2));
      inset-block-start: 50%;
      transform: translateY(-50%) translateX(-5px);
      opacity: 0;
      @include mixins.pane;
      color: var(--text-color);
      border-radius: var(--medium-border-radius);
      padding-block: var(--xs);
      padding-inline: var(--s);
      white-space: nowrap;
      pointer-events: none;

      @media screen and (prefers-reduced-motion: no-preference) {
        transition:
          opacity 50ms cubic-bezier(0.33, 1, 0.68, 1),
          transform 150ms cubic-bezier(0.33, 1, 0.68, 1);
      }
    }
  }
}

#global-footer {
  --link-color: #1453db;
  display: flex;
  flex-direction: column;
  align-items: center;
  padding-block: var(--m) var(--xl);
  padding-inline: var(--m);
  gap: var(--m);

  body.has-debug-toolbar & {
    padding-block-end: calc(var(--xl) + 42px);
  }

  a {
    white-space: nowrap;
  }
}

#app-info {
  display: flex;
  flex-direction: row;
  justify-content: center;
  gap: var(--m);
}

#trial-info {
  padding-block: 16px;
  padding-inline: var(--xl);
  border-radius: var(--large-border-radius);
  background-color: var(--gray-150);
  box-shadow:
    inset 0 1px 0 rgb(255 255 255 / 50%),
    0 0 0 1px hsl(212deg 30% 80%),
    0 2px 12px color.adjust(mixins.$grey200, $alpha: -0.5);
  text-align: center;
}

#app-version {
  display: flex;
  align-items: center;
  justify-content: center;
  font-size: 12px;
  color: var(--gray-600);
  text-align: center;
  gap: var(--s);

  a {
    color: var(--gray-600);
    text-decoration: underline;

    &.go:hover::after {
      color: var(--gray-600);
    }
  }
}

#edition-logo {
  position: relative;
  inset-block-start: -1px;
  user-select: none;
  border: 1px solid var(--gray-600);
  border-radius: 3px;
  display: inline-flex;
  box-sizing: content-box;
  font-size: 11px;
  padding-block: 6px;
  padding-inline: 7px;
  line-height: 8px;
  font-weight: 600;
  letter-spacing: 1.7px;
  padding-inline-end: 5px;
  text-transform: uppercase;
}

#devmode {
  margin-block-start: auto;
  flex: 0 0 4px;
  width: 100%;
  min-height: 4px; // fixes Windows scaling bug (https://github.com/craftcms/cms/issues/3259)
  background:
    url('../images/dev-mode.svg') repeat-x 21px 0,
    var(--gray-900);
  cursor: help;
}

#page-container {
  display: flex;
  flex-direction: column;
  flex-grow: 1;
}

#alerts {
  position: relative; // to keep it above #global-header's shadow
  background-color: var(--red-050);
  border-inline-start: 6px solid var(--error-color);
  color: var(--error-color);

  & > li {
    padding-block: 10px;
    padding-inline: 24px;
    box-shadow: inset 0 -1px 0 0 var(--red-100);

    .resolvable-alert-buttons {
      margin-block-start: var(--m);
    }

    .btn,
    a.go {
      display: inline-flex;
      align-items: center;
      border: 1px solid color.adjust(mixins.$errorColor, $alpha: -0.5);
      border-radius: var(--medium-border-radius);
      padding-block: 4px;
      padding-inline: 5px;
      margin-block: 0;
      margin-inline: 2px;
      color: var(--error-color);
      height: calc(30rem / 16);

      .flex & {
        margin: 0;
      }

      &:hover {
        border-color: var(--error-color);
      }
    }

    a:not(.btn) {
      color: var(--error-color);
      text-decoration: underline;

      &.go {
        text-decoration: none;
        white-space: nowrap;

        &::after {
          color: var(--error-color);
          font-size: 15px;
          margin-block-start: 1px;
        }
      }
    }

    .btn {
      background-color: transparent;
    }
  }
}

#global-header .btn.menubtn,
li.crumb .btn.menubtn,
.btn.action-btn {
  padding: 0;
  width: var(--touch-target-size);
  height: var(--touch-target-size);

  &:not(:hover, :active, [aria-expanded='true']) {
    background-color: transparent;
  }
}

#global-header {
  width: 100%;
  margin-block-end: var(--m);
  border-block-end: 1px solid var(--hairline-color);

  .flex {
    height: var(--header-height);
    align-items: center;
  }

  .btn {
    --ui-control-color: var(--gray-400);
    --ui-control-hover-color: var(--gray-800);
    --ui-control-active-color: var(--gray-700);

    &:hover {
      color: var(--ui-control-hover-color);
    }
  }
}

.nav-toggle {
  display: flex;
  align-items: center;
  justify-content: center;
  width: 44px;
  min-width: 44px;
  height: var(--header-height);
  border-inline-end: 1px solid var(--medium-hairline-color);
  line-height: 26px;
  color: currentcolor;
  text-align: center;

  &::before {
    @include mixins.icon;
    content: 'menu';
    font-size: 16px;
    line-height: 0;
  }

  &:hover {
    color: var(--link-color);
  }
}

#crumbs {
  display: flex;
  flex-direction: row;
  align-items: center;
  font-size: 13px;
  margin: 0 !important;
  max-width: 100%;
  overflow: hidden;

  &.empty {
    display: none;
  }

  nav {
    margin: 0;
  }
}

#primary-nav-toggle {
  &:focus-visible {
    box-shadow: var(--inner-focus-ring);
  }
}

#crumb-list {
  display: flex;
  flex-flow: row nowrap;
  align-items: stretch;
  max-width: 100%;
  height: var(--header-height);

  --arrow-padding: 10;
  --arrow-height: 22;
  --arrow-angle: 35;
  --arrow-width: 17.1111; // height/(45/angle)
  --arrow-c: 27.871; // sqrt(height^2+width^2)

  body.rtl & {
    --arrow-angle: -35;
  }

  li.crumb {
    position: relative;
    padding-inline-start: calc(var(--arrow-width) * 0.5rem / 16);
    cursor: default;
    color: var(--light-text-color);

    &:not(.current) {
      padding-inline-end: calc(var(--arrow-width) * 1.125rem / 16);

      &::before,
      &::after {
        display: block;
        content: '';
        width: 1px;
        height: calc(var(--arrow-c) * 1rem / 16);
        position: absolute;
        inset-inline-end: calc(var(--arrow-width) * 0.5rem / 16);
        background: var(--medium-hairline-color);
        pointer-events: none;
      }

      &::before {
        inset-block-start: calc(
          (var(--arrow-height) - var(--arrow-c)) / 2 * 1rem / 16
        );
        transform: rotate(calc(var(--arrow-angle) * -1deg));
      }

      &::after {
        inset-block-end: calc(
          (var(--arrow-height) - var(--arrow-c)) / 2 * 1rem / 16
        );
        transform: rotate(calc(var(--arrow-angle) * 1deg));
      }
    }
  }

  & .menu--disclosure {
    li {
      display: block;

      &::after {
        content: none;
      }
    }
  }
}

#crumb-menu-trigger {
  min-width: var(--touch-target-size);

  &::before {
    width: 100%;
  }
}

#crumb-menu {
  .chip {
    min-height: 44px;
  }
}

li.crumb {
  display: flex;
  align-items: center;
  flex-wrap: nowrap;
  gap: var(--xs);

  [data-icon] {
    position: relative;
    inset-block-start: -1px;
  }

  .menubtn {
    position: relative;
    margin-block: 0;
    margin-inline: calc(var(--xs) * -1 / 2);
  }

  [data-icon='ellipsis']::before {
    margin-block-start: 3px;
    font-size: 17px;
  }

  .chip {
    padding: 0;
    background-color: transparent;

    --custom-bg-color: initial !important;
    --custom-text-color: initial !important;
    --custom-sel-bg-color: initial !important;

    .label-link {
      max-width: 15em;

      &:focus-visible {
        box-shadow: var(--inner-focus-ring);
      }

      & > span:not(.context-label) {
        display: block;
        white-space: nowrap;
        overflow: hidden;
        text-overflow: ellipsis;
      }
    }
  }

  &:has(.menubtn) > a {
    margin-inline-end: 0 !important;
    padding-inline-end: var(--xs) !important;
  }

  & > a {
    flex: 1;
    display: flex !important;
    align-items: center;
    flex-wrap: nowrap;
    gap: var(--xs);
    white-space: nowrap;

    .menu--disclosure & {
      min-height: 34px;
    }
  }

  a,
  button {
    display: inline-flex;
    align-items: center;
    min-height: var(--touch-target-size);

    &:not(:hover) {
      color: var(--text-color);

      svg {
        @include mixins.svg-mask(var(--text-color));
      }
    }

    &:hover {
      text-decoration: none;
    }
  }

  a {
    position: relative;
  }

  button {
    cursor: pointer;
  }
}

li.breadcrumb-toggle-wrapper {
  &::after {
    content: none;
  }
}

#account-menu {
  ul {
    li {
      a {
        max-width: calc(100% + 28px) !important;
      }
    }
  }
}

#announcements-btn {
  @include mixins.header-btn;
  width: calc(28rem / 16 + 10px);
  position: relative;

  &.unread::after {
    content: '';
    display: block;
    position: absolute;
    inset-block-start: calc(3rem / 16);
    inset-inline-end: 5px;
    width: calc(7rem / 16);
    height: calc(7rem / 16);
    border-radius: 50%;
    background-color: var(--blue-600);
  }

  svg {
    width: 1rem;
    height: 1rem;
    @include mixins.svg-mask(var(--ui-control-color));
  }

  &:hover,
  &:active,
  &.active {
    svg {
      @include mixins.svg-mask(var(--ui-control-active-color));
    }
  }
}

#announcements {
  max-width: 350px;

  .announcement {
    &:not(:first-child) {
      margin-block-start: 20px;
    }

    .announcement-label-container {
      margin-block: -3px 3px;
      display: flex;
      align-items: center;

      .announcement-icon svg {
        display: block;
        width: 15px;
        height: 15px;
      }

      .announcement-label {
        margin-inline-start: 5px;
        font-size: 12px;
        color: var(--light-text-color);
      }
    }

    &.unread .announcement__heading::after {
      content: '';
      display: block;
      position: absolute;
      inset-block-start: 7px;
      inset-inline-start: -13px;
      width: 7px;
      height: 7px;
      border-radius: 4px;
      background-color: var(--blue-600);
    }

    p {
      margin: 0;
    }
  }

  .announcement__header {
    display: grid;
  }

  .announcement__heading {
    position: relative;
    margin-block: 0 3px;
    margin-inline: 0;
    order: 1;
  }
}

#user-info {
  display: flex;
  flex-direction: row;
  align-items: center;
  padding-inline: var(--s) calc(var(--padding) + 1px);
  padding-block: 5px;
  height: 100%;
  background-color: transparent;
  border-radius: 0;

  &::after {
    border-color: var(--ui-control-color);
    transition: border-color linear 100ms;
  }

  &:hover::after {
    border-color: var(--ui-control-hover-color);
  }

  &[aria-expanded='true']::after {
    border-color: var(--ui-control-active-color);
  }
}

.header-photo {
  img,
  svg {
    display: block;
    width: calc(30rem / 16);
    height: calc(30rem / 16);
    max-width: none;
    border-radius: 50%;
    box-shadow:
      0 0 0 1px color.adjust(mixins.$grey900, $alpha: -0.95),
      0 0 0 color.adjust(mixins.$grey900, $alpha: -1);
    transition: box-shadow linear 150ms;

    #user-info:hover & {
      box-shadow:
        0 0 0 1px color.adjust(mixins.$grey900, $alpha: -0.95),
        0 2px 10px -2px color.adjust(mixins.$grey900, $alpha: -0.7);
    }
  }
}

/* main container */
#main-container {
  position: relative;
  flex-grow: 1;
}

#notifications {
  position: fixed;
  inset-block-end: 8px;
  inset-inline-start: 8px;
  width: calc(100% - 16px);
  z-index: 101;

  body.has-debug-toolbar & {
    inset-block-end: 50px;
  }

  @media only screen and (min-width: $minHorizontalUiWidth) {
    width: 350px;
  }

  .notification {
    display: flex;
    position: relative;
    @include mixins.pane;
    padding-block: 10px;
    padding-inline: 14px;
    border-radius: var(--large-border-radius);
    box-shadow:
      0 0 0 1px color.adjust(mixins.$grey1000, $alpha: -0.85),
      0 2px 12px color.adjust(mixins.$grey1000, $alpha: -0.85);

    --color: var(--notice-color);

    &[data-type='success'] {
      --color: var(--success-color);
    }

    &[data-type='error'] {
      --color: var(--error-color);
    }

    & + .notification {
      margin-block-start: 12px;
    }

    .notification-icon {
      width: 18px;
      margin-block-start: -2px;
      margin-inline-end: 10px;
      font-size: 18px;
      color: var(--color);
    }

    .notification-main {
      overflow: hidden;
    }

    .notification-body {
      display: grid;
      grid-template-columns: 20px 1fr;
      gap: var(--s);
      width: 100%;

      .notification-message {
        font-weight: bold;
        word-break: normal;
        overflow-wrap: anywhere;
      }

      .notification-details {
        margin-block-start: var(--xs);

        .chip {
          border: 1px solid mixins.$hairlineColor;
        }
      }
    }

    .notification-close-btn {
      position: relative;
      inset-block-start: -2px;
      margin-inline-start: 10px;
    }
  }
}

#header-container {
  margin-block-end: var(--m);
}

@media only screen and (min-width: $minFullUiWidth) {
  #primary-nav-toggle {
    display: none;
  }

  #crumbs:not(.empty) #primary-nav-toggle + nav ul li:first-child,
  #crumbs.empty + .context-menu-container {
    margin-inline-start: var(--padding);
    padding-inline-start: 0;
  }
}

#global-header,
#header {
  .flex {
    max-width: 100%;

    &.flex-nowrap {
      min-width: 0;
    }
  }
}

#header {
  display: flex;
  align-items: flex-start;
  place-content: stretch space-between;
  flex-wrap: nowrap;
  gap: var(--s);
  padding-block: 5px;
  padding-inline: var(--padding);
  position: relative;
  z-index: 2;
  box-sizing: border-box;
  background-color: color.adjust(mixins.$grey300, $alpha: -1);
  box-shadow: 0 1px 0 color.adjust(mixins.$grey800, $alpha: -1);
  transition:
    background-color linear 100ms,
    box-shadow linear 100ms;

  body.fixed-header & {
    position: fixed;
    z-index: 12;
    inset-block-start: 0;
    background-color: var(--gray-100);
    box-shadow: 0 1px 0 color.adjust(mixins.$grey700, $alpha: -0.9);
  }

  @supports (backdrop-filter: blur(10px)) {
    & {
      transition:
        background-color linear 100ms,
        box-shadow linear 100ms,
        backdrop-filter linear 100ms;

      body.fixed-header & {
        background-color: color.adjust(mixins.$grey100, $alpha: -0.25);
        backdrop-filter: blur(10px);
      }
    }
  }

  h1 {
    line-height: 34px;
    margin-block: 0;
    min-width: 0;
  }

  .buttons,
  .btngroup {
    margin-block-start: 0;
  }
}

#page-title {
  &.has-toolbar {
    @media only screen and (min-width: $minHorizontalUiWidth) {
      min-width: calc(#{$sidebarWidth} - var(--xl) - var(--s)) !important;
    }
  }
}

#content-heading {
  font-size: 0.875rem;
  font-weight: normal;

  &::before {
    content: '/';
    display: inline-block;
    margin-inline: 0.5rem;
  }

  @media only screen and (min-width: $minHorizontalUiWidth) {
    display: none;
  }
}

#toolbar {
  flex: 1;
  align-items: flex-start;
  justify-content: space-between;

  .icon::before,
  .texticon::before,
  .menubtn::after,
  [data-icon]::before,
  [data-icon-after]::after {
    color: currentcolor;
    opacity: 0.8;
  }

  .text {
    border-radius: var(--large-border-radius);

    &::placeholder {
      color: var(--light-text-color);
    }

    &:not(:focus) {
      background-clip: border-box;
    }
  }
}

#action-buttons {
  .action-btn {
    width: var(--ui-control-height);
    height: var(--ui-control-height);
  }

  @media only screen and (width <= 400px) {
    .btngroup .btn:first-child {
      flex-basis: 100%;
    }
  }

  @media only screen and (max-width: $minHorizontalUiWidth - calc(1rem / 16)) {
    flex-direction: row-reverse;
    justify-content: flex-start;
    margin-block-start: 10px;
  }
}

#main-content {
  display: flex;
  flex-direction: row;
  align-items: flex-start;
  padding-block: 0 48px;
  padding-inline: var(--padding);
  box-sizing: border-box;

  // for the Dashboard and any other full-page grids:
  & > .grid:only-child {
    flex: 1;
  }
}

#sidebar-toggle-container {
  display: none;
}

#sidebar-container {
  flex: 0 0 $sidebarWidth;
  width: $sidebarWidth;
  box-sizing: border-box;

  @media only screen and (min-width: $minFullUiWidth) {
    margin-inline-start: calc(var(--xl) * -1);
  }
}

#sidebar {
  position: relative;
  box-sizing: border-box;
  padding-block: 0 var(--m);
  padding-inline: 40px;
  width: $sidebarWidth;
  background-color: transparent;

  &.fixed {
    position: fixed;
  }

  nav {
    margin-inline: -31px;

    li {
      a {
        position: relative;

        &:focus {
          z-index: 1;
        }

        &:not(.sel) {
          &:hover {
            background-color: var(--gray-200);
          }
        }
      }
    }
  }

  .skip-link {
    margin-block: 0;
    margin-inline: var(--s);
  }

  @media only screen and (min-width: $minFullUiWidth) {
    padding-block: 0 var(--m);
    padding-inline: 31px;
  }
}

#content-container {
  flex: 1 1 auto;

  /*
  Admittedly I'm not totally sure why this is necessary, but it seems to be.
  We have to give #content-container some kind of "hard" width for it to properly
  clip the content when table cells are long.
   */
  width: 400px;
}

.content-grid {
  --size-main-content: 100%;
  position: relative;
  display: grid;
  grid-template-columns: minmax(var(--size-main-content), 1fr) var(
      --touch-target-size
    );

  &:has(.content-grid__toggle) {
    --size-main-content: calc(100% - var(--touch-target-size));
  }
}

.content-grid__main {
  grid-column: 1/1;
}

.content-pane {
  @include mixins.pane;
  border-radius: var(--large-border-radius);
  position: relative;
  background-clip: padding-box;
  padding-block: var(--xl);
  padding-inline: var(--padding);
  word-wrap: break-word;

  & > hr {
    margin-inline: calc(var(--xl) * -1);
  }
}

#footer,
.footer {
  padding-block: 6px;
  padding-inline: var(--pane-padding, var(--xl));
  min-height: 44px;
  line-height: calc(32rem / 16);

  .buttons {
    height: 32px;
    display: flex;
    align-items: center;
  }

  .btn {
    padding-block: 4px;
    height: var(--ui-control-height--small);
  }
}

#footer {
  position: sticky;
  inset-block-end: 0;
  z-index: 1;
  margin-block: calc(var(--s) + 1px) calc(var(--xl) * -1 + 2px);
  margin-inline: calc(var(--padding) * -1 + 2px);
  background-color: var(--gray-050);
  border-radius: var(--small-border-radius);
  box-sizing: border-box;
  border-block-start: 2px solid var(--white);

  &:empty {
    display: none;
  }

  &.stuck {
    border-radius: 0;

    @supports (backdrop-filter: blur(10px)) {
      & {
        background-color: color.adjust(mixins.$grey100, $alpha: -0.25);
        backdrop-filter: blur(10px);
      }
    }
  }

  .has-debug-toolbar & {
    transition: padding linear 100ms;

    &.stuck {
      padding-block-end: 52px;
    }
  }

  & > *,
  .flex > * {
    margin-block-end: 0;
  }
}

#details-container[data-state='collapsed'] {
  display: none;
}

#details-toggle > button {
  position: sticky;
  display: flex;
  flex-direction: column;
  justify-content: center;
  align-items: center;
  inset-block-start: 0;
  height: 100%;
  max-height: 100vh;
  width: var(--touch-target-size);
  border-radius: var(--ui-control-border-radius);

  .details-toggle__inner {
    display: inline-flex;
    justify-content: center;
    align-items: center;
    border: 1px solid var(--hairline-color);
    width: calc(var(--touch-target-size) - var(--s));
    height: calc(var(--touch-target-size) * 2);
    border-radius: var(--ui-control-border-radius);
    background-color: var(--gray-100);
    position: relative;
    z-index: 10;
  }

  &::before {
    content: '';
    position: absolute;
    inset-block: 0;
    height: 100%;
    width: 1px;
    background-color: var(--hairline-color);
  }

  &:hover,
  &:focus,
  &:focus-visible {
    .details-toggle__inner {
      background-color: var(--gray-200);
    }

    &::before {
      transform: scaleX(300%);
    }
  }

  &:focus-visible,
  &:focus {
    box-shadow: none;

    .details-toggle__inner {
      box-shadow: var(--focus-ring);
    }
  }

  .toggle-icon {
    .rtl & {
      transform: rotate(180deg);
    }
  }

  &[aria-expanded='true'] .toggle-icon--open {
    display: none;
  }

  &[aria-expanded='false'] .toggle-icon--close {
    display: none;
  }
}

#details-container {
  display: block;
  flex: 0 1 auto;
  width: calc(var(--details-width));
  position: sticky;
  inset-block-start: 0;
}

#details {
  display: none;
}

#details {
  display: block;
  width: $detailsWidth;
  z-index: 1;

  &.fixed {
    position: fixed;
  }

  .details {
    .meta {
      border-radius: var(--large-border-radius);

      &:not(.read-only, .warning) {
        @include mixins.pane;
      }

      &.read-only {
        color: var(--medium-text-color);
        background-color: transparent !important;
      }

      & > .field,
      & > .data {
        &:first-child {
          &,
          & > .status-badge {
            border-start-start-radius: var(--large-border-radius);
          }

          border-start-end-radius: var(--large-border-radius);
        }

        &:last-child {
          &,
          & > .status-badge {
            border-end-start-radius: var(--large-border-radius);
          }

          border-end-end-radius: var(--large-border-radius);
        }
      }
    }

    & > .field {
      & > .input > .text.fullwidth {
        @include mixins.pane;
      }
    }

    .notes {
      border-radius: var(--large-border-radius);
      padding-block: var(--m);
    }
  }
}

// Hide the sidebar at < 1200
@media only screen and (max-width: $minFullUiWidth - calc(1rem/16)) {
  #global-container {
    inset-inline-start: -$sidebarWidth;
    width: calc(100vw + #{$sidebarWidth});

    .showing-nav & {
      inset-inline-start: 0;
    }
  }

  #crumbs {
    display: flex !important;
  }

  #header {
    width: 100vw;
  }

  #main-content {
    width: 100vw;

    &.has-sidebar {
      padding-inline-start: 0;
    }
  }
}

// Rearrange #main-content to flow vertically at < 999
@media only screen and (max-width: $minHorizontalUiWidth - calc(1rem/16)) {
  #header {
    display: block;

    .flex:not(#toolbar) {
      margin-block-start: 10px;
    }
  }

  #toolbar {
    flex-wrap: wrap !important;

    & > * {
      margin-block-start: 10px !important;
    }
  }

  body.fixed-header #header .flex:first-child {
    margin-block-start: 0;
  }

  #main-content {
    display: block;

    &.has-sidebar {
      padding-block: 0 48px;
      padding-inline: var(--padding);
    }
  }

  #sidebar {
    nav {
      margin-inline: -40px;
    }

    .skip-link {
      margin: 0;
    }
  }

  #source-actions {
    margin-block-start: var(--s);
    margin-inline-start: -9px;
  }

  #sidebar-toggle-container {
    display: block;
    margin-block-end: var(--s);
  }

  #sidebar-toggle {
    &::after {
      inset-block-start: 0;
      transform: rotate(45deg);

      body.rtl & {
        transform: rotate(135deg);
      }
    }
  }

  #content-container {
    min-height: 0 !important;
  }

  .content-grid,
  .content-grid:has(.content-grid__toggle) {
    --size-main-content: 100%;
  }

  #sidebar-container,
  #details-container {
    width: auto !important;
    padding-inline-start: 0 !important;
    display: block;
  }

  .content-grid__toggle {
    display: none;
  }

  #sidebar,
  #details {
    position: relative !important;
    overflow-y: visible !important;
    max-height: none !important;
    width: auto;
  }

  #sidebar {
    margin-block-end: var(--m);

    body.showing-sidebar & {
      @include mixins.pane;
      padding-block: 0.5rem;
      border-radius: var(--large-border-radius);
    }

    body:not(.showing-sidebar) & {
      display: none;
    }
  }

  #details-container {
    margin-inline-end: 0;
  }

  #content-container {
    width: auto !important;
    max-width: none !important;
  }

  #details {
    padding: 0 !important;
    margin-block-start: var(--m);

    .details {
      margin-block-end: auto;
    }
  }
}

// Tighten up the padding at < 768
@media only screen and (width <= 767px) {
  :root {
    --padding: var(--s);
    --neg-padding: calc(var(--s) * -1);
  }

  #tabs ul li {
    a {
      padding-inline: var(--m);
    }

    & + li {
      margin-inline-start: -7px;
    }
  }

  .card-grid {
    display: flex !important;
    flex-direction: column;
  }
}

#settingsmenu ul li a {
  padding-inline-start: 46px;

  &::before {
    margin-inline: -22px 0;
    margin-block: 1px 0;
    font-size: 15px;
  }

  img {
    width: 16px;
    height: 16px;
    position: absolute;
    margin-inline-start: -23px;
    margin-block-start: 1px;
  }
}

/* grids */
.grid {
  position: relative;
  min-height: 1px; // Required for Grid.js to run

  &::after {
    @include mixins.clearafter;
  }

  & > .item {
    display: none;
    box-sizing: border-box;
  }
}

/* Sidebar */
.sidebar {
  width: $sidebarWidth;
  box-sizing: border-box;
  font-size: 13px;

  &:not(.drag-helper) {
    padding-block: var(--m);
    padding-inline: 0;
    background-color: var(--gray-050);
  }

  .heading {
    position: relative;
    margin-block: 0;
    margin-inline: var(--xl);

    &:not(:first-child) {
      margin-block-start: var(--m);
    }

    & > span {
      display: inline-block;
      position: relative;
      z-index: 1;
      padding-block: 0;
      padding-inline: 5px;
      margin-block: 0;
      margin-inline: -5px;
      text-transform: uppercase;
      color: var(--medium-text-color);
      font-size: 11px;
      font-weight: bold;
    }

    & > ul {
      margin-block: 2px;
      margin-inline: calc(var(--xl) * -1);
    }
  }

  @mixin nav-level($level) {
    & > a {
      padding-inline-start: 24px + 14 * $level;
    }

    & > .toggle {
      inset-inline-start: calc(var(--m) * #{$level});
    }
  }

  nav {
    padding-block: 0;
    padding-inline: var(--s);

    & > ul {
      & > li:not(.heading),
      & > li.heading > ul > li {
        @include nav-level(0);

        & > ul.nested > li {
          @include nav-level(1);

          & > ul.nested > li {
            @include nav-level(2);

            & > ul.nested > li {
              @include nav-level(3);

              & > ul.nested > li {
                @include nav-level(4);
              }
            }
          }
        }
      }
    }

    li {
      position: relative;

      &:not(.has-subnav) > a {
        &:not(.sel):hover {
          text-decoration: none;
        }

        &.sel,
        &.active-drop-target {
          cursor: default;
          background-color: var(--gray-500);
          @include mixins.dark-btn-light-bg-focus-ring;

          &,
          & + .toggle {
            color: var(--white);
          }
        }

        &.sel {
          @include mixins.light-on-dark-text;

          --focus-ring: var(--focus-ring-outset);
        }
      }

      a {
        position: relative;
        margin-block-end: 1px;
        display: flex;
        flex-direction: row;
        align-items: center;
        padding-block: 7px;
        padding-inline: var(--xl);
        min-height: var(--xl);
        box-sizing: border-box;
        color: var(--text-color);
        cursor: pointer;
        user-select: none;
        border-radius: var(--large-border-radius);
        word-break: break-word;

        .status {
          flex-shrink: 1;
        }

        .icon {
          position: relative;
          inset-block-start: 1px;
          margin-inline-end: 10px;
          flex-shrink: 1;
          width: calc(18 / 16 * 1rem);
          height: calc(18 / 16 * 1rem);
          word-break: normal;
          transition:
            margin-inline-start linear 150ms,
            margin-inline-end linear 150ms;
          opacity: 0.85;

          &.icon-mask {
            svg {
              @include mixins.svg-mask(currentColor);
            }

            span[data-icon] {
              color: currentcolor;
            }
          }

          svg {
            width: 1rem;
            height: 1rem;
          }

          span[data-icon] {
            font-size: 16px;

            &::before {
              display: block;
            }
          }
        }

        .label {
          flex: 1;
        }

        .badge {
          margin-inline: 10px -4px;
          margin-block: 0 0;
          flex-shrink: 1;
          padding-block: 0;
          padding-inline: 6px;
          font-size: calc(11rem / 16);
          line-height: 16px;
          border-radius: var(--s);
          background-color: var(--medium-text-color);
          color: var(--white);
        }
      }

      .toggle {
        position: absolute;
        z-index: 1;
        height: 34px;
        inset-block-start: 0;
        width: var(--xl);
        display: flex;
        align-items: center;
        justify-content: center;
      }

      ul {
        display: none;
      }

      &.heading,
      &.expanded {
        & > ul {
          display: block;
        }
      }
    }
  }
}

.error-summary {
  @include mixins.pane;
  margin-block-end: var(--l);
  padding-block: var(--l);
  padding-inline: var(--xl);
  border-radius: var(--large-border-radius);
  background-color: var(--gray-050);

  .notification-icon {
    color: var(--error-color);
    margin-block: -2px 0;
    margin-inline: 0 6px;
    float: inline-start;
  }

  h2 {
    margin-block-start: 0;
  }

  & > ul.errors li,
  & > ul.errors li a {
    color: var(--text-color);

    em {
      font-weight: 600;
    }

    &:hover {
      color: var(--link-color);
    }
  }
}

.slideout {
  .error-summary {
    border: 1px solid var(--error-color);
    box-shadow: none;
    background-color: rgb(var(--error-color-rgb) / 3%);
    padding: var(--m);
  }

  // Slideouts with tabs need slightly different margins
  .flex-fields .error-summary {
    margin-block: 0 var(--row-gap);
    margin-inline: var(--row-gap);
  }
}

.content.has-sidebar:not(.hiding-sidebar) {
  margin-inline-start: $sidebarWidth;
}

#content-notice {
  margin-block: 0;
  margin-inline: calc(var(--xl) * -1);
  padding-block: 0;
  padding-inline: var(--xl);

  &:not(:last-child) {
    padding-block-end: 5px;
    border-block-end: 1px solid var(--hairline-color);
    margin-block-end: 5px;
  }
}

/* flexbox field layouts */
#content :not(.meta) > .flex-fields,
#content > .flex-fields,
.so-content .flex-fields,
.lp-content .flex-fields,
.draghelper .flex-fields {
  --row-gap: var(--xl);
  display: flex;
  flex-wrap: wrap;
  align-content: flex-start;
<<<<<<< HEAD
  margin-block: 0 calc(var(--padding) * -1);
  margin-inline: calc(var(--row-gap) * -1);
=======
  margin: 0 calc(var(--padding) * -1) calc(var(--padding) * -1);
>>>>>>> 0a73c5a5
  width: calc(100% + var(--padding) * 2);

  & > :not(.error-summary) {
    margin-block: 0 var(--row-gap) !important;
    margin-inline: 0 !important;
    padding-block: 0;
    padding-inline: var(--padding);
    box-sizing: border-box;
  }

  & > h2 {
    flex: 4 0 100%;

    &:not(:nth-child(-n + 1 of :not(.hidden))) {
      padding-block-start: var(--xl);
      border-block-start: 1px solid var(--hairline-color);
    }
  }

  & > hr,
  & > .line-break {
    flex: 4 0 100%;
  }

  & > .line-break:not(:first-child) {
    margin-block-end: 0 !important;
  }

  & > :not(h2, hr, .line-break) {
    &,
    &:last-child {
      position: relative;
      width: 100%;

      &::before {
        position: absolute;
        inset-block-start: 0;
        inset-inline-start: -1px;
        width: 1px;
        height: 100%;
        content: '';

        // same BG color as the hairline around the content pane’s 1px shadow
        background-color: color.adjust(mixins.$grey200, $alpha: -0.5);
      }
    }
  }
}

#content :not(.meta) > .flex-fields,
#content > .flex-fields,
.draghelper.drag-in-content .flex-fields {
  & > :not(h2, hr, .line-break) {
    &,
    &:last-child {
      // 4 cols for >= 1536px
      @media only screen and (min-width: $minXlUiWidth) {
        &.width-25 {
          width: 25%;
        }

        &.width-50 {
          width: 50%;
        }

        &.width-75 {
          width: 75%;
        }
      }

      // 2 cols for 600 - 1535px
      @media only screen and (min-width: $minDesktopWidth) and (max-width: $minXlUiWidth - calc(1rem/16)) {
        &.width-25,
        &.width-50 {
          width: 50%;
        }
      }
    }
  }
}

.so-content .flex-fields,
.lp-content .flex-fields,
.draghelper.drag-in-slideout .flex-fields {
  & > :not(h2, hr, .line-break) {
    &,
    &:last-child {
      // 2 cols for >= 1200
      @media only screen and (min-width: $minDesktopWidth * 2) {
        &.width-25,
        &.width-50 {
          width: 50%;
        }
      }
    }
  }
}<|MERGE_RESOLUTION|>--- conflicted
+++ resolved
@@ -1804,12 +1804,8 @@
   display: flex;
   flex-wrap: wrap;
   align-content: flex-start;
-<<<<<<< HEAD
   margin-block: 0 calc(var(--padding) * -1);
-  margin-inline: calc(var(--row-gap) * -1);
-=======
-  margin: 0 calc(var(--padding) * -1) calc(var(--padding) * -1);
->>>>>>> 0a73c5a5
+  margin-inline: calc(var(--padding) * -1);
   width: calc(100% + var(--padding) * 2);
 
   & > :not(.error-summary) {
