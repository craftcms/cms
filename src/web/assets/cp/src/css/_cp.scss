--- conflicted
+++ resolved
@@ -968,13 +968,7 @@
 
   &.fixed {
     position: fixed;
-<<<<<<< HEAD
-    overflow-y: auto;
-    padding-top: var(--m);
     padding-bottom: var(--m);
-=======
-    padding-bottom: 14px;
->>>>>>> 71e50ecb
   }
 
   nav {
@@ -1101,11 +1095,6 @@
 
   &.fixed {
     position: fixed;
-<<<<<<< HEAD
-    overflow-y: auto;
-    padding-top: var(--m);
-=======
->>>>>>> 71e50ecb
   }
 
   .details {
