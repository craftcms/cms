@charset "UTF-8";
<<<<<<< HEAD
@import "~craftcms-sass/mixins";
=======
@import "../../../../../../packages/craftcms-sass/mixins";

:root {
  --padding: 24px;
  --neg-padding: -24px;
}
>>>>>>> 4da904dd

$sidebarWidth: 226px;
$detailsWidth: 350px;
$minFullUiWidth: 1200px;
$minHorizontalUiWidth: $minFullUiWidth - $sidebarWidth;

html {
  -webkit-text-size-adjust: 100%;
  min-height: 100vh;
}

body {
  min-height: 100vh;

  :focus {
    outline-style: solid;
    outline-color: transparent;
  }

  &:not(.reduce-focus-visibility) :focus,
  &.reduce-focus-visibility :focus-visible {
    box-shadow: $darkFocusRing;
  }
}

#global-container {
  position: relative;
  display: flex;
  flex-direction: column;
  min-height: 100vh;
  @include left(0);

  body.ltr & {
    transition: left 250ms ease-out;
  }

  body.rtl & {
    transition: right 250ms ease-out;
  }
}

/* global sidebar */
$sidebarLinkStaticColor: $grey100;
$sidebarLinkSecondaryColor: $grey200;

#global-sidebar {
  position: fixed;
  z-index: 100;
  display: flex;
  flex-direction: column;
  height: 100vh;
  padding: 0;
  overflow-y: auto;
  overflow-x: hidden;
  -webkit-overflow-scrolling: touch;
  @include light-on-dark-text;
  background-color: $grey800;

  body:not(.reduce-focus-visibility) & {
    :focus {
      box-shadow: $lightFocusRing;
    }
  }

  body.reduce-focus-visibility & {
    :focus-visible {
      box-shadow: $lightFocusRing;
    }
  }

  a {
    color: $sidebarLinkStaticColor;
    transition: color linear 100ms;
    text-decoration: none;
  }

  & > a,
  *:not(.has-subnav) > a {
    transition: background-color linear 100ms;

    &[href] {
      &:hover,
      &.active,
      &:active {
        color: $white;
      }

      &:not(.sel):hover {
        background-color: darken($grey800, 5%);
        transition: none;

        .icon {
          opacity: 1;
        }
      }

      &.active,
      &:active {
        background-color: darken($grey800, 10%);
      }
    }

    &:not([href]) {
      cursor: default;
      background-color: transparent;
    }

    .icon {
      transition: opacity linear 100ms;
    }
  }

  .light {
    color: $grey400;
  }
}

$systemInfoBgColor: darken($grey800, 5%);
$systemInfoHoverBgColor: darken($grey800, 10%);

#system-info {
  display: grid;
  grid-template-columns: 30px auto;
  grid-gap: 10px;
  padding: 0 10px;
  position: relative;
  flex: 0 0 50px;
  flex-direction: row;
  align-items: center;
  background-color: $systemInfoBgColor;

  &:after {
    display: none;
  }

  &:focus,
  &:hover {
    background-color: $systemInfoHoverBgColor !important;
  }
}

#site-icon {
  height: 30px;

  img,
  svg {
    display: block;
    width: 30px;
    height: 30px;
    border-radius: 4px;
  }

  svg {
    @include svg-mask($mediumTextColor);
  }
}

#system-name {
  h2 {
    margin: 0;
    width: 100%;
    overflow: hidden;
    max-height: 40px;
    position: relative;

    // Multi-line text overflow ellipsis
    // (https://developer.mozilla.org/en-US/docs/Web/CSS/-webkit-line-clamp)
    display: -webkit-box;
    -webkit-box-orient: vertical;
    -webkit-line-clamp: 2;

    &:after {
      display: block;
      content: '';
      font-size: 0;
      position: absolute;
      top: 0;
      @include right(0);
      width: 14px;
      background-image: linear-gradient(to right, transparentize($systemInfoBgColor, 1), $systemInfoBgColor);

      #system-info:hover & {
        background-image: linear-gradient(to right, transparentize($systemInfoHoverBgColor, 1), $systemInfoHoverBgColor);
      }
    }
  }
}

#job-icon {
  align-items: flex-start;

  & > span.icon {
    display: block;
    position: relative;
    width: 16px;
    height: 16px;
    margin-top: 2px !important;

    & > canvas {
      display: block;
      position: absolute;
      width: 16px;
      height: 16px;

      &#job-icon-hover {
        opacity: 0;
        transition: opacity linear 100ms;
      }
    }
  }

  &[href]:hover {
    .icon > span.icon > canvas#job-icon-hover {
      opacity: 1;
    }
  }

  .progress-label {
    display: block;
    color: $grey300;
    font-size: 11px;
    line-height: 1.5;
  }
}

#nav {
  flex: 1;
  margin: 27px 0 0;
  padding-bottom: 24px;
  overflow: visible;

  li {
    &:not(.has-subnav) > a.sel {
      color: $white;
      background-color: $grey900;
      opacity: 1;

      .icon {
        opacity: 1;
      }
    }

    a {
      padding-left: 14px;
      padding-right: 14px;

      &.menubtn {
        line-height: 26px;
      }

      &.external:after {
        margin-left: 5px;
        @include icon;
        content: 'external';
      }

      &:active .icon {
        opacity: 1;
      }

      .icon {
        opacity: 0.5;

        &.icon-mask {
          svg {
            @include svg-mask($white);
          }

          span[data-icon] {
            color: $white;
          }
        }
      }

      .label {
        &,
        & span {
          white-space: nowrap;
          overflow: hidden;
          text-overflow: ellipsis;
        }
      }

      .badge {
        @include margin-right(0);
        background-color: transparentize($white, 0.5);
        color: $grey800;
      }
    }

    ul {
      display: block;
      margin-bottom: 10px;

      li a {
        @include padding(3px, 14px, 3px, 42px, !important);
        font-size: 12px;

        &:not(.active) {
          color: $sidebarLinkSecondaryColor;
        }
      }
    }
  }
}

#global-footer {
  display: flex;
  flex-direction: column;
  align-items: center;
  padding: 14px 14px 24px;
}

#app-info {
  margin-top: 7px;
  display: flex;
  align-items: center;
  justify-content: center;
  font-size: 12px;
  color: $grey600;
  text-align: center;

  li {
    margin: 0 7px;

    a {
      color: $grey600;
      text-decoration: underline;

      &.go:hover:after {
        color: $grey600;
      }
    }
  }
}

#edition-logo {
  user-select: none;
  border: 1px solid $grey600;
  border-radius: 3px;
  display: inline-flex;
  height: 20px;
  box-sizing: content-box;
  font-size: 11px;

  & > .edition-name,
  & > .edition-trial {
    padding: 6px 7px 5px;
    line-height: 8px;
  }

  & > .edition-name {
    font-weight: 600;
    letter-spacing: 1.7px;
    padding-right: 5px;
    text-transform: uppercase;
    transition: color linear 100ms;
  }

  & > .edition-trial {
    display: inline-block;
    position: relative;
    @include margin-left(5px);
    @include padding-left(5px);
    background-color: $grey600;
    color: $grey200;
    border-radius: 0 1px 1px 0;
    letter-spacing: 1px;
    @include padding-right(7px);
    text-transform: lowercase;
    transition: background linear 100ms;

    &:before {
      display: block;
      position: absolute;
      top: 0;
      content: '';
      font-size: 0;
      width: 0;
      height: 0;
      border-style: solid;
      transition: border-color linear 100ms;

      body.ltr & {
        left: -10px;
        border-width: 0 10px 20px 0;
        border-color: transparent $grey600 transparent transparent;
      }

      body.rtl & {
        right: -10px;
        border-width: 0 0 20px 10px;
        border-color: transparent transparent transparent $grey600;
      }
    }
  }
}

#devmode {
  flex: 0 0 4px;
  width: 100%;
  min-height: 4px; // fixes Windows scaling bug (https://github.com/craftcms/cms/issues/3259)
  background: url(../images/dev-mode.svg) repeat-x 21px 0;
  cursor: help;
}

#page-container {
  @include padding-left($sidebarWidth);
  display: flex;
  flex-direction: column;
  flex-grow: 1;
}

#alerts {
  background-color: $red050;
  border-left: 5px solid $errorColor;
  padding: 11px 0;
  text-align: center;
  color: $errorColor;

  li {
    padding: 4px 24px;

    a {
      color: $errorColor;
      text-decoration: underline;

      &.go {
        text-decoration: none;
        white-space: nowrap;
        border: 1px solid transparentize($errorColor, 0.5);
        border-radius: $mediumBorderRadius;
        padding: 3px 5px;
        margin: 0 2px;

        &:after {
          color: $errorColor;
        }

        &:hover {
          border-color: $errorColor;
          transition: border-color linear 100ms;
        }
      }
    }
  }
}

#global-header {
  margin-bottom: 14px;
  @include pane;
  background: $grey050;

  .flex {
    height: 50px;
    align-items: center;
  }
}

#crumbs {
  display: flex;
  flex-direction: row;
  align-items: center;
  font-size: 13px;

  &.empty {
    display: none;
  }

  a {
    color: $lightTextColor;
    transition: color linear 100ms;

    &:hover {
      color: $linkColor;
      text-decoration: none;
    }
  }

  nav {
    margin: 0;

    ul {
      display: flex;
      flex-direction: row;
      align-items: stretch;

      li {
        display: inline-flex;
        align-items: center;

        a {
          padding: 15px 0;
        }

        &:after {
          margin: 0 7px;
          @include angle(right, $mediumHairlineColor);
        }
      }
    }
  }
}

#nav-toggle {
  display: none;
}

#announcements-btn {
  @include header-btn;
  width: 40px;
  position: relative;

  &.unread:after {
    content: '';
    display: block;
    position: absolute;
    top: 3px;
    @include right(7px);
    width: 7px;
    height: 7px;
    border-radius: 4px;
    background-color: $blue600;
  }

  svg {
    width: 22px;
    height: 22px;
    @include svg-mask($darkHairlineColor);
  }

  &:hover,
  &:active,
  &.active {
    svg {
      @include svg-mask($linkColor);
    }
  }
}

#announcements {
  max-width: 350px;

  .announcement {
    &:not(:first-child) {
      margin-top: 20px;
    }

    .timestamp {
      margin-top: -3px;
      font-size: 12px;
      color: $lightTextColor;
      margin-bottom: 3px;
    }

    h2 {
      position: relative;
      margin: 0 0 3px;
    }

    &.unread h2:after {
      content: '';
      display: block;
      position: absolute;
      top: 7px;
      @include left(-13px);
      width: 7px;
      height: 7px;
      border-radius: 4px;
      background-color: $blue600;
    }

    p {
      margin: 0;
    }
  }
}

#user-info {
  display: flex;
  flex-direction: row;
  align-items: center;
  @include padding-right(25px);
  height: 100%;
  background-color: transparent;
  border-radius: 0;

  &:after {
    border-color: $mediumHairlineColor;
    transition: border-color linear 100ms;
  }

  &:hover,
  &.active {
    &:after {
      border-color: $darkHairlineColor;
    }
  }
}

.header-photo {
  padding: 5px 0;

  img {
    display: block;
    width: 30px;
    height: 30px;
    border-radius: 50%;
    box-shadow: 0 0 0 1px transparentize($grey900, 0.95), 0 0 0 transparentize($grey900, 1);
    transition: box-shadow linear 150ms;

    #user-info:hover & {
      box-shadow: 0 0 0 1px transparentize($grey900, 0.95), 0 2px 10px -2px transparentize($grey900, 0.7);
    }
  }
}

/* main container */

#main-container {
  position: relative;
  flex-grow: 1;
}

#notifications {
  position: fixed;
  top: 0;
  width: 100%;
  z-index: 101;
  display: flex;
  justify-content: center;
  align-items: flex-start;
  pointer-events: none;

  @media only screen and (min-width: $minFullUiWidth) {
    width: calc(100% - #{$sidebarWidth});
  }

  .notification {
    padding: 5px 10px;
    border-radius: 0 0 3px 3px;
    border-width: 0 1px 1px;
    color: $white !important;
    pointer-events: auto;
    @include light-on-dark-text;
    @include shadow;
    background-color: $noticeColor;

    &.error {
      background-color: $primaryColor;
    }
  }
}

#header-container {
  margin-bottom: 14px;
}

#crumbs,
#header {
  @include padding-left(30px);
  @include padding-right(24px);
}

#global-header,
#header {
  .flex {
    flex-wrap: nowrap;
    max-width: 100%;

    &.flex-nowrap {
      min-width: 0;
    }

    & > * {
      margin-bottom: 0;
    }
  }
}

#header {
  display: flex;
  align-items: flex-start;
  align-content: stretch;
  flex-wrap: nowrap;
  justify-content: space-between;
  padding-top: 8px;
  padding-bottom: 8px;
  position: relative;
  z-index: 2;
  width: calc(100vw - #{$sidebarWidth});
  box-sizing: border-box;
  background-color: transparentize($grey300, 1);
  box-shadow: 0 1px 0 transparentize($grey800, 1);
  transition: background-color linear 100ms, box-shadow linear 100ms;

  body.fixed-header & {
    position: fixed;
    z-index: 12;
    top: 0;
    background-color: $grey100;
    box-shadow: inset 0 -1px 0 transparentize($grey700, 0.9);
  }

  @supports (backdrop-filter: blur(10px)) {
    & {
      transition: background-color linear 100ms, box-shadow linear 100ms, backdrop-filter linear 100ms;

      body.fixed-header & {
        background-color: transparentize($grey100, 0.25);
        backdrop-filter: blur(10px);
      }
    }
  }

  .flex {
    &:not(:last-child) {
      @media only screen and (min-width: $minHorizontalUiWidth) {
        @include margin-right(7px);
      }
    }
  }

  h1 {
    line-height: 34px;
    margin-top: 0;
    margin-bottom: 0;
    min-width: 0;
    white-space: nowrap;
    overflow: hidden;
    text-overflow: ellipsis;

    &:not(:last-child) {
      @include margin-right(14px !important);
    }
  }

  .buttons,
  .btngroup {
    margin-top: 0;
  }
}

#page-title {
  &.has-toolbar {
    @media only screen and (min-width: $minHorizontalUiWidth) {
      min-width: #{$sidebarWidth - 30 - 7} !important;
    }
  }
}

$toolbarIconColor: darken($inputColor, 10%);

#toolbar {
  flex: 1;
  align-items: flex-start;

  .btn,
  .text {
    color: darken($inputColor, 20%);
  }

  .icon:before,
  .texticon:before,
  .menubtn:after,
  [data-icon]:before,
  [data-icon-after]:after {
    color: $toolbarIconColor;
  }

  .text {
    border-radius: $largeBorderRadius;

    &::-webkit-input-placeholder {
      color: $toolbarIconColor;
    }

    &:-ms-input-placeholder {
      color: $toolbarIconColor;
    }

    &::-ms-input-placeholder {
      color: $toolbarIconColor;
    }

    &:-moz-placeholder {
      color: $toolbarIconColor;
    }

    &::-moz-placeholder {
      color: $toolbarIconColor;
    }

    &::placeholder {
      color: $toolbarIconColor;
    }

    &:not(:focus) {
      background-clip: border-box;
    }
  }

  .spinner {
    background-image: url(../images/spinner_toolbar.gif);
  }
}

#action-button {
  height: 34px;
}

#main-content {
  display: flex;
  flex-direction: row;
  align-items: flex-start;
  width: calc(100vw - #{$sidebarWidth});
  padding: 0 24px 48px;
  box-sizing: border-box;

  // for the Dashboard and any other full-page grids:
  & > .grid:only-child {
    flex: 1;
  }
}

#sidebar-toggle-container {
  display: none;
}

#sidebar-container {
  flex: 0 0 $sidebarWidth;
  width: $sidebarWidth;
  box-sizing: border-box;
  @include margin-left(-24px);
}

#sidebar {
  box-sizing: border-box;
  padding: 0 31px;
  width: $sidebarWidth;
  background-color: transparent;

  &.fixed {
    position: fixed;
    overflow-y: auto;
    padding-top: 14px;
    padding-bottom: 14px;
  }

  nav {
    margin-left: -31px;
    margin-right: -31px;

    li {
      a {
        &:not(.sel) {
          &:hover {
            background-color: $grey200;
          }
        }
        &.sel {
          @include pane;
          background-color: $grey050;
        }
      }
    }
  }
}

#content-container {
  flex: 1;

  #main-content.has-sidebar & {
    width: calc(100% - #{$sidebarWidth - 24});
    max-width: calc(100% - #{$sidebarWidth - 24});
  }

  #main-content.has-details & {
    width: calc(100% - #{$detailsWidth} - 14px);
    max-width: calc(100% - #{$detailsWidth} - 14px);
  }

  #main-content.has-sidebar.has-details {
    width: calc(100% - #{$sidebarWidth} - #{$detailsWidth} - 38px);
    max-width: calc(100% - #{$sidebarWidth} - #{$detailsWidth} - 38px);
  }
}

.content-pane {
  @include pane;
  border-radius: $largeBorderRadius;
  position: relative;
  background-clip: padding-box;
  padding: 24px;
  word-wrap: break-word;

  & > hr {
    margin-left: -24px;
    margin-right: -24px;
  }
}

#footer {
  z-index: 1;
  margin: 25px -24px -24px; // 1px extra on top is intentional
  padding: 10px 24px;
  background-color: $grey050;
  border-radius: 0 0 $largeBorderRadius $largeBorderRadius;

  &:empty {
    display: none;
  }

  & > *,
  .flex > * {
    margin-bottom: 0;
  }
}

#details-container {
  flex: 0 0 #{$detailsWidth + 38};
  width: $detailsWidth + 38;
  @include margin-right(-24px);
  box-sizing: border-box;
}

#details {
  box-sizing: border-box;
  padding-bottom: 24px;
  @include padding-right(24px);
  @include padding-left(14px);
  width: $detailsWidth + 38;

  &.fixed {
    position: fixed;
    overflow-y: auto;
    padding-top: 14px;
  }

  .meta {
    margin-bottom: 14px;
    border-radius: $largeBorderRadius;
    padding: 0 24px;

    &:not(.warning) {
      @include pane;
    }

    &:not(.read-only):not(.warning) {
      background-color: $grey050;
    }

    &.read-only {
      padding-top: 8px;
      padding-bottom: 8px;
      color: $lightTextColor;
      background-color: transparent;
    }

    &.warning {
      border: 2px solid $yellow300;
      padding: 19px 22px;
      background: $white;
      color: $textColor !important;

      p {
        margin-bottom: 5px;
      }

      .btn {
        background-color: $yellow300;

        &:hover,
        &:focus {
          background-color: darken($yellow300, 10%);
        }

        &:active {
          background-color: darken($yellow300, 15%);
        }
      }
    }

    & > .field,
    & > .data {
      margin: 0 -24px !important;

      &:first-child {
        &,
        & > .status-badge {
          border-top-left-radius: $largeBorderRadius;
        }
        border-top-right-radius: $largeBorderRadius;
      }

      &:last-child {
        &,
        & > .status-badge {
          border-bottom-left-radius: $largeBorderRadius;
        }
        border-bottom-right-radius: $largeBorderRadius;
      }

      & > .heading > label,
      & > .heading {
        color: $grey600;
      }
    }

    & > .field  > .status-badge {
      @include left(-2px);
    }

    .text::placeholder,
    .datewrapper .text:placeholder-shown + div[data-icon],
    .timewrapper .text:placeholder-shown + div[data-icon] {
      color: $grey300;
    }

    .ui-datepicker {
      @include margin(0, 0, 0, -8px);
    }
  }

  hr {
    margin: 14px 0;
    border-top-color: $hairlineColor;
  }

  .spinner {
    background-image: url(../images/spinner_details.gif);
  }

  @include placeholder-styles($grey500);

  .text {
    background-color: transparent;
    resize: none;
  }

  & > .text {
    border-radius: $largeBorderRadius;
    margin-bottom: 14px;

    &:not(:focus) {
      border-color: transparentize($inputColor, 0.6);
    }
  }
}

// Hide the sidebar at < 1200
@media only screen and (max-width: $minFullUiWidth - 1px) {
  #global-container {
    @include left(-$sidebarWidth);
    width: calc(100vw + #{$sidebarWidth});

    body.ltr.showing-nav & {
      left: 0;
    }

    body.rtl.showing-nav & {
      right: 0;
    }
  }

  #crumbs {
    display: flex !important;
  }

  #header {
    width: 100vw;
  }

  #nav-toggle {
    display: flex;
    align-items: center;
    justify-content: center;
    width: 36px;
    height: 50px;
    line-height: 26px;
    color: $grey300;
    text-align: center;
    @include margin-left(-10px);

    &:before {
      @include icon;
      content: 'menu';
      font-size: 16px;
      line-height: 0;
    }

    &:hover {
      color: $grey400;
    }
  }

  #main-content {
    width: 100vw;
  }
}

// Rearrange #main-content to flow vertically at < 999
@media only screen and (max-width: $minHorizontalUiWidth - 1px) {
  #header {
    display: block;

    .flex:not(#toolbar) {
      margin-top: 10px;
    }
  }

  #toolbar {
    flex-wrap: wrap !important;

    & > * {
      margin-top: 10px !important;
    }
  }

  body.fixed-header #header .flex:first-child {
    margin-top: 0;
  }

  #main-content {
    display: block;
  }

  #sidebar-toggle-container {
    display: block;
    margin-bottom: 14px;
  }

  #sidebar-toggle {
    body.showing-sidebar & {
      background-color: darken($grey200, 10%) !important;

      &:after {
        transform: rotate(225deg);
        top: 1px;
      }
    }
  }

  #sidebar-container,
  #details-container {
    width: auto !important;
  }

  #sidebar,
  #details {
    position: static !important;
    overflow-y: visible !important;
    max-height: none !important;
    width: auto;
  }

  #sidebar {
    margin-bottom: 14px;

    body:not(.showing-sidebar) & {
      display: none;
    }
  }

  #details-container {
    @include margin-right(0);
  }

  #content-container {
    width: auto !important;
    max-width: none !important;
  }

  #details {
    padding: 0 !important;
    margin-top: 14px;
  }
}

// Tighten up the padding at < 768
@media only screen and (max-width: 767px) {
  #crumbs,
  #header,
  #main-content {
    padding-left: 10px;
    padding-right: 10px;
  }

  #tabs ul li {
    a {
      padding-left: 14px;
      padding-right: 14px;
    }

    & + li {
      @include margin-left(-7px);
    }
  }
}

@media print {
}

#settingsmenu ul li a {
  @include padding-left(46px);

  &:before {
    @include margin(1px, 0, 0, -22px);
    font-size: 15px;
  }

  img {
    width: 16px;
    height: 16px;
    position: absolute;
    margin-left: -23px;
    margin-top: 1px;
  }
}

/* grids */
.grid {
  position: relative;
  min-height: 1px; // Required for Grid.js to run

  &:after {
    @include clearafter;
  }

  & > .item {
    display: none;
    box-sizing: border-box;
  }
}

/* Sidebar */
.sidebar {
  padding: 14px 0;
  width: $sidebarWidth;
  box-sizing: border-box;
  font-size: 13px;
  background-color: $grey050;

  .heading {
    position: relative;
    margin: 14px 24px 2px;

    span {
      display: inline-block;
      position: relative;
      z-index: 1;
      padding: 0 5px;
      margin: 0 -5px;
      text-transform: uppercase;
      color: $mediumTextColor;
      font-size: 11px;
      font-weight: bold;
    }
  }

  @mixin nav-level($level) {
    & > a {
      @include padding-left(24px + 14 * $level);
    }

    & > .toggle {
      @include left(14px * $level);
    }
  }

  nav {
    padding: 0 7px;

    & > ul > li {
      @include nav-level(0);
      & > ul > li {
        @include nav-level(1);
        & > ul > li {
          @include nav-level(2);
          & > ul > li {
            @include nav-level(3);
            & > ul > li {
              @include nav-level(4);
            }
          }
        }
      }
    }

    li {
      position: relative;

      &:not(.has-subnav) > a {
        transition: background-color linear 100ms;

        &:hover {
          text-decoration: none;
          background-color: $grey100;
        }

        &.sel {
          cursor: default;
          background-color: $grey200;
        }
      }

      a {
        position: relative;
        margin-bottom: 1px;
        display: flex;
        flex-direction: row;
        align-items: center;
        padding: 7px 24px;
        min-height: 24px;
        box-sizing: border-box;
        color: $textColor;
        user-select: none;
        border-radius: $largeBorderRadius;

        .status {
          flex-shrink: 1;
        }

        .icon {
          @include margin-right(10px);
          flex-shrink: 1;
          width: 18px;
          height: 18px;
          transition: margin-left linear 150ms, margin-right linear 150ms;

          &.icon-mask {
            svg {
              @include svg-mask($mediumTextColor);
            }

            span[data-icon] {
              color: $mediumTextColor;
            }
          }

          svg {
            width: 16px;
            height: 16px;
          }

          span[data-icon] {
            font-size: 16px;

            &::before {
              display: block;
            }
          }
        }

        .label {
          flex: 1;
        }

        .badge {
          @include margin(0, -4px, 0, 10px);
          flex-shrink: 1;
          padding: 0 6px;
          font-size: 11px;
          line-height: 16px;
          border-radius: 8px;
          background-color: $mediumTextColor;
          color: $white;
        }
      }

      .toggle {
        position: absolute;
        height: 34px;
        top: 0;
        width: 24px;
        display: flex;
        align-items: center;
        justify-content: center;
      }

      ul {
        display: none;
      }

      &.expanded > ul {
        display: block;
      }
    }
  }
}

.content.has-sidebar:not(.hiding-sidebar) {
  @include margin-left($sidebarWidth);
}

/* flexbox field layouts */
#content :not(.meta) > .flex-fields {
  display: flex;
  flex-wrap: wrap;
  align-content: flex-start;
  margin: 0 -14px -24px 0;
  width: calc(100% + 14px);

  & > h2 {
    margin: 0 -10px 24px -24px !important;
    padding: 0 10px 0 24px;
    width: calc(100% + 34px);

    &:not(:first-child) {
      padding-top: 24px;
      border-top: 1px solid $hairlineColor;
    }
  }

  & > hr {
    margin: 0 -10px 24px -24px;
    width: calc(100% + 34px);
  }

  & > :not(h2):not(hr) {
    &, &:last-child {
      margin: 0 14px 24px 0 !important;
      width: calc(100% - 14px);

      // 4 cols for >= 1200
      @media only screen and (min-width: $minFullUiWidth + $sidebarWidth) {
        &.width-25 {
          width: calc(25% - 14px);
        }
        &.width-50 {
          width: calc(50% - 14px);
        }
        &.width-75 {
          width: calc(75% - 14px);
        }
      }

      // 2 cols fol 712 - 1200
      @media only screen and (min-width: 500px) and (max-width: $minFullUiWidth + $sidebarWidth - 1px) {
        &.width-25,
        &.width-50 {
          width: calc(50% - 14px);
        }
      }
    }
  }
}

/* retina */
@media only screen and (-webkit-min-device-pixel-ratio: 1.5),
only screen and (-moz-min-device-pixel-ratio: 1.5),
only screen and (-o-min-device-pixel-ratio: 3/2),
only screen and (min-device-pixel-ratio: 1.5),
only screen and (min-resolution: 1.5dppx) {
  #details {
    .spinner {
      background-image: url(../images/spinner_details_2x.gif);
      background-size: 20px;
    }
  }
  #toolbar {
    .spinner {
      background-image: url(../images/spinner_toolbar_2x.gif);
      background-size: 20px;
    }
  }
  #upgrademodal.loading {
    background-image: url(../images/spinner_big_2x.gif);
    background-size: 48px;
  }
  #upgrademodal-success {
    .message {
      background-image: url(../images/success_2x.png);
      background-size: 48px;
    }
  }
}<|MERGE_RESOLUTION|>--- conflicted
+++ resolved
@@ -1,14 +1,10 @@
 @charset "UTF-8";
-<<<<<<< HEAD
-@import "~craftcms-sass/mixins";
-=======
 @import "../../../../../../packages/craftcms-sass/mixins";
 
 :root {
   --padding: 24px;
   --neg-padding: -24px;
 }
->>>>>>> 4da904dd
 
 $sidebarWidth: 226px;
 $detailsWidth: 350px;
