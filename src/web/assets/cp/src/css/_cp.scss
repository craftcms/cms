@charset "UTF-8";
@import '@craftcms/sass/mixins';

:root {
  --xs: 4px;
  --s: 8px;
  --m: 14px;
  --l: 18px;
  --xl: 24px;
  --padding: var(--xl);
  --neg-padding: calc(var(--padding) * -1);
}

$sidebarWidth: 226px;
$sidebarZIndex: 100;
$detailsWidth: 350px;
$minFullUiWidth: 1200px;
$minXlUiWidth: 1536px;
$minDesktopWidth: 600px;
$minHorizontalUiWidth: $minFullUiWidth - $sidebarWidth;

// Colors
$badgeBackgroundColor: var(--gray-200);
$badgeColor: var(--gray-800);

html {
  -webkit-text-size-adjust: 100%;
  min-height: 100vh;
}

body {
  min-height: 100vh;
}

body {
  :focus {
    outline-style: solid;
    outline-color: transparent;
    box-shadow: var(--focus-ring);
  }
}

.reduce-focus-visibility {
  :focus:not(:focus-visible) {
    box-shadow: none;
  }

  :focus-visible {
    box-shadow: var(--focus-ring);
  }
}

.skip-link {
  position: absolute;
  margin: 5px;
  left: -10000px;
  top: 0;
  width: 1px;
  height: 1px;
  overflow: hidden;
  z-index: $sidebarZIndex + 1;

  &:focus {
    left: unset;
    @include left(0);
    width: auto;
    height: auto;
    background-color: var(--gray-100) !important;
  }
}

#global-skip-link {
  @media only screen and (min-width: $minFullUiWidth) {
    @include two-color-focus-ring;
  }
}

#global-container {
  position: relative;
  display: flex;
  flex-direction: column;
  min-height: 100vh;
  @include left(0);

  @media screen and (prefers-reduced-motion: no-preference) {
    body.ltr & {
      transition: left 250ms ease-out;
    }

    body.rtl & {
      transition: right 250ms ease-out;
    }
  }
}

/* global sidebar */
$sidebarLinkStaticColor: var(--gray-100);
$sidebarLinkSecondaryColor: var(--gray-200);

#global-sidebar {
  --is-always-visible: true;
  position: fixed;
  z-index: $sidebarZIndex;
  display: flex;
  flex-direction: column;
  height: 100vh;
  padding: 0;
  overflow-y: auto;
  overflow-x: hidden;
  -webkit-overflow-scrolling: touch;
  @include light-on-dark-text;
  @include light-focus-ring;
  background-color: var(--gray-800);

  a {
    color: $sidebarLinkStaticColor;
    text-decoration: none;
  }

  & > a,
  *:not(.has-subnav) > a {
    &[href] {
      &:not(.sel):hover {
        background-color: darken($grey800, 5%);
      }
    }

    &:not([href]) {
      cursor: default;
      background-color: transparent;
    }
  }

  .light {
    color: var(--gray-400);
  }

  @media only screen and (max-width: $minFullUiWidth - 1px) {
    --is-always-visible: false;
  }
}

$systemInfoBgColor: darken($grey800, 5%);
$systemInfoHoverBgColor: darken($grey800, 10%);

#system-info {
  display: grid;
  grid-template-columns: 30px auto;
  grid-gap: 10px;
  height: 50px;
  padding: 0 10px;
  position: relative;
  flex: 0 0 50px;
  flex-direction: row;
  align-items: center;
  background-color: $systemInfoBgColor;

  &:after {
    display: none;
  }

  &:focus,
  &:hover {
    background-color: $systemInfoHoverBgColor !important;
  }
}

#site-icon {
  height: 30px;

  img,
  svg {
    display: block;
    width: 30px;
    height: 30px;
    border-radius: 4px;
  }

  svg {
    @include svg-mask(var(--medium-text-color));
  }
}

#system-name {
  h2,
  .h2 {
    margin: 0;
    width: 100%;
    overflow: hidden;
    max-height: 40px;
    position: relative;

    // Multi-line text overflow ellipsis
    // (https://developer.mozilla.org/en-US/docs/Web/CSS/-webkit-line-clamp)
    display: -webkit-box;
    -webkit-box-orient: vertical;
    -webkit-line-clamp: 2;

    &:after {
      display: block;
      content: '';
      font-size: 0;
      position: absolute;
      top: 0;
      @include right(0);
      width: var(--m);
      background-image: linear-gradient(
        to right,
        transparentize($systemInfoBgColor, 1),
        $systemInfoBgColor
      );

      #system-info:hover & {
        background-image: linear-gradient(
          to right,
          transparentize($systemInfoHoverBgColor, 1),
          $systemInfoHoverBgColor
        );
      }
    }
  }
}

#job-icon {
  align-items: flex-start;

  & > span.icon {
    display: block;
    position: relative;
    width: 16px;
    height: 16px;
    margin-top: 2px !important;

    & > canvas {
      display: block;
      position: absolute;
      width: 16px;
      height: 16px;

      &#job-icon-hover {
        opacity: 0;
      }
    }
  }

  &[href]:hover {
    .icon > span.icon > canvas#job-icon-hover {
      opacity: 1;
    }
  }

  .progress-label {
    display: block;
    color: var(--gray-300);
    font-size: 11px;
    line-height: 1.5;
  }
}

#nav {
  flex: 1;
  margin: 22px 0 0;
  padding-bottom: var(--xl);
  overflow: visible;

  li {
    &:not(.has-subnav) > a.sel {
      color: var(--gray-800);
      background-color: var(--gray-100);
      opacity: 1;

      .icon {
        opacity: 1;
      }
    }

    a {
      position: relative;
      padding-left: var(--m);
      padding-right: var(--m);

      &:focus {
        z-index: 1;
      }

      &.menubtn {
        line-height: 26px;
      }

      &.external:after {
        @include margin-left(5px);
        @include icon;
        content: 'external';
      }

      .label {
        &,
        & span {
          white-space: nowrap;
          overflow: hidden;
          text-overflow: ellipsis;
        }
      }

      .badge {
        @include margin-right(0);
        background-color: $badgeBackgroundColor;
        color: $badgeColor;
      }
    }

    ul {
      display: block;
      margin-bottom: 10px;

      li a {
        @include padding(3px, var(--m), 3px, 42px, !important);
        font-size: 12px;

        &:not(.active) {
          color: $sidebarLinkSecondaryColor;
        }
      }
    }
  }
}

#global-footer {
  display: flex;
  flex-direction: column;
  align-items: center;
  padding: var(--m) var(--m) var(--xl);
}

#app-info {
  margin-top: var(--xs);
  display: flex;
  align-items: center;
  justify-content: center;
  font-size: 12px;
  color: var(--gray-600);
  text-align: center;
  gap: var(--s);

  a {
    color: var(--gray-600);
    text-decoration: underline;

    &.go:hover:after {
      color: var(--gray-600);
    }
  }
}

#edition-logo {
  user-select: none;
  border: 1px solid var(--gray-600);
  border-radius: 3px;
  display: inline-flex;
  height: toRem(20);
  box-sizing: content-box;
  font-size: 11px;

  & > .edition-name,
  & > .edition-trial {
    padding: toRem(6, 7, 5);
    line-height: var(--s);
  }

  & > .edition-name {
    font-weight: 600;
    letter-spacing: 1.7px;
    padding-right: toRem(5);
    text-transform: uppercase;
  }

  & > .edition-trial {
    display: inline-block;
    position: relative;
    @include margin-left(5px);
    @include padding-left(5px);
    background-color: var(--gray-600);
    color: var(--gray-200);
    border-radius: 0 1px 1px 0;
    letter-spacing: 1px;
    @include padding-right(7px);
    text-transform: lowercase;

    &:before {
      display: block;
      position: absolute;
      top: 0;
      content: '';
      font-size: 0;
      width: 0;
      height: 0;
      border-style: solid;

      body.ltr & {
        left: -10px;
        border-width: 0 10px 20px 0;
        border-color: transparent var(--gray-600) transparent transparent;
      }

      body.rtl & {
        right: -10px;
        border-width: 0 0 20px 10px;
        border-color: transparent transparent transparent var(--gray-600);
      }
    }
  }
}

#devmode {
  flex: 0 0 4px;
  width: 100%;
  min-height: 4px; // fixes Windows scaling bug (https://github.com/craftcms/cms/issues/3259)
  background: url(../images/dev-mode.svg) repeat-x 21px 0;
  cursor: help;
}

#page-container {
  @include padding-left($sidebarWidth);
  display: flex;
  flex-direction: column;
  flex-grow: 1;
}

#alerts {
  position: relative; // to keep it above #global-header's shadow
<<<<<<< HEAD
  background-color: var(--red-050);
  border-left: 5px solid var(--error-color);
  padding: 11px 0;
  text-align: center;
  color: var(--error-color);

  li {
    padding: 4px var(--xl);

    a {
      color: var(--error-color);
=======
  background-color: $red050;
  border-left: 6px solid $errorColor;
  color: $errorColor;

  & > li {
    padding: 10px 24px;
    box-shadow: inset 0 -1px 0 0 $red100;

    a.btn,
    a.go {
      display: inline-flex;
      align-items: center;
    }

    a:not(.btn) {
      color: $errorColor;
>>>>>>> 96001d12
      text-decoration: underline;

      &.go {
        text-decoration: none;
        white-space: nowrap;
        border: 1px solid transparentize($errorColor, 0.5);
<<<<<<< HEAD
        border-radius: var(--medium-border-radius);
        padding: 3px 5px;
        margin: 0 2px;

        &:after {
          color: var(--error-color);
=======
        border-radius: $mediumBorderRadius;
        padding: 4px 7px;
        margin: 0 2px;

        &:after {
          color: $errorColor;
          font-size: 15px;
          margin-top: 1px;
>>>>>>> 96001d12
        }

        &:hover {
          border-color: var(--error-color);
        }
      }
    }
  }
}

#global-header {
  width: 100%;
  margin-bottom: var(--m);
  @include pane;
  background: var(--gray-050);

  .flex {
    align-items: center;
  }

  .btn {
    --ui-control-color: var(--gray-400);
    --ui-control-hover-color: var(--gray-500);
    --ui-control-active-color: var(--gray-600);
  }
}

.nav-toggle {
  display: flex;
  align-items: center;
  justify-content: center;
  width: 36px;
  height: 50px;
  line-height: 26px;
  color: currentColor;
  text-align: center;
  @include margin-left(-10px);

  &:before {
    @include icon;
    content: 'menu';
    font-size: 16px;
    line-height: 0;
  }

  &:hover {
    color: var(--gray-400);
  }
}

#crumbs {
  display: flex;
  flex-direction: row;
  align-items: center;
  font-size: 13px;
  margin: 0 !important;

  &.empty {
    display: none;
  }

  a,
  button {
    color: var(--light-text-color);
    transition: color linear 100ms;

    &:hover {
      color: var(--link-color);
      text-decoration: none;
    }
  }

  nav {
    margin: 0;
  }
}

.breadcrumb-list {
  display: flex;
  flex-direction: row;
  align-items: stretch;
  flex-wrap: wrap;

  li {
    display: inline-flex;
    align-items: center;

    a,
    button {
      padding: 15px 0;
    }

    button {
      cursor: pointer;
    }

    &:after {
      @include margin(0, 8px, 0, 7px);
      @include angle(right, var(--medium-hairline-color));
    }
  }

  & .menu--disclosure {
    li {
      display: block;

      &::after {
        content: none;
      }
    }
  }
}

li.breadcrumb-toggle-wrapper {
  &::after {
    content: none;
  }
}

#account-menu {
  ul {
    li {
      a {
        max-width: calc(100% + 28px) !important;
      }
    }
  }
}

#announcements-btn {
  @include header-btn;
  width: 40px;
  position: relative;

  &.unread:after {
    content: '';
    display: block;
    position: absolute;
    top: 3px;
    @include right(7px);
    width: 7px;
    height: 7px;
    border-radius: 4px;
    background-color: var(--blue-600);
  }

  svg {
    width: 22px;
    height: 22px;
    @include svg-mask(var(--ui-control-color));
  }

  &:hover,
  &:active,
  &.active {
    svg {
      @include svg-mask(var(--ui-control-active-color));
    }
  }
}

#announcements {
  max-width: 350px;

  .announcement {
    &:not(:first-child) {
      margin-top: 20px;
    }

    .announcement-label-container {
      margin-top: -3px;
      display: flex;
      align-items: center;
      margin-bottom: 3px;

      .announcement-icon svg {
        display: block;
        width: 15px;
        height: 15px;
      }

      .announcement-label {
        margin-left: 5px;
        font-size: 12px;
        color: var(--light-text-color);
      }
    }

    &.unread .announcement__heading:after {
      content: '';
      display: block;
      position: absolute;
      top: 7px;
      @include left(-13px);
      width: 7px;
      height: 7px;
      border-radius: 4px;
      background-color: var(--blue-600);
    }

    p {
      margin: 0;
    }
  }

  .announcement__header {
    display: grid;
  }

  .announcement__heading {
    position: relative;
    margin: 0 0 3px;
    order: 1;
  }
}

#user-info {
  display: flex;
  flex-direction: row;
  align-items: center;
  @include padding-right(25px);
  padding-top: 5px;
  padding-bottom: 5px;
  height: 100%;
  background-color: transparent;
  border-radius: 0;

  &:after {
    border-color: var(--ui-control-color);
    transition: border-color linear 100ms;
  }

  &:hover:after {
    border-color: var(--ui-control-hover-color);
  }

  &[aria-expanded='true']:after {
    border-color: var(--ui-control-active-color);
  }
}

.header-photo {
  padding: 5px 0;

  img {
    display: block;
    width: 30px;
    height: 30px;
    max-width: none;
    border-radius: 50%;
    box-shadow: 0 0 0 1px transparentize($grey900, 0.95),
      0 0 0 transparentize($grey900, 1);
    transition: box-shadow linear 150ms;

    #user-info:hover & {
      box-shadow: 0 0 0 1px transparentize($grey900, 0.95),
        0 2px 10px -2px transparentize($grey900, 0.7);
    }
  }
}

/* main container */

#main-container {
  position: relative;
  flex-grow: 1;
}

#notifications {
  position: fixed;
  bottom: 8px;
  @include left(8px);
  width: calc(100% - 16px);
  z-index: 101;

  @media only screen and (min-width: $minHorizontalUiWidth) {
    width: 350px;
  }

  .notification {
    display: flex;
    position: relative;
    @include pane;
    padding: 10px 14px;
    border-radius: var(--large-border-radius);
    box-shadow: 0 0 0 1px transparentize($grey1000, 0.85),
      0 2px 12px transparentize($grey1000, 0.85);
    --color: var(--notice-color);

    &[data-type='success'] {
      --color: var(--success-color);
    }

    &[data-type='error'] {
      --color: var(--error-color);
    }

    & + .notification {
      margin-top: 12px;
    }

    .notification-icon {
      width: 18px;
      margin-top: -2px;
      @include margin-right(10px);
      font-size: 18px;
      color: var(--color);
    }

    .notification-body {
      display: flex;
      flex: 1;

      .notification-message {
        font-weight: bold;
      }

      .notification-details {
        margin-top: var(--xs);

        .element {
          border: 1px solid $hairlineColor;
        }
      }
    }

    .notification-close-btn {
      position: relative;
      top: -2px;
      @include margin-left(10px);
    }
  }
}

#header-container {
  margin-bottom: var(--m);
}

#crumbs,
#header {
  padding-left: var(--xl);
  padding-right: var(--xl);
}

#primary-nav-toggle {
  @media only screen and (min-width: $minFullUiWidth) {
    display: none;
  }
}

#global-header,
#header {
  .flex {
    max-width: 100%;

    &.flex-nowrap {
      min-width: 0;
    }
  }
}

#header {
  display: flex;
  align-items: flex-start;
  align-content: stretch;
  flex-wrap: nowrap;
  justify-content: space-between;
  gap: var(--s);
  padding-top: var(--s);
  padding-bottom: var(--s);
  position: relative;
  z-index: 2;
  width: calc(100vw - #{$sidebarWidth});
  box-sizing: border-box;
  background-color: transparentize($grey300, 1);
  box-shadow: 0 1px 0 transparentize($grey800, 1);
  transition: background-color linear 100ms, box-shadow linear 100ms;

  body.fixed-header & {
    position: fixed;
    z-index: 12;
    top: 0;
    background-color: var(--gray-100);
    box-shadow: inset 0 -1px 0 transparentize($grey700, 0.9);
  }

  @supports (backdrop-filter: blur(10px)) {
    & {
      transition: background-color linear 100ms, box-shadow linear 100ms,
        backdrop-filter linear 100ms;

      body.fixed-header & {
        background-color: transparentize($grey100, 0.25);
        backdrop-filter: blur(10px);
      }
    }
  }

  h1 {
    line-height: 34px;
    margin-top: 0;
    margin-bottom: 0;
    min-width: 0;
  }

  .buttons,
  .btngroup {
    margin-top: 0;
  }
}

#page-title {
  &.has-toolbar {
    @media only screen and (min-width: $minHorizontalUiWidth) {
      min-width: calc(#{$sidebarWidth} - var(--xl) - var(--s)) !important;
    }
  }
}

#toolbar {
  flex: 1;
  align-items: flex-start;
  justify-content: space-between;

  .icon:before,
  .texticon:before,
  .menubtn:after,
  [data-icon]:before,
  [data-icon-after]:after {
    color: currentColor;
    opacity: 0.8;
  }

  .text {
    border-radius: var(--large-border-radius);

    &::-webkit-input-placeholder {
      color: var(--light-text-color);
    }

    &:-ms-input-placeholder {
      color: var(--light-text-color);
    }

    &::-ms-input-placeholder {
      color: var(--light-text-color);
    }

    &:-moz-placeholder {
      color: var(--light-text-color);
    }

    &::-moz-placeholder {
      color: var(--light-text-color);
    }

    &::placeholder {
      color: var(--light-text-color);
    }

    &:not(:focus) {
      background-clip: border-box;
    }
  }
}

#action-buttons {
  @media only screen and (max-width: 400px) {
    .btngroup .btn:first-child {
      flex-basis: 100%;
    }
  }

  @media only screen and (max-width: $minHorizontalUiWidth - 1px) {
    margin-top: 10px;
  }
}

#main-content {
  display: flex;
  flex-direction: row;
  align-items: flex-start;
  width: calc(100vw - #{$sidebarWidth});
  padding: 0 var(--xl) 48px;
  box-sizing: border-box;

  // for the Dashboard and any other full-page grids:
  & > .grid:only-child {
    flex: 1;
  }
}

#sidebar-toggle-container {
  display: none;
}

#sidebar-container {
  flex: 0 0 $sidebarWidth;
  width: $sidebarWidth;
  box-sizing: border-box;

  @media only screen and (min-width: $minFullUiWidth) {
    @include margin-left(calc(var(--xl) * -1));
  }
}

#sidebar {
  box-sizing: border-box;
  padding: 0 31px;
  width: $sidebarWidth;
  background-color: transparent;

  &.fixed {
    position: fixed;
    overflow-y: auto;
    padding-top: var(--m);
    padding-bottom: var(--m);
  }

  nav {
    margin-left: -31px;
    margin-right: -31px;

    li {
      a {
        position: relative;

        &:focus {
          z-index: 1;
        }

        &:not(.sel) {
          &:hover {
            background-color: var(--gray-200);
          }
        }
      }
    }
  }
}

#content-container {
  flex: 1;

  #main-content:not(.has-sidebar):not(.has-details) & {
    width: 100%;
    max-width: 100%;
  }

  #main-content.has-sidebar & {
    width: calc(100% - #{$sidebarWidth - 24});
    max-width: calc(100% - #{$sidebarWidth - 24});
  }

  #main-content.has-details & {
    width: calc(100% - #{$detailsWidth} - var(--m));
    max-width: calc(100% - #{$detailsWidth} - var(--m));
  }

  #main-content.has-sidebar.has-details {
    width: calc(100% - #{$sidebarWidth} - #{$detailsWidth} - 38px);
    max-width: calc(100% - #{$sidebarWidth} - #{$detailsWidth} - 38px);
  }
}

#content-heading {
  margin-top: var(--xl) !important;

  @media only screen and (min-width: $minHorizontalUiWidth) {
    @include visually-hidden;
  }
}

.content-pane {
  @include pane;
  border-radius: var(--large-border-radius);
  position: relative;
  background-clip: padding-box;
  padding: var(--xl);
  word-wrap: break-word;

  & > hr {
    margin-left: calc(var(--xl) * -1);
    margin-right: calc(var(--xl) * -1);
  }
}

#footer {
  position: sticky;
  bottom: 0;
  z-index: 1;
<<<<<<< HEAD
  margin: 25px calc((var(--xl) * -1) + 2px) calc((var(--xl) * -1) + 2px); // 1px extra on top is intentional
  padding: var(--s) var(--xl);
  background-color: var(--gray-050);
  border-radius: var(--small-border-radius);
  box-sizing: border-box;
  min-height: 50px;
=======
  margin: 25px -22px -22px; // 1px extra on top is intentional
  padding: 10px 24px;
  background-color: $grey050;
  border-radius: $smallBorderRadius;
>>>>>>> 96001d12

  &:empty {
    display: none;
  }

  &.stuck {
    border-radius: 0;

    @supports (backdrop-filter: blur(10px)) {
      & {
        background-color: transparentize($grey100, 0.25);
        backdrop-filter: blur(10px);
      }
    }
  }

  .has-debug-toolbar & {
    transition: padding linear 100ms;

    &.stuck {
      padding-bottom: 52px;
    }
  }

  & > *,
  .flex > * {
    margin-bottom: 0;
  }
}

#details-container {
  flex: 0 0 #{$detailsWidth + 38};
  width: $detailsWidth + 38;
  @include margin-right(calc(var(--xl) * -1));
  box-sizing: border-box;
}

#details {
  box-sizing: border-box;
  @include padding-right(var(--xl));
  @include padding-left(var(--m));
  width: $detailsWidth + 38;

  &.fixed {
    position: fixed;
    overflow-y: auto;
    padding-top: var(--m);
  }

  .details {
    .meta {
      border-radius: var(--large-border-radius);

      &:not(.read-only):not(.warning) {
        @include pane;
      }

      &.read-only {
        color: var(--medium-text-color);
        background-color: transparent !important;
      }

      & > .field,
      & > .data {
        &:first-child {
          &,
          & > .status-badge {
            border-top-left-radius: var(--large-border-radius);
          }

          border-top-right-radius: var(--large-border-radius);
        }

        &:last-child {
          &,
          & > .status-badge {
            border-bottom-left-radius: var(--large-border-radius);
          }

          border-bottom-right-radius: var(--large-border-radius);
        }
      }
    }

    & > .field {
      & > .input > .text.fullwidth {
        @include pane;
      }
    }

    .notes {
      border-radius: var(--large-border-radius);
      padding-top: var(--m);
      padding-bottom: var(--m);
    }
  }
}

// Hide the sidebar at < 1200
@media only screen and (max-width: $minFullUiWidth - 1px) {
  #global-container {
    @include left(-$sidebarWidth);
    width: calc(100vw + #{$sidebarWidth});

    body.ltr.showing-nav & {
      left: 0;
    }

    body.rtl.showing-nav & {
      right: 0;
    }
  }

  #crumbs {
    display: flex !important;
  }

  #header {
    width: 100vw;
  }

  #main-content {
    width: 100vw;
  }
}

// Rearrange #main-content to flow vertically at < 999
@media only screen and (max-width: $minHorizontalUiWidth - 1px) {
  #header {
    display: block;

    .flex:not(#toolbar) {
      margin-top: 10px;
    }
  }

  #toolbar {
    flex-wrap: wrap !important;

    & > * {
      margin-top: 10px !important;
    }
  }

  body.fixed-header #header .flex:first-child {
    margin-top: 0;
  }

  #main-content {
    display: block;
  }

  #sidebar-toggle-container {
    display: block;
    margin-bottom: var(--m);
  }

  #sidebar-toggle {
    &:after {
      top: 0;
      transform: rotate(-45deg);

      body.rtl & {
        transform: rotate(135deg);
      }
    }

    body.showing-sidebar & {
      background-color: darken($grey200, 10%) !important;

      &:after {
        transform: rotate(45deg);
      }
    }
  }

  #content-container {
    min-height: 0 !important;
  }

  #sidebar-container,
  #details-container {
    width: auto !important;
  }

  #sidebar,
  #details {
    position: static !important;
    overflow-y: visible !important;
    max-height: none !important;
    width: auto;
  }

  #sidebar {
    margin-bottom: var(--m);

    body:not(.showing-sidebar) & {
      display: none;
    }
  }

  #details-container {
    @include margin-right(0);
  }

  #content-container {
    width: auto !important;
    max-width: none !important;
  }

  #details {
    padding: 0 !important;
    margin-top: var(--m);
  }
}

// Tighten up the padding at < 768
@media only screen and (max-width: 767px) {
  #crumbs,
  #header,
  #main-content {
    padding-left: 10px !important;
    padding-right: 10px !important;
  }

  #tabs ul li {
    a {
      padding-left: var(--m);
      padding-right: var(--m);
    }

    & + li {
      @include margin-left(-7px);
    }
  }
}

@media print {
}

#settingsmenu ul li a {
  @include padding-left(46px);

  &:before {
    @include margin(1px, 0, 0, -22px);
    font-size: 15px;
  }

  img {
    width: 16px;
    height: 16px;
    position: absolute;
    margin-left: -23px;
    margin-top: 1px;
  }
}

/* grids */
.grid {
  position: relative;
  min-height: 1px; // Required for Grid.js to run

  &:after {
    @include clearafter;
  }

  & > .item {
    display: none;
    box-sizing: border-box;
  }
}

/* Sidebar */
.sidebar {
  width: $sidebarWidth;
  box-sizing: border-box;
  font-size: 13px;

  &:not(.drag-helper) {
    padding: var(--m) 0;
    background-color: var(--gray-050);
  }

  .heading {
    position: relative;
    margin: 0 var(--xl);

    &:not(:first-child) {
      margin-top: var(--m);
    }

    & > span {
      display: inline-block;
      position: relative;
      z-index: 1;
      padding: 0 5px;
      margin: 0 -5px;
      text-transform: uppercase;
      color: var(--medium-text-color);
      font-size: 11px;
      font-weight: bold;
    }

    & > ul {
      margin: 2px calc(var(--xl) * -1);
    }
  }

  @mixin nav-level($level) {
    & > a {
      @include padding-left(24px + 14 * $level);
    }

    & > .toggle {
      @include left(calc(var(--m) * #{$level}));
    }
  }

  nav {
    padding: 0 var(--s);

    & > ul {
      & > li:not(.heading),
      & > li.heading > ul > li {
        @include nav-level(0);

        & > ul.nested > li {
          @include nav-level(1);

          & > ul.nested > li {
            @include nav-level(2);

            & > ul.nested > li {
              @include nav-level(3);

              & > ul.nested > li {
                @include nav-level(4);
              }
            }
          }
        }
      }
    }

    li {
      position: relative;

      &:not(.has-subnav) > a {
        &:not(.sel):hover {
          text-decoration: none;
          background-color: var(--gray-100);
        }

        &.sel {
          cursor: default;
          background-color: var(--gray-500);
          @include light-on-dark-text;

          &,
          & + .toggle {
            color: var(--white);
          }
        }
      }

      a {
        position: relative;
        margin-bottom: 1px;
        display: flex;
        flex-direction: row;
        align-items: center;
        padding: 7px var(--xl);
        min-height: var(--xl);
        box-sizing: border-box;
        color: var(--text-color);
        user-select: none;
        border-radius: var(--large-border-radius);
        word-break: break-word;

        .status {
          flex-shrink: 1;
        }

        .icon {
          @include margin-right(10px);
          flex-shrink: 1;
          width: toRem(18);
          height: toRem(18);
          word-break: normal;
          transition: margin-left linear 150ms, margin-right linear 150ms;
          opacity: 0.85;

          &.icon-mask {
            svg {
              @include svg-mask(currentColor);
            }

            span[data-icon] {
              color: currentColor;
            }
          }

          svg {
            width: 16px;
            height: 16px;
          }

          span[data-icon] {
            font-size: 16px;

            &::before {
              display: block;
            }
          }
        }

        .label {
          flex: 1;
        }

        .badge {
          @include margin(0, -4px, 0, 10px);
          flex-shrink: 1;
          padding: 0 6px;
          font-size: 11px;
          line-height: 16px;
          border-radius: var(--s);
          background-color: var(--medium-text-color);
          color: var(--white);
        }
      }

      .toggle {
        position: absolute;
        z-index: 1;
        height: 34px;
        top: 0;
        width: var(--xl);
        display: flex;
        align-items: center;
        justify-content: center;
      }

      ul {
        display: none;
      }

      &.heading,
      &.expanded {
        & > ul {
          display: block;
        }
      }
    }
  }
}

.content.has-sidebar:not(.hiding-sidebar) {
  @include margin-left($sidebarWidth);
}

#content-notice {
  margin: 0 calc(var(--xl) * -1);
  padding: 0 var(--xl);

  &:not(:last-child) {
    padding-bottom: var(--s);
    border-bottom: 1px solid var(--hairline-color);
    margin-bottom: var(--s);
  }
}

/* flexbox field layouts */
#content :not(.meta) > .flex-fields,
#content > .flex-fields,
.so-content .flex-fields {
  --row-gap: var(--xl);
  display: flex;
  flex-wrap: wrap;
  align-content: flex-start;
  margin: 0 calc(var(--row-gap) * -1) calc(var(--row-gap) * -1);
  width: calc(100% + var(--row-gap) * 2);

  & > * {
    margin: 0 0 var(--row-gap) !important;
    padding: 0 var(--row-gap);
    box-sizing: border-box;
  }

  & > h2 {
    flex: 4 0 100%;

    &:not(:first-child) {
      padding-top: var(--xl);
      border-top: 1px solid var(--hairline-color);
    }
  }

  & > hr,
  & > .line-break {
    flex: 4 0 100%;
  }

  & > .line-break:not(:first-child) {
    margin-bottom: 0 !important;
  }

  & > :not(h2):not(hr):not(.line-break) {
    &,
    &:last-child {
      position: relative;
      width: 100%;

      &:before {
        position: absolute;
        top: 0;
        @include left(-1px);
        width: 1px;
        height: 100%;
        content: '';
        // same BG color as the hairline around the content pane’s 1px shadow
        background-color: transparentize($grey200, 0.5);
      }
    }
  }
}

#content :not(.meta) > .flex-fields,
#content > .flex-fields {
  & > :not(h2):not(hr):not(.line-break) {
    &,
    &:last-child {
      // 4 cols for >= 1536px
      @media only screen and (min-width: $minXlUiWidth) {
        &.width-25 {
          width: 25%;
        }
        &.width-50 {
          width: 50%;
        }
        &.width-75 {
          width: 75%;
        }
      }

      // 2 cols for 600 - 1535px
      @media only screen and (min-width: $minDesktopWidth) and (max-width: $minXlUiWidth - 1px) {
        &.width-25,
        &.width-50 {
          width: 50%;
        }
      }
    }
  }
}

.so-content .flex-fields {
  & > :not(h2):not(hr):not(.line-break) {
    &,
    &:last-child {
      // 2 cols for >= 1200
      @media only screen and (min-width: $minDesktopWidth * 2) {
        &.width-25,
        &.width-50 {
          width: 50%;
        }
      }
    }
  }
}<|MERGE_RESOLUTION|>--- conflicted
+++ resolved
@@ -428,26 +428,13 @@
 
 #alerts {
   position: relative; // to keep it above #global-header's shadow
-<<<<<<< HEAD
   background-color: var(--red-050);
-  border-left: 5px solid var(--error-color);
-  padding: 11px 0;
-  text-align: center;
+  border-left: 6px solid var(--error-color);
   color: var(--error-color);
-
-  li {
-    padding: 4px var(--xl);
-
-    a {
-      color: var(--error-color);
-=======
-  background-color: $red050;
-  border-left: 6px solid $errorColor;
-  color: $errorColor;
 
   & > li {
     padding: 10px 24px;
-    box-shadow: inset 0 -1px 0 0 $red100;
+    box-shadow: inset 0 -1px 0 0 var(--red-100);
 
     a.btn,
     a.go {
@@ -456,31 +443,21 @@
     }
 
     a:not(.btn) {
-      color: $errorColor;
->>>>>>> 96001d12
+      color: var(--error-color);
       text-decoration: underline;
 
       &.go {
         text-decoration: none;
         white-space: nowrap;
         border: 1px solid transparentize($errorColor, 0.5);
-<<<<<<< HEAD
         border-radius: var(--medium-border-radius);
-        padding: 3px 5px;
+        padding: 4px 5px;
         margin: 0 2px;
 
         &:after {
           color: var(--error-color);
-=======
-        border-radius: $mediumBorderRadius;
-        padding: 4px 7px;
-        margin: 0 2px;
-
-        &:after {
-          color: $errorColor;
           font-size: 15px;
           margin-top: 1px;
->>>>>>> 96001d12
         }
 
         &:hover {
@@ -1072,19 +1049,12 @@
   position: sticky;
   bottom: 0;
   z-index: 1;
-<<<<<<< HEAD
   margin: 25px calc((var(--xl) * -1) + 2px) calc((var(--xl) * -1) + 2px); // 1px extra on top is intentional
   padding: var(--s) var(--xl);
   background-color: var(--gray-050);
   border-radius: var(--small-border-radius);
   box-sizing: border-box;
   min-height: 50px;
-=======
-  margin: 25px -22px -22px; // 1px extra on top is intentional
-  padding: 10px 24px;
-  background-color: $grey050;
-  border-radius: $smallBorderRadius;
->>>>>>> 96001d12
 
   &:empty {
     display: none;
