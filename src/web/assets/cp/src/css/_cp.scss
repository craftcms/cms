--- conflicted
+++ resolved
@@ -269,7 +269,7 @@
   li {
     &:not(.has-subnav) > a.sel {
       color: var(--gray-800);
-      background-color: var(--gray-100);
+      background-color: var(--gray-100) !important;
       opacity: 1;
 
       .icon {
@@ -997,19 +997,6 @@
             background-color: var(--gray-200);
           }
         }
-<<<<<<< HEAD
-=======
-        &.sel {
-          @include pane;
-          background-color: $grey050;
-        }
-        &.active-drop-target {
-          background-color: #{darken($grey500, 10%)} !important;
-          color: $white;
-          @include light-on-dark-text;
-          cursor: default;
-        }
->>>>>>> cd746d8c
       }
     }
   }
@@ -1419,41 +1406,24 @@
       position: relative;
 
       &:not(.has-subnav) > a {
-<<<<<<< HEAD
         &:not(.sel):hover {
           text-decoration: none;
           background-color: var(--gray-100);
         }
 
-        &.sel {
+        &.sel,
+        &.active-drop-target {
           cursor: default;
-          background-color: var(--gray-500);
-          @include light-on-dark-text;
+          background-color: var(--gray-500) !important;
 
           &,
           & + .toggle {
             color: var(--white);
           }
-=======
-        &:hover {
-          text-decoration: none;
         }
 
         &.sel {
-          cursor: default;
-        }
-      }
-
-      body:not(.dragging) &:not(.has-subnav) > a {
-        transition: background-color linear 100ms;
-
-        &:hover {
-          background-color: $grey100;
-        }
-
-        &.sel {
-          background-color: $grey200;
->>>>>>> cd746d8c
+          @include light-on-dark-text;
         }
       }
 
