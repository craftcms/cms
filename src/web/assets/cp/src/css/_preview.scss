--- conflicted
+++ resolved
@@ -263,27 +263,16 @@
     }
 
     // Animate rotations
-<<<<<<< HEAD
     @media screen and (prefers-reduced-motion: no-preference) {
       &--rotating {
         .lp-device-mask {
-          transition-duration: .3s;
+          transition-duration: 0.3s;
           transition-property: transform;
         }
         .lp-device-preview-container {
           opacity: 0;
           transition: opacity 0s;
         }
-=======
-    &--rotating {
-      .lp-device-mask {
-        transition-duration: 0.3s;
-        transition-property: transform;
-      }
-      .lp-device-preview-container {
-        opacity: 0;
-        transition: opacity 0s;
->>>>>>> c44d3bab
       }
     }
   }
