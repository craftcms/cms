@charset "UTF-8";
@import '@craftcms/sass/mixins';

@mixin checkered-bg($size) {
  // h/t https://gist.github.com/dfrankland/f6fed3e3ccc42e3de482b324126f9542
  $halfSize: $size * 0.5;
  background-image: linear-gradient(45deg, $grey100 25%, transparent 25%),
    linear-gradient(135deg, $grey100 25%, transparent 25%),
    linear-gradient(45deg, transparent 75%, $grey100 75%),
    linear-gradient(135deg, transparent 75%, $grey100 75%);
  background-size: $size $size;
  background-position: 0 0, $halfSize 0, $halfSize -#{$halfSize}, 0 $halfSize;
}

@mixin striped-bg($size, $color: $grey100) {
  // h/t https://css-tricks.com/stripes-css/
  $halfSize: $size * 0.5;
  body.ltr & {
    background: repeating-linear-gradient(
      135deg,
      $white,
      $white $halfSize,
      $color $halfSize,
      $color $size
    );
  }
  body.rtl & {
    background: repeating-linear-gradient(
      45deg,
      $white,
      $white $halfSize,
      $color $halfSize,
      $color $size
    );
  }
}

@font-face {
  font-family: 'Craft';
  src: url('../fonts/Craft.woff') format('woff'),
    url('../fonts/Craft.ttf') format('truetype'),
    url('../fonts/Craft.svg#Craft') format('svg');
  font-weight: normal;
  font-style: normal;
}

/* ----------------------------------------
/*  Basic stuff
/* ----------------------------------------*/

:root {
  --text-color: #{$textColor};
  --light-text-color: #{$lightTextColor};
  --hairline-color: #{$hairlineColor};
  --ui-control-color: #{$grey400};
  --ui-control-hover-color: #{$grey500};
  --ui-control-active-color: #{$grey600};
<<<<<<< HEAD
  --light-focus-hsl: #{hue($lightFocusColor)}, #{saturation($lightFocusColor)}, #{lightness($lightFocusColor)};
  --medium-focus-hsl: #{hue($mediumFocusColor)}, #{saturation($mediumFocusColor)}, #{lightness($mediumFocusColor)};
  --dark-focus-hsl: #{hue($darkFocusColor)}, #{saturation($darkFocusColor)}, #{lightness($darkFocusColor)};
  --focus-ring: 0 0 0 1px hsl(var(--dark-focus-hsl)), 0 0 0 3px hsla(var(--dark-focus-hsl), 0.7);
  --touch-target-size: 44px; /* Minimum recommended touch target size */
=======
  --light-focus-hsl: #{hue($lightFocusColor)}, #{saturation($lightFocusColor)},
    #{lightness($lightFocusColor)};
  --medium-focus-hsl: #{hue($mediumFocusColor)},
    #{saturation($mediumFocusColor)}, #{lightness($mediumFocusColor)};
  --dark-focus-hsl: #{hue($darkFocusColor)}, #{saturation($darkFocusColor)},
    #{lightness($darkFocusColor)};
  --focus-ring: 0 0 0 1px hsl(var(--dark-focus-hsl)),
    0 0 0 3px hsla(var(--dark-focus-hsl), 0.7);
>>>>>>> c44d3bab
}

body,
html {
  box-shadow: $lightFocusRing;
  background-color: $grey100;
}

html.noscroll,
html.noscroll body {
  overflow: hidden;
}

body {
  width: 100vw;
  overflow-x: hidden;
  font-size: 14px;
  line-height: 20px;
  color: $textColor;
  -webkit-font-smoothing: subpixel-antialiased;
}

body.rtl {
  direction: rtl;
}

body,
input,
select,
textarea {
  @include sans-serif-font;
}

.first,
h1:first-child,
h2:first-child,
h3:first-child,
h4:first-child,
h5:first-child,
h6:first-child,
p:first-child,
blockquote:first-child,
hr:first-child,
.pane:first-child,
.grid:first-child,
fieldset:first-child,
.field:first-child,
.toolbar:first-child,
.buttons:first-child,
.condition-container:first-child {
  margin-top: 0 !important;
}

.last,
h1:last-child,
h2:last-child,
h3:last-child,
h4:last-child,
h5:last-child,
h6:last-child,
p:last-child,
blockquote:last-child,
.pane:last-child,
.grid:last-child,
.meta:last-child,
fieldset:last-child,
.field:last-child,
.toolbar:last-child,
.buttons:last-child,
.condition-container:last-child {
  margin-bottom: 0 !important;
}

.no-scroll {
  overflow: hidden !important;
}

.draghelper {
  box-sizing: border-box;
}

img {
  max-width: 100%;
}

.text,
table.editable textarea {
  body.rtl .ltr & {
    text-align: left !important;
    direction: ltr !important;
  }

  body.ltr .rtl & {
    text-align: right !important;
    direction: rtl !important;
  }
}

/* icons */
.icon:before,
.menu ul.padded li a.sel:before,
.menu .flex.padded.sel:before,
.texticon:before,
.element:before,
#help:before,
.secure:before,
.insecure:before,
.go:after,
.required:after,
.preview-btn:before,
.view-btn:before,
[data-icon]:before,
[data-icon-after]:after {
  @include icon;
}

.badge-icon {
  display: inline-flex;
  align-items: center;
  justify-content: center;
  width: 17px;
  height: 17px;
  box-sizing: border-box;
  border: 1px solid $yellow500;
  border-radius: $smallBorderRadius;
  color: $yellow500;
  font-size: 9px;
}

.secure:before,
.insecure:before {
  margin-top: -3px;
  font-size: 14px;
}

[data-icon]:before {
  content: attr(data-icon);
}

[data-icon-after]:after {
  content: attr(data-icon-after);
}

body.rtl [data-icon='list']:before,
body.rtl [data-icon-after='list']:after {
  content: 'listrtl';
}

body.rtl [data-icon='structure']:before,
body.rtl [data-icon-after='structure']:after {
  content: 'structurertl';
}

.icon.secure:before {
  content: 'secure';
}

.icon.insecure:before {
  content: 'insecure';
}

.icon.add:before {
  content: 'plus';
}

.icon.edit:before {
  content: 'edit';
}

.icon.settings:before {
  content: 'settings';
}

.icon.search:before {
  content: 'search';
}

.icon.expand:before {
  content: 'expand';
}

.icon.collapse:before {
  content: 'collapse';
}

.help:before {
  content: 'help';
  color: $pink400;
}

.preview-btn,
.view-btn {
  &:before {
    @include margin-right(var(--xs));
  }
}

.preview-btn:before {
  margin-top: -2px;
  content: 'view';
}

.view-btn:before {
  body.ltr & {
    content: 'share';
  }
  body.rtl & {
    content: 'shareleft';
  }
}

/* headings */
h1,
.h1 {
  margin-bottom: 24px;
  font-size: 18px;
  font-weight: bold;
  line-height: 1.2;
}

h2,
.h2 {
  margin: 14px 0;
  font-size: 16px;
  font-weight: bold;
  line-height: 20px;
}

h3,
.h3 {
  margin: 14px 0;
  font-weight: bold;
  line-height: 1.2;
}

h4,
.h4 {
  margin: 14px 0;
  font-weight: bold;
  line-height: 1.2;
  color: $mediumTextColor;
}

h5,
.h5 {
  margin: 14px 0 3px;
  line-height: 1.2;
  color: $mediumTextColor;
}

h6,
.h6 {
  @include h6-styles;
}

h1[data-icon]:before {
  @include margin(-8px, 10px, 0, 0);
}

h2[data-icon]:before {
  @include margin(-4px, 6px, 0, 0);
  font-size: 19px;
}

/* horizontal rule */
hr {
  margin: 24px 0;
  border: none;
  border-top: 1px solid $hairlineColor;
  height: 0;
  color: transparent;
}

.pane hr {
  margin: 24px -24px;
}

/* paragraphs */
p {
  margin: 1em 0;
}

h5 + p {
  margin-top: 0;
}

sup {
  vertical-align: super;
  font-size: smaller;
}

sub {
  vertical-align: sub;
  font-size: smaller;
}

.indent {
  @include margin-left(14px);
}

/* lists */
.bullets {
  @include padding-left(40px);
  list-style-type: square;
}

ol {
  @include padding-left(40px);
  list-style-type: decimal;
}

/* code */
code,
.code,
.code input,
.code textarea {
  @include fixed-width-font;

  &.smalltext {
    font-size: 0.8em !important;
  }
}

pre code {
  display: block;
  overflow-x: auto;
}

/* links */
a {
  color: $linkColor;
  cursor: pointer;

  body.underline-links & {
    text-decoration: underline;
  }
}

a:hover {
  text-decoration: underline;
}

a.sel,
li.sel a {
  cursor: default !important;
  text-decoration: none;
}

.go:after {
  font-size: 11px;
  margin-top: -1px;
  @include padding-left(4px);
  color: var(--ui-control-color);
  body.ltr & {
    content: 'circlerarr';
  }
  body.rtl & {
    content: 'circlelarr';
  }
}

.go:hover:after {
  color: $linkColor;
}

button {
  cursor: pointer;
}

/* revision button */
.context-btn.disabled {
  opacity: 1;
  color: $mediumDarkTextColor;
  background-color: transparentize($grey200, 0.5) !important;
}

/* status icons */
.checkmark-icon,
.alert-icon {
  padding: 5px;
  margin-bottom: 0 !important;
  line-height: 10px;
  border-radius: 20px;
  cursor: pointer;

  &:before {
    @include icon;
  }
}

.checkmark-icon {
  p & {
    display: inline-block;
  }

  background-color: $grey200;

  &:before {
    content: 'check';
    color: $successColor;
  }
}

.alert-icon {
  background-color: $grey200;

  &:before {
    content: 'alert';
    color: $errorColor;
  }
}

.menu.revision-menu {
  padding: 10px 24px;

  hr {
    margin: 10px -24px;
  }

  ul {
    li {
      &.sel {
        margin: 0 -14px;
        padding: 0 14px;
        background: $grey050;
        border-radius: $largeBorderRadius;

        .edited-desc {
          display: flex;
          align-items: center;
          @include margin-left(10px);
          border-top: 1px solid $hairlineColor;
          padding: 10px 0;
          color: $lightTextColor;
          white-space: normal;

          p {
            margin: 0;
          }

          .btn {
            @include margin-left(14px);
          }
        }
      }

      a {
        padding-top: 7px;
        border-radius: $largeBorderRadius;
      }
    }
  }

  .extralight {
    margin-top: 2px;
  }
}

.revision-status-hud {
  max-width: 400px;

  .http-error {
    border-radius: $mediumBorderRadius;
    border: 1px solid $hairlineColor;
    color: $lightTextColor;
    background-color: $grey050;
    padding: 7px 14px;
  }
}

.draft-notice {
  display: flex;
  align-items: center;
  align-content: stretch;
  justify-content: center;
  gap: var(--s);
  color: $blue800;

  #content-notice & {
    display: inline-flex;
    justify-content: flex-start;
  }

  .so-notice > & {
    @include margin(calc(var(--s) * -1), 0, calc(var(--s) * -1), calc(var(--xl) * -1));
    @include padding(var(--s), 0, var(--s), var(--xl));
    @include border-bottom-left-radius($largeBorderRadius);

    body.ltr & {
      background-image: linear-gradient(to bottom right, transparentize($blue600, 0.8), transparentize($blue600, 1) 50%);
    }
    body.rtl & {
      background-image: linear-gradient(to left, transparentize($blue600, 0.8), transparentize($blue600, 1));
    }
  }

  p {
    flex: 1;
    margin: 0;
  }

  .draft-icon {
    position: relative;
    flex-shrink: 0;
    width: 34px;
    height: 34px;
    display: flex;
    justify-content: center;
    align-items: center;
    border-radius: 100%;
    border: 2px solid transparentize($blue800, 0.8);
    box-sizing: border-box;
    box-shadow: 0 1px 1px 1px $white;

    &:before {
      position: relative;
      left: 1px;
      color: $blue800 !important;
      font-size: 18px;
    }

    &:after {
      content: '';
      font-size: 0;
      position: absolute;
      top: -2px;
      left: -2px;
      right: -2px;
      bottom: -2px;
      border-radius: 100%;
      box-shadow: inset 0 2px 0 transparentize($blue900, 0.8);
    }
  }

  .discard-changes-btn {
    @include margin-left(var(--xs));
    background-color: transparent !important;
    color: $blue800 !important;
    border: 2px solid $blue600;

    &:hover,
    &:focus {
      border-color: darken($blue600, 5%);
    }

    &:active {
      border-color: darken($blue600, 10%);
    }
  }
}

/* toggles */
button.toggle {
  appearance: none;
  color: inherit;
  background: none;
  border: none;
  padding: 0;
}

.toggle:before,
a.fieldtoggle:before {
  @include angle(right);
  transition: transform linear 100ms;
}

.toggle.expanded:before,
a.fieldtoggle.expanded:before,
.sidebar nav li.expanded > .toggle:before,
.structure li:not(.collapsed) > .row > .toggle:before {
  transform: rotate(45deg) !important;
}

a.fieldtoggle {
  display: block;
  position: relative;
  margin: 14px 0;
  @include padding-left(12px);
  color: $textColor;
  text-decoration: none;
}

a.fieldtoggle:before {
  display: block;
  position: absolute;
  top: 7px;
  @include left(-1px);
}

/* emphasis */
em,
i {
  font-style: italic;
}

strong,
b,
i em {
  font-weight: bold;
}

/* readable blocks */
.readable {
  @include readable;
}

/* text styles */
.leftalign {
  @include alignleft;
}

.topalign {
  vertical-align: top;
}

.rightalign {
  @include alignright;
}

.centeralign {
  text-align: center !important;
}

.nowrap {
  white-space: nowrap;
}

.break-word {
  word-wrap: break-word;
}

.light {
  color: $mediumTextColor !important;
  font-weight: normal;
}

.extralight {
  color: $lightTextColor !important;
}

.smalltext {
  font-size: 12px;
  line-height: 1.2;
}

.largetext {
  font-size: 16px;
  line-height: 1.2;
}

.zilch {
  padding: 100px 0;
  text-align: center;
  font-size: 20px;
  line-height: 24px;
  color: $lightTextColor;

  &.small {
    padding: 24px 0;
    font-size: 16px;
  }
}

input.checkbox + label.smalltext {
  padding-top: 2px;
}

.required:after {
  content: 'asterisk';
  @include margin(-2px, 0, 0, 5px);
  font-size: 7px;
  color: $errorColor;
}

.scrollpane {
  overflow: auto;
}

.left {
  @include floatleft;
}

.right {
  @include floatright;
}

th,
td {
  @include alignleft;
  vertical-align: middle;
}

body.ltr table[dir='rtl'] {
  th,
  td {
    text-align: right;
  }
}
body.rtl table[dir='ltr'] {
  th,
  td {
    text-align: left;
  }
}

th.right,
td.right {
  float: none;
  @include alignright;
}

.clear {
  display: block;
  clear: both;
  height: 0;
}

.fullwidth {
  width: 100%;
}

.token {
  @include token-styles;
}

.token[data-name='*'] {
  position: relative;
  width: 10px;
}

.token[data-name='*'] span {
  opacity: 0;
}

.token[data-name='*']:before {
  @include icon;
  display: block;
  position: absolute;
  top: 0;
  left: 0;
  width: 100%;
  font-size: 9px;
  line-height: 17px;
  content: 'asterisk';
  text-indent: 0;
}

.token:focus {
  @include active-token-styles;
}

// Override .token for Prism
.highlight {
  .token {
    display: inline;
    border: none;
    border-radius: 0;
    padding: 0;
    font-size: inherit;
    line-height: inherit;
    text-shadow: none;
    background: transparent;
    box-shadow: none;
  }
}

.pane.highlight {
  pre[class*='language-'] {
    overflow: visible;

    & > code.diff-highlight .token:not(.prefix) {
      margin: 0 -24px;
      padding: 0 24px;
    }
  }
}

.success {
  color: $successColor !important;
}

.notice,
.warning {
  &.with-icon,
  .icon {
    &:before {
      @include margin(-2px, 2px, 0, 0);
      @include icon;
      width: 1em;
    }
  }

  &.has-icon {
    display: flex;
    flex-wrap: nowrap;
    align-items: flex-start;

    .icon {
      flex-shrink: 1;
    }
  }
}

.notice {
  color: $noticeColor !important;
  a {
    text-decoration: underline;
  }

  &.with-icon,
  .icon {
    &:before {
      content: 'lightbulb';
    }
  }
}

.warning {
  color: $warningColor !important;

  &.with-icon,
  .icon {
    &:before {
      content: 'alert';
    }
  }
}

.error {
  color: $errorColor !important;
}

.icon.move {
  display: inline-block;
}

.icon.move:not(.disabled) {
  cursor: move;
}

.icon.move:before {
  content: 'move';
  color: var(--ui-control-color);
}

.icon.move:not(.disabled):hover:before {
  color: $linkColor;
}

.icon.delete {
  display: inline-block;
  line-height: inherit;

  &:before {
    content: 'remove';
    color: var(--ui-control-color);
  }

  &:not(.disabled) {
    cursor: pointer;

    &:hover:before {
      color: $red600;
    }

    &:active:before {
      color: $red800;
    }
  }
}

.hidden {
  display: none !important;
}

// Visually hide without hiding from screen readers
.visually-hidden {
  position: absolute;
  width: 1px;
  height: 1px;
  padding: 0;
  margin: 0;
  overflow: hidden;
  clip: rect(0, 0, 0, 0);
  border: 0;
}

.invisible {
  visibility: hidden;
}

.clearafter:after {
  @include clearafter;
}

.info {
  vertical-align: bottom;
  display: inline-block;
  width: 1em;
  height: 1.375em;
  text-align: center;
  cursor: pointer;
  overflow: hidden;

  &:before {
    @include icon;
    vertical-align: baseline;
    width: 100%;
    line-height: 1.375;
    color: var(--ui-control-color);
  }

  &:not(.warning) {
    &:before {
      content: 'info';
    }
    &:hover:before {
      color: $linkColor;
    }
  }

  &.warning {
    &:before {
      content: 'alert';
    }
    &:hover:before {
      color: $warningColor;
    }
  }
}

.info-hud {
  table {
    max-width: 280px;
    table-layout: auto;
  }

  td {
    word-wrap: break-word;
    width: 100%;
  }
}

@media (max-width: 450px) {
  .info-hud {
    table {
      table-layout: fixed;
      width: 100%;
    }
  }
}

/* ----------------------------------------
/*  Content
/* ----------------------------------------*/

.content {
  position: relative;
}

.content:after {
  @include clearafter;
}

/* Customize Sources */
.sidebar {
  .customize-sources {
    display: block;
    margin: 14px -24px 4px;
    @include padding(7px, 14px, 7px, 24px);
    color: $lightTextColor !important;
    transition: color linear 100ms;
    cursor: pointer;

    .icon {
      @include margin-right(4px);
      color: currentColor;
    }

    .label {
      opacity: 0;
      transition: opacity linear 100ms;
    }

    &:hover,
    &:focus {
      color: $mediumTextColor !important;
      text-decoration: none;

      .label {
        opacity: 1;
      }
    }
  }
}

.sidebar .customize-sources:hover {
  color: $linkColor;
}

.customize-sources-modal {
  @include padding-left(200px);
  overflow: visible !important;

  & > .cs-sidebar {
    position: absolute;
    top: 0;
    @include left(0);
    margin: 0;
    padding: 10px 0;
    border: none;
    width: 200px;
    height: calc(100% - 50px);
    box-sizing: border-box;
    background-color: $grey050;
    overflow: auto;
    box-shadow: inset -1px 0 0 $hairlineColor;
    @include border-top-left-radius($largeBorderRadius);

    & > .btn {
      @include margin(10px, 0, 0, 14px);
      display: block;
      width: calc(100% - 28px);
    }
  }

  & > .source-settings {
    position: relative;
    height: calc(100% - 50px);
    box-sizing: border-box;
    padding: 24px;
    overflow: auto;
  }

  & > .footer {
    position: absolute;
    bottom: 0;
    left: 0;
    width: 100%;
  }
}

.customize-sources-item {
  display: flex;
  width: calc(100% - 1px);
  box-sizing: border-box;
  align-items: center;
  position: relative;
  margin-top: -1px;
  padding: 8px 14px;
  background-color: $grey100;
  border: solid $hairlineColor;
  border-width: 1px 0;
  user-select: none;
  cursor: default;

  & + .customize-sources-item {
    &.heading {
      margin-top: 10px;
    }

    &:not(.heading) {
      border-top: 1px solid $hairlineColor;
    }
  }

  &.sel {
    background-color: $grey200;
    z-index: 1;
  }

  .label {
    flex: 1;
    white-space: nowrap;
    overflow: hidden;
    text-overflow: ellipsis;
  }

  &.heading {
    .label {
      text-transform: uppercase;
      color: $lightTextColor;
      font-size: 12px;
      font-weight: bold;
    }
  }

  .move {
    @include margin-left(7px);
  }
}

.customize-sources-table-column .move {
  @include margin-right(10px);
}

/* ----------------------------------------
/*  Icon lists
/* ----------------------------------------*/

ul.icons {
  margin-top: 20px;
  display: flex;
  flex-wrap: wrap;

  li {
    margin: 0 4px 10px 0;

    a {
      display: block;
      position: relative;
      padding: 60px 5px 10px;
      width: 110px;
      text-align: center;
      color: $textColor;
      border-radius: 4px;
      border: 1px solid $white;

      &:before {
        display: block;
        position: absolute;
        top: 0;
        left: 0;
        width: 100%;
        font-size: 40px;
        line-height: 60px;
      }

      .icon {
        img,
        svg {
          width: 40px;
          height: 40px;
          position: absolute;
          top: 12px;
          left: calc(50% - 20px);
        }

        &.icon-mask svg {
          @include svg-mask($textColor);
        }
      }

      &:hover {
        text-decoration: none;
        background-color: $grey050;
        border-color: $grey100;

        .icon.icon-mask svg {
          @include svg-mask($linkColor);
        }
      }
    }
  }
}

@media only screen and (max-width: 380px) {
  ul.icons li a {
    width: 96px;
  }
}

@media only screen and (max-width: 320px) {
  ul.icons li a {
    width: 75px;
  }
}

/* ----------------------------------------
/*  Buttons
/* ----------------------------------------*/

.toolbar {
  position: relative;
  margin-bottom: 14px;
  min-height: 34px;

  &.flex,
  .flex {
    align-items: flex-start;
  }

  .text {
    border-radius: $largeBorderRadius !important;
    box-shadow: none !important;
  }
}

.flex {
  display: flex;
  align-items: center;
  align-content: stretch;
  gap: var(--s);

  &:not(.flex-nowrap) {
    flex-wrap: wrap;
  }

  & > * {
    &.label {
      white-space: nowrap;
    }
  }

  .centeralign & {
    justify-content: center;
  }
}

.inline-flex {
  display: inline-flex;
  align-items: center;
  align-content: stretch;
  gap: var(--s);
}

.gap-xs {
  gap: var(--xs);
}

.gap-s {
  gap: var(--s);
}

.gap-m {
  gap: var(--m);
}

.gap-l {
  gap: var(--l);
}

.gap-xl {
  gap: var(--xl);
}

.flex-grow {
  flex: 1;
}

.flex-justify {
  justify-content: space-between;
}

.flex-justify-start {
  justify-content: flex-start;
}

.flex-justify-end {
  justify-content: flex-end;
}

.flex-justify-center {
  justify-content: center;
}

.flex-start {
  align-items: flex-start;
}

.flex-end {
  align-items: flex-end;
}

.flex-center {
  align-items: center;
}

.flex-stretch {
  align-items: stretch;
}

.spacer {
  width: 14px;
}

.buttons {
  display: flex;
  gap: 7px;
  position: relative;
  margin: 24px 0;
  align-items: center;

  .hud-footer > &,
  .footer > & {
    margin: 0;
  }
}

.btn {
  position: relative;
  display: inline-flex;
  align-items: center;
  justify-content: center;
  border-radius: $largeBorderRadius;
  padding: 7px 14px;
  border: none;
  text-align: center;
  white-space: nowrap;
  user-select: none;
  cursor: pointer;
  box-sizing: border-box;
  appearance: none;
  color: currentColor;
  font-size: inherit;
  background-color: transparentize($inputColor, 0.75);

  &.chromeless {
    background-color: transparent;
    height: auto;
    padding: 0;

    &:hover,
    &:active,
    &:focus {
      background-color: transparent;
    }

    &:hover,
    &:active {
      text-decoration: underline;
    }
  }

  &:not(.disabled):not(.loading):not(.dashed) {
    &:focus,
    &.focus,
    &:hover {
      background-color: transparentize($inputColor, 0.7);
    }

    &:active,
    &.active {
      background-color: transparentize($inputColor, 0.5);

      &:focus,
      &.focus,
      .btngroup:focus & {
        background-color: transparentize($inputColor, 0.4);
      }
    }
  }

  &[type='color'] {
    padding: 6px !important;
    width: 36px;
  }

  &.active,
  &.loading {
    cursor: default;
  }

  &:hover {
    text-decoration: none;
  }

  &[data-icon]:not(:empty):not(.btn-empty):before,
  &.icon:not(:empty):not(.btn-empty):before,
  &.menubtn[data-icon]:empty:before,
  &.menubtn[data-icon].btn-empty:before,
  &.menubtn.icon:empty:before,
  &.menubtn.icon.btn-empty:before {
    @include margin-right(5px);
  }

  &:not(.loading) .spinner {
    display: none;
  }

  &.loading {
    &:before,
    &:after,
    .label {
      visibility: hidden;
    }
  }

  div.checkbox {
    margin-top: 2px;
  }
}

.disabled {
  opacity: 0.25;
}

.disabled,
.disabled .btn {
  cursor: default;
}

.btn,
.spinner {
  height: 34px;
}

.btn[data-icon-after]:not(:empty):not(.btn-empty):after,
.menu-toggle:not(:empty):not(.btn-empty):after,
.menubtn:not(:empty):not(.btn-empty):after,
.menubtn.icon:after {
  @include margin-left(6px);
}

.btn[data-icon]:before,
.btn[data-icon-after]:after,
.btn.icon:before {
  position: relative;
}

.btn.small[data-icon]:before,
.btn.small[data-icon-after]:after,
.btn.icon.small:before {
  font-size: 10px;
}

<<<<<<< HEAD
=======
.btn.icon.add.loading {
  position: relative;
}

.btn.icon.add.loading:before {
  visibility: hidden;
}

.btn.icon.add.loading:after {
  position: absolute;
  content: '';
  font-size: 0;
  display: block;
  width: 24px;
  height: 100%;
  left: 5px;
  top: 0;
  background: url(../images/spinner.gif) no-repeat 0 50%;
}

.btn.icon.add.loading.submit:after {
  background-image: url(../images/spinner_submit.gif);
}

.secondary-buttons .btn.icon.add.loading.submit:after,
.btn.secondary.icon.add.loading.submit:after {
  background-image: url(../images/spinner_submit_secondary.gif);
}

>>>>>>> c44d3bab
/* button groups */
.btngroup {
  position: relative;
  z-index: 1;
  display: flex;
  white-space: nowrap;
  align-items: center;

  &.fullwidth .btn {
    flex: 1;
  }

  &.disabled .btn {
    cursor: default;
  }

  .btn {
    &:focus {
      z-index: 1;
    }

    &:not(.dashed):not(:last-child):not(.btngroup-btn-last) {
      @include margin-right(1px);
    }

    body.ltr & {
      &:not(:first-child) {
        border-top-left-radius: 0;
        border-bottom-left-radius: 0;
      }

      &:not(:last-child):not(.btngroup-btn-last) {
        border-top-right-radius: 0;
        border-bottom-right-radius: 0;
      }
    }

    body.rtl & {
      &:not(:first-child) {
        border-top-right-radius: 0;
        border-bottom-right-radius: 0;
      }

      &:not(:last-child):not(.btngroup-btn-last) {
        border-top-left-radius: 0;
        border-bottom-left-radius: 0;
      }
    }
  }
}

.copytext {
  position: relative;
  z-index: 1;
  display: flex;
  white-space: nowrap;
  align-items: center;

  body.ltr & {
    .text {
      border-top-right-radius: 0;
      border-bottom-right-radius: 0;
    }
    .btn {
      border-top-left-radius: 0;
      border-bottom-left-radius: 0;
    }
  }

  body.rtl & {
    .text {
      border-top-left-radius: 0;
      border-bottom-left-radius: 0;
    }
    .btn {
      border-top-right-radius: 0;
      border-bottom-right-radius: 0;
    }
  }
}

.copytextbtn {
  display: inline-flex;
  flex-wrap: nowrap;
  align-items: center;
  border: 1px solid $hairlineColor;
  border-radius: $smallBorderRadius;
  padding: 0 9px;
  cursor: pointer;
  color: $mediumTextColor;

  input {
    border: 0;
    padding: 0;
    height: 32px;
    box-shadow: none;
    background-color: transparent;
    border: none;
    cursor: pointer;
    color: $mediumTextColor;
    text-align: center;
  }

  span {
    padding: 0;
    width: 13px;
    background: none;
    margin-top: -3px;
    @include margin-left(5px);
    color: $lightTextColor;
  }

  &:hover,
  &:focus {
    border-color: $mediumHairlineColor;
    color: $textColor;

    input {
      color: $textColor;
    }
  }

  &.small {
    padding: 0 5px;

    input {
      font-size: 11px !important;
      height: 20px;
    }
  }
}

/* menu buttons */
.menu-toggle,
.menubtn {
  display: inline-flex;
  align-items: center;
  user-select: none;

  &:after {
    @include angle;
    position: relative;
  }

  &.btn {
    &:after {
      top: -1px;
    }

    &:not(.disabled):not(.inactive) {
      &:active,
      &.active {
        &:after {
          border-color: var(--ui-control-active-color);
        }
      }
    }

    &.submit {
      &:after {
        border-color: $white !important;
        opacity: 0.8;
      }

      &:not(.disabled):not(.inactive) {
        &:hover,
        &.hover,
        &:active,
        &.active {
          &:after {
            opacity: 1;
          }
        }
      }
    }
  }

  &:not(.btn):not(.icon) {
    height: 17px;
    &:after {
      top: -2px;
      border-color: $linkColor;
    }
  }

  &:empty,
  &.btn-empty {
    @include padding-left(8px);
    @include padding-right(8px);
  }
}

@keyframes rotator {
  0% {
    -webkit-transform: rotate(0);
    transform: rotate(0);
  }

  to {
    -webkit-transform: rotate(1turn);
    transform: rotate(1turn);
  }
}

/* spinner */
.spinner {
  display: inline-flex;
  align-items: center;
  justify-content: center;
  width: var(--size, 24px);
  height: var(--size, 34px);

  &:before {
    display: block;
    content: "";
    font-size: 0;
    animation: rotator .7s linear infinite;
    box-sizing: border-box;
    width: var(--size, 20px);
    height: var(--size, 20px);
    object-fit: scale-down;
    border-radius: 50%;
    border: 2px solid transparent;
    border-right-color: currentColor;
    border-bottom-color: currentColor;
    opacity: 0.8;
  }

  &.small {
    --size: 12px;
  }

  &.big {
    --size: 48px;
  }

  &.spinner-absolute {
    position: absolute;
    width: var(--size, 20px);
    height: var(--size, 20px);
    top: calc(50% - var(--size, 20px) / 2);
    left: calc(50% - var(--size, 20px) / 2);
  }
}

.btn + .spinner {
  @include margin-left(7px);
}

.buttons .btn + .spinner,
.buttons .btngroup + .spinner {
  @include margin-left(0);
}

.buttons.right .btn + .spinner {
  @include margin-right(var(--neg-padding));
}

/* small buttons */
.btngroup.small .btn,
.btn.small {
  padding: 0 7px !important;
  font-size: 12px;
  line-height: 22px;
}

.btngroup.small,
.btngroup.small input.btn,
.btn.small,
.btn.small + .spinner {
  height: 22px;
}

/* big buttons */
.btngroup.big .btn,
.btn.big {
  padding: 0 14px;
  font-size: 14px;
  line-height: 36px;
}

.btn.big[data-icon]:before,
.preview-btn:before,
.view-btn:before {
  @include margin-left(-2px);
}

.btngroup.big,
.btngroup.big input.btn,
.btn.big,
.btn.big + .spinner {
  height: 36px;
}

/* special buttons */
.btn {
  &.submit,
  &.secondary {
    color: $white !important;
    @include light-on-dark-text;
  }

  &.submit {
    background-color: $primaryColor !important;

    &:not(.disabled):not(.inactive):not(.loading) {
      &:hover,
      &.hover,
      &:focus {
        background-color: darken($primaryColor, 5%) !important;
      }

      &:active,
      &.active {
        background-color: darken($primaryColor, 10%) !important;
      }
    }
  }

  &.caution {
    background-color: $red050 !important;
    color: $errorColor;

    &:hover,
    &.hover,
    &:focus {
      background-color: darken($red050, 5%) !important;
    }

    &:active,
    &.active {
      background-color: $red100 !important;
    }
  }
}

.secondary-buttons .btn.submit,
.btn.secondary {
  background-color: $secondaryColor !important;
}

.secondary-buttons .btn.submit:not(.disabled):not(.inactive):not(.loading):hover,
.secondary-buttons .btn.submit:not(.disabled):not(.inactive):not(.loading).hover,
.secondary-buttons .btn.submit:not(.disabled):not(.inactive):not(.loading):focus,
.btn.secondary:not(.disabled):not(.inactive):not(.loading):hover,
.btn.secondary:not(.disabled):not(.inactive):not(.loading).hover,
.btn.secondary:not(.disabled):not(.inactive):not(.loading):focus {
  background-color: darken($secondaryColor, 5%) !important;
}

.secondary-buttons .btn.submit:not(.disabled):not(.inactive):not(.loading):active,
.secondary-buttons .btn.submit:not(.disabled):not(.inactive):not(.loading).active,
.btn.secondary:not(.disabled):not(.inactive):not(.loading):active,
.btn.secondary:not(.disabled):not(.inactive):not(.loading).active {
  background-color: darken($secondaryColor, 10%) !important;
}

div.btn.submit {
  position: relative;
  overflow: hidden;
}

div.btn.submit input {
  position: absolute;
  left: 100%;
}

/* dashed buttons */
.btn.dashed {
  border: 1px dashed $mediumHairlineColor;
  background-color: transparent;

  .btngroup &:not(:last-child):not(.btngroup-btn-last) {
    @include border-right(1px solid transparent);
    @include margin-right(-1px);
  }

  &:focus {
    background-color: transparentize($grey200, 0.9);
    border-color: transparent;

    .reduce-focus-visibility &:not(.focus-visible) {
      border: 1px dashed $mediumHairlineColor;
    }
  }

  &:not(.disabled) {
    &:active,
    &.active {
      background-color: transparentize($grey200, 0.75);
    }
  }
}

/* color inputs */
.color-input-container {
  position: relative;

  .color-hex-indicator {
    position: absolute;
    top: 0;
    @include left(7px);
    width: 1em;
    line-height: 34px;
    text-align: center;
    user-select: none;
  }
}

.color-input {
  @include fixed-width-font;
  @include padding-left(calc(7px + 1em));
}

.color {
  display: inline-block;
  position: relative;
  vertical-align: middle;
  width: 34px;
  height: 34px;
  border-radius: 17px;
  padding: 0;

  &:not(.static) {
    cursor: pointer;
  }

  &:not(.small) {
    @include checkered-bg(17px);
  }

  &.small {
    width: 16px;
    height: 16px;
    @include checkered-bg(8px);
  }

  .color-preview {
    position: absolute;
    top: 0;
    @include left(0);
    width: 100%;
    height: 100%;
    border-radius: 17px;
    box-shadow: inset 0 0 0 1px transparentize($black, 0.85);

    &:focus-within {
      @include input-focused-styles;
    }

    & > .color-preview-input {
      position: absolute;
      @include left(0);
      width: 100%;
      height: 100%;
      margin: 0;
      padding: 0;
      border: none;
      opacity: 0;
    }
  }
}

.colorhex {
  display: inline-block;
  margin-left: 5px;
  vertical-align: middle;
  color: $mediumTextColor;
}

/* lightswitch */
.lightswitch-outer-container {
  display: flex;

  .lightswitch-inner-container {
    border: 1px solid $hairlineColor;
    border-radius: $smallBorderRadius;
    display: flex;
    align-items: center;

    span {
      padding: 7px 0;
      color: $mediumTextColor;
      cursor: default;

      &[data-toggle='on'] {
        @include padding-right(10px);
        @include margin-left(7px);
      }

      &[data-toggle='off'] {
        @include padding-left(10px);
        @include margin-right(7px);
      }
    }
  }
}

.lightswitch {
  display: block;
  position: relative;
  border: none !important;
  overflow: hidden;
  cursor: pointer;
  user-select: none;
  background-image: linear-gradient(to right, $grey300, $grey300);
  transition: background-image linear 100ms;

  &.on {
    background-image: linear-gradient(to right, $successColor, $successColor);
  }

  &.indeterminate {
    background-image: linear-gradient(to right, $successColor, $grey300);
  }

  .lightswitch-container {
    position: relative;
    height: 100%;

    .handle {
      position: absolute;
      top: 1px;
      background-color: $white;
    }
  }

  &:not(.small) {
    border-radius: 11px;
    width: 34px;
    height: 22px;

    .lightswitch-container {
      @include margin-left(-12px);
      width: 46px;

      .handle {
        border-radius: 10px;
        width: 20px;
        height: 20px;
        left: calc(50% - 10px);
      }
    }
  }

  &.small {
    border-radius: 9px;
    width: 28px;
    height: 18px;

    .lightswitch-container {
      @include margin-left(-10px);
      width: 38px;

      .handle {
        border-radius: 8px;
        width: 16px;
        height: 16px;
        left: calc(50% - 8px);
      }
    }
  }

  table & {
    display: inline-block;
    margin-bottom: -5px;
  }

  &:focus {
    .lightswitch-container {
      .handle {
        background-color: $lightSelColor;
      }
    }
  }

  &.on {
    .lightswitch-container {
      @include margin-left(0);
    }
  }

  &.indeterminate {
    &:not(.small) {
      .lightswitch-container {
        @include margin-left(0.5 * -12px);
      }
    }
    &.small {
      .lightswitch-container {
        @include margin-left(0.5 * -10px);
      }
    }
  }
}

/* pagination */
.pagination {
  table.data + & {
    margin-top: 24px;
  }

  .page-link {
    width: 32px;
    height: 32px;
    display: flex;
    align-items: center;
    justify-content: center;
    border-radius: $mediumBorderRadius;

    &:after {
      position: relative;
      transition: border-color linear 100ms;
    }

    &.prev-page:after {
      @include angle(left, $lightTextColor);
      @include right(-1px);
    }

    &.next-page:after {
      @include angle(right, $lightTextColor);
      @include left(-1px);
    }

    &:not(.disabled) {
      transition: box-shadow linear 100ms;
      box-shadow: inset 0 0 0 1px $hairlineColor;
      cursor: pointer;

      &:hover {
        text-decoration: none;
        box-shadow: inset 0 0 0 1px $linkColor;

        &:after {
          border-color: $linkColor;
        }
      }
    }

    &.disabled {
      opacity: 1;
      &:after {
        border-color: $hairlineColor;
      }
    }
  }
}

/* action buttons */
.actions {
  @include floatright;
}

.actions > li {
  @include floatleft;
}

.actions > li + li {
  @include margin-left(10px);
}

h1 + .actions {
  margin-top: -100px;
}

h2 + .actions {
  margin-top: -54px;
}

/* ----------------------------------------
/*  Tables
/* ----------------------------------------*/

.tablepane {
  margin: -24px -24px -12px;
  overflow-x: auto;

  table.data {
    th,
    td {
      &:first-child {
        @include padding-left(24px);
      }
      &:last-child {
        @include padding-right(24px);
      }
    }
  }
}

table {
  &.fixed-layout {
    table-layout: fixed;
  }

  th.thin,
  td.thin {
    width: 0.01% !important;
    white-space: nowrap;
  }

  thead {
    th {
      font-weight: bold;
      @include alignleft;
      vertical-align: top;
    }
  }

  // plain tables
  &:not(.data) {
    th,
    td {
      padding-top: 7px;
      padding-bottom: 7px;

      &:not(:first-child) {
        padding-left: 12px;
      }
      &:not(:last-child) {
        padding-right: 12px;
      }
    }
  }

  // data tables
  &.data {
    th,
    td {
      position: relative;
      padding-left: 12px;
      padding-right: 12px;
      box-sizing: border-box;

      &.checkbox-cell {
        width: $checkboxSize !important;
        min-width: $checkboxSize;
        box-sizing: content-box;
        position: relative;

        input.checkbox + label,
        div.checkbox {
          position: absolute;
          top: calc(50% - 8px);
        }
      }
    }

    th {
      font-weight: bold;
    }

    thead,
    tbody,
    tfoot {
      &:first-child tr:first-child {
        th,
        td {
          &:first-child {
            @include border-top-left-radius($largeBorderRadius);
          }
          &:last-child {
            @include border-top-right-radius($largeBorderRadius);
          }
        }
      }
    }

    thead {
      th,
      td {
        width: auto;
        background-color: $grey050;
        cursor: default;
      }

      th:not(.orderable),
      td {
        padding-top: 15px;
        padding-bottom: 15px;
      }

      th {
        white-space: nowrap;
        vertical-align: middle;

        &.orderable {
          position: relative;
          padding-left: 0;
          padding-right: 0;

          &:not(.ordered):hover {
            background-color: $grey100;
          }

          &.ordered {
            background-color: $lightSelColor;

            &:not(.loading) {
              button:after {
                @include angle(up);
                position: absolute;
                @include right(10px);
                top: calc(50% - 3px);
              }

              &.desc button:after {
                transform: rotate(45deg);
              }
            }
          }

          button {
            position: relative;
            @include padding-right(26px);
            font: inherit;
            width: 100%;
            padding: 14px;
            @include alignleft;

            &:focus {
              z-index: 1;
            }
          }
        }

        &:not(.loading) {
          .spinner {
            display: none;
          }
        }

        .spinner {
          position: absolute;
          top: calc(50% - 6px);
          @include right(8px);
          --size: 12px;
        }
      }
    }

    tbody {
      tr {
        &:not(.disabled) {
          &:hover {
            th,
            td {
              background-color: $grey050;
            }
          }

          &:focus {
            position: relative;
            z-index: 1;
          }

          &.sel {
            th,
            td {
              background-color: $lightSelColor;
            }
          }
        }
      }

      th,
      td {
        padding-top: 7px;
        padding-bottom: 7px;
        background-clip: padding-box;
      }

      td {
        &.timestamp {
          @include alignright;
          vertical-align: bottom;
          white-space: nowrap;
          color: $lightTextColor;
        }
      }
    }

    thead + tbody tr,
    tr + tr {
      th,
      td {
        border-top: 1px solid transparent;
      }
    }
  }

  // collapsable data tables for small screens
  // based on Aaron Gustafson's technique: http://blog.easy-designs.net/archives/2013/02/02/responsive-tables/
  &.collapsed {
    width: auto;

    &,
    tbody,
    tbody tr,
    tbody th,
    tbody td {
      display: block;
      border: none;
      padding: 0;
      @include alignleft;
      width: auto !important;
      white-space: normal;
    }

    thead {
      display: none;
    }

    tbody {
      tr {
        padding: 6px 0;
        border-bottom: 1px dotted $hairlineColor;

        &:after {
          @include clearafter;
        }
      }

      th,
      td {
        padding: 2px 0 !important;
      }

      td {
        &:empty {
          display: none;
        }
      }

      [data-title] {
        @include margin-right(0);

        &:before {
          margin-right: 5px;
          content: attr(data-title) ':';
          font-weight: bold;
        }

        form {
          display: inline-block;
        }
      }
    }
  }
}

.datatablesorthelper,
.editabletablesorthelper,
.thumbviewhelper {
  background-color: $white;
  @include shadow;
}

.datatablesorthelper,
.datatablesorthelper .element,
.datatablesorthelper a {
  cursor: move !important;
}

.datatablesorthelper tr:first-child th,
.datatablesorthelper tr:first-child td {
  border-top: none !important;
}

.datatablesorthelper tr:last-child th,
.datatablesorthelper tr:last-child td {
  border-bottom: none !important;
}

/* elements */
$smallThumbSize: 34px;
$largeThumbSize: 120px;
$statusSize: 10px;
$baseElementSidePadding: 7px;
$elementInnerSpacing: 5px;

.element {
  position: relative;
  cursor: default;
  user-select: none;
  font-weight: normal;
  border-radius: $smallBorderRadius;

  &:focus,
  li:focus & {
    background-color: $grey050;
  }

  &.sel,
  li.sel & {
    background-color: $lightSelColor !important;
    cursor: default;

    &:focus {
      background-color: darken($lightSelColor, 5%) !important;
    }

    &.hasthumb {
      .elementthumb {
        img {
          box-shadow: 0 0 0 1px transparentize($darkSelColor, 0.9),
            0 6px 4px -4px transparentize($darkSelColor, 0.8);
        }
      }
    }
  }

  &.hasthumb {
    .elementthumb:not(:empty) {
      position: absolute;
      display: flex;
      justify-content: center;
      -ms-flex-pack: center;
      align-items: center;
      -ms-flex-align: center;

      img {
        display: block;
        flex-shrink: 0;
        pointer-events: none;
        border-radius: $smallBorderRadius;
        max-width: 100%;
        max-height: 100%;
      }

      &.rounded img {
        border-radius: 50%;
      }
    }
    .elementthumb.open-preview {
      cursor: pointer;
    }
  }

  .label {
    display: inline-block;

    .draft-label {
      display: inline-block;
      @include margin(-1px, 0, -1px, 7px);
      padding: 1px 5px;
      font-weight: normal;
      text-decoration: none !important;
      color: $lightTextColor;
      background: $grey100;
      border-radius: $largeBorderRadius;
    }
  }

  &.small,
  &.large:not(.hasthumb) {
    display: inline-block;
    padding: $baseElementSidePadding;
    box-sizing: border-box;

    &.hasstatus {
      @include padding-left(
        $baseElementSidePadding + $statusSize + $elementInnerSpacing
      );

      .status {
        position: absolute;
        @include left($baseElementSidePadding);
        top: calc(50% - 5px);
      }

      .icon:not(.delete) {
        position: absolute;
        @include left($baseElementSidePadding - 1);
        top: calc(50% - 11px);
      }
    }

    &.hasthumb {
      @include padding-left($smallThumbSize + $elementInnerSpacing);

      .elementthumb:not(:empty) {
        top: calc(50% - 17px);
        @include left(0);
        width: $smallThumbSize;
        height: $smallThumbSize;

        &.checkered img {
          @include checkered-bg(8px);
        }
      }

      &.hasstatus {
        @include padding-left(
          $smallThumbSize + $elementInnerSpacing * 2 + $statusSize
        );

        .status {
          @include left($smallThumbSize + $elementInnerSpacing);
        }
      }
    }
  }

  &.large.hasthumb {
    display: block;
    padding: #{$baseElementSidePadding + $largeThumbSize + $elementInnerSpacing}
      $baseElementSidePadding $baseElementSidePadding;
    width: #{120px + $baseElementSidePadding + $baseElementSidePadding};
    box-sizing: border-box;

    &.hasstatus {
      @include padding-left(
        $baseElementSidePadding + $statusSize + $elementInnerSpacing
      );

      .status {
        position: absolute;
        @include left($baseElementSidePadding);
        top: #{$baseElementSidePadding + $largeThumbSize + $elementInnerSpacing +
          6};
      }
    }

    .elementthumb:not(:empty) {
      top: $baseElementSidePadding;
      @include left($baseElementSidePadding);
      width: $largeThumbSize;
      height: $largeThumbSize;

      &.checkered img {
        @include checkered-bg(15px);
      }
    }

    .label {
      display: block;
      white-space: nowrap;
      overflow: hidden;
      text-overflow: ellipsis;
      word-wrap: normal;
    }
  }

  &.removable {
    .label {
      @include padding-right(20px);
    }

    .delete:before {
      color: var(--ui-control-color);
    }

    &.small,
    &.large:not(.hasthumb) {
      .delete {
        position: absolute;
        top: calc(50% - 11px);
        @include right($baseElementSidePadding);
      }
    }

    &.large.hasthumb {
      .delete {
        position: absolute;
        @include right($baseElementSidePadding);
      }
    }
  }

<<<<<<< HEAD
=======
  &.loading {
    @include padding-right($baseElementSidePadding + 24);

    &:after {
      content: '';
      font-size: 0;
      position: absolute;
      bottom: 0;
      @include right(3px);
      @include spinner;
      height: 32px;
    }
  }

  &.loading,
>>>>>>> c44d3bab
  &:not(.removable) {
    .delete {
      display: none;
    }
  }
}

$checkboxPadding: $checkboxSize + 4;

.elements {
  position: relative;

  &:not(.busy) {
    .update-spinner {
      display: none;
    }
  }

  &.busy {
    min-height: 200px;

    &:after {
      display: block;
      content: '';
      font-size: 0;
      position: absolute;
      top: 0;
      left: -24px;
      width: calc(100% + #{24 + 24}px);
      height: 100%;
      background: transparentize($white, 0.25);
      border-radius: $largeBorderRadius;
    }

    .update-spinner {
      z-index: 1;
    }
  }

  .header {
    margin: -24px -24px 24px;
    padding: 14px 24px;
    background-color: $grey050;
    box-shadow: none;

    &:after {
      content: '';
    }

    .selectallcontainer {
      cursor: default;

      .checkbox {
        @include margin-right($elementInnerSpacing);
      }
    }
  }

  // table views
  .tableview {
    .move {
      display: block;
      position: absolute;
      top: calc(50% - 11px);
      @include margin-left(-14px);
      font-size: 11px;
      text-decoration: none;
    }

    .toggle {
      display: block;
      position: absolute;
      top: calc(50% - 7px);
      @include margin-left(-16px);
      padding: 4px;
    }

    .move + .toggle {
      @include margin-left(-34px);
    }
  }

  // thumbs views
  .thumbsview {
    @include margin(
      -$baseElementSidePadding,
      -$baseElementSidePadding - 1px,
      -$baseElementSidePadding - 1px,
      -$baseElementSidePadding
    );
    width: calc(
      100% + #{$baseElementSidePadding + $baseElementSidePadding + 1px}
    );
    display: flex;
    flex-direction: row;
    flex-wrap: wrap;

    li {
      position: relative;
      @include margin(0, 1px, 1px, 0);

      &:hover {
        .element {
          background-color: $grey050;
        }
      }

      &.has-checkbox {
        .element.hasthumb {
          &:not(.hasstatus) {
            @include padding-left(
              $baseElementSidePadding + $checkboxSize + $elementInnerSpacing
            );
          }

          &.hasstatus {
            @include padding-left(
              $baseElementSidePadding + $checkboxSize + $elementInnerSpacing +
                $statusSize + $elementInnerSpacing
            );

            .status {
              @include left(
                $baseElementSidePadding + $checkboxSize + $elementInnerSpacing
              );
            }
          }
        }

        .checkbox {
          position: absolute;
          top: $baseElementSidePadding + $largeThumbSize + $elementInnerSpacing +
            (20px - $checkboxSize) * 0.5;
          @include left($baseElementSidePadding);
        }
      }
    }
  }
}

.export-form {
  position: relative;
  .spinner {
    position: absolute;
    bottom: 0;
    @include right(-24px);
  }
}

.thumbviewhelper {
  margin: -7px;
  padding: 7px;

  .thumbsview {
    &,
    li {
      margin: 0 !important;
    }
  }
}

/* structures */
.structure {
  position: relative;
  z-index: 1;

  li {
    @include padding-left(8px);

    &.collapsed > ul {
      display: none;
    }

    .row:hover > .icon,
    &.draghelper > .row .move,
    .add.active {
      opacity: 1;
    }

    &.draghelper {
      & > .row {
        .add {
          opacity: 0;
        }

        .move:before {
          color: $linkColor;
        }
      }
    }

    &.draginsertion {
      position: relative;
      @include margin(-1px, 0, -1px, 8px);
      @include padding-left(0);
      height: 2px;
      background-color: $linkColor !important;
      @include border-left(none);
      border-radius: 1px;
    }

    .toggle {
      position: relative;
      z-index: 1;
      @include floatleft;
      @include margin(10px, -8px, 0, -12px);
      padding: 4px;
    }

    .row:after {
      @include clearafter;
    }

    .move,
    .add {
      @include margin(5px, 5px, 0, 0);
      opacity: 0;
      transition: opacity linear 100ms;
    }

    .add {
      padding: 0 5px;

      &:before {
        content: 'downangle';
        color: $darkHairlineColor;
      }

      &:not(.disabled):hover:before,
      &.active:before {
        color: $linkColor;
      }
    }

    .checkbox {
      @include floatleft;
      @include margin(7px, 0, 0, 7px);
    }
  }

  ul {
    @include margin-left(-3px);

    li {
      @include padding-left(38px);
      background-repeat: no-repeat;

      body.ltr & {
        background-image: url(../images/branch.png);
        background-position: 0 0;
      }

      body.rtl & {
        background-image: url(../images/branch_rtl.png);
        background-position: 100% 0;
      }

      &:not(:last-child):not(.last) {
        @include padding-left(37px);
        @include border-left(1px solid $hairlineColor);

        body.ltr & {
          background-position: -1px 0;
        }

        body.rtl & {
          background-position: calc(100% + 1px) 0;
        }
      }

      &.draginsertion {
        @include margin-left(38px);
      }
    }
  }

  .row {
    &.draghover {
      .element {
        z-index: 2;
        border-radius: 15px;
        box-shadow: inset 0 0 0 2px $linkColor;
      }
    }

    &.droptarget {
      border-radius: 5px;
      box-shadow: inset 0 0 0 2px $linkColor;
    }
  }
}

/* element select fields */
.elementselect {
  position: relative;
  min-height: 34px;
  margin-top: -7px;

  .elements:after {
    @include clearafter;
  }

  .element {
    @include floatleft;
    @include margin(7px, 7px, 0, 0);
  }

  .element.small,
  .flex,
  .btn {
    clear: both;
  }

  .element {
    z-index: 1;

    &.small {
      max-width: 100%;

      .label {
        display: block;
        max-width: 100%;
        box-sizing: border-box;
        overflow: hidden;
        white-space: nowrap;
        text-overflow: ellipsis;
      }
    }
  }

  .caboose {
    @include floatleft;
  }

  .flex {
    margin-top: 7px;
    float: none !important;
  }
}

/* editable tables */
table.editable {
  border-radius: $largeBorderRadius;
  border: 1px solid $grey200;

  th,
  td.action {
    color: $mediumTextColor;
    font-weight: normal;
    background-color: $grey050;
  }

  thead,
  tbody {
    tr {
      th {
        padding: 6px 10px;
      }
    }
  }

  thead {
    tr {
      th {
        border-bottom: 1px solid $hairlineColor;

        &.has-info {
          @include padding-right(calc(15px + 1em));
        }

        span.info {
          position: absolute;
          margin-left: 5px;
        }
      }
    }
  }

  tbody {
    tr {
      &:not(:first-child) {
        th,
        td {
          border-top: 1px solid $hairlineColor;
        }
      }

      &:last-child {
        td:first-child {
          @include border-bottom-left-radius($largeBorderRadius);

          textarea,
          input.text {
            @include border-bottom-left-radius($largeBorderRadius - 1);
          }
        }
      }

      td:not(:first-child),
      th ~ td:not(.hidden) ~ td {
        @include border-left(1px solid $hairlineColor);
      }

      th {
        // Set a dark border-left for the first <td> that follows a <th>, if there is one.
        // This is a ridiculous CSS hack since there's no operator/pseudo-class that mimics jQuery's next(selector) function.
        // If there was it could have been as simple as: th ??? td:not(.hidden) { dark left border }
        // kudos to Mark Huot for coming up with it!
        & ~ td:not(:first-child) {
          @include border-left(1px solid #dbdddf);
        }
      }

      td {
        vertical-align: top;
        text-align: center;
        background-color: $white;
        padding: 4px 10px;

        &.focus {
          position: relative;
          box-shadow: inset 0 0 0 1px $hairlineColor;
        }

        &.textual {
          padding: 0;

          textarea {
            resize: none;
          }

          pre {
            @include alignleft;
            white-space: pre-wrap;
          }
        }

        &.lightswitch-cell {
          padding-top: 9px;
          padding-bottom: 9px;

          .lightswitch {
            display: block;
            margin: 0 auto;
          }
        }

        &.checkbox-cell {
          padding-top: 10px;
          padding-bottom: 10px;

          .checkbox-wrapper {
            display: block;
            margin: -2px auto 0;
            width: 16px;
            height: 16px;
          }
        }

        &.error {
          box-shadow: inset 0 0 0 1px $errorColor;
        }

        &.disabled {
          position: relative;
          opacity: 1;

          &:after {
            content: '';
            font-size: 0;
            position: absolute;
            top: 0;
            left: 0;
            width: 100%;
            height: 100%;
            background-color: transparentize($grey050, 0.25);
            user-select: none;
          }
        }

        &.action {
          padding: 4px 7px;

          & + td.action {
            @include border-left(none);
            @include padding-left(0);
          }
        }

        .flex > * {
          margin-bottom: 0;
        }
      }
    }

    textarea,
    textarea.text,
    input.text,
    pre {
      display: block;
      width: 100%;
      border: none;
      box-shadow: none;
      border-radius: 0;
      padding: 7px 10px;
      background-color: transparent;
      overflow: hidden;
      transition: none;
      box-sizing: border-box;
    }

    .color-container {
      display: block;
      position: relative;

      & > .color,
      .color-input {
        margin-bottom: 0;
      }

      & > .color {
        position: absolute;
        top: 10px;
        @include left(10px);
        z-index: 1;
      }

      .color-hex-indicator {
        @include left(32px);
      }

      .color-input {
        @include padding-left(calc(32px + 1em));
      }
    }

    .datewrapper,
    .timewrapper {
      display: block;
      width: 100%;

      .text + div[data-icon] {
        top: 6px;
        @include left(10px);
      }
    }
  }

  &:not(.static) {
    td.textual {
      cursor: text;
    }
  }

  & + .btn.add {
    display: block;
    width: 100%;
  }

  &:not(.hidden) + .btn.add {
    border-top-width: 0;
    border-radius: 0 0 $mediumBorderRadius $mediumBorderRadius;
  }
}

.border-box,
.shadow-box {
  & + .buttons {
    margin-top: 7px;
  }
}

/* ----------------------------------------
/*  Nav
/* ----------------------------------------*/

ul.tree,
.tree ul {
  @include margin-left(20px);
}

.tree li .toggle {
  @include margin(7px, 0, 0, -15px);
}

/* status icons */
.status {
  display: inline-block;
  @include margin-right(10px);
  width: 10px;
  height: 10px;
  border: 1px solid transparent;
  border-radius: 100%;
  box-sizing: border-box;

  body.use-shapes & {
    &.pending {
      background-color: transparent;
      border-style: solid;
      border-width: 0 5px 10px 5px;
      border-color: transparent transparent $yellow700 transparent;
      border-radius: 1px;
    }

    &.off,
    &.suspended,
    &.expired {
      border-radius: 1px;
    }
  }
}

.status:not(.on):not(.live):not(.active):not(.enabled):not(.pending):not(.off):not(.suspended):not(.expired):not(.yellow):not(.orange):not(.red):not(.pink):not(.purple):not(.blue):not(.green):not(.turquoise):not(.light):not(.grey):not(.black) {
  border-color: var(--ui-control-color);
}

.green,
.status.on,
.status.live,
.status.active,
.status.enabled {
  background-color: $teal500;
}

/* green */

.orange,
.status.pending {
  background-color: $yellow700;
}

/* orange */

.red,
.status.off,
.status.suspended,
.status.expired {
  background-color: $red600;
}

/* red */

.yellow {
  background-color: $yellow300;
}

.pink {
  background-color: $pink400;
}

.purple {
  background-color: #9b59b6;
}

.blue {
  background-color: $blue600;
}

.turquoise {
  background-color: $teal300;
}

.status.light {
  background-color: $grey100;
}

.grey {
  background-color: $grey300;
}

.black {
  background-color: $grey800;
}

.status.white,
.status.disabled {
  opacity: 1;
}

/* ----------------------------------------
/*  Condition builders
/* ----------------------------------------*/

.condition-container {
  margin: 24px 0;
}

.condition:not(:empty) + .condition-footer .btn.add {
  border-top-width: 0;
  border-top-left-radius: 0;
  border-top-right-radius: 0;
}

.condition-footer {
  .btn.add {
    height: 48px;
  }

  .spinner {
    @include margin-left(7px);
  }
}

.condition-rule {
  margin: 0;
  padding: 7px;
  border: 1px solid $hairlineColor;
  background-color: $grey050;

  &:first-child {
    border-top-left-radius: $largeBorderRadius;
    border-top-right-radius: $largeBorderRadius;
  }

  & + .condition-rule {
    border-top-width: 0;
  }

  .rule-body {
    .lightswitch {
      display: block;
    }
  }

  .rule-actions {
    margin: 7px 0;
  }
}

/* ----------------------------------------
/*  Progress bar
/* ----------------------------------------*/

.progressbar {
  border-radius: 6px;
  border: 2px solid $grey700;
  padding: 2px;
  position: absolute;
  left: 20%;
  width: 60%;
  z-index: 1000;
}

.progressbar-inner {
  border-radius: 2px;
  height: 4px;
  background-color: $grey700;
}

.progressbar:not(.pending) .progressbar-inner {
  width: 0;
  transition: width linear 100ms;
}

.progressbar.pending .progressbar-inner {
  @include striped-bg(17.6776695297px, $grey700); // sqrt(25^2 / 2);
  body.ltr & {
    animation-name: pendingprogress-ltr;
  }
  body.rtl & {
    animation-name: pendingprogress-rtl;
  }
  animation-timing-function: linear;
  animation-duration: 250ms;
  animation-iteration-count: infinite;
}

@keyframes pendingprogress-ltr {
  from {
    background-position: 0;
  }
  to {
    background-position: 25px;
  }
}

@keyframes pendingprogress-rtl {
  from {
    background-position: 0;
  }
  to {
    background-position: -25px;
  }
}

.elementselect .progress-shade {
  background-color: transparentize($white, 0.2);
  width: 100%;
  height: 100%;
  position: absolute;
  top: 0;
  @include left(0);
  display: none;
}

.elementselect.uploading {
  position: relative;
}

.elementselect.uploading .progress-shade {
  display: block;
  z-index: 2;
}

// Plugin installers

.missing-component {
  padding: 7px 10px !important;
  max-width: 400px;
  background-color: $grey050 !important;

  .error {
    margin: 0;
  }

  .install-plugin {
    margin: 7px 0 -7px;
    border-top: 1px solid $hairlineColor;
    position: relative;
    @include padding(10px, 0, 10px, 40px);

    .icon {
      width: 32px;
      height: 32px;
      position: absolute;
      top: calc(50% - 16px);
      @include left(0);

      img,
      svg {
        width: 100%;
        height: 100%;
      }
    }

    h3 {
      flex: 1;
      margin: 8px 0 !important;
    }

    .btn {
      margin: 0;
    }
  }
}

/* ----------------------------------------
/*  Panes, Modals and HUDs
/* ----------------------------------------*/

.pane {
  @include pane;
  position: relative;
  margin: 14px 0;
  padding: 24px;
  border-radius: $largeBorderRadius;
  word-wrap: break-word;
  box-sizing: border-box;

  .pane &,
  #content & {
    background-color: $grey050;
    border: 1px solid $hairlineColor;
    box-shadow: none;
  }

  &.loading {
    min-height: 200px;

    &:after {
      display: block;
      content: '';
      font-size: 0;
      position: absolute;
      top: 0;
      left: -24px;
      width: calc(100% + #{24 + 24}px);
      height: 100%;
    }
  }
}

.pane-header {
  margin: calc(var(--xl) * -1) var(--neg-padding) var(--xl);
  padding: var(--s) var(--xl);
  min-height: 50px;
  box-sizing: border-box;
  background: $grey050;
  box-shadow: inset 0 -1px 0 0 transparentize($grey300, 0.75);
  border-radius: $largeBorderRadius $largeBorderRadius 0 0;

  .header-btn {
    margin: 5px 0;
    @include header-btn;
  }

  .spinner {
    margin: 3px 0 !important;
  }
}

.pane-tabs {
  margin-bottom: calc(var(--s) * -1);
  display: flex;
  flex-direction: row;
  align-items: center;
  max-width: 100%;

  [role="tablist"] {
    margin: calc(var(--s) * -1) var(--neg-padding) 0;
    padding: var(--s) var(--padding) 0;
    flex: 1;
    display: flex;
    flex-direction: row;
    overflow-x: auto;
    scrollbar-width: none;

    &::-webkit-scrollbar {
      display: none;
    }

    &.scrollable {
      body.ltr & {
        mask-image: linear-gradient(
          to left,
          rgba(0, 0, 0, 0),
          rgba(0, 0, 0, 1) 24px
        );
      }
      body.rtl & {
        mask-image: linear-gradient(
          to right,
          rgba(0, 0, 0, 0),
          rgba(0, 0, 0, 1) 24px
        );
      }
    }

    [role="tab"] {
      display: flex;
      flex-direction: row;
      align-items: center;
      position: relative;
      border-radius: $mediumBorderRadius $mediumBorderRadius 0 0;
      padding: 0 12px;
      white-space: nowrap;
      color: $lightTextColor;
      height: 42px;

      &:not(:first-child) {
        @include margin-left(4px);
      }

      &:hover {
        text-decoration: none;
      }

      &:not(.sel) {
        &:hover {
          background-color: transparentize($grey300, 0.85);
        }
      }

      &.sel {
        cursor: default;
        color: $textColor;
        @include pane;
      }

      span[data-icon] {
        @include margin-left(4px);
      }
    }
  }

  .menubtn {
    @include margin-left(32px);
  }
}

/* detail sidebars */
.details {
  --spacing: var(--l);
  padding: 0 var(--padding) var(--spacing);

  .meta,
  .field,
  hr {
    margin-left: var(--neg-padding);
    margin-right: var(--neg-padding);
  }

  .meta {
    margin-bottom: var(--spacing);

    &:not(.read-only) {
      background-color: $grey050 !important;
    }

    &.read-only {
      color: $mediumTextColor;

      & > .data {
        align-items: baseline;
        min-height: auto;

        & > .heading,
        & > .value {
          padding: 6px 0;
        }

        &:first-child {
          & > .heading,
          & > .value {
            padding-top: 0;
          }
        }

        &:last-child {
          & > .heading,
          & > .value {
            padding-bottom: 0;
          }
        }
      }
    }

    &.warning {
      padding-top: var(--m);
      padding-bottom: var(--m);
      color: $textColor !important;
      background-color: $yellow050 !important;
      box-shadow: 0 0 0 1px $yellow300,  0 2px 12px transparentize($grey200, 0.5);

      p {
        margin-bottom: 5px;
      }

      .btn {
        background-color: $yellow300;

        &:hover,
        &:focus {
          background-color: darken($yellow300, 10%);
        }

        &:active {
          background-color: darken($yellow300, 15%);
        }
      }
    }

    & > .field,
    & > .data {
      margin: 0 var(--neg-padding) !important;

      & > .heading > label,
      & > .heading {
        color: $grey600;
      }
    }

    & > .field  > .status-badge {
      @include left(0);
    }

    .text::placeholder,
    .datewrapper .text + div[data-icon],
    .timewrapper .text + div[data-icon] {
      color: $grey500;
    }

    .ui-datepicker {
      @include margin(0, 0, 0, -8px);
    }
  }

  hr {
    margin: var(--spacing) 0;
    border-top-color: $hairlineColor;
  }

  @include placeholder-styles($grey500);

  .text {
    background-color: transparent !important;
    resize: none;
  }

  & > .field > .heading > label,
  & > fieldset > legend {
    margin-top: 0;
    font-weight: normal;
    color: $grey600;
  }

  & > fieldset {
    margin: 0 0 var(--spacing);

    & > legend {
      margin-bottom: 5px;
    }
  }

  & > .field {
    margin: 0 0 var(--spacing);

    & > .heading {
      margin-top: 0;
    }

    & > .input > .text.fullwidth {
      margin: 0 var(--neg-padding);
      padding-left: var(--padding);
      padding-right: var(--padding);
      border: none;
      background-color: $grey050 !important;
      width: calc(100% + var(--padding) + var(--padding));
    }
  }

  & > .text {
    border-radius: $largeBorderRadius;
    margin-bottom: var(--spacing);

    &:not(:focus) {
      border-color: transparentize($inputColor, 0.6);
    }
  }
}

/* meta panes */
.meta {
  padding: 0 var(--padding);
  overflow: visible;

  &,
  & > .flex-fields {
    & > .field,
    & > .data {
      display: flex;
      min-height: 50px;
      box-sizing: border-box;
      flex-wrap: wrap; // for error lists
      justify-content: space-between;
      align-items: center;
      margin: 0 var(--neg-padding) !important;
      padding: 0 var(--padding);
      transition: padding-left linear 100ms, padding-right linear 100ms;

      &.nested {
        @include padding-left(38px);
      }

      &.add {
        background-color: darken($grey050, 2%);

        &:before {
          position: absolute;
          @include left(0);
          width: 31px;
          @include alignright;
          @include icon;
          content: 'plus';
          color: $lightTextColor;
        }

        .input {
          width: 100%;
        }
      }

      & > .heading {
        flex: 0 0 104px;
        @include margin(0, var(--s), 0, 0);
        line-height: 18px;
      }

      &.lightswitch-field > .heading {
        flex: 1;
      }

      & > .input {
        .flex {
          flex-wrap: nowrap;

          & > * {
            margin-bottom: 0;
          }
        }
      }
    }

    & > .field > .heading {
      padding: 14px 0;

      & > .copytextbtn {
        display: none;
      }
    }

    & > .data > .heading {
      padding: var(--s) 0;
    }

    & > .field > .heading > label,
    & > .data > .heading {
      color: $mediumTextColor;
    }

    & > .field > .input,
    & > .data > .value {
      padding: var(--s) 0;
      width: calc(100% - 112px);
    }

    & > .data > .value {
      display: flex;
      align-items: center;

      & > [data-icon='draft'] {
        margin-top: -2px;
        @include margin-right(8px);
      }
    }

    & > .field.lightswitch-field > .input {
      flex: 0;
      width: auto;
    }

    & > .field {
      &.has-errors {
        border: 1px solid $errorColor !important;

        &:first-child {
          border-top-left-radius: $largeBorderRadius;
          border-top-right-radius: $largeBorderRadius;
        }

        &:last-child {
          border-bottom-left-radius: $largeBorderRadius;
          border-bottom-right-radius: $largeBorderRadius;
        }

        & + .field {
          border-top: none !important;
        }
      }

      & > .heading {
        & > label,
        & > legend {
          font-weight: normal;
        }
      }

      & > .input {
        &,
        & > .flex,
        & > .flex > .textwrapper,
        & > .datewrapper,
        & > .timewrapper,
        & > .datetimewrapper > .datewrapper,
        & > .datetimewrapper > .timewrapper {
          & > .text {
            display: block;
            margin: calc(var(--s) * -1) 0;
            padding: 14px 0;
            border-radius: 0;
            background-color: transparent;
            border: none !important;
          }
        }

        & > .datewrapper,
        & > .timewrapper,
        & > .datetimewrapper > .datewrapper,
        & > .datetimewrapper > .timewrapper {
          background-color: transparent;
          .text + div[data-icon] {
            @include left(0);
          }
        }

        & > .datetimewrapper {
          & > .datewrapper {
            width: 55%;
          }

          & > .timewrapper {
            width: 45%;
          }

          & > .clear-btn {
            @include margin-right(-24px);
          }
        }

        & > .datewrapper,
        & > .timewrapper {
          display: block;
          width: 100%;
        }
      }

      & > ul.errors {
        margin: 0;
        padding: 0 0 6px;
        width: 100%;
        list-style-type: none;
      }

      & > .clear-btn {
        @include margin-right(var(--neg-padding));
      }
    }
  }

  & > .field:not(:first-child),
  & > .flex-fields + .field {
    border-top: 1px solid $hairlineColor;
  }

  & > .flex-fields {
    h2,
    blockquote.note {
      margin: 0 -24px !important;
      padding: 14px 24px;
      background-color: darken($grey050, 2%);
    }

    blockquote.note {
      border-radius: 0;
      border: none;
    }

    hr {
      margin: 0 -24px;
    }
  }
}

.meta > .field > .input > .select {
  display: block;
  margin: calc(var(--s) * -1) 0;
  width: 100%;
  border-radius: 0;
  box-shadow: none;
  background-color: transparent;

  &:after {
    @include right(0);
  }

  & + .spinner {
    position: absolute;
    top: calc(50% - 17px);
    @include right(-24px);
  }

  select {
    @include padding(var(--s), 12px, var(--s), 0);
    width: 100%;
    background-color: transparent;
  }
}

.body {
  position: relative;
}

.slideout-container,
.slideout,
.modal,
.hud {
  z-index: 100;
  box-sizing: border-box;
}

.modal,
.hud .body {
  @include modal;
}

.slideout-shade {
  opacity: 0;
  transition: opacity linear 250ms;

  &.so-visible {
    opacity: 1;
  }
}

.slideout-container {
  position: fixed;
  top: 0;
  left: 0;
  width: 100vw;
  height: 100vh;
  height: -webkit-fill-available; // h/t https://twitter.com/AllThingsSmitty/status/1254151507412496384
  pointer-events: none;
}

.slideout {
  position: absolute;
  background-color: $white;
  box-shadow: 0 0 0 1px transparentize($grey400, 0.75),
    0 25px 100px transparentize($grey900, 0.5);
  display: flex;
  flex-direction: column;
  overflow: hidden;
  padding: 24px var(--padding);
  pointer-events: all;

  &.so-mobile {
    --padding: 14px;
    --neg-padding: -14px;
    width: 100%;
    height: 100%;
    left: 0;
    transition: top linear 250ms;
    will-change: top;
  }

  &:not(.so-mobile) {
    top: 8px;
    width: calc(50% - 8px);
    height: calc(100% - 16px);
    border-radius: $largeBorderRadius;

    @media screen and (prefers-reduced-motion: no-preference) {
      body.ltr & {
        transition: left linear 250ms;
        will-change: left;
      }

      body.rtl & {
        transition: right linear 250ms;
        will-change: right;
      }
    }
  }

  & > .pane-header {
    z-index: 2;

    & > .so-toolbar {
      display: flex;
      flex-direction: row;
      align-items: center;
      margin-bottom: calc(var(--s) * -1);
      gap: var(--s);
      min-height: 42px;

      & > .pane-tabs {
        width: 1px; // give other elements in the header plenty of room before the tabs take up whatever's left
        flex: 1;
        margin-bottom: 0;
      }
    }
  }

  &.so-mobile > .pane-header {
    padding-left: 10px;
    padding-right: 10px;
  }

  & > .so-body {
    flex: 1;
    margin: -24px var(--neg-padding) 0;
    padding: 24px var(--padding);
    overflow: hidden auto;
    position: relative;

    & > .so-sidebar {
      position: absolute;
      top: 0;
      @include pane();
      width: 350px;
      height: 100%;
      max-width: 100%;
      box-sizing: border-box;
      padding: 0 var(--padding) var(--spacing);
      background-color: $grey100;
      overflow: hidden auto;
      z-index: 1;

      body.ltr & {
        transition: right linear 250ms;
      }
      body.rtl & {
        transition: left linear 250ms;
      }

      & > .preview-thumb-container {
        margin: 0 var(--neg-padding);
        height: auto;
        min-height: 54px; // make room for the Preview / Edit buttons

        & + .pane-header {
          border-radius: 0;
        }
      }

      & > .meta.read-only:first-child {
        margin-top: var(--padding);
      }

      & > .meta.warning {
        box-shadow: none;
        border-bottom: 1px solid $yellow300;
      }

      & > .field {
        & > .input > .text.fullwidth {
          border-radius: 0;
        }
      }
    }
  }

  & > .so-footer {
    position: relative;
    display: flex;
    gap: 8px;
    justify-content: space-between;
    flex-wrap: wrap;
    margin: 0 var(--neg-padding) -24px;
    padding: 8px var(--padding);
    @include pane;
    background-color: $grey050;
    z-index: 3;

    & > .so-extra {
      flex: 0 0 100%;
      margin: 0 var(--neg-padding);
      padding: 0 var(--padding) 8px;
      border-bottom: 1px solid $hairlineColor;
    }
  }
}

@media (min-width: 1536px) {
  .slideout {
    &.has-sidebar {
      .pane-header:not(.so-visible) {
        display: none;
      }

      .sidebar-btn {
        display: none;
      }

      .so-body {
        display: flex;
        flex-direction: row;
        padding: 0;
        overflow: hidden;

        & > .so-content {
          position: relative;
          z-index: 2;
          padding: 24px;
          width: calc(100% - 350px);
          height: 100%;
          box-sizing: border-box;
          @include border-right(1px solid $grey200);
          overflow: hidden auto;
        }

        & > .so-sidebar {
          position: relative;
          display: block !important;
          top: auto;
          right: auto !important;
          left: auto !important;
          height: 100%;
          box-shadow: none;
        }
      }
    }

    & > .so-footer {
      & > .so-extra {
        margin: 0;
        padding: 0;
        border: none;
        flex: auto 0 1;
      }
    }
  }
}

.header,
.hud-header,
.footer,
.hud-footer,
.body {
  &:after {
    @include clearafter;
  }
}

.header,
.hud-header,
.footer,
.hud-footer {
  position: relative;
  z-index: 1;
  box-sizing: border-box;
}

.header,
.hud-header,
.footer,
.hud-footer {
  background-color: $grey100;
}

.header,
.hud-header {
  border-radius: $largeBorderRadius $largeBorderRadius 0 0;
  padding: 24px;
  box-shadow: inset 0 -1px 0 $hairlineColor;

  h1 {
    margin: 0;
  }
}

.footer,
.hud-footer {
  border-radius: 0 0 $largeBorderRadius $largeBorderRadius;
  padding: var(--s) var(--xl);
  box-shadow: inset 0 1px 0 $hairlineColor;

  &.flex {
    & > * {
      margin-bottom: 0;
    }
  }
}

.modal .body,
.hud .main {
  padding: 24px;
  overflow: hidden;
  box-sizing: border-box;
}

.pane,
.modal .body {
  .header {
    margin: -24px -24px 24px;
  }

  .footer {
    margin: 24px -24px -24px;
  }
}

.slideout-shade,
.modal-shade,
.hud-shade {
  z-index: 100;
  position: fixed;
  top: 0;
  left: 0;
  width: 100%;
  height: 100%;
  display: none;
}

.slideout-shade,
.modal-shade {
  &:not(.dark) {
    background-color: transparentize($grey400, 0.65) !important;
  }

  &.dark {
    background-color: transparentize($grey900, 0.5) !important;
  }
}

.modal {
  position: fixed;
  overflow: hidden;

  &:not(.fitted):not(.fullscreen) {
    width: 66%;
    height: 66%;
    min-width: 600px;
    min-height: 400px;
  }

  &.fitted {
    width: auto;
    height: auto;
    min-width: 0;
    min-height: 0;
  }

  &.fullscreen {
    width: 100%;
    height: 100%;
    border-radius: 0;
  }

  &.alert .body {
    @include padding-left(76px);

    &:before {
      @include icon;
      @include margin(-6px, 0, 0, -58px);
      @include floatleft;
      content: 'alert';
      font-size: 40px;
      color: $lightTextColor;
    }
  }

  &.secure .body {
    @include padding-left(76px);

    &:before {
      @include icon;
      @include margin(-14px, 0, 0, -56px);
      @include floatleft;
      content: 'secure';
      font-size: 58px;
      color: $lightTextColor;
    }
  }

  .resizehandle {
    position: absolute;
    z-index: 1;
    bottom: 0;
    @include right(0);
    width: 24px;
    height: 24px;
    background: no-repeat 50% 50%;
    cursor: nwse-resize;
    body.ltr & {
      background-image: url(../images/resizehandle.png);
    }
    body.rtl & {
      background-image: url(../images/resizehandle_rtl.png);
    }
  }
}

.hud {
  position: absolute;
  display: none;
  top: 0;

  &.has-footer .tip-bottom {
    background-image: url(../images/hudtip_bottom_gray.png);
  }

  .tip {
    position: absolute;
    z-index: 101;
    background: no-repeat 0 0;
  }

  .tip-left {
    left: -15px;
    width: 15px;
    height: 30px;
    background-image: url(../images/hudtip_left.png);
  }

  .tip-top {
    top: -15px;
    width: 30px;
    height: 15px;
    background-image: url(../images/hudtip_top.png);
  }

  .tip-right {
    right: -15px;
    width: 15px;
    height: 30px;
    background-image: url(../images/hudtip_right.png);
  }

  .tip-bottom {
    bottom: -15px;
    width: 30px;
    height: 15px;
    background-image: url(../images/hudtip_bottom.png);
  }
}

.hud .hud-header,
.hud .hud-footer {
  padding: var(--s) var(--xl);
}

.hud .body {
  overflow: hidden;

  ::-webkit-scrollbar {
    appearance: none;

    &:vertical {
      width: 11px;
    }

    &:horizontal {
      height: 11px;
    }
  }

  ::-webkit-scrollbar-thumb {
    border-radius: 8px;
    border: 2px solid transparent;
    background-color: transparentize($black, 0.5);
    background-clip: content-box;
  }

  ::-webkit-scrollbar-track {
    background-color: $grey050;
  }
}

/* inline asset previews */

.preview-thumb-container {
  position: relative;
  display: flex;
  flex-direction: row;
  align-items: center;
  height: 190px;
  background-color: $grey900;
  margin: 0 var(--neg-padding) var(--spacing);

  &.checkered img {
    background-color: $white;
    @include checkered-bg(17px);
  }

  &.editable {
    cursor: pointer;
  }

  &.loading {
    &:after {
      content: '';
      font-size: 0;
      display: block;
      position: absolute;
      width: 100%;
      height: 100%;
      left: 0;
      top: 0;
      background-color: transparentize($grey900, 0.2);
    }

    .spinner {
      color: $white;
      z-index: 1;
    }
  }

  #details & {
    border-radius: $largeBorderRadius;
    overflow: hidden;
  }

  .preview-thumb {
    display: flex;
    flex-direction: column;
    align-items: center;
    width: 100%;
    height: 100%;

    img {
      display: block;
      max-width: 100%;
      max-height: 190px;
    }
  }
}
.button-fade {
  .buttons {
    opacity: 0;
    position: absolute;
    top: 10px;
    @include right(10px);
    margin: 0;
    transition: opacity linear 100ms;

    .btn {
      --ui-control-color: $white;
      --ui-control-hover-color: $white;
      --ui-control-active-color: $white;
      background-color: $grey600;
      color: $white;
      @include light-on-dark-text;

      @supports (backdrop-filter: blur(10px)) {
        & {
          background-color: transparentize($grey600, 0.6);
          backdrop-filter: blur(10px);
          transition: opacity linear 100ms, backdrop-filter linear 100ms;
        }
      }

      &:hover {
        background-color: $grey500;

        @supports (backdrop-filter: blur(10px)) {
          & {
            background-color: transparentize($grey500, 0.3);
          }
        }
      }
    }
  }

  &:hover,
  &:focus-within {
    .buttons {
      opacity: 1;
    }
  }
}

/* element selector modals */
.elementselectormodal {
  padding-bottom: 50px;
  user-select: none;

  .body {
    position: relative;
    height: 100%;

    .spinner.big {
      position: absolute;
      top: 50%;
      left: 50%;
      margin: -24px 0 0 -24px;
    }

    .content {
      height: calc(100% + 48px);

      .sidebar {
        position: absolute;
        top: 0;
        @include margin-left(-249px);
        height: 100%;
        overflow: auto;
      }

      .main {
        margin: -24px;
        padding: 24px;
        height: 100%;
        box-sizing: border-box;
        overflow: auto;
        position: relative;

        .elements {
          &.busy {
            min-height: calc(100% - 48px);
          }

          .tableview table {
            .element {
              display: inline-block;
            }

            tr {
              &.disabled {
                opacity: 1;
                color: $grey200;

                .element {
                  opacity: 0.25;
                }
              }

              th,
              td {
                cursor: default;
              }

              td:first-child {
                @include padding-left(7px);
              }
            }
          }

          .structure .row {
            margin-top: 1px;
          }
        }
      }
    }
  }

  .footer {
    position: absolute;
    bottom: 0;
    left: 0;
    width: 100%;
    margin: 0;
    height: 50px;
    box-sizing: border-box;

    .spinner {
      @include floatright;
      @include margin-right(-24px);
    }
  }
}

/* element editing HUD */
.element-hud-form {
  .buttons {
    position: relative;

    .spinner {
      position: absolute;
      top: 0;
      @include right(-24px);
    }
  }
}

/* element filter HUD */
.element-filter-hud {
  &.loading .body {
    padding: 50px;
    display: flex;
    align-items: center;
    justify-content: center;
  }

  .body,
  .main {
    overflow: visible;
  }
}

/* Address Cards */
.address-cards {
  display: grid;
  gap: 14px 14px;
  grid-template-columns: repeat(1, minmax(0, 1fr));
  grid-auto-rows: minmax(0, 1fr);

  & > button.add {
    padding: 1rem;
    min-height: 8rem;
    height: auto;
  }
}

.address-card.error {
  border: 1px solid #CF1124;
}

.address-card.error:hover {
  border-color: #CF1124;
}

@media (min-width: 1024px) {
  .address-cards {
    grid-template-columns: repeat(2, minmax(0, 1fr));
  }
}

@media (min-width: 1280px) {
  .address-cards {
    grid-template-columns: repeat(3, minmax(0, 1fr));
  }
}

@media (min-width: 1536px) {
  .address-cards {
    grid-template-columns: repeat(4, minmax(0, 1fr));
  }
}

.address-card {
  border: 1px solid #eee;
  border-radius: 0.375rem;
  padding: 1rem;
  min-height: 4rem;
}

.address-card:hover {
  border-color: #ddd;
  background-color: #fafafa;
  cursor: pointer;
}

.address-card .address-card-header {
  display: flex;
  flex-wrap: nowrap;
  justify-content: space-between;
}

.address-card .address-card-header-actions {
  display: flex;
  justify-content: flex-end;
}

.address-card .address-card-label {
  background: #dbeafe;
  color: #2563eb;
  padding: 0.125rem 0.5rem;
  border-radius: 0.25rem;
  font-size: 0.75rem;
  text-transform: uppercase;
  font-weight: 500;
  margin-bottom: 0.75rem;

  .ltr & {
    margin-right: 0.5rem;
  }

  .rtl & {
    margin-left: 0.5rem;
  }
}

/* logout warning/login/elevated session modals */
.logoutwarningmodalshade,
.loginmodalshade {
  z-index: 101;
}

#logoutwarningmodal,
#loginmodal,
#elevatedsessionmodal,
.prompt {
  width: 500px;
}

#logoutwarningmodal,
#loginmodal {
  z-index: 101;
}

.prompt {
  height: auto;
  min-height: auto;
}

/* delete user modal */
.deleteusermodal {
  .content-summary {
    margin: -24px -24px 24px;
    padding: 24px;
    background-color: $grey050;
  }

  .options {
    label {
      display: inline-block;
      line-height: 30px;
    }
  }

  .elementselect {
    @include margin-left(10px);
    display: inline-block;
    vertical-align: middle;
  }

  .buttons {
    .spinner {
      @include margin-right(-20px);
    }
  }
}

.dropdownsettingsmodal {
  width: auto;
  height: auto;
  min-width: 0;
  min-height: 0;
  max-width: 400px;

  .body {
    max-height: 100%;
    overflow-y: auto;
  }
}

.previewmodal {
  &.zilch {
    padding: 100px 0;
    display: flex;
    align-items: center;
    justify-content: center;
  }
}

/* ----------------------------------------
/*  Menus
/* ----------------------------------------*/

.menu,
.ui-datepicker,
.ui-timepicker-list {
  @include menu-styles;
}

.ui-datepicker,
.ui-timepicker-list {
  padding: 0;
}

.menu {
  display: none;
  position: absolute;

  h6 {
    &:first-child {
      margin-top: 14px !important;
    }
  }

  ul {
    &.padded {
      li {
        a {
          @include padding-left(24px);

          &[data-icon],
          &.icon,
          &.sel {
            &:before {
              @include floatleft;
              @include margin(3px, 0, 0, -17px);
              font-size: 14px;
              color: var(--ui-control-color);
            }

            &.error:before {
              color: $errorColor;
            }
          }

          &.sel:not([data-icon]):before {
            content: 'check';
          }
        }
      }
    }

    li {
      a,
      .menu-option {
        @include menu-option-styles;
        font-size: 14px;
        cursor: default;
        -webkit-appearance: none;

        &:not(.flex) {
          display: block !important;
          box-sizing: border-box;
          width: calc(100% + 28px);
          @include alignleft;
        }

        &.sel {
          cursor: default;
        }

        .shortcut {
          @include floatright;
          @include margin-left(14px);
          padding: 0 4px;
          border-radius: $mediumBorderRadius;
          box-shadow: 0 0 0 1px transparentize($grey600, 0.75),
            0 1px 3px -1px transparentize($grey600, 0.5);
        }
      }
    }
  }

  & > .flex {
    margin-top: 10px;
    margin-bottom: 10px;
    position: relative;

    &.padded {
      @include margin-left(-14px);
      @include padding-left(24px);

      &.sel {
        &:before {
          position: absolute;
          top: 36px;
          @include left(7px);
          content: 'check';
          font-size: 14px;
          color: $lightTextColor;
        }
      }
    }
  }

  hr {
    margin: 5px -14px;
  }
}

.menubtn,
.menu {
  span.icon {
    display: inline-block;
    margin-top: -1px;
    width: 10px;
    @include margin-right(10px);
    text-align: center;
    font-size: 14px;
    color: var(--ui-control-color);
  }
}

.menu:not(.menu--disclosure) ul li a:not(.sel):not(.disabled):hover,
.menu:not(.menu--disclosure):not(:hover) ul li a:not(.disabled).hover {
  @include menu-option-active-styles;

  --text-color: #{$white};
  --light-text-color: #{$grey100};
  --ui-control-color: #{$grey050};
  --ui-control-hover-color: #{$grey100};
  --ui-control-active-color: #{$grey100};

  span.icon,
  &:before {
    color: $menuOptionActiveColor;
  }

  &.error {
    color: $menuOptionActiveColor !important;
  }
}

.menu {
  hr.padded,
  h6.padded {
    @include margin-left(10px);
  }
}

.menu--disclosure ul li {
  & > a,
  & > .menu-option {
    &:hover {
      @include disclosure-link-hover-styles;
    }

    body:not(.reduce-focus-visibility) &:focus,
    body.reduce-focus-visibility &.focus-visible {
      box-shadow: inset 0 0 0 3px hsla(var(--dark-focus-hsl), 0.7);
    }
  }
}

/* tag select fields */
.tagselect {
  .elements {
    display: inline;
  }

  .element.small {
    clear: none;
  }

  .add {
    position: relative;
    z-index: 1;
    @include margin(7px, 7px, 0, 0);
    display: inline-block;
    width: 12em;

    .text {
      @include padding-right(30px);
    }

    .spinner {
      position: absolute;
      top: 0;
      @include right(5px);
    }
  }

  // todo: why are body.ltr and body.rtl needed here?
  body.ltr &,
  body.rtl & {
    &.elementselect .element {
      float: none !important;
      display: inline-block;
    }
  }
}

.tagmenu {
  ul {
    li {
      a {
        @include padding-left(26px);

        &:before {
          @include floatleft;
          @include margin(3px, 0, 0, -18px);
        }
      }
    }
  }
}

/* selectize */

/* ----------------------------------------
/*  Fields
/* ----------------------------------------*/

.shadow-box {
  border-radius: $largeBorderRadius;
  border: 1px solid $grey200;
  @include shadow;
}

table.shadow-box,
table.editable {
  border-collapse: separate;
  border-spacing: 0;

  thead:first-child,
  tbody:first-child {
    tr:first-child {
      th:first-child,
      td:first-child {
        &,
        &.disabled:after {
          border-top-left-radius: $mediumBorderRadius;
        }
      }
      th:last-child,
      td:last-child {
        &,
        &.disabled:after {
          border-top-right-radius: $mediumBorderRadius;
        }
      }
    }
  }
  thead:last-child,
  tbody:last-child {
    tr:last-child {
      th:first-child,
      td:first-child {
        &,
        &.disabled:after {
          border-bottom-left-radius: $largeBorderRadius - 1;
        }
      }
      th:last-child,
      td:last-child {
        &,
        &.disabled:after {
          border-bottom-right-radius: $largeBorderRadius - 1;
        }
      }
    }
  }
}

.text:not(.selectize-text),
.passwordwrapper,
.border-box,
.matrix-configurator > .field > .input,
.selectize-text > .selectize-control > .selectize-input,
.selectize.multiselect .selectize-control.multi .selectize-input,
.multiselect > select {
  @include input-styles;
}

.text,
.passwordwrapper,
.border-box,
.selectize-text > .selectize-control > .selectize-input,
.selectize.multiselect .selectize-control.multi .selectize-input {
  &.focus {
    @include input-focused-styles;
  }

  body:not(.reduce-focus-visibility) &:focus,
  body.reduce-focus-visibility &.focus-visible {
    @include input-focused-styles;
  }
}

input.text,
textarea.text,
.text > input,
.text > textarea,
table.editable textarea,
.selectize-text > .selectize-control > .selectize-input,
.selectize.multiselect .selectize-control.multi .selectize-input {
  font-size: 14px;
  line-height: 20px;
  color: $textColor;
  min-height: 3px;
  box-sizing: border-box;
  appearance: none;
}

.selectize-text > .selectize-control > .selectize-input,
.selectize.multiselect .selectize-control.multi .selectize-input {
  line-height: 18px;
}

textarea.text.fullwidth {
  display: block;
}

.multitext .multitextrow {
  &:after {
    @include clearafter;
  }

  &:first-child .text {
    &:first-child {
      @include border-top-left-radius($mediumBorderRadius);
    }

    &:last-child {
      @include border-top-right-radius($mediumBorderRadius);
    }
  }

  &:last-child .text {
    &:first-child {
      @include border-bottom-left-radius($mediumBorderRadius);
    }

    &:last-child {
      @include border-bottom-right-radius($mediumBorderRadius);
    }
  }

  &:not(:first-child) .text {
    margin-top: -1px;
  }

  .text {
    border-radius: 0;
    float: left;
    box-sizing: border-box;

    &:not(:first-child) {
      @include margin-left(-1px);
    }

    &:first-child {
      &:nth-last-child(1) {
        width: 100%;
      }

      &:nth-last-child(2) {
        width: 50%;
      }

      &:nth-last-child(2) ~ .text {
        width: calc(50% + 1px);
      }
    }

    &.error {
      position: relative;
      z-index: 1;
    }
  }

  .text:focus,
  .selectize-text > .selectize-control > .selectize-input.focus,
  .selectize.multiselect .selectize-control.multi .selectize-input.focus {
    position: relative;
    z-index: 2;
  }
}

.chars-left {
  position: relative;
  @include floatright;
  @include margin(-27px, 7px, 0, 0);
  color: $lightTextColor;

  .input.ltr > & {
    float: right !important;
    margin-right: 7px !important;
  }

  .input.rtl > & {
    float: left !important;
    margin-left: 7px !important;
  }

  &.negative-chars-left {
    color: $errorColor;
  }
}

.field,
fieldset {
  position: relative;
  margin: 24px 0;

  .flex > & {
    margin-top: 0;
    margin-bottom: 0;
  }
}

.field {
  min-inline-size: initial;

  & > .status-badge {
    position: absolute;
    top: 0;
    @include left(0);
    width: 2px;
    height: 100%;
    content: '';
    cursor: help;

    &.modified {
      background-color: $blue600;
    }

    &.outdated {
      background-color: $yellow700;
    }
  }

  & > .heading {
    display: flex;
    flex-wrap: wrap;
    align-items: center;
    position: relative;
    margin-top: -5px;
    margin-bottom: 5px;

    & > label,
    & > legend {
      font-weight: bold;
      color: $mediumDarkTextColor;

      code {
        font-size: 1em !important;
      }

      .info {
        @include margin-left(5px);
      }
    }

    & > .t9n-indicator {
      @include margin-left(7px);
      color: $lightTextColor;
    }

    & + .instructions {
      margin-top: -3px;
    }

    // BC
    & > .instructions {
      width: 100%;
    }
  }

  & > .instructions {
    margin-bottom: 5px;
  }

  & > .input {
    position: relative;

    &:after {
      @include clearafter;
    }

    & + .instructions {
      margin: 5px 0 0;
    }
  }

  & > .notice,
  & > .warning {
    margin: 5px 0 0;
  }
}

.field > .instructions,
// BC
.field > .heading > .instructions,
.checkboxfield .instructions {
  color: $mediumTextColor;

  img,
  video,
  embed,
  iframe {
    max-width: 100% !important;
  }

  ul,
  ol {
    margin: 1em 0;
    @include padding-left(2em);
  }

  ul li {
    list-style-type: disc;
  }

  li + li {
    margin-top: 0.25em;
  }
}

.expand-status-btn {
  @include margin-left(5px);
  width: 30px;
  height: 17px;
  padding: 0;
  line-height: 16px;
  border-radius: $smallBorderRadius;
  color: $mediumDarkTextColor;

  &:before {
    margin: 0;
  }
}

/* toggles and nested fields */
.nested-fields {
  margin: -24px;
  padding: 24px 24px 0;

  &.hidden {
    display: block;
    height: 0;
  }

  & > .field:last-child {
    padding-bottom: 24px;
  }
}

/* checkbox */
input.checkbox {
  opacity: 0;
  position: absolute;
  width: $checkboxSize;
  height: $checkboxSize;
}

input.checkbox + label,
div.checkbox {
  display: inline-block;
  clear: none;
  position: relative;
  @include padding-left($checkboxSize + 5);
  line-height: 16px;
  height: 16px;
  cursor: pointer;

  .info {
    height: 16px;
  }
}

input.checkbox:disabled + label,
.disabled div.checkbox {
  cursor: default;
}

input.checkbox + label:empty,
div.checkbox:empty {
  @include padding-left($checkboxSize);
}

input.checkbox + label:empty:after,
div.checkbox:empty:after {
  content: '';
  font-size: 0;
}

/* fixes a RTL bug */
input.checkbox + label:before,
div.checkbox:before {
  display: block;
  position: absolute;
  @include left(0);
  top: 0;
  width: $checkboxSize !important;
  height: $checkboxSize;
  box-sizing: border-box;
  content: '';
  font-size: 0;
  background-color: hsl(212, 50%, 99%);
  border: 1px solid transparentize($inputColor, 0.6);
  background-clip: padding-box;
  border-radius: $smallBorderRadius;
}

input.checkbox:disabled + label,
div.checkbox.disabled:before,
div.checkbox.disabled + label {
  opacity: 0.25;
}

input.checkbox:checked + label:before,
div.checkbox.checked:before,
.sel div.checkbox:before,
input.checkbox:indeterminate + label:before,
div.checkbox.indeterminate:before {
  @include icon;
  line-height: $checkboxSize;
  color: $grey900;
}

input.checkbox:checked:not(:indeterminate) + label:before,
div.checkbox.checked:not(.indeterminate):before,
.sel div.checkbox:not(.indeterminate):before {
  content: 'check';
  font-size: 15px;
}

input.checkbox:indeterminate + label:before,
div.checkbox.indeterminate:before {
  content: 'minus';
  font-size: 7px;
  text-align: center;
}

body:not(.reduce-focus-visibility) {
  input.checkbox:focus + label:before,
  :focus div.checkbox:before {
    @include input-focused-styles;
  }
}

body.reduce-focus-visibility {
  input.checkbox.focus-visible + label:before,
  .focus-visible div.checkbox:before {
    @include input-focused-styles;
  }
}

.monaco-mouse-cursor-text {
  &:focus,
  &.focus-visible {
    box-shadow: none !important;
  }
}

fieldset {
  .checkboxfield {
    margin: 5px 0;
  }
}

.checkboxfield {
  .instructions,
  .notice,
  .warning {
    margin-top: 2px;
    @include padding-left($checkboxSize + 5);
  }
}

/* radio */
input.radio {
  opacity: 0;
  position: absolute;
  width: $radioSize;
  height: $radioSize;
}

input.radio + label,
div.radio {
  display: inline-block;
  clear: none;
  position: relative;
  @include padding-left($radioSize + 5);
  height: 16px;
  cursor: pointer;
}

input.radio:disabled + label,
.disabled div.radio {
  cursor: default;
}

input.radio + label:empty,
div.radio:empty {
  @include padding-left($radioSize);
}

/* fixes a RTL bug */
input.radio + label:before,
input.radio + label:after,
div.radio:before,
div.radio:after {
  display: block;
  position: absolute;
  content: '';
  box-sizing: border-box;
  background-clip: padding-box;
  border-radius: 100%;
}

input.radio + label:before,
div.radio:before {
  top: 0;
  left: 0;
  width: $radioSize;
  height: $radioSize;
  background-color: hsl(212, 50%, 99%);
  border: 1px solid transparentize($inputColor, 0.6);
}

input.radio + label:after,
div.radio:after {
  top: 4px;
  left: 4px;
  width: $radioSize - 8;
  height: $radioSize - 8;
}

input.radio:disabled + label,
div.radio.disabled:before,
div.radio.disabled + label {
  opacity: 0.25;
}

input.radio:checked + label:after,
div.radio.checked:after,
.sel div.radio:after {
  background: $grey900;
}

body:not(.reduce-focus-visibility) {
  input.radio:focus + label:before,
  :focus div.radio:before {
    @include input-focused-styles;
  }
}

body.reduce-focus-visibility {
  input.radio.focus-visible + label:before,
  .focus-visible div.radio:before {
    @include input-focused-styles;
  }
}

/* multiselect */
.multiselect > select {
  color: $textColor;
  font-size: 14px;
  appearance: none;

  body:not(.reduce-focus-visibility) &:focus,
  body.reduce-focus-visibility &.focus-visible {
    @include input-focused-styles;
  }

  option {
    padding: 1px 8px;
  }
}

.text:not(.selectize-text),
.selectize-text > .selectize-control > .selectize-input,
.selectize.multiselect .selectize-control.multi .selectize-input {
  padding: 6px 9px;
}

.text {
  background-color: $white;

  &:not(.small) {
    box-sizing: border-box;
    min-height: 34px;
  }

  &.small {
    padding: 3px;
  }

  &.readable {
    padding: 16px 18px;
    font-size: 16px;
    line-height: 22px;

    & + .chars-left {
      margin-top: -23px;
    }
  }

  &.clearable {
    @include padding-right(var(--touch-target-size));
  }

  input {
    margin: 0;
    padding: 0;
    border: none;
    background-color: transparent;
  }
}

.input.errors > .text,
.input.errors > .border-box,
.input.errors > .passwordwrapper,
.input.errors > .autosuggest-container .text,
.text.error {
  border: 1px solid $errorColor !important;
}

.texticon {
  position: relative;
  cursor: text;
  min-width: 130px;

  &.icon {
    &:before {
      position: absolute;
      top: 9px;
      @include left(9px);
      color: var(--ui-control-color);
    }

    .text {
      @include padding-left(26px);
    }
  }

  .clear-btn {
    position: absolute;
    top: calc((var(--touch-target-size) - 34px) / -2); /* Responds to min-height of text input */
    @include right(0);
    width: var(--touch-target-size);
    height: var(--touch-target-size);
  }

  &.has-filter-btn {
    .text {
      @include padding-right(26px);
    }

    .filter-btn {
      position: absolute;
      top: 4px;
      @include right(4px);
      padding: 0 7px 4px;
      font-size: 14px;
      line-height: 22px;
      cursor: pointer;
      border-radius: 13px;

      &:before {
        @include icon;
        content: 'sliders';
        color: $mediumTextColor;
      }

      &:hover {
        background-color: $grey100;
      }

      &:active,
      &.active {
        background-color: $grey350;

        &:before {
          color: $white;
        }
      }
    }

    .text {
      @include padding-left(26px);

      &.clearable {
        @include padding-right(calc(30px + var(--touch-target-size)));
      }
    }

<<<<<<< HEAD
    .clear-btn {
      @include right(30px);
=======
    &:before {
      @include icon;
      content: 'remove';
>>>>>>> c44d3bab
    }
  }
}

.texthint-container {
  position: relative;
  height: 0;
}

.texthint {
  position: absolute;
  top: -1px;
  width: 100%;
  color: $lightTextColor;
  cursor: text;
}

.passwordwrapper {
  position: relative;

  .password {
    border: none;
    background: transparent;
    padding-right: 4rem;
    box-shadow: none;
  }

  .password-toggle {
    color: $linkColor;
    position: absolute;
    top: 0;
    @include right(9px);
    bottom: 0;
    cursor: pointer;

    &:hover {
      text-decoration: underline;
    }
  }
}

.datetimewrapper {
  display: flex;
  flex-direction: row;
  align-items: center;

  & > .datewrapper + .timewrapper,
  & > .timewrapper + .timezone,
  & > .select {
    @include margin-left(5px);
  }
}

.clear-btn {
  display: flex;
  justify-content: center;
  align-items: center;
  width: 24px;
  cursor: pointer;
  color: var(--ui-control-color);
  border: none;
  padding: 0;
  background: transparent;

  &:before {
    @include icon;
    content: 'remove';
  }

  &:hover {
    color: var(--ui-control-hover-color);
  }

  &:active {
    color: var(--ui-control-active-color);
  }
}

.datewrapper,
.timewrapper {
  display: inline-block;
  position: relative;

  .text {
    position: relative;
    z-index: 1;
    width: 100%;

    & + div[data-icon] {
      display: none;
    }

    &:placeholder-shown,
    &.empty-value {
      & + div[data-icon] {
        display: block;
        position: absolute;
        top: calc(50% - 12px);
        @include left(14px);
        z-index: 0;
        color: $lightTextColor;

        &,
        &:before {
          user-select: none;
          pointer-events: none;
          z-index: 1;
        }
      }
    }
  }
}

.datewrapper {
  width: 8em;
}

.timewrapper {
  width: 7em;
}

@include placeholder-styles($grey400);

/* Kill IE's special text features */
::-ms-reveal,
::-ms-clear {
  display: none;
}

/* Asset indexing related */
tr.indexingSession td {
  height: 34px;
  padding: 1px 10px;
}

tr.indexingSession td.progress div.progressContainer {
  width: 100%;
  display: flex;
  justify-content: space-between;
  align-items: center;
}

tr.indexingSession td.progress div.progressContainer .progressbar {
  width: 70%;
  position: relative;
  left: 0;
  height: 4px;
  z-index: 1;
}

tr.indexingSession td.progress div.progressContainer  div.progressInfo {
  width: 20%;
}

// Selects
.select:not(.selectize),
.select:not(.selectize) select {
  @include select-styles;
}

.select:not(.selectize) {
  @include select-container-styles;
}

.select:not(.selectize):after {
  @include select-arrow-styles;
}

.select:not(.selectize) select {
  @include select-input-styles;
  white-space: pre;
}

.select:not(.selectize).fullwidth select {
  @include select-input-fullwidth-styles;
}

.select:not(.selectize) select {
  &:hover {
    @include select-input-focused-styles;
  }

  body:not(.reduce-focus-visibility) &:focus,
  body.reduce-focus-visibility &.focus-visible {
    @include select-input-focused-styles;
  }
}

.select:not(.selectize).small:after {
  top: 9px;
}

.select:not(.selectize).small select {
  padding-top: 4px !important;
  padding-bottom: 4px !important;
  font-size: 11px;
}

/* selectize reset */
.selectize .selectize-control.single .selectize-input,
.selectize .selectize-control.multi .selectize-input {
  display: block;
  border-color: inherit;
  box-shadow: none;
  background-color: transparent;
}

.selectize .selectize-control.single .selectize-input:after {
  display: none;
}

body .selectize-dropdown {
  border: none;
  z-index: 100;
}

/* single select styles */
.selectize.select {
  height: 34px;

  &:not(.fullwidth) {
    width: 25em;
  }
}

.selectize.select .selectize-control,
.selectize.select .selectize-control .selectize-input {
  @include select-styles;
}

.selectize.select .selectize-control {
  @include select-container-styles;
}

.selectize.select .selectize-control:after {
  @include select-arrow-styles;
}

.selectize.select .selectize-control .selectize-input {
  @include select-input-styles;
}

.selectize.select .selectize-control,
.selectize.select .selectize-control .selectize-input {
  width: 100%;
}

/* multi select styles */
.selectize.multiselect .selectize-control.multi .selectize-input {
  min-height: 34px;
  padding-bottom: 3px;

  & > .item {
    @include token-styles;
    display: inline-flex;
    flex-direction: row;
    padding: 3px 7px !important;

    &.active {
      @include active-token-styles;
    }

    & > .remove {
      position: static;
      @include margin(-1px, -3px, 0, 3px);
      border-left: none;
      padding: 0;
      font-size: 0;
      color: var(--ui-control-color);

      &:hover {
        color: var(--ui-control-hover-color);
        background-color: transparent;
      }

      &:before {
        font-size: 14px;
        @include icon;
        content: 'remove';
      }
    }
  }
}

/* shared styles */
.selectize .selectize-control .selectize-input.focus {
  @include input-focused-styles;
}

/* menu styles */
body .selectize-dropdown {
  margin-top: 1px;
}

body .selectize-dropdown-content {
  @include menu-styles;

  .option {
    min-height: 18px;
  }
}

body .selectize-dropdown-content > div[data-value='new']:before {
  @include icon;
  content: 'plus';
  margin-right: 5px;
}

body .selectize-dropdown-content > div[data-value='new']:after {
  content: '…';
}

body .selectize-dropdown [data-selectable],
body .selectize-dropdown .optgroup-header {
  @include menu-option-styles;
}

body .selectize-dropdown .optgroup-header {
  @include h6-styles;
  margin: 0;
  padding: 4px 0;
}

body .selectize-dropdown .active {
  @include menu-option-active-styles;
}

/* datepicker */
.ui-datepicker {
  position: fixed;
  top: -300px;
  @include margin-left(1px);
  -padding: 10px;
  width: 210px;
  height: 242px;
  z-index: 101 !important;
}

.ui-datepicker-header {
  padding: 8px 8px 4px;
}

.ui-datepicker-prev {
  @include floatleft;
}

.ui-datepicker-next {
  @include floatright;
}

.ui-datepicker-prev span,
.ui-datepicker-next span {
  display: none;
}

.ui-datepicker-prev,
.ui-datepicker-next {
  width: 20px;
  height: 20px;
  display: flex;
  align-items: center;
  justify-content: center;

  &:hover:after {
    border-color: $linkColor;
  }
}

.ui-datepicker-prev:after {
  @include angle(left);
}

.ui-datepicker-next:after {
  @include angle(right);
}

.ui-datepicker-title {
  text-align: center;
}

.ui-datepicker-calendar th,
.ui-datepicker-calendar td {
  padding: 2px !important;
}

.ui-datepicker-calendar th span,
.ui-datepicker-calendar td a {
  display: block;
  width: 26px;
  line-height: 26px;
  text-align: center;
  color: $textColor;
}

.ui-datepicker-calendar th span {
  color: $mediumTextColor;
  font-weight: normal;
}

.ui-datepicker-calendar td a {
  border-radius: 2px;
}

.ui-datepicker-calendar td a:hover {
  background-color: $lightSelColor;
  text-decoration: none;
}

.ui-datepicker-calendar td a.ui-state-active {
  background-color: $darkSelColor;
  color: $white;
  @include light-on-dark-text;
  cursor: default;
}

.ui-datepicker-calendar td.ui-datepicker-today a {
  border-radius: 13px;
  box-shadow: inset 0 0 0 2px $lightSelColor;
}

/* timepicker */
.ui-timepicker-wrapper {
  z-index: 101;
}

.ui-timepicker-list {
  @include margin-left(1px);
  overflow-y: auto;
  width: calc(14px + 6em);
  height: 210px;
  z-index: 100;
}

.ui-timepicker-list li {
  @include padding(2px, 0, 2px, 14px);
  white-space: nowrap;
  cursor: pointer;
}

.ui-timepicker-list li:hover {
  background-color: $lightSelColor;
}

.ui-timepicker-list li.ui-timepicker-selected {
  background-color: $darkSelColor;
  color: $white;
  @include light-on-dark-text;
  cursor: default;
}

/* slide picker */
.slide-picker {
  display: flex;
  height: 15px;
  white-space: nowrap;

  a {
    border: 1px solid $hairlineColor;
    @include border-left(none);
    background-image: none;
    width: 7px;
    height: 13px;
    margin-left: 0;
    display: inline-block;
    margin-top: 1px;
    margin-bottom: 1px;
    box-sizing: border-box;

    &:first-child {
      width: 8px;
      @include border-left(1px solid $grey400 !important);
    }
  }

  &:not(:hover) a.active,
  &:hover a.active-hover {
    border-top-color: $grey400;
    border-bottom-color: $grey400;
    height: 15px;
    margin-top: 0;
    margin-bottom: 0;

    &:first-child {
      @include border-left(1px solid $grey400);
      @include border-top-left-radius($smallBorderRadius);
      @include border-bottom-left-radius($smallBorderRadius);
    }
  }

  &:not(:hover) a.last-active,
  &:hover a.last-active-hover {
    @include border-right(1px solid $grey400);
    @include border-top-right-radius($smallBorderRadius);
    @include border-bottom-right-radius($smallBorderRadius);
  }

  &:focus {
    a.active {
      background-color: $lightSelColor;
    }
  }
}

/* errors */
ul.errors {
  margin-top: 5px;
  list-style-type: square;
  @include padding-left(20px);
}

ul.errors li {
  color: $errorColor;
}

/* message pages */
.message-container {
  position: absolute;
  z-index: 100;
  top: 0;
  @include left(0);
  width: 100%;
  height: 100%;

  &.no-access {
    background-color: transparentize($grey900, 0.5);
  }

  .pane {
    top: 50%;
    margin-top: -33px !important;
    margin-left: auto;
    margin-right: auto;
    width: 320px;
    box-shadow: 0 25px 100px transparentize($grey900, 0.5);
  }
}

/* auto-suggest */
.autosuggest-container {
  position: relative;
}

.autosuggest__results-container {
  position: absolute;
  z-index: 2;
  width: 100%;
  border-radius: $largeBorderRadius;
  background-color: $white;
  @include shadow;
  box-sizing: border-box;
  padding: 0 14px;
  text-align: left;
  @include sans-serif-font;
  font-size: 1em !important;

  .autosuggest__results-before {
    @include h6-styles;
    margin-top: 14px !important;
  }

  .autosuggest__results-item {
    @include menu-option-styles;
    overflow: hidden;
    text-overflow: ellipsis;

    &:hover,
    &.autosuggest__results-item--highlighted {
      @include menu-option-active-styles;
      cursor: pointer;
    }
  }
}

/* ----------------------------------------
/* Matrix
/* ----------------------------------------*/

.matrix-configurator {
  & > .field {
    max-width: none;

    & > .input {
      display: flex;
      align-items: stretch;
      background-color: $grey050;
      box-shadow: none;
    }
  }

  .mc-sidebar {
    box-sizing: border-box;

    .mc-col-items {
      margin-top: -1px;
      padding-top: 1px;
    }

    &.block-types {
      width: 200px;
      @include border-top-left-radius($smallBorderRadius);
      @include border-bottom-left-radius($smallBorderRadius);

      & > .mc-col-inner-container {
        & > .mc-col-heading {
          @include border-top-left-radius($smallBorderRadius);
        }

        & > .mc-col-items {
          .btn {
            margin: 14px;
          }
        }
      }
    }

    &.mc-fields {
      width: 240px;
      z-index: 1;
      background: #fff;
      box-shadow: -1px 0 0 0 transparentize($grey900, 0.9),
        1px 0 0 0 transparentize($grey900, 0.9);

      .mc-col-items {
        padding: 14px;

        .btn {
          margin-top: 14px;
        }
      }
    }
  }

  .mc-sidebar,
  .mc-field-settings {
    & > .mc-col-inner-container > .mc-col-heading {
      margin: 0;
      padding: 7px 14px 6px;
      border-bottom: 1px solid $hairlineColor;
      background-color: $grey050;
      background-image: linear-gradient(
        transparentize($grey800, 1),
        transparentize($grey800, 0.95)
      );
    }
  }

  .mc-field-settings {
    flex: 1;
    position: relative;
    @include border-top-right-radius($smallBorderRadius);
    @include border-bottom-right-radius($smallBorderRadius);

    & > .mc-col-inner-container {
      & > .mc-col-heading {
        padding-left: 24px;
        padding-right: 24px;
        @include border-top-right-radius($smallBorderRadius);
      }

      & > .mc-col-items {
        padding: 24px;
      }
    }
  }
}

.matrixconfigitem {
  position: relative;
  display: flex;
  align-items: center;
  user-select: none;
  cursor: default;
  min-height: 48px;
  box-sizing: border-box;

  &.mci-blocktype {
    margin-top: -1px;
    padding: 8px 14px;
    border: solid $hairlineColor;
    border-width: 1px 0;
    background-color: $grey100;

    &.sel {
      z-index: 1;
      background-color: $grey200;
    }
  }

  &.mci-field {
    border-radius: $mediumBorderRadius;
    padding: 7px 10px;
    background-color: $grey100;

    &.sel {
      background-color: $grey200;

      .slide-picker:focus a.active {
        background-color: darken($lightTextColor, 0.5%);
      }
    }

    & + .mci-field {
      margin-top: 7px;
    }
  }

  .mci-name {
    flex: 1;
    overflow: hidden;

    h4,
    .smalltext {
      white-space: nowrap;
      overflow: hidden;
      text-overflow: ellipsis;
    }

    h4 {
      margin-bottom: 2px;
      font-weight: normal;
      color: $textColor;

      &.mci-required:after {
        @include icon;
        @include margin(-2px, 0, 0, 4px);
        content: 'asterisk';
        font-size: 8px;
      }
    }
  }

  &.error .mci-name h4 {
    color: $errorColor;
  }

  .slide-picker,
  .icon {
    @include margin-left(7px);
  }

  .icon {
    display: block;

    &:not(.error) {
      &:before {
        color: var(--ui-control-color);
      }

      &:hover:before {
        color: var(--ui-control-hover-color);
      }

      &:active:before {
        color: var(--ui-control-active-color);
      }
    }

    &.error:before {
      color: $errorColor;
    }
  }
}

/* Matrix fields */
.matrix {
  & > .buttons {
    margin-top: 10px;
  }
}

$titlebarBorderRadius: $largeBorderRadius - 1;

.matrixblock {
  position: relative;
  margin-bottom: 10px;
  padding: 0 var(--m) var(--m);
  border-radius: $largeBorderRadius;
  border: 1px solid $hairlineColor;
  background-color: $grey050;

  &.static {
    padding-top: 14px;
  }

  .flex-fields {
    --row-gap: var(--m) !important;
  }

  & > .titlebar {
    margin: 0 -14px;
    width: calc(100% + 28px);
    box-sizing: border-box;
    border-radius: $titlebarBorderRadius $titlebarBorderRadius 0 0;
    @include padding(5px, 70px, 5px, 35px);
    color: $lightTextColor;
    overflow: hidden;
    white-space: nowrap;
    text-overflow: ellipsis;
    word-wrap: normal;
    cursor: default;
    user-select: none;
    position: relative;
    background-color: darken($grey050, 2%);

    &:after {
      display: block;
      content: '';
      position: absolute;
      bottom: -1px;
      left: 14px;
      width: calc(100% - 28px);
      height: 1px;
      background-color: $hairlineColor;
    }

    & > .blocktype {
      display: inline;
      color: $mediumTextColor;
    }

    & > .preview {
      @include margin-left(7px);
      display: inline;
      opacity: 0;
      transition: opacity linear 100ms;

      span {
        opacity: 0.5;
      }
    }
  }

  &.disabled {
    opacity: 1;

    & > .titlebar {
      @include padding-right(90px);
    }

    & > .actions {
      & > .status {
        &.off {
          display: block;
        }
      }
    }
  }

  &.collapsed {
    & > .titlebar {
      border-radius: $titlebarBorderRadius;
      border-bottom: none;

      & > .preview {
        opacity: 1;
      }
    }
  }

  & > .checkbox {
    position: absolute;
    top: 7px;
    @include left(14px);
  }

  & > .actions {
    display: flex;
    align-items: center;
    position: absolute;
    top: 5px;
    @include right(14px);
    cursor: default;

    & > * {
      @include margin(0, 0, 0, 5px);
    }

    & .settings {
      padding: 0 8px;
      height: 20px;
      color: var(--ui-control-color);

      &:before {
        @include margin-right(0 !important);
      }

      &:not(:hover):not(:active) {
        background-color: transparent;
      }
    }

    & > .move {
      margin-top: -3px !important;
    }

    & > .status {
      &.off {
        display: none;
      }
    }

    a:not([data-action]) {
      padding: 0;
      height: 20px;
      text-align: center;
      color: $darkHairlineColor;
      transform: color linear 100ms;

      &.settings:after {
        @include margin-left(3px);
        border-color: $darkHairlineColor;
        transform: border-color linear 100ms;
      }

      &:hover {
        color: $linkColor;

        &.settings:after {
          border-color: $linkColor;
        }
      }
    }
  }

  &:not(.static) {
    & > .fields {
      padding-top: 14px;
    }
  }

  & > .fields > .flex-fields > .field {
    &:before {
      display: none;
    }
  }

  & > .buttons {
    margin-top: 0;
    height: 30px;
  }
}

/* categories */
.add-category-form {
  margin-top: 24px;
}

.add-category-form .texticon {
  width: 200px;
  @include floatleft;
  @include margin-right(5px);
}

.add-category-form .texticon .text {
  @include padding-right(30px);
}

.add-category-form .texticon .spinner {
  position: absolute;
  top: 0;
  @include right(5px);
}

.categoriesfield {
  position: relative;
  min-height: 30px;
}

.categoriesfield .structure ul {
  @include margin-left(12px);
}

/* site pickers */
body.sitepicker {
  #main-content {
    padding: 30px;
    justify-content: center;
    align-items: center;
    text-align: center;
  }

  #content-container {
    max-width: 400px;
  }
}

.sitepicker-group {
  li {
    &:not(:first-child) {
      a {
        margin-top: -1px;
        border-top-left-radius: 0;
        border-top-right-radius: 0;

        &:not(:hover) {
          border-top-color: transparent;
        }
      }
    }

    &:not(:last-child) {
      a {
        border-bottom-left-radius: 0;
        border-bottom-right-radius: 0;
      }
    }

    a {
      display: block;
      position: relative;
      text-align: left;
      width: 100%;
      box-sizing: border-box;
      border: 1px solid $hairlineColor;
      border-radius: $mediumBorderRadius;
      @include padding(9px, 42px, 9px, 15px);
      font-size: 16px;
      line-height: 1.4;

      &:after {
        font-size: 14px;
        position: absolute;
        top: calc(50% - 7px);
        @include right(12px);
        margin: 0;
        padding: 0;
      }

      &:hover {
        border-color: $linkColor;
        text-decoration: none;
        z-index: 1;
      }
    }
  }
}

/* ----------------------------------------
/* IE hacks
/* ----------------------------------------*/

/* Fix layout of modal element selectors for IE8 */
.elementselectormodal .body .main {
  float: left \9;
  width: 445px \9;
}

/* ----------------------------------------
/*  Retina graphics
/* ----------------------------------------*/

@media only screen and (-webkit-min-device-pixel-ratio: 1.5),
  only screen and (-moz-min-device-pixel-ratio: 1.5),
  only screen and (-o-min-device-pixel-ratio: 3/2),
  only screen and (min-device-pixel-ratio: 1.5),
  only screen and (min-resolution: 1.5dppx) {

  .structure ul li {
    background-size: 40px;
    body.ltr & {
      background-image: url(../images/branch_2x.png);
    }
    body.rtl & {
      background-image: url(../images/branch_rtl_2x.png);
    }
  }

  .modal .resizehandle {
    background-size: 13px;
    body.ltr & {
      background-image: url(../images/resizehandle_2x.png);
    }
    body.rtl & {
      background-image: url(../images/resizehandle_rtl_2x.png);
    }
  }

  .hud .tip-left {
    background-image: url(../images/hudtip_left_2x.png);
    background-size: 15px 30px;
  }
  .hud .tip-top {
    background-image: url(../images/hudtip_top_2x.png);
    background-size: 30px 15px;
  }
  .hud .tip-right {
    background-image: url(../images/hudtip_right_2x.png);
    background-size: 15px 30px;
  }
  .hud .tip-bottom {
    background-image: url(../images/hudtip_bottom_2x.png);
    background-size: 30px 15px;
  }
  .hud.has-footer .tip-bottom {
    background-image: url(../images/hudtip_bottom_gray_2x.png);
  }
}<|MERGE_RESOLUTION|>--- conflicted
+++ resolved
@@ -55,13 +55,6 @@
   --ui-control-color: #{$grey400};
   --ui-control-hover-color: #{$grey500};
   --ui-control-active-color: #{$grey600};
-<<<<<<< HEAD
-  --light-focus-hsl: #{hue($lightFocusColor)}, #{saturation($lightFocusColor)}, #{lightness($lightFocusColor)};
-  --medium-focus-hsl: #{hue($mediumFocusColor)}, #{saturation($mediumFocusColor)}, #{lightness($mediumFocusColor)};
-  --dark-focus-hsl: #{hue($darkFocusColor)}, #{saturation($darkFocusColor)}, #{lightness($darkFocusColor)};
-  --focus-ring: 0 0 0 1px hsl(var(--dark-focus-hsl)), 0 0 0 3px hsla(var(--dark-focus-hsl), 0.7);
-  --touch-target-size: 44px; /* Minimum recommended touch target size */
-=======
   --light-focus-hsl: #{hue($lightFocusColor)}, #{saturation($lightFocusColor)},
     #{lightness($lightFocusColor)};
   --medium-focus-hsl: #{hue($mediumFocusColor)},
@@ -70,7 +63,7 @@
     #{lightness($darkFocusColor)};
   --focus-ring: 0 0 0 1px hsl(var(--dark-focus-hsl)),
     0 0 0 3px hsla(var(--dark-focus-hsl), 0.7);
->>>>>>> c44d3bab
+  --touch-target-size: 44px; /* Minimum recommended touch target size */
 }
 
 body,
@@ -555,15 +548,28 @@
   }
 
   .so-notice > & {
-    @include margin(calc(var(--s) * -1), 0, calc(var(--s) * -1), calc(var(--xl) * -1));
+    @include margin(
+      calc(var(--s) * -1),
+      0,
+      calc(var(--s) * -1),
+      calc(var(--xl) * -1)
+    );
     @include padding(var(--s), 0, var(--s), var(--xl));
     @include border-bottom-left-radius($largeBorderRadius);
 
     body.ltr & {
-      background-image: linear-gradient(to bottom right, transparentize($blue600, 0.8), transparentize($blue600, 1) 50%);
+      background-image: linear-gradient(
+        to bottom right,
+        transparentize($blue600, 0.8),
+        transparentize($blue600, 1) 50%
+      );
     }
     body.rtl & {
-      background-image: linear-gradient(to left, transparentize($blue600, 0.8), transparentize($blue600, 1));
+      background-image: linear-gradient(
+        to left,
+        transparentize($blue600, 0.8),
+        transparentize($blue600, 1)
+      );
     }
   }
 
@@ -1487,38 +1493,6 @@
   font-size: 10px;
 }
 
-<<<<<<< HEAD
-=======
-.btn.icon.add.loading {
-  position: relative;
-}
-
-.btn.icon.add.loading:before {
-  visibility: hidden;
-}
-
-.btn.icon.add.loading:after {
-  position: absolute;
-  content: '';
-  font-size: 0;
-  display: block;
-  width: 24px;
-  height: 100%;
-  left: 5px;
-  top: 0;
-  background: url(../images/spinner.gif) no-repeat 0 50%;
-}
-
-.btn.icon.add.loading.submit:after {
-  background-image: url(../images/spinner_submit.gif);
-}
-
-.secondary-buttons .btn.icon.add.loading.submit:after,
-.btn.secondary.icon.add.loading.submit:after {
-  background-image: url(../images/spinner_submit_secondary.gif);
-}
-
->>>>>>> c44d3bab
 /* button groups */
 .btngroup {
   position: relative;
@@ -1733,9 +1707,9 @@
 
   &:before {
     display: block;
-    content: "";
+    content: '';
     font-size: 0;
-    animation: rotator .7s linear infinite;
+    animation: rotator 0.7s linear infinite;
     box-sizing: border-box;
     width: var(--size, 20px);
     height: var(--size, 20px);
@@ -1860,17 +1834,22 @@
   background-color: $secondaryColor !important;
 }
 
-.secondary-buttons .btn.submit:not(.disabled):not(.inactive):not(.loading):hover,
-.secondary-buttons .btn.submit:not(.disabled):not(.inactive):not(.loading).hover,
-.secondary-buttons .btn.submit:not(.disabled):not(.inactive):not(.loading):focus,
+.secondary-buttons
+  .btn.submit:not(.disabled):not(.inactive):not(.loading):hover,
+.secondary-buttons
+  .btn.submit:not(.disabled):not(.inactive):not(.loading).hover,
+.secondary-buttons
+  .btn.submit:not(.disabled):not(.inactive):not(.loading):focus,
 .btn.secondary:not(.disabled):not(.inactive):not(.loading):hover,
 .btn.secondary:not(.disabled):not(.inactive):not(.loading).hover,
 .btn.secondary:not(.disabled):not(.inactive):not(.loading):focus {
   background-color: darken($secondaryColor, 5%) !important;
 }
 
-.secondary-buttons .btn.submit:not(.disabled):not(.inactive):not(.loading):active,
-.secondary-buttons .btn.submit:not(.disabled):not(.inactive):not(.loading).active,
+.secondary-buttons
+  .btn.submit:not(.disabled):not(.inactive):not(.loading):active,
+.secondary-buttons
+  .btn.submit:not(.disabled):not(.inactive):not(.loading).active,
 .btn.secondary:not(.disabled):not(.inactive):not(.loading):active,
 .btn.secondary:not(.disabled):not(.inactive):not(.loading).active {
   background-color: darken($secondaryColor, 10%) !important;
@@ -2690,24 +2669,6 @@
     }
   }
 
-<<<<<<< HEAD
-=======
-  &.loading {
-    @include padding-right($baseElementSidePadding + 24);
-
-    &:after {
-      content: '';
-      font-size: 0;
-      position: absolute;
-      bottom: 0;
-      @include right(3px);
-      @include spinner;
-      height: 32px;
-    }
-  }
-
-  &.loading,
->>>>>>> c44d3bab
   &:not(.removable) {
     .delete {
       display: none;
@@ -3616,7 +3577,7 @@
   align-items: center;
   max-width: 100%;
 
-  [role="tablist"] {
+  [role='tablist'] {
     margin: calc(var(--s) * -1) var(--neg-padding) 0;
     padding: var(--s) var(--padding) 0;
     flex: 1;
@@ -3646,7 +3607,7 @@
       }
     }
 
-    [role="tab"] {
+    [role='tab'] {
       display: flex;
       flex-direction: row;
       align-items: center;
@@ -3740,7 +3701,7 @@
       padding-bottom: var(--m);
       color: $textColor !important;
       background-color: $yellow050 !important;
-      box-shadow: 0 0 0 1px $yellow300,  0 2px 12px transparentize($grey200, 0.5);
+      box-shadow: 0 0 0 1px $yellow300, 0 2px 12px transparentize($grey200, 0.5);
 
       p {
         margin-bottom: 5px;
@@ -3770,7 +3731,7 @@
       }
     }
 
-    & > .field  > .status-badge {
+    & > .field > .status-badge {
       @include left(0);
     }
 
@@ -4773,11 +4734,11 @@
 }
 
 .address-card.error {
-  border: 1px solid #CF1124;
+  border: 1px solid #cf1124;
 }
 
 .address-card.error:hover {
-  border-color: #CF1124;
+  border-color: #cf1124;
 }
 
 @media (min-width: 1024px) {
@@ -5765,7 +5726,9 @@
 
   .clear-btn {
     position: absolute;
-    top: calc((var(--touch-target-size) - 34px) / -2); /* Responds to min-height of text input */
+    top: calc(
+      (var(--touch-target-size) - 34px) / -2
+    ); /* Responds to min-height of text input */
     @include right(0);
     width: var(--touch-target-size);
     height: var(--touch-target-size);
@@ -5814,14 +5777,8 @@
       }
     }
 
-<<<<<<< HEAD
     .clear-btn {
       @include right(30px);
-=======
-    &:before {
-      @include icon;
-      content: 'remove';
->>>>>>> c44d3bab
     }
   }
 }
@@ -5972,7 +5929,7 @@
   z-index: 1;
 }
 
-tr.indexingSession td.progress div.progressContainer  div.progressInfo {
+tr.indexingSession td.progress div.progressContainer div.progressInfo {
   width: 20%;
 }
 
@@ -6878,7 +6835,6 @@
   only screen and (-o-min-device-pixel-ratio: 3/2),
   only screen and (min-device-pixel-ratio: 1.5),
   only screen and (min-resolution: 1.5dppx) {
-
   .structure ul li {
     background-size: 40px;
     body.ltr & {
