@charset "UTF-8";
@import '@craftcms/sass/mixins';

@mixin striped-bg($size, $color: $grey100) {
  // h/t https://css-tricks.com/stripes-css/
  $halfSize: $size * 0.5;
  body.ltr & {
    background: repeating-linear-gradient(
      135deg,
      var(--white),
      var(--white) $halfSize,
      $color $halfSize,
      $color $size
    );
  }
  body.rtl & {
    background: repeating-linear-gradient(
      45deg,
      var(--white),
      var(--white) $halfSize,
      $color $halfSize,
      $color $size
    );
  }
}

@font-face {
  font-family: 'Craft';
<<<<<<< HEAD
  src:
=======
  src: url('../fonts/Craft.woff2') format('woff2'),
>>>>>>> b9495b2b
    url('../fonts/Craft.woff') format('woff'),
    url('../fonts/Craft.ttf') format('truetype'),
    url('../fonts/Craft.svg#Craft') format('svg');
  font-weight: normal;
  font-style: normal;
  font-display: block;
}

/* ----------------------------------------
/*  Basic stuff
/* ----------------------------------------*/

:root {
  --ui-control-color: var(--gray-550);
  --ui-control-hover-color: var(--gray-600);
  --ui-control-active-color: var(--gray-700);
  --ui-control-static-bg-color: #{transparentize($inputColor, 0.75)};
  --ui-control-bg-color: var(--ui-control-static-bg-color);
  --ui-control-hover-bg-color: #{transparentize($inputColor, 0.7)};
  --ui-control-active-bg-color: #{transparentize($inputColor, 0.5)};
  --ui-control-border-radius: var(--large-border-radius);
  --ui-control-height: calc((34rem / 16)); // 1rem == 16px
  --icon-opacity: 0.8;
  --light-focus-hsl: #{hue($lightFocusColor)}, #{saturation($lightFocusColor)},
    #{lightness($lightFocusColor)};
  --medium-focus-hsl: #{hue($mediumFocusColor)},
    #{saturation($mediumFocusColor)}, #{lightness($mediumFocusColor)};
  --dark-focus-hsl: #{hue($darkFocusColor)}, #{saturation($darkFocusColor)},
    #{lightness($darkFocusColor)};
  --focus-ring: 0 0 0 1px hsl(var(--dark-focus-hsl)),
    0 0 0 3px hsla(var(--dark-focus-hsl), 0.8);
  --inner-focus-ring: inset 0 0 0 1px hsl(var(--dark-focus-hsl)),
    inset 0 0 0 3px hsla(var(--dark-focus-hsl), 0.7);
  --touch-target-size: 24px; /* Minimum recommended touch target size */
  --elements-busy-top-position: calc(50% - var(--size, 20px) / 2);
  --lh: 1.42em;
}

body,
html {
  box-shadow: var(--light-focus-ring);
  background-color: var(--gray-100);
}

html.noscroll,
html.noscroll body {
  overflow: hidden;
}

body {
  width: 100vw;
  overflow-x: hidden;
  @include fontSize(14);
  line-height: var(--lh);
  color: var(--text-color);
  -webkit-font-smoothing: subpixel-antialiased;
}

body.rtl {
  direction: rtl;
}

body,
input,
select,
textarea {
  @include sans-serif-font;
}

.first,
h1:first-child,
h2:first-child,
h3:first-child,
h4:first-child,
h5:first-child,
h6:first-child,
p:first-child,
blockquote:first-child,
hr:first-child,
.pane:first-child,
.grid:first-child,
fieldset:first-child,
.field:first-child,
.toolbar:first-child,
.buttons:first-child,
.condition-container:first-child {
  margin-top: 0 !important;
}

.last,
h1:last-child,
h2:last-child,
h3:last-child,
h4:last-child,
h5:last-child,
h6:last-child,
p:last-child,
blockquote:last-child,
.pane:last-child,
.grid:last-child,
.meta:last-child,
fieldset:last-child,
.field:last-child,
.toolbar:last-child,
.buttons:last-child,
.condition-container:last-child {
  margin-bottom: 0 !important;
}

.mt-0 {
  margin-top: 0 !important;
}
.mt-xs {
  margin-top: var(--xs) !important;
}
.mt-s {
  margin-top: var(--s) !important;
}
.mt-m {
  margin-top: var(--m) !important;
}
.mt-l {
  margin-top: var(--l) !important;
}
.mt-xl {
  margin-top: var(--xl) !important;
}

.mb-0 {
  margin-bottom: 0 !important;
}
.mb-xs {
  margin-bottom: var(--xs) !important;
}
.mb-s {
  margin-bottom: var(--s) !important;
}
.mb-m {
  margin-bottom: var(--m) !important;
}
.mb-l {
  margin-bottom: var(--l) !important;
}
.mb-xl {
  margin-bottom: var(--xl) !important;
}

.no-scroll {
  overflow: hidden !important;
}

.draghelper {
  box-sizing: border-box;
  list-style-type: none;
}

.offset-drag-helper {
  transition:
    margin linear 200ms,
    padding linear 200ms;
}

body.dragging.ltr .offset-drag-helper {
  margin: -50px 0 0 -50px;
  padding: 60px 0 0 60px;
}

body.dragging.rtl .offset-drag-helper {
  margin: -50px -50px 0 0;
  padding: 60px 60px 0 0;
}

img {
  max-width: 100%;
}

.text,
table.editable textarea {
  body.rtl .ltr & {
    text-align: left !important;
    direction: ltr !important;
  }

  body.ltr .rtl & {
    text-align: right !important;
    direction: rtl !important;
  }
}

/* icons */
.icon:before,
.menu ul.padded li a.sel:before,
.menu .flex.padded.sel:before,
.texticon:before,
#help:before,
.secure:before,
.insecure:before,
.go:after,
.required:after,
.preview-btn:before,
.view-btn:before,
[data-icon]:before,
[data-icon-after]:after {
  @include icon;
}

.badge-icon {
  display: inline-flex;
  align-items: center;
  justify-content: center;
  width: 17px;
  height: 17px;
  box-sizing: border-box;
  border: 1px solid var(--indicator-border-color);
  border-radius: var(--small-border-radius);
  color: var(--indicator-icon-color);
  font-size: 9px;
}

.secure:before,
.insecure:before {
  margin-top: -3px;
  font-size: 14px;
}

[data-icon]:before {
  content: attr(data-icon);
}

[data-icon-after]:after {
  content: attr(data-icon-after);
}

body.rtl [data-icon='list']:before,
body.rtl [data-icon-after='list']:after {
  content: 'listrtl';
}

body.rtl [data-icon='structure']:before,
body.rtl [data-icon-after='structure']:after {
  content: 'structurertl';
}

.icon.secure:before {
  content: 'secure';
}

.icon.insecure:before {
  content: 'insecure';
}

.icon.add:before {
  content: 'plus';
}

.icon.edit:before {
  content: 'edit';
}

.icon.settings:before {
  content: 'settings';
}

.icon.search:before {
  content: 'search';
}

.icon.expand:before {
  content: 'expand';
}

.icon.collapse:before {
  content: 'collapse';
}

.help:before {
  content: 'help';
  color: var(--pink-400);
}

.preview-btn,
.view-btn {
  &:before {
    @include margin-right(var(--xs));
  }
}

.preview-btn:before {
  margin-top: -2px;
  content: 'view';
}

.view-btn:before {
  body.ltr & {
    content: 'share';
  }
  body.rtl & {
    content: 'shareleft';
  }
}

/* headings */
h1,
.h1 {
  margin-bottom: 24px;
  font-size: 18px;
  font-weight: bold;
  line-height: 1.2;
}

h2,
.h2 {
  margin: 14px 0;
  font-size: 16px;
  font-weight: bold;
  line-height: 1.2;
}

h3,
.h3 {
  margin: 14px 0;
  font-weight: bold;
  line-height: 1.2;
}

h4,
.h4 {
  margin: 14px 0;
  font-weight: bold;
  line-height: 1.2;
  color: var(--medium-text-color);
}

h5,
.h5 {
  margin: 14px 0 3px;
  line-height: 1.2;
  color: var(--medium-text-color);
}

h6,
.h6 {
  @include h6-styles;
}

h1[data-icon]:before {
  @include margin(-8px, 10px, 0, 0);
}

h2[data-icon]:before {
  @include margin(-4px, 6px, 0, 0);
  font-size: 19px;
}

/* horizontal rule */
hr {
  margin: 24px 0;
  border: none;
  border-top: 1px solid var(--hairline-color);
  height: 0;
  color: transparent;
}

.pane hr {
  margin: 24px -24px;
}

/* paragraphs */
p {
  margin: 1em 0;
}

h5 + p {
  margin-top: 0;
}

sup {
  vertical-align: super;
  font-size: smaller;
}

sub {
  vertical-align: sub;
  font-size: smaller;
}

.indent {
  @include margin-left(14px);
}

/* lists */
.bullets {
  @include padding-left(40px);
  list-style-type: square;
}

ol {
  @include padding-left(40px);
  list-style-type: decimal;
}

/* code */
code,
.code,
.code input,
.code textarea {
  @include fixed-width-font;

  &.smalltext {
    font-size: 0.8em !important;
  }
}

pre code {
  display: block;
  overflow-x: auto;
}

/* links */
a {
  color: var(--link-color);
  cursor: pointer;

  &[aria-current] {
    cursor: default;
  }

  body.underline-links &,
  &:hover {
    text-decoration: underline;
  }
}

a:not([href]) {
  color: inherit;
  cursor: inherit;

  body.underline-links &,
  &:hover {
    text-decoration: none;
  }
}

a.iconlink {
  &:before {
    width: 16px;
    @include margin-right(var(--xs));
  }
}

a.sel,
li.sel a {
  cursor: default !important;
  text-decoration: none;
}

.go:after {
  font-size: 11px;
  margin-top: -1px;
  @include padding-left(4px);
  color: var(--link-color);
  opacity: 0.9;
  body.ltr & {
    content: 'circlerarr';
  }
  body.rtl & {
    content: 'circlelarr';
  }
}

a [data-icon='external'] {
  @include margin-left(var(--xs));
}

button {
  cursor: pointer;
}

/* status icons */
.checkmark-icon,
.alert-icon {
  padding: 5px;
  margin-bottom: 0 !important;
  line-height: 10px;
  border-radius: 20px;
  cursor: pointer;

  &:before {
    @include icon;
  }
}

.checkmark-icon {
  p & {
    display: inline-block;
  }

  background-color: var(--gray-200);

  &:before {
    content: 'check';
    color: var(--success-color);
  }
}

.alert-icon {
  background-color: var(--gray-200);

  &:before {
    content: 'alert';
    color: var(--error-color);
  }
}

.revision-status-hud {
  max-width: 400px;

  .http-error {
    border-radius: var(--medium-border-radius);
    border: 1px solid var(--hairline-color);
    color: var(--light-text-color);
    background-color: var(--gray-050);
    padding: 7px 14px;
  }
}

.draft-notice {
  display: flex;
  align-items: center;
  align-content: stretch;
  justify-content: center;
  gap: var(--s);
  color: var(--blue-800);

  #content-notice & {
    display: inline-flex;
    justify-content: flex-start;
  }

  .so-notice > & {
    @include margin(
      calc(var(--s) * -1),
      0,
      calc(var(--s) * -1),
      calc(var(--xl) * -1)
    );
    @include padding(var(--s), 0, var(--s), var(--xl));
    @include border-bottom-left-radius(var(--large-border-radius));

    body.ltr & {
      background-image: linear-gradient(
        to bottom right,
        transparentize($blue600, 0.8),
        transparentize($blue600, 1) 50%
      );
    }
    body.rtl & {
      background-image: linear-gradient(
        to left,
        transparentize($blue600, 0.8),
        transparentize($blue600, 1)
      );
    }
  }

  p {
    flex: 1;
    margin: 0;
  }

  .draft-icon {
    position: relative;
    flex-shrink: 0;
    width: 34px;
    height: 34px;
    display: flex;
    justify-content: center;
    align-items: center;
    border-radius: 100%;
    border: 2px solid transparentize($blue800, 0.8);
    box-sizing: border-box;
    box-shadow: 0 1px 1px 1px var(--white);

    &:before {
      position: relative;
      left: 1px;
      color: var(--blue-800) !important;
      font-size: 18px;
    }

    &:after {
      content: '';
      font-size: 0;
      position: absolute;
      top: -2px;
      left: -2px;
      right: -2px;
      bottom: -2px;
      border-radius: 100%;
      box-shadow: inset 0 2px 0 transparentize($blue900, 0.8);
    }
  }

  .discard-changes-btn {
    @include margin-left(var(--xs));
    background-color: transparent !important;
    color: var(--blue-800) !important;
    border: 2px solid var(--blue-600);

    &:hover,
    &:focus {
      border-color: darken($blue600, 5%);
    }

    &:active {
      border-color: darken($blue600, 10%);
    }
  }
}

.revision-notice {
  display: flex;
  align-items: center;
  align-content: stretch;
  justify-content: center;
  gap: var(--s);
  color: var(--gray-600);

  #content-notice & {
    display: inline-flex;
    justify-content: flex-start;
  }

  p {
    flex: 1;
    margin: 0;
  }

  .revision-icon {
    position: relative;
    flex-shrink: 0;
    width: 34px;
    height: 34px;
    display: flex;
    justify-content: center;
    align-items: center;
    border-radius: 100%;
    border: 2px solid transparentize($grey800, 0.8);
    box-sizing: border-box;
    box-shadow: 0 1px 1px 1px var(--white);

    &:before {
      position: relative;
      left: 1px;
      color: var(--grey-800) !important;
      font-size: 18px;
    }

    &:after {
      content: '';
      font-size: 0;
      position: absolute;
      top: -2px;
      left: -2px;
      right: -2px;
      bottom: -2px;
      border-radius: 100%;
      box-shadow: inset 0 2px 0 transparentize($blue900, 0.8);
    }
  }
}

/* toggles */
button.toggle {
  appearance: none;
  color: inherit;
  background: none;
  border: none;
  padding: 0;
}

.toggle:before,
a.fieldtoggle:before {
  @include angle(right);
  transition: transform linear 100ms;
}

.toggle.expanded:before,
a.fieldtoggle.expanded:before,
.sidebar nav li.expanded > .toggle:before,
.structure li:not(.collapsed) > .row > .toggle:before {
  transform: rotate(45deg) !important;
}

a.fieldtoggle {
  display: block;
  position: relative;
  margin: 14px 0;
  @include padding-left(12px);
  color: var(--text-color);
  text-decoration: none;
}

a.fieldtoggle:before {
  display: block;
  position: absolute;
  top: 7px;
  @include left(-1px);
}

/* emphasis */
em,
i {
  font-style: italic;
}
ul.errors em {
  font-style: normal;
}

strong,
b,
i em {
  font-weight: bold;
}

/* readable blocks */
.readable {
  @include readable;
}

/* text styles */
.leftalign {
  @include alignleft;
}

.topalign {
  vertical-align: top;
}

.rightalign {
  @include alignright;
}

.centeralign {
  text-align: center !important;
}

.nowrap {
  white-space: nowrap;
}

.break-word {
  word-wrap: break-word;
}

.light {
  color: var(--medium-text-color) !important;
  font-weight: normal;
}

.extralight {
  color: var(--light-text-color) !important;
}

.smalltext {
  font-size: 12px;
  line-height: 1.2;
}

.largetext {
  font-size: 16px;
  line-height: 1.2;
}

.zilch {
  padding: 100px 0;
  text-align: center;
  font-size: 20px;
  line-height: 24px;
  color: var(--light-text-color);

  &.small {
    padding: 24px 0;
    font-size: 16px;
  }
}

input.checkbox + label.smalltext {
  padding-top: 2px;
}

.required:after {
  content: 'asterisk';
  @include margin(-2px, 0, 0, 5px);
  font-size: 7px;
  color: var(--error-color);
}

.scrollpane {
  overflow: auto;
}

.left {
  @include floatleft;
}

.right {
  @include floatright;
}

th,
td {
  @include alignleft;
  vertical-align: middle;
}

body.ltr table[dir='rtl'] {
  th,
  td {
    text-align: right;
  }
}
body.rtl table[dir='ltr'] {
  th,
  td {
    text-align: left;
  }
}

th.right,
td.right {
  float: none;
  @include alignright;
}

.clear {
  display: block;
  clear: both;
  height: 0;
}

.fullwidth {
  width: 100%;
}

.token {
  @include token-styles;
}

.token[data-name='*'] {
  position: relative;
  width: 10px;
}

.token[data-name='*'] span {
  opacity: 0;
}

.token[data-name='*']:before {
  @include icon;
  display: block;
  position: absolute;
  top: 0;
  left: 0;
  width: 100%;
  font-size: 9px;
  line-height: 17px;
  content: 'asterisk';
  text-indent: 0;
}

.token:focus {
  @include active-token-styles;
}

// Override .token for Prism
.highlight {
  .token {
    display: inline;
    border: none;
    border-radius: 0;
    padding: 0;
    font-size: inherit;
    line-height: inherit;
    text-shadow: none;
    background: transparent;
    box-shadow: none;
  }
}

.pane.highlight {
  pre[class*='language-'] {
    overflow: visible;

    & > code.diff-highlight .token:not(.prefix) {
      margin: 0 -24px;
      padding: 0 24px;
    }
  }
}

.success {
  color: var(--success-color) !important;
}

.notice,
.warning {
  &.with-icon,
  .icon {
    &:before {
      @include margin(-2px, 2px, 0, 0);
      @include icon;
      width: 1em;
    }
  }

  &.has-icon {
    display: flex;
    flex-wrap: nowrap;
    align-items: flex-start;

    .icon {
      flex-shrink: 1;
    }
  }
}

.notice {
  color: var(--notice-color) !important;
  a {
    text-decoration: underline;
  }

  &.with-icon,
  .icon {
    &:before {
      content: 'lightbulb';
    }
  }
}

.warning {
  color: var(--warning-color) !important;

  &.with-icon,
  .icon {
    &:before {
      content: 'alert';
    }
  }
}

.error {
  color: var(--error-color) !important;
}

.icon.move:not(.disabled) {
  cursor: move;
}

.icon.move:before {
  content: 'move';
  color: var(--ui-control-color);
}

.icon.move:not(.disabled):hover:before {
  color: var(--link-color);
}

.icon.delete {
  display: inline-block;
  line-height: inherit;

  &:before {
    content: 'remove';
    color: var(--ui-control-color);
  }

  &:not(.disabled) {
    cursor: pointer;

    &:hover:before {
      color: var(--disabled-color);
    }

    &:active:before {
      color: var(--red-800);
    }
  }
}

.hidden {
  display: none !important;
}

// Visually hide without hiding from screen readers
.visually-hidden {
  @include visually-hidden;
}

.invisible {
  visibility: hidden;
}

.clearafter:after {
  @include clearafter;
}

.info {
  vertical-align: bottom;
  display: inline-block;
  width: 1em;
  height: 1.375em;
  text-align: center;
  cursor: pointer;
  overflow: hidden;

  &:before {
    @include icon;
    vertical-align: baseline;
    width: 100%;
    line-height: 1.375;
    color: var(--ui-control-color);
  }

  &:not(.warning) {
    &:before {
      content: 'info';
    }
    &:hover:before {
      color: var(--link-color);
    }
  }

  &.warning {
    &:before {
      content: 'alert';
    }
    &:hover:before {
      color: var(--warning-color);
    }
  }
}

.info-hud {
  table {
    max-width: 280px;
    table-layout: auto;
  }

  td {
    word-wrap: break-word;
    width: 100%;
  }
}

@media (max-width: 450px) {
  .info-hud {
    table {
      table-layout: fixed;
      width: 100%;
    }
  }
}

/* ----------------------------------------
/*  Content
/* ----------------------------------------*/

.content {
  position: relative;
}

.content:after {
  @include clearafter;
}

.customize-sources-modal {
  @include padding-left(200px);
  overflow: visible !important;

  & > .cs-sidebar {
    position: absolute;
    top: 0;
    @include left(0);
    margin: 0;
    padding: 10px 0;
    border: none;
    width: 200px;
    height: calc(100% - 50px);
    box-sizing: border-box;
    background-color: var(--gray-050);
    overflow: auto;
    box-shadow: inset -1px 0 0 var(--hairline-color);
    @include border-top-left-radius(var(--large-border-radius));

    & > .btn {
      @include margin(10px, 0, 0, 14px);
      display: block;
      width: calc(100% - 28px);
    }
  }

  &.sidebar-hidden {
    @include padding-left(0);

    & > .cs-sidebar {
      display: none;
    }
  }

  & > .source-settings {
    position: relative;
    height: calc(100% - 50px);
    box-sizing: border-box;
    padding: 24px;
    overflow: auto;
  }

  & > .footer {
    position: absolute;
    bottom: 0;
    left: 0;
    width: 100%;
  }
}

.customize-sources-item {
  --selected-item-color: var(--white);
  display: flex;
  width: calc(100% - 1px);
  box-sizing: border-box;
  align-items: center;
  position: relative;
  margin-top: -1px;
  background-color: var(--gray-100);
  border: solid var(--hairline-color);
  border-width: 1px 0;
  user-select: none;
  cursor: default;

  & + .customize-sources-item {
    &.heading {
      margin-top: 10px;
    }

    &:not(.heading) {
      border-top: 1px solid var(--hairline-color);
    }
  }

  &.sel {
    @include light-focus-ring;
    --ui-control-color: var(--selected-item-color);
    background-color: var(--dark-sel-color);
    color: var(--selected-item-color);
    z-index: 1;
  }

  .label {
    flex: 1;
  }

  &.heading {
    .label {
      text-transform: uppercase;
      color: var(--light-text-color);
      font-size: 12px;
      font-weight: bold;
    }

    &.sel .label {
      color: var(--selected-item-color);
    }
  }
}

.customize-sources-item__move {
  position: absolute;
  top: 50%;
  @include right(0);
  transform: translate(-50%, -50%);
  justify-content: center;
  align-items: center;

  &.icon {
    display: flex;
    text-decoration: none;
  }
}

.customize-sources-item__btn {
  padding: 8px 14px;
  @include padding-right(30px);
  margin: 3px;
}

.checkbox-select-item {
  display: flex;
  align-items: flex-start;
  align-content: stretch;
  margin-bottom: 4px;

  .move {
    margin-top: -3px;
    @include margin-right(10px);
    position: relative;
    z-index: 1;
  }
}

ul.path {
  display: flex;
  flex-direction: row;
  align-items: stretch;
  flex-wrap: wrap;

  li {
    display: inline-flex;
    align-items: center;

    &:not(:last-child):after {
      @include margin(0, 5px, 0, 2px);
      @include angle(right, var(--light-text-color), 1px);
    }
  }
}

/* ----------------------------------------
/*  Icon lists
/* ----------------------------------------*/

ul.icons {
  margin-top: 20px;
  display: flex;
  flex-wrap: wrap;

  li {
    margin: 0 4px 10px 0;

    a {
      display: block;
      position: relative;
      padding: 60px 5px 10px;
      width: 110px;
      text-align: center;
      color: var(--text-color);
      border-radius: 4px;
      border: 1px solid var(--white);

      &:before {
        display: block;
        position: absolute;
        top: 0;
        left: 0;
        width: 100%;
        font-size: 40px;
        line-height: 60px;
      }

      .icon {
        img,
        svg {
          width: 40px;
          height: 40px;
          position: absolute;
          top: 12px;
          left: calc(50% - 20px);
        }

        &.icon-mask svg {
          @include svg-mask(var(--text-color));
        }
      }

      &:hover {
        text-decoration: none;
        background-color: var(--gray-050);
        border-color: var(--gray-100);

        .icon.icon-mask svg {
          @include svg-mask(var(--link-color));
        }
      }
    }
  }
}

@media only screen and (max-width: 380px) {
  ul.icons li a {
    width: 96px;
  }
}

@media only screen and (max-width: 320px) {
  ul.icons li a {
    width: 75px;
  }
}

/* ----------------------------------------
/*  Buttons
/* ----------------------------------------*/

.toolbar {
  position: relative;
  margin-bottom: var(--s);
  min-height: 34px;

  &.flex,
  .flex {
    align-items: flex-start;
  }

  .text {
    border-radius: var(--large-border-radius) !important;
  }
}

.flex {
  display: flex;
  align-items: center;
  align-content: stretch;
  gap: var(--s);

  &:not(.flex-nowrap) {
    flex-wrap: wrap;
  }

  & > * {
    &.label {
      white-space: nowrap;
    }
  }

  .centeralign & {
    justify-content: center;
  }
}

.inline-flex {
  display: inline-flex;
  align-items: center;
  align-content: stretch;
  gap: var(--s);
}

.gap-xs {
  gap: var(--xs);
}

.gap-s {
  gap: var(--s);
}

.gap-m {
  gap: var(--m);
}

.gap-l {
  gap: var(--l);
}

.gap-xl {
  gap: var(--xl);
}

.flex-grow {
  flex: 1;
  max-width: 100%;
}

.flex-justify {
  justify-content: space-between;
}

.flex-justify-start {
  justify-content: flex-start;
}

.flex-justify-end {
  justify-content: flex-end;
}

.flex-justify-center {
  justify-content: center;
}

.flex-start {
  align-items: flex-start;
}

.flex-end {
  align-items: flex-end;
}

.flex-center {
  align-items: center;
}

.flex-stretch {
  align-items: stretch;
}

.spacer {
  width: 14px;
}

.buttons {
  display: flex;
  gap: 7px;
  position: relative;
  margin: 24px 0;
  align-items: center;

  .hud-footer > &,
  .footer > & {
    margin: 0;
  }
}

.btn {
  position: relative;
  display: inline-flex;
  align-items: center;
  justify-content: center;
  border-radius: var(--ui-control-border-radius);
  padding: 7px 14px;
  border: none;
  text-align: center;
  white-space: nowrap;
  user-select: none;
  box-sizing: border-box;
  appearance: none;
  color: currentColor;
  font-size: inherit;
  background-color: var(--ui-control-bg-color);

  &:not([aria-current]) {
    cursor: pointer;
  }

  &.chromeless {
    background-color: transparent;
    height: auto;
    padding: 0;

    &:hover,
    &:active,
    &:focus {
      background-color: transparent;
    }

    &:hover,
    &:active {
      text-decoration: underline;
    }
  }

  &.hairline {
    border: 1px solid var(--medium-hairline-color);
    background-color: transparent;

    &:hover,
    &:active {
      border-color: var(--dark-hairline-color);
    }

    &:active {
      background-color: var(--ui-control-static-bg-color);
    }
  }

  &.wrap {
    height: auto;
    min-height: 34px;
    white-space: initial;
    text-align: left;
  }

  &:not(.disabled):not(.loading):not(.dashed):not([aria-disabled]):not(
      [aria-current]
    ) {
    &:focus,
    &.focus,
    &:hover {
      --ui-control-bg-color: var(--ui-control-hover-bg-color);
    }

    &:active,
    &.active {
      --ui-control-bg-color: var(--ui-control-active-bg-color);
    }
  }

  &[type='color'] {
    padding: 6px !important;
    width: 36px;
  }

  &.active,
  &.loading {
    cursor: default;
  }

  &:hover {
    text-decoration: none;
  }

  &[data-icon]:not(:empty):not(.btn-empty):before,
  &.icon:not(:empty):not(.btn-empty):before,
  &.menubtn[data-icon]:empty:before,
  &.menubtn[data-icon].btn-empty:before,
  &.menubtn.icon:empty:before,
  &.menubtn.icon.btn-empty:before {
    @include margin-right(5px);
  }

  &:not(.loading) .spinner {
    display: none;
  }

  &.loading {
    &:before,
    &:after,
    .label {
      visibility: hidden;
    }
  }

  div.checkbox {
    margin-top: 2px;
  }

  [data-icon] {
    margin-top: -2px;
    @include margin-right(4px);

    &.light:before {
      color: var(--gray-300);
    }
  }
}

.disabled {
  opacity: 0.25;
  pointer-events: none;
  user-select: none;
}

.noteditable {
  cursor: not-allowed;

  .element,
  .lightswitch-container,
  & + .colorhex {
    cursor: not-allowed;
  }
}

.btn,
.spinner {
  height: var(--ui-control-height);
}

.btn[data-icon-after]:not(:empty):not(.btn-empty):after,
.menu-toggle:not(:empty):not(.btn-empty):after,
.menubtn:not(:empty):not(.btn-empty):after,
.menubtn.icon:after {
  @include margin-left(6px);
}

.btn[data-icon]:before,
.btn[data-icon-after]:after,
.btn.icon:before {
  position: relative;
}

.btn.small[data-icon]:before,
.btn.small[data-icon-after]:after,
.btn.icon.small:before {
  font-size: 10px;
}

/* button groups */
.btngroup {
  position: relative;
  z-index: 1;
  display: flex;
  white-space: nowrap;
  align-items: center;
  border-radius: var(--large-border-radius);

  &.fullwidth .btn {
    flex: 1;
  }

  &.disabled .btn {
    cursor: default;
  }

  .btn {
    &:focus {
      z-index: 1;
    }

    &:not(.dashed):not(:last-child):not(.btngroup-btn-last) {
      @include margin-right(1px);
    }

    body.ltr & {
      &:not(:first-child):not(.btngroup-btn-first) {
        border-top-left-radius: 0;
        border-bottom-left-radius: 0;
      }

      &:not(:last-child):not(.btngroup-btn-last) {
        border-top-right-radius: 0;
        border-bottom-right-radius: 0;
      }
    }

    body.rtl & {
      &:not(:first-child):not(.btngroup-btn-first) {
        border-top-right-radius: 0;
        border-bottom-right-radius: 0;
      }

      &:not(:last-child):not(.btngroup-btn-last) {
        border-top-left-radius: 0;
        border-bottom-left-radius: 0;
      }
    }
  }
}

.btngroup--exclusive {
  .btn[aria-pressed='true']:not(.disabled):not(.loading):not(.dashed):not(
      [aria-disabled]
    ) {
    background-color: var(--gray-500);
    color: var(--white);
  }
}

.copytext {
  position: relative;
  z-index: 1;
  display: flex;
  white-space: nowrap;
  align-items: center;

  body.ltr & {
    .text {
      border-top-right-radius: 0;
      border-bottom-right-radius: 0;
      min-width: 0;
    }
    .btn {
      border-top-left-radius: 0;
      border-bottom-left-radius: 0;
    }
  }

  body.rtl & {
    .text {
      border-top-left-radius: 0;
      border-bottom-left-radius: 0;
    }
    .btn {
      border-top-right-radius: 0;
      border-bottom-right-radius: 0;
    }
  }
}

.copytextbtn {
  display: inline-flex;
  flex-wrap: nowrap;
  align-items: center;
  border: 1px solid var(--hairline-color);
  border-radius: var(--small-border-radius);
  padding: 0 9px;
  cursor: pointer;
  color: var(--medium-text-color);

  .copytextbtn__icon {
    padding: 0;
    width: 13px;
    background: none;
    margin-top: -3px;
    @include margin-left(5px);
    color: var(--light-text-color);
  }

  &:hover,
  &:focus {
    border-color: var(--medium-hairline-color);
    color: var(--text-color);

    .copytextbtn__value {
      color: var(--text-color);
    }
  }

  &.small {
    padding: 0 5px;

    .copytextbtn__value {
      font-size: calc(11rem / 16);
    }
  }
}

/* menu buttons */
.menu-toggle,
.menubtn {
  display: inline-flex;
  align-items: center;
  user-select: none;

  &:after {
    @include angle;
    position: relative;
  }

  &.btn {
    &:after {
      top: -1px;
    }

    &:not(.disabled):not(.inactive) {
      &:active,
      &.active {
        &:after {
          border-color: var(--ui-control-active-color);
        }
      }
    }

    &.submit {
      &:after {
        border-color: var(--white) !important;
        opacity: 0.8;
      }

      &:not(.disabled):not(.inactive) {
        &:hover,
        &.hover,
        &:active,
        &.active {
          &:after {
            opacity: 1;
          }
        }
      }
    }
  }

  &:not(.btn):not(.icon) {
    height: 17px;
    &:after {
      top: -2px;
      border-color: var(--link-color);
    }
  }

  &:empty,
  &.btn-empty {
    @include padding-left(8px);
    @include padding-right(8px);
  }
}

@keyframes rotator {
  0% {
    -webkit-transform: rotate(0);
    transform: rotate(0);
  }

  to {
    -webkit-transform: rotate(1turn);
    transform: rotate(1turn);
  }
}

/* spinner */
.spinner {
  display: inline-flex;
  align-items: center;
  justify-content: center;
  width: var(--size, 24px);
  height: var(--size, 34px);

  &:before {
    display: block;
    content: '';
    font-size: 0;
    animation: rotator 0.7s linear infinite;
    box-sizing: border-box;
    width: var(--size, 20px);
    height: var(--size, 20px);
    object-fit: scale-down;
    border-radius: 50%;
    border: 2px solid transparent;
    border-right-color: currentColor;
    border-bottom-color: currentColor;
    opacity: 0.8;
  }

  &.small {
    --size: 12px;
  }

  &.big {
    --size: 48px;
  }

  &.spinner-absolute {
    position: absolute;
    width: var(--size, 20px);
    height: var(--size, 20px);
    top: var(--elements-busy-top-position);
    left: calc(50% - var(--size, 20px) / 2);
  }
}

.btn + .spinner {
  @include margin-left(7px);
}

.buttons .btn + .spinner,
.buttons .btngroup + .spinner {
  @include margin-left(0);
}

.buttons.right .btn + .spinner {
  @include margin-right(var(--neg-padding));
}

/* small buttons */
.btngroup.small .btn,
.btn.small {
  padding: 0 var(--s) !important;
  font-size: 12px;
  line-height: 22px;
}

.btngroup.small,
.btngroup.small input.btn,
.btn.small,
.btn.small + .spinner {
  height: 22px;
}

/* big buttons */
.btngroup.big .btn,
.btn.big {
  padding: 0 14px;
  font-size: 14px;
  line-height: 36px;
}

.btn.big[data-icon]:before,
.preview-btn:before,
.view-btn:before {
  @include margin-left(-2px);
}

.btngroup.big,
.btngroup.big input.btn,
.btn.big,
.btn.big + .spinner {
  height: 36px;
}

/* special buttons */
.btn {
  &.submit,
  &.secondary {
    color: var(--white) !important;
    --ui-control-active-color: var(--white);
    @include light-on-dark-text;
  }

  &.submit {
    background-color: var(--primary-color) !important;

    &:not(.disabled):not(.inactive):not(.loading) {
      &:hover,
      &.hover,
      &:focus {
        background-color: darken($primaryColor, 5%) !important;
      }

      &:active,
      &.active {
        background-color: darken($primaryColor, 10%) !important;
      }
    }
  }

  &.caution {
    background-color: var(--red-050) !important;
    color: var(--error-color);

    &:hover,
    &.hover,
    &:focus {
      background-color: darken($red050, 5%) !important;
    }

    &:active,
    &.active {
      background-color: var(--red-100) !important;
    }
  }
}

.secondary-buttons .btn.submit,
.btn.secondary {
  background-color: var(--secondary-color) !important;
}

.secondary-buttons
  .btn.submit:not(.disabled):not(.inactive):not(.loading):hover,
.secondary-buttons
  .btn.submit:not(.disabled):not(.inactive):not(.loading).hover,
.secondary-buttons
  .btn.submit:not(.disabled):not(.inactive):not(.loading):focus,
.btn.secondary:not(.disabled):not(.inactive):not(.loading):hover,
.btn.secondary:not(.disabled):not(.inactive):not(.loading).hover,
.btn.secondary:not(.disabled):not(.inactive):not(.loading):focus {
  background-color: darken($secondaryColor, 5%) !important;
}

.secondary-buttons
  .btn.submit:not(.disabled):not(.inactive):not(.loading):active,
.secondary-buttons
  .btn.submit:not(.disabled):not(.inactive):not(.loading).active,
.btn.secondary:not(.disabled):not(.inactive):not(.loading):active,
.btn.secondary:not(.disabled):not(.inactive):not(.loading).active {
  background-color: darken($secondaryColor, 10%) !important;
}

div.btn.submit {
  position: relative;
  overflow: hidden;
}

div.btn.submit input {
  position: absolute;
  left: 100%;
}

/* dashed buttons */
.btn.dashed {
  border: 1px dashed var(--medium-hairline-color);
  background-color: transparent;

  .btngroup &:not(:last-child):not(.btngroup-btn-last) {
    @include border-right(1px solid transparent);
    @include margin-right(-1px);
  }

  &:focus {
    background-color: transparentize($grey200, 0.9);
    border-color: transparent;

    .reduce-focus-visibility &:not(:focus-visible) {
      border: 1px dashed var(--medium-hairline-color);
    }
  }

  &:not(.disabled) {
    &:active,
    &.active {
      background-color: transparentize($grey200, 0.75);
    }
  }
}

/* chevron buttons */
.chevron-btns {
  display: flex;
  justify-content: flex-start;

  .btn {
    position: relative;
    padding: 0;
    border-radius: 0;
    background-color: transparent;

    &.current-step,
    &.active-drop-target {
      color: var(--white);
      --text-color: var(--white);
      --ui-control-color: var(--white);
      --ui-control-bg-color: var(--gray-500);
      --ui-control-hover-bg-color: #{darken($grey500, 5%)};
      --ui-control-active-bg-color: #{darken($grey500, 10%)};
    }

    &.current-step {
      @include light-on-dark-text;
      @include light-focus-ring;
    }

    &:focus {
      z-index: 1;
      box-shadow: none;

      .label {
        z-index: 1;
        box-shadow: var(--focus-ring);
      }

      .reduce-focus-visibility &:not(:focus-visible) .label {
        box-shadow: none;
      }
    }

    .reduce-focus-visibility &:focus-visible .label {
      box-shadow: var(--focus-ring);
    }

    &:not(.has-action-menu) {
      @include padding-right(calc(var(--ui-control-height) / 2));
      @include margin-right(2.8px);

      &:not(.current-step[data-disclosure-trigger]) .btn-body {
        @include padding-right(5px);
      }
    }

    &.current-step[data-disclosure-trigger] .btn-body {
      @include padding-left(8px);

      .label {
        padding: 3px;

        &:after {
          @include angle;
          position: relative;
        }
      }
    }

    .btn-body {
      display: inline-flex;
      align-items: center;
      justify-content: center;
      height: var(--ui-control-height);
      background-color: var(--ui-control-bg-color);

      [data-icon] {
        --ui-control-height: calc((13rem / 16)); // 1rem == 16px
        text-align: center;
        @include margin-right(0);
      }
    }

    .label {
      display: inline-flex;
      align-items: center;
      overflow: hidden;
      text-overflow: ellipsis;
    }

    &.has-action-menu .btn-body {
      @include padding-right(1px);
      @include margin-right(0);
    }

    .chevron-right,
    .chevron-left {
      position: absolute;
      top: 0;
      height: 100%;
      width: calc(var(--ui-control-height) / 2);
    }

    .chevron-left {
      @include left(0);
      border-top: calc(var(--ui-control-height) / 2) solid
        var(--ui-control-bg-color);
      @include border-left(
        calc(var(--ui-control-height) / 2) solid transparent
      );

      &:after {
        display: block;
        content: '';
        font-size: 0;
        position: absolute;
        bottom: 0;
        @include right(0);
        border-bottom: calc(var(--ui-control-height) / 2) solid
          var(--ui-control-bg-color);
        @include border-left(
          calc(var(--ui-control-height) / 2) solid transparent
        );
      }
    }

    .chevron-right {
      @include right(0);
      border-top: calc(var(--ui-control-height) / 2) solid transparent;
      border-bottom: calc(var(--ui-control-height) / 2) solid transparent;
      @include border-left(
        calc(var(--ui-control-height) / 2) solid var(--ui-control-bg-color)
      );
    }
  }

  ol {
    position: relative;
    @include padding-left(0);
    list-style-type: none;
    display: flex;

    li {
      &.first-step .btn {
        .btn-body {
          @include padding-left(14px);
          @include border-radius(
            var(--ui-control-border-radius),
            0,
            0,
            var(--ui-control-border-radius)
          );
        }

        .chevron-left {
          display: none;
        }
      }

      &:not(.first-step) .btn {
        @include margin-left(calc(-1 * (var(--ui-control-height) / 2)));
        @include padding-left(calc(var(--ui-control-height) / 2));

        .btn-body {
          @include padding-left(7px);
        }
      }
    }
  }
}

/* color inputs */
.color-input-container {
  position: relative;

  .color-hex-indicator {
    position: absolute;
    top: 0;
    @include left(7px);
    width: 1em;
    line-height: 34px;
    text-align: center;
    user-select: none;
  }
}

.color-input {
  @include fixed-width-font;
  @include padding-left(calc(7px + 1em));
}

.color {
  display: inline-block;
  position: relative;
  vertical-align: middle;
  width: 34px;
  height: 34px;
  border-radius: 17px;
  padding: 0;

  &:not(.static):not(.noteditable) {
    cursor: pointer;
  }

  &:not(.small) {
    @include checkered-bg(17px);
  }

  &.small {
    width: 16px;
    height: 16px;
    @include checkered-bg(8px);
  }

  .color-preview {
    position: absolute;
    top: 0;
    @include left(0);
    width: 100%;
    height: 100%;
    border-radius: 17px;
    box-shadow: inset 0 0 0 1px transparentize($black, 0.85);

    &:focus-within {
      @include input-focused-styles;
    }

    & > .color-preview-input {
      position: absolute;
      @include left(0);
      width: 100%;
      height: 100%;
      margin: 0;
      padding: 0;
      border: none;
      opacity: 0;
    }
  }
}

.colorhex {
  display: inline-block;
  margin-left: 5px;
  vertical-align: middle;
  color: var(--medium-text-color);
}

/* lightswitch */
.lightswitch-outer-container {
  display: flex;

  .lightswitch-inner-container {
    border: 1px solid var(--hairline-color);
    border-radius: var(--small-border-radius);
    display: flex;
    align-items: center;
    max-width: 100%;
    padding-left: 7px;
    padding-right: 7px;

    span {
      flex-grow: 1;
      padding: 7px 0;
      color: var(--medium-text-color);
      cursor: default;
      overflow: auto;
      overflow-wrap: break-word;
      hyphens: auto;

      &[data-toggle='on'] {
        @include margin-left(7px);
      }

      &[data-toggle='off'] {
        @include margin-right(7px);
        text-align: right;

        body.rtl & {
          text-align: left;
        }
      }
    }
  }
}

.lightswitch {
  display: block;
  position: relative;
  border: none !important;
  overflow: hidden;
  cursor: pointer;
  user-select: none;
  background-image: linear-gradient(to right, var(--gray-400), var(--gray-400));
  transition: background-image linear 100ms;

  &.on {
    background-image: linear-gradient(
      to right,
      var(--enabled-color),
      var(--enabled-color)
    );
  }

  &.indeterminate {
    background-image: linear-gradient(
      to right,
      var(--enabled-color),
      var(--gray-300)
    );
  }

  .lightswitch-container {
    position: relative;
    height: 100%;

    .handle {
      position: absolute;
      top: 1px;
      background-color: var(--white);
    }
  }

  &:not(.small) {
    border-radius: 11px;
    min-width: 34px;
    width: 34px;
    height: 22px;

    .lightswitch-container {
      @include margin-left(-12px);
      width: 46px;

      .handle {
        border-radius: 10px;
        width: 20px;
        height: 20px;
        left: calc(50% - 10px);
      }
    }
  }

  &.small {
    border-radius: 9px;
    width: 28px;
    height: 18px;

    .lightswitch-container {
      @include margin-left(-10px);
      width: 38px;

      .handle {
        border-radius: 8px;
        width: 16px;
        height: 16px;
        left: calc(50% - 8px);
      }
    }
  }

  table & {
    display: inline-block;
    margin-bottom: -5px;
  }

  &.on {
    .lightswitch-container {
      @include margin-left(0);
    }
  }

  &.indeterminate {
    &:not(.small) {
      .lightswitch-container {
        @include margin-left(0.5 * -12px);
      }
    }
    &.small {
      .lightswitch-container {
        @include margin-left(0.5 * -10px);
      }
    }
  }
}

/* pagination */
.pagination {
  table.data + & {
    margin-top: 24px;
  }

  .page-link {
    width: 32px;
    height: 32px;
    display: flex;
    align-items: center;
    justify-content: center;
    border-radius: var(--medium-border-radius);

    &:after {
      position: relative;
      transition: border-color linear 100ms;
    }

    &.prev-page:after {
      @include angle(left, var(--light-text-color));
      @include right(-1px);
    }

    &.next-page:after {
      @include angle(right, var(--light-text-color));
      @include left(-1px);
    }

    &:not(.disabled) {
      transition: box-shadow linear 100ms;
      box-shadow: inset 0 0 0 1px var(--hairline-color);
      cursor: pointer;

      &:hover {
        text-decoration: none;
        box-shadow: inset 0 0 0 1px var(--link-color);

        &:after {
          border-color: var(--link-color);
        }
      }

      @include focus-styles {
        box-shadow:
          inset 0 0 0 1px var(--hairline-color),
          var(--focus-ring);
      }
    }

    &.disabled {
      opacity: 1;
      &:after {
        border-color: var(--hairline-color);
      }
    }
  }
}

/* action buttons */
.actions {
  @include floatright;
}

.actions > li {
  @include floatleft;
}

.actions > li + li {
  @include margin-left(10px);
}

h1 + .actions {
  margin-top: -100px;
}

h2 + .actions {
  margin-top: -54px;
}

/* ----------------------------------------
/*  Tables
/* ----------------------------------------*/

.tablepane {
  margin: calc(var(--pane-padding, 22px) * -1)
    calc(var(--pane-padding, 22px) * -1)
    calc(var(--pane-padding, 24px) * -1 + var(--pane-padding, var(--m)));
  padding: 0 !important;
  overflow-x: auto;

  table.data {
    th,
    td {
      &:first-child {
        @include padding-left(24px);
      }
    }
  }
}

table {
  &.fixed-layout {
    table-layout: fixed;
  }

  th.thin,
  td.thin {
    width: 0.01% !important;
    white-space: nowrap;
  }

  thead {
    th {
      font-weight: bold;
      @include alignleft;
      vertical-align: top;
    }
  }

  // plain tables
  &:not(.data) {
    th,
    td {
      padding-top: 7px;
      padding-bottom: 7px;

      &:not(:first-child) {
        padding-left: 12px;
      }
      &:not(:last-child) {
        padding-right: 12px;
      }
    }
  }

  // data tables
  &.data {
    th,
    td {
      position: relative;
      padding-left: 12px;
      padding-right: 12px;
      box-sizing: border-box;

      &.checkbox-cell {
        width: var(--checkbox-size) !important;
        min-width: var(--checkbox-size);
        box-sizing: content-box;
        position: relative;

        input.checkbox + label,
        div.checkbox {
          position: absolute;
          top: calc(50% - 8px);
        }
      }
    }

    th {
      font-weight: bold;
    }

    thead:first-child,
    tbody:first-child,
    tfoot:first-child,
    caption + thead,
    caption + tbody,
    caption + tfoot {
      tr:first-child {
        th,
        td {
          &:first-child {
            @include border-top-left-radius(
              var(--border-radius, var(--small-border-radius))
            );
            @include border-bottom-left-radius(
              var(--border-radius, var(--small-border-radius))
            );
          }
          &:last-child {
            @include border-top-right-radius(
              var(--border-radius, var(--small-border-radius))
            );
            @include border-bottom-right-radius(
              var(--border-radius, var(--small-border-radius))
            );
          }
        }
      }
    }

    thead {
      th,
      td {
        width: auto;
        background-color: var(--gray-050);
        cursor: default;
      }

      th:not(.orderable),
      td {
        padding-top: var(--s);
        padding-bottom: var(--s);
      }

      th {
        white-space: nowrap;
        vertical-align: middle;

        &.orderable {
          position: relative;
          padding: 0 !important;

          body:not(.dragging) &:not(.ordered):hover {
            background-color: var(--gray-100);
          }

          &.ordered {
            background-color: var(--light-sel-color);

            &:not(.loading) {
              button:after {
                @include angle(up);
                position: absolute;
                @include right(var(--m));
                top: calc(50% - 3px);
              }

              &.desc button:after {
                transform: rotate(45deg);
              }
            }
          }

          button {
            position: relative;
            @include padding-right(35px);
            font: inherit;
            width: 100%;
            padding: var(--pane-padding, var(--m)) var(--m);
            @include alignleft;

            &:focus {
              z-index: 1;
            }
          }
        }

        &:not(.loading) {
          .spinner {
            display: none;
          }
        }

        .spinner {
          position: absolute;
          top: calc(50% - 6px);
          @include right(8px);
          --size: 12px;
        }
      }
    }

    tbody {
      tr {
        --hover-bg-color: var(--gray-050);
        --selected-bg-color: var(--dark-sel-color);

        &:not(.disabled) {
          &:hover {
            th,
            td {
              background-color: var(--hover-bg-color);
            }
          }

          &:focus {
            position: relative;
            z-index: 1;
          }

          &.sel,
          &.active-drop-target {
            --text-color: var(--white);
            --medium-dark-text-color: var(--white);
            --medium-text-color: var(--white);
            --light-text-color: var(--white);
            --link-color: var(--white);
            --ui-control-color: var(--white);
            @include custom-color-focus-ring(hsl(var(--light-focus-hsl)));

            th,
            td {
              color: var(--white);
              background-color: var(--selected-bg-color);
            }
          }
        }
      }

      th,
      td {
        padding-top: 7px;
        padding-bottom: 7px;
        background-clip: padding-box;
      }

      td {
        &.timestamp {
          @include alignright;
          vertical-align: bottom;
          white-space: nowrap;
          color: var(--light-text-color);
        }
      }
    }

    thead + tbody tr,
    tr + tr {
      th,
      td {
        border-top: 1px solid transparent;
      }
    }

    tr.sel:not(.draggee) + tr.sel:not(.draggee) {
      th,
      td {
        border-top-color: var(--gray-300);
      }
    }
  }

  // collapsable data tables for small screens
  // based on Aaron Gustafson's technique: http://blog.easy-designs.net/archives/2013/02/02/responsive-tables/
  &.collapsed {
    width: auto;

    &,
    tbody,
    tbody tr,
    tbody th,
    tbody td {
      display: block;
      border: none;
      padding: 0;
      @include alignleft;
      width: auto !important;
      white-space: normal;
    }

    thead {
      display: none;
    }

    tbody {
      tr {
        padding: 6px 0;
        border-bottom: 1px dotted var(--hairline-color);

        &:after {
          @include clearafter;
        }
      }

      th,
      td {
        padding: 2px 0 !important;
      }

      td {
        &:empty {
          display: none;
        }
      }

      [data-title] {
        @include margin-right(0);

        &:before {
          margin-right: 5px;
          content: attr(data-title) ':';
          font-weight: bold;
        }

        form {
          display: inline-block;
        }
      }
    }
  }
}

.datatablesorthelper,
.editabletablesorthelper {
  background-color: var(--white);
  @include shadow;
}

.datatablesorthelper,
.datatablesorthelper .chip,
.datatablesorthelper a {
  cursor: move !important;
}

.datatablesorthelper tr:first-child th,
.datatablesorthelper tr:first-child td {
  border-top: none !important;
}

.datatablesorthelper tr:last-child th,
.datatablesorthelper tr:last-child td {
  border-bottom: none !important;
}

/* chips */
.chip {
  position: relative;
  display: flex;
  align-items: center;
  cursor: default;
  user-select: none;
  font-weight: normal;
  padding: var(--xs) var(--s);
  max-width: 100%;
  gap: var(--xs);
  border-radius: var(--large-border-radius);
  background-color: var(--gray-050);

  &.small {
    flex-direction: row;
    height: 34px;
    --thumb-size: 30px;

    & > .thumb {
      margin: calc(var(--xs) * -1 + 2px) calc(var(--s) * -1 + 2px);
      @include margin-right(2px);
    }
  }

  &.large {
    flex-direction: column;
    --thumb-size: 120px;
    min-width: calc(var(--s) * 2 + var(--thumb-size));

    .chip-content {
      width: 100%;
    }
  }

  .chip-content {
    display: flex;
    flex-direction: row;
    align-items: center;
    gap: var(--s);

    .status,
    .icon {
      @include margin-right(0);
    }

    .icon {
      margin-top: -4px;
    }
  }

  &.sel,
  li.sel &,
  li.active-drop-target & {
    --text-color: var(--white);
    --medium-dark-text-color: var(--white);
    --medium-text-color: var(--white);
    --light-text-color: var(--white);
    --link-color: var(--white);
    --ui-control-color: var(--white);
    @include custom-color-focus-ring(hsl(var(--light-focus-hsl)));
    color: var(--white);
    background-color: var(--dark-sel-color) !important;
  }

  &.sel,
  .sel & {
    cursor: default;

    .thumb {
      filter: brightness(0.85);

      img {
        box-shadow:
          0 0 0 1px transparentize($darkSelColor, 0.9),
          0 6px 4px -4px transparentize($darkSelColor, 0.8);
      }
    }
  }

  .offset-drag-helper & {
    background-color: var(--gray-050);
    @include shadow;
  }

  & > .thumb {
    position: relative;
    display: flex;
    align-items: center;
    justify-content: center;
    width: var(--thumb-size);
    height: var(--thumb-size);

    &.rounded {
      img,
      svg {
        border: var(--xs) solid transparent;
        border-radius: 50%;
      }
    }

    &.checkered img {
      @include checkered-bg(8px);
    }

    img,
    svg {
      display: block;
      flex-shrink: 0;
      border-radius: var(--small-border-radius);
      max-width: 100%;
      max-height: 100%;
    }
  }
}

.inline-chips {
  display: flex;
  flex-direction: row;
  flex-wrap: wrap;
  align-items: center;
  gap: var(--xs);

  .chip {
    margin: 0 !important;
  }
}

/** cards */
.card {
  position: relative;
  display: flex;
  flex-direction: row;
  align-items: stretch;
  padding: var(--m);
  gap: var(--l);
  border-radius: var(--large-border-radius);
  background-color: var(--gray-050);
  cursor: default;
  user-select: none;
  color: var(--medium-text-color);

  &:after {
    border-radius: var(--large-border-radius);
  }

  &.sel,
  li.sel & {
    --text-color: var(--white);
    --medium-dark-text-color: var(--white);
    --medium-text-color: var(--white);
    --light-text-color: var(--white);
    --link-color: var(--white);
    --ui-control-color: var(--white);
    @include custom-color-focus-ring(hsl(var(--light-focus-hsl)));
    color: var(--white);
    background-color: var(--dark-sel-color) !important;

    & > .thumb {
      background-color: var(--dark-sel-color) !important;
      filter: brightness(0.85);
    }
  }

  & > .thumb {
    position: relative;
    display: flex;
    align-items: stretch;
    margin: calc(var(--m) * -1);
    @include margin-right(0);
    width: 120px;
    min-width: 120px; // needed for flex
    min-height: calc(var(--m) * 2 + var(--lh) * 3 + var(--xs));
    background-color: var(--gray-100);
    overflow: hidden;

    &:after {
      display: block;
      content: '';
      font-size: 0;
      position: absolute;
      top: 0;
      bottom: 0;
      @include shadow();
      width: 10px;

      body.ltr & {
        right: -10px;
      }

      body.rtl & {
        left: -10px;
      }
    }

    &,
    &:after {
      @include border-radius(
        var(--large-border-radius),
        0,
        0,
        var(--large-border-radius)
      );
    }

    img,
    svg {
      width: 100%;
      max-height: 120px;
      object-fit: cover;
    }
  }

  .card-content,
  .card-content .card-body {
    display: flex;
    flex-direction: column;
    gap: var(--xs);
    flex: 1;
  }

  .card-content {
    flex: 1 0 0 !important;
    overflow: hidden;
    position: relative;
    --focus-ring: var(--inner-focus-ring);

    .card-heading {
      display: flex;
      flex-direction: row;
      align-items: center;
      gap: 5px;

      .status {
        margin: 0;
        flex: 0 0 10px;
      }

      .label {
        font-weight: 600;
      }
    }

    .card-body {
      &:empty {
        display: none;
      }

      & > * {
        --max-lines: 2;
        margin: 0;
        max-height: calc(var(--lh) * var(--max-lines));
        overflow: hidden;
        text-wrap: pretty;
      }
    }
  }

  & > .card-actions-container {
    display: flex;
    align-items: flex-start !important;
    position: relative;
  }
}

.card-grid {
  display: grid !important;
  gap: var(--s) !important;
  grid-template-columns: repeat(auto-fill, minmax(360px, 1fr));

  & > li {
    border-radius: var(--large-border-radius);
    height: 100%;

    & > .card {
      margin: 0 !important;
      height: 100%;
    }
  }
}

.context-label,
.context-menu-container {
  display: inline-flex;
  align-items: center;
  @include margin-left(var(--xs));
  height: var(--touch-target-size);
  padding: 0 var(--s);
  font-size: 11px;
  font-weight: normal;
  text-decoration: none !important;
  color: var(--light-text-color);
  border-radius: calc(var(--touch-target-size) / 2);
  border: 1px solid var(--medium-hairline-color);
}

.context-menu-container {
  @include padding-right(0);

  .menubtn {
    @include margin(0, -1px, 0, 0);
    @include padding-right(calc(var(--s) + 1px) !important);
    @include border-left(1px solid var(--medium-hairline-color));
    @include border-radius(
      0,
      calc(var(--touch-target-size) / 2),
      calc(var(--touch-target-size) / 2),
      0
    );

    &:hover {
      border-color: var(--dark-hairline-color) !important;
    }
  }

  > * {
    display: inline-block;
    @include padding-right(var(--s));
  }
}

// fix for context menus that are only children
.context-menu-container .menubtn:only-child,
.context-menu-container .visually-hidden:first-child + .menubtn:last-child {
  margin: 0 calc(var(--s) * -1);
  border-left: none !important;
  border-radius: calc(var(--touch-target-size) / 2) !important;
}

.chip,
.card {
  // prevent double focus ring (chip/card already gets it)
  .checkbox:before {
    box-shadow: none !important;
  }

  .label {
    display: flex;
    align-items: center;
    gap: var(--xs);
    overflow: hidden;

    .label-link {
      flex: 1 1 0;
      white-space: nowrap;
      overflow: hidden;
      text-overflow: ellipsis;
    }

    .segment:after {
      display: inline-flex !important;
      position: relative;
      top: -2px;
      @include margin(0, 5px, 0, 2px);
      @include angle(right, var(--light-text-color), 1px);

      .sel & {
        @include angle(right, var(--white), 1px);
      }
    }
  }

  & > .chip-content > .chip-actions,
  & > .card-actions-container > .card-actions {
    display: flex;
    flex-direction: row;
    align-items: center;
    gap: var(--s);
    min-height: var(--lh);

    &:empty {
      display: none;
    }

    & > .status {
      margin: 0;
    }

    & > .action-btn,
    & > .move {
      @include touch-target;
      margin: 0 -4px;
    }

    .action-btn {
      color: var(--ui-control-color);

      &:before {
        @include margin-right(0 !important);
      }

      &:not(:hover):not(:active) {
        background-color: transparent;
      }
    }

    .move {
      margin-top: -2px !important;
    }
  }

  &.error .label .label-link {
    color: var(--error-color);
  }
}

$checkboxPadding: $checkboxSize + 4;

.element-index {
  .source-path {
    background-color: var(--gray-050);
    border-radius: 3px;
    --ui-control-bg-color: var(--light-sel-color);
    --ui-control-hover-bg-color: #{darken($lightSelColor, 5%)};
    --ui-control-active-bg-color: #{darken($lightSelColor, 10%)};

    .chevron-btns {
      display: inline-flex;
      position: relative;
      background: $white;
      --ui-control-height: calc((30rem / 16)); // 1rem == 16px

      &:before {
        display: block;
        content: '';
        font-size: 0;
        position: absolute;
        top: 0;
        width: 0;
        height: 0;
        @include right(0);
        border-top: calc(var(--ui-control-height) / 2) solid $grey050;
        @include border-left(
          calc(var(--ui-control-height) / 2) solid transparent
        );
      }

      &:after {
        display: block;
        content: '';
        font-size: 0;
        position: absolute;
        top: calc(var(--ui-control-height) / 2);
        @include right(0);
        border-bottom: calc(var(--ui-control-height) / 2) solid $grey050;
        @include border-left(
          calc(var(--ui-control-height) / 2) solid transparent
        );
      }

      .btn {
        --ui-control-border-radius: 3px;
      }
    }

    .btn.settings {
      box-shadow: 0 0 0 2px var(--white);
    }
  }

  &.main {
    .source-path {
      margin: -22px calc(var(--padding) * -1 + 2px) 24px;
    }
  }

  .elementselectormodal & {
    .source-path {
      margin-bottom: 2px;
    }
  }

  &.pane {
    .toolbar {
      position: relative;
      z-index: 2;
      margin: calc(var(--pane-padding) * -1) calc(var(--pane-padding) * -1)
        var(--pane-padding) !important;
      border-radius: calc(var(--large-border-radius) - 1px)
        calc(var(--large-border-radius) - 1px) 0 0;
      padding: var(--pane-padding);
      box-shadow: 0 1px 0 var(--hairline-color);
      background-color: var(--gray-050);
    }

    .header {
      padding-top: var(--pane-padding);
      padding-bottom: var(--pane-padding);
      background-color: transparent;
      border-bottom: 1px solid var(--hairline-color);
    }

    .elements {
      --border-radius: 0;

      .tableview table.data thead {
        th,
        td {
          border-bottom: 1px solid var(--hairline-color);
          &:not(.ordered) {
            background-color: transparent;
          }
        }
      }
    }

    .footer {
      border-radius: 0 0 calc(var(--large-border-radius) - 1px)
        calc(var(--large-border-radius) - 1px) !important;
      box-shadow: none;
      border-top: 1px solid var(--hairline-color);
      background: transparent;
    }
  }
}

.elements {
  position: relative;

  &:not(.busy) {
    .update-spinner {
      display: none;
    }
  }

  &.busy {
    min-height: 72px;

    &:after {
      display: block;
      content: '';
      font-size: 0;
      position: absolute;
      z-index: 100;
      top: 0;
      left: calc(var(--pane-padding, 24px) * -1);
      width: calc(100% + var(--pane-padding, 24px) + var(--pane-padding, 24px));
      height: 100%;
      background: transparentize($white, 0.25);
      border-radius: var(--large-border-radius);
    }

    .update-spinner {
      z-index: 101;
    }
  }

  .header {
    margin: calc(var(--xl) * -1 + 2px) calc(var(--padding) * -1 + 2px) var(--xl);
    padding: var(--s);
    background-color: var(--gray-050);
    box-shadow: none;
    border-radius: var(--border-radius, var(--small-border-radius));

    &:after {
      content: '';
    }

    .selectallcontainer {
      display: flex;
      align-items: center;
      gap: 5px;
      cursor: default;
    }
  }

  .tableview tr.draggee th,
  .tableview tr.draggee td,
  .thumbsview li.draggee {
    opacity: 0.25;
  }

  // table views
  .tableview {
    th {
      .move,
      .toggle {
        display: flex;
        position: absolute;
        justify-content: center;
        align-items: center;
        top: 50%;
        transform: translateY(-50%);
        @include margin-left(calc(var(--touch-target-size) * -1));
        width: var(--touch-target-size);
        height: var(--touch-target-size);
      }

      .move {
        font-size: 11px;
        text-decoration: none;
      }

      .toggle {
        text-align: center;
        padding: 4px;
        border-radius: 50%;
      }

      .move + .toggle {
        @include margin-left(calc(var(--touch-target-size) * -2));
      }

      .enabled-label {
        margin-left: var(--xs);
      }
    }

    .chip {
      background-color: transparent;
    }
  }

  // thumbs views
  .thumbsview {
    display: grid;
    gap: var(--xs);
    grid-template-columns: repeat(auto-fill, minmax(180px, 1fr));

    li {
      position: relative;
      @include margin(0, 1px, 1px, 0);
      max-width: 226px;
      border-radius: var(--large-border-radius);

      &:hover {
        .chip {
          background-color: var(--gray-050);
        }
      }

      &.sel {
        a {
          cursor: pointer !important;

          &:hover {
            text-decoration: underline;
          }
        }
      }
    }
  }
}

.export-form {
  position: relative;
  .spinner {
    position: absolute;
    bottom: 0;
    @include right(-24px);
  }
}

/* structures */
.structure {
  position: relative;
  z-index: 1;

  li {
    @include padding-left(8px);

    &.collapsed > ul {
      display: none;
    }

    .row:hover > .icon,
    &.draghelper > .row .move,
    .add.active {
      opacity: 1;
    }

    &.draghelper {
      & > .row {
        .add {
          opacity: 0;
        }

        .move:before {
          color: var(--link-color);
        }
      }
    }

    &.draginsertion {
      position: relative;
      @include margin(-1px, 0, -1px, 8px);
      @include padding-left(0);
      height: 2px;
      background-color: var(--link-color) !important;
      @include border-left(none);
      border-radius: 1px;
    }

    .toggle {
      position: relative;
      z-index: 1;
      @include floatleft;
      @include margin(10px, -8px, 0, -12px);
      padding: 4px;
    }

    .row:after {
      @include clearafter;
    }

    .move,
    .add {
      @include margin(5px, 5px, 0, 0);
      opacity: 0;
      transition: opacity linear 100ms;
    }

    .add {
      padding: 0 5px;

      &:before {
        content: 'downangle';
        color: var(--dark-hairline-color);
      }

      &:not(.disabled):hover:before,
      &.active:before {
        color: var(--link-color);
      }
    }

    .checkbox {
      @include floatleft;
      @include margin(7px, 0, 0, 7px);
    }
  }

  ul {
    @include margin-left(-3px);

    li {
      @include padding-left(38px);
      background-repeat: no-repeat;

      body.ltr & {
        background-image: url(../images/branch.png);
        background-position: 0 0;
      }

      body.rtl & {
        background-image: url(../images/branch_rtl.png);
        background-position: 100% 0;
      }

      &:not(:last-child):not(.last) {
        @include padding-left(37px);
        @include border-left(1px solid var(--gray-200));

        body.ltr & {
          background-position: -1px 0;
        }

        body.rtl & {
          background-position: calc(100% + 1px) 0;
        }
      }

      &.draginsertion {
        @include margin-left(38px);
      }
    }
  }

  .row {
    &.draghover {
      .chip {
        z-index: 2;
        border-radius: 15px;
        box-shadow: inset 0 0 0 2px var(--link-color);
      }
    }

    &.droptarget {
      border-radius: 5px;
      box-shadow: inset 0 0 0 2px var(--link-color);
    }
  }
}

/* element select fields */
.elementselect {
  position: relative;
  min-height: 34px;

  .elements {
    display: flex;
    align-items: flex-start;
    gap: var(--xs);

    &:not(.inline-chips) {
      flex-direction: column;
    }

    li {
      max-width: 100%;
    }
  }

  .chip:not(:first-child),
  .card:not(:first-child) {
    margin-top: var(--s);
  }

  .flex,
  .btn {
    clear: both;
  }

  .chip {
    z-index: 1;
  }

  .flex {
    padding-top: 7px;
  }

  .structure ul {
    @include margin-left(12px);

    li {
      background-position: 0 2px !important;

      .chip {
        margin: 0;
      }
    }
  }
}

/* nested element cards */
.nested-element-cards {
  display: flex;
  flex-direction: column;
  gap: var(--s);

  & > .pane {
    margin: 0;
  }
}

/* editable tables */
table.editable {
  border-radius: var(--large-border-radius);
  border: 1px solid var(--gray-200);

  th,
  td.heading,
  td.action {
    color: var(--medium-text-color);
    font-weight: normal;
    background-color: var(--gray-050);
  }

  thead,
  tbody {
    tr {
      th {
        padding: 6px 10px;
      }
    }
  }

  thead {
    tr {
      th {
        border-bottom: 1px solid var(--hairline-color);

        &.has-info {
          @include padding-right(calc(15px + 1em));
        }

        span.info {
          position: absolute;
          margin-left: 5px;
        }
      }
    }
  }

  tbody {
    tr {
      &:not(:first-child) {
        th,
        td {
          border-top: 1px solid var(--hairline-color);
        }
      }

      &:last-child {
        td:first-child {
          @include border-bottom-left-radius(var(--large-border-radius));

          textarea,
          input.text {
            @include border-bottom-left-radius(
              calc(var(--large-border-radius) - 1px)
            );
          }
        }
      }

      td:not(:first-child),
      th ~ td:not(.hidden) ~ td {
        @include border-left(1px solid var(--hairline-color));
      }

      th {
        // Set a dark border-left for the first <td> that follows a <th>, if there is one.
        // This is a ridiculous CSS hack since there's no operator/pseudo-class that mimics jQuery's next(selector) function.
        // If there was it could have been as simple as: th ??? td:not(.hidden) { dark left border }
        // kudos to Mark Huot for coming up with it!
        & ~ td:not(:first-child) {
          @include border-left(1px solid #dbdddf);
        }
      }

      td {
        vertical-align: top;
        text-align: center;
        background-color: var(--white);
        padding: 4px 10px;

        &.focus {
          position: relative;
          box-shadow: inset 0 0 0 1px var(--hairline-color);
        }

        &.textual {
          padding: 0;

          .editable-table-preview {
            @include alignleft;
            white-space: pre-wrap;

            & + textarea {
              opacity: 0;
              height: 0;
              min-height: 0;
              padding-top: 0;
              padding-bottom: 0;
            }
          }

          textarea {
            resize: none;
          }

          pre {
            @include alignleft;
            white-space: pre-wrap;
          }
        }

        &.lightswitch-cell {
          padding-top: 9px;
          padding-bottom: 9px;

          .lightswitch {
            display: block;
            margin: 0 auto;
          }
        }

        &.checkbox-cell {
          padding-top: 10px;
          padding-bottom: 10px;

          .checkbox-wrapper {
            display: block;
            margin: -2px auto 0;
            width: 16px;
            height: 16px;
          }
        }

        &.error {
          box-shadow: inset 0 0 0 1px var(--error-color);
        }

        &.disabled {
          position: relative;
          opacity: 1;

          &:after {
            content: '';
            font-size: 0;
            position: absolute;
            top: 0;
            left: 0;
            width: 100%;
            height: 100%;
            background-color: transparentize($grey050, 0.25);
            user-select: none;
          }
        }

        &.action {
          padding: 4px 7px;

          & + td.action {
            @include border-left(none);
            @include padding-left(0);
          }
        }

        .flex > * {
          margin-bottom: 0;
        }
      }
    }

    textarea,
    textarea.text,
    input.text,
    pre,
    .editable-table-preview {
      display: block;
      width: 100%;
      border: none;
      box-shadow: none;
      border-radius: 0;
      padding: 7px 10px;
      background-color: transparent;
      overflow: hidden;
      transition: none;
      box-sizing: border-box;
    }

    .color-container {
      display: block;
      position: relative;

      & > .color,
      .color-input {
        margin-bottom: 0;
      }

      & > .color {
        position: absolute;
        top: 10px;
        @include left(10px);
        z-index: 1;
      }

      .color-hex-indicator {
        @include left(32px);
      }

      .color-input {
        @include padding-left(calc(32px + 1em));
      }
    }

    .datewrapper,
    .timewrapper {
      display: block;
      width: calc(100% - 29px);

      .text + div[data-icon] {
        top: 6px;
        @include left(10px);
      }
    }
  }

  &:not(.static) {
    td.textual {
      cursor: text;
    }
  }

  & + .btn.add {
    display: block;
    width: 100%;
  }

  &:not(.hidden) + .btn.add {
    border-top-width: 0;
    border-radius: 0 0 var(--medium-border-radius) var(--medium-border-radius);
  }
}

.border-box,
.shadow-box {
  & + .buttons {
    margin-top: 7px;
  }
}

/* ----------------------------------------
/*  Nav
/* ----------------------------------------*/

ul.tree,
.tree ul {
  @include margin-left(20px);
}

.tree li .toggle {
  @include margin(7px, 0, 0, -15px);
}

/* status icons */
.status {
  display: inline-block;
  position: relative;
  @include margin-right(10px);
  width: 10px;
  height: 10px;
  border: 1px solid transparent;
  border-radius: 100%;
  box-sizing: border-box;
  background-clip: border-box;

  body.use-shapes & {
    &.all {
      rotate: 45deg;
      background-image: linear-gradient(30deg, #184cef, #e5422b);
    }

    &.pending {
      background-color: transparent;
      border-style: solid;
      border-width: 0 5px 10px 5px;
      border-color: transparent transparent var(--pending-color) transparent;
      border-radius: 1px;
    }

    &.all,
    &.off,
    &.suspended,
    &.expired {
      border-radius: 2px;
      transform: scale(90%);
    }
  }
}

.status:not(.on):not(.live):not(.active):not(.enabled):not(.all):not(
    .pending
  ):not(.off):not(.suspended):not(.expired):not(.yellow):not(.orange):not(
    .red
  ):not(.pink):not(.purple):not(.blue):not(.green):not(.turquoise):not(
    .light
  ):not(.grey):not(.black) {
  border-color: var(--ui-control-color);
}

.green,
.status.on,
.status.live,
.status.active,
.status.enabled {
  background-color: var(--enabled-color);
}

.status.all {
  background-image: linear-gradient(60deg, #184cef, #e5422b);
  background-origin: border-box;
}

.orange,
.status.pending {
  background-color: var(--pending-color);
}

.red,
.status.off,
.status.suspended,
.status.expired {
  background-color: var(--disabled-color);
}

.yellow {
  background-color: var(--yellow-300);
}

.pink {
  background-color: var(--pink-400);
}

.purple {
  background-color: #9b59b6;
}

.blue {
  background-color: var(--blue-600);
}

.turquoise {
  background-color: var(--teal-300);
}

.status.light {
  background-color: var(--gray-100);
}

.grey {
  background-color: var(--gray-300);
}

.black {
  background-color: var(--gray-800);
}

.status.white,
.status.disabled {
  opacity: 1;
}

/* ----------------------------------------
/*  Condition builders
/* ----------------------------------------*/

.condition-container {
  margin: 24px 0;
}

.condition:not(:empty) + .condition-footer .btn.add {
}

.condition-rule,
.condition-footer {
  padding: 7px;
}

.condition-footer {
  border: 1px dashed var(--medium-hairline-color);
  border-radius: var(--large-border-radius);

  .condition:not(:empty) + & {
    border-top-width: 0;
    border-top-left-radius: 0;
    border-top-right-radius: 0;
  }

  .spinner:not(.loading) {
    display: none;
  }
}

.condition-rule {
  margin: 0;
  border: 1px solid var(--hairline-color);
  background-color: var(--gray-050);

  &:first-child {
    border-top-left-radius: var(--large-border-radius);
    border-top-right-radius: var(--large-border-radius);
  }

  & + .condition-rule {
    border-top-width: 0;
  }

  & > .rule-move,
  & > .rule-actions {
    margin-top: 5px;
  }

  & > .rule-body {
    .lightswitch {
      margin-top: 6px;
      display: block;
    }

    .selectize {
      min-width: 100px;
    }

    .text.fullwidth {
      min-width: 100px;
      max-width: 100%;
    }
  }
}

/* ----------------------------------------
/*  Progress bar
/* ----------------------------------------*/

.progressbar {
  border-radius: 6px;
  border: 2px solid var(--gray-700);
  padding: 2px;
  position: absolute;
  left: 20%;
  width: 60%;
  z-index: 1000;
}

.progressbar-inner {
  border-radius: 2px;
  height: 4px;
  background-color: var(--gray-700);
}

.progressbar:not(.pending) .progressbar-inner {
  width: 0;
  transition: width linear 100ms;
}

.progressbar.pending .progressbar-inner {
  @include striped-bg(17.6776695297px, var(--gray-700)); // sqrt(25^2 / 2);
  body.ltr & {
    animation-name: pendingprogress-ltr;
  }
  body.rtl & {
    animation-name: pendingprogress-rtl;
  }
  animation-timing-function: linear;
  animation-duration: 250ms;
  animation-iteration-count: infinite;
}

@keyframes pendingprogress-ltr {
  from {
    background-position: 0;
  }
  to {
    background-position: 25px;
  }
}

@keyframes pendingprogress-rtl {
  from {
    background-position: 0;
  }
  to {
    background-position: -25px;
  }
}

.elementselect .progress-shade {
  background-color: transparentize($white, 0.2);
  width: 100%;
  height: 100%;
  position: absolute;
  top: 0;
  @include left(0);
  display: none;
}

.elementselect.uploading {
  position: relative;
}

.elementselect.uploading .progress-shade {
  display: block;
  z-index: 2;
}

// Plugin installers

.missing-component {
  padding: 7px 10px !important;
  max-width: 400px;
  background-color: var(--gray-050) !important;

  .error {
    margin: 0;
  }

  .install-plugin {
    margin: 7px 0 -7px;
    border-top: 1px solid var(--hairline-color);
    position: relative;
    @include padding(10px, 0, 10px, 40px);

    .icon {
      width: 32px;
      height: 32px;
      position: absolute;
      top: calc(50% - 16px);
      @include left(0);

      img,
      svg {
        width: 100%;
        height: 100%;
      }
    }

    h3 {
      flex: 1;
      margin: 8px 0 !important;
    }

    .btn {
      margin: 0;
    }
  }
}

/* ----------------------------------------
/*  Panes, Modals and HUDs
/* ----------------------------------------*/

.pane {
  --pane-padding: var(--xl);
  --border: 1px solid var(--hairline-color);
  @include pane;
  position: relative;
  margin: 14px 0;
  padding: var(--pane-padding);
  border-radius: var(--large-border-radius);
  word-wrap: break-word;
  box-sizing: border-box;

  .pane &,
  #content & {
    background-color: var(--gray-050);
    border: 1px solid var(--hairline-color);
    box-shadow: none;
  }

  &.dashed {
    background-color: transparent !important;
    box-shadow: none;
    border: 1px dashed var(--medium-hairline-color) !important;
  }

  &.hairline {
    background-color: transparent !important;
    box-shadow: none;
    border: 1px solid #{transparentize($inputColor, 0.75)} !important;
  }

  &.no-border {
    border: none !important;
  }

  &.padding-xs {
    --pane-padding: var(--xs);
  }
  &.padding-s {
    --pane-padding: var(--s);
  }
  &.padding-m {
    --pane-padding: var(--m);
  }
  &.padding-l {
    --pane-padding: var(--l);
  }

  &.loading {
    min-height: 200px;

    &:after {
      display: block;
      content: '';
      font-size: 0;
      position: absolute;
      top: 0;
      left: -24px;
      width: calc(100% + #{24 + 24}px);
      height: 100%;
    }
  }
}

.pane-header {
  margin: calc(var(--xl) * -1) var(--neg-padding) var(--xl);
  padding: var(--s) var(--xl);
  min-height: 50px;
  box-sizing: border-box;
  box-shadow: inset 0 -1px 0 0 transparentize($grey300, 0.75);
  border-radius: var(--large-border-radius) var(--large-border-radius) 0 0;
  background-color: var(--gray-050);

  .header-btn {
    margin: 2px 0;
    @include header-btn;
  }

  .spinner {
    margin: 0 !important;
  }
}

.pane-tabs {
  display: flex;
  flex-direction: row;
  align-items: center;
  margin: calc(var(--s) * -1) calc(var(--padding) * -1);

  &:first-child {
    border-radius: var(--large-border-radius) var(--large-border-radius) 0 0;
    overflow: hidden;
  }

  [role='tablist'] {
    flex: 1;
    display: flex;
    flex-direction: row;
    overflow-x: auto;
    scrollbar-width: none;

    &::-webkit-scrollbar {
      display: none;
    }

    &.scrollable {
      body.ltr & {
        mask-image: linear-gradient(
          to left,
          rgba(0, 0, 0, 0),
          rgba(0, 0, 0, 1) 24px
        );
      }
      body.rtl & {
        mask-image: linear-gradient(
          to right,
          rgba(0, 0, 0, 0),
          rgba(0, 0, 0, 1) 24px
        );
      }
    }

    [role='tab'] {
      --tab-label-color: var(--light-text-color);

      &.error {
        --highlight-color: var(--error-color) !important;
        --tab-label-color: var(--error-color) !important;
      }

      &,
      .tab-label {
        border-radius: 2px 2px 0 0;
      }

      .tab-label {
        display: flex;
        flex-direction: row;
        align-items: center;
        position: relative;
        padding: 0 var(--padding);
        white-space: nowrap;
        color: var(--tab-label-color);
        height: 50px;
      }

      &:hover {
        text-decoration: none;
      }

      @include focus-styles {
        box-shadow: none;

        .tab-label {
          box-shadow: var(--inner-focus-ring);
        }
      }

      &:not(.sel) {
        &:hover {
          background-color: transparentize($grey300, 0.85);
        }
      }

      &.sel {
        --highlight-color: var(--gray-500);
        --tab-label-color: var(--text-color);
        position: relative;
        z-index: 1;
        cursor: default;
        box-shadow:
          inset 0 2px 0 var(--highlight-color),
          0 0 0 1px $hairlineColor,
          0 2px 12px transparentize($grey200, 0.5);
        background-color: var(--white);
      }

      span[data-icon] {
        @include margin-left(4px);
      }
    }
  }

  &:first-child {
    [role='tablist'] {
      [role='tab'] {
        &:first-child {
          &,
          .tab-label {
            @include border-top-left-radius(var(--large-border-radius));
          }
        }
      }
    }
  }

  .menubtn {
    margin: 0 var(--xl);

    &.error {
      span[data-icon] {
        margin-right: 2px;
      }
    }
  }
}

/* detail sidebars */
.details {
  --spacing: var(--l);
  padding: 0 var(--padding) var(--spacing);

  .meta,
  .field,
  hr {
    margin-left: var(--neg-padding);
    margin-right: var(--neg-padding);
  }

  .meta {
    margin-bottom: var(--spacing);

    &:not(.read-only) {
      background-color: var(--gray-050) !important;
    }

    &.read-only {
      color: var(--medium-text-color);

      & > .data {
        align-items: baseline;
        min-height: auto;

        & > .heading,
        & > .value {
          padding: 6px 0;
        }

        &:first-child {
          & > .heading,
          & > .value {
            padding-top: 0;
          }
        }

        &:last-child {
          & > .heading,
          & > .value {
            padding-bottom: 0;
          }
        }
      }
    }

    &.warning {
      padding-top: var(--m);
      padding-bottom: var(--m);
      color: var(--text-color) !important;
      background-color: var(--yellow-050) !important;
      box-shadow:
        0 0 0 1px var(--yellow-300),
        0 2px 12px transparentize($grey200, 0.5);

      p {
        margin-bottom: 5px;
      }

      .btn {
        background-color: var(--yellow-300);

        &:hover,
        &:focus {
          background-color: darken($yellow300, 10%);
        }

        &:active {
          background-color: darken($yellow300, 15%);
        }
      }
    }

    & > .field,
    & > .data {
      margin: 0 var(--neg-padding) !important;

      & > .heading > label,
      & > .heading {
        color: var(--gray-600);
      }
    }

    & > .field > .status-badge {
      @include left(0);
    }

    .text::placeholder,
    .datewrapper .text + div[data-icon],
    .timewrapper .text + div[data-icon] {
      color: var(--gray-500);
    }

    .ui-datepicker {
      @include margin(0, 0, 0, -8px);
    }
  }

  hr {
    margin: var(--spacing) 0;
    border-top-color: var(--hairline-color);
  }

  @include placeholder-styles(var(--gray-500));

  .text {
    background-color: transparent !important;
    resize: none;
  }

  & > .field > .heading > label,
  & > fieldset > legend {
    margin-top: 0;
    font-weight: normal;
    color: var(--gray-600);
  }

  & > fieldset {
    margin: 0 0 var(--spacing);

    & > legend {
      margin-bottom: 5px;
    }
  }

  & > .field {
    margin: 0 0 var(--spacing);

    & > .heading {
      margin-top: 0;
    }

    & > .input > .text.fullwidth {
      margin: 0 var(--neg-padding);
      padding-left: var(--padding);
      padding-right: var(--padding);
      border: none;
      background-color: var(--gray-050) !important;
      width: calc(100% + var(--padding) + var(--padding));
    }
  }

  & > .text {
    border-radius: var(--large-border-radius);
    margin-bottom: var(--spacing);

    &:not(:focus) {
      border-color: transparentize($inputColor, 0.6);
    }
  }
}

/* meta panes */
$min2ColWidth: 400px;

.meta {
  padding: 0 var(--padding);
  overflow: visible;

  &,
  & > .flex-fields {
    & > .field,
    & > .data {
      display: flex;
      min-height: 50px;
      box-sizing: border-box;
      flex-wrap: wrap; // for error lists
      justify-content: space-between;
      align-items: center;
      margin: 0 var(--neg-padding) !important;
      padding: 0 var(--padding);
      transition:
        padding-left linear 100ms,
        padding-right linear 100ms;

      &.nested {
        @include padding-left(38px);
      }

      &.add {
        background-color: darken($grey050, 2%);

        &:before {
          position: absolute;
          @include left(0);
          width: 31px;
          @include alignright;
          @include icon;
          content: 'plus';
          color: var(--light-text-color);
        }

        .input {
          width: 100%;
        }
      }

      & > .heading {
        margin: 0;

        @media screen and (min-width: $min2ColWidth) {
          flex: 0 0 104px;
          @include margin-right(var(--s));
          line-height: 18px;
        }
      }

      &.lightswitch-field > .heading {
        flex: 1;
      }

      & > .input {
        .flex {
          flex-wrap: nowrap;

          & > * {
            margin-bottom: 0;
          }
        }
      }
    }

    & > .field > .heading {
      padding-top: var(--s);

      @media screen and (min-width: $min2ColWidth) {
        padding: 14px 0;
      }

      & > .copytextbtn {
        display: none;
      }
    }

    & > .data > .heading {
      padding: var(--s) 0;
    }

    & > .field > .heading > label,
    & > .data > .heading {
      color: var(--medium-text-color);
    }

    & > .field > .input,
    & > .data > .value {
      padding: var(--s) 0;
      width: 100%;

      @media screen and (min-width: $min2ColWidth) {
        width: calc(100% - 112px);
      }
    }

    & > .data > .value {
      display: flex;
      align-items: center;

      & > [data-icon='draft'] {
        margin-top: -2px;
        @include margin-right(8px);
      }
    }

    & > .field.lightswitch-field > .input {
      flex: 0;
      width: auto;
    }

    & > .field {
      &.has-errors {
        border: 1px solid var(--error-color) !important;

        &:first-child {
          border-top-left-radius: var(--large-border-radius);
          border-top-right-radius: var(--large-border-radius);
        }

        &:last-child {
          border-bottom-left-radius: var(--large-border-radius);
          border-bottom-right-radius: var(--large-border-radius);
        }

        & + .field {
          border-top: none !important;
        }
      }

      & > .heading {
        & > label,
        & > legend {
          font-weight: normal;
        }
      }

      & > .input {
        &,
        & > .flex,
        & > .flex > .textwrapper,
        & > .datewrapper,
        & > .timewrapper,
        & > .datetimewrapper > .datewrapper,
        & > .datetimewrapper > .timewrapper {
          & > .text {
            display: block;
            margin: calc(var(--s) * -1) 0;
            padding: 14px 0;
            border-radius: 0;
            background-color: transparent;
            border: none !important;
          }
        }

        & > .datewrapper,
        & > .timewrapper,
        & > .datetimewrapper > .datewrapper,
        & > .datetimewrapper > .timewrapper {
          background-color: transparent;
          .text + div[data-icon] {
            @include left(0);
          }
        }

        & > .datetimewrapper {
          gap: 0;

          & > .datewrapper {
            width: 55%;
          }

          & > .timewrapper {
            width: 45%;
          }

          & > .clear-btn {
            @include margin-right(-24px);
          }
        }

        & > .datewrapper,
        & > .timewrapper {
          display: block;
          width: 100%;
        }
      }

      & > ul.errors {
        margin: 0;
        padding: 0 0 6px;
        width: 100%;
        list-style-type: none;
      }

      & > .clear-btn {
        @include margin-right(var(--neg-padding));
      }
    }
  }

  & > .field:not(:first-child):not(.first-child),
  & > .flex-fields + .field:not(.first-child) {
    border-top: 1px solid var(--hairline-color);
  }

  & > .flex-fields {
    h2,
    blockquote.note {
      margin: 0 -24px !important;
      padding: 14px 24px;
      background-color: darken($grey050, 2%);
    }

    blockquote.note {
      border-radius: 0;
      border: none;
    }

    hr {
      margin: 0 -24px;
    }
  }
}

.meta > .field > .input > .select {
  display: block;
  margin: calc(var(--s) * -1) 0;
  width: 100%;
  border-radius: 0;
  box-shadow: none;
  background-color: transparent;

  &:after {
    @include right(0);
  }

  & + .spinner {
    position: absolute;
    top: calc(50% - 17px);
    @include right(-24px);
  }

  select {
    @include padding(var(--s), 12px, var(--s), 0);
    width: 100%;
    background-color: transparent;
  }
}

.body {
  position: relative;
}

.slideout-container,
.slideout,
.modal,
.hud {
  z-index: 100;
  box-sizing: border-box;
}

.modal,
.hud {
  @include modal;
}

.slideout-shade {
  opacity: 0;
  transition: opacity linear 250ms;

  &.so-visible {
    opacity: 1;
  }
}

.slideout-container {
  position: fixed;
  top: 0;
  left: 0;
  width: 100vw;
  height: 100vh;
  height: -webkit-fill-available; // h/t https://twitter.com/AllThingsSmitty/status/1254151507412496384
  pointer-events: none;

  &.so-lp {
    position: absolute;
    top: var(--m);
    left: var(--m);
    width: calc(100% - var(--m) * 2);
    height: calc(100vh - var(--m) * 2);
  }

  body.has-debug-toolbar & {
    height: calc(100vh - 42px);
  }
}

.slideout {
  position: absolute;
  background-color: var(--white);
  box-shadow:
    0 0 0 1px transparentize($grey400, 0.75),
    0 25px 100px transparentize($grey900, 0.5) !important;
  display: flex;
  flex-direction: column;
  overflow: hidden;
  padding: 24px var(--padding);
  pointer-events: all;
  container-type: inline-size;

  &.so-mobile,
  &.so-lp {
    width: 100% !important;
    height: 100% !important;
    left: 0;
    transition: top linear 250ms;
    will-change: top;
  }

  &.so-mobile {
    --padding: 14px;
    --neg-padding: -14px;
  }

  &:not(.so-mobile) {
    border-radius: var(--large-border-radius);
  }

  &:not(.so-mobile):not(.so-lp) {
    top: 8px;
    width: calc(50% - 8px);
    height: calc(100% - 16px);

    @media screen and (prefers-reduced-motion: no-preference) {
      body.ltr & {
        transition: left linear 250ms;
        will-change: left;
      }

      body.rtl & {
        transition: right linear 250ms;
        will-change: right;
      }
    }
  }

  & > .pane-header {
    padding-left: var(--padding);
    padding-right: var(--padding);
    z-index: 2;

    & > .so-toolbar {
      display: flex;
      flex-direction: row;
      align-items: center;
      gap: var(--xs);
      min-height: calc(50px - 16px);

      & > .pane-tabs {
        width: 1px; // give other elements in the header plenty of room before the tabs take up whatever's left
        flex: 1;
        @include margin-right(0);
      }
    }
  }

  & > .so-body {
    flex: 1;
    margin: -24px var(--neg-padding);
    overflow: hidden auto;
    position: relative;

    &:not(:last-child) {
      margin-bottom: 0;
    }

    & > h1:not(:last-child) {
      padding-bottom: var(--s);
      border-bottom: 1px solid var(--hairline-color);
    }

    &.so-full-details,
    & > .so-sidebar {
      background-color: var(--gray-100) !important;
    }

    &:not(.so-full-details) {
      padding: 24px var(--padding);
    }

    & > .so-sidebar,
    &.so-full-details > .so-content > .details {
      box-sizing: border-box;
      padding: 0 var(--padding) var(--spacing);

      & > .preview-thumb-container {
        margin: 0 var(--neg-padding);
        height: auto;
        min-height: 54px; // make room for the Preview / Edit buttons

        & + .pane-header {
          border-radius: 0;
        }
      }

      .image-actions {
        &.is-mobile {
          margin: calc(var(--spacing) / 2) 0 var(--spacing);
        }
      }

      & > .meta.read-only:first-child {
        margin-top: var(--padding);
      }

      & > .meta.warning {
        box-shadow: none;
        border-bottom: 1px solid var(--yellow-300);
      }

      & > .field {
        & > .input > .text.fullwidth {
          border-radius: 0;
        }
      }

      .notes {
        padding-top: var(--m);
        padding-bottom: var(--m);
      }
    }

    & > .so-sidebar {
      position: absolute;
      top: 0;
      @include pane();
      width: 350px;
      height: 100%;
      max-width: 100%;
      overflow: hidden auto;
      z-index: 1;

      body.ltr & {
        transition: right linear 250ms;
      }
      body.rtl & {
        transition: left linear 250ms;
      }
    }
  }

  & > .so-footer {
    position: relative;
    display: flex;
    gap: 8px;
    justify-content: space-between;
    flex-wrap: wrap;
    margin: 0 var(--neg-padding) -24px;
    padding: 8px var(--padding);
    @include pane;
    background-color: var(--gray-050);
    z-index: 3;

    & > .so-extra {
      flex: 0 0 100%;
      margin: 0 var(--neg-padding);
      padding: 0 var(--padding) 8px;
      border-bottom: 1px solid var(--hairline-color);
    }
  }
}

@container (width > 700px) {
  .slideout {
    &.has-sidebar {
      .pane-header:not(.so-visible) {
        display: none;
      }

      .sidebar-btn {
        display: none;
      }

      .so-body {
        display: flex;
        flex-direction: row;
        padding: 0;
        overflow: hidden;

        & > .so-content {
          position: relative;
          z-index: 2;
          padding: 24px;
          width: calc(100% - 350px);
          height: 100%;
          box-sizing: border-box;
          @include border-right(1px solid var(--gray-200));
          overflow: hidden auto;
        }

        & > .so-sidebar {
          position: relative;
          display: block !important;
          top: auto;
          right: auto !important;
          left: auto !important;
          height: 100%;
          box-shadow: none;
        }
      }
    }

    & > .so-footer {
      & > .so-extra {
        margin: 0;
        padding: 0;
        border: none;
        flex: auto 0 1;
      }
    }
  }
}

.header,
.hud-header,
.footer,
.hud-footer {
  position: relative;
  z-index: 1;
  box-sizing: border-box;
}

.header,
.hud-header,
.footer,
.hud-footer {
  background-color: var(--gray-100);
}

.header,
.hud-header {
  border-radius: var(--large-border-radius) var(--large-border-radius) 0 0;
  padding: 24px;
  box-shadow: inset 0 -1px 0 var(--hairline-color);

  h1 {
    margin: 0;
  }
}

.footer,
.hud-footer {
  border-radius: 0 0 var(--large-border-radius) var(--large-border-radius);
  padding: var(--s) var(--pane-padding, var(--xl));
  box-shadow: inset 0 1px 0 var(--hairline-color);

  &.flex {
    & > * {
      margin-bottom: 0;
    }
  }
}

.modal .body,
.hud .main {
  padding: 24px;
  overflow: hidden;
  box-sizing: border-box;
}

.pane,
.modal .body {
  .header {
    margin: calc(var(--pane-padding, 24px) * -1)
      calc(var(--pane-padding, 24px) * -1) var(--pane-padding, 24px);
  }

  .footer {
    margin: var(--pane-padding, 24px) calc(var(--pane-padding, 24px) * -1)
      calc(var(--pane-padding, 24px) * -1);
  }
}

.slideout-shade,
.modal-shade,
.hud-shade {
  z-index: 100;
  position: fixed;
  top: 0;
  left: 0;
  width: 100%;
  height: 100%;
  display: none;
}

.slideout-shade,
.modal-shade {
  &:not(.dark) {
    background-color: transparentize($grey400, 0.65) !important;
  }

  &.dark {
    background-color: transparentize($grey900, 0.5) !important;
  }

  &.blurred {
    backdrop-filter: blur(10px);
  }
}

.modal {
  position: fixed;
  overflow: hidden;

  &:not(.fitted):not(.fullscreen) {
    width: 66%;
    height: 66%;
    min-width: 600px;
    min-height: 400px;
  }

  &.fitted {
    width: auto;
    height: auto;
    min-width: 0;
    min-height: 0;
  }

  &.fullscreen {
    width: 100%;
    height: 100%;
    border-radius: 0;
  }

  &.alert .body {
    @include padding-left(76px);

    &:before {
      @include icon;
      @include margin(-6px, 0, 0, -58px);
      @include floatleft;
      content: 'alert';
      font-size: 40px;
      color: var(--light-text-color);
    }
  }

  &.secure .body {
    @include padding-left(76px);

    &:before {
      @include icon;
      @include margin(-14px, 0, 0, -56px);
      @include floatleft;
      content: 'secure';
      font-size: 58px;
      color: var(--light-text-color);
    }
  }

  .resizehandle {
    position: absolute;
    z-index: 1;
    bottom: 0;
    @include right(0);
    width: 24px;
    height: 24px;
    cursor: nwse-resize;
    padding: var(--xs);

    path {
      fill: var(--ui-control-color);
    }

    body.rtl & {
      .ltr {
        display: none;
      }
    }

    body.ltr & {
      .rtl {
        display: none;
      }
    }
  }
}

.hud {
  position: absolute;
  display: none;
  top: 0;

  &.tooltip-hud {
    display: block;
  }

  &.has-footer .tip-bottom {
    background-image: url(../images/hudtip_bottom_gray.png);
  }

  .tip {
    position: absolute;
    z-index: 101;
    background: no-repeat 0 0;
  }

  .tip-left {
    left: -15px;
    width: 15px;
    height: 30px;
    background-image: url(../images/hudtip_left.png);
  }

  .tip-top {
    top: -15px;
    width: 30px;
    height: 15px;
    background-image: url(../images/hudtip_top.png);
  }

  .tip-right {
    right: -15px;
    width: 15px;
    height: 30px;
    background-image: url(../images/hudtip_right.png);
  }

  .tip-bottom {
    bottom: -15px;
    width: 30px;
    height: 15px;
    background-image: url(../images/hudtip_bottom.png);
  }
}

.hud .hud-header,
.hud .hud-footer {
  padding: var(--s) var(--xl);
}

.hud .body {
  overflow: hidden;

  ::-webkit-scrollbar {
    appearance: none;

    &:vertical {
      width: 11px;
    }

    &:horizontal {
      height: 11px;
    }
  }

  ::-webkit-scrollbar-thumb {
    border-radius: 8px;
    border: 2px solid transparent;
    background-color: transparentize($black, 0.5);
  }

  ::-webkit-scrollbar-track {
    background-color: var(--gray-050);
  }
}

/* inline asset previews */

.preview-thumb-container {
  position: relative;
  display: flex;
  flex-direction: row;
  align-items: center;
  height: 190px;
  background-color: var(--gray-900);
  margin: 0 var(--neg-padding) var(--spacing);

  &.checkered img {
    background-color: var(--white);
    @include checkered-bg(17px);
  }

  &.editable {
    cursor: pointer;
  }

  &.loading {
    &:after {
      content: '';
      font-size: 0;
      display: block;
      position: absolute;
      width: 100%;
      height: 100%;
      left: 0;
      top: 0;
      background-color: transparentize($grey900, 0.2);
    }

    .spinner {
      color: var(--white);
      z-index: 1;
    }
  }

  #details & {
    border-radius: var(--large-border-radius);
    overflow: hidden;
  }

  .preview-thumb {
    display: flex;
    flex-direction: column;
    align-items: center;
    width: 100%;
    height: 100%;

    img {
      display: block;
      max-width: 100%;
      max-height: 190px;
    }
  }
}

.image-actions {
  &.is-mobile {
    margin: calc((var(--spacing) / 2) * -1) var(--neg-padding) var(--spacing);
    display: grid;
    grid-template-columns: 1fr 1fr;
  }
}

.button-fade {
  .buttons {
    opacity: 0;
    position: absolute;
    top: 10px;
    @include right(10px);
    margin: 0;
    transition: opacity linear 100ms;

    .btn {
      --ui-control-color: var(--white);
      --ui-control-hover-color: var(--white);
      --ui-control-active-color: var(--white);
      --interaction-background-color: var(--gray-700);
      background-color: var(--gray-600);
      color: var(--white);
      @include light-on-dark-text;
      @include two-color-focus-ring($light-button: false);

      &:hover {
        background-color: var(--interaction-background-color) !important;
      }

      &:not(.disabled):not(.loading):not(.dashed) {
        &:focus,
        &.focus,
        &:hover {
          background-color: var(--interaction-background-color);
        }
      }
    }
  }

  &:hover,
  &:focus-within {
    .buttons {
      opacity: 1;
    }
  }
}

/* element selector modals */
.elementselectormodal {
  --content-padding: 24px;
  padding-bottom: 50px;
  user-select: none;

  & > .header {
    padding-top: 14px;
    padding-bottom: 14px;
    text-align: center;

    & + .body {
      height: calc(100% - 48px) !important;
    }
  }

  .body {
    position: relative;
    height: 100%;

    .spinner.big {
      position: absolute;
      top: 50%;
      left: 50%;
      margin: -24px 0 0 -24px;
    }

    .content {
      height: calc(100% + 48px);

      .sidebar {
        position: absolute;
        top: 0;
        @include margin-left(-249px);
        height: 100%;
        overflow: auto;
        padding: var(--content-padding) 0;
      }

      .main {
        margin: -24px;
        padding: var(--content-padding);
        height: 100%;
        box-sizing: border-box;
        overflow: auto;
        position: relative;

        .elements {
          &.busy {
            min-height: calc(100% - 48px);
          }

          .header {
            margin: 0 0 var(--m);
          }

          .tableview table {
            tr {
              th,
              td {
                cursor: default;
              }

              // prevent double focus ring (the row already gets it)
              .checkbox:before {
                box-shadow: none !important;
              }
            }
          }

          .structure .row {
            margin-top: 1px;
          }
        }
      }
    }
  }

  .footer {
    position: absolute;
    bottom: 0;
    left: 0;
    width: 100%;
    margin: 0;
    box-sizing: border-box;

    .spinner {
      @include floatright;
      @include margin-right(-24px);
    }
  }
}

/* element selector modals & customize sources modal */
.elementselectormodal,
.customize-sources-modal {
  .main-header {
    display: flex;
    align-items: center;
    margin-bottom: var(--s);
  }

  .main-heading {
    margin-bottom: 0;
  }

  .nav-toggle {
    @include margin-left(4px);
    @include touch-target;
    color: var(--ui-control-color);

    &:hover {
      color: var(--gray-500);
    }
  }

  .sidebar-header {
    display: flex;
    justify-content: flex-end;
    padding: 0 var(--s);
    margin-bottom: var(--s);
  }

  .nav-close {
    @include touch-target;
  }
}

/* element editing HUD */
.element-hud-form {
  .buttons {
    position: relative;

    .spinner {
      position: absolute;
      top: 0;
      @include right(-24px);
    }
  }
}

/* recent activity container */
.activity-container {
  &:not(:last-child) {
    @include margin-right(var(--s));
  }

  ul {
    display: flex;
    flex-direction: row;
    flex-wrap: wrap;
    gap: var(--xs);

    li {
      .activity-btn {
        width: 30px;
        height: 30px;
        border-radius: 50%;
        display: block;

        .elementthumb {
          position: relative;
          width: 100%;
          height: 100%;
          border-radius: 50px;
          background: var(--gray-050);
          overflow: hidden;
          border: 2px solid var(--white);
          box-shadow: 0 1px 2px 1px transparentize($grey900, 0.9);

          img,
          svg {
            display: block;
            width: 100%;
            height: 100%;
          }
        }
      }

      &:not(:last-child) {
        @include margin-right(-10px);
      }
    }
  }
}

/* element index view menu */
.element-index-view-menu {
  width: 400px;
  max-width: calc(100% - 20px);
  padding: 0 !important;

  .meta {
    padding-top: var(--s);
    padding-bottom: var(--s);
  }

  .table-columns-field {
    align-items: flex-start;

    .input {
      padding: 13px 0;
    }
  }

  .menu-footer {
    margin: 0 !important;
    padding: var(--s) var(--xl) !important;
    background-color: var(--gray-050);
  }
}

.element-index-view-menu-table-column {
  display: flex;
  align-items: flex-start;
  align-content: stretch;
  margin-bottom: 4px;

  .icon.move {
    @include margin-right(10px);
    position: relative;
    z-index: 1;
  }
}

/* sort fields */
.sort-field {
  .input {
    .flex {
      .btngroup {
        .btn {
          width: 42px;
        }
      }

      .flex-grow {
        max-width: calc(100% - 85px - var(--s));
      }

      @media screen and (max-width: 350px) {
        flex-direction: column;

        & > * {
          width: 100%;
        }

        .flex-grow {
          max-width: none;
        }
      }
    }
  }
}

/* element filter HUD */
.element-filter-hud {
  &.loading .body {
    padding: 50px;
    display: flex;
    align-items: center;
    justify-content: center;
  }

  .body,
  .main {
    overflow: visible;
  }
}

/* Address Cards */
.address-cards {
  display: grid;
  gap: var(--m) var(--m);
  grid-template-columns: repeat(1, minmax(0, 1fr));
  grid-auto-rows: minmax(0, 1fr);

  .so-content & {
    grid-template-columns: repeat(1, minmax(0, 1fr)) !important;
  }
}

.address-cards__add-btn {
  padding: 1rem;
  min-height: 8rem;
  height: auto;
  width: 100%;
}

.address-card.error {
  border: 1px solid #cf1124;
}

.address-card.error:hover {
  border-color: #cf1124;
}

@media (min-width: 1024px) {
  .address-cards {
    grid-template-columns: repeat(2, minmax(0, 1fr));
  }
}

@media (min-width: 1280px) {
  .address-cards {
    grid-template-columns: repeat(3, minmax(0, 1fr));

    .so-content & {
      grid-template-columns: repeat(2, minmax(0, 1fr)) !important;
    }
  }
}

@media (min-width: 1536px) {
  .address-cards {
    grid-template-columns: repeat(4, minmax(0, 1fr));
  }
}

.address-card {
  border: 1px solid #eee;
  border-radius: 0.375rem;
  padding: 1rem;
  min-height: 4rem;
}

.address-card:hover {
  border-color: #ddd;
  background-color: #fafafa;
  cursor: pointer;
}

.address-card .address-card-header {
  display: flex;
  flex-wrap: nowrap;
  justify-content: space-between;
}

.address-card .address-card-header-actions {
  display: flex;
  justify-content: flex-end;
}

.address-card .address-card-label {
  background: #e6f1fe;
  color: #2563eb;
  padding: 0.125rem 0.5rem;
  border-radius: 0.25rem;
  font-size: 0.75rem;
  text-transform: uppercase;
  font-weight: 500;
  margin-bottom: 0.75rem;

  .ltr & {
    margin-right: 0.5rem;
  }

  .rtl & {
    margin-left: 0.5rem;
  }
}

/* logout warning/login/elevated session modals */
.logoutwarningmodalshade,
.login-modal-shade,
#logoutwarningmodal,
.login-modal,
#elevatedsessionmodal,
.prompt {
  z-index: 1001;
}

#logoutwarningmodal,
#elevatedsessionmodal,
.prompt {
  width: 500px;
}

.prompt {
  height: auto;
  min-height: auto;
}

/* delete user modal */
.deleteusermodal {
  .content-summary {
    margin: -24px -24px 24px;
    padding: 24px;
    background-color: var(--gray-050);
  }

  .options {
    label {
      display: inline-block;
      line-height: 30px;
    }
  }

  .elementselect {
    @include margin-left(10px);
    display: inline-block;
    vertical-align: middle;
  }

  .buttons {
    .spinner {
      @include margin-right(-20px);
    }
  }

  div.elements {
    list-style: none;
  }
}

.dropdownsettingsmodal {
  width: auto;
  height: auto;
  min-width: 0;
  min-height: 0;
  max-width: 400px;

  .body {
    max-height: 100%;
    overflow-y: auto;
  }
}

.previewmodal {
  &.zilch {
    padding: 100px 0;
    display: flex;
    align-items: center;
    justify-content: center;
  }
}

/* ----------------------------------------
/*  Alternative Text
/* ----------------------------------------*/
.video-transcript {
  background-color: var(--gray-050);
  overflow-y: scroll;
  font-size: 1rem;
  position: relative;

  @include focus-styles {
    // Unset default
    box-shadow: none;
    color: var(--white);
    background-color: var(--gray-800);
  }
}

.video-transcript__inner {
  margin-left: auto;
  margin-right: auto;
  max-width: 550px;
  padding: var(--xl);
}

/* ----------------------------------------
/*  Menus
/* ----------------------------------------*/

.menu,
.ui-datepicker,
.ui-timepicker-list {
  @include menu-styles;
}

.ui-datepicker,
.ui-timepicker-list {
  padding: 0;
}

.menu {
  display: none;
  position: absolute;

  &.padded {
    padding: var(--s) calc(var(--m) + var(--s));

    hr {
      margin: var(--s) calc((var(--m) + var(--s)) * -1);
    }

    ul {
      li {
        margin: 0 calc(var(--m) * -1);
        padding: 0 var(--m);

        a {
          border-radius: var(--large-border-radius);
        }
      }
    }

    .extralight {
      margin-top: 2px;
    }
  }

  h6,
  .h6 {
    &:first-child {
      margin-top: 14px !important;
    }
  }

  ul {
    &.padded {
      li {
        a,
        .menu-item,
        .menu-option {
          @include padding-left(30px);

          &[data-icon],
          &.icon,
          &.sel {
            &:before {
              @include floatleft;
              @include margin(3px, 0, 0, -20px);
              width: 14px;
              font-size: 14px;
              color: var(--ui-control-color);
            }

            &.error:before {
              color: var(--error-color);
            }
          }

          &.sel {
            background: var(--gray-050);

            &:not([data-icon]):before {
              content: '\f00e';
            }
          }
        }
      }
    }

    li {
      a,
      .menu-item,
      .menu-option {
        margin: 0 -14px;
        padding: 10px 14px;
        white-space: nowrap;
        font-size: 14px;
        -webkit-appearance: none;

        &:not(:last-child) {
          @include margin-right(0);
        }

        &:not(.flex):not(.hidden) {
          display: block;
          width: calc(100% + 28px);
          @include alignleft;
        }

        &.flex {
          [data-icon] {
            margin-top: -2px;
          }
        }

        &.sel {
          cursor: default;
        }

        .shortcut {
          @include floatright;
          @include margin-left(14px);
          padding: 0 4px;
          border-radius: var(--medium-border-radius);
          box-shadow:
            0 0 0 1px transparentize($grey600, 0.75),
            0 1px 3px -1px transparentize($grey600, 0.5);
        }
      }
    }
  }

  & > .flex {
    margin-top: 10px;
    margin-bottom: 10px;
    position: relative;

    &.padded {
      @include margin-left(-14px);
      @include padding-left(24px);

      &.sel {
        &:before {
          position: absolute;
          top: 36px;
          @include left(7px);
          content: 'check';
          font-size: 14px;
          color: var(--light-text-color);
        }
      }
    }
  }

  hr {
    margin: 5px -14px;
  }

  .go:after {
    color: inherit;
  }

  &:not(.menu--disclosure) ul li a,
  ul li .menu-item,
  ul li .menu-option {
    color: $menuOptionColor;
    text-decoration: none;
    cursor: default;
  }
}

.menubtn,
.menu {
  span.icon {
    display: inline-block;
    margin-top: -1px;
    width: 10px;
    @include margin-right(10px);
    text-align: center;
    font-size: 14px;
    color: var(--ui-control-color);
  }
}

.menu:not(.menu--disclosure) ul li a:not(.sel):not(.disabled):hover,
.menu:not(.menu--disclosure):not(:hover) ul li a:not(.disabled).hover {
  @include menu-item-active-styles;
  --text-color: var(--white);
  --light-text-color: var(--gray-100);
  --ui-control-color: var(--gray-050);
  --ui-control-hover-color: var(--gray-100);
  --ui-control-active-color: var(--gray-100);

  span.icon,
  &:before,
  div.code {
    color: var(--menu-item-active-color);
  }

  &.error {
    color: var(--menu-item-active-color) !important;
  }

  span.light {
    color: var(--white) !important;
  }
}

.menu {
  hr.padded,
  .h6.padded,
  h6.padded {
    @include margin-left(16px);
  }
}

.menu--disclosure ul li {
  & > a:not(.crumb-link),
  & > .menu-item,
  & > .menu-option {
    &:hover {
      @include disclosure-link-hover-styles;
    }

    @include focus-styles {
      box-shadow: inset 0 0 0 3px hsla(var(--dark-focus-hsl), 0.7);
    }
  }
}

/* tag select fields */
.tagselect {
  .elements {
    display: inline;
  }

  .chip.small {
    clear: none;
  }

  .add {
    position: relative;
    z-index: 1;
    @include margin(7px, 7px, 0, 0);
    display: inline-block;
    width: 12em;

    .text {
      @include padding-right(30px);
    }

    .spinner {
      position: absolute;
      top: 0;
      @include right(5px);
    }
  }

  // todo: why are body.ltr and body.rtl needed here?
  body.ltr &,
  body.rtl & {
    &.elementselect .chip {
      float: none !important;
      display: inline-block;
    }
  }
}

.tagmenu {
  ul {
    li {
      a {
        @include padding-left(26px);

        &:before {
          @include floatleft;
          @include margin(3px, 0, 0, -18px);
        }
      }
    }
  }
}

/* selectize */
.selectize-control.single .selectize-input:not(.no-arrow)::after {
  display: none;
}

/* ----------------------------------------
/*  Fields
/* ----------------------------------------*/

.shadow-box {
  border-radius: var(--large-border-radius);
  border: 1px solid var(--gray-200);
  @include shadow;
}

table.shadow-box,
table.editable {
  border-collapse: separate;
  border-spacing: 0;

  thead,
  tbody:first-child,
  caption + tbody {
    tr:first-child {
      th:first-child,
      td:first-child {
        &,
        &.disabled:after {
          border-top-left-radius: var(--medium-border-radius);
        }
      }
      th:last-child,
      td:last-child {
        &,
        &.disabled:after {
          border-top-right-radius: var(--medium-border-radius);
        }
      }
    }
  }
  thead:last-child,
  tbody:last-child {
    tr:last-child {
      th:first-child,
      td:first-child {
        &,
        &.disabled:after {
          border-bottom-left-radius: calc(var(--large-border-radius) - 1px);
        }
      }
      th:last-child,
      td:last-child {
        &,
        &.disabled:after {
          border-bottom-right-radius: calc(var(--large-border-radius) - 1px);
        }
      }
    }
  }
}

.text,
.passwordwrapper,
.border-box,
.selectize.multiselect .selectize-input,
.multiselect > select {
  @include input-styles;
}

.text,
.passwordwrapper,
.border-box,
.selectize.multiselect .selectize-input {
  &.focus {
    @include input-focused-styles;
  }

  @include focus-styles {
    @include input-focused-styles;
  }
}

input.text,
textarea.text,
.text > input,
.text > textarea,
table.editable textarea,
.selectize.multiselect .selectize-input {
  font-size: 14px;
  line-height: 20px;
  color: var(--text-color);
  min-height: 3px;
  box-sizing: border-box;
  appearance: none;
}

.selectize.multiselect .selectize-input {
  line-height: 18px;
}

textarea.text.fullwidth {
  display: block;
}

.multitext .multitextrow {
  &:after {
    @include clearafter;
  }

  &:first-child .text {
    &:first-child {
      @include border-top-left-radius(var(--medium-border-radius));
    }

    &:last-child {
      @include border-top-right-radius(var(--medium-border-radius));
    }
  }

  &:last-child .text {
    &:first-child {
      @include border-bottom-left-radius(var(--medium-border-radius));
    }

    &:last-child {
      @include border-bottom-right-radius(var(--medium-border-radius));
    }
  }

  &:not(:first-child) .text {
    margin-top: -1px;
  }

  .text {
    border-radius: 0;
    float: left;
    box-sizing: border-box;

    &:not(:first-child) {
      @include margin-left(-1px);
    }

    &:first-child {
      &:nth-last-child(1) {
        width: 100%;
      }

      &:nth-last-child(2) {
        width: 50%;
      }

      &:nth-last-child(2) ~ .text {
        width: calc(50% + 1px);
      }
    }

    &.error {
      position: relative;
      z-index: 1;
    }
  }

  .text:focus,
  .selectize.multiselect .selectize-input.focus {
    position: relative;
    z-index: 2;
  }
}

.chars-left {
  position: relative;
  @include floatright;
  @include margin(-27px, 7px, 0, 0);
  color: var(--light-text-color);

  .input.ltr > & {
    float: right !important;
    margin-right: 7px !important;
  }

  .input.rtl > & {
    float: left !important;
    margin-left: 7px !important;
  }

  &.negative-chars-left {
    color: var(--error-color);
  }
}

.field,
fieldset {
  position: relative;
  margin: 24px 0;

  .flex > & {
    margin-top: 0;
    margin-bottom: 0;
  }
}

.field {
  min-inline-size: initial;

  & > .status-badge {
    position: absolute;
    top: 0;
    @include left(0);
    width: 2px;
    height: 100%;
    content: '';
    cursor: help;

    &.modified {
      background-color: var(--blue-600);
    }

    &.outdated {
      background-color: var(--pending-color);
    }
  }

  & > .heading {
    display: flex;
    flex-wrap: wrap;
    align-items: center;
    position: relative;
    margin-top: -5px;
    margin-bottom: 5px;

    & > label,
    & > legend {
      font-weight: bold;
      color: var(--medium-dark-text-color);

      code {
        font-size: 1em !important;
      }

      .info {
        @include margin-left(5px);
      }
    }

    .t9n-indicator {
      @include margin-left(7px);
      color: var(--light-text-color);
    }

    & + .instructions {
      margin-top: -3px;
    }

    // BC
    & > .instructions {
      width: 100%;
    }
  }

  & > .instructions {
    margin-bottom: 5px;
  }

  & > .input {
    position: relative;

    &:after {
      @include clearafter;
    }

    & + .instructions {
      margin: 5px 0 0;
    }

    input:disabled,
    textarea:disabled {
      cursor: not-allowed;
    }
  }

  & > .notice,
  & > .warning {
    margin: 5px 0 0;
  }
}

.field > .instructions,
// BC
.field > .heading > .instructions,
.checkboxfield .instructions {
  color: var(--medium-text-color);

  img,
  video,
  embed,
  iframe {
    max-width: 100% !important;
  }

  ul,
  ol {
    margin: 1em 0;
    @include padding-left(2em);
  }

  ul li {
    list-style-type: disc;
  }

  li + li {
    margin-top: 0.25em;
  }
}

.expand-status-btn {
  @include margin-left(5px);
  width: 30px;
  height: 17px;
  padding: 0;
  line-height: 16px;
  border-radius: var(--small-border-radius);
  color: var(--text-color);

  &:before {
    margin: 0;
  }
}

/* toggles and nested fields */
.nested-fields {
  margin: -24px;
  padding: 24px 24px 0;

  &.hidden {
    display: block;
    height: 0;
  }

  & > .field:last-child {
    padding-bottom: 24px;
  }
}

/* checkbox */
input.checkbox {
  opacity: 0;
  position: absolute;
  width: var(--checkbox-size);
  height: var(--checkbox-size);
}

input.checkbox + label,
div.checkbox {
  display: inline-block;
  clear: none;
  position: relative;
  @include padding-left($checkboxSize + 5);
  line-height: 16px;
  min-height: 16px;
  cursor: pointer;

  &,
  &:before {
    // set the border radius on the container too, for (some) focus rings
    border-radius: var(--small-border-radius);
  }

  &:before {
    display: block;
    position: absolute;
    @include left(0);
    top: 0;
    width: var(--checkbox-size) !important;
    height: var(--checkbox-size);
    box-sizing: border-box;
    content: '';
    font-size: 0;
    background-color: hsl(212, 50%, 99%);
    border: 1px solid transparentize($inputColor, 0.6);
    background-clip: padding-box;
  }

  &:empty {
    @include padding-left(var(--checkbox-size));

    &:after {
      content: '';
      font-size: 0;
    }
  }

  .info {
    height: 16px;
  }
}

input.checkbox:disabled + label,
.disabled div.checkbox {
  cursor: not-allowed;
}

input.checkbox:checked + label:before,
div.checkbox.checked:before,
.sel div.checkbox:before,
input.checkbox:indeterminate + label:before,
div.checkbox.indeterminate:before,
.elementselectormodal
  .body
  .content
  .main
  .elements
  .disabled
  .checkbox:before {
  @include icon;
  line-height: var(--checkbox-size);
  color: var(--gray-900);
}

input.checkbox:checked:not(:indeterminate) + label:before,
div.checkbox.checked:not(.indeterminate):before,
.sel div.checkbox:not(.indeterminate):before,
.elementselectormodal
  .body
  .content
  .main
  .elements
  .disabled
  .checkbox:before {
  content: 'check';
  font-size: 15px;
}

input.checkbox:indeterminate + label:before,
div.checkbox.indeterminate:before {
  content: 'minus';
  font-size: 7px;
  text-align: center;
}

body:not(.reduce-focus-visibility) {
  input.checkbox:focus + label:before,
  :focus div.checkbox:before {
    @include input-focused-styles;
  }
}

body.reduce-focus-visibility {
  input.checkbox:focus-visible + label:before,
  :focus-visible div.checkbox:before {
    @include input-focused-styles;
  }
}

.checkbox-icon {
  display: inline-flex;
  padding: 3px;
  background-color: var(--enabled-color);
  color: var(--white);
  border-radius: var(--small-border-radius);

  &:before {
    --checkbox-size: 14px;
    --icon-opacity: 1;
    @include icon;
    content: 'check';
    line-height: var(--checkbox-size);
    font-size: var(--checkbox-size);
  }
}

.monaco-mouse-cursor-text {
  @include focus-styles {
    box-shadow: none !important;
  }
}

fieldset {
  .checkboxfield {
    margin: 5px 0;
  }
}

.checkboxfield {
  .instructions,
  .notice,
  .warning {
    margin-top: 2px;
    @include padding-left($checkboxSize + 5);
  }
}

/* radio */
input.radio {
  opacity: 0;
  position: absolute;
  width: var(--radio-size);
  height: var(--radio-size);
}

input.radio + label,
div.radio {
  display: inline-block;
  clear: none;
  position: relative;
  @include padding-left($radioSize + 5);
  line-height: calc(24 / 14);
  cursor: pointer;
}

input.radio:disabled + label,
.disabled div.radio {
  cursor: not-allowed;
}

input.radio + label:empty,
div.radio:empty {
  @include padding-left(var(--radio-size));
}

/* fixes a RTL bug */
input.radio + label:before,
input.radio + label:after,
div.radio:before,
div.radio:after {
  display: block;
  position: absolute;
  content: '';
  box-sizing: border-box;
  background-clip: padding-box;
  border-radius: 100%;
}

input.radio + label:before,
div.radio:before {
  top: 50%;
  left: 0;
  transform: translateY(-50%);
  width: var(--radio-size);
  height: var(--radio-size);
  background-color: hsl(212, 50%, 99%);
  border: 1px solid transparentize($inputColor, 0.6);
}

input.radio + label:after,
div.radio:after {
  top: calc(50%);
  left: 4px;
  transform: translateY(-50%);
  width: calc(var(--radio-size) - 8px);
  height: calc(var(--radio-size) - 8px);
}

input.radio:checked + label:after,
div.radio.checked:after,
.sel div.radio:after {
  background: var(--gray-900);
}

body:not(.reduce-focus-visibility) {
  input.radio:focus + label:before,
  :focus div.radio:before {
    @include input-focused-styles;
  }
}

body.reduce-focus-visibility {
  input.radio:focus-visible + label:before,
  :focus-visible div.radio:before {
    @include input-focused-styles;
  }
}

/* multiselect */
.multiselect > select {
  color: var(--text-color);
  font-size: 14px;
  appearance: none;

  @include focus-styles {
    @include input-focused-styles;
  }

  option {
    padding: 1px 8px;
  }
}

.text,
.selectize.multiselect .selectize-input {
  padding: 6px 9px;
}

.text {
  background-color: var(--white);

  &:not(.small) {
    box-sizing: border-box;
    min-height: calc(34rem / 16);
  }

  &.small {
    padding: 3px;
  }

  &.readable {
    padding: 16px 18px;
    font-size: 16px;
    line-height: 22px;

    & + .chars-left {
      margin-top: -23px;
    }
  }

  &.clearable {
    @include padding-right(var(--touch-target-size));
  }

  input {
    margin: 0;
    padding: 0;
    border: none;
    background-color: transparent;
  }
}

td.errors .text,
.input.errors > .text,
.input.errors > .border-box,
.input.errors > .passwordwrapper,
.input.errors > .autosuggest-container .text,
.text.error {
  border: 1px solid var(--error-color) !important;
}

.texticon {
  position: relative;
  cursor: text;
  min-width: 130px;

  &.icon {
    &:before {
      position: absolute;
      top: 9px;
      @include left(9px);
      color: var(--ui-control-color);
    }

    .text {
      @include padding-left(26px);
    }
  }

  .texticon-icon {
    position: absolute;
    top: calc((34rem / 16) / 2);
    transform: translateY(-50%);
    display: flex;
    justify-content: center;
    align-items: center;
    @include left(9px);
  }

  .clear-btn {
    position: absolute;
    top: calc(
      (var(--touch-target-size) - 34px) / -2
    ); /* Responds to min-height of text input */
    @include right(0);
    width: var(--touch-target-size);
    height: var(--touch-target-size);
  }

  &.has-filter-btn {
    .text {
      @include padding-right(26px);
    }

    .filter-btn {
      position: absolute;
      top: calc((34rem / 16) / 2);
      transform: translateY(-50%);
      @include right(4px);
      padding: 0 7px 4px;
      font-size: 14px;
      line-height: 22px;
      cursor: pointer;
      border-radius: 13px;

      &:before {
        @include icon;
        content: 'filter';
        color: var(--medium-text-color);
      }

      &:hover {
        background-color: var(--gray-100);
      }

      &:active,
      &.active {
        background-color: var(--gray-350);

        &:before {
          color: var(--white);
        }
      }
    }

    .text {
      @include padding-left(calc(26rem / 16));

      &.clearable {
        @include padding-right(calc(30px + var(--touch-target-size)));
      }
    }

    .clear-btn {
      @include right(30px);
    }
  }
}

.texthint-container {
  position: relative;
  height: 0;
}

.texthint {
  position: absolute;
  top: -1px;
  width: 100%;
  color: var(--light-text-color);
  cursor: text;
}

.passwordwrapper {
  position: relative;

  .password {
    border: none;
    background: transparent;
    padding-right: 4rem;
    box-shadow: none;
  }

  .password-toggle {
    color: var(--link-color);
    position: absolute;
    top: 0;
    @include right(9px);
    bottom: 0;
    cursor: pointer;

    &:hover {
      text-decoration: underline;
    }
  }
}

.datetimewrapper {
  display: flex;
  flex-wrap: nowrap;
  flex-direction: row;
  align-items: center;
  gap: 5px;
}

.clear-btn {
  display: flex;
  justify-content: center;
  align-items: center;
  width: 24px;
  cursor: pointer;
  color: var(--ui-control-color);
  border: none;
  padding: 0;
  background: transparent;

  &:before {
    @include icon;
    content: 'remove';
  }

  &:hover {
    color: var(--ui-control-hover-color);
  }

  &:active {
    color: var(--ui-control-active-color);
  }
}

.close-btn {
  position: relative;

  &:before,
  &:after {
    position: absolute;
    content: '';
    top: 50%;
    left: 50%;
    height: 15px;
    width: 2px;
    background-color: var(--ui-control-color);
    opacity: var(--icon-opacity);
  }

  &:before {
    transform: translate(-50%, -50%) rotate(-45deg);
  }

  &:after {
    transform: translate(-50%, -50%) rotate(45deg);
  }

  &:hover {
    &:before,
    &:after {
      background-color: var(--ui-control-hover-color);
    }
  }

  &:active {
    &:before,
    &:after {
      background-color: var(--ui-control-active-color);
    }
  }
}

.datewrapper,
.timewrapper {
  display: inline-block;
  position: relative;

  .text {
    position: relative;
    z-index: 1;
    width: 100%;

    & + div[data-icon] {
      display: none;
    }

    &:placeholder-shown,
    &.empty-value {
      & + div[data-icon] {
        display: block;
        position: absolute;
        top: calc(50% - 12px);
        @include left(14px);
        z-index: 0;
        color: var(--light-text-color);

        &,
        &:before {
          user-select: none;
          pointer-events: none;
          z-index: 1;
        }
      }
    }
  }
}

.datewrapper {
  width: 8em;
}

.timewrapper {
  width: 7em;
}

@include placeholder-styles(var(--gray-400));

/* Kill IE's special text features */
::-ms-reveal,
::-ms-clear {
  display: none;
}

/* Asset indexing related */
tr.indexingSession td {
  height: 34px;
  padding: 1px 10px;
}

tr.indexingSession td.progress div.progressContainer {
  width: 100%;
  display: flex;
  justify-content: space-between;
  align-items: center;
}

tr.indexingSession td.progress div.progressContainer .progressbar {
  width: 70%;
  position: relative;
  left: 0;
  height: 12px;
  z-index: 1;
}

tr.indexingSession td.progress div.progressContainer div.progressInfo {
  width: 20%;
}

// Selects
.select:not(.selectize),
.select:not(.selectize) select {
  @include select-styles;
}

.select:not(.selectize) {
  @include select-container-styles;
}

.select:not(.selectize):after {
  @include select-arrow-styles;
}

.select:not(.selectize) select {
  @include select-input-styles;
  white-space: pre;
}

.select:not(.selectize).fullwidth select {
  @include select-input-fullwidth-styles;
}

.select:not(.selectize) select {
  &:hover {
    @include select-input-focused-styles;
  }

  @include focus-styles {
    @include select-input-focused-styles;
  }
}

.select:not(.selectize).small:after {
  top: 9px;
}

.select:not(.selectize).small select {
  padding-top: 4px !important;
  padding-bottom: 4px !important;
  font-size: 11px;
}

/* selectize reset */
.selectize-control .selectize-input.disabled {
  opacity: 1;
  cursor: not-allowed !important;

  * {
    cursor: not-allowed !important;
  }
}

.selectize .selectize-input {
  display: block;
  border-color: inherit;
  box-shadow: none;
  background-color: transparent;

  .item {
    max-width: 100%;

    span {
      overflow: hidden;
      text-overflow: ellipsis;
    }
  }
}

.selectize.select .selectize-input:after {
  display: none;
}

body .selectize-dropdown {
  border: none;
  z-index: 101;
}

/* single select styles */
.selectize.select {
  @include placeholder-styles(var(--gray-700));
  height: 34px;

  &:not(.fullwidth) {
    width: 25em;
    max-width: 100%;
  }
}

.datetimewrapper .selectize.select:not(.fullwidth) {
  max-width: calc(100% - 29px);
}

.selectize.select .selectize-control {
  @include select-container-styles;

  &:after {
    @include select-arrow-styles;
  }
}

.selectize.select .selectize-input {
  @include select-styles;

  &.focus {
    box-shadow: var(--focus-ring);
  }
}

.selectize.select .selectize-input {
  @include select-input-styles;
}

.selectize.select .selectize-control,
.selectize.select .selectize-input {
  width: 100%;
}

/* multi select styles */
.selectize.multiselect .selectize-input {
  min-height: 34px;
  padding-bottom: 3px;

  &.focus {
    @include input-focused-styles;
  }

  & > .item {
    @include token-styles;
    display: inline-flex;
    flex-direction: row;
    padding: 3px 7px !important;

    &.active {
      @include active-token-styles;
    }

    & > .remove {
      position: static;
      @include margin(-1px, -3px, 0, 3px);
      border-left: none;
      padding: 0;
      font-size: 0;
      color: var(--ui-control-color);

      &:hover {
        color: var(--ui-control-hover-color);
        background-color: transparent;
      }

      &:before {
        font-size: 14px;
        @include icon;
        content: 'remove';
      }
    }
  }
}

/* menu styles */
body {
  .selectize-dropdown {
    margin-top: 1px;

    [data-selectable],
    .option,
    .optgroup-header {
      @include menu-item-styles;
    }

    .optgroup {
      &:not(:first-child) {
        border-top: 1px solid var(--hairline-color);
      }
      padding-top: 5px;

      .option {
        padding-left: 24px;
      }
    }

    .optgroup-header {
      @include h6-styles;
      margin: 0;
      padding: 4px 0;
    }

    .active:not(.selected),
    .option:hover {
      background-color: var(--gray-100);
    }

    .selected {
      @include menu-item-active-styles;
      cursor: default !important;

      .light {
        color: inherit !important;
      }
    }
  }

  .selectize-dropdown-content {
    @include menu-styles;
    max-height: 70vh;

    .option {
      min-height: 18px;
    }

    & > div[data-value='new'] {
      &:before {
        @include icon;
        content: 'plus';
        margin-right: 5px;
      }

      &:after {
        content: '…';
      }
    }
  }

  &.no-scroll .selectize-dropdown-content {
    max-height: 200px; // default for selectize
  }
}

/* datepicker */
.ui-datepicker {
  position: fixed;
  top: -300px;
  @include margin-left(1px);
  -padding: 10px;
  width: 210px;
  height: 242px;
  z-index: 101 !important;
}

.ui-datepicker-header {
  padding: 8px 8px 4px;
}

.ui-datepicker-prev {
  @include floatleft;
}

.ui-datepicker-next {
  @include floatright;
}

.ui-datepicker-prev span,
.ui-datepicker-next span {
  display: none;
}

.ui-datepicker-prev,
.ui-datepicker-next {
  width: 20px;
  height: 20px;
  display: flex;
  align-items: center;
  justify-content: center;

  &:hover:after {
    border-color: var(--link-color);
  }
}

.ui-datepicker-prev:after {
  @include angle(left);
}

.ui-datepicker-next:after {
  @include angle(right);
}

.ui-datepicker-title {
  text-align: center;
}

.ui-datepicker-calendar th,
.ui-datepicker-calendar td {
  padding: 2px !important;
}

.ui-datepicker-calendar th span,
.ui-datepicker-calendar td a {
  display: block;
  width: toRem(26);
  line-height: 26px;
  text-align: center;
  color: var(--text-color);
}

.ui-datepicker-calendar th span {
  color: var(--medium-text-color);
  font-weight: normal;
}

.ui-datepicker-calendar td a {
  border-radius: 2px;
}

.ui-datepicker-calendar td a:hover {
  background-color: var(--light-sel-color);
  text-decoration: none;
}

.ui-datepicker-calendar td a.ui-state-active {
  background-color: var(--dark-sel-color);
  color: var(--white);
  @include light-on-dark-text;
  cursor: default;
}

.ui-datepicker-calendar td.ui-datepicker-today a {
  border-radius: 13px;
  box-shadow: inset 0 0 0 2px var(--light-sel-color);
}

/* timepicker */
.ui-timepicker-wrapper {
  z-index: 101;
}

.ui-timepicker-list {
  @include margin-left(1px);
  overflow-y: auto;
  width: calc(14px + 6em);
  height: 210px;
  z-index: 100;
}

.ui-timepicker-list li {
  @include padding(2px, 0, 2px, 14px);
  white-space: nowrap;
  cursor: pointer;
}

.ui-timepicker-list li:hover {
  background-color: var(--light-sel-color);
}

.ui-timepicker-list li.ui-timepicker-selected {
  background-color: var(--dark-sel-color);
  color: var(--white);
  @include light-on-dark-text;
  cursor: default;
}

/* slide picker */
.slide-picker {
  display: flex;
  height: 15px;
  white-space: nowrap;

  a {
    border: 1px solid var(--hairline-color);
    @include border-left(none);
    background-image: none;
    width: 7px;
    height: 13px;
    margin-left: 0;
    display: inline-block;
    margin-top: 1px;
    margin-bottom: 1px;
    box-sizing: border-box;

    &:first-child {
      width: 8px;
      @include border-left(1px solid var(--gray-400) !important);
    }
  }

  &:not(:hover) a.active,
  &:hover a.active-hover {
    border-top-color: var(--gray-400);
    border-bottom-color: var(--gray-400);
    height: 15px;
    margin-top: 0;
    margin-bottom: 0;

    &:first-child {
      @include border-left(1px solid var(--gray-400));
      @include border-top-left-radius(var(--small-border-radius));
      @include border-bottom-left-radius(var(--small-border-radius));
    }
  }

  &:not(:hover) a.last-active,
  &:hover a.last-active-hover {
    @include border-right(1px solid var(--gray-400));
    @include border-top-right-radius(var(--small-border-radius));
    @include border-bottom-right-radius(var(--small-border-radius));
  }

  &:focus {
    a.active {
      background-color: var(--light-sel-color);
    }
  }
}

/* errors */
ul.errors {
  margin-top: 5px;
  list-style-type: square;
  @include padding-left(20px);
}

ul.errors li {
  color: var(--error-color);
}

/* message pages */
.message-container {
  position: absolute;
  z-index: 100;
  top: 0;
  @include left(0);
  width: 100%;
  height: 100%;

  &.no-access {
    background-color: transparentize($grey900, 0.5);
  }

  .pane {
    top: 50%;
    margin-top: -33px !important;
    margin-left: auto;
    margin-right: auto;
    width: 320px;
    box-shadow: 0 25px 100px transparentize($grey900, 0.5);
  }
}

/* 2FA setup page */
body.setup-2fa {
  display: flex;
  flex-direction: column;
  align-items: center;
  justify-content: center;
  min-height: 100%;

  #setup-2fa {
    display: flex;
    flex-direction: column;
    gap: var(--l);
    width: 550px;
    max-width: 100%;
    padding: var(--padding);

    #setup-2fa-intro {
      text-align: center;
    }

    #setup-2fa-btn {
      display: flex;
      justify-content: center;
    }
  }
}

/* auto-suggest */
.autosuggest-container {
  position: relative;
}

.autosuggest__results-container {
  position: absolute;
  z-index: 2;
  width: 100%;
  border-radius: var(--large-border-radius);
  background-color: var(--white);
  @include shadow;
  box-sizing: border-box;
  padding: 0 14px;
  text-align: left;
  @include sans-serif-font;
  font-size: 1em !important;

  .autosuggest__results-before {
    @include h6-styles;
    margin-top: 14px !important;
  }

  .autosuggest__results-item {
    @include menu-item-styles;
    overflow: hidden;
    text-overflow: ellipsis;

    &:hover,
    &.autosuggest__results-item--highlighted {
      @include menu-item-active-styles;
      cursor: pointer;

      .light {
        color: $grey100 !important;
      }
    }
  }
}

/* ----------------------------------------
/* Matrix
/* ----------------------------------------*/

/* Matrix fields */
.matrix {
  & > .buttons {
    margin-top: 10px;
  }
}

$titlebarBorderRadius: calc(var(--large-border-radius) - 1px);

.matrixblock {
  position: relative;
  margin-bottom: 10px;
  padding: 0 var(--m) var(--m);
  border-radius: var(--large-border-radius);
  border: 1px solid var(--hairline-color);
  background-color: var(--gray-050);

  &.static {
    padding-top: 14px;
  }

  .flex-fields {
    --row-gap: var(--m) !important;
  }

  & > .titlebar {
    margin: 0 -14px;
    width: calc(100% + 28px);
    box-sizing: border-box;
    border-radius: $titlebarBorderRadius $titlebarBorderRadius 0 0;
    @include padding(5px, 70px, 5px, 35px);
    color: var(--light-text-color);
    overflow: hidden;
    white-space: nowrap;
    text-overflow: ellipsis;
    word-wrap: normal;
    cursor: default;
    user-select: none;
    position: relative;
    background-color: darken($grey050, 2%);

    &:after {
      display: block;
      content: '';
      position: absolute;
      bottom: -1px;
      left: 14px;
      width: calc(100% - 28px);
      height: 1px;
      background-color: var(--hairline-color);
    }

    & > .blocktype {
      display: inline;
      color: var(--medium-text-color);
    }

    & > .preview {
      @include margin-left(7px);
      display: inline;
      opacity: 0;
      transition: opacity linear 100ms;

      span {
        opacity: 0.5;
      }
    }
  }

  &.disabled-entry {
    & > .titlebar {
      @include padding-right(90px);
    }

    & > .actions {
      & > .status {
        &.off {
          display: block;
        }
      }
    }
  }

  &.collapsed {
    & > .titlebar {
      border-radius: var(--titlebar-border-radius);
      border-bottom: none;

      & > .preview {
        opacity: 1;
      }
    }
  }

  & > .checkbox {
    position: absolute;
    top: 7px;
    @include left(14px);
  }

  & > .actions {
    display: flex;
    align-items: center;
    position: absolute;
    top: 5px;
    @include right(14px);
    cursor: default;

    & > * {
      @include margin(0, 0, 0, 5px);
    }

    .settings {
      padding: 0 8px;
      height: 20px;
      color: var(--ui-control-color);

      &:before {
        @include margin-right(0 !important);
      }

      &:not(:hover):not(:active) {
        background-color: transparent;
      }
    }

    .move {
      margin-top: -4px !important;
    }

    & > .status {
      &.off {
        display: none;
      }
    }

    a:not([data-action]) {
      padding: 0;
      height: 20px;
      text-align: center;
      color: var(--dark-hairline-color);
      transform: color linear 100ms;

      &.settings:after {
        @include margin-left(3px);
        border-color: var(--dark-hairline-color);
        transform: border-color linear 100ms;
      }

      &:hover {
        color: var(--link-color);

        &.settings:after {
          border-color: var(--link-color);
        }
      }
    }
  }

  &:not(.static) {
    & > .fields {
      padding-top: 14px;
    }
  }

  & > .fields > .flex-fields > .field {
    &:before {
      display: none;
    }
  }

  & > .buttons {
    margin-top: 0;
    height: 30px;
  }
}

/* categories */
.add-category-form {
  margin-top: 24px;
}

.add-category-form .texticon {
  width: 200px;
  @include floatleft;
  @include margin-right(5px);
}

.add-category-form .texticon .text {
  @include padding-right(30px);
}

.add-category-form .texticon .spinner {
  position: absolute;
  top: 0;
  @include right(5px);
}

/* site pickers */
body.sitepicker {
  #main-content {
    padding: 30px;
    justify-content: center;
    align-items: center;
    text-align: center;
  }

  #content-container {
    max-width: 400px;
  }
}

.sitepicker-group {
  li {
    &:not(:first-child) {
      a {
        margin-top: -1px;
        border-top-left-radius: 0;
        border-top-right-radius: 0;

        &:not(:hover) {
          border-top-color: transparent;
        }
      }
    }

    &:not(:last-child) {
      a {
        border-bottom-left-radius: 0;
        border-bottom-right-radius: 0;
      }
    }

    a {
      display: block;
      position: relative;
      text-align: left;
      width: 100%;
      box-sizing: border-box;
      border: 1px solid var(--hairline-color);
      border-radius: var(--medium-border-radius);
      @include padding(9px, 42px, 9px, 15px);
      font-size: 16px;
      line-height: 1.4;

      &:after {
        font-size: 14px;
        position: absolute;
        top: calc(50% - 7px);
        @include right(12px);
        margin: 0;
        padding: 0;
      }

      &:hover {
        border-color: var(--link-color);
        text-decoration: none;
        z-index: 1;
      }
    }
  }
}

/* ----------------------------------------
/* IE hacks
/* ----------------------------------------*/

/* Fix layout of modal element selectors for IE8 */
.elementselectormodal .body .main {
  float: left \9;
  width: 445px \9;
}

/* ----------------------------------------
/*  Retina graphics
/* ----------------------------------------*/

@media only screen and (-webkit-min-device-pixel-ratio: 1.5),
  only screen and (-moz-min-device-pixel-ratio: 1.5),
  only screen and (-o-min-device-pixel-ratio: 3/2),
  only screen and (min-device-pixel-ratio: 1.5),
  only screen and (min-resolution: 1.5dppx) {
  .structure ul li {
    background-size: 40px;
    body.ltr & {
      background-image: url(../images/branch_2x.png);
    }
    body.rtl & {
      background-image: url(../images/branch_rtl_2x.png);
    }
  }

  .hud .tip-left {
    background-image: url(../images/hudtip_left_2x.png);
    background-size: 15px 30px;
  }
  .hud .tip-top {
    background-image: url(../images/hudtip_top_2x.png);
    background-size: 30px 15px;
  }
  .hud .tip-right {
    background-image: url(../images/hudtip_right_2x.png);
    background-size: 15px 30px;
  }
  .hud .tip-bottom {
    background-image: url(../images/hudtip_bottom_2x.png);
    background-size: 30px 15px;
  }
  .hud.has-footer .tip-bottom {
    background-image: url(../images/hudtip_bottom_gray_2x.png);
  }
}<|MERGE_RESOLUTION|>--- conflicted
+++ resolved
@@ -26,11 +26,8 @@
 
 @font-face {
   font-family: 'Craft';
-<<<<<<< HEAD
   src:
-=======
-  src: url('../fonts/Craft.woff2') format('woff2'),
->>>>>>> b9495b2b
+    url('../fonts/Craft.woff2') format('woff2'),
     url('../fonts/Craft.woff') format('woff'),
     url('../fonts/Craft.ttf') format('truetype'),
     url('../fonts/Craft.svg#Craft') format('svg');
