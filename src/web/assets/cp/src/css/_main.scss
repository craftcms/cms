--- conflicted
+++ resolved
@@ -1154,16 +1154,12 @@
   }
 }
 
-<<<<<<< HEAD
 .customize-sources-item__btn {
   padding: 8px 14px;
   @include padding-right(30px);
   margin: 3px;
 }
 
-.customize-sources-table-column .move {
-  @include margin-right(10px);
-=======
 .customize-sources-table-column {
   display: flex;
   align-items: start;
@@ -1176,7 +1172,6 @@
     position: relative;
     z-index: 1;
   }
->>>>>>> a415358a
 }
 
 ul.path {
