@charset "UTF-8";
@import '@craftcms/sass/mixins';

@mixin checkered-bg($size) {
  // h/t https://gist.github.com/dfrankland/f6fed3e3ccc42e3de482b324126f9542
  $halfSize: $size * 0.5;
  background-image: linear-gradient(
      45deg,
      #{transparentize($grey300, 0.75)} 25%,
      transparent 25%
    ),
    linear-gradient(
      135deg,
      #{transparentize($grey300, 0.75)} 25%,
      transparent 25%
    ),
    linear-gradient(
      45deg,
      transparent 75%,
      #{transparentize($grey300, 0.75)} 75%
    ),
    linear-gradient(
      135deg,
      transparent 75%,
      #{transparentize($grey300, 0.75)} 75%
    );
  background-size: $size $size;
  background-position: 0 0, $halfSize 0, $halfSize -#{$halfSize}, 0 $halfSize;
}

@mixin striped-bg($size, $color: $grey100) {
  // h/t https://css-tricks.com/stripes-css/
  $halfSize: $size * 0.5;
  body.ltr & {
    background: repeating-linear-gradient(
      135deg,
      var(--white),
      var(--white) $halfSize,
      $color $halfSize,
      $color $size
    );
  }
  body.rtl & {
    background: repeating-linear-gradient(
      45deg,
      var(--white),
      var(--white) $halfSize,
      $color $halfSize,
      $color $size
    );
  }
}

@font-face {
  font-family: 'Craft';
  src: url('../fonts/Craft.woff') format('woff'),
    url('../fonts/Craft.ttf') format('truetype'),
    url('../fonts/Craft.svg#Craft') format('svg');
  font-weight: normal;
  font-style: normal;
}

/* ----------------------------------------
/*  Basic stuff
/* ----------------------------------------*/

:root {
  --ui-control-color: var(--gray-550);
  --ui-control-hover-color: var(--gray-600);
  --ui-control-active-color: var(--gray-700);
  --ui-control-bg-color: #{transparentize($inputColor, 0.75)};
  --ui-control-hover-bg-color: #{transparentize($inputColor, 0.7)};
  --ui-control-active-bg-color: #{transparentize($inputColor, 0.5)};
  --ui-control-border-radius: var(--large-border-radius);
  --ui-control-height: calc((34rem / 16)); // 1rem == 16px
  --icon-opacity: 0.8;
  --light-focus-hsl: #{hue($lightFocusColor)}, #{saturation($lightFocusColor)},
    #{lightness($lightFocusColor)};
  --medium-focus-hsl: #{hue($mediumFocusColor)},
    #{saturation($mediumFocusColor)}, #{lightness($mediumFocusColor)};
  --dark-focus-hsl: #{hue($darkFocusColor)}, #{saturation($darkFocusColor)},
    #{lightness($darkFocusColor)};
  --focus-ring: 0 0 0 1px hsl(var(--dark-focus-hsl)),
    0 0 0 3px hsla(var(--dark-focus-hsl), 0.8);
  --inner-focus-ring: inset 0 0 0 1px hsl(var(--dark-focus-hsl)),
    inset 0 0 0 3px hsla(var(--dark-focus-hsl), 0.7);
  --touch-target-size: 24px; /* Minimum recommended touch target size */
  --elements-busy-top-position: calc(50% - var(--size, 20px) / 2);
}

body,
html {
  box-shadow: var(--light-focus-ring);
  background-color: var(--gray-100);
}

html.noscroll,
html.noscroll body {
  overflow: hidden;
}

body {
  width: 100vw;
  overflow-x: hidden;
  @include fontSize(14);
  line-height: 1.42;
  color: var(--text-color);
  -webkit-font-smoothing: subpixel-antialiased;
}

body.rtl {
  direction: rtl;
}

body,
input,
select,
textarea {
  @include sans-serif-font;
}

.first,
h1:first-child,
h2:first-child,
h3:first-child,
h4:first-child,
h5:first-child,
h6:first-child,
p:first-child,
blockquote:first-child,
hr:first-child,
.pane:first-child,
.grid:first-child,
fieldset:first-child,
.field:first-child,
.toolbar:first-child,
.buttons:first-child,
.condition-container:first-child {
  margin-top: 0 !important;
}

.last,
h1:last-child,
h2:last-child,
h3:last-child,
h4:last-child,
h5:last-child,
h6:last-child,
p:last-child,
blockquote:last-child,
.pane:last-child,
.grid:last-child,
.meta:last-child,
fieldset:last-child,
.field:last-child,
.toolbar:last-child,
.buttons:last-child,
.condition-container:last-child {
  margin-bottom: 0 !important;
}

.no-scroll {
  overflow: hidden !important;
}

.draghelper {
  box-sizing: border-box;
}

.offset-drag-helper {
  transition: margin linear 200ms, padding linear 200ms;
}

body.dragging.ltr .offset-drag-helper {
  margin: -50px 0 0 -50px;
  padding: 60px 0 0 60px;
}

body.dragging.rtl .offset-drag-helper {
  margin: -50px -50px 0 0;
  padding: 60px 60px 0 0;
}

img {
  max-width: 100%;
}

.text,
table.editable textarea {
  body.rtl .ltr & {
    text-align: left !important;
    direction: ltr !important;
  }

  body.ltr .rtl & {
    text-align: right !important;
    direction: rtl !important;
  }
}

/* icons */
.icon:before,
.menu ul.padded li a.sel:before,
.menu .flex.padded.sel:before,
.texticon:before,
.element:before,
#help:before,
.secure:before,
.insecure:before,
.go:after,
.required:after,
.preview-btn:before,
.view-btn:before,
[data-icon]:before,
[data-icon-after]:after {
  @include icon;
}

.badge-icon {
  display: inline-flex;
  align-items: center;
  justify-content: center;
  width: 17px;
  height: 17px;
  box-sizing: border-box;
  border: 1px solid var(--indicator-border-color);
  border-radius: var(--small-border-radius);
  color: var(--indicator-icon-color);
  font-size: 9px;
}

.secure:before,
.insecure:before {
  margin-top: -3px;
  font-size: 14px;
}

[data-icon]:before {
  content: attr(data-icon);
}

[data-icon-after]:after {
  content: attr(data-icon-after);
}

body.rtl [data-icon='list']:before,
body.rtl [data-icon-after='list']:after {
  content: 'listrtl';
}

body.rtl [data-icon='structure']:before,
body.rtl [data-icon-after='structure']:after {
  content: 'structurertl';
}

.icon.secure:before {
  content: 'secure';
}

.icon.insecure:before {
  content: 'insecure';
}

.icon.add:before {
  content: 'plus';
}

.icon.edit:before {
  content: 'edit';
}

.icon.settings:before {
  content: 'settings';
}

.icon.search:before {
  content: 'search';
}

.icon.expand:before {
  content: 'expand';
}

.icon.collapse:before {
  content: 'collapse';
}

.help:before {
  content: 'help';
  color: var(--pink-400);
}

.preview-btn,
.view-btn {
  &:before {
    @include margin-right(var(--xs));
  }
}

.preview-btn:before {
  margin-top: -2px;
  content: 'view';
}

.view-btn:before {
  body.ltr & {
    content: 'share';
  }
  body.rtl & {
    content: 'shareleft';
  }
}

/* headings */
h1,
.h1 {
  margin-bottom: 24px;
  font-size: 18px;
  font-weight: bold;
  line-height: 1.2;
}

h2,
.h2 {
  margin: 14px 0;
  font-size: 16px;
  font-weight: bold;
  line-height: 1.2;
}

h3,
.h3 {
  margin: 14px 0;
  font-weight: bold;
  line-height: 1.2;
}

h4,
.h4 {
  margin: 14px 0;
  font-weight: bold;
  line-height: 1.2;
  color: var(--medium-text-color);
}

h5,
.h5 {
  margin: 14px 0 3px;
  line-height: 1.2;
  color: var(--medium-text-color);
}

h6,
.h6 {
  @include h6-styles;
}

h1[data-icon]:before {
  @include margin(-8px, 10px, 0, 0);
}

h2[data-icon]:before {
  @include margin(-4px, 6px, 0, 0);
  font-size: 19px;
}

/* horizontal rule */
hr {
  margin: 24px 0;
  border: none;
  border-top: 1px solid var(--hairline-color);
  height: 0;
  color: transparent;
}

.pane hr {
  margin: 24px -24px;
}

/* paragraphs */
p {
  margin: 1em 0;
}

h5 + p {
  margin-top: 0;
}

sup {
  vertical-align: super;
  font-size: smaller;
}

sub {
  vertical-align: sub;
  font-size: smaller;
}

.indent {
  @include margin-left(14px);
}

/* lists */
.bullets {
  @include padding-left(40px);
  list-style-type: square;
}

ol {
  @include padding-left(40px);
  list-style-type: decimal;
}

/* code */
code,
.code,
.code input,
.code textarea {
  @include fixed-width-font;

  &.smalltext {
    font-size: 0.8em !important;
  }
}

pre code {
  display: block;
  overflow-x: auto;
}

/* links */
a {
  color: var(--link-color);
  cursor: pointer;

  &[aria-current] {
    cursor: default;
  }

  body.underline-links & {
    text-decoration: underline;
  }
}

a:hover {
  text-decoration: underline;
}

a.sel,
li.sel a {
  cursor: default !important;
  text-decoration: none;
}

.go:after {
  font-size: 11px;
  margin-top: -1px;
  @include padding-left(4px);
  color: var(--link-color);
  opacity: 0.9;
  body.ltr & {
    content: 'circlerarr';
  }
  body.rtl & {
    content: 'circlelarr';
  }
}

button {
  cursor: pointer;
}

/* revision button */
.context-btn.disabled {
  opacity: 1;
  color: var(--medium-dark-text-color);
  background-color: transparentize($grey200, 0.5) !important;
}

/* status icons */
.checkmark-icon,
.alert-icon {
  padding: 5px;
  margin-bottom: 0 !important;
  line-height: 10px;
  border-radius: 20px;
  cursor: pointer;

  &:before {
    @include icon;
  }
}

.checkmark-icon {
  p & {
    display: inline-block;
  }

  background-color: var(--gray-200);

  &:before {
    content: 'check';
    color: var(--success-color);
  }
}

.alert-icon {
  background-color: var(--gray-200);

  &:before {
    content: 'alert';
    color: var(--error-color);
  }
}

.menu.revision-menu {
  padding: 10px 24px;

  hr {
    margin: 10px -24px;
  }

  ul {
    li {
      &.sel {
        margin: 0 -14px;
        padding: 0 14px;
        background: var(--gray-050);
        border-radius: var(--large-border-radius);

        .edited-desc {
          display: flex;
          align-items: center;
          @include margin-left(10px);
          border-top: 1px solid var(--hairline-color);
          padding: 10px 0;
          color: var(--light-text-color);
          white-space: normal;

          p {
            margin: 0;
          }

          .btn {
            @include margin-left(14px);
          }
        }
      }

      a {
        padding-top: 7px;
        border-radius: var(--large-border-radius);
      }
    }
  }

  .extralight {
    margin-top: 2px;
  }
}

.revision-status-hud {
  max-width: 400px;

  .http-error {
    border-radius: var(--medium-border-radius);
    border: 1px solid var(--hairline-color);
    color: var(--light-text-color);
    background-color: var(--gray-050);
    padding: 7px 14px;
  }
}

.draft-notice {
  display: flex;
  align-items: center;
  align-content: stretch;
  justify-content: center;
  gap: var(--s);
  color: var(--blue-800);

  #content-notice & {
    display: inline-flex;
    justify-content: flex-start;
  }

  .so-notice > & {
    @include margin(
      calc(var(--s) * -1),
      0,
      calc(var(--s) * -1),
      calc(var(--xl) * -1)
    );
    @include padding(var(--s), 0, var(--s), var(--xl));
    @include border-bottom-left-radius(var(--large-border-radius));

    body.ltr & {
      background-image: linear-gradient(
        to bottom right,
        transparentize($blue600, 0.8),
        transparentize($blue600, 1) 50%
      );
    }
    body.rtl & {
      background-image: linear-gradient(
        to left,
        transparentize($blue600, 0.8),
        transparentize($blue600, 1)
      );
    }
  }

  p {
    flex: 1;
    margin: 0;
  }

  .draft-icon {
    position: relative;
    flex-shrink: 0;
    width: 34px;
    height: 34px;
    display: flex;
    justify-content: center;
    align-items: center;
    border-radius: 100%;
    border: 2px solid transparentize($blue800, 0.8);
    box-sizing: border-box;
    box-shadow: 0 1px 1px 1px var(--white);

    &:before {
      position: relative;
      left: 1px;
      color: var(--blue-800) !important;
      font-size: 18px;
    }

    &:after {
      content: '';
      font-size: 0;
      position: absolute;
      top: -2px;
      left: -2px;
      right: -2px;
      bottom: -2px;
      border-radius: 100%;
      box-shadow: inset 0 2px 0 transparentize($blue900, 0.8);
    }
  }

  .discard-changes-btn {
    @include margin-left(var(--xs));
    background-color: transparent !important;
    color: var(--blue-800) !important;
    border: 2px solid var(--blue-600);

    &:hover,
    &:focus {
      border-color: darken($blue600, 5%);
    }

    &:active {
      border-color: darken($blue600, 10%);
    }
  }
}

/* toggles */
button.toggle {
  appearance: none;
  color: inherit;
  background: none;
  border: none;
  padding: 0;
}

.toggle:before,
a.fieldtoggle:before {
  @include angle(right);
  transition: transform linear 100ms;
}

.toggle.expanded:before,
a.fieldtoggle.expanded:before,
.sidebar nav li.expanded > .toggle:before,
.structure li:not(.collapsed) > .row > .toggle:before {
  transform: rotate(45deg) !important;
}

a.fieldtoggle {
  display: block;
  position: relative;
  margin: 14px 0;
  @include padding-left(12px);
  color: var(--text-color);
  text-decoration: none;
}

a.fieldtoggle:before {
  display: block;
  position: absolute;
  top: 7px;
  @include left(-1px);
}

/* emphasis */
em,
i {
  font-style: italic;
}

strong,
b,
i em {
  font-weight: bold;
}

/* readable blocks */
.readable {
  @include readable;
}

/* text styles */
.leftalign {
  @include alignleft;
}

.topalign {
  vertical-align: top;
}

.rightalign {
  @include alignright;
}

.centeralign {
  text-align: center !important;
}

.nowrap {
  white-space: nowrap;
}

.break-word {
  word-wrap: break-word;
}

.light {
  color: var(--medium-text-color) !important;
  font-weight: normal;
}

.extralight {
  color: var(--light-text-color) !important;
}

.smalltext {
  font-size: 12px;
  line-height: 1.2;
}

.largetext {
  font-size: 16px;
  line-height: 1.2;
}

.zilch {
  padding: 100px 0;
  text-align: center;
  font-size: 20px;
  line-height: 24px;
  color: var(--light-text-color);

  &.small {
    padding: 24px 0;
    font-size: 16px;
  }
}

input.checkbox + label.smalltext {
  padding-top: 2px;
}

.required:after {
  content: 'asterisk';
  @include margin(-2px, 0, 0, 5px);
  font-size: 7px;
  color: var(--error-color);
}

.scrollpane {
  overflow: auto;
}

.left {
  @include floatleft;
}

.right {
  @include floatright;
}

th,
td {
  @include alignleft;
  vertical-align: middle;
}

body.ltr table[dir='rtl'] {
  th,
  td {
    text-align: right;
  }
}
body.rtl table[dir='ltr'] {
  th,
  td {
    text-align: left;
  }
}

th.right,
td.right {
  float: none;
  @include alignright;
}

.clear {
  display: block;
  clear: both;
  height: 0;
}

.fullwidth {
  width: 100%;
}

.token {
  @include token-styles;
}

.token[data-name='*'] {
  position: relative;
  width: 10px;
}

.token[data-name='*'] span {
  opacity: 0;
}

.token[data-name='*']:before {
  @include icon;
  display: block;
  position: absolute;
  top: 0;
  left: 0;
  width: 100%;
  font-size: 9px;
  line-height: 17px;
  content: 'asterisk';
  text-indent: 0;
}

.token:focus {
  @include active-token-styles;
}

// Override .token for Prism
.highlight {
  .token {
    display: inline;
    border: none;
    border-radius: 0;
    padding: 0;
    font-size: inherit;
    line-height: inherit;
    text-shadow: none;
    background: transparent;
    box-shadow: none;
  }
}

.pane.highlight {
  pre[class*='language-'] {
    overflow: visible;

    & > code.diff-highlight .token:not(.prefix) {
      margin: 0 -24px;
      padding: 0 24px;
    }
  }
}

.success {
  color: var(--success-color) !important;
}

.notice,
.warning {
  &.with-icon,
  .icon {
    &:before {
      @include margin(-2px, 2px, 0, 0);
      @include icon;
      width: 1em;
    }
  }

  &.has-icon {
    display: flex;
    flex-wrap: nowrap;
    align-items: flex-start;

    .icon {
      flex-shrink: 1;
    }
  }
}

.notice {
  color: var(--notice-color) !important;
  a {
    text-decoration: underline;
  }

  &.with-icon,
  .icon {
    &:before {
      content: 'lightbulb';
    }
  }
}

.warning {
  color: var(--warning-color) !important;

  &.with-icon,
  .icon {
    &:before {
      content: 'alert';
    }
  }
}

.error {
  color: var(--error-color) !important;
}

.icon.move {
  display: inline-block;
}

.icon.move:not(.disabled) {
  cursor: move;
}

.icon.move:before {
  content: 'move';
  color: var(--ui-control-color);
}

.icon.move:not(.disabled):hover:before {
  color: var(--link-color);
}

.icon.delete {
  display: inline-block;
  line-height: inherit;

  &:before {
    content: 'remove';
    color: var(--ui-control-color);
  }

  &:not(.disabled) {
    cursor: pointer;

    &:hover:before {
      color: var(--disabled-color);
    }

    &:active:before {
      color: var(--red-800);
    }
  }
}

.hidden {
  display: none !important;
}

// Visually hide without hiding from screen readers
.visually-hidden {
  @include visually-hidden;
}

.invisible {
  visibility: hidden;
}

.clearafter:after {
  @include clearafter;
}

.info {
  vertical-align: bottom;
  display: inline-block;
  width: 1em;
  height: 1.375em;
  text-align: center;
  cursor: pointer;
  overflow: hidden;

  &:before {
    @include icon;
    vertical-align: baseline;
    width: 100%;
    line-height: 1.375;
    color: var(--ui-control-color);
  }

  &:not(.warning) {
    &:before {
      content: 'info';
    }
    &:hover:before {
      color: var(--link-color);
    }
  }

  &.warning {
    &:before {
      content: 'alert';
    }
    &:hover:before {
      color: var(--warning-color);
    }
  }
}

.info-hud {
  table {
    max-width: 280px;
    table-layout: auto;
  }

  td {
    word-wrap: break-word;
    width: 100%;
  }
}

@media (max-width: 450px) {
  .info-hud {
    table {
      table-layout: fixed;
      width: 100%;
    }
  }
}

/* ----------------------------------------
/*  Content
/* ----------------------------------------*/

.content {
  position: relative;
}

.content:after {
  @include clearafter;
}

.customize-sources-modal {
  @include padding-left(200px);
  overflow: visible !important;

  & > .cs-sidebar {
    position: absolute;
    top: 0;
    @include left(0);
    margin: 0;
    padding: 10px 0;
    border: none;
    width: 200px;
    height: calc(100% - 50px);
    box-sizing: border-box;
    background-color: var(--gray-050);
    overflow: auto;
    box-shadow: inset -1px 0 0 var(--hairline-color);
    @include border-top-left-radius(var(--large-border-radius));

    & > .btn {
      @include margin(10px, 0, 0, 14px);
      display: block;
      width: calc(100% - 28px);
    }
  }

  &.sidebar-hidden {
    @include padding-left(0);

    & > .cs-sidebar {
      display: none;
    }
  }

  & > .source-settings {
    position: relative;
    height: calc(100% - 50px);
    box-sizing: border-box;
    padding: 24px;
    overflow: auto;
  }

  & > .footer {
    position: absolute;
    bottom: 0;
    left: 0;
    width: 100%;
  }
}

.customize-sources-item {
  --selected-item-color: var(--white);
  display: flex;
  width: calc(100% - 1px);
  box-sizing: border-box;
  align-items: center;
  position: relative;
  margin-top: -1px;
  background-color: var(--gray-100);
  border: solid var(--hairline-color);
  border-width: 1px 0;
  user-select: none;
  cursor: default;

  & + .customize-sources-item {
    &.heading {
      margin-top: 10px;
    }

    &:not(.heading) {
      border-top: 1px solid var(--hairline-color);
    }
  }

  &.sel {
    @include light-focus-ring;
    --ui-control-color: var(--selected-item-color);
    background-color: var(--dark-sel-color);
    color: var(--selected-item-color);
    z-index: 1;
  }

  .label {
    flex: 1;
  }

  &.heading {
    .label {
      text-transform: uppercase;
      color: var(--light-text-color);
      font-size: 12px;
      font-weight: bold;
    }

    &.sel .label {
      color: var(--selected-item-color);
    }
  }
}

.customize-sources-item__move {
  position: absolute;
  top: 50%;
  @include right(0);
  transform: translate(-50%, -50%);
  justify-content: center;
  align-items: center;

  &.icon {
    display: flex;
    text-decoration: none;
  }
}

.customize-sources-item__btn {
  padding: 8px 14px;
  @include padding-right(30px);
  margin: 3px;
}

.customize-sources-table-column {
  display: flex;
  align-items: flex-start;
  align-content: stretch;
  margin-bottom: 4px;

  .move {
    margin-top: -3px;
    @include margin-right(10px);
    position: relative;
    z-index: 1;
  }
}

ul.path {
  display: flex;
  flex-direction: row;
  align-items: stretch;
  flex-wrap: wrap;

  li {
    display: inline-flex;
    align-items: center;

    &:not(:last-child):after {
      @include margin(0, 5px, 0, 2px);
      @include angle(right, var(--light-text-color), 1px);
    }
  }
}

/* ----------------------------------------
/*  Icon lists
/* ----------------------------------------*/

ul.icons {
  margin-top: 20px;
  display: flex;
  flex-wrap: wrap;

  li {
    margin: 0 4px 10px 0;

    a {
      display: block;
      position: relative;
      padding: 60px 5px 10px;
      width: 110px;
      text-align: center;
      color: var(--text-color);
      border-radius: 4px;
      border: 1px solid var(--white);

      &:before {
        display: block;
        position: absolute;
        top: 0;
        left: 0;
        width: 100%;
        font-size: 40px;
        line-height: 60px;
      }

      .icon {
        img,
        svg {
          width: 40px;
          height: 40px;
          position: absolute;
          top: 12px;
          left: calc(50% - 20px);
        }

        &.icon-mask svg {
          @include svg-mask(var(--text-color));
        }
      }

      &:hover {
        text-decoration: none;
        background-color: var(--gray-050);
        border-color: var(--gray-100);

        .icon.icon-mask svg {
          @include svg-mask(var(--link-color));
        }
      }
    }
  }
}

@media only screen and (max-width: 380px) {
  ul.icons li a {
    width: 96px;
  }
}

@media only screen and (max-width: 320px) {
  ul.icons li a {
    width: 75px;
  }
}

/* ----------------------------------------
/*  Buttons
/* ----------------------------------------*/

.toolbar {
  position: relative;
  margin-bottom: 14px;
  min-height: 34px;

  &.flex,
  .flex {
    align-items: flex-start;
  }

  .text {
    border-radius: var(--large-border-radius) !important;
    box-shadow: none !important;
  }
}

.flex {
  display: flex;
  align-items: center;
  align-content: stretch;
  gap: var(--s);

  &:not(.flex-nowrap) {
    flex-wrap: wrap;
  }

  & > * {
    &.label {
      white-space: nowrap;
    }
  }

  .centeralign & {
    justify-content: center;
  }
}

.inline-flex {
  display: inline-flex;
  align-items: center;
  align-content: stretch;
  gap: var(--s);
}

.gap-xs {
  gap: var(--xs);
}

.gap-s {
  gap: var(--s);
}

.gap-m {
  gap: var(--m);
}

.gap-l {
  gap: var(--l);
}

.gap-xl {
  gap: var(--xl);
}

.flex-grow {
  flex: 1;
}

.flex-justify {
  justify-content: space-between;
}

.flex-justify-start {
  justify-content: flex-start;
}

.flex-justify-end {
  justify-content: flex-end;
}

.flex-justify-center {
  justify-content: center;
}

.flex-start {
  align-items: flex-start;
}

.flex-end {
  align-items: flex-end;
}

.flex-center {
  align-items: center;
}

.flex-stretch {
  align-items: stretch;
}

.spacer {
  width: 14px;
}

.buttons {
  display: flex;
  gap: 7px;
  position: relative;
  margin: 24px 0;
  align-items: center;

  .hud-footer > &,
  .footer > & {
    margin: 0;
  }
}

.btn {
  position: relative;
  display: inline-flex;
  align-items: center;
  justify-content: center;
  border-radius: var(--ui-control-border-radius);
  padding: 7px 14px;
  border: none;
  text-align: center;
  white-space: nowrap;
  user-select: none;
  box-sizing: border-box;
  appearance: none;
  color: currentColor;
  font-size: inherit;
  background-color: var(--ui-control-bg-color);

  &:not([aria-current]) {
    cursor: pointer;
  }

  &.chromeless {
    background-color: transparent;
    height: auto;
    padding: 0;

    &:hover,
    &:active,
    &:focus {
      background-color: transparent;
    }

    &:hover,
    &:active {
      text-decoration: underline;
    }
  }

  &.wrap {
    height: auto;
    min-height: 34px;
    white-space: initial;
    text-align: left;
  }

  &:not(.disabled):not(.loading):not(.dashed):not([aria-disabled]):not(
      [aria-current]
    ) {
    &:focus,
    &.focus,
    &:hover {
      --ui-control-bg-color: var(--ui-control-hover-bg-color);
    }

    &:active,
    &.active {
      --ui-control-bg-color: var(--ui-control-active-bg-color);
    }
  }

  &[type='color'] {
    padding: 6px !important;
    width: 36px;
  }

  &.active,
  &.loading {
    cursor: default;
  }

  &:hover {
    text-decoration: none;
  }

  &[data-icon]:not(:empty):not(.btn-empty):before,
  &.icon:not(:empty):not(.btn-empty):before,
  &.menubtn[data-icon]:empty:before,
  &.menubtn[data-icon].btn-empty:before,
  &.menubtn.icon:empty:before,
  &.menubtn.icon.btn-empty:before {
    @include margin-right(5px);
  }

  &:not(.loading) .spinner {
    display: none;
  }

  &.loading {
    &:before,
    &:after,
    .label {
      visibility: hidden;
    }
  }

  div.checkbox {
    margin-top: 2px;
  }

  [data-icon] {
    margin-top: -2px;
    @include margin-right(4px);

    &.light:before {
      color: var(--gray-300);
    }
  }
}

.disabled {
  opacity: 0.25;
}

.disabled,
.disabled .btn {
  cursor: default;
}

.btn,
.spinner {
  height: var(--ui-control-height);
}

.btn[data-icon-after]:not(:empty):not(.btn-empty):after,
.menu-toggle:not(:empty):not(.btn-empty):after,
.menubtn:not(:empty):not(.btn-empty):after,
.menubtn.icon:after {
  @include margin-left(6px);
}

.btn[data-icon]:before,
.btn[data-icon-after]:after,
.btn.icon:before {
  position: relative;
}

.btn.small[data-icon]:before,
.btn.small[data-icon-after]:after,
.btn.icon.small:before {
  font-size: 10px;
}

/* button groups */
.btngroup {
  position: relative;
  z-index: 1;
  display: flex;
  white-space: nowrap;
  align-items: center;
  border-radius: var(--large-border-radius);

  &.fullwidth .btn {
    flex: 1;
  }

  &.disabled .btn {
    cursor: default;
  }

  .btn {
    &:focus {
      z-index: 1;
    }

    &:not(.dashed):not(:last-child):not(.btngroup-btn-last) {
      @include margin-right(1px);
    }

    body.ltr & {
      &:not(:first-child):not(.btngroup-btn-first) {
        border-top-left-radius: 0;
        border-bottom-left-radius: 0;
      }

      &:not(:last-child):not(.btngroup-btn-last) {
        border-top-right-radius: 0;
        border-bottom-right-radius: 0;
      }
    }

    body.rtl & {
      &:not(:first-child):not(.btngroup-btn-first) {
        border-top-right-radius: 0;
        border-bottom-right-radius: 0;
      }

      &:not(:last-child):not(.btngroup-btn-last) {
        border-top-left-radius: 0;
        border-bottom-left-radius: 0;
      }
    }
  }
}

.btngroup--exclusive {
  .btn[aria-pressed='true']:not(.disabled):not(.loading):not(.dashed):not(
      [aria-disabled]
    ) {
    background-color: var(--gray-500);
    color: var(--white);
  }
}

.copytext {
  position: relative;
  z-index: 1;
  display: flex;
  white-space: nowrap;
  align-items: center;

  body.ltr & {
    .text {
      border-top-right-radius: 0;
      border-bottom-right-radius: 0;
      min-width: 0;
    }
    .btn {
      border-top-left-radius: 0;
      border-bottom-left-radius: 0;
    }
  }

  body.rtl & {
    .text {
      border-top-left-radius: 0;
      border-bottom-left-radius: 0;
    }
    .btn {
      border-top-right-radius: 0;
      border-bottom-right-radius: 0;
    }
  }
}

.copytextbtn {
  display: inline-flex;
  flex-wrap: nowrap;
  align-items: center;
  border: 1px solid var(--hairline-color);
  border-radius: var(--small-border-radius);
  padding: 0 9px;
  cursor: pointer;
  color: var(--medium-text-color);

  .copytextbtn__icon {
    padding: 0;
    width: 13px;
    background: none;
    margin-top: -3px;
    @include margin-left(5px);
    color: var(--light-text-color);
  }

  &:hover,
  &:focus {
    border-color: var(--medium-hairline-color);
    color: var(--text-color);

    .copytextbtn__value {
      color: var(--text-color);
    }
  }

  &.small {
    padding: 0 5px;

    .copytextbtn__value {
      font-size: calc(11rem / 16);
    }
  }
}

/* menu buttons */
.menu-toggle,
.menubtn {
  display: inline-flex;
  align-items: center;
  user-select: none;

  &:after {
    @include angle;
    position: relative;
  }

  &.btn {
    &:after {
      top: -1px;
    }

    &:not(.disabled):not(.inactive) {
      &:active,
      &.active {
        &:after {
          border-color: var(--ui-control-active-color);
        }
      }
    }

    &.submit {
      &:after {
        border-color: var(--white) !important;
        opacity: 0.8;
      }

      &:not(.disabled):not(.inactive) {
        &:hover,
        &.hover,
        &:active,
        &.active {
          &:after {
            opacity: 1;
          }
        }
      }
    }
  }

  &:not(.btn):not(.icon) {
    height: 17px;
    &:after {
      top: -2px;
      border-color: var(--link-color);
    }
  }

  &:empty,
  &.btn-empty {
    @include padding-left(8px);
    @include padding-right(8px);
  }
}

@keyframes rotator {
  0% {
    -webkit-transform: rotate(0);
    transform: rotate(0);
  }

  to {
    -webkit-transform: rotate(1turn);
    transform: rotate(1turn);
  }
}

/* spinner */
.spinner {
  display: inline-flex;
  align-items: center;
  justify-content: center;
  width: var(--size, 24px);
  height: var(--size, 34px);

  &:before {
    display: block;
    content: '';
    font-size: 0;
    animation: rotator 0.7s linear infinite;
    box-sizing: border-box;
    width: var(--size, 20px);
    height: var(--size, 20px);
    object-fit: scale-down;
    border-radius: 50%;
    border: 2px solid transparent;
    border-right-color: currentColor;
    border-bottom-color: currentColor;
    opacity: 0.8;
  }

  &.small {
    --size: 12px;
  }

  &.big {
    --size: 48px;
  }

  &.spinner-absolute {
    position: absolute;
    width: var(--size, 20px);
    height: var(--size, 20px);
    top: var(--elements-busy-top-position);
    left: calc(50% - var(--size, 20px) / 2);
  }
}

.btn + .spinner {
  @include margin-left(7px);
}

.buttons .btn + .spinner,
.buttons .btngroup + .spinner {
  @include margin-left(0);
}

.buttons.right .btn + .spinner {
  @include margin-right(var(--neg-padding));
}

/* small buttons */
.btngroup.small .btn,
.btn.small {
  padding: 0 7px !important;
  font-size: 12px;
  line-height: 22px;
}

.btngroup.small,
.btngroup.small input.btn,
.btn.small,
.btn.small + .spinner {
  height: 22px;
}

/* big buttons */
.btngroup.big .btn,
.btn.big {
  padding: 0 14px;
  font-size: 14px;
  line-height: 36px;
}

.btn.big[data-icon]:before,
.preview-btn:before,
.view-btn:before {
  @include margin-left(-2px);
}

.btngroup.big,
.btngroup.big input.btn,
.btn.big,
.btn.big + .spinner {
  height: 36px;
}

/* special buttons */
.btn {
  &.submit,
  &.secondary {
    color: var(--white) !important;
    @include light-on-dark-text;
  }

  &.submit {
    background-color: var(--primary-color) !important;

    &:not(.disabled):not(.inactive):not(.loading) {
      &:hover,
      &.hover,
      &:focus {
        background-color: darken($primaryColor, 5%) !important;
      }

      &:active,
      &.active {
        background-color: darken($primaryColor, 10%) !important;
      }
    }
  }

  &.caution {
    background-color: var(--red-050) !important;
    color: var(--error-color);

    &:hover,
    &.hover,
    &:focus {
      background-color: darken($red050, 5%) !important;
    }

    &:active,
    &.active {
      background-color: var(--red-100) !important;
    }
  }
}

.secondary-buttons .btn.submit,
.btn.secondary {
  background-color: var(--secondary-color) !important;
}

.secondary-buttons
  .btn.submit:not(.disabled):not(.inactive):not(.loading):hover,
.secondary-buttons
  .btn.submit:not(.disabled):not(.inactive):not(.loading).hover,
.secondary-buttons
  .btn.submit:not(.disabled):not(.inactive):not(.loading):focus,
.btn.secondary:not(.disabled):not(.inactive):not(.loading):hover,
.btn.secondary:not(.disabled):not(.inactive):not(.loading).hover,
.btn.secondary:not(.disabled):not(.inactive):not(.loading):focus {
  background-color: darken($secondaryColor, 5%) !important;
}

.secondary-buttons
  .btn.submit:not(.disabled):not(.inactive):not(.loading):active,
.secondary-buttons
  .btn.submit:not(.disabled):not(.inactive):not(.loading).active,
.btn.secondary:not(.disabled):not(.inactive):not(.loading):active,
.btn.secondary:not(.disabled):not(.inactive):not(.loading).active {
  background-color: darken($secondaryColor, 10%) !important;
}

div.btn.submit {
  position: relative;
  overflow: hidden;
}

div.btn.submit input {
  position: absolute;
  left: 100%;
}

/* dashed buttons */
.btn.dashed {
  border: 1px dashed var(--medium-hairline-color);
  background-color: transparent;

  .btngroup &:not(:last-child):not(.btngroup-btn-last) {
    @include border-right(1px solid transparent);
    @include margin-right(-1px);
  }

  &:focus {
    background-color: transparentize($grey200, 0.9);
    border-color: transparent;

    .reduce-focus-visibility &:not(:focus-visible) {
      border: 1px dashed var(--medium-hairline-color);
    }
  }

  &:not(.disabled) {
    &:active,
    &.active {
      background-color: transparentize($grey200, 0.75);
    }
  }
}

/* chevron buttons */
.chevron-btns {
  display: flex;
  justify-content: flex-start;

  .btn {
    position: relative;
    padding: 0;
    border-radius: 0;
    background-color: transparent;

    &.current-step,
    &.active-drop-target {
      color: var(--white);
      --text-color: var(--white);
      --ui-control-color: var(--white);
      --ui-control-bg-color: var(--gray-500);
      --ui-control-hover-bg-color: #{darken($grey500, 5%)};
      --ui-control-active-bg-color: #{darken($grey500, 10%)};
    }

    &.current-step {
      @include light-on-dark-text;
      @include light-focus-ring;
    }

    &:focus {
      z-index: 1;
      box-shadow: none;

      .label {
        z-index: 1;
        box-shadow: var(--focus-ring);
      }

      .reduce-focus-visibility &:not(:focus-visible) .label {
        box-shadow: none;
      }
    }

    .reduce-focus-visibility &:focus-visible .label {
      box-shadow: var(--focus-ring);
    }

    &:not(.has-action-menu) {
      @include padding-right(calc(var(--ui-control-height) / 2));
      @include margin-right(2.8px);

      &:not(.current-step[data-disclosure-trigger]) .btn-body {
        @include padding-right(5px);
      }
    }

    &.current-step[data-disclosure-trigger] .btn-body {
      @include padding-left(8px);

      .label {
        padding: 3px;

        &:after {
          @include angle;
          position: relative;
        }
      }
    }

    .btn-body {
      display: inline-flex;
      align-items: center;
      justify-content: center;
      height: var(--ui-control-height);
      background-color: var(--ui-control-bg-color);

      [data-icon] {
        --ui-control-height: calc((13rem / 16)); // 1rem == 16px
        text-align: center;
        @include margin-right(0);
      }
    }

    .label {
      display: inline-flex;
      align-items: center;
      overflow: hidden;
      text-overflow: ellipsis;
    }

    &.has-action-menu .btn-body {
      @include padding-right(1px);
      @include margin-right(0);
    }

    .chevron-right,
    .chevron-left {
      position: absolute;
      top: 0;
      height: 100%;
      width: calc(var(--ui-control-height) / 2);
    }

    .chevron-left {
      @include left(0);
      border-top: calc(var(--ui-control-height) / 2) solid
        var(--ui-control-bg-color);
      @include border-left(
        calc(var(--ui-control-height) / 2) solid transparent
      );

      &:after {
        display: block;
        content: '';
        font-size: 0;
        position: absolute;
        bottom: 0;
        @include right(0);
        border-bottom: calc(var(--ui-control-height) / 2) solid
          var(--ui-control-bg-color);
        @include border-left(
          calc(var(--ui-control-height) / 2) solid transparent
        );
      }
    }

    .chevron-right {
      @include right(0);
      border-top: calc(var(--ui-control-height) / 2) solid transparent;
      border-bottom: calc(var(--ui-control-height) / 2) solid transparent;
      @include border-left(
        calc(var(--ui-control-height) / 2) solid var(--ui-control-bg-color)
      );
    }
  }

  ol {
    position: relative;
    @include padding-left(0);
    list-style-type: none;
    display: flex;

    li {
      &.first-step .btn {
        .btn-body {
          @include padding-left(14px);
          @include border-radius(
            var(--ui-control-border-radius),
            0,
            0,
            var(--ui-control-border-radius)
          );
        }

        .chevron-left {
          display: none;
        }
      }

      &:not(.first-step) .btn {
        @include margin-left(calc(-1 * (var(--ui-control-height) / 2)));
        @include padding-left(calc(var(--ui-control-height) / 2));

        .btn-body {
          @include padding-left(7px);
        }
      }
    }
  }
}

/* color inputs */
.color-input-container {
  position: relative;

  .color-hex-indicator {
    position: absolute;
    top: 0;
    @include left(7px);
    width: 1em;
    line-height: 34px;
    text-align: center;
    user-select: none;
  }
}

.color-input {
  @include fixed-width-font;
  @include padding-left(calc(7px + 1em));
}

.color {
  display: inline-block;
  position: relative;
  vertical-align: middle;
  width: 34px;
  height: 34px;
  border-radius: 17px;
  padding: 0;

  &:not(.static) {
    cursor: pointer;
  }

  &:not(.small) {
    @include checkered-bg(17px);
  }

  &.small {
    width: 16px;
    height: 16px;
    @include checkered-bg(8px);
  }

  .color-preview {
    position: absolute;
    top: 0;
    @include left(0);
    width: 100%;
    height: 100%;
    border-radius: 17px;
    box-shadow: inset 0 0 0 1px transparentize($black, 0.85);

    &:focus-within {
      @include input-focused-styles;
    }

    & > .color-preview-input {
      position: absolute;
      @include left(0);
      width: 100%;
      height: 100%;
      margin: 0;
      padding: 0;
      border: none;
      opacity: 0;
    }
  }
}

.colorhex {
  display: inline-block;
  margin-left: 5px;
  vertical-align: middle;
  color: var(--medium-text-color);
}

/* lightswitch */
.lightswitch-outer-container {
  display: flex;

  .lightswitch-inner-container {
    border: 1px solid var(--hairline-color);
    border-radius: var(--small-border-radius);
    display: flex;
    align-items: center;

    span {
      padding: 7px 0;
      color: var(--medium-text-color);
      cursor: default;

      &[data-toggle='on'] {
        @include padding-right(10px);
        @include margin-left(7px);
      }

      &[data-toggle='off'] {
        @include padding-left(10px);
        @include margin-right(7px);
      }
    }
  }
}

.lightswitch {
  display: block;
  position: relative;
  border: none !important;
  overflow: hidden;
  cursor: pointer;
  user-select: none;
  background-image: linear-gradient(to right, var(--gray-400), var(--gray-400));
  transition: background-image linear 100ms;

  &.on {
    background-image: linear-gradient(
      to right,
      var(--enabled-color),
      var(--enabled-color)
    );
  }

  &.indeterminate {
    background-image: linear-gradient(
      to right,
      var(--enabled-color),
      var(--gray-300)
    );
  }

  .lightswitch-container {
    position: relative;
    height: 100%;

    .handle {
      position: absolute;
      top: 1px;
      background-color: var(--white);
    }
  }

  &:not(.small) {
    border-radius: 11px;
    width: 34px;
    height: 22px;

    .lightswitch-container {
      @include margin-left(-12px);
      width: 46px;

      .handle {
        border-radius: 10px;
        width: 20px;
        height: 20px;
        left: calc(50% - 10px);
      }
    }
  }

  &.small {
    border-radius: 9px;
    width: 28px;
    height: 18px;

    .lightswitch-container {
      @include margin-left(-10px);
      width: 38px;

      .handle {
        border-radius: 8px;
        width: 16px;
        height: 16px;
        left: calc(50% - 8px);
      }
    }
  }

  table & {
    display: inline-block;
    margin-bottom: -5px;
  }

  &.on {
    .lightswitch-container {
      @include margin-left(0);
    }
  }

  &.indeterminate {
    &:not(.small) {
      .lightswitch-container {
        @include margin-left(0.5 * -12px);
      }
    }
    &.small {
      .lightswitch-container {
        @include margin-left(0.5 * -10px);
      }
    }
  }
}

/* pagination */
.pagination {
  table.data + & {
    margin-top: 24px;
  }

  .page-link {
    width: 32px;
    height: 32px;
    display: flex;
    align-items: center;
    justify-content: center;
    border-radius: var(--medium-border-radius);

    &:after {
      position: relative;
      transition: border-color linear 100ms;
    }

    &.prev-page:after {
      @include angle(left, var(--light-text-color));
      @include right(-1px);
    }

    &.next-page:after {
      @include angle(right, var(--light-text-color));
      @include left(-1px);
    }

    &:not(.disabled) {
      transition: box-shadow linear 100ms;
      box-shadow: inset 0 0 0 1px var(--hairline-color);
      cursor: pointer;

      &:hover {
        text-decoration: none;
        box-shadow: inset 0 0 0 1px var(--link-color);

        &:after {
          border-color: var(--link-color);
        }
      }

      @include focus-styles {
        box-shadow: inset 0 0 0 1px var(--hairline-color), var(--focus-ring);
      }
    }

    &.disabled {
      opacity: 1;
      &:after {
        border-color: var(--hairline-color);
      }
    }
  }
}

/* action buttons */
.actions {
  @include floatright;
}

.actions > li {
  @include floatleft;
}

.actions > li + li {
  @include margin-left(10px);
}

h1 + .actions {
  margin-top: -100px;
}

h2 + .actions {
  margin-top: -54px;
}

/* ----------------------------------------
/*  Tables
/* ----------------------------------------*/

.tablepane {
  margin: -22px -22px -10px;
  overflow-x: auto;

  table.data {
    th,
    td {
      &:first-child {
        @include padding-left(24px);
      }
      &:last-child {
        @include padding-right(24px);
      }
    }
  }
}

table {
  &.fixed-layout {
    table-layout: fixed;
  }

  th.thin,
  td.thin {
    width: 0.01% !important;
    white-space: nowrap;
  }

  thead {
    th {
      font-weight: bold;
      @include alignleft;
      vertical-align: top;
    }
  }

  // plain tables
  &:not(.data) {
    th,
    td {
      padding-top: 7px;
      padding-bottom: 7px;

      &:not(:first-child) {
        padding-left: 12px;
      }
      &:not(:last-child) {
        padding-right: 12px;
      }
    }
  }

  // data tables
  &.data {
    th,
    td {
      position: relative;
      padding-left: 12px;
      padding-right: 12px;
      box-sizing: border-box;

      &.checkbox-cell {
        width: var(--checkbox-size) !important;
        min-width: var(--checkbox-size);
        box-sizing: content-box;
        position: relative;

        input.checkbox + label,
        div.checkbox {
          position: absolute;
          top: calc(50% - 8px);
        }
      }
    }

    th {
      font-weight: bold;
    }

    thead:first-child,
    tbody:first-child,
    tfoot:first-child,
    caption + thead,
    caption + tbody,
    caption + tfoot {
      tr:first-child {
        th,
        td {
          &:first-child {
            @include border-top-left-radius(var(--small-border-radius));
            @include border-bottom-left-radius(var(--small-border-radius));
          }
          &:last-child {
            @include border-top-right-radius(var(--small-border-radius));
            @include border-bottom-right-radius(var(--small-border-radius));
          }
        }
      }
    }

    thead {
      th,
      td {
        width: auto;
        background-color: var(--gray-050);
        cursor: default;
      }

      th:not(.orderable),
      td {
        padding-top: 15px;
        padding-bottom: 15px;
      }

      th {
        white-space: nowrap;
        vertical-align: middle;

        &.orderable {
          position: relative;
          padding-left: 0;
          padding-right: 0;

          body:not(.dragging) &:not(.ordered):hover {
            background-color: var(--gray-100);
          }

          &.ordered {
            background-color: var(--light-sel-color);

            &:not(.loading) {
              button:after {
                @include angle(up);
                position: absolute;
                @include right(10px);
                top: calc(50% - 3px);
              }

              &.desc button:after {
                transform: rotate(45deg);
              }
            }
          }

          button {
            position: relative;
            @include padding-right(26px);
            font: inherit;
            width: 100%;
            padding: 14px;
            @include alignleft;

            &:focus {
              z-index: 1;
            }
          }
        }

        &:not(.loading) {
          .spinner {
            display: none;
          }
        }

        .spinner {
          position: absolute;
          top: calc(50% - 6px);
          @include right(8px);
          --size: 12px;
        }
      }
    }

    tbody {
      tr {
        --hover-bg-color: var(--gray-050);
        --selected-bg-color: var(--dark-sel-color);

        &:not(.disabled) {
          &:hover {
            th,
            td {
              background-color: var(--hover-bg-color);
            }
          }

          &:focus {
            position: relative;
            z-index: 1;
          }

          &.sel,
          &.active-drop-target {
            --link-color: var(--white);
            --ui-control-color: var(--white);
            @include custom-color-focus-ring(hsl(var(--light-focus-hsl)));

            th,
            td {
              color: var(--white);
              background-color: var(--selected-bg-color);
            }
          }
        }
      }

      th,
      td {
        padding-top: 7px;
        padding-bottom: 7px;
        background-clip: padding-box;
      }

      td {
        &.timestamp {
          @include alignright;
          vertical-align: bottom;
          white-space: nowrap;
          color: var(--light-text-color);
        }
      }
    }

    thead + tbody tr,
    tr + tr {
      th,
      td {
        border-top: 1px solid transparent;
      }
    }

    tr.sel:not(.draggee) + tr.sel:not(.draggee) {
      th,
      td {
        border-top-color: var(--gray-300);
      }
    }
  }

  // collapsable data tables for small screens
  // based on Aaron Gustafson's technique: http://blog.easy-designs.net/archives/2013/02/02/responsive-tables/
  &.collapsed {
    width: auto;

    &,
    tbody,
    tbody tr,
    tbody th,
    tbody td {
      display: block;
      border: none;
      padding: 0;
      @include alignleft;
      width: auto !important;
      white-space: normal;
    }

    thead {
      display: none;
    }

    tbody {
      tr {
        padding: 6px 0;
        border-bottom: 1px dotted var(--hairline-color);

        &:after {
          @include clearafter;
        }
      }

      th,
      td {
        padding: 2px 0 !important;
      }

      td {
        &:empty {
          display: none;
        }
      }

      [data-title] {
        @include margin-right(0);

        &:before {
          margin-right: 5px;
          content: attr(data-title) ':';
          font-weight: bold;
        }

        form {
          display: inline-block;
        }
      }
    }
  }
}

.datatablesorthelper,
.editabletablesorthelper {
  background-color: var(--white);
  @include shadow;
}

.datatablesorthelper,
.datatablesorthelper .element,
.datatablesorthelper a {
  cursor: move !important;
}

.datatablesorthelper tr:first-child th,
.datatablesorthelper tr:first-child td {
  border-top: none !important;
}

.datatablesorthelper tr:last-child th,
.datatablesorthelper tr:last-child td {
  border-bottom: none !important;
}

/* elements */
$smallThumbSize: 34px;
$largeThumbSize: 120px;
$statusSize: 10px;
$baseElementSidePadding: 7px;
$elementInnerSpacing: 5px;

.element {
  position: relative;
  cursor: default;
  user-select: none;
  font-weight: normal;
  border-radius: var(--small-border-radius);
  max-width: 100%;

  .label {
    .segment:after {
      display: inline-flex !important;
      position: relative;
      top: -2px;
      @include margin(0, 5px, 0, 2px);
      @include angle(right, var(--light-text-color), 1px);

      .sel & {
        @include angle(right, var(--white), 1px);
      }
    }
  }

  &:focus,
  li:focus & {
    background-color: var(--gray-050);
  }

  &.sel,
  li.sel &,
  li.active-drop-target & {
    --link-color: var(--white);
    --ui-control-color: var(--white);
    @include custom-color-focus-ring(hsl(var(--light-focus-hsl)));
    color: var(--white);
    background-color: var(--dark-sel-color) !important;
  }

  &.sel,
  li.sel & {
    cursor: default;

    &.hasthumb {
      .elementthumb {
        img {
          box-shadow: 0 0 0 1px transparentize($darkSelColor, 0.9),
            0 6px 4px -4px transparentize($darkSelColor, 0.8);
        }
      }
    }
  }

  .offset-drag-helper & {
    background-color: var(--gray-050);
    @include shadow;
  }

  &.hasthumb {
    .elementthumb:not(:empty) {
      position: absolute;
      display: flex;
      justify-content: center;
      -ms-flex-pack: center;
      align-items: center;
      -ms-flex-align: center;

      img {
        display: block;
        flex-shrink: 0;
        pointer-events: none;
        border-radius: var(--small-border-radius);
        max-width: 100%;
        max-height: 100%;
      }

      &.rounded img {
        border-radius: 50%;
      }
    }
    .elementthumb.open-preview {
      cursor: pointer;
    }
  }

  &.error {
    [data-icon='alert'] {
      margin-left: var(--xs);
    }
  }

  .label {
    display: inline-block;
    overflow: hidden;
    text-overflow: ellipsis;
    white-space: nowrap;
    max-width: 100%;

    .draft-label {
      display: inline-block;
      @include margin(-1px, 0, -1px, 7px);
      padding: 1px 5px;
      font-weight: normal;
      text-decoration: none !important;
      color: var(--medium-text-color);
      background: var(--gray-100);
      border-radius: var(--large-border-radius);
    }
  }

  &.small,
  &.large:not(.hasthumb) {
    display: inline-block;
    padding: $baseElementSidePadding;
    box-sizing: border-box;

    &.hasstatus {
      @include padding-left(
        $baseElementSidePadding + $statusSize + $elementInnerSpacing
      );

      .status {
        position: absolute;
        @include left($baseElementSidePadding);
        top: calc(50% - 5px);
      }

      .icon:not(.delete) {
        position: absolute;
        @include left($baseElementSidePadding - 1);
        top: calc(50% - 11px);
      }
    }

    &.hasthumb {
      @include padding-left($smallThumbSize + $elementInnerSpacing);

      .elementthumb:not(:empty) {
        top: calc(50% - 17px);
        @include left(0);
        width: $smallThumbSize;
        height: $smallThumbSize;

        &.checkered img {
          @include checkered-bg(8px);
        }
      }

      &.hasstatus {
        @include padding-left(
          $smallThumbSize + $elementInnerSpacing * 2 + $statusSize
        );

        .status {
          @include left($smallThumbSize + $elementInnerSpacing);
        }
      }
    }
  }

  &.large.hasthumb {
    display: block;
    padding: #{$baseElementSidePadding + $largeThumbSize + $elementInnerSpacing}
      $baseElementSidePadding $baseElementSidePadding;
    width: #{120px + $baseElementSidePadding + $baseElementSidePadding};
    box-sizing: border-box;

    &.hasstatus {
      @include padding-left(
        $baseElementSidePadding + $statusSize + $elementInnerSpacing
      );

      .status {
        position: absolute;
        @include left($baseElementSidePadding);
        top: #{$baseElementSidePadding + $largeThumbSize + $elementInnerSpacing +
          6};
      }
    }

    .elementthumb:not(:empty) {
      top: $baseElementSidePadding;
      @include left(0);
      width: 100%;
      height: $largeThumbSize;

      &.checkered img {
        @include checkered-bg(15px);
      }
    }

    .label {
      display: block;
      white-space: nowrap;
      overflow: hidden;
      text-overflow: ellipsis;
      word-wrap: normal;
    }
  }

  &.removable {
    .label {
      @include padding-right(20px);
    }

    .delete:before {
      color: var(--ui-control-color);
    }

    &.small,
    &.large:not(.hasthumb) {
      .delete {
        position: absolute;
        top: calc(50% - 11px);
        @include right($baseElementSidePadding);
      }
    }

    &.large.hasthumb {
      .delete {
        position: absolute;
        @include right($baseElementSidePadding);
      }
    }
  }

  &:not(.removable) {
    .delete {
      display: none;
    }
  }
}

$checkboxPadding: $checkboxSize + 4;

.element-index {
  .source-path {
    background-color: var(--gray-050);
    border-radius: 3px;
    --ui-control-bg-color: var(--light-sel-color);
    --ui-control-hover-bg-color: #{darken($lightSelColor, 5%)};
    --ui-control-active-bg-color: #{darken($lightSelColor, 10%)};

    .chevron-btns {
      display: inline-flex;
      position: relative;
      background: $white;
      --ui-control-height: calc((30rem / 16)); // 1rem == 16px

      &:before {
        display: block;
        content: '';
        font-size: 0;
        position: absolute;
        top: 0;
        width: 0;
        height: 0;
        @include right(0);
        border-top: calc(var(--ui-control-height) / 2) solid $grey050;
        @include border-left(
          calc(var(--ui-control-height) / 2) solid transparent
        );
      }

      &:after {
        display: block;
        content: '';
        font-size: 0;
        position: absolute;
        top: calc(var(--ui-control-height) / 2);
        @include right(0);
        border-bottom: calc(var(--ui-control-height) / 2) solid $grey050;
        @include border-left(
          calc(var(--ui-control-height) / 2) solid transparent
        );
      }

      .btn {
        --ui-control-border-radius: 3px;
      }
    }

    .btn.settings {
      box-shadow: 0 0 0 2px var(--white);
    }
  }

  &.main {
    .source-path {
      margin: -22px -22px 24px;
    }
  }

  .elementselectormodal & {
    .source-path {
      margin-bottom: 2px;
    }
  }
}

.elements {
  position: relative;

  &:not(.busy) {
    .update-spinner {
      display: none;
    }
  }

  &.busy {
    min-height: 200px;

    &:after {
      display: block;
      content: '';
      font-size: 0;
      position: absolute;
      top: 0;
      left: -24px;
      width: calc(100% + #{24 + 24}px);
      height: 100%;
      background: transparentize($white, 0.25);
      border-radius: var(--large-border-radius);
    }

    .update-spinner {
      z-index: 1;
    }
  }

  .header {
    margin: -22px -22px 24px;
    padding: 14px 24px;
    background-color: var(--gray-050);
    box-shadow: none;
    border-radius: var(--small-border-radius);

    &:after {
      content: '';
    }

    .selectallcontainer {
      cursor: default;

      .checkbox {
        @include margin-right($elementInnerSpacing);
      }
    }
  }

  .tableview tr.draggee th,
  .tableview tr.draggee td,
  .thumbsview li.draggee {
    opacity: 0.25;
  }

  // table views
  .tableview {
    .move,
    .toggle {
      display: flex;
      position: absolute;
      justify-content: center;
      align-items: center;
      top: 50%;
      transform: translateY(-50%);
      @include margin-left(calc(var(--touch-target-size) * -1));
      width: var(--touch-target-size);
      height: var(--touch-target-size);
    }

    .move {
      font-size: 11px;
      text-decoration: none;
    }

    .toggle {
      text-align: center;
      padding: 4px;
      border-radius: 50%;
    }

    .move + .toggle {
      @include margin-left(calc(var(--touch-target-size) * -2));
    }

    .enabled-label {
      margin-left: var(--xs);
    }
  }

  // thumbs views
  .thumbsview {
    display: grid;
    gap: 5px;
    grid-template-columns: repeat(auto-fit, minmax(180px, 1fr));

    li {
      position: relative;
      @include margin(0, 1px, 1px, 0);
      max-width: 226px;

      &:hover {
        .element {
          background-color: var(--gray-050);
        }
      }

      .element.large.hasthumb {
        width: unset;
      }

      &.has-checkbox {
        .element.hasthumb {
          &:not(.hasstatus) {
            @include padding-left(
              $baseElementSidePadding + $checkboxSize + $elementInnerSpacing
            );
          }

          &.hasstatus {
            @include padding-left(
              $baseElementSidePadding + $checkboxSize + $elementInnerSpacing +
                $statusSize + $elementInnerSpacing
            );

            .status {
              @include left(
                $baseElementSidePadding + $checkboxSize + $elementInnerSpacing
              );
            }
          }
        }

        .checkbox {
          position: absolute;
          top: $baseElementSidePadding + $largeThumbSize + $elementInnerSpacing +
            (20px - $checkboxSize) * 0.5;
          @include left($baseElementSidePadding);
        }
      }

      &.sel {
        a {
          cursor: pointer !important;

          &:hover {
            text-decoration: underline;
          }
        }
      }
    }
  }
}

.export-form {
  position: relative;
  .spinner {
    position: absolute;
    bottom: 0;
    @include right(-24px);
  }
}

/* structures */
.structure {
  position: relative;
  z-index: 1;

  li {
    @include padding-left(8px);

    &.collapsed > ul {
      display: none;
    }

    .row:hover > .icon,
    &.draghelper > .row .move,
    .add.active {
      opacity: 1;
    }

    &.draghelper {
      & > .row {
        .add {
          opacity: 0;
        }

        .move:before {
          color: var(--link-color);
        }
      }
    }

    &.draginsertion {
      position: relative;
      @include margin(-1px, 0, -1px, 8px);
      @include padding-left(0);
      height: 2px;
      background-color: var(--link-color) !important;
      @include border-left(none);
      border-radius: 1px;
    }

    .toggle {
      position: relative;
      z-index: 1;
      @include floatleft;
      @include margin(10px, -8px, 0, -12px);
      padding: 4px;
    }

    .row:after {
      @include clearafter;
    }

    .move,
    .add {
      @include margin(5px, 5px, 0, 0);
      opacity: 0;
      transition: opacity linear 100ms;
    }

    .add {
      padding: 0 5px;

      &:before {
        content: 'downangle';
        color: var(--dark-hairline-color);
      }

      &:not(.disabled):hover:before,
      &.active:before {
        color: var(--link-color);
      }
    }

    .checkbox {
      @include floatleft;
      @include margin(7px, 0, 0, 7px);
    }
  }

  ul {
    @include margin-left(-3px);

    li {
      @include padding-left(38px);
      background-repeat: no-repeat;

      body.ltr & {
        background-image: url(../images/branch.png);
        background-position: 0 0;
      }

      body.rtl & {
        background-image: url(../images/branch_rtl.png);
        background-position: 100% 0;
      }

      &:not(:last-child):not(.last) {
        @include padding-left(37px);
        @include border-left(1px solid var(--gray-200));

        body.ltr & {
          background-position: -1px 0;
        }

        body.rtl & {
          background-position: calc(100% + 1px) 0;
        }
      }

      &.draginsertion {
        @include margin-left(38px);
      }
    }
  }

  .row {
    &.draghover {
      .element {
        z-index: 2;
        border-radius: 15px;
        box-shadow: inset 0 0 0 2px var(--link-color);
      }
    }

    &.droptarget {
      border-radius: 5px;
      box-shadow: inset 0 0 0 2px var(--link-color);
    }
  }
}

/* element select fields */
.elementselect {
  position: relative;
  min-height: 34px;
  margin-top: -7px;

  .elements {
    display: flex;
    flex-direction: column;
    align-items: flex-start;

    &.flex-row {
      flex-direction: row;
    }

    &.flex-wrap {
      flex-wrap: wrap;
    }
  }

  .elements:after {
    @include clearafter;
  }

  .element {
    @include margin(7px, 7px, 0, 0);
  }

  .flex,
  .btn {
    clear: both;
  }

  .element {
    z-index: 1;

    &.small {
      max-width: 100%;

      .label {
        display: block;
        max-width: 100%;
        box-sizing: border-box;
        overflow: hidden;
        white-space: nowrap;
        text-overflow: ellipsis;
      }
    }
  }

  .flex {
    padding-top: 7px;
  }

  .structure ul {
    @include margin-left(12px);

    li {
      background-position: 0 2px !important;

      .element {
        margin: 0;
      }
    }
  }
}

/* editable tables */
table.editable {
  border-radius: var(--large-border-radius);
  border: 1px solid var(--gray-200);

  th,
  td.action {
    color: var(--medium-text-color);
    font-weight: normal;
    background-color: var(--gray-050);
  }

  thead,
  tbody {
    tr {
      th {
        padding: 6px 10px;
      }
    }
  }

  thead {
    tr {
      th {
        border-bottom: 1px solid var(--hairline-color);

        &.has-info {
          @include padding-right(calc(15px + 1em));
        }

        span.info {
          position: absolute;
          margin-left: 5px;
        }
      }
    }
  }

  tbody {
    tr {
      &:not(:first-child) {
        th,
        td {
          border-top: 1px solid var(--hairline-color);
        }
      }

      &:last-child {
        td:first-child {
          @include border-bottom-left-radius(var(--large-border-radius));

          textarea,
          input.text {
            @include border-bottom-left-radius(
              calc(var(--large-border-radius) - 1px)
            );
          }
        }
      }

      td:not(:first-child),
      th ~ td:not(.hidden) ~ td {
        @include border-left(1px solid var(--hairline-color));
      }

      th {
        // Set a dark border-left for the first <td> that follows a <th>, if there is one.
        // This is a ridiculous CSS hack since there's no operator/pseudo-class that mimics jQuery's next(selector) function.
        // If there was it could have been as simple as: th ??? td:not(.hidden) { dark left border }
        // kudos to Mark Huot for coming up with it!
        & ~ td:not(:first-child) {
          @include border-left(1px solid #dbdddf);
        }
      }

      td {
        vertical-align: top;
        text-align: center;
        background-color: var(--white);
        padding: 4px 10px;

        &.focus {
          position: relative;
          box-shadow: inset 0 0 0 1px var(--hairline-color);
        }

        &.textual {
          padding: 0;

          textarea {
            resize: none;
          }

          pre {
            @include alignleft;
            white-space: pre-wrap;
          }
        }

        &.lightswitch-cell {
          padding-top: 9px;
          padding-bottom: 9px;

          .lightswitch {
            display: block;
            margin: 0 auto;
          }
        }

        &.checkbox-cell {
          padding-top: 10px;
          padding-bottom: 10px;

          .checkbox-wrapper {
            display: block;
            margin: -2px auto 0;
            width: 16px;
            height: 16px;
          }
        }

        &.error {
          box-shadow: inset 0 0 0 1px var(--error-color);
        }

        &.disabled {
          position: relative;
          opacity: 1;

          &:after {
            content: '';
            font-size: 0;
            position: absolute;
            top: 0;
            left: 0;
            width: 100%;
            height: 100%;
            background-color: transparentize($grey050, 0.25);
            user-select: none;
          }
        }

        &.action {
          padding: 4px 7px;

          & + td.action {
            @include border-left(none);
            @include padding-left(0);
          }
        }

        .flex > * {
          margin-bottom: 0;
        }
      }
    }

    textarea,
    textarea.text,
    input.text,
    pre {
      display: block;
      width: 100%;
      border: none;
      box-shadow: none;
      border-radius: 0;
      padding: 7px 10px;
      background-color: transparent;
      overflow: hidden;
      transition: none;
      box-sizing: border-box;
    }

    .color-container {
      display: block;
      position: relative;

      & > .color,
      .color-input {
        margin-bottom: 0;
      }

      & > .color {
        position: absolute;
        top: 10px;
        @include left(10px);
        z-index: 1;
      }

      .color-hex-indicator {
        @include left(32px);
      }

      .color-input {
        @include padding-left(calc(32px + 1em));
      }
    }

    .datewrapper,
    .timewrapper {
      display: block;
      width: 100%;

      .text + div[data-icon] {
        top: 6px;
        @include left(10px);
      }
    }
  }

  &:not(.static) {
    td.textual {
      cursor: text;
    }
  }

  & + .btn.add {
    display: block;
    width: 100%;
  }

  &:not(.hidden) + .btn.add {
    border-top-width: 0;
    border-radius: 0 0 var(--medium-border-radius) var(--medium-border-radius);
  }
}

.border-box,
.shadow-box {
  & + .buttons {
    margin-top: 7px;
  }
}

/* ----------------------------------------
/*  Nav
/* ----------------------------------------*/

ul.tree,
.tree ul {
  @include margin-left(20px);
}

.tree li .toggle {
  @include margin(7px, 0, 0, -15px);
}

/* status icons */
.status {
  display: inline-block;
  position: relative;
  @include margin-right(10px);
  width: 10px;
  height: 10px;
  border: 1px solid transparent;
  border-radius: 100%;
  box-sizing: border-box;
  background-clip: border-box;

  body.use-shapes & {
    &.all {
      rotate: 45deg;
      background-image: linear-gradient(30deg, #184cef, #e5422b);
    }

    &.pending {
      background-color: transparent;
      border-style: solid;
      border-width: 0 5px 10px 5px;
      border-color: transparent transparent var(--pending-color) transparent;
      border-radius: 1px;
    }

    &.all,
    &.off,
    &.suspended,
    &.expired {
      border-radius: 2px;
      transform: scale(90%);
    }
  }
}

.status:not(.on):not(.live):not(.active):not(.enabled):not(.all):not(
    .pending
  ):not(.off):not(.suspended):not(.expired):not(.yellow):not(.orange):not(
    .red
  ):not(.pink):not(.purple):not(.blue):not(.green):not(.turquoise):not(
    .light
  ):not(.grey):not(.black) {
  border-color: var(--ui-control-color);
}

.green,
.status.on,
.status.live,
.status.active,
.status.enabled {
  background-color: var(--enabled-color);
}

.status.all {
  background-image: linear-gradient(60deg, #184cef, #e5422b);
  background-origin: border-box;
}

.orange,
.status.pending {
  background-color: var(--pending-color);
}

.red,
.status.off,
.status.suspended,
.status.expired {
  background-color: var(--disabled-color);
}

.yellow {
  background-color: var(--yellow-300);
}

.pink {
  background-color: var(--pink-400);
}

.purple {
  background-color: #9b59b6;
}

.blue {
  background-color: var(--blue-600);
}

.turquoise {
  background-color: var(--teal-300);
}

.status.light {
  background-color: var(--gray-100);
}

.grey {
  background-color: var(--gray-300);
}

.black {
  background-color: var(--gray-800);
}

.status.white,
.status.disabled {
  opacity: 1;
}

/* ----------------------------------------
/*  Condition builders
/* ----------------------------------------*/

.condition-container {
  margin: 24px 0;
}

.condition:not(:empty) + .condition-footer .btn.add {
}

.condition-rule,
.condition-footer {
  padding: 7px;
}

.condition-footer {
  border: 1px dashed var(--medium-hairline-color);
  border-radius: var(--large-border-radius);

  .condition:not(:empty) + & {
    border-top-width: 0;
    border-top-left-radius: 0;
    border-top-right-radius: 0;
  }

  .spinner:not(.loading) {
    display: none;
  }
}

.condition-rule {
  margin: 0;
  border: 1px solid var(--hairline-color);
  background-color: var(--gray-050);

  &:first-child {
    border-top-left-radius: var(--large-border-radius);
    border-top-right-radius: var(--large-border-radius);
  }

  & + .condition-rule {
    border-top-width: 0;
  }

  & > .rule-move,
  & > .rule-actions {
    margin-top: 5px;
  }

  & > .rule-body {
    .lightswitch {
      margin-top: 6px;
      display: block;
    }

    .selectize {
      min-width: 100px;
    }

    .text.fullwidth {
      min-width: 100px;
      max-width: 100%;
    }
  }
}

/* ----------------------------------------
/*  Progress bar
/* ----------------------------------------*/

.progressbar {
  border-radius: 6px;
  border: 2px solid var(--gray-700);
  padding: 2px;
  position: absolute;
  left: 20%;
  width: 60%;
  z-index: 1000;
}

.progressbar-inner {
  border-radius: 2px;
  height: 4px;
  background-color: var(--gray-700);
}

.progressbar:not(.pending) .progressbar-inner {
  width: 0;
  transition: width linear 100ms;
}

.progressbar.pending .progressbar-inner {
  @include striped-bg(17.6776695297px, var(--gray-700)); // sqrt(25^2 / 2);
  body.ltr & {
    animation-name: pendingprogress-ltr;
  }
  body.rtl & {
    animation-name: pendingprogress-rtl;
  }
  animation-timing-function: linear;
  animation-duration: 250ms;
  animation-iteration-count: infinite;
}

@keyframes pendingprogress-ltr {
  from {
    background-position: 0;
  }
  to {
    background-position: 25px;
  }
}

@keyframes pendingprogress-rtl {
  from {
    background-position: 0;
  }
  to {
    background-position: -25px;
  }
}

.elementselect .progress-shade {
  background-color: transparentize($white, 0.2);
  width: 100%;
  height: 100%;
  position: absolute;
  top: 0;
  @include left(0);
  display: none;
}

.elementselect.uploading {
  position: relative;
}

.elementselect.uploading .progress-shade {
  display: block;
  z-index: 2;
}

// Plugin installers

.missing-component {
  padding: 7px 10px !important;
  max-width: 400px;
  background-color: var(--gray-050) !important;

  .error {
    margin: 0;
  }

  .install-plugin {
    margin: 7px 0 -7px;
    border-top: 1px solid var(--hairline-color);
    position: relative;
    @include padding(10px, 0, 10px, 40px);

    .icon {
      width: 32px;
      height: 32px;
      position: absolute;
      top: calc(50% - 16px);
      @include left(0);

      img,
      svg {
        width: 100%;
        height: 100%;
      }
    }

    h3 {
      flex: 1;
      margin: 8px 0 !important;
    }

    .btn {
      margin: 0;
    }
  }
}

/* ----------------------------------------
/*  Panes, Modals and HUDs
/* ----------------------------------------*/

.pane {
  @include pane;
  position: relative;
  margin: 14px 0;
  padding: 24px;
  border-radius: var(--large-border-radius);
  word-wrap: break-word;
  box-sizing: border-box;

  .pane &,
  #content & {
    background-color: var(--gray-050);
    border: 1px solid var(--hairline-color);
    box-shadow: none;
  }

  &.loading {
    min-height: 200px;

    &:after {
      display: block;
      content: '';
      font-size: 0;
      position: absolute;
      top: 0;
      left: -24px;
      width: calc(100% + #{24 + 24}px);
      height: 100%;
    }
  }
}

.pane-header {
  margin: calc(var(--xl) * -1) var(--neg-padding) var(--xl);
  padding: var(--s) var(--xl);
  min-height: 50px;
  box-sizing: border-box;
  box-shadow: inset 0 -1px 0 0 transparentize($grey300, 0.75);
  border-radius: var(--large-border-radius) var(--large-border-radius) 0 0;
  background-color: var(--gray-050);

  .header-btn {
    margin: 2px 0;
    @include header-btn;
  }

  .spinner {
    margin: 0 !important;
  }
}

.pane-tabs {
  display: flex;
  flex-direction: row;
  align-items: center;
  margin: calc(var(--s) * -1) calc(var(--xl) * -1);

  &:first-child {
    border-radius: var(--large-border-radius) var(--large-border-radius) 0 0;
    overflow: hidden;
  }

  [role='tablist'] {
    flex: 1;
    display: flex;
    flex-direction: row;
    overflow-x: auto;
    scrollbar-width: none;

    &::-webkit-scrollbar {
      display: none;
    }

    &.scrollable {
      body.ltr & {
        mask-image: linear-gradient(
          to left,
          rgba(0, 0, 0, 0),
          rgba(0, 0, 0, 1) 24px
        );
      }
      body.rtl & {
        mask-image: linear-gradient(
          to right,
          rgba(0, 0, 0, 0),
          rgba(0, 0, 0, 1) 24px
        );
      }
    }

    [role='tab'] {
      --tab-label-color: var(--light-text-color);

      &.error {
        --highlight-color: var(--error-color) !important;
        --tab-label-color: var(--error-color) !important;
      }

      &,
      .tab-label {
        border-radius: 2px 2px 0 0;
      }

      .tab-label {
        display: flex;
        flex-direction: row;
        align-items: center;
        position: relative;
        padding: 0 24px;
        white-space: nowrap;
        color: var(--tab-label-color);
        height: 50px;
      }

      &:hover {
        text-decoration: none;
      }

      @include focus-styles {
        box-shadow: none;

        .tab-label {
          box-shadow: var(--inner-focus-ring);
        }
      }

      &:not(.sel) {
        &:hover {
          background-color: transparentize($grey300, 0.85);
        }
      }

      &.sel {
        --highlight-color: var(--gray-500);
        --tab-label-color: var(--text-color);
        position: relative;
        z-index: 1;
        cursor: default;
        box-shadow: inset 0 2px 0 var(--highlight-color),
          0 0 0 1px $hairlineColor, 0 2px 12px transparentize($grey200, 0.5);
        background-color: var(--white);
      }

      span[data-icon] {
        @include margin-left(4px);
      }
    }
  }

  &:first-child {
    [role='tablist'] {
      [role='tab'] {
        &:first-child {
          &,
          .tab-label {
            @include border-top-left-radius(var(--large-border-radius));
          }
        }
      }
    }
  }

  .menubtn {
    margin: 0 var(--xl);

    &.error {
      span[data-icon] {
        margin-right: 2px;
      }
    }
  }
}

/* detail sidebars */
.details {
  --spacing: var(--l);
  padding: 0 var(--padding) var(--spacing);

  .meta,
  .field,
  hr {
    margin-left: var(--neg-padding);
    margin-right: var(--neg-padding);
  }

  .meta {
    margin-bottom: var(--spacing);

    &:not(.read-only) {
      background-color: var(--gray-050) !important;
    }

    &.read-only {
      color: var(--medium-text-color);

      & > .data {
        align-items: baseline;
        min-height: auto;

        & > .heading,
        & > .value {
          padding: 6px 0;
        }

        &:first-child {
          & > .heading,
          & > .value {
            padding-top: 0;
          }
        }

        &:last-child {
          & > .heading,
          & > .value {
            padding-bottom: 0;
          }
        }
      }
    }

    &.warning {
      padding-top: var(--m);
      padding-bottom: var(--m);
      color: var(--text-color) !important;
      background-color: var(--yellow-050) !important;
      box-shadow: 0 0 0 1px var(--yellow-300),
        0 2px 12px transparentize($grey200, 0.5);

      p {
        margin-bottom: 5px;
      }

      .btn {
        background-color: var(--yellow-300);

        &:hover,
        &:focus {
          background-color: darken($yellow300, 10%);
        }

        &:active {
          background-color: darken($yellow300, 15%);
        }
      }
    }

    & > .field,
    & > .data {
      margin: 0 var(--neg-padding) !important;

      & > .heading > label,
      & > .heading {
        color: var(--gray-600);
      }
    }

    & > .field > .status-badge {
      @include left(0);
    }

    .text::placeholder,
    .datewrapper .text + div[data-icon],
    .timewrapper .text + div[data-icon] {
      color: var(--gray-500);
    }

    .ui-datepicker {
      @include margin(0, 0, 0, -8px);
    }
  }

  hr {
    margin: var(--spacing) 0;
    border-top-color: var(--hairline-color);
  }

  @include placeholder-styles(var(--gray-500));

  .text {
    background-color: transparent !important;
    resize: none;
  }

  & > .field > .heading > label,
  & > fieldset > legend {
    margin-top: 0;
    font-weight: normal;
    color: var(--gray-600);
  }

  & > fieldset {
    margin: 0 0 var(--spacing);

    & > legend {
      margin-bottom: 5px;
    }
  }

  & > .field {
    margin: 0 0 var(--spacing);

    & > .heading {
      margin-top: 0;
    }

    & > .input > .text.fullwidth {
      margin: 0 var(--neg-padding);
      padding-left: var(--padding);
      padding-right: var(--padding);
      border: none;
      background-color: var(--gray-050) !important;
      width: calc(100% + var(--padding) + var(--padding));
    }
  }

  & > .text {
    border-radius: var(--large-border-radius);
    margin-bottom: var(--spacing);

    &:not(:focus) {
      border-color: transparentize($inputColor, 0.6);
    }
  }
}

/* meta panes */
$min2ColWidth: 400px;

.meta {
  padding: 0 var(--padding);
  overflow: visible;

  &,
  & > .flex-fields {
    & > .field,
    & > .data {
      display: flex;
      min-height: 50px;
      box-sizing: border-box;
      flex-wrap: wrap; // for error lists
      justify-content: space-between;
      align-items: center;
      margin: 0 var(--neg-padding) !important;
      padding: 0 var(--padding);
      transition: padding-left linear 100ms, padding-right linear 100ms;

      &.nested {
        @include padding-left(38px);
      }

      &.add {
        background-color: darken($grey050, 2%);

        &:before {
          position: absolute;
          @include left(0);
          width: 31px;
          @include alignright;
          @include icon;
          content: 'plus';
          color: var(--light-text-color);
        }

        .input {
          width: 100%;
        }
      }

      & > .heading {
        margin: 0;

        @media screen and (min-width: $min2ColWidth) {
          flex: 0 0 104px;
          @include margin-right(var(--s));
          line-height: 18px;
        }
      }

      &.lightswitch-field > .heading {
        flex: 1;
      }

      & > .input {
        .flex {
          flex-wrap: nowrap;

          & > * {
            margin-bottom: 0;
          }
        }
      }
    }

    & > .field > .heading {
      padding-top: var(--s);

      @media screen and (min-width: $min2ColWidth) {
        padding: 14px 0;
      }

      & > .copytextbtn {
        display: none;
      }
    }

    & > .data > .heading {
      padding: var(--s) 0;
    }

    & > .field > .heading > label,
    & > .data > .heading {
      color: var(--medium-text-color);
    }

    & > .field > .input,
    & > .data > .value {
      padding: var(--s) 0;
      width: 100%;

      @media screen and (min-width: $min2ColWidth) {
        width: calc(100% - 112px);
      }
    }

    & > .data > .value {
      display: flex;
      align-items: center;

      & > [data-icon='draft'] {
        margin-top: -2px;
        @include margin-right(8px);
      }
    }

    & > .field.lightswitch-field > .input {
      flex: 0;
      width: auto;
    }

    & > .field {
      &.has-errors {
        border: 1px solid var(--error-color) !important;

        &:first-child {
          border-top-left-radius: var(--large-border-radius);
          border-top-right-radius: var(--large-border-radius);
        }

        &:last-child {
          border-bottom-left-radius: var(--large-border-radius);
          border-bottom-right-radius: var(--large-border-radius);
        }

        & + .field {
          border-top: none !important;
        }
      }

      & > .heading {
        & > label,
        & > legend {
          font-weight: normal;
        }
      }

      & > .input {
        &,
        & > .flex,
        & > .flex > .textwrapper,
        & > .datewrapper,
        & > .timewrapper,
        & > .datetimewrapper > .datewrapper,
        & > .datetimewrapper > .timewrapper {
          & > .text {
            display: block;
            margin: calc(var(--s) * -1) 0;
            padding: 14px 0;
            border-radius: 0;
            background-color: transparent;
            border: none !important;
          }
        }

        & > .datewrapper,
        & > .timewrapper,
        & > .datetimewrapper > .datewrapper,
        & > .datetimewrapper > .timewrapper {
          background-color: transparent;
          .text + div[data-icon] {
            @include left(0);
          }
        }

        & > .datetimewrapper {
          & > .datewrapper {
            width: 55%;
          }

          & > .timewrapper {
            width: 45%;
          }

          & > .clear-btn {
            @include margin-right(-24px);
          }
        }

        & > .datewrapper,
        & > .timewrapper {
          display: block;
          width: 100%;
        }
      }

      & > ul.errors {
        margin: 0;
        padding: 0 0 6px;
        width: 100%;
        list-style-type: none;
      }

      & > .clear-btn {
        @include margin-right(var(--neg-padding));
      }
    }
  }

  & > .field:not(:first-child):not(.first-child),
  & > .flex-fields + .field:not(.first-child) {
    border-top: 1px solid var(--hairline-color);
  }

  & > .flex-fields {
    h2,
    blockquote.note {
      margin: 0 -24px !important;
      padding: 14px 24px;
      background-color: darken($grey050, 2%);
    }

    blockquote.note {
      border-radius: 0;
      border: none;
    }

    hr {
      margin: 0 -24px;
    }
  }
}

.meta > .field > .input > .select {
  display: block;
  margin: calc(var(--s) * -1) 0;
  width: 100%;
  border-radius: 0;
  box-shadow: none;
  background-color: transparent;

  &:after {
    @include right(0);
  }

  & + .spinner {
    position: absolute;
    top: calc(50% - 17px);
    @include right(-24px);
  }

  select {
    @include padding(var(--s), 12px, var(--s), 0);
    width: 100%;
    background-color: transparent;
  }
}

.body {
  position: relative;
}

.slideout-container,
.slideout,
.modal,
.hud {
  z-index: 100;
  box-sizing: border-box;
}

.modal,
.hud {
  @include modal;
}

.slideout-shade {
  opacity: 0;
  transition: opacity linear 250ms;

  &.so-visible {
    opacity: 1;
  }
}

.slideout-container {
  position: fixed;
  top: 0;
  left: 0;
  width: 100vw;
  height: 100vh;
  height: -webkit-fill-available; // h/t https://twitter.com/AllThingsSmitty/status/1254151507412496384
  pointer-events: none;

  body.has-debug-toolbar & {
    height: calc(100vh - 42px);
  }
}

.slideout {
  position: absolute;
  background-color: var(--white);
  box-shadow: 0 0 0 1px transparentize($grey400, 0.75),
    0 25px 100px transparentize($grey900, 0.5) !important;
  display: flex;
  flex-direction: column;
  overflow: hidden;
  padding: 24px var(--padding);
  pointer-events: all;

  &.so-mobile {
    --padding: 14px;
    --neg-padding: -14px;
    width: 100%;
    height: 100%;
    left: 0;
    transition: top linear 250ms;
    will-change: top;
  }

  &:not(.so-mobile) {
    top: 8px;
    width: calc(50% - 8px);
    height: calc(100% - 16px);
    border-radius: var(--large-border-radius);

    @media screen and (prefers-reduced-motion: no-preference) {
      body.ltr & {
        transition: left linear 250ms;
        will-change: left;
      }

      body.rtl & {
        transition: right linear 250ms;
        will-change: right;
      }
    }
  }

  & > .pane-header {
    z-index: 2;

    & > .so-toolbar {
      display: flex;
      flex-direction: row;
      align-items: center;
      gap: var(--s);
      min-height: calc(50px - 16px);

      & > .pane-tabs {
        width: 1px; // give other elements in the header plenty of room before the tabs take up whatever's left
        flex: 1;
        @include margin-right(0);
      }
    }
  }

  &.so-mobile > .pane-header {
    padding-left: 10px;
    padding-right: 10px;
  }

  & > .so-body {
    flex: 1;
    margin: -24px var(--neg-padding) 0;
    overflow: hidden auto;
    position: relative;

    &.so-full-details,
    & > .so-sidebar {
      background-color: var(--gray-100) !important;
    }

    &:not(.so-full-details) {
      padding: 24px var(--padding);
    }

    & > .so-sidebar,
    &.so-full-details > .so-content > .details {
      box-sizing: border-box;
      padding: 0 var(--padding) var(--spacing);

      & > .preview-thumb-container {
        margin: 0 var(--neg-padding);
        height: auto;
        min-height: 54px; // make room for the Preview / Edit buttons

        & + .pane-header {
          border-radius: 0;
        }
      }

      .image-actions {
        &.is-mobile {
          margin: calc(var(--spacing) / 2) 0 var(--spacing);
        }
      }

      & > .meta.read-only:first-child {
        margin-top: var(--padding);
      }

      & > .meta.warning {
        box-shadow: none;
        border-bottom: 1px solid var(--yellow-300);
      }

      & > .field {
        & > .input > .text.fullwidth {
          border-radius: 0;
        }
      }

      .notes {
        padding-top: var(--m);
        padding-bottom: var(--m);
      }
    }

    & > .so-sidebar {
      position: absolute;
      top: 0;
      @include pane();
      width: 350px;
      height: 100%;
      max-width: 100%;
      overflow: hidden auto;
      z-index: 1;

      body.ltr & {
        transition: right linear 250ms;
      }
      body.rtl & {
        transition: left linear 250ms;
      }
    }
  }

  & > .so-footer {
    position: relative;
    display: flex;
    gap: 8px;
    justify-content: space-between;
    flex-wrap: wrap;
    margin: 0 var(--neg-padding) -24px;
    padding: 8px var(--padding);
    @include pane;
    background-color: var(--gray-050);
    z-index: 3;

    & > .so-extra {
      flex: 0 0 100%;
      margin: 0 var(--neg-padding);
      padding: 0 var(--padding) 8px;
      border-bottom: 1px solid var(--hairline-color);
    }
  }
}

@media (min-width: 1536px) {
  .slideout {
    &.has-sidebar {
      .pane-header:not(.so-visible) {
        display: none;
      }

      .sidebar-btn {
        display: none;
      }

      .so-body {
        display: flex;
        flex-direction: row;
        padding: 0;
        overflow: hidden;

        & > .so-content {
          position: relative;
          z-index: 2;
          padding: 24px;
          width: calc(100% - 350px);
          height: 100%;
          box-sizing: border-box;
          @include border-right(1px solid var(--gray-200));
          overflow: hidden auto;
        }

        & > .so-sidebar {
          position: relative;
          display: block !important;
          top: auto;
          right: auto !important;
          left: auto !important;
          height: 100%;
          box-shadow: none;
        }
      }
    }

    & > .so-footer {
      & > .so-extra {
        margin: 0;
        padding: 0;
        border: none;
        flex: auto 0 1;
      }
    }
  }
}

.header,
.hud-header,
.footer,
.hud-footer,
.body {
  &:after {
    @include clearafter;
  }
}

.header,
.hud-header,
.footer,
.hud-footer {
  position: relative;
  z-index: 1;
  box-sizing: border-box;
}

.header,
.hud-header,
.footer,
.hud-footer {
  background-color: var(--gray-100);
}

.header,
.hud-header {
  border-radius: var(--large-border-radius) var(--large-border-radius) 0 0;
  padding: 24px;
  box-shadow: inset 0 -1px 0 var(--hairline-color);

  h1 {
    margin: 0;
  }
}

.footer,
.hud-footer {
  border-radius: 0 0 var(--large-border-radius) var(--large-border-radius);
  padding: var(--s) var(--xl);
  box-shadow: inset 0 1px 0 var(--hairline-color);

  &.flex {
    & > * {
      margin-bottom: 0;
    }
  }
}

.modal .body,
.hud .main {
  padding: 24px;
  overflow: hidden;
  box-sizing: border-box;
}

.pane,
.modal .body {
  .header {
    margin: -24px -24px 24px;
  }

  .footer {
    margin: 24px -24px -24px;
  }
}

.slideout-shade,
.modal-shade,
.hud-shade {
  z-index: 100;
  position: fixed;
  top: 0;
  left: 0;
  width: 100%;
  height: 100%;
  display: none;
}

.slideout-shade,
.modal-shade {
  &:not(.dark) {
    background-color: transparentize($grey400, 0.65) !important;
  }

  &.dark {
    background-color: transparentize($grey900, 0.5) !important;
  }
}

.modal {
  position: fixed;
  overflow: hidden;

  &:not(.fitted):not(.fullscreen) {
    width: 66%;
    height: 66%;
    min-width: 600px;
    min-height: 400px;
  }

  &.fitted {
    width: auto;
    height: auto;
    min-width: 0;
    min-height: 0;
  }

  &.fullscreen {
    width: 100%;
    height: 100%;
    border-radius: 0;
  }

  &.alert .body {
    @include padding-left(76px);

    &:before {
      @include icon;
      @include margin(-6px, 0, 0, -58px);
      @include floatleft;
      content: 'alert';
      font-size: 40px;
      color: var(--light-text-color);
    }
  }

  &.secure .body {
    @include padding-left(76px);

    &:before {
      @include icon;
      @include margin(-14px, 0, 0, -56px);
      @include floatleft;
      content: 'secure';
      font-size: 58px;
      color: var(--light-text-color);
    }
  }

  .resizehandle {
    position: absolute;
    z-index: 1;
    bottom: 0;
    @include right(0);
    width: 24px;
    height: 24px;
    cursor: nwse-resize;
    padding: var(--xs);

    path {
      fill: var(--ui-control-color);
    }

    body.rtl & {
      .ltr {
        display: none;
      }
    }

    body.ltr & {
      .rtl {
        display: none;
      }
    }
  }
}

.hud {
  position: absolute;
  display: none;
  top: 0;

  &.has-footer .tip-bottom {
    background-image: url(../images/hudtip_bottom_gray.png);
  }

  .tip {
    position: absolute;
    z-index: 101;
    background: no-repeat 0 0;
  }

  .tip-left {
    left: -15px;
    width: 15px;
    height: 30px;
    background-image: url(../images/hudtip_left.png);
  }

  .tip-top {
    top: -15px;
    width: 30px;
    height: 15px;
    background-image: url(../images/hudtip_top.png);
  }

  .tip-right {
    right: -15px;
    width: 15px;
    height: 30px;
    background-image: url(../images/hudtip_right.png);
  }

  .tip-bottom {
    bottom: -15px;
    width: 30px;
    height: 15px;
    background-image: url(../images/hudtip_bottom.png);
  }
}

.hud .hud-header,
.hud .hud-footer {
  padding: var(--s) var(--xl);
}

.hud .body {
  overflow: hidden;

  ::-webkit-scrollbar {
    appearance: none;

    &:vertical {
      width: 11px;
    }

    &:horizontal {
      height: 11px;
    }
  }

  ::-webkit-scrollbar-thumb {
    border-radius: 8px;
    border: 2px solid transparent;
    background-color: transparentize($black, 0.5);
  }

  ::-webkit-scrollbar-track {
    background-color: var(--gray-050);
  }
}

/* inline asset previews */

.preview-thumb-container {
  position: relative;
  display: flex;
  flex-direction: row;
  align-items: center;
  height: 190px;
  background-color: var(--gray-900);
  margin: 0 var(--neg-padding) var(--spacing);

  &.checkered img {
    background-color: var(--white);
    @include checkered-bg(17px);
  }

  &.editable {
    cursor: pointer;
  }

  &.loading {
    &:after {
      content: '';
      font-size: 0;
      display: block;
      position: absolute;
      width: 100%;
      height: 100%;
      left: 0;
      top: 0;
      background-color: transparentize($grey900, 0.2);
    }

    .spinner {
      color: var(--white);
      z-index: 1;
    }
  }

  #details & {
    border-radius: var(--large-border-radius);
    overflow: hidden;
  }

  .preview-thumb {
    display: flex;
    flex-direction: column;
    align-items: center;
    width: 100%;
    height: 100%;

    img {
      display: block;
      max-width: 100%;
      max-height: 190px;
    }
  }
}

.image-actions {
  &.is-mobile {
    margin: calc((var(--spacing) / 2) * -1) var(--neg-padding) var(--spacing);
    display: grid;
    grid-template-columns: 1fr 1fr;
  }
}

.button-fade {
  .buttons {
    opacity: 0;
    position: absolute;
    top: 10px;
    @include right(10px);
    margin: 0;
    transition: opacity linear 100ms;

    .btn {
      --ui-control-color: var(--white);
      --ui-control-hover-color: var(--white);
      --ui-control-active-color: var(--white);
      --interaction-background-color: var(--gray-700);
      background-color: var(--gray-600);
      color: var(--white);
      @include light-on-dark-text;
      @include two-color-focus-ring($light-button: false);

      &:hover {
        background-color: var(--interaction-background-color) !important;
      }

      &:not(.disabled):not(.loading):not(.dashed) {
        &:focus,
        &.focus,
        &:hover {
          background-color: var(--interaction-background-color);
        }
      }
    }
  }

  &:hover,
  &:focus-within {
    .buttons {
      opacity: 1;
    }
  }
}

/* element selector modals */
.elementselectormodal {
  --content-padding: 24px;
  padding-bottom: 50px;
  user-select: none;

  .header {
    padding-top: 14px;
    padding-bottom: 14px;
    text-align: center;

    & + .body {
      height: calc(100% - 48px) !important;
    }
  }

  .body {
    position: relative;
    height: 100%;

    .spinner.big {
      position: absolute;
      top: 50%;
      left: 50%;
      margin: -24px 0 0 -24px;
    }

    .content {
      height: calc(100% + 48px);

      .sidebar {
        position: absolute;
        top: 0;
        @include margin-left(-249px);
        height: 100%;
        overflow: auto;
        padding: var(--content-padding) 0;
      }

      .main {
        margin: -24px;
        padding: var(--content-padding);
        height: 100%;
        box-sizing: border-box;
        overflow: auto;
        position: relative;

        .elements {
          &.busy {
            min-height: calc(100% - 48px);
          }

          .tableview table {
            .element {
              display: inline-block;
            }

            tr {
              &.disabled {
                opacity: 1;
                color: var(--gray-200);

                .element {
                  opacity: 0.25;
                }
              }

              th,
              td {
                cursor: default;
              }

              td:first-child {
                @include padding-left(7px);
              }
            }
          }

          .structure .row {
            margin-top: 1px;
          }
        }
      }
    }
  }

  .footer {
    position: absolute;
    bottom: 0;
    left: 0;
    width: 100%;
    margin: 0;
    box-sizing: border-box;

    .spinner {
      @include floatright;
      @include margin-right(-24px);
    }
  }
}

/* element selector modals & customize sources modal */
.elementselectormodal,
.customize-sources-modal {
  .main-header {
    display: flex;
    align-items: center;
    margin-bottom: var(--s);
  }

  .main-heading {
    margin-bottom: 0;
  }

  .nav-toggle {
    @include margin-left(4px);
    @include touch-target;
    color: var(--ui-control-color);

    &:hover {
      color: var(--gray-500);
    }
  }

  .sidebar-header {
    display: flex;
    justify-content: flex-end;
    padding: 0 var(--s);
    margin-bottom: var(--s);
  }

  .nav-close {
    @include touch-target;
  }
}

/* element editing HUD */
.element-hud-form {
  .buttons {
    position: relative;

    .spinner {
      position: absolute;
      top: 0;
      @include right(-24px);
    }
  }
}

/* element index view menu */
.element-index-view-menu {
  width: 400px;
  max-width: calc(100% - 20px);
  padding: 0 !important;

  .meta {
    padding-top: var(--s);
    padding-bottom: var(--s);
  }

  .table-columns-field {
    align-items: flex-start;

    .input {
      padding: 13px 0;
    }
  }

  .menu-footer {
    margin: 0 !important;
    padding: var(--s) var(--xl) !important;
    background-color: var(--gray-050);
  }
}

.element-index-view-menu-table-column {
  display: flex;
  align-items: start;
  align-content: stretch;
  margin-bottom: 4px;

  .icon.move {
    margin-top: -3px;
    @include margin-right(10px);
    position: relative;
    z-index: 1;
  }
}

/* sort fields */
.sort-field {
  .input {
    .flex {
      .btngroup {
        .btn {
          width: 42px;
        }
      }

      .flex-grow {
        max-width: calc(100% - 85px - var(--s));
      }

      @media screen and (max-width: 350px) {
        flex-direction: column;

        & > * {
          width: 100%;
        }

        .flex-grow {
          max-width: none;
        }
      }
    }
  }
}

/* element filter HUD */
.element-filter-hud {
  &.loading .body {
    padding: 50px;
    display: flex;
    align-items: center;
    justify-content: center;
  }

  .body,
  .main {
    overflow: visible;
  }
}

/* Address Cards */
.address-cards {
  display: grid;
  gap: var(--m) var(--m);
  grid-template-columns: repeat(1, minmax(0, 1fr));
  grid-auto-rows: minmax(0, 1fr);

  .so-content & {
    grid-template-columns: repeat(1, minmax(0, 1fr)) !important;
  }
}

.address-cards__add-btn {
  padding: 1rem;
  min-height: 8rem;
  height: auto;
  width: 100%;
}

.address-card.error {
  border: 1px solid #cf1124;
}

.address-card.error:hover {
  border-color: #cf1124;
}

@media (min-width: 1024px) {
  .address-cards {
    grid-template-columns: repeat(2, minmax(0, 1fr));
  }
}

@media (min-width: 1280px) {
  .address-cards {
    grid-template-columns: repeat(3, minmax(0, 1fr));

    .so-content & {
      grid-template-columns: repeat(2, minmax(0, 1fr)) !important;
    }
  }
}

@media (min-width: 1536px) {
  .address-cards {
    grid-template-columns: repeat(4, minmax(0, 1fr));
  }
}

.address-card {
  border: 1px solid #eee;
  border-radius: 0.375rem;
  padding: 1rem;
  min-height: 4rem;
}

.address-card:hover {
  border-color: #ddd;
  background-color: #fafafa;
  cursor: pointer;
}

.address-card .address-card-header {
  display: flex;
  flex-wrap: nowrap;
  justify-content: space-between;
}

.address-card .address-card-header-actions {
  display: flex;
  justify-content: flex-end;
}

.address-card .address-card-label {
  background: #e6f1fe;
  color: #2563eb;
  padding: 0.125rem 0.5rem;
  border-radius: 0.25rem;
  font-size: 0.75rem;
  text-transform: uppercase;
  font-weight: 500;
  margin-bottom: 0.75rem;

  .ltr & {
    margin-right: 0.5rem;
  }

  .rtl & {
    margin-left: 0.5rem;
  }
}

/* logout warning/login/elevated session modals */
.logoutwarningmodalshade,
.loginmodalshade {
  z-index: 1001;
}

#logoutwarningmodal,
#loginmodal,
#elevatedsessionmodal,
.prompt {
  width: 500px;
}

#logoutwarningmodal,
#loginmodal {
<<<<<<< HEAD
  z-index: 101;

  #mfa-form {
    .field {
      display: inline-block;
      margin: 0;
      width: 75%;
    }
  }
=======
  z-index: 1001;
>>>>>>> a5d0159e
}

.prompt {
  height: auto;
  min-height: auto;
}

/* delete user modal */
.deleteusermodal {
  .content-summary {
    margin: -24px -24px 24px;
    padding: 24px;
    background-color: var(--gray-050);
  }

  .options {
    label {
      display: inline-block;
      line-height: 30px;
    }
  }

  .elementselect {
    @include margin-left(10px);
    display: inline-block;
    vertical-align: middle;
  }

  .buttons {
    .spinner {
      @include margin-right(-20px);
    }
  }
}

.dropdownsettingsmodal {
  width: auto;
  height: auto;
  min-width: 0;
  min-height: 0;
  max-width: 400px;

  .body {
    max-height: 100%;
    overflow-y: auto;
  }
}

.previewmodal {
  &.zilch {
    padding: 100px 0;
    display: flex;
    align-items: center;
    justify-content: center;
  }
}

/* ----------------------------------------
/*  Alternative Text
/* ----------------------------------------*/
.video-transcript {
  background-color: var(--gray-050);
  overflow-y: scroll;
  font-size: 1rem;
  position: relative;

  @include focus-styles {
    // Unset default
    box-shadow: none;
    color: var(--white);
    background-color: var(--gray-800);
  }
}

.video-transcript__inner {
  margin-left: auto;
  margin-right: auto;
  max-width: 550px;
  padding: var(--xl);
}

/* ----------------------------------------
/*  Menus
/* ----------------------------------------*/

.menu,
.ui-datepicker,
.ui-timepicker-list {
  @include menu-styles;
}

.ui-datepicker,
.ui-timepicker-list {
  padding: 0;
}

.menu {
  display: none;
  position: absolute;

  h6 {
    &:first-child {
      margin-top: 14px !important;
    }
  }

  ul {
    &.padded {
      li {
        a,
        .menu-option {
          @include padding-left(24px);

          &[data-icon],
          &.icon,
          &.sel {
            &:before {
              @include floatleft;
              @include margin(3px, 0, 0, -17px);
              font-size: 14px;
              color: var(--ui-control-color);
            }

            &.error:before {
              color: var(--error-color);
            }
          }

          &.sel:not([data-icon]):before {
            content: 'check';
          }
        }
      }
    }

    li {
      a,
      .menu-option {
        @include menu-option-styles;
        font-size: 14px;
        cursor: default;
        -webkit-appearance: none;

        &:not(.flex) {
          display: table !important;
          box-sizing: border-box;
          width: calc(100% + 28px);
          @include alignleft;
        }

        &.flex {
          [data-icon] {
            margin-top: -2px;
          }
        }

        &.sel {
          cursor: default;
        }

        .shortcut {
          @include floatright;
          @include margin-left(14px);
          padding: 0 4px;
          border-radius: var(--medium-border-radius);
          box-shadow: 0 0 0 1px transparentize($grey600, 0.75),
            0 1px 3px -1px transparentize($grey600, 0.5);
        }
      }
    }
  }

  & > .flex {
    margin-top: 10px;
    margin-bottom: 10px;
    position: relative;

    &.padded {
      @include margin-left(-14px);
      @include padding-left(24px);

      &.sel {
        &:before {
          position: absolute;
          top: 36px;
          @include left(7px);
          content: 'check';
          font-size: 14px;
          color: var(--light-text-color);
        }
      }
    }
  }

  hr {
    margin: 5px -14px;
  }

  .go:after {
    color: inherit;
  }
}

.menubtn,
.menu {
  span.icon {
    display: inline-block;
    margin-top: -1px;
    width: 10px;
    @include margin-right(10px);
    text-align: center;
    font-size: 14px;
    color: var(--ui-control-color);
  }
}

.menu:not(.menu--disclosure) ul li a:not(.sel):not(.disabled):hover,
.menu:not(.menu--disclosure):not(:hover) ul li a:not(.disabled).hover {
  @include menu-option-active-styles;
  --text-color: var(--white);
  --light-text-color: var(--gray-100);
  --ui-control-color: var(--gray-050);
  --ui-control-hover-color: var(--gray-100);
  --ui-control-active-color: var(--gray-100);

  span.icon,
  &:before {
    color: var(--menu-option-active-color);
  }

  &.error {
    color: var(--menu-option-active-color) !important;
  }
}

.menu {
  hr.padded,
  h6.padded {
    @include margin-left(10px);
  }
}

.menu--disclosure ul li {
  & > a,
  & > .menu-option {
    &:hover {
      @include disclosure-link-hover-styles;
    }

    @include focus-styles {
      box-shadow: inset 0 0 0 3px hsla(var(--dark-focus-hsl), 0.7);
    }
  }
}

/* tag select fields */
.tagselect {
  .elements {
    display: inline;
  }

  .element.small {
    clear: none;
  }

  .add {
    position: relative;
    z-index: 1;
    @include margin(7px, 7px, 0, 0);
    display: inline-block;
    width: 12em;

    .text {
      @include padding-right(30px);
    }

    .spinner {
      position: absolute;
      top: 0;
      @include right(5px);
    }
  }

  // todo: why are body.ltr and body.rtl needed here?
  body.ltr &,
  body.rtl & {
    &.elementselect .element {
      float: none !important;
      display: inline-block;
    }
  }
}

.tagmenu {
  ul {
    li {
      a {
        @include padding-left(26px);

        &:before {
          @include floatleft;
          @include margin(3px, 0, 0, -18px);
        }
      }
    }
  }
}

/* selectize */

/* ----------------------------------------
/*  Fields
/* ----------------------------------------*/

.shadow-box {
  border-radius: var(--large-border-radius);
  border: 1px solid var(--gray-200);
  @include shadow;
}

table.shadow-box,
table.editable {
  border-collapse: separate;
  border-spacing: 0;

  thead,
  tbody:first-child,
  caption + tbody {
    tr:first-child {
      th:first-child,
      td:first-child {
        &,
        &.disabled:after {
          border-top-left-radius: var(--medium-border-radius);
        }
      }
      th:last-child,
      td:last-child {
        &,
        &.disabled:after {
          border-top-right-radius: var(--medium-border-radius);
        }
      }
    }
  }
  thead:last-child,
  tbody:last-child {
    tr:last-child {
      th:first-child,
      td:first-child {
        &,
        &.disabled:after {
          border-bottom-left-radius: calc(var(--large-border-radius) - 1px);
        }
      }
      th:last-child,
      td:last-child {
        &,
        &.disabled:after {
          border-bottom-right-radius: calc(var(--large-border-radius) - 1px);
        }
      }
    }
  }
}

.text,
.passwordwrapper,
.border-box,
.matrix-configurator > .field > .input,
.selectize.multiselect .selectize-input,
.multiselect > select {
  @include input-styles;
}

.text,
.passwordwrapper,
.border-box,
.selectize.multiselect .selectize-input {
  &.focus {
    @include input-focused-styles;
  }

  @include focus-styles {
    @include input-focused-styles;
  }
}

input.text,
textarea.text,
.text > input,
.text > textarea,
table.editable textarea,
.selectize.multiselect .selectize-input {
  font-size: 14px;
  line-height: 20px;
  color: var(--text-color);
  min-height: 3px;
  box-sizing: border-box;
  appearance: none;
}

.selectize.multiselect .selectize-input {
  line-height: 18px;
}

textarea.text.fullwidth {
  display: block;
}

.multitext .multitextrow {
  &:after {
    @include clearafter;
  }

  &:first-child .text {
    &:first-child {
      @include border-top-left-radius(var(--medium-border-radius));
    }

    &:last-child {
      @include border-top-right-radius(var(--medium-border-radius));
    }
  }

  &:last-child .text {
    &:first-child {
      @include border-bottom-left-radius(var(--medium-border-radius));
    }

    &:last-child {
      @include border-bottom-right-radius(var(--medium-border-radius));
    }
  }

  &:not(:first-child) .text {
    margin-top: -1px;
  }

  .text {
    border-radius: 0;
    float: left;
    box-sizing: border-box;

    &:not(:first-child) {
      @include margin-left(-1px);
    }

    &:first-child {
      &:nth-last-child(1) {
        width: 100%;
      }

      &:nth-last-child(2) {
        width: 50%;
      }

      &:nth-last-child(2) ~ .text {
        width: calc(50% + 1px);
      }
    }

    &.error {
      position: relative;
      z-index: 1;
    }
  }

  .text:focus,
  .selectize.multiselect .selectize-input.focus {
    position: relative;
    z-index: 2;
  }
}

.chars-left {
  position: relative;
  @include floatright;
  @include margin(-27px, 7px, 0, 0);
  color: var(--light-text-color);

  .input.ltr > & {
    float: right !important;
    margin-right: 7px !important;
  }

  .input.rtl > & {
    float: left !important;
    margin-left: 7px !important;
  }

  &.negative-chars-left {
    color: var(--error-color);
  }
}

.field,
fieldset {
  position: relative;
  margin: 24px 0;

  .flex > & {
    margin-top: 0;
    margin-bottom: 0;
  }
}

.field {
  min-inline-size: initial;

  & > .status-badge {
    position: absolute;
    top: 0;
    @include left(0);
    width: 2px;
    height: 100%;
    content: '';
    cursor: help;

    &.modified {
      background-color: var(--blue-600);
    }

    &.outdated {
      background-color: var(--pending-color);
    }
  }

  & > .heading {
    display: flex;
    flex-wrap: wrap;
    align-items: center;
    position: relative;
    margin-top: -5px;
    margin-bottom: 5px;

    & > label,
    & > legend {
      font-weight: bold;
      color: var(--medium-dark-text-color);

      code {
        font-size: 1em !important;
      }

      .info {
        @include margin-left(5px);
      }
    }

    .t9n-indicator {
      @include margin-left(7px);
      color: var(--light-text-color);
    }

    & + .instructions {
      margin-top: -3px;
    }

    // BC
    & > .instructions {
      width: 100%;
    }
  }

  & > .instructions {
    margin-bottom: 5px;
  }

  & > .input {
    position: relative;

    &:after {
      @include clearafter;
    }

    & + .instructions {
      margin: 5px 0 0;
    }
  }

  & > .notice,
  & > .warning {
    margin: 5px 0 0;
  }
}

.field > .instructions,
// BC
.field > .heading > .instructions,
.checkboxfield .instructions {
  color: var(--medium-text-color);

  img,
  video,
  embed,
  iframe {
    max-width: 100% !important;
  }

  ul,
  ol {
    margin: 1em 0;
    @include padding-left(2em);
  }

  ul li {
    list-style-type: disc;
  }

  li + li {
    margin-top: 0.25em;
  }
}

.expand-status-btn {
  @include margin-left(5px);
  width: 30px;
  height: 17px;
  padding: 0;
  line-height: 16px;
  border-radius: var(--small-border-radius);
  color: var(--text-color);

  &:before {
    margin: 0;
  }
}

/* toggles and nested fields */
.nested-fields {
  margin: -24px;
  padding: 24px 24px 0;

  &.hidden {
    display: block;
    height: 0;
  }

  & > .field:last-child {
    padding-bottom: 24px;
  }
}

/* checkbox */
input.checkbox {
  opacity: 0;
  position: absolute;
  width: var(--checkbox-size);
  height: var(--checkbox-size);
}

input.checkbox + label,
div.checkbox {
  display: inline-block;
  clear: none;
  position: relative;
  @include padding-left($checkboxSize + 5);
  line-height: 16px;
  min-height: 16px;
  cursor: pointer;

  .info {
    height: 16px;
  }
}

input.checkbox:disabled + label,
.disabled div.checkbox {
  cursor: default;
}

input.checkbox + label:empty,
div.checkbox:empty {
  @include padding-left(var(--checkbox-size));
}

input.checkbox + label:empty:after,
div.checkbox:empty:after {
  content: '';
  font-size: 0;
}

/* fixes a RTL bug */
input.checkbox + label:before,
div.checkbox:before {
  display: block;
  position: absolute;
  @include left(0);
  top: 0;
  width: var(--checkbox-size) !important;
  height: var(--checkbox-size);
  box-sizing: border-box;
  content: '';
  font-size: 0;
  background-color: hsl(212, 50%, 99%);
  border: 1px solid transparentize($inputColor, 0.6);
  background-clip: padding-box;
  border-radius: var(--small-border-radius);
}

input.checkbox:disabled + label,
div.checkbox.disabled:before,
div.checkbox.disabled + label {
  opacity: 0.25;
}

input.checkbox:checked + label:before,
div.checkbox.checked:before,
.sel div.checkbox:before,
input.checkbox:indeterminate + label:before,
div.checkbox.indeterminate:before {
  @include icon;
  line-height: var(--checkbox-size);
  color: var(--gray-900);
}

input.checkbox:checked:not(:indeterminate) + label:before,
div.checkbox.checked:not(.indeterminate):before,
.sel div.checkbox:not(.indeterminate):before {
  content: 'check';
  font-size: 15px;
}

input.checkbox:indeterminate + label:before,
div.checkbox.indeterminate:before {
  content: 'minus';
  font-size: 7px;
  text-align: center;
}

body:not(.reduce-focus-visibility) {
  input.checkbox:focus + label:before,
  :focus div.checkbox:before {
    @include input-focused-styles;
  }
}

body.reduce-focus-visibility {
  input.checkbox:focus-visible + label:before,
  :focus-visible div.checkbox:before {
    @include input-focused-styles;
  }
}

.checkbox-icon {
  display: inline-flex;
  padding: 3px;
  background-color: var(--enabled-color);
  color: var(--white);
  border-radius: var(--small-border-radius);

  &:before {
    --checkbox-size: 14px;
    --icon-opacity: 1;
    @include icon;
    content: 'check';
    line-height: var(--checkbox-size);
    font-size: var(--checkbox-size);
  }
}

.monaco-mouse-cursor-text {
  @include focus-styles {
    box-shadow: none !important;
  }
}

fieldset {
  .checkboxfield {
    margin: 5px 0;
  }
}

.checkboxfield {
  .instructions,
  .notice,
  .warning {
    margin-top: 2px;
    @include padding-left($checkboxSize + 5);
  }
}

/* radio */
input.radio {
  opacity: 0;
  position: absolute;
  width: var(--radio-size);
  height: var(--radio-size);
}

input.radio + label,
div.radio {
  display: inline-block;
  clear: none;
  position: relative;
  @include padding-left($radioSize + 5);
  line-height: calc(24 / 14);
  cursor: pointer;
}

input.radio:disabled + label,
.disabled div.radio {
  cursor: default;
}

input.radio + label:empty,
div.radio:empty {
  @include padding-left(var(--radio-size));
}

/* fixes a RTL bug */
input.radio + label:before,
input.radio + label:after,
div.radio:before,
div.radio:after {
  display: block;
  position: absolute;
  content: '';
  box-sizing: border-box;
  background-clip: padding-box;
  border-radius: 100%;
}

input.radio + label:before,
div.radio:before {
  top: 50%;
  left: 0;
  transform: translateY(-50%);
  width: var(--radio-size);
  height: var(--radio-size);
  background-color: hsl(212, 50%, 99%);
  border: 1px solid transparentize($inputColor, 0.6);
}

input.radio + label:after,
div.radio:after {
  top: calc(50%);
  left: 4px;
  transform: translateY(-50%);
  width: calc(var(--radio-size) - 8px);
  height: calc(var(--radio-size) - 8px);
}

input.radio:disabled + label,
div.radio.disabled:before,
div.radio.disabled + label {
  opacity: 0.25;
}

input.radio:checked + label:after,
div.radio.checked:after,
.sel div.radio:after {
  background: var(--gray-900);
}

body:not(.reduce-focus-visibility) {
  input.radio:focus + label:before,
  :focus div.radio:before {
    @include input-focused-styles;
  }
}

body.reduce-focus-visibility {
  input.radio:focus-visible + label:before,
  :focus-visible div.radio:before {
    @include input-focused-styles;
  }
}

/* multiselect */
.multiselect > select {
  color: var(--text-color);
  font-size: 14px;
  appearance: none;

  @include focus-styles {
    @include input-focused-styles;
  }

  option {
    padding: 1px 8px;
  }
}

.text,
.selectize.multiselect .selectize-input {
  padding: 6px 9px;
}

.text {
  background-color: var(--white);

  &:not(.small) {
    box-sizing: border-box;
    min-height: calc(34rem / 16);
  }

  &.small {
    padding: 3px;
  }

  &.readable {
    padding: 16px 18px;
    font-size: 16px;
    line-height: 22px;

    & + .chars-left {
      margin-top: -23px;
    }
  }

  &.clearable {
    @include padding-right(var(--touch-target-size));
  }

  input {
    margin: 0;
    padding: 0;
    border: none;
    background-color: transparent;
  }
}

.input.errors > .text,
.input.errors > .border-box,
.input.errors > .passwordwrapper,
.input.errors > .autosuggest-container .text,
.text.error {
  border: 1px solid var(--error-color) !important;
}

.texticon {
  position: relative;
  cursor: text;
  min-width: 130px;

  &.icon {
    &:before {
      position: absolute;
      top: 9px;
      @include left(9px);
      color: var(--ui-control-color);
    }

    .text {
      @include padding-left(26px);
    }
  }

  .texticon-icon {
    position: absolute;
    top: calc((34rem / 16) / 2);
    transform: translateY(-50%);
    display: flex;
    justify-content: center;
    align-items: center;
    @include left(9px);
  }

  .clear-btn {
    position: absolute;
    top: calc(
      (var(--touch-target-size) - 34px) / -2
    ); /* Responds to min-height of text input */
    @include right(0);
    width: var(--touch-target-size);
    height: var(--touch-target-size);
  }

  &.has-filter-btn {
    .text {
      @include padding-right(26px);
    }

    .filter-btn {
      position: absolute;
      top: calc((34rem / 16) / 2);
      transform: translateY(-50%);
      @include right(4px);
      padding: 0 7px 4px;
      font-size: 14px;
      line-height: 22px;
      cursor: pointer;
      border-radius: 13px;

      &:before {
        @include icon;
        content: 'filter';
        color: var(--medium-text-color);
      }

      &:hover {
        background-color: var(--gray-100);
      }

      &:active,
      &.active {
        background-color: var(--gray-350);

        &:before {
          color: var(--white);
        }
      }
    }

    .text {
      @include padding-left(calc(26rem / 16));

      &.clearable {
        @include padding-right(calc(30px + var(--touch-target-size)));
      }
    }

    .clear-btn {
      @include right(30px);
    }
  }
}

.texthint-container {
  position: relative;
  height: 0;
}

.texthint {
  position: absolute;
  top: -1px;
  width: 100%;
  color: var(--light-text-color);
  cursor: text;
}

.passwordwrapper {
  position: relative;

  .password {
    border: none;
    background: transparent;
    padding-right: 4rem;
    box-shadow: none;
  }

  .password-toggle {
    color: var(--link-color);
    position: absolute;
    top: 0;
    @include right(9px);
    bottom: 0;
    cursor: pointer;

    &:hover {
      text-decoration: underline;
    }
  }
}

.datetimewrapper {
  display: flex;
  flex-direction: row;
  align-items: center;

  & > .datewrapper + .timewrapper,
  & > .timewrapper + .timezone,
  & > .select {
    @include margin-left(5px);
  }
}

.clear-btn {
  display: flex;
  justify-content: center;
  align-items: center;
  width: 24px;
  cursor: pointer;
  color: var(--ui-control-color);
  border: none;
  padding: 0;
  background: transparent;

  &:before {
    @include icon;
    content: 'remove';
  }

  &:hover {
    color: var(--ui-control-hover-color);
  }

  &:active {
    color: var(--ui-control-active-color);
  }
}

.close-btn {
  position: relative;

  &:before,
  &:after {
    position: absolute;
    content: '';
    top: 50%;
    left: 50%;
    height: 15px;
    width: 2px;
    background-color: var(--ui-control-color);
    opacity: var(--icon-opacity);
  }

  &:before {
    transform: translate(-50%, -50%) rotate(-45deg);
  }

  &:after {
    transform: translate(-50%, -50%) rotate(45deg);
  }

  &:hover {
    &:before,
    &:after {
      background-color: var(--ui-control-hover-color);
    }
  }

  &:active {
    &:before,
    &:after {
      background-color: var(--ui-control-active-color);
    }
  }
}

.datewrapper,
.timewrapper {
  display: inline-block;
  position: relative;

  .text {
    position: relative;
    z-index: 1;
    width: 100%;

    & + div[data-icon] {
      display: none;
    }

    &:placeholder-shown,
    &.empty-value {
      & + div[data-icon] {
        display: block;
        position: absolute;
        top: calc(50% - 12px);
        @include left(14px);
        z-index: 0;
        color: var(--light-text-color);

        &,
        &:before {
          user-select: none;
          pointer-events: none;
          z-index: 1;
        }
      }
    }
  }
}

.datewrapper {
  width: 8em;
}

.timewrapper {
  width: 7em;
}

@include placeholder-styles(var(--gray-400));

/* Kill IE's special text features */
::-ms-reveal,
::-ms-clear {
  display: none;
}

/* Asset indexing related */
tr.indexingSession td {
  height: 34px;
  padding: 1px 10px;
}

tr.indexingSession td.progress div.progressContainer {
  width: 100%;
  display: flex;
  justify-content: space-between;
  align-items: center;
}

tr.indexingSession td.progress div.progressContainer .progressbar {
  width: 70%;
  position: relative;
  left: 0;
  height: 12px;
  z-index: 1;
}

tr.indexingSession td.progress div.progressContainer div.progressInfo {
  width: 20%;
}

// Selects
.select:not(.selectize),
.select:not(.selectize) select {
  @include select-styles;
}

.select:not(.selectize) {
  @include select-container-styles;
}

.select:not(.selectize):after {
  @include select-arrow-styles;
}

.select:not(.selectize) select {
  @include select-input-styles;
  white-space: pre;
}

.select:not(.selectize).fullwidth select {
  @include select-input-fullwidth-styles;
}

.select:not(.selectize) select {
  &:hover {
    @include select-input-focused-styles;
  }

  @include focus-styles {
    @include select-input-focused-styles;
  }
}

.select:not(.selectize).small:after {
  top: 9px;
}

.select:not(.selectize).small select {
  padding-top: 4px !important;
  padding-bottom: 4px !important;
  font-size: 11px;
}

/* selectize reset */
.selectize .selectize-input {
  display: block;
  border-color: inherit;
  box-shadow: none;
  background-color: transparent;
}

.selectize.select .selectize-input:after {
  display: none;
}

body .selectize-dropdown {
  border: none;
  z-index: 101;
}

/* single select styles */
.selectize.select {
  @include placeholder-styles(var(--gray-700));
  height: 34px;

  &:not(.fullwidth) {
    max-width: 25em;
    min-width: 10em;
  }
}

.selectize.select .selectize-control {
  @include select-container-styles;

  &:after {
    @include select-arrow-styles;
  }
}

.selectize.select .selectize-input {
  @include select-styles;

  &.focus {
    box-shadow: var(--focus-ring);
  }
}

.selectize.select .selectize-input {
  @include select-input-styles;
}

.selectize.select .selectize-control,
.selectize.select .selectize-input {
  width: 100%;
}

/* multi select styles */
.selectize.multiselect .selectize-input {
  min-height: 34px;
  padding-bottom: 3px;

  &.focus {
    @include input-focused-styles;
  }

  & > .item {
    @include token-styles;
    display: inline-flex;
    flex-direction: row;
    padding: 3px 7px !important;

    &.active {
      @include active-token-styles;
    }

    & > .remove {
      position: static;
      @include margin(-1px, -3px, 0, 3px);
      border-left: none;
      padding: 0;
      font-size: 0;
      color: var(--ui-control-color);

      &:hover {
        color: var(--ui-control-hover-color);
        background-color: transparent;
      }

      &:before {
        font-size: 14px;
        @include icon;
        content: 'remove';
      }
    }
  }
}

/* menu styles */
body .selectize-dropdown {
  margin-top: 1px;
}

body .selectize-dropdown-content {
  @include menu-styles;

  .option {
    min-height: 18px;
  }
}

body .selectize-dropdown-content > div[data-value='new']:before {
  @include icon;
  content: 'plus';
  margin-right: 5px;
}

body .selectize-dropdown-content > div[data-value='new']:after {
  content: '…';
}

body .selectize-dropdown [data-selectable],
body .selectize-dropdown .optgroup-header {
  @include menu-option-styles;
}

body .selectize-dropdown .optgroup-header {
  @include h6-styles;
  margin: 0;
  padding: 4px 0;
}

body .selectize-dropdown .active {
  @include menu-option-active-styles;

  .light {
    color: inherit !important;
  }
}

/* datepicker */
.ui-datepicker {
  position: fixed;
  top: -300px;
  @include margin-left(1px);
  -padding: 10px;
  width: 210px;
  height: 242px;
  z-index: 101 !important;
}

.ui-datepicker-header {
  padding: 8px 8px 4px;
}

.ui-datepicker-prev {
  @include floatleft;
}

.ui-datepicker-next {
  @include floatright;
}

.ui-datepicker-prev span,
.ui-datepicker-next span {
  display: none;
}

.ui-datepicker-prev,
.ui-datepicker-next {
  width: 20px;
  height: 20px;
  display: flex;
  align-items: center;
  justify-content: center;

  &:hover:after {
    border-color: var(--link-color);
  }
}

.ui-datepicker-prev:after {
  @include angle(left);
}

.ui-datepicker-next:after {
  @include angle(right);
}

.ui-datepicker-title {
  text-align: center;
}

.ui-datepicker-calendar th,
.ui-datepicker-calendar td {
  padding: 2px !important;
}

.ui-datepicker-calendar th span,
.ui-datepicker-calendar td a {
  display: block;
  width: toRem(26);
  line-height: 26px;
  text-align: center;
  color: var(--text-color);
}

.ui-datepicker-calendar th span {
  color: var(--medium-text-color);
  font-weight: normal;
}

.ui-datepicker-calendar td a {
  border-radius: 2px;
}

.ui-datepicker-calendar td a:hover {
  background-color: var(--light-sel-color);
  text-decoration: none;
}

.ui-datepicker-calendar td a.ui-state-active {
  background-color: var(--dark-sel-color);
  color: var(--white);
  @include light-on-dark-text;
  cursor: default;
}

.ui-datepicker-calendar td.ui-datepicker-today a {
  border-radius: 13px;
  box-shadow: inset 0 0 0 2px var(--light-sel-color);
}

/* timepicker */
.ui-timepicker-wrapper {
  z-index: 101;
}

.ui-timepicker-list {
  @include margin-left(1px);
  overflow-y: auto;
  width: calc(14px + 6em);
  height: 210px;
  z-index: 100;
}

.ui-timepicker-list li {
  @include padding(2px, 0, 2px, 14px);
  white-space: nowrap;
  cursor: pointer;
}

.ui-timepicker-list li:hover {
  background-color: var(--light-sel-color);
}

.ui-timepicker-list li.ui-timepicker-selected {
  background-color: var(--dark-sel-color);
  color: var(--white);
  @include light-on-dark-text;
  cursor: default;
}

/* slide picker */
.slide-picker {
  display: flex;
  height: 15px;
  white-space: nowrap;

  a {
    border: 1px solid var(--hairline-color);
    @include border-left(none);
    background-image: none;
    width: 7px;
    height: 13px;
    margin-left: 0;
    display: inline-block;
    margin-top: 1px;
    margin-bottom: 1px;
    box-sizing: border-box;

    &:first-child {
      width: 8px;
      @include border-left(1px solid var(--gray-400) !important);
    }
  }

  &:not(:hover) a.active,
  &:hover a.active-hover {
    border-top-color: var(--gray-400);
    border-bottom-color: var(--gray-400);
    height: 15px;
    margin-top: 0;
    margin-bottom: 0;

    &:first-child {
      @include border-left(1px solid var(--gray-400));
      @include border-top-left-radius(var(--small-border-radius));
      @include border-bottom-left-radius(var(--small-border-radius));
    }
  }

  &:not(:hover) a.last-active,
  &:hover a.last-active-hover {
    @include border-right(1px solid var(--gray-400));
    @include border-top-right-radius(var(--small-border-radius));
    @include border-bottom-right-radius(var(--small-border-radius));
  }

  &:focus {
    a.active {
      background-color: var(--light-sel-color);
    }
  }
}

/* errors */
ul.errors {
  margin-top: 5px;
  list-style-type: square;
  @include padding-left(20px);
}

ul.errors li {
  color: var(--error-color);
}

/* message pages */
.message-container {
  position: absolute;
  z-index: 100;
  top: 0;
  @include left(0);
  width: 100%;
  height: 100%;

  &.no-access {
    background-color: transparentize($grey900, 0.5);
  }

  .pane {
    top: 50%;
    margin-top: -33px !important;
    margin-left: auto;
    margin-right: auto;
    width: 320px;
    box-shadow: 0 25px 100px transparentize($grey900, 0.5);
  }
}

/* auto-suggest */
.autosuggest-container {
  position: relative;
}

.autosuggest__results-container {
  position: absolute;
  z-index: 2;
  width: 100%;
  border-radius: var(--large-border-radius);
  background-color: var(--white);
  @include shadow;
  box-sizing: border-box;
  padding: 0 14px;
  text-align: left;
  @include sans-serif-font;
  font-size: 1em !important;

  .autosuggest__results-before {
    @include h6-styles;
    margin-top: 14px !important;
  }

  .autosuggest__results-item {
    @include menu-option-styles;
    overflow: hidden;
    text-overflow: ellipsis;

    &:hover,
    &.autosuggest__results-item--highlighted {
      @include menu-option-active-styles;
      cursor: pointer;

      .light {
        color: $grey100 !important;
      }
    }
  }
}

/* ----------------------------------------
/* Matrix
/* ----------------------------------------*/

.matrix-configurator {
  & > .field {
    max-width: none;

    & > .input {
      display: flex;
      align-items: stretch;
      background-color: var(--gray-050);
      box-shadow: none;
    }
  }

  .mc-sidebar {
    box-sizing: border-box;

    .mc-col-items {
      margin-top: -1px;
      padding-top: 1px;
    }

    &.block-types {
      width: 200px;
      @include border-top-left-radius(var(--small-border-radius));
      @include border-bottom-left-radius(var(--small-border-radius));

      & > .mc-col-inner-container {
        & > .mc-col-heading {
          @include border-top-left-radius(var(--small-border-radius));
        }

        & > .mc-col-items {
          .btn {
            margin: 14px;
          }
        }
      }
    }

    &.mc-fields {
      width: 240px;
      z-index: 1;
      background: #fff;
      box-shadow: -1px 0 0 0 transparentize($grey900, 0.9),
        1px 0 0 0 transparentize($grey900, 0.9);

      .mc-col-items {
        padding: 14px;

        .btn {
          margin-top: 14px;
        }
      }
    }
  }

  .mc-sidebar,
  .mc-field-settings {
    & > .mc-col-inner-container > .mc-col-heading {
      margin: 0;
      padding: 7px 14px 6px;
      border-bottom: 1px solid var(--hairline-color);
      background-color: var(--gray-050);
      background-image: linear-gradient(
        transparentize($grey800, 1),
        transparentize($grey800, 0.95)
      );
    }
  }

  .mc-field-settings {
    flex: 1;
    position: relative;
    @include border-top-right-radius(var(--small-border-radius));
    @include border-bottom-right-radius(var(--small-border-radius));

    & > .mc-col-inner-container {
      & > .mc-col-heading {
        padding-left: 24px;
        padding-right: 24px;
        @include border-top-right-radius(var(--small-border-radius));
      }

      & > .mc-col-items {
        padding: 24px;
      }
    }
  }
}

.matrixconfigitem {
  position: relative;
  display: flex;
  align-items: center;
  user-select: none;
  cursor: default;
  min-height: 48px;
  box-sizing: border-box;

  &.mci-blocktype {
    margin-top: -1px;
    padding: 8px 14px;
    border: solid var(--hairline-color);
    border-width: 1px 0;
    background-color: var(--gray-100);

    &.sel {
      z-index: 1;
      background-color: var(--gray-200);
    }
  }

  &.mci-field {
    border-radius: var(--medium-border-radius);
    padding: 7px 10px;
    background-color: var(--gray-100);

    &.sel {
      background-color: var(--gray-200);

      .slide-picker:focus a.active {
        background-color: darken($lightTextColor, 0.5%);
      }
    }

    & + .mci-field {
      margin-top: 7px;
    }
  }

  .mci-name {
    flex: 1;
    overflow: hidden;

    h4,
    .smalltext {
      white-space: nowrap;
      overflow: hidden;
      text-overflow: ellipsis;
    }

    h4 {
      margin-bottom: 2px;
      font-weight: normal;
      color: var(--text-color);

      &.mci-required:after {
        @include icon;
        @include margin(-2px, 0, 0, 4px);
        content: 'asterisk';
        font-size: 8px;
      }
    }
  }

  &.error .mci-name h4 {
    color: var(--error-color);
  }

  .slide-picker,
  .icon {
    @include margin-left(7px);
  }

  .icon {
    display: block;

    &:not(.error) {
      &:before {
        color: var(--ui-control-color);
      }

      &:hover:before {
        color: var(--ui-control-hover-color);
      }

      &:active:before {
        color: var(--ui-control-active-color);
      }
    }

    &.error:before {
      color: var(--error-color);
    }
  }
}

/* Matrix fields */
.matrix {
  & > .buttons {
    margin-top: 10px;
  }
}

$titlebarBorderRadius: calc(var(--large-border-radius) - 1px);

.matrixblock {
  position: relative;
  margin-bottom: 10px;
  padding: 0 var(--m) var(--m);
  border-radius: var(--large-border-radius);
  border: 1px solid var(--hairline-color);
  background-color: var(--gray-050);

  &.static {
    padding-top: 14px;
  }

  .flex-fields {
    --row-gap: var(--m) !important;
  }

  & > .titlebar {
    margin: 0 -14px;
    width: calc(100% + 28px);
    box-sizing: border-box;
    border-radius: $titlebarBorderRadius $titlebarBorderRadius 0 0;
    @include padding(5px, 70px, 5px, 35px);
    color: var(--light-text-color);
    overflow: hidden;
    white-space: nowrap;
    text-overflow: ellipsis;
    word-wrap: normal;
    cursor: default;
    user-select: none;
    position: relative;
    background-color: darken($grey050, 2%);

    &:after {
      display: block;
      content: '';
      position: absolute;
      bottom: -1px;
      left: 14px;
      width: calc(100% - 28px);
      height: 1px;
      background-color: var(--hairline-color);
    }

    & > .blocktype {
      display: inline;
      color: var(--medium-text-color);
    }

    & > .preview {
      @include margin-left(7px);
      display: inline;
      opacity: 0;
      transition: opacity linear 100ms;

      span {
        opacity: 0.5;
      }
    }
  }

  &.disabled {
    opacity: 1;

    & > .titlebar {
      @include padding-right(90px);
    }

    & > .actions {
      & > .status {
        &.off {
          display: block;
        }
      }
    }
  }

  &.collapsed {
    & > .titlebar {
      border-radius: var(--titlebar-border-radius);
      border-bottom: none;

      & > .preview {
        opacity: 1;
      }
    }
  }

  & > .checkbox {
    position: absolute;
    top: 7px;
    @include left(14px);
  }

  & > .actions {
    display: flex;
    align-items: center;
    position: absolute;
    top: 5px;
    @include right(14px);
    cursor: default;

    & > * {
      @include margin(0, 0, 0, 5px);
    }

    & .settings {
      padding: 0 8px;
      height: 20px;
      color: var(--ui-control-color);

      &:before {
        @include margin-right(0 !important);
      }

      &:not(:hover):not(:active) {
        background-color: transparent;
      }
    }

    & > .move {
      margin-top: -3px !important;
    }

    & > .status {
      &.off {
        display: none;
      }
    }

    a:not([data-action]) {
      padding: 0;
      height: 20px;
      text-align: center;
      color: var(--dark-hairline-color);
      transform: color linear 100ms;

      &.settings:after {
        @include margin-left(3px);
        border-color: var(--dark-hairline-color);
        transform: border-color linear 100ms;
      }

      &:hover {
        color: var(--link-color);

        &.settings:after {
          border-color: var(--link-color);
        }
      }
    }
  }

  &:not(.static) {
    & > .fields {
      padding-top: 14px;
    }
  }

  & > .fields > .flex-fields > .field {
    &:before {
      display: none;
    }
  }

  & > .buttons {
    margin-top: 0;
    height: 30px;
  }
}

/* categories */
.add-category-form {
  margin-top: 24px;
}

.add-category-form .texticon {
  width: 200px;
  @include floatleft;
  @include margin-right(5px);
}

.add-category-form .texticon .text {
  @include padding-right(30px);
}

.add-category-form .texticon .spinner {
  position: absolute;
  top: 0;
  @include right(5px);
}

/* site pickers */
body.sitepicker {
  #main-content {
    padding: 30px;
    justify-content: center;
    align-items: center;
    text-align: center;
  }

  #content-container {
    max-width: 400px;
  }
}

.sitepicker-group {
  li {
    &:not(:first-child) {
      a {
        margin-top: -1px;
        border-top-left-radius: 0;
        border-top-right-radius: 0;

        &:not(:hover) {
          border-top-color: transparent;
        }
      }
    }

    &:not(:last-child) {
      a {
        border-bottom-left-radius: 0;
        border-bottom-right-radius: 0;
      }
    }

    a {
      display: block;
      position: relative;
      text-align: left;
      width: 100%;
      box-sizing: border-box;
      border: 1px solid var(--hairline-color);
      border-radius: var(--medium-border-radius);
      @include padding(9px, 42px, 9px, 15px);
      font-size: 16px;
      line-height: 1.4;

      &:after {
        font-size: 14px;
        position: absolute;
        top: calc(50% - 7px);
        @include right(12px);
        margin: 0;
        padding: 0;
      }

      &:hover {
        border-color: var(--link-color);
        text-decoration: none;
        z-index: 1;
      }
    }
  }
}

/* ----------------------------------------
/* MFA-related
/* ----------------------------------------*/

#mfa-form {
  margin-bottom: 1em;

  .btn,
  .secret {
    margin-top: 1em;
  }

  .secret {
  }
}

#mfa-setup {
  .mfa-type {
    @include padding-left($checkboxSize + 5);
    margin-bottom: var(--row-gap);
  }
}

/* ----------------------------------------
/* IE hacks
/* ----------------------------------------*/

/* Fix layout of modal element selectors for IE8 */
.elementselectormodal .body .main {
  float: left \9;
  width: 445px \9;
}

/* ----------------------------------------
/*  Retina graphics
/* ----------------------------------------*/

@media only screen and (-webkit-min-device-pixel-ratio: 1.5),
  only screen and (-moz-min-device-pixel-ratio: 1.5),
  only screen and (-o-min-device-pixel-ratio: 3/2),
  only screen and (min-device-pixel-ratio: 1.5),
  only screen and (min-resolution: 1.5dppx) {
  .structure ul li {
    background-size: 40px;
    body.ltr & {
      background-image: url(../images/branch_2x.png);
    }
    body.rtl & {
      background-image: url(../images/branch_rtl_2x.png);
    }
  }

  .hud .tip-left {
    background-image: url(../images/hudtip_left_2x.png);
    background-size: 15px 30px;
  }
  .hud .tip-top {
    background-image: url(../images/hudtip_top_2x.png);
    background-size: 30px 15px;
  }
  .hud .tip-right {
    background-image: url(../images/hudtip_right_2x.png);
    background-size: 15px 30px;
  }
  .hud .tip-bottom {
    background-image: url(../images/hudtip_bottom_2x.png);
    background-size: 30px 15px;
  }
  .hud.has-footer .tip-bottom {
    background-image: url(../images/hudtip_bottom_gray_2x.png);
  }
}<|MERGE_RESOLUTION|>--- conflicted
+++ resolved
@@ -5456,8 +5456,7 @@
 
 #logoutwarningmodal,
 #loginmodal {
-<<<<<<< HEAD
-  z-index: 101;
+  z-index: 1001;
 
   #mfa-form {
     .field {
@@ -5466,9 +5465,6 @@
       width: 75%;
     }
   }
-=======
-  z-index: 1001;
->>>>>>> a5d0159e
 }
 
 .prompt {
