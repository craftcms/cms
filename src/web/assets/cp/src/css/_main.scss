--- conflicted
+++ resolved
@@ -2826,13 +2826,8 @@
   .label {
     display: inline-block;
     overflow: hidden;
-<<<<<<< HEAD
-    text-overflow: ellipsis;
-    white-space: nowrap;
-=======
     vertical-align: bottom; // https://stackoverflow.com/a/37427386/1688568
     text-overflow: ellipsis;
->>>>>>> 9a71dd73
     max-width: 100%;
 
     .draft-label {
@@ -5462,7 +5457,6 @@
 #logoutwarningmodal,
 #loginmodal {
   z-index: 1001;
-<<<<<<< HEAD
 
   #auth-2fa-form {
     .field {
@@ -5478,8 +5472,6 @@
     clear: both;
     margin-top: 1em;
   }
-=======
->>>>>>> 9a71dd73
 }
 
 .prompt {
