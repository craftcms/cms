@charset "UTF-8";
@import '@craftcms/sass/mixins';

@mixin checkered-bg($size) {
  // h/t https://gist.github.com/dfrankland/f6fed3e3ccc42e3de482b324126f9542
  $halfSize: $size * 0.5;
  background-image: linear-gradient(45deg, var(--gray-100) 25%, transparent 25%),
    linear-gradient(135deg, var(--gray-100) 25%, transparent 25%),
    linear-gradient(45deg, transparent 75%, var(--gray-100) 75%),
    linear-gradient(135deg, transparent 75%, var(--gray-100) 75%);
  background-size: $size $size;
  background-position: 0 0, $halfSize 0, $halfSize -#{$halfSize}, 0 $halfSize;
}

@mixin striped-bg($size, $color: $grey100) {
  // h/t https://css-tricks.com/stripes-css/
  $halfSize: $size * 0.5;
  body.ltr & {
    background: repeating-linear-gradient(
      135deg,
      var(--white),
      var(--white) $halfSize,
      $color $halfSize,
      $color $size
    );
  }
  body.rtl & {
    background: repeating-linear-gradient(
      45deg,
      var(--white),
      var(--white) $halfSize,
      $color $halfSize,
      $color $size
    );
  }
}

@font-face {
  font-family: 'Craft';
  src: url('../fonts/Craft.woff') format('woff'),
    url('../fonts/Craft.ttf') format('truetype'),
    url('../fonts/Craft.svg#Craft') format('svg');
  font-weight: normal;
  font-style: normal;
}

/* ----------------------------------------
/*  Basic stuff
/* ----------------------------------------*/

:root {
  --ui-control-color: var(--gray-550);
  --ui-control-hover-color: var(--gray-600);
  --ui-control-active-color: var(--gray-700);
  --ui-control-bg-color: #{transparentize($inputColor, 0.75)};
  --ui-control-hover-bg-color: #{transparentize($inputColor, 0.7)};
  --ui-control-active-bg-color: #{transparentize($inputColor, 0.5)};
  --ui-control-border-radius: var(--large-border-radius);
  --ui-control-height: calc((34rem / 16)); // 1rem == 16px
  --icon-opacity: 0.8;
  --light-focus-hsl: #{hue($lightFocusColor)}, #{saturation($lightFocusColor)},
    #{lightness($lightFocusColor)};
  --medium-focus-hsl: #{hue($mediumFocusColor)},
    #{saturation($mediumFocusColor)}, #{lightness($mediumFocusColor)};
  --dark-focus-hsl: #{hue($darkFocusColor)}, #{saturation($darkFocusColor)},
    #{lightness($darkFocusColor)};
  --focus-ring: 0 0 0 1px hsl(var(--dark-focus-hsl)),
    0 0 0 3px hsla(var(--dark-focus-hsl), 0.8);
  --inner-focus-ring: inset 0 0 0 1px hsl(var(--dark-focus-hsl)),
    inset 0 0 0 3px hsla(var(--dark-focus-hsl), 0.7);
  --touch-target-size: 24px; /* Minimum recommended touch target size */
}

body,
html {
  box-shadow: var(--light-focus-ring);
  background-color: var(--gray-100);
}

html.noscroll,
html.noscroll body {
  overflow: hidden;
}

body {
  width: 100vw;
  overflow-x: hidden;
  @include fontSize(14);
  line-height: 1.42;
  color: var(--text-color);
  -webkit-font-smoothing: subpixel-antialiased;
}

body.rtl {
  direction: rtl;
}

body,
input,
select,
textarea {
  @include sans-serif-font;
}

.first,
h1:first-child,
h2:first-child,
h3:first-child,
h4:first-child,
h5:first-child,
h6:first-child,
p:first-child,
blockquote:first-child,
hr:first-child,
.pane:first-child,
.grid:first-child,
fieldset:first-child,
.field:first-child,
.toolbar:first-child,
.buttons:first-child,
.condition-container:first-child {
  margin-top: 0 !important;
}

.last,
h1:last-child,
h2:last-child,
h3:last-child,
h4:last-child,
h5:last-child,
h6:last-child,
p:last-child,
blockquote:last-child,
.pane:last-child,
.grid:last-child,
.meta:last-child,
fieldset:last-child,
.field:last-child,
.toolbar:last-child,
.buttons:last-child,
.condition-container:last-child {
  margin-bottom: 0 !important;
}

.no-scroll {
  overflow: hidden !important;
}

.draghelper {
  box-sizing: border-box;
}

img {
  max-width: 100%;
}

.text,
table.editable textarea {
  body.rtl .ltr & {
    text-align: left !important;
    direction: ltr !important;
  }

  body.ltr .rtl & {
    text-align: right !important;
    direction: rtl !important;
  }
}

/* icons */
.icon:before,
.menu ul.padded li a.sel:before,
.menu .flex.padded.sel:before,
.texticon:before,
.element:before,
#help:before,
.secure:before,
.insecure:before,
.go:after,
.required:after,
.preview-btn:before,
.view-btn:before,
[data-icon]:before,
[data-icon-after]:after {
  @include icon;
}

.badge-icon {
  display: inline-flex;
  align-items: center;
  justify-content: center;
  width: 17px;
  height: 17px;
  box-sizing: border-box;
  border: 1px solid var(--indicator-border-color);
  border-radius: var(--small-border-radius);
  color: var(--indicator-icon-color);
  font-size: 9px;
}

.secure:before,
.insecure:before {
  margin-top: -3px;
  font-size: 14px;
}

[data-icon]:before {
  content: attr(data-icon);
}

[data-icon-after]:after {
  content: attr(data-icon-after);
}

body.rtl [data-icon='list']:before,
body.rtl [data-icon-after='list']:after {
  content: 'listrtl';
}

body.rtl [data-icon='structure']:before,
body.rtl [data-icon-after='structure']:after {
  content: 'structurertl';
}

.icon.secure:before {
  content: 'secure';
}

.icon.insecure:before {
  content: 'insecure';
}

.icon.add:before {
  content: 'plus';
}

.icon.edit:before {
  content: 'edit';
}

.icon.settings:before {
  content: 'settings';
}

.icon.search:before {
  content: 'search';
}

.icon.expand:before {
  content: 'expand';
}

.icon.collapse:before {
  content: 'collapse';
}

.help:before {
  content: 'help';
  color: var(--pink-400);
}

.preview-btn,
.view-btn {
  &:before {
    @include margin-right(var(--xs));
  }
}

.preview-btn:before {
  margin-top: -2px;
  content: 'view';
}

.view-btn:before {
  body.ltr & {
    content: 'share';
  }
  body.rtl & {
    content: 'shareleft';
  }
}

/* headings */
h1,
.h1 {
  margin-bottom: 24px;
  font-size: 18px;
  font-weight: bold;
  line-height: 1.2;
}

h2,
.h2 {
  margin: 14px 0;
  font-size: 16px;
  font-weight: bold;
  line-height: 1.2;
}

h3,
.h3 {
  margin: 14px 0;
  font-weight: bold;
  line-height: 1.2;
}

h4,
.h4 {
  margin: 14px 0;
  font-weight: bold;
  line-height: 1.2;
  color: var(--medium-text-color);
}

h5,
.h5 {
  margin: 14px 0 3px;
  line-height: 1.2;
  color: var(--medium-text-color);
}

h6,
.h6 {
  @include h6-styles;
}

h1[data-icon]:before {
  @include margin(-8px, 10px, 0, 0);
}

h2[data-icon]:before {
  @include margin(-4px, 6px, 0, 0);
  font-size: 19px;
}

/* horizontal rule */
hr {
  margin: 24px 0;
  border: none;
  border-top: 1px solid var(--hairline-color);
  height: 0;
  color: transparent;
}

.pane hr {
  margin: 24px -24px;
}

/* paragraphs */
p {
  margin: 1em 0;
}

h5 + p {
  margin-top: 0;
}

sup {
  vertical-align: super;
  font-size: smaller;
}

sub {
  vertical-align: sub;
  font-size: smaller;
}

.indent {
  @include margin-left(14px);
}

/* lists */
.bullets {
  @include padding-left(40px);
  list-style-type: square;
}

ol {
  @include padding-left(40px);
  list-style-type: decimal;
}

/* code */
code,
.code,
.code input,
.code textarea {
  @include fixed-width-font;

  &.smalltext {
    font-size: 0.8em !important;
  }
}

pre code {
  display: block;
  overflow-x: auto;
}

/* links */
a {
  color: var(--link-color);
  cursor: pointer;

  &[aria-current] {
    cursor: default;
  }

  body.underline-links & {
    text-decoration: underline;
  }
}

body:not(.dragging) a:hover {
  text-decoration: underline;
}

a.sel,
li.sel a {
  body:not(.dragging) & {
    cursor: default !important;
  }
  text-decoration: none !important;
}

.go:after {
  font-size: 11px;
  margin-top: -1px;
  @include padding-left(4px);
  color: var(--link-color);
  opacity: 0.9;
  body.ltr & {
    content: 'circlerarr';
  }
  body.rtl & {
    content: 'circlelarr';
  }
}

button {
  cursor: pointer;
}

/* revision button */
.context-btn.disabled {
  opacity: 1;
  color: var(--medium-dark-text-color);
  background-color: transparentize($grey200, 0.5) !important;
}

/* status icons */
.checkmark-icon,
.alert-icon {
  padding: 5px;
  margin-bottom: 0 !important;
  line-height: 10px;
  border-radius: 20px;
  cursor: pointer;

  &:before {
    @include icon;
  }
}

.checkmark-icon {
  p & {
    display: inline-block;
  }

  background-color: var(--gray-200);

  &:before {
    content: 'check';
    color: var(--success-color);
  }
}

.alert-icon {
  background-color: var(--gray-200);

  &:before {
    content: 'alert';
    color: var(--error-color);
  }
}

.menu.revision-menu {
  padding: 10px 24px;

  hr {
    margin: 10px -24px;
  }

  ul {
    li {
      &.sel {
        margin: 0 -14px;
        padding: 0 14px;
        background: var(--gray-050);
        border-radius: var(--large-border-radius);

        .edited-desc {
          display: flex;
          align-items: center;
          @include margin-left(10px);
          border-top: 1px solid var(--hairline-color);
          padding: 10px 0;
          color: var(--light-text-color);
          white-space: normal;

          p {
            margin: 0;
          }

          .btn {
            @include margin-left(14px);
          }
        }
      }

      a {
        padding-top: 7px;
        border-radius: var(--large-border-radius);
      }
    }
  }

  .extralight {
    margin-top: 2px;
  }
}

.revision-status-hud {
  max-width: 400px;

  .http-error {
    border-radius: var(--medium-border-radius);
    border: 1px solid var(--hairline-color);
    color: var(--light-text-color);
    background-color: var(--gray-050);
    padding: 7px 14px;
  }
}

.draft-notice {
  display: flex;
  align-items: center;
  align-content: stretch;
  justify-content: center;
  gap: var(--s);
  color: var(--blue-800);

  #content-notice & {
    display: inline-flex;
    justify-content: flex-start;
  }

  .so-notice > & {
    @include margin(
      calc(var(--s) * -1),
      0,
      calc(var(--s) * -1),
      calc(var(--xl) * -1)
    );
    @include padding(var(--s), 0, var(--s), var(--xl));
    @include border-bottom-left-radius(var(--large-border-radius));

    body.ltr & {
      background-image: linear-gradient(
        to bottom right,
        transparentize($blue600, 0.8),
        transparentize($blue600, 1) 50%
      );
    }
    body.rtl & {
      background-image: linear-gradient(
        to left,
        transparentize($blue600, 0.8),
        transparentize($blue600, 1)
      );
    }
  }

  p {
    flex: 1;
    margin: 0;
  }

  .draft-icon {
    position: relative;
    flex-shrink: 0;
    width: 34px;
    height: 34px;
    display: flex;
    justify-content: center;
    align-items: center;
    border-radius: 100%;
    border: 2px solid transparentize($blue800, 0.8);
    box-sizing: border-box;
    box-shadow: 0 1px 1px 1px var(--white);

    &:before {
      position: relative;
      left: 1px;
      color: var(--blue-800) !important;
      font-size: 18px;
    }

    &:after {
      content: '';
      font-size: 0;
      position: absolute;
      top: -2px;
      left: -2px;
      right: -2px;
      bottom: -2px;
      border-radius: 100%;
      box-shadow: inset 0 2px 0 transparentize($blue900, 0.8);
    }
  }

  .discard-changes-btn {
    @include margin-left(var(--xs));
    background-color: transparent !important;
    color: var(--blue-800) !important;
    border: 2px solid var(--blue-600);

    &:hover,
    &:focus {
      border-color: darken($blue600, 5%);
    }

    &:active {
      border-color: darken($blue600, 10%);
    }
  }
}

/* toggles */
button.toggle {
  appearance: none;
  color: inherit;
  background: none;
  border: none;
  padding: 0;
}

.toggle:before,
a.fieldtoggle:before {
  @include angle(right);
  transition: transform linear 100ms;
}

.toggle.expanded:before,
a.fieldtoggle.expanded:before,
.sidebar nav li.expanded > .toggle:before,
.structure li:not(.collapsed) > .row > .toggle:before {
  transform: rotate(45deg) !important;
}

a.fieldtoggle {
  display: block;
  position: relative;
  margin: 14px 0;
  @include padding-left(12px);
<<<<<<< HEAD
  color: var(--text-color);
  text-decoration: none;
=======
  color: $textColor;
  text-decoration: none !important;
>>>>>>> cd746d8c
}

a.fieldtoggle:before {
  display: block;
  position: absolute;
  top: 7px;
  @include left(-1px);
}

/* emphasis */
em,
i {
  font-style: italic;
}

strong,
b,
i em {
  font-weight: bold;
}

/* readable blocks */
.readable {
  @include readable;
}

/* text styles */
.leftalign {
  @include alignleft;
}

.topalign {
  vertical-align: top;
}

.rightalign {
  @include alignright;
}

.centeralign {
  text-align: center !important;
}

.nowrap {
  white-space: nowrap;
}

.break-word {
  word-wrap: break-word;
}

.light {
  color: var(--medium-text-color) !important;
  font-weight: normal;
}

.extralight {
  color: var(--light-text-color) !important;
}

.smalltext {
  font-size: 12px;
  line-height: 1.2;
}

.largetext {
  font-size: 16px;
  line-height: 1.2;
}

.zilch {
  padding: 100px 0;
  text-align: center;
  font-size: 20px;
  line-height: 24px;
  color: var(--light-text-color);

  &.small {
    padding: 24px 0;
    font-size: 16px;
  }
}

input.checkbox + label.smalltext {
  padding-top: 2px;
}

.required:after {
  content: 'asterisk';
  @include margin(-2px, 0, 0, 5px);
  font-size: 7px;
  color: var(--error-color);
}

.scrollpane {
  overflow: auto;
}

.left {
  @include floatleft;
}

.right {
  @include floatright;
}

th,
td {
  @include alignleft;
  vertical-align: middle;
}

body.ltr table[dir='rtl'] {
  th,
  td {
    text-align: right;
  }
}
body.rtl table[dir='ltr'] {
  th,
  td {
    text-align: left;
  }
}

th.right,
td.right {
  float: none;
  @include alignright;
}

.clear {
  display: block;
  clear: both;
  height: 0;
}

.fullwidth {
  width: 100%;
}

.token {
  @include token-styles;
}

.token[data-name='*'] {
  position: relative;
  width: 10px;
}

.token[data-name='*'] span {
  opacity: 0;
}

.token[data-name='*']:before {
  @include icon;
  display: block;
  position: absolute;
  top: 0;
  left: 0;
  width: 100%;
  font-size: 9px;
  line-height: 17px;
  content: 'asterisk';
  text-indent: 0;
}

.token:focus {
  @include active-token-styles;
}

// Override .token for Prism
.highlight {
  .token {
    display: inline;
    border: none;
    border-radius: 0;
    padding: 0;
    font-size: inherit;
    line-height: inherit;
    text-shadow: none;
    background: transparent;
    box-shadow: none;
  }
}

.pane.highlight {
  pre[class*='language-'] {
    overflow: visible;

    & > code.diff-highlight .token:not(.prefix) {
      margin: 0 -24px;
      padding: 0 24px;
    }
  }
}

.success {
  color: var(--success-color) !important;
}

.notice,
.warning {
  &.with-icon,
  .icon {
    &:before {
      @include margin(-2px, 2px, 0, 0);
      @include icon;
      width: 1em;
    }
  }

  &.has-icon {
    display: flex;
    flex-wrap: nowrap;
    align-items: flex-start;

    .icon {
      flex-shrink: 1;
    }
  }
}

.notice {
  color: var(--notice-color) !important;
  a {
    text-decoration: underline;
  }

  &.with-icon,
  .icon {
    &:before {
      content: 'lightbulb';
    }
  }
}

.warning {
  color: var(--warning-color) !important;

  &.with-icon,
  .icon {
    &:before {
      content: 'alert';
    }
  }
}

.error {
  color: var(--error-color) !important;
}

.icon.move {
  display: inline-block;
}

.icon.move:not(.disabled) {
  cursor: move;
}

.icon.move:before {
  content: 'move';
  color: var(--ui-control-color);
}

.icon.move:not(.disabled):hover:before {
  color: var(--link-color);
}

.icon.delete {
  display: inline-block;
  line-height: inherit;

  &:before {
    content: 'remove';
    color: var(--ui-control-color);
  }

  &:not(.disabled) {
    cursor: pointer;

    &:hover:before {
      color: var(--disabled-color);
    }

    &:active:before {
      color: var(--red-800);
    }
  }
}

.hidden {
  display: none !important;
}

// Visually hide without hiding from screen readers
.visually-hidden {
  @include visually-hidden;
}

.invisible {
  visibility: hidden;
}

.clearafter:after {
  @include clearafter;
}

.info {
  vertical-align: bottom;
  display: inline-block;
  width: 1em;
  height: 1.375em;
  text-align: center;
  overflow: hidden;

  cursor: pointer;

  &:before {
    @include icon;
    vertical-align: baseline;
    width: 100%;
    line-height: 1.375;
    color: var(--ui-control-color);
  }

  &:not(.warning) {
    &:before {
      content: 'info';
    }
    &:hover:before {
      color: var(--link-color);
    }
  }

  &.warning {
    &:before {
      content: 'alert';
    }
    &:hover:before {
      color: var(--warning-color);
    }
  }
}

.info-hud {
  table {
    max-width: 280px;
    table-layout: auto;
  }

  td {
    word-wrap: break-word;
    width: 100%;
  }
}

@media (max-width: 450px) {
  .info-hud {
    table {
      table-layout: fixed;
      width: 100%;
    }
  }
}

/* ----------------------------------------
/*  Content
/* ----------------------------------------*/

.content {
  position: relative;
}

.content:after {
  @include clearafter;
}

<<<<<<< HEAD
.customize-sources-modal {
  @include padding-left(200px);
  overflow: visible !important;
=======
/* Customize Sources */
.sidebar {
  .customize-sources {
    display: block;
    margin: 14px -24px 4px;
    @include padding(7px, 14px, 7px, 24px);
    color: $lightTextColor !important;

    body:not(.dragging) & {
      transition: color linear 100ms;
      cursor: pointer;
    }
>>>>>>> cd746d8c

  & > .cs-sidebar {
    position: absolute;
    top: 0;
    @include left(0);
    margin: 0;
    padding: 10px 0;
    border: none;
    width: 200px;
    height: calc(100% - 50px);
    box-sizing: border-box;
    background-color: var(--gray-050);
    overflow: auto;
    box-shadow: inset -1px 0 0 var(--hairline-color);
    @include border-top-left-radius(var(--large-border-radius));

    & > .btn {
      @include margin(10px, 0, 0, 14px);
      display: block;
      width: calc(100% - 28px);
    }
  }

  &.sidebar-hidden {
    @include padding-left(0);

    & > .cs-sidebar {
      display: none;
    }
  }

  & > .source-settings {
    position: relative;
    height: calc(100% - 50px);
    box-sizing: border-box;
    padding: 24px;
    overflow: auto;
  }

  & > .footer {
    position: absolute;
    bottom: 0;
    left: 0;
    width: 100%;
  }
}

.customize-sources-item {
  --selected-item-color: var(--white);
  display: flex;
  width: calc(100% - 1px);
  box-sizing: border-box;
  align-items: center;
  position: relative;
  margin-top: -1px;
  background-color: var(--gray-100);
  border: solid var(--hairline-color);
  border-width: 1px 0;
  user-select: none;

  cursor: default;

  & + .customize-sources-item {
    &.heading {
      margin-top: 10px;
    }

    &:not(.heading) {
      border-top: 1px solid var(--hairline-color);
    }
  }

  &.sel {
    @include light-focus-ring;
    --ui-control-color: var(--selected-item-color);
    background-color: var(--dark-sel-color);
    color: var(--selected-item-color);
    z-index: 1;
  }

  .label {
    flex: 1;
  }

  &.heading {
    .label {
      text-transform: uppercase;
      color: var(--light-text-color);
      font-size: 12px;
      font-weight: bold;
    }

    &.sel .label {
      color: var(--selected-item-color);
    }
  }
}

.customize-sources-item__move {
  position: absolute;
  top: 50%;
  @include right(0);
  transform: translate(-50%, -50%);
  justify-content: center;
  align-items: center;

  &.icon {
    display: flex;
    text-decoration: none;
  }
}

.customize-sources-item__btn {
  padding: 8px 14px;
  @include padding-right(30px);
  margin: 3px;
}

.customize-sources-table-column {
  display: flex;
  align-items: start;
  align-content: stretch;
  margin-bottom: 4px;

  .move {
    margin-top: -3px;
    @include margin-right(10px);
    position: relative;
    z-index: 1;
  }
}

ul.path {
  display: flex;
  flex-direction: row;
  align-items: stretch;
  flex-wrap: wrap;

  li {
    display: inline-flex;
    align-items: center;

    &:not(:last-child):after {
      @include margin(0, 5px, 0, 2px);
      @include angle(right, var(--light-text-color), 1px);
    }
  }
}

/* ----------------------------------------
/*  Icon lists
/* ----------------------------------------*/

ul.icons {
  margin-top: 20px;
  display: flex;
  flex-wrap: wrap;

  li {
    margin: 0 4px 10px 0;

    a {
      display: block;
      position: relative;
      padding: 60px 5px 10px;
      width: 110px;
      text-align: center;
      color: var(--text-color);
      border-radius: 4px;
      border: 1px solid var(--white);

      &:before {
        display: block;
        position: absolute;
        top: 0;
        left: 0;
        width: 100%;
        font-size: 40px;
        line-height: 60px;
      }

      .icon {
        img,
        svg {
          width: 40px;
          height: 40px;
          position: absolute;
          top: 12px;
          left: calc(50% - 20px);
        }

        &.icon-mask svg {
          @include svg-mask(var(--text-color));
        }
      }

      &:hover {
        text-decoration: none;
        background-color: var(--gray-050);
        border-color: var(--gray-100);

        .icon.icon-mask svg {
          @include svg-mask(var(--link-color));
        }
      }
    }
  }
}

@media only screen and (max-width: 380px) {
  ul.icons li a {
    width: 96px;
  }
}

@media only screen and (max-width: 320px) {
  ul.icons li a {
    width: 75px;
  }
}

/* ----------------------------------------
/*  Buttons
/* ----------------------------------------*/

.toolbar {
  position: relative;
  margin-bottom: 14px;
  min-height: 34px;

  &.flex,
  .flex {
    align-items: flex-start;
  }

  .text {
    border-radius: var(--large-border-radius) !important;
    box-shadow: none !important;
  }
}

.flex {
  display: flex;
  align-items: center;
  align-content: stretch;
  gap: var(--s);

  &:not(.flex-nowrap) {
    flex-wrap: wrap;
  }

  & > * {
    &.label {
      white-space: nowrap;
    }
  }

  .centeralign & {
    justify-content: center;
  }
}

.inline-flex {
  display: inline-flex;
  align-items: center;
  align-content: stretch;
  gap: var(--s);
}

.gap-xs {
  gap: var(--xs);
}

.gap-s {
  gap: var(--s);
}

.gap-m {
  gap: var(--m);
}

.gap-l {
  gap: var(--l);
}

.gap-xl {
  gap: var(--xl);
}

.flex-grow {
  flex: 1;
}

.flex-justify {
  justify-content: space-between;
}

.flex-justify-start {
  justify-content: flex-start;
}

.flex-justify-end {
  justify-content: flex-end;
}

.flex-justify-center {
  justify-content: center;
}

.flex-start {
  align-items: flex-start;
}

.flex-end {
  align-items: flex-end;
}

.flex-center {
  align-items: center;
}

.flex-stretch {
  align-items: stretch;
}

.spacer {
  width: 14px;
}

.buttons {
  display: flex;
  gap: 7px;
  position: relative;
  margin: 24px 0;
  align-items: center;

  .hud-footer > &,
  .footer > & {
    margin: 0;
  }
}

.btn {
  position: relative;
  display: inline-flex;
  align-items: center;
  justify-content: center;
  border-radius: var(--ui-control-border-radius);
  padding: 7px 14px;
  border: none;
  text-align: center;
  white-space: nowrap;
  user-select: none;
  box-sizing: border-box;
  appearance: none;
  color: currentColor;
  font-size: inherit;
  background-color: var(--ui-control-bg-color);
  text-decoration: none !important;

  &:not([aria-current]) {
    cursor: pointer;
  }

  &.chromeless {
    background-color: transparent;
    height: auto;
    padding: 0;

    &:hover,
    &:active,
    &:focus {
      background-color: transparent;
    }

    &:hover,
    &:active {
      text-decoration: underline !important;
    }
  }

  &.wrap {
    height: auto;
    min-height: 34px;
    white-space: initial;
    text-align: left;
  }

  &:not(.disabled):not(.loading):not(.dashed):not([aria-disabled]):not(
      [aria-current]
    ) {
    &:focus,
    &.focus,
    &:hover {
      --ui-control-bg-color: var(--ui-control-hover-bg-color);
    }

    &:active,
    &.active {
      --ui-control-bg-color: var(--ui-control-active-bg-color);
    }
  }

  &[type='color'] {
    padding: 6px !important;
    width: 36px;
  }

  &.active,
  &.loading {
    cursor: default;
  }

  &:hover {
    text-decoration: none !important;
  }

  &[data-icon]:not(:empty):not(.btn-empty):before,
  &.icon:not(:empty):not(.btn-empty):before,
  &.menubtn[data-icon]:empty:before,
  &.menubtn[data-icon].btn-empty:before,
  &.menubtn.icon:empty:before,
  &.menubtn.icon.btn-empty:before {
    @include margin-right(5px);
  }

  &:not(.loading) .spinner {
    display: none;
  }

  &.loading {
    &:before,
    &:after,
    .label {
      visibility: hidden;
    }
  }

  div.checkbox {
    margin-top: 2px;
  }

  [data-icon] {
    margin-top: -2px;
    @include margin-right(4px);

    &.light:before {
      color: var(--gray-300);
    }
  }
}

.disabled {
  opacity: 0.25;
}

.disabled,
.disabled .btn {
  cursor: default;
}

.btn,
.spinner {
  height: var(--ui-control-height);
}

.btn[data-icon-after]:not(:empty):not(.btn-empty):after,
.menu-toggle:not(:empty):not(.btn-empty):after,
.menubtn:not(:empty):not(.btn-empty):after,
.menubtn.icon:after {
  @include margin-left(6px);
}

.btn[data-icon]:before,
.btn[data-icon-after]:after,
.btn.icon:before {
  position: relative;
}

.btn.small[data-icon]:before,
.btn.small[data-icon-after]:after,
.btn.icon.small:before {
  font-size: 10px;
}

/* button groups */
.btngroup {
  position: relative;
  z-index: 1;
  display: flex;
  white-space: nowrap;
  align-items: center;
  border-radius: var(--large-border-radius);

  &.fullwidth .btn {
    flex: 1;
  }

  &.disabled .btn {
    cursor: default;
  }

  .btn {
    &:focus {
      z-index: 1;
    }

    &:not(.dashed):not(:last-child):not(.btngroup-btn-last) {
      @include margin-right(1px);
    }

    body.ltr & {
      &:not(:first-child):not(.btngroup-btn-first) {
        border-top-left-radius: 0;
        border-bottom-left-radius: 0;
      }

      &:not(:last-child):not(.btngroup-btn-last) {
        border-top-right-radius: 0;
        border-bottom-right-radius: 0;
      }
    }

    body.rtl & {
      &:not(:first-child):not(.btngroup-btn-first) {
        border-top-right-radius: 0;
        border-bottom-right-radius: 0;
      }

      &:not(:last-child):not(.btngroup-btn-last) {
        border-top-left-radius: 0;
        border-bottom-left-radius: 0;
      }
    }
  }
}

.btngroup--exclusive {
  .btn[aria-pressed='true']:not(.disabled):not(.loading):not(.dashed):not(
      [aria-disabled]
    ) {
    background-color: var(--gray-500);
    color: var(--white);
  }
}

.copytext {
  position: relative;
  z-index: 1;
  display: flex;
  white-space: nowrap;
  align-items: center;

  body.ltr & {
    .text {
      border-top-right-radius: 0;
      border-bottom-right-radius: 0;
      min-width: 0;
    }
    .btn {
      border-top-left-radius: 0;
      border-bottom-left-radius: 0;
    }
  }

  body.rtl & {
    .text {
      border-top-left-radius: 0;
      border-bottom-left-radius: 0;
    }
    .btn {
      border-top-right-radius: 0;
      border-bottom-right-radius: 0;
    }
  }
}

.copytextbtn {
  display: inline-flex;
  flex-wrap: nowrap;
  align-items: center;
  border: 1px solid var(--hairline-color);
  border-radius: var(--small-border-radius);
  padding: 0 9px;
  cursor: pointer;
  color: var(--medium-text-color);

  input {
    border: 0;
    padding: 0;
    height: 32px;
    box-shadow: none;
    background-color: transparent;
    border: none;
    cursor: pointer;
    color: var(--medium-text-color);
    text-align: center;
  }

  span {
    padding: 0;
    width: 13px;
    background: none;
    margin-top: -3px;
    @include margin-left(5px);
    color: var(--light-text-color);
  }

  &:hover,
  &:focus {
    border-color: var(--medium-hairline-color);
    color: var(--text-color);

    input {
      color: var(--text-color);
    }
  }

  &.small {
    padding: 0 5px;

    input {
      font-size: 11px !important;
      height: 20px;
    }
  }
}

/* menu buttons */
.menu-toggle,
.menubtn {
  display: inline-flex;
  align-items: center;
  user-select: none;

  &:after {
    @include angle;
    position: relative;
  }

  &.btn {
    &:after {
      top: -1px;
    }

    &:not(.disabled):not(.inactive) {
      &:active,
      &.active {
        &:after {
          border-color: var(--ui-control-active-color);
        }
      }
    }

    &.submit {
      &:after {
        border-color: var(--white) !important;
        opacity: 0.8;
      }

      &:not(.disabled):not(.inactive) {
        &:hover,
        &.hover,
        &:active,
        &.active {
          &:after {
            opacity: 1;
          }
        }
      }
    }
  }

  &:not(.btn):not(.icon) {
    height: 17px;
    &:after {
      top: -2px;
      border-color: var(--link-color);
    }
  }

  &:empty,
  &.btn-empty {
    @include padding-left(8px);
    @include padding-right(8px);
  }
}

@keyframes rotator {
  0% {
    -webkit-transform: rotate(0);
    transform: rotate(0);
  }

  to {
    -webkit-transform: rotate(1turn);
    transform: rotate(1turn);
  }
}

/* spinner */
.spinner {
  display: inline-flex;
  align-items: center;
  justify-content: center;
  width: var(--size, 24px);
  height: var(--size, 34px);

  &:before {
    display: block;
    content: '';
    font-size: 0;
    animation: rotator 0.7s linear infinite;
    box-sizing: border-box;
    width: var(--size, 20px);
    height: var(--size, 20px);
    object-fit: scale-down;
    border-radius: 50%;
    border: 2px solid transparent;
    border-right-color: currentColor;
    border-bottom-color: currentColor;
    opacity: 0.8;
  }

  &.small {
    --size: 12px;
  }

  &.big {
    --size: 48px;
  }

  &.spinner-absolute {
    position: absolute;
    width: var(--size, 20px);
    height: var(--size, 20px);
    top: calc(50% - var(--size, 20px) / 2);
    left: calc(50% - var(--size, 20px) / 2);
  }
}

.btn + .spinner {
  @include margin-left(7px);
}

.buttons .btn + .spinner,
.buttons .btngroup + .spinner {
  @include margin-left(0);
}

.buttons.right .btn + .spinner {
  @include margin-right(var(--neg-padding));
}

/* small buttons */
.btngroup.small .btn,
.btn.small {
  padding: 0 7px !important;
  font-size: 12px;
  line-height: 22px;
}

.btngroup.small,
.btngroup.small input.btn,
.btn.small,
.btn.small + .spinner {
  height: 22px;
}

/* big buttons */
.btngroup.big .btn,
.btn.big {
  padding: 0 14px;
  font-size: 14px;
  line-height: 36px;
}

.btn.big[data-icon]:before,
.preview-btn:before,
.view-btn:before {
  @include margin-left(-2px);
}

.btngroup.big,
.btngroup.big input.btn,
.btn.big,
.btn.big + .spinner {
  height: 36px;
}

/* special buttons */
.btn {
  &.submit,
  &.secondary {
    color: var(--white) !important;
    @include light-on-dark-text;
  }

  &.submit {
    background-color: var(--primary-color) !important;

    &:not(.disabled):not(.inactive):not(.loading) {
      &:hover,
      &.hover,
      &:focus {
        background-color: darken($primaryColor, 5%) !important;
      }

      &:active,
      &.active {
        background-color: darken($primaryColor, 10%) !important;
      }
    }
  }

  &.caution {
    background-color: var(--red-050) !important;
    color: var(--error-color);

    &:hover,
    &.hover,
    &:focus {
      background-color: darken($red050, 5%) !important;
    }

    &:active,
    &.active {
      background-color: var(--red-100) !important;
    }
  }
}

.secondary-buttons .btn.submit,
.btn.secondary {
  background-color: var(--secondary-color) !important;
}

.secondary-buttons
  .btn.submit:not(.disabled):not(.inactive):not(.loading):hover,
.secondary-buttons
  .btn.submit:not(.disabled):not(.inactive):not(.loading).hover,
.secondary-buttons
  .btn.submit:not(.disabled):not(.inactive):not(.loading):focus,
.btn.secondary:not(.disabled):not(.inactive):not(.loading):hover,
.btn.secondary:not(.disabled):not(.inactive):not(.loading).hover,
.btn.secondary:not(.disabled):not(.inactive):not(.loading):focus {
  background-color: darken($secondaryColor, 5%) !important;
}

.secondary-buttons
  .btn.submit:not(.disabled):not(.inactive):not(.loading):active,
.secondary-buttons
  .btn.submit:not(.disabled):not(.inactive):not(.loading).active,
.btn.secondary:not(.disabled):not(.inactive):not(.loading):active,
.btn.secondary:not(.disabled):not(.inactive):not(.loading).active {
  background-color: darken($secondaryColor, 10%) !important;
}

div.btn.submit {
  position: relative;
  overflow: hidden;
}

div.btn.submit input {
  position: absolute;
  left: 100%;
}

/* dashed buttons */
.btn.dashed {
  border: 1px dashed var(--medium-hairline-color);
  background-color: transparent;

  .btngroup &:not(:last-child):not(.btngroup-btn-last) {
    @include border-right(1px solid transparent);
    @include margin-right(-1px);
  }

  &:focus {
    background-color: transparentize($grey200, 0.9);
    border-color: transparent;

    .reduce-focus-visibility &:not(:focus-visible) {
      border: 1px dashed var(--medium-hairline-color);
    }
  }

  &:not(.disabled) {
    &:active,
    &.active {
      background-color: transparentize($grey200, 0.75);
    }
  }
}

/* chevron buttons */
.chevron-btns {
  display: flex;
  justify-content: flex-start;

  .btn {
    position: relative;
    padding: 0;
    border-radius: 0;
    background-color: transparent;

<<<<<<< HEAD
    &.current-step {
      color: var(--white);
      --text-color: var(--white);
      --ui-control-color: var(--white);
      --ui-control-bg-color: var(--gray-500);
      --ui-control-hover-bg-color: #{darken($grey500, 5%)};
      --ui-control-active-bg-color: #{darken($grey500, 10%)};
=======
    &.current-step,
    &.active-drop-target {
      --text-color: #{$white};
      --ui-control-color: #{$white};
      --ui-control-bg-color: #{$grey500};
      --ui-control-hover-bg-color: #{darken($grey500, 5%)};
      --ui-control-active-bg-color: #{darken($grey500, 10%)};
    }

    &.current-step {
      --focus-ring: #{0 0 0 1px $blue300,
        0 0 0 3px transparentize($blue300, 0.3)};
>>>>>>> cd746d8c
      @include light-on-dark-text;
      @include light-focus-ring;
    }

    &:focus {
      z-index: 1;
      box-shadow: none;

      .label {
        z-index: 1;
        box-shadow: var(--focus-ring);
      }

      .reduce-focus-visibility &:not(:focus-visible) .label {
        box-shadow: none;
      }
    }

    .reduce-focus-visibility &:focus-visible .label {
      box-shadow: var(--focus-ring);
    }

    &:not(.has-action-menu) {
      @include padding-right(calc(var(--ui-control-height) / 2));
      @include margin-right(2.8px);

      &:not(.current-step[data-disclosure-trigger]) .btn-body {
        @include padding-right(5px);
      }
    }

    &.current-step[data-disclosure-trigger] .btn-body {
      @include padding-left(8px);

      .label {
        padding: 3px;

        &:after {
          @include angle;
          position: relative;
        }
      }
    }

    .btn-body {
      display: inline-flex;
      align-items: center;
      justify-content: center;
      height: var(--ui-control-height);
      background-color: var(--ui-control-bg-color);

      [data-icon] {
        --ui-control-height: calc((13rem / 16)); // 1rem == 16px
        text-align: center;
        @include margin-right(0);
      }
    }

    .label {
      display: inline-flex;
      align-items: center;
      overflow: hidden;
      text-overflow: ellipsis;
    }

    &.has-action-menu .btn-body {
      @include padding-right(1px);
      @include margin-right(0);
    }

    .chevron-right,
    .chevron-left {
      position: absolute;
      top: 0;
      height: 100%;
      width: calc(var(--ui-control-height) / 2);
    }

    .chevron-left {
      @include left(0);
      border-top: calc(var(--ui-control-height) / 2) solid
        var(--ui-control-bg-color);
      @include border-left(
        calc(var(--ui-control-height) / 2) solid transparent
      );

      &:after {
        display: block;
        content: '';
        font-size: 0;
        position: absolute;
        bottom: 0;
        @include right(0);
        border-bottom: calc(var(--ui-control-height) / 2) solid
          var(--ui-control-bg-color);
        @include border-left(
          calc(var(--ui-control-height) / 2) solid transparent
        );
      }
    }

    .chevron-right {
      @include right(0);
      border-top: calc(var(--ui-control-height) / 2) solid transparent;
      border-bottom: calc(var(--ui-control-height) / 2) solid transparent;
      @include border-left(
        calc(var(--ui-control-height) / 2) solid var(--ui-control-bg-color)
      );
    }
  }

  ol {
    position: relative;
    @include padding-left(0);
    list-style-type: none;
    display: flex;

    li {
      &.first-step .btn {
        .btn-body {
          @include padding-left(14px);
          @include border-radius(
            var(--ui-control-border-radius),
            0,
            0,
            var(--ui-control-border-radius)
          );
        }

        .chevron-left {
          display: none;
        }
      }

      &:not(.first-step) .btn {
        @include margin-left(calc(-1 * (var(--ui-control-height) / 2)));
        @include padding-left(calc(var(--ui-control-height) / 2));

        .btn-body {
          @include padding-left(7px);
        }
      }
    }
  }
}

/* color inputs */
.color-input-container {
  position: relative;

  .color-hex-indicator {
    position: absolute;
    top: 0;
    @include left(7px);
    width: 1em;
    line-height: 34px;
    text-align: center;
    user-select: none;
  }
}

.color-input {
  @include fixed-width-font;
  @include padding-left(calc(7px + 1em));
}

.color {
  display: inline-block;
  position: relative;
  vertical-align: middle;
  width: 34px;
  height: 34px;
  border-radius: 17px;
  padding: 0;

  &:not(.static) {
    cursor: pointer;
  }

  &:not(.small) {
    @include checkered-bg(17px);
  }

  &.small {
    width: 16px;
    height: 16px;
    @include checkered-bg(8px);
  }

  .color-preview {
    position: absolute;
    top: 0;
    @include left(0);
    width: 100%;
    height: 100%;
    border-radius: 17px;
    box-shadow: inset 0 0 0 1px transparentize($black, 0.85);

    &:focus-within {
      @include input-focused-styles;
    }

    & > .color-preview-input {
      position: absolute;
      @include left(0);
      width: 100%;
      height: 100%;
      margin: 0;
      padding: 0;
      border: none;
      opacity: 0;
    }
  }
}

.colorhex {
  display: inline-block;
  margin-left: 5px;
  vertical-align: middle;
  color: var(--medium-text-color);
}

/* lightswitch */
.lightswitch-outer-container {
  display: flex;

  .lightswitch-inner-container {
    border: 1px solid var(--hairline-color);
    border-radius: var(--small-border-radius);
    display: flex;
    align-items: center;

    span {
      padding: 7px 0;
      color: var(--medium-text-color);
      cursor: default;

      &[data-toggle='on'] {
        @include padding-right(10px);
        @include margin-left(7px);
      }

      &[data-toggle='off'] {
        @include padding-left(10px);
        @include margin-right(7px);
      }
    }
  }
}

.lightswitch {
  display: block;
  position: relative;
  border: none !important;
  overflow: hidden;
  cursor: pointer;
  user-select: none;
  background-image: linear-gradient(to right, var(--gray-400), var(--gray-400));
  transition: background-image linear 100ms;

  &.on {
    background-image: linear-gradient(
      to right,
      var(--enabled-color),
      var(--enabled-color)
    );
  }

  &.indeterminate {
    background-image: linear-gradient(
      to right,
      var(--enabled-color),
      var(--gray-300)
    );
  }

  .lightswitch-container {
    position: relative;
    height: 100%;

    .handle {
      position: absolute;
      top: 1px;
      background-color: var(--white);
    }
  }

  &:not(.small) {
    border-radius: 11px;
    width: 34px;
    height: 22px;

    .lightswitch-container {
      @include margin-left(-12px);
      width: 46px;

      .handle {
        border-radius: 10px;
        width: 20px;
        height: 20px;
        left: calc(50% - 10px);
      }
    }
  }

  &.small {
    border-radius: 9px;
    width: 28px;
    height: 18px;

    .lightswitch-container {
      @include margin-left(-10px);
      width: 38px;

      .handle {
        border-radius: 8px;
        width: 16px;
        height: 16px;
        left: calc(50% - 8px);
      }
    }
  }

  table & {
    display: inline-block;
    margin-bottom: -5px;
  }

  &.on {
    .lightswitch-container {
      @include margin-left(0);
    }
  }

  &.indeterminate {
    &:not(.small) {
      .lightswitch-container {
        @include margin-left(0.5 * -12px);
      }
    }
    &.small {
      .lightswitch-container {
        @include margin-left(0.5 * -10px);
      }
    }
  }
}

/* pagination */
.pagination {
  table.data + & {
    margin-top: 24px;
  }

  .page-link {
    width: 32px;
    height: 32px;
    display: flex;
    align-items: center;
    justify-content: center;
    border-radius: var(--medium-border-radius);

    &:after {
      position: relative;
      transition: border-color linear 100ms;
    }

    &.prev-page:after {
      @include angle(left, var(--light-text-color));
      @include right(-1px);
    }

    &.next-page:after {
      @include angle(right, var(--light-text-color));
      @include left(-1px);
    }

    &:not(.disabled) {
      transition: box-shadow linear 100ms;
      box-shadow: inset 0 0 0 1px var(--hairline-color);
      cursor: pointer;

      &:hover {
        text-decoration: none;
        box-shadow: inset 0 0 0 1px var(--link-color);

        &:after {
          border-color: var(--link-color);
        }
      }

      @include focus-styles {
        box-shadow: inset 0 0 0 1px var(--hairline-color), var(--focus-ring);
      }
    }

    &.disabled {
      opacity: 1;
      &:after {
        border-color: var(--hairline-color);
      }
    }
  }
}

/* action buttons */
.actions {
  @include floatright;
}

.actions > li {
  @include floatleft;
}

.actions > li + li {
  @include margin-left(10px);
}

h1 + .actions {
  margin-top: -100px;
}

h2 + .actions {
  margin-top: -54px;
}

/* ----------------------------------------
/*  Tables
/* ----------------------------------------*/

.tablepane {
  margin: -22px -22px -10px;
  overflow-x: auto;

  table.data {
    th,
    td {
      &:first-child {
        @include padding-left(24px);
      }
      &:last-child {
        @include padding-right(24px);
      }
    }
  }
}

table {
  &.fixed-layout {
    table-layout: fixed;
  }

  th.thin,
  td.thin {
    width: 0.01% !important;
    white-space: nowrap;
  }

  thead {
    th {
      font-weight: bold;
      @include alignleft;
      vertical-align: top;
    }
  }

  // plain tables
  &:not(.data) {
    th,
    td {
      padding-top: 7px;
      padding-bottom: 7px;

      &:not(:first-child) {
        padding-left: 12px;
      }
      &:not(:last-child) {
        padding-right: 12px;
      }
    }
  }

  // data tables
  &.data {
    th,
    td {
      position: relative;
      padding-left: 12px;
      padding-right: 12px;
      box-sizing: border-box;

      &.checkbox-cell {
        width: var(--checkbox-size) !important;
        min-width: var(--checkbox-size);
        box-sizing: content-box;
        position: relative;

        input.checkbox + label,
        div.checkbox {
          position: absolute;
          top: calc(50% - 8px);
        }
      }
    }

    th {
      font-weight: bold;
    }

    thead:first-child,
    tbody:first-child,
    tfoot:first-child,
    caption + thead,
    caption + tbody,
    caption + tfoot {
      tr:first-child {
        th,
        td {
          &:first-child {
            @include border-top-left-radius(var(--small-border-radius));
            @include border-bottom-left-radius(var(--small-border-radius));
          }
          &:last-child {
            @include border-top-right-radius(var(--small-border-radius));
            @include border-bottom-right-radius(var(--small-border-radius));
          }
        }
      }
    }

    thead {
      th,
      td {
        width: auto;
        background-color: var(--gray-050);
        cursor: default;
      }

      th:not(.orderable),
      td {
        padding-top: 15px;
        padding-bottom: 15px;
      }

      th {
        white-space: nowrap;
        vertical-align: middle;

<<<<<<< HEAD
        &.orderable {
=======
        body:not(.dragging) &.orderable:not(.ordered):hover {
          background-color: $grey100;
        }

        &.ordered {
          background-color: $lightSelColor;
        }

        &.ordered {
>>>>>>> cd746d8c
          position: relative;
          padding-left: 0;
          padding-right: 0;

          &:not(.ordered):hover {
            background-color: var(--gray-100);
          }

          &.ordered {
            background-color: var(--light-sel-color);

            &:not(.loading) {
              button:after {
                @include angle(up);
                position: absolute;
                @include right(10px);
                top: calc(50% - 3px);
              }

              &.desc button:after {
                transform: rotate(45deg);
              }
            }
          }

          button {
            position: relative;
            @include padding-right(26px);
            font: inherit;
            width: 100%;
            padding: 14px;
            @include alignleft;

            &:focus {
              z-index: 1;
            }
          }
        }

        &:not(.loading) {
          .spinner {
            display: none;
          }
        }

        .spinner {
          position: absolute;
          top: calc(50% - 6px);
          @include right(8px);
          --size: 12px;
        }
      }
    }

    tbody {
      tr {
        --hover-bg-color: var(--gray-050);
        --selected-bg-color: var(--dark-sel-color);

        &:not(.disabled) {
          body:not(.dragging) &:hover {
            th,
            td {
              background-color: var(--hover-bg-color);
            }
          }

          &:focus {
            position: relative;
            z-index: 1;
          }

          &.sel {
            --link-color: var(--white);
            --ui-control-color: var(--white);
            @include custom-color-focus-ring(hsl(var(--light-focus-hsl)));

            th,
            td {
<<<<<<< HEAD
              color: var(--white);
              background-color: var(--selected-bg-color);
=======
              background-color: $lightSelColor !important;
>>>>>>> cd746d8c
            }
          }
        }
      }

      th,
      td {
        padding-top: 7px;
        padding-bottom: 7px;
        background-clip: padding-box;
      }

      td {
        &.timestamp {
          @include alignright;
          vertical-align: bottom;
          white-space: nowrap;
          color: var(--light-text-color);
        }
      }
    }

    thead + tbody tr,
    tr + tr {
      th,
      td {
        border-top: 1px solid transparent;
      }
    }

    tr.sel + tr.sel {
      th,
      td {
        border-top-color: var(--gray-300);
      }
    }
  }

  // collapsable data tables for small screens
  // based on Aaron Gustafson's technique: http://blog.easy-designs.net/archives/2013/02/02/responsive-tables/
  &.collapsed {
    width: auto;

    &,
    tbody,
    tbody tr,
    tbody th,
    tbody td {
      display: block;
      border: none;
      padding: 0;
      @include alignleft;
      width: auto !important;
      white-space: normal;
    }

    thead {
      display: none;
    }

    tbody {
      tr {
        padding: 6px 0;
        border-bottom: 1px dotted var(--hairline-color);

        &:after {
          @include clearafter;
        }
      }

      th,
      td {
        padding: 2px 0 !important;
      }

      td {
        &:empty {
          display: none;
        }
      }

      [data-title] {
        @include margin-right(0);

        &:before {
          margin-right: 5px;
          content: attr(data-title) ':';
          font-weight: bold;
        }

        form {
          display: inline-block;
        }
      }
    }
  }
}

.datatablesorthelper,
.editabletablesorthelper {
  background-color: var(--white);
  @include shadow;
}

body:not(.dragging) {
  .datatablesorthelper,
  .datatablesorthelper .element,
  .datatablesorthelper a {
    cursor: move !important;
  }
}

.datatablesorthelper tr:first-child th,
.datatablesorthelper tr:first-child td {
  border-top: none !important;
}

.datatablesorthelper tr:last-child th,
.datatablesorthelper tr:last-child td {
  border-bottom: none !important;
}

/* elements */
$smallThumbSize: 34px;
$largeThumbSize: 120px;
$statusSize: 10px;
$baseElementSidePadding: 7px;
$elementInnerSpacing: 5px;

.element {
  position: relative;
  cursor: default;
  user-select: none;
  font-weight: normal;
  border-radius: var(--small-border-radius);

  .label {
    .segment:after {
      display: inline-flex !important;
      position: relative;
      top: -2px;
      @include margin(0, 5px, 0, 2px);
      @include angle(right, var(--light-text-color), 1px);

      .sel & {
        @include angle(right, var(--white), 1px);
      }
    }
  }

  &:focus,
  li:focus & {
    background-color: var(--gray-050);
  }

  &.sel,
  li.sel & {
    background-color: var(--light-sel-color) !important;
    cursor: default;

    &:focus {
      background-color: darken($lightSelColor, 5%) !important;
    }

    &.hasthumb {
      .elementthumb {
        img {
          box-shadow: 0 0 0 1px transparentize($darkSelColor, 0.9),
            0 6px 4px -4px transparentize($darkSelColor, 0.8);
        }
      }
    }
  }

  &.drag-helper {
    background-color: $grey050;
    box-shadow: 0 0 0 1px transparentize($darkSelColor, 0.9),
      0 6px 4px -4px transparentize($darkSelColor, 0.8);
  }

  &.hasthumb {
    .elementthumb:not(:empty) {
      position: absolute;
      display: flex;
      justify-content: center;
      -ms-flex-pack: center;
      align-items: center;
      -ms-flex-align: center;

      img {
        display: block;
        flex-shrink: 0;
        pointer-events: none;
        border-radius: var(--small-border-radius);
        max-width: 100%;
        max-height: 100%;
      }

      &.rounded img {
        border-radius: 50%;
      }
    }
    .elementthumb.open-preview {
      cursor: pointer;
    }
  }

  &.error {
    [data-icon='alert'] {
      margin-left: var(--xs);
    }
  }

  .label {
    display: inline-block;

    .draft-label {
      display: inline-block;
      @include margin(-1px, 0, -1px, 7px);
      padding: 1px 5px;
      font-weight: normal;
      text-decoration: none !important;
      color: var(--medium-text-color);
      background: var(--gray-100);
      border-radius: var(--large-border-radius);
    }
  }

  &.small,
  &.large:not(.hasthumb) {
    display: inline-block;
    padding: $baseElementSidePadding;
    box-sizing: border-box;

    &.hasstatus {
      @include padding-left(
        $baseElementSidePadding + $statusSize + $elementInnerSpacing
      );

      .status {
        position: absolute;
        @include left($baseElementSidePadding);
        top: calc(50% - 5px);
      }

      .icon:not(.delete) {
        position: absolute;
        @include left($baseElementSidePadding - 1);
        top: calc(50% - 11px);
      }
    }

    &.hasthumb {
      @include padding-left($smallThumbSize + $elementInnerSpacing);

      .elementthumb:not(:empty) {
        top: calc(50% - 17px);
        @include left(0);
        width: $smallThumbSize;
        height: $smallThumbSize;

        &.checkered img {
          @include checkered-bg(8px);
        }
      }

      &.hasstatus {
        @include padding-left(
          $smallThumbSize + $elementInnerSpacing * 2 + $statusSize
        );

        .status {
          @include left($smallThumbSize + $elementInnerSpacing);
        }
      }
    }
  }

  &.large.hasthumb {
    display: block;
    padding: #{$baseElementSidePadding + $largeThumbSize + $elementInnerSpacing}
      $baseElementSidePadding $baseElementSidePadding;
    width: #{120px + $baseElementSidePadding + $baseElementSidePadding};
    box-sizing: border-box;

    &.hasstatus {
      @include padding-left(
        $baseElementSidePadding + $statusSize + $elementInnerSpacing
      );

      .status {
        position: absolute;
        @include left($baseElementSidePadding);
        top: #{$baseElementSidePadding + $largeThumbSize + $elementInnerSpacing +
          6};
      }
    }

    .elementthumb:not(:empty) {
      top: $baseElementSidePadding;
      @include left(0);
      width: 100%;
      height: $largeThumbSize;

      &.checkered img {
        @include checkered-bg(15px);
      }
    }

    .label {
      display: block;
      white-space: nowrap;
      overflow: hidden;
      text-overflow: ellipsis;
      word-wrap: normal;
    }
  }

  &.removable {
    .label {
      @include padding-right(20px);
    }

    .delete:before {
      color: var(--ui-control-color);
    }

    &.small,
    &.large:not(.hasthumb) {
      .delete {
        position: absolute;
        top: calc(50% - 11px);
        @include right($baseElementSidePadding);
      }
    }

    &.large.hasthumb {
      .delete {
        position: absolute;
        @include right($baseElementSidePadding);
      }
    }
  }

  &:not(.removable) {
    .delete {
      display: none;
    }
  }
}

$checkboxPadding: $checkboxSize + 4;

.element-index {
  .source-path {
    background-color: var(--gray-050);
    border-radius: 3px;
    --ui-control-bg-color: var(--light-sel-color);
    --ui-control-hover-bg-color: #{darken($lightSelColor, 5%)};
    --ui-control-active-bg-color: #{darken($lightSelColor, 10%)};

    .chevron-btns {
      display: inline-flex;
      position: relative;
      background: $white;
      --ui-control-height: calc((30rem / 16)); // 1rem == 16px

      &:before {
        display: block;
        content: '';
        font-size: 0;
        position: absolute;
        top: 0;
        width: 0;
        height: 0;
        @include right(0);
        border-top: calc(var(--ui-control-height) / 2) solid $grey050;
        @include border-left(
          calc(var(--ui-control-height) / 2) solid transparent
        );
      }

      &:after {
        display: block;
        content: '';
        font-size: 0;
        position: absolute;
        top: calc(var(--ui-control-height) / 2);
        @include right(0);
        border-bottom: calc(var(--ui-control-height) / 2) solid $grey050;
        @include border-left(
          calc(var(--ui-control-height) / 2) solid transparent
        );
      }

      .btn {
        --ui-control-border-radius: 3px;
      }
    }

    .btn.settings {
      box-shadow: 0 0 0 2px var(--white);
    }
  }

  &.main {
    .source-path {
      margin: -22px -22px 24px;
    }
  }

  .elementselectormodal & {
    .source-path {
      margin-bottom: 2px;
    }
  }
}

.elements {
  position: relative;

  &:not(.busy) {
    .update-spinner {
      display: none;
    }
  }

  &.busy {
    min-height: 200px;

    &:after {
      display: block;
      content: '';
      font-size: 0;
      position: absolute;
      top: 0;
      left: -24px;
      width: calc(100% + #{24 + 24}px);
      height: 100%;
      background: transparentize($white, 0.25);
      border-radius: var(--large-border-radius);
    }

    .update-spinner {
      z-index: 1;
    }
  }

  .header {
    margin: -22px -22px 24px;
    padding: 14px 24px;
    background-color: var(--gray-050);
    box-shadow: none;
    border-radius: var(--small-border-radius);

    &:after {
      content: '';
    }

    .selectallcontainer {
      cursor: default;

      .checkbox {
        @include margin-right($elementInnerSpacing);
      }
    }
  }

  .tableview tr.active-drop-target th,
  .tableview tr.active-drop-target td,
  .thumbsview li.active-drop-target {
    background-color: #{darken($grey500, 10%)} !important;

    &,
    a {
      color: $white;
    }
  }

  .tableview tr.draggee th,
  .tableview tr.draggee td,
  .thumbsview li.draggee {
    opacity: 0.25;
  }

  // table views
  .tableview {
    .move,
    .toggle {
      display: flex;
      position: absolute;
      justify-content: center;
      align-items: center;
      top: 50%;
      transform: translateY(-50%);
      @include margin-left(calc(var(--touch-target-size) * -1));
      width: var(--touch-target-size);
      height: var(--touch-target-size);
    }

    .move {
      font-size: 11px;
      text-decoration: none;
    }

    .toggle {
      text-align: center;
      padding: 4px;
      border-radius: 50%;
    }

    .move + .toggle {
      @include margin-left(calc(var(--touch-target-size) * -2));
    }

    .enabled-label {
      margin-left: var(--xs);
    }
  }

  // thumbs views
  .thumbsview {
    display: grid;
    gap: 5px;
    grid-template-columns: repeat(auto-fit, minmax(180px, 1fr));

    li {
      position: relative;
      @include margin(0, 1px, 1px, 0);
      max-width: 226px;

      body:not(.dragging) &:hover {
        .element {
          background-color: var(--gray-050);
        }
      }

      .element.large.hasthumb {
        width: unset;
      }

      &.has-checkbox {
        .element.hasthumb {
          &:not(.hasstatus) {
            @include padding-left(
              $baseElementSidePadding + $checkboxSize + $elementInnerSpacing
            );
          }

          &.hasstatus {
            @include padding-left(
              $baseElementSidePadding + $checkboxSize + $elementInnerSpacing +
                $statusSize + $elementInnerSpacing
            );

            .status {
              @include left(
                $baseElementSidePadding + $checkboxSize + $elementInnerSpacing
              );
            }
          }
        }

        .checkbox {
          position: absolute;
          top: $baseElementSidePadding + $largeThumbSize + $elementInnerSpacing +
            (20px - $checkboxSize) * 0.5;
          @include left($baseElementSidePadding);
        }
      }
    }
  }
}

.export-form {
  position: relative;
  .spinner {
    position: absolute;
    bottom: 0;
    @include right(-24px);
  }
}

/* structures */
.structure {
  position: relative;
  z-index: 1;

  li {
    @include padding-left(8px);

    &.collapsed > ul {
      display: none;
    }

    .row:hover > .icon,
    &.draghelper > .row .move,
    .add.active {
      opacity: 1;
    }

    &.draghelper {
      & > .row {
        .add {
          opacity: 0;
        }

        .move:before {
          color: var(--link-color);
        }
      }
    }

    &.draginsertion {
      position: relative;
      @include margin(-1px, 0, -1px, 8px);
      @include padding-left(0);
      height: 2px;
      background-color: var(--link-color) !important;
      @include border-left(none);
      border-radius: 1px;
    }

    .toggle {
      position: relative;
      z-index: 1;
      @include floatleft;
      @include margin(10px, -8px, 0, -12px);
      padding: 4px;
    }

    .row:after {
      @include clearafter;
    }

    .move,
    .add {
      @include margin(5px, 5px, 0, 0);
      opacity: 0;
      transition: opacity linear 100ms;
    }

    .add {
      padding: 0 5px;

      &:before {
        content: 'downangle';
        color: var(--dark-hairline-color);
      }

      &:not(.disabled):hover:before,
      &.active:before {
        color: var(--link-color);
      }
    }

    .checkbox {
      @include floatleft;
      @include margin(7px, 0, 0, 7px);
    }
  }

  ul {
    @include margin-left(-3px);

    li {
      @include padding-left(38px);
      background-repeat: no-repeat;

      body.ltr & {
        background-image: url(../images/branch.png);
        background-position: 0 0;
      }

      body.rtl & {
        background-image: url(../images/branch_rtl.png);
        background-position: 100% 0;
      }

      &:not(:last-child):not(.last) {
        @include padding-left(37px);
        @include border-left(1px solid var(--gray-200));

        body.ltr & {
          background-position: -1px 0;
        }

        body.rtl & {
          background-position: calc(100% + 1px) 0;
        }
      }

      &.draginsertion {
        @include margin-left(38px);
      }
    }
  }

  .row {
    &.draghover {
      .element {
        z-index: 2;
        border-radius: 15px;
        box-shadow: inset 0 0 0 2px var(--link-color);
      }
    }

    &.droptarget {
      border-radius: 5px;
      box-shadow: inset 0 0 0 2px var(--link-color);
    }
  }
}

/* element select fields */
.elementselect {
  position: relative;
  min-height: 34px;
  margin-top: -7px;

  .elements {
    display: flex;
    flex-direction: column;
    align-items: flex-start;

    &.flex-row {
      flex-direction: row;
    }

    &.flex-wrap {
      flex-wrap: wrap;
    }
  }

  .elements:after {
    @include clearafter;
  }

  .element {
    @include margin(7px, 7px, 0, 0);
  }

  .flex,
  .btn {
    clear: both;
  }

  .element {
    z-index: 1;

    &.small {
      max-width: 100%;

      .label {
        display: block;
        max-width: 100%;
        box-sizing: border-box;
        overflow: hidden;
        white-space: nowrap;
        text-overflow: ellipsis;
      }
    }
  }

  .flex {
    padding-top: 7px;
  }

  .structure ul {
    @include margin-left(12px);

    li {
      background-position: 0 2px !important;

      .element {
        margin: 0;
      }
    }
  }
}

/* editable tables */
table.editable {
  border-radius: var(--large-border-radius);
  border: 1px solid var(--gray-200);

  th,
  td.action {
    color: var(--medium-text-color);
    font-weight: normal;
    background-color: var(--gray-050);
  }

  thead,
  tbody {
    tr {
      th {
        padding: 6px 10px;
      }
    }
  }

  thead {
    tr {
      th {
        border-bottom: 1px solid var(--hairline-color);

        &.has-info {
          @include padding-right(calc(15px + 1em));
        }

        span.info {
          position: absolute;
          margin-left: 5px;
        }
      }
    }
  }

  tbody {
    tr {
      &:not(:first-child) {
        th,
        td {
          border-top: 1px solid var(--hairline-color);
        }
      }

      &:last-child {
        td:first-child {
          @include border-bottom-left-radius(var(--large-border-radius));

          textarea,
          input.text {
            @include border-bottom-left-radius(
              calc(var(--large-border-radius) - 1px)
            );
          }
        }
      }

      td:not(:first-child),
      th ~ td:not(.hidden) ~ td {
        @include border-left(1px solid var(--hairline-color));
      }

      th {
        // Set a dark border-left for the first <td> that follows a <th>, if there is one.
        // This is a ridiculous CSS hack since there's no operator/pseudo-class that mimics jQuery's next(selector) function.
        // If there was it could have been as simple as: th ??? td:not(.hidden) { dark left border }
        // kudos to Mark Huot for coming up with it!
        & ~ td:not(:first-child) {
          @include border-left(1px solid #dbdddf);
        }
      }

      td {
        vertical-align: top;
        text-align: center;
        background-color: var(--white);
        padding: 4px 10px;

        &.focus {
          position: relative;
          box-shadow: inset 0 0 0 1px var(--hairline-color);
        }

        &.textual {
          padding: 0;

          textarea {
            resize: none;
          }

          pre {
            @include alignleft;
            white-space: pre-wrap;
          }
        }

        &.lightswitch-cell {
          padding-top: 9px;
          padding-bottom: 9px;

          .lightswitch {
            display: block;
            margin: 0 auto;
          }
        }

        &.checkbox-cell {
          padding-top: 10px;
          padding-bottom: 10px;

          .checkbox-wrapper {
            display: block;
            margin: -2px auto 0;
            width: 16px;
            height: 16px;
          }
        }

        &.error {
          box-shadow: inset 0 0 0 1px var(--error-color);
        }

        &.disabled {
          position: relative;
          opacity: 1;

          &:after {
            content: '';
            font-size: 0;
            position: absolute;
            top: 0;
            left: 0;
            width: 100%;
            height: 100%;
            background-color: transparentize($grey050, 0.25);
            user-select: none;
          }
        }

        &.action {
          padding: 4px 7px;

          & + td.action {
            @include border-left(none);
            @include padding-left(0);
          }
        }

        .flex > * {
          margin-bottom: 0;
        }
      }
    }

    textarea,
    textarea.text,
    input.text,
    pre {
      display: block;
      width: 100%;
      border: none;
      box-shadow: none;
      border-radius: 0;
      padding: 7px 10px;
      background-color: transparent;
      overflow: hidden;
      transition: none;
      box-sizing: border-box;
    }

    .color-container {
      display: block;
      position: relative;

      & > .color,
      .color-input {
        margin-bottom: 0;
      }

      & > .color {
        position: absolute;
        top: 10px;
        @include left(10px);
        z-index: 1;
      }

      .color-hex-indicator {
        @include left(32px);
      }

      .color-input {
        @include padding-left(calc(32px + 1em));
      }
    }

    .datewrapper,
    .timewrapper {
      display: block;
      width: 100%;

      .text + div[data-icon] {
        top: 6px;
        @include left(10px);
      }
    }
  }

  &:not(.static) {
    td.textual {
      cursor: text;
    }
  }

  & + .btn.add {
    display: block;
    width: 100%;
  }

  &:not(.hidden) + .btn.add {
    border-top-width: 0;
    border-radius: 0 0 var(--medium-border-radius) var(--medium-border-radius);
  }
}

.border-box,
.shadow-box {
  & + .buttons {
    margin-top: 7px;
  }
}

/* ----------------------------------------
/*  Nav
/* ----------------------------------------*/

ul.tree,
.tree ul {
  @include margin-left(20px);
}

.tree li .toggle {
  @include margin(7px, 0, 0, -15px);
}

/* status icons */
.status {
  display: inline-block;
  position: relative;
  @include margin-right(10px);
  width: 10px;
  height: 10px;
  border: 1px solid transparent;
  border-radius: 100%;
  box-sizing: border-box;
  background-clip: border-box;

  body.use-shapes & {
    &.all {
      rotate: 45deg;
      background-image: linear-gradient(30deg, #184cef, #e5422b);
    }

    &.pending {
      background-color: transparent;
      border-style: solid;
      border-width: 0 5px 10px 5px;
      border-color: transparent transparent var(--pending-color) transparent;
      border-radius: 1px;
    }

    &.all,
    &.off,
    &.suspended,
    &.expired {
      border-radius: 2px;
      transform: scale(90%);
    }
  }
}

.status:not(.on):not(.live):not(.active):not(.enabled):not(.all):not(
    .pending
  ):not(.off):not(.suspended):not(.expired):not(.yellow):not(.orange):not(
    .red
  ):not(.pink):not(.purple):not(.blue):not(.green):not(.turquoise):not(
    .light
  ):not(.grey):not(.black) {
  border-color: var(--ui-control-color);
}

.green,
.status.on,
.status.live,
.status.active,
.status.enabled {
  background-color: var(--enabled-color);
}

.status.all {
  background-image: linear-gradient(60deg, #184cef, #e5422b);
  background-origin: border-box;
}

.orange,
.status.pending {
  background-color: var(--pending-color);
}

.red,
.status.off,
.status.suspended,
.status.expired {
  background-color: var(--disabled-color);
}

.yellow {
  background-color: var(--yellow-300);
}

.pink {
  background-color: var(--pink-400);
}

.purple {
  background-color: #9b59b6;
}

.blue {
  background-color: var(--blue-600);
}

.turquoise {
  background-color: var(--teal-300);
}

.status.light {
  background-color: var(--gray-100);
}

.grey {
  background-color: var(--gray-300);
}

.black {
  background-color: var(--gray-800);
}

.status.white,
.status.disabled {
  opacity: 1;
}

/* ----------------------------------------
/*  Condition builders
/* ----------------------------------------*/

.condition-container {
  margin: 24px 0;
}

.condition:not(:empty) + .condition-footer .btn.add {
}

.condition-rule,
.condition-footer {
  padding: 7px;
}

.condition-footer {
  border: 1px dashed var(--medium-hairline-color);
  border-radius: var(--large-border-radius);

  .condition:not(:empty) + & {
    border-top-width: 0;
    border-top-left-radius: 0;
    border-top-right-radius: 0;
  }

  .spinner:not(.loading) {
    display: none;
  }
}

.condition-rule {
  margin: 0;
  border: 1px solid var(--hairline-color);
  background-color: var(--gray-050);

  &:first-child {
    border-top-left-radius: var(--large-border-radius);
    border-top-right-radius: var(--large-border-radius);
  }

  & + .condition-rule {
    border-top-width: 0;
  }

  & > .rule-move,
  & > .rule-actions {
    margin-top: 5px;
  }

  & > .rule-body {
    .lightswitch {
      margin-top: 6px;
      display: block;
    }

    .selectize {
      min-width: 100px;
    }

    .text.fullwidth {
      min-width: 100px;
      max-width: 100%;
    }
  }
}

/* ----------------------------------------
/*  Progress bar
/* ----------------------------------------*/

.progressbar {
  border-radius: 6px;
  border: 2px solid var(--gray-700);
  padding: 2px;
  position: absolute;
  left: 20%;
  width: 60%;
  z-index: 1000;
}

.progressbar-inner {
  border-radius: 2px;
  height: 4px;
  background-color: var(--gray-700);
}

.progressbar:not(.pending) .progressbar-inner {
  width: 0;
  transition: width linear 100ms;
}

.progressbar.pending .progressbar-inner {
  @include striped-bg(17.6776695297px, var(--gray-700)); // sqrt(25^2 / 2);
  body.ltr & {
    animation-name: pendingprogress-ltr;
  }
  body.rtl & {
    animation-name: pendingprogress-rtl;
  }
  animation-timing-function: linear;
  animation-duration: 250ms;
  animation-iteration-count: infinite;
}

@keyframes pendingprogress-ltr {
  from {
    background-position: 0;
  }
  to {
    background-position: 25px;
  }
}

@keyframes pendingprogress-rtl {
  from {
    background-position: 0;
  }
  to {
    background-position: -25px;
  }
}

.elementselect .progress-shade {
  background-color: transparentize($white, 0.2);
  width: 100%;
  height: 100%;
  position: absolute;
  top: 0;
  @include left(0);
  display: none;
}

.elementselect.uploading {
  position: relative;
}

.elementselect.uploading .progress-shade {
  display: block;
  z-index: 2;
}

// Plugin installers

.missing-component {
  padding: 7px 10px !important;
  max-width: 400px;
  background-color: var(--gray-050) !important;

  .error {
    margin: 0;
  }

  .install-plugin {
    margin: 7px 0 -7px;
    border-top: 1px solid var(--hairline-color);
    position: relative;
    @include padding(10px, 0, 10px, 40px);

    .icon {
      width: 32px;
      height: 32px;
      position: absolute;
      top: calc(50% - 16px);
      @include left(0);

      img,
      svg {
        width: 100%;
        height: 100%;
      }
    }

    h3 {
      flex: 1;
      margin: 8px 0 !important;
    }

    .btn {
      margin: 0;
    }
  }
}

/* ----------------------------------------
/*  Panes, Modals and HUDs
/* ----------------------------------------*/

.pane {
  @include pane;
  position: relative;
  margin: 14px 0;
  padding: 24px;
  border-radius: var(--large-border-radius);
  word-wrap: break-word;
  box-sizing: border-box;

  .pane &,
  #content & {
    background-color: var(--gray-050);
    border: 1px solid var(--hairline-color);
    box-shadow: none;
  }

  &.loading {
    min-height: 200px;

    &:after {
      display: block;
      content: '';
      font-size: 0;
      position: absolute;
      top: 0;
      left: -24px;
      width: calc(100% + #{24 + 24}px);
      height: 100%;
    }
  }
}

.pane-header {
  margin: calc(var(--xl) * -1) var(--neg-padding) var(--xl);
  padding: var(--s) var(--xl);
  min-height: 50px;
  box-sizing: border-box;
  box-shadow: inset 0 -1px 0 0 transparentize($grey300, 0.75);
  border-radius: var(--large-border-radius) var(--large-border-radius) 0 0;
  background-color: var(--gray-050);

  .header-btn {
    margin: 2px 0;
    @include header-btn;
  }

  .spinner {
    margin: 0 !important;
  }
}

.pane-tabs {
  display: flex;
  flex-direction: row;
  align-items: center;
  margin: calc(var(--s) * -1) calc(var(--xl) * -1);

  &:first-child {
    border-radius: var(--large-border-radius) var(--large-border-radius) 0 0;
    overflow: hidden;
  }

  [role='tablist'] {
    flex: 1;
    display: flex;
    flex-direction: row;
    overflow-x: auto;
    scrollbar-width: none;

    &::-webkit-scrollbar {
      display: none;
    }

    &.scrollable {
      body.ltr & {
        mask-image: linear-gradient(
          to left,
          rgba(0, 0, 0, 0),
          rgba(0, 0, 0, 1) 24px
        );
      }
      body.rtl & {
        mask-image: linear-gradient(
          to right,
          rgba(0, 0, 0, 0),
          rgba(0, 0, 0, 1) 24px
        );
      }
    }

    [role='tab'] {
      --tab-label-color: var(--light-text-color);

      &.error {
        --highlight-color: var(--error-color) !important;
        --tab-label-color: var(--error-color) !important;
      }

      &,
      .tab-label {
        border-radius: 2px 2px 0 0;
      }

      .tab-label {
        display: flex;
        flex-direction: row;
        align-items: center;
        position: relative;
        padding: 0 24px;
        white-space: nowrap;
        color: var(--tab-label-color);
        height: 50px;
      }

      &:hover {
        text-decoration: none;
      }

      @include focus-styles {
        box-shadow: none;

        .tab-label {
          box-shadow: var(--inner-focus-ring);
        }
      }

      &:not(.sel) {
        &:hover {
          background-color: transparentize($grey300, 0.85);
        }
      }

      &.sel {
        --highlight-color: var(--gray-500);
        --tab-label-color: var(--text-color);
        position: relative;
        z-index: 1;
        cursor: default;
        box-shadow: inset 0 2px 0 var(--highlight-color),
          0 0 0 1px $hairlineColor, 0 2px 12px transparentize($grey200, 0.5);
        background-color: var(--white);
      }

      span[data-icon] {
        @include margin-left(4px);
      }
    }
  }

  &:first-child {
    [role='tablist'] {
      [role='tab'] {
        &:first-child {
          &,
          .tab-label {
            @include border-top-left-radius(var(--large-border-radius));
          }
        }
      }
    }
  }

  .menubtn {
    margin: 0 var(--xl);
  }
}

/* detail sidebars */
.details {
  --spacing: var(--l);
  padding: 0 var(--padding) var(--spacing);

  .meta,
  .field,
  hr {
    margin-left: var(--neg-padding);
    margin-right: var(--neg-padding);
  }

  .meta {
    margin-bottom: var(--spacing);

    &:not(.read-only) {
      background-color: var(--gray-050) !important;
    }

    &.read-only {
      color: var(--medium-text-color);

      & > .data {
        align-items: baseline;
        min-height: auto;

        & > .heading,
        & > .value {
          padding: 6px 0;
        }

        &:first-child {
          & > .heading,
          & > .value {
            padding-top: 0;
          }
        }

        &:last-child {
          & > .heading,
          & > .value {
            padding-bottom: 0;
          }
        }
      }
    }

    &.warning {
      padding-top: var(--m);
      padding-bottom: var(--m);
      color: var(--text-color) !important;
      background-color: var(--yellow-050) !important;
      box-shadow: 0 0 0 1px var(--yellow-300),
        0 2px 12px transparentize($grey200, 0.5);

      p {
        margin-bottom: 5px;
      }

      .btn {
        background-color: var(--yellow-300);

        &:hover,
        &:focus {
          background-color: darken($yellow300, 10%);
        }

        &:active {
          background-color: darken($yellow300, 15%);
        }
      }
    }

    & > .field,
    & > .data {
      margin: 0 var(--neg-padding) !important;

      & > .heading > label,
      & > .heading {
        color: var(--gray-600);
      }
    }

    & > .field > .status-badge {
      @include left(0);
    }

    .text::placeholder,
    .datewrapper .text + div[data-icon],
    .timewrapper .text + div[data-icon] {
      color: var(--gray-500);
    }

    .ui-datepicker {
      @include margin(0, 0, 0, -8px);
    }
  }

  hr {
    margin: var(--spacing) 0;
    border-top-color: var(--hairline-color);
  }

  @include placeholder-styles(var(--gray-500));

  .text {
    background-color: transparent !important;
    resize: none;
  }

  & > .field > .heading > label,
  & > fieldset > legend {
    margin-top: 0;
    font-weight: normal;
    color: var(--gray-600);
  }

  & > fieldset {
    margin: 0 0 var(--spacing);

    & > legend {
      margin-bottom: 5px;
    }
  }

  & > .field {
    margin: 0 0 var(--spacing);

    & > .heading {
      margin-top: 0;
    }

    & > .input > .text.fullwidth {
      margin: 0 var(--neg-padding);
      padding-left: var(--padding);
      padding-right: var(--padding);
      border: none;
      background-color: var(--gray-050) !important;
      width: calc(100% + var(--padding) + var(--padding));
    }
  }

  & > .text {
    border-radius: var(--large-border-radius);
    margin-bottom: var(--spacing);

    &:not(:focus) {
      border-color: transparentize($inputColor, 0.6);
    }
  }
}

/* meta panes */
$min2ColWidth: 400px;

.meta {
  padding: 0 var(--padding);
  overflow: visible;

  &,
  & > .flex-fields {
    & > .field,
    & > .data {
      display: flex;
      min-height: 50px;
      box-sizing: border-box;
      flex-wrap: wrap; // for error lists
      justify-content: space-between;
      align-items: center;
      margin: 0 var(--neg-padding) !important;
      padding: 0 var(--padding);
      transition: padding-left linear 100ms, padding-right linear 100ms;

      &.nested {
        @include padding-left(38px);
      }

      &.add {
        background-color: darken($grey050, 2%);

        &:before {
          position: absolute;
          @include left(0);
          width: 31px;
          @include alignright;
          @include icon;
          content: 'plus';
          color: var(--light-text-color);
        }

        .input {
          width: 100%;
        }
      }

      & > .heading {
        margin: 0;

        @media screen and (min-width: $min2ColWidth) {
          flex: 0 0 104px;
          @include margin-right(var(--s));
          line-height: 18px;
        }
      }

      &.lightswitch-field > .heading {
        flex: 1;
      }

      & > .input {
        .flex {
          flex-wrap: nowrap;

          & > * {
            margin-bottom: 0;
          }
        }
      }
    }

    & > .field > .heading {
      padding-top: var(--s);

      @media screen and (min-width: $min2ColWidth) {
        padding: 14px 0;
      }

      & > .copytextbtn {
        display: none;
      }
    }

    & > .data > .heading {
      padding: var(--s) 0;
    }

    & > .field > .heading > label,
    & > .data > .heading {
      color: var(--medium-text-color);
    }

    & > .field > .input,
    & > .data > .value {
      padding: var(--s) 0;
      width: 100%;

      @media screen and (min-width: $min2ColWidth) {
        width: calc(100% - 112px);
      }
    }

    & > .data > .value {
      display: flex;
      align-items: center;

      & > [data-icon='draft'] {
        margin-top: -2px;
        @include margin-right(8px);
      }
    }

    & > .field.lightswitch-field > .input {
      flex: 0;
      width: auto;
    }

    & > .field {
      &.has-errors {
        border: 1px solid var(--error-color) !important;

        &:first-child {
          border-top-left-radius: var(--large-border-radius);
          border-top-right-radius: var(--large-border-radius);
        }

        &:last-child {
          border-bottom-left-radius: var(--large-border-radius);
          border-bottom-right-radius: var(--large-border-radius);
        }

        & + .field {
          border-top: none !important;
        }
      }

      & > .heading {
        & > label,
        & > legend {
          font-weight: normal;
        }
      }

      & > .input {
        &,
        & > .flex,
        & > .flex > .textwrapper,
        & > .datewrapper,
        & > .timewrapper,
        & > .datetimewrapper > .datewrapper,
        & > .datetimewrapper > .timewrapper {
          & > .text {
            display: block;
            margin: calc(var(--s) * -1) 0;
            padding: 14px 0;
            border-radius: 0;
            background-color: transparent;
            border: none !important;
          }
        }

        & > .datewrapper,
        & > .timewrapper,
        & > .datetimewrapper > .datewrapper,
        & > .datetimewrapper > .timewrapper {
          background-color: transparent;
          .text + div[data-icon] {
            @include left(0);
          }
        }

        & > .datetimewrapper {
          & > .datewrapper {
            width: 55%;
          }

          & > .timewrapper {
            width: 45%;
          }

          & > .clear-btn {
            @include margin-right(-24px);
          }
        }

        & > .datewrapper,
        & > .timewrapper {
          display: block;
          width: 100%;
        }
      }

      & > ul.errors {
        margin: 0;
        padding: 0 0 6px;
        width: 100%;
        list-style-type: none;
      }

      & > .clear-btn {
        @include margin-right(var(--neg-padding));
      }
    }
  }

  & > .field:not(:first-child):not(.first-child),
  & > .flex-fields + .field:not(.first-child) {
    border-top: 1px solid var(--hairline-color);
  }

  & > .flex-fields {
    h2,
    blockquote.note {
      margin: 0 -24px !important;
      padding: 14px 24px;
      background-color: darken($grey050, 2%);
    }

    blockquote.note {
      border-radius: 0;
      border: none;
    }

    hr {
      margin: 0 -24px;
    }
  }
}

.meta > .field > .input > .select {
  display: block;
  margin: calc(var(--s) * -1) 0;
  width: 100%;
  border-radius: 0;
  box-shadow: none;
  background-color: transparent;

  &:after {
    @include right(0);
  }

  & + .spinner {
    position: absolute;
    top: calc(50% - 17px);
    @include right(-24px);
  }

  select {
    @include padding(var(--s), 12px, var(--s), 0);
    width: 100%;
    background-color: transparent;
  }
}

.body {
  position: relative;
}

.slideout-container,
.slideout,
.modal,
.hud {
  z-index: 100;
  box-sizing: border-box;
}

.modal,
.hud {
  @include modal;
}

.slideout-shade {
  opacity: 0;
  transition: opacity linear 250ms;

  &.so-visible {
    opacity: 1;
  }
}

.slideout-container {
  position: fixed;
  top: 0;
  left: 0;
  width: 100vw;
  height: 100vh;
  height: -webkit-fill-available; // h/t https://twitter.com/AllThingsSmitty/status/1254151507412496384
  pointer-events: none;

  body.has-debug-toolbar & {
    height: calc(100vh - 42px);
  }
}

.slideout {
  position: absolute;
  background-color: var(--white);
  box-shadow: 0 0 0 1px transparentize($grey400, 0.75),
    0 25px 100px transparentize($grey900, 0.5) !important;
  display: flex;
  flex-direction: column;
  overflow: hidden;
  padding: 24px var(--padding);
  pointer-events: all;

  &.so-mobile {
    --padding: 14px;
    --neg-padding: -14px;
    width: 100%;
    height: 100%;
    left: 0;
    transition: top linear 250ms;
    will-change: top;
  }

  &:not(.so-mobile) {
    top: 8px;
    width: calc(50% - 8px);
    height: calc(100% - 16px);
    border-radius: var(--large-border-radius);

    @media screen and (prefers-reduced-motion: no-preference) {
      body.ltr & {
        transition: left linear 250ms;
        will-change: left;
      }

      body.rtl & {
        transition: right linear 250ms;
        will-change: right;
      }
    }
  }

  & > .pane-header {
    z-index: 2;

    & > .so-toolbar {
      display: flex;
      flex-direction: row;
      align-items: center;
      gap: var(--s);
      min-height: calc(50px - 16px);

      & > .pane-tabs {
        width: 1px; // give other elements in the header plenty of room before the tabs take up whatever's left
        flex: 1;
        @include margin-right(0);
      }
    }
  }

  &.so-mobile > .pane-header {
    padding-left: 10px;
    padding-right: 10px;
  }

  & > .so-body {
    flex: 1;
    margin: -24px var(--neg-padding) 0;
    padding: 24px var(--padding);
    overflow: hidden auto;
    position: relative;

    & > .so-sidebar {
      position: absolute;
      top: 0;
      @include pane();
      width: 350px;
      height: 100%;
      max-width: 100%;
      box-sizing: border-box;
      padding: 0 var(--padding) var(--spacing);
      background-color: var(--gray-100);
      overflow: hidden auto;
      z-index: 1;

      body.ltr & {
        transition: right linear 250ms;
      }
      body.rtl & {
        transition: left linear 250ms;
      }

      & > .preview-thumb-container {
        margin: 0 var(--neg-padding);
        height: auto;
        min-height: 54px; // make room for the Preview / Edit buttons

        & + .pane-header {
          border-radius: 0;
        }
      }

      .image-actions {
        &.is-mobile {
          margin: calc(var(--spacing) / 2) 0 var(--spacing);
        }
      }

      & > .meta.read-only:first-child {
        margin-top: var(--padding);
      }

      & > .meta.warning {
        box-shadow: none;
        border-bottom: 1px solid var(--yellow-300);
      }

      & > .field {
        & > .input > .text.fullwidth {
          border-radius: 0;
        }
      }

      .notes {
        padding-top: var(--m);
        padding-bottom: var(--m);
      }
    }
  }

  & > .so-footer {
    position: relative;
    display: flex;
    gap: 8px;
    justify-content: space-between;
    flex-wrap: wrap;
    margin: 0 var(--neg-padding) -24px;
    padding: 8px var(--padding);
    @include pane;
    background-color: var(--gray-050);
    z-index: 3;

    & > .so-extra {
      flex: 0 0 100%;
      margin: 0 var(--neg-padding);
      padding: 0 var(--padding) 8px;
      border-bottom: 1px solid var(--hairline-color);
    }
  }
}

@media (min-width: 1536px) {
  .slideout {
    &.has-sidebar {
      .pane-header:not(.so-visible) {
        display: none;
      }

      .sidebar-btn {
        display: none;
      }

      .so-body {
        display: flex;
        flex-direction: row;
        padding: 0;
        overflow: hidden;

        & > .so-content {
          position: relative;
          z-index: 2;
          padding: 24px;
          width: calc(100% - 350px);
          height: 100%;
          box-sizing: border-box;
          @include border-right(1px solid var(--gray-200));
          overflow: hidden auto;
        }

        & > .so-sidebar {
          position: relative;
          display: block !important;
          top: auto;
          right: auto !important;
          left: auto !important;
          height: 100%;
          box-shadow: none;
        }
      }
    }

    & > .so-footer {
      & > .so-extra {
        margin: 0;
        padding: 0;
        border: none;
        flex: auto 0 1;
      }
    }
  }
}

.header,
.hud-header,
.footer,
.hud-footer,
.body {
  &:after {
    @include clearafter;
  }
}

.header,
.hud-header,
.footer,
.hud-footer {
  position: relative;
  z-index: 1;
  box-sizing: border-box;
}

.header,
.hud-header,
.footer,
.hud-footer {
  background-color: var(--gray-100);
}

.header,
.hud-header {
  border-radius: var(--large-border-radius) var(--large-border-radius) 0 0;
  padding: 24px;
  box-shadow: inset 0 -1px 0 var(--hairline-color);

  h1 {
    margin: 0;
  }
}

.footer,
.hud-footer {
  border-radius: 0 0 var(--large-border-radius) var(--large-border-radius);
  padding: var(--s) var(--xl);
  box-shadow: inset 0 1px 0 var(--hairline-color);

  &.flex {
    & > * {
      margin-bottom: 0;
    }
  }
}

.modal .body,
.hud .main {
  padding: 24px;
  overflow: hidden;
  box-sizing: border-box;
}

.pane,
.modal .body {
  .header {
    margin: -24px -24px 24px;
  }

  .footer {
    margin: 24px -24px -24px;
  }
}

.slideout-shade,
.modal-shade,
.hud-shade {
  z-index: 100;
  position: fixed;
  top: 0;
  left: 0;
  width: 100%;
  height: 100%;
  display: none;
}

.slideout-shade,
.modal-shade {
  &:not(.dark) {
    background-color: transparentize($grey400, 0.65) !important;
  }

  &.dark {
    background-color: transparentize($grey900, 0.5) !important;
  }
}

.modal {
  position: fixed;
  overflow: hidden;

  &:not(.fitted):not(.fullscreen) {
    width: 66%;
    height: 66%;
    min-width: 600px;
    min-height: 400px;
  }

  &.fitted {
    width: auto;
    height: auto;
    min-width: 0;
    min-height: 0;
  }

  &.fullscreen {
    width: 100%;
    height: 100%;
    border-radius: 0;
  }

  &.alert .body {
    @include padding-left(76px);

    &:before {
      @include icon;
      @include margin(-6px, 0, 0, -58px);
      @include floatleft;
      content: 'alert';
      font-size: 40px;
      color: var(--light-text-color);
    }
  }

  &.secure .body {
    @include padding-left(76px);

    &:before {
      @include icon;
      @include margin(-14px, 0, 0, -56px);
      @include floatleft;
      content: 'secure';
      font-size: 58px;
      color: var(--light-text-color);
    }
  }

  .resizehandle {
    position: absolute;
    z-index: 1;
    bottom: 0;
    @include right(0);
    width: 24px;
    height: 24px;
    cursor: nwse-resize;
    padding: var(--xs);

    path {
      fill: var(--ui-control-color);
    }

    body.rtl & {
      .ltr {
        display: none;
      }
    }

    body.ltr & {
      .rtl {
        display: none;
      }
    }
  }
}

.hud {
  position: absolute;
  display: none;
  top: 0;

  &.has-footer .tip-bottom {
    background-image: url(../images/hudtip_bottom_gray.png);
  }

  .tip {
    position: absolute;
    z-index: 101;
    background: no-repeat 0 0;
  }

  .tip-left {
    left: -15px;
    width: 15px;
    height: 30px;
    background-image: url(../images/hudtip_left.png);
  }

  .tip-top {
    top: -15px;
    width: 30px;
    height: 15px;
    background-image: url(../images/hudtip_top.png);
  }

  .tip-right {
    right: -15px;
    width: 15px;
    height: 30px;
    background-image: url(../images/hudtip_right.png);
  }

  .tip-bottom {
    bottom: -15px;
    width: 30px;
    height: 15px;
    background-image: url(../images/hudtip_bottom.png);
  }
}

.hud .hud-header,
.hud .hud-footer {
  padding: var(--s) var(--xl);
}

.hud .body {
  overflow: hidden;

  ::-webkit-scrollbar {
    appearance: none;

    &:vertical {
      width: 11px;
    }

    &:horizontal {
      height: 11px;
    }
  }

  ::-webkit-scrollbar-thumb {
    border-radius: 8px;
    border: 2px solid transparent;
    background-color: transparentize($black, 0.5);
  }

  ::-webkit-scrollbar-track {
    background-color: var(--gray-050);
  }
}

/* inline asset previews */

.preview-thumb-container {
  position: relative;
  display: flex;
  flex-direction: row;
  align-items: center;
  height: 190px;
  background-color: var(--gray-900);
  margin: 0 var(--neg-padding) var(--spacing);

  &.checkered img {
    background-color: var(--white);
    @include checkered-bg(17px);
  }

  &.editable {
    cursor: pointer;
  }

  &.loading {
    &:after {
      content: '';
      font-size: 0;
      display: block;
      position: absolute;
      width: 100%;
      height: 100%;
      left: 0;
      top: 0;
      background-color: transparentize($grey900, 0.2);
    }

    .spinner {
      color: var(--white);
      z-index: 1;
    }
  }

  #details & {
    border-radius: var(--large-border-radius);
    overflow: hidden;
  }

  .preview-thumb {
    display: flex;
    flex-direction: column;
    align-items: center;
    width: 100%;
    height: 100%;

    img {
      display: block;
      max-width: 100%;
      max-height: 190px;
    }
  }
}

.image-actions {
  &.is-mobile {
    margin: calc((var(--spacing) / 2) * -1) var(--neg-padding) var(--spacing);
    display: grid;
    grid-template-columns: 1fr 1fr;
  }
}

.button-fade {
  .buttons {
    opacity: 0;
    position: absolute;
    top: 10px;
    @include right(10px);
    margin: 0;
    transition: opacity linear 100ms;

    .btn {
      --ui-control-color: var(--white);
      --ui-control-hover-color: var(--white);
      --ui-control-active-color: var(--white);
      --interaction-background-color: var(--gray-700);
      background-color: var(--gray-600);
      color: var(--white);
      @include light-on-dark-text;
      @include two-color-focus-ring($light-button: false);

      &:hover {
        background-color: var(--interaction-background-color) !important;
      }

      &:not(.disabled):not(.loading):not(.dashed) {
        &:focus,
        &.focus,
        &:hover {
          background-color: var(--interaction-background-color);
        }
      }
    }
  }

  &:hover,
  &:focus-within {
    .buttons {
      opacity: 1;
    }
  }
}

/* element selector modals */
.elementselectormodal {
  --content-padding: 24px;
  padding-bottom: 50px;
  user-select: none;

  .header {
    padding-top: 14px;
    padding-bottom: 14px;
    text-align: center;
  }

  .body {
    position: relative;
    height: 100%;

    .spinner.big {
      position: absolute;
      top: 50%;
      left: 50%;
      margin: -24px 0 0 -24px;
    }

    .content {
      height: calc(100% + 48px);

      .sidebar {
        position: absolute;
        top: 0;
        @include margin-left(-249px);
        height: 100%;
        overflow: auto;
        padding: var(--content-padding) 0;
      }

      .main {
        margin: -24px;
        padding: var(--content-padding);
        height: 100%;
        box-sizing: border-box;
        overflow: auto;
        position: relative;

        .elements {
          &.busy {
            min-height: calc(100% - 48px);
          }

          .tableview table {
            .element {
              display: inline-block;
            }

            tr {
              &.disabled {
                opacity: 1;
                color: var(--gray-200);

                .element {
                  opacity: 0.25;
                }
              }

              th,
              td {
                cursor: default;
              }

              td:first-child {
                @include padding-left(7px);
              }
            }
          }

          .structure .row {
            margin-top: 1px;
          }
        }
      }
    }
  }

  .footer {
    position: absolute;
    bottom: 0;
    left: 0;
    width: 100%;
    margin: 0;
    box-sizing: border-box;

    .spinner {
      @include floatright;
      @include margin-right(-24px);
    }
  }
}

/* element selector modals & customize sources modal */
.elementselectormodal,
.customize-sources-modal {
  .main-header {
    display: flex;
    align-items: center;
    margin-bottom: var(--s);
  }

  .main-heading {
    margin-bottom: 0;
  }

  .nav-toggle {
    @include margin-left(4px);
    @include touch-target;
    color: var(--ui-control-color);

    &:hover {
      color: var(--gray-500);
    }
  }

  .sidebar-header {
    display: flex;
    justify-content: flex-end;
    padding: 0 var(--s);
    margin-bottom: var(--s);
  }

  .nav-close {
    @include touch-target;
  }
}

/* element editing HUD */
.element-hud-form {
  .buttons {
    position: relative;

    .spinner {
      position: absolute;
      top: 0;
      @include right(-24px);
    }
  }
}

/* element index view menu */
.element-index-view-menu {
  width: 400px;
  max-width: calc(100% - 20px);
  padding: 0 !important;

  .meta {
    padding-top: var(--s);
    padding-bottom: var(--s);
  }

  .table-columns-field {
    align-items: flex-start;

    .input {
      padding: 13px 0;
    }
  }

  .menu-footer {
    margin: 0 !important;
    padding: var(--s) var(--xl) !important;
    background-color: var(--gray-050);
  }
}

.element-index-view-menu-table-column {
  display: flex;
  align-items: start;
  align-content: stretch;
  margin-bottom: 4px;

  .icon.move {
    margin-top: -3px;
    @include margin-right(10px);
    position: relative;
    z-index: 1;
  }
}

/* sort fields */
.sort-field {
  .input {
    .flex {
      .btngroup {
        .btn {
          width: 42px;
        }
      }

      .flex-grow {
        max-width: calc(100% - 85px - var(--s));
      }

      @media screen and (max-width: 350px) {
        flex-direction: column;

        & > * {
          width: 100%;
        }

        .flex-grow {
          max-width: none;
        }
      }
    }
  }
}

/* element filter HUD */
.element-filter-hud {
  &.loading .body {
    padding: 50px;
    display: flex;
    align-items: center;
    justify-content: center;
  }

  .body,
  .main {
    overflow: visible;
  }
}

/* Address Cards */
.address-cards {
  display: grid;
  gap: var(--m) var(--m);
  grid-template-columns: repeat(1, minmax(0, 1fr));
  grid-auto-rows: minmax(0, 1fr);

  .so-content & {
    grid-template-columns: repeat(1, minmax(0, 1fr)) !important;
  }
}

.address-cards__add-btn {
  padding: 1rem;
  min-height: 8rem;
  height: auto;
  width: 100%;
}

.address-card.error {
  border: 1px solid #cf1124;
}

.address-card.error:hover {
  border-color: #cf1124;
}

@media (min-width: 1024px) {
  .address-cards {
    grid-template-columns: repeat(2, minmax(0, 1fr));
  }
}

@media (min-width: 1280px) {
  .address-cards {
    grid-template-columns: repeat(3, minmax(0, 1fr));

    .so-content & {
      grid-template-columns: repeat(2, minmax(0, 1fr)) !important;
    }
  }
}

@media (min-width: 1536px) {
  .address-cards {
    grid-template-columns: repeat(4, minmax(0, 1fr));
  }
}

.address-card {
  border: 1px solid #eee;
  border-radius: 0.375rem;
  padding: 1rem;
  min-height: 4rem;
}

.address-card:hover {
  border-color: #ddd;
  background-color: #fafafa;
  cursor: pointer;
}

.address-card .address-card-header {
  display: flex;
  flex-wrap: nowrap;
  justify-content: space-between;
}

.address-card .address-card-header-actions {
  display: flex;
  justify-content: flex-end;
}

.address-card .address-card-label {
  background: #e6f1fe;
  color: #2563eb;
  padding: 0.125rem 0.5rem;
  border-radius: 0.25rem;
  font-size: 0.75rem;
  text-transform: uppercase;
  font-weight: 500;
  margin-bottom: 0.75rem;

  .ltr & {
    margin-right: 0.5rem;
  }

  .rtl & {
    margin-left: 0.5rem;
  }
}

/* logout warning/login/elevated session modals */
.logoutwarningmodalshade,
.loginmodalshade {
  z-index: 101;
}

#logoutwarningmodal,
#loginmodal,
#elevatedsessionmodal,
.prompt {
  width: 500px;
}

#logoutwarningmodal,
#loginmodal {
  z-index: 101;
}

.prompt {
  height: auto;
  min-height: auto;
}

/* delete user modal */
.deleteusermodal {
  .content-summary {
    margin: -24px -24px 24px;
    padding: 24px;
    background-color: var(--gray-050);
  }

  .options {
    label {
      display: inline-block;
      line-height: 30px;
    }
  }

  .elementselect {
    @include margin-left(10px);
    display: inline-block;
    vertical-align: middle;
  }

  .buttons {
    .spinner {
      @include margin-right(-20px);
    }
  }
}

.dropdownsettingsmodal {
  width: auto;
  height: auto;
  min-width: 0;
  min-height: 0;
  max-width: 400px;

  .body {
    max-height: 100%;
    overflow-y: auto;
  }
}

.previewmodal {
  &.zilch {
    padding: 100px 0;
    display: flex;
    align-items: center;
    justify-content: center;
  }
}

/* ----------------------------------------
/*  Alternative Text
/* ----------------------------------------*/
.video-transcript {
  background-color: var(--gray-050);
  overflow-y: scroll;
  font-size: 1rem;
  position: relative;

  @include focus-styles {
    // Unset default
    box-shadow: none;
    color: var(--white);
    background-color: var(--gray-800);
  }
}

.video-transcript__inner {
  margin-left: auto;
  margin-right: auto;
  max-width: 550px;
  padding: var(--xl);
}

/* ----------------------------------------
/*  Menus
/* ----------------------------------------*/

.menu,
.ui-datepicker,
.ui-timepicker-list {
  @include menu-styles;
}

.ui-datepicker,
.ui-timepicker-list {
  padding: 0;
}

.menu {
  display: none;
  position: absolute;

  h6 {
    &:first-child {
      margin-top: 14px !important;
    }
  }

  ul {
    &.padded {
      li {
        a,
        .menu-option {
          @include padding-left(24px);

          &[data-icon],
          &.icon,
          &.sel {
            &:before {
              @include floatleft;
              @include margin(3px, 0, 0, -17px);
              font-size: 14px;
              color: var(--ui-control-color);
            }

            &.error:before {
              color: var(--error-color);
            }
          }

          &.sel:not([data-icon]):before {
            content: 'check';
          }
        }
      }
    }

    li {
      a,
      .menu-option {
        @include menu-option-styles;
        font-size: 14px;
        cursor: default;
        -webkit-appearance: none;

        &:not(.flex) {
          display: table !important;
          box-sizing: border-box;
          width: calc(100% + 28px);
          @include alignleft;
        }

        &.flex {
          [data-icon] {
            margin-top: -2px;
          }
        }

        &.sel {
          cursor: default;
        }

        .shortcut {
          @include floatright;
          @include margin-left(14px);
          padding: 0 4px;
          border-radius: var(--medium-border-radius);
          box-shadow: 0 0 0 1px transparentize($grey600, 0.75),
            0 1px 3px -1px transparentize($grey600, 0.5);
        }
      }
    }
  }

  & > .flex {
    margin-top: 10px;
    margin-bottom: 10px;
    position: relative;

    &.padded {
      @include margin-left(-14px);
      @include padding-left(24px);

      &.sel {
        &:before {
          position: absolute;
          top: 36px;
          @include left(7px);
          content: 'check';
          font-size: 14px;
          color: var(--light-text-color);
        }
      }
    }
  }

  hr {
    margin: 5px -14px;
  }

  .go:after {
    color: inherit;
  }
}

.menubtn,
.menu {
  span.icon {
    display: inline-block;
    margin-top: -1px;
    width: 10px;
    @include margin-right(10px);
    text-align: center;
    font-size: 14px;
    color: var(--ui-control-color);
  }
}

.menu:not(.menu--disclosure) ul li a:not(.sel):not(.disabled):hover,
.menu:not(.menu--disclosure):not(:hover) ul li a:not(.disabled).hover {
  @include menu-option-active-styles;
  --text-color: var(--white);
  --light-text-color: var(--gray-100);
  --ui-control-color: var(--gray-050);
  --ui-control-hover-color: var(--gray-100);
  --ui-control-active-color: var(--gray-100);

  span.icon,
  &:before {
    color: var(--menu-option-active-color);
  }

  &.error {
    color: var(--menu-option-active-color) !important;
  }
}

.menu {
  hr.padded,
  h6.padded {
    @include margin-left(10px);
  }
}

.menu--disclosure ul li {
  & > a,
  & > .menu-option {
    &:hover {
      @include disclosure-link-hover-styles;
    }

    @include focus-styles {
      box-shadow: inset 0 0 0 3px hsla(var(--dark-focus-hsl), 0.7);
    }
  }
}

/* tag select fields */
.tagselect {
  .elements {
    display: inline;
  }

  .element.small {
    clear: none;
  }

  .add {
    position: relative;
    z-index: 1;
    @include margin(7px, 7px, 0, 0);
    display: inline-block;
    width: 12em;

    .text {
      @include padding-right(30px);
    }

    .spinner {
      position: absolute;
      top: 0;
      @include right(5px);
    }
  }

  // todo: why are body.ltr and body.rtl needed here?
  body.ltr &,
  body.rtl & {
    &.elementselect .element {
      float: none !important;
      display: inline-block;
    }
  }
}

.tagmenu {
  ul {
    li {
      a {
        @include padding-left(26px);

        &:before {
          @include floatleft;
          @include margin(3px, 0, 0, -18px);
        }
      }
    }
  }
}

/* selectize */

/* ----------------------------------------
/*  Fields
/* ----------------------------------------*/

.shadow-box {
  border-radius: var(--large-border-radius);
  border: 1px solid var(--gray-200);
  @include shadow;
}

table.shadow-box,
table.editable {
  border-collapse: separate;
  border-spacing: 0;

  thead,
  tbody:first-child,
  caption + tbody {
    tr:first-child {
      th:first-child,
      td:first-child {
        &,
        &.disabled:after {
          border-top-left-radius: var(--medium-border-radius);
        }
      }
      th:last-child,
      td:last-child {
        &,
        &.disabled:after {
          border-top-right-radius: var(--medium-border-radius);
        }
      }
    }
  }
  thead:last-child,
  tbody:last-child {
    tr:last-child {
      th:first-child,
      td:first-child {
        &,
        &.disabled:after {
          border-bottom-left-radius: calc(var(--large-border-radius) - 1px);
        }
      }
      th:last-child,
      td:last-child {
        &,
        &.disabled:after {
          border-bottom-right-radius: calc(var(--large-border-radius) - 1px);
        }
      }
    }
  }
}

.text,
.passwordwrapper,
.border-box,
.matrix-configurator > .field > .input,
.selectize.multiselect .selectize-input,
.multiselect > select {
  @include input-styles;
}

.text,
.passwordwrapper,
.border-box,
.selectize.multiselect .selectize-input {
  &.focus {
    @include input-focused-styles;
  }

  @include focus-styles {
    @include input-focused-styles;
  }
}

input.text,
textarea.text,
.text > input,
.text > textarea,
table.editable textarea,
.selectize.multiselect .selectize-input {
  font-size: 14px;
  line-height: 20px;
  color: var(--text-color);
  min-height: 3px;
  box-sizing: border-box;
  appearance: none;
}

.selectize.multiselect .selectize-input {
  line-height: 18px;
}

textarea.text.fullwidth {
  display: block;
}

.multitext .multitextrow {
  &:after {
    @include clearafter;
  }

  &:first-child .text {
    &:first-child {
      @include border-top-left-radius(var(--medium-border-radius));
    }

    &:last-child {
      @include border-top-right-radius(var(--medium-border-radius));
    }
  }

  &:last-child .text {
    &:first-child {
      @include border-bottom-left-radius(var(--medium-border-radius));
    }

    &:last-child {
      @include border-bottom-right-radius(var(--medium-border-radius));
    }
  }

  &:not(:first-child) .text {
    margin-top: -1px;
  }

  .text {
    border-radius: 0;
    float: left;
    box-sizing: border-box;

    &:not(:first-child) {
      @include margin-left(-1px);
    }

    &:first-child {
      &:nth-last-child(1) {
        width: 100%;
      }

      &:nth-last-child(2) {
        width: 50%;
      }

      &:nth-last-child(2) ~ .text {
        width: calc(50% + 1px);
      }
    }

    &.error {
      position: relative;
      z-index: 1;
    }
  }

  .text:focus,
  .selectize.multiselect .selectize-input.focus {
    position: relative;
    z-index: 2;
  }
}

.chars-left {
  position: relative;
  @include floatright;
  @include margin(-27px, 7px, 0, 0);
  color: var(--light-text-color);

  .input.ltr > & {
    float: right !important;
    margin-right: 7px !important;
  }

  .input.rtl > & {
    float: left !important;
    margin-left: 7px !important;
  }

  &.negative-chars-left {
    color: var(--error-color);
  }
}

.field,
fieldset {
  position: relative;
  margin: 24px 0;

  .flex > & {
    margin-top: 0;
    margin-bottom: 0;
  }
}

.field {
  min-inline-size: initial;

  & > .status-badge {
    position: absolute;
    top: 0;
    @include left(0);
    width: 2px;
    height: 100%;
    content: '';
    cursor: help;

    &.modified {
      background-color: var(--blue-600);
    }

    &.outdated {
      background-color: var(--pending-color);
    }
  }

  & > .heading {
    display: flex;
    flex-wrap: wrap;
    align-items: center;
    position: relative;
    margin-top: -5px;
    margin-bottom: 5px;

    & > label,
    & > legend {
      font-weight: bold;
      color: var(--medium-dark-text-color);

      code {
        font-size: 1em !important;
      }

      .info {
        @include margin-left(5px);
      }
    }

    .t9n-indicator {
      @include margin-left(7px);
      color: var(--light-text-color);
    }

    & + .instructions {
      margin-top: -3px;
    }

    // BC
    & > .instructions {
      width: 100%;
    }
  }

  & > .instructions {
    margin-bottom: 5px;
  }

  & > .input {
    position: relative;

    &:after {
      @include clearafter;
    }

    & + .instructions {
      margin: 5px 0 0;
    }
  }

  & > .notice,
  & > .warning {
    margin: 5px 0 0;
  }
}

.field > .instructions,
// BC
.field > .heading > .instructions,
.checkboxfield .instructions {
  color: var(--medium-text-color);

  img,
  video,
  embed,
  iframe {
    max-width: 100% !important;
  }

  ul,
  ol {
    margin: 1em 0;
    @include padding-left(2em);
  }

  ul li {
    list-style-type: disc;
  }

  li + li {
    margin-top: 0.25em;
  }
}

.expand-status-btn {
  @include margin-left(5px);
  width: 30px;
  height: 17px;
  padding: 0;
  line-height: 16px;
  border-radius: var(--small-border-radius);
  color: var(--text-color);

  &:before {
    margin: 0;
  }
}

/* toggles and nested fields */
.nested-fields {
  margin: -24px;
  padding: 24px 24px 0;

  &.hidden {
    display: block;
    height: 0;
  }

  & > .field:last-child {
    padding-bottom: 24px;
  }
}

/* checkbox */
input.checkbox {
  opacity: 0;
  position: absolute;
  width: var(--checkbox-size);
  height: var(--checkbox-size);
}

input.checkbox + label,
div.checkbox {
  display: inline-block;
  clear: none;
  position: relative;
  @include padding-left($checkboxSize + 5);
  line-height: 16px;
  min-height: 16px;
  cursor: pointer;

  .info {
    height: 16px;
  }
}

input.checkbox:disabled + label,
.disabled div.checkbox {
  cursor: default;
}

input.checkbox + label:empty,
div.checkbox:empty {
  @include padding-left(var(--checkbox-size));
}

input.checkbox + label:empty:after,
div.checkbox:empty:after {
  content: '';
  font-size: 0;
}

/* fixes a RTL bug */
input.checkbox + label:before,
div.checkbox:before {
  display: block;
  position: absolute;
  @include left(0);
  top: 0;
  width: var(--checkbox-size) !important;
  height: var(--checkbox-size);
  box-sizing: border-box;
  content: '';
  font-size: 0;
  background-color: hsl(212, 50%, 99%);
  border: 1px solid transparentize($inputColor, 0.6);
  background-clip: padding-box;
  border-radius: var(--small-border-radius);
}

input.checkbox:disabled + label,
div.checkbox.disabled:before,
div.checkbox.disabled + label {
  opacity: 0.25;
}

input.checkbox:checked + label:before,
div.checkbox.checked:before,
.sel div.checkbox:before,
input.checkbox:indeterminate + label:before,
div.checkbox.indeterminate:before {
  @include icon;
  line-height: var(--checkbox-size);
  color: var(--gray-900);
}

input.checkbox:checked:not(:indeterminate) + label:before,
div.checkbox.checked:not(.indeterminate):before,
.sel div.checkbox:not(.indeterminate):before {
  content: 'check';
  font-size: 15px;
}

input.checkbox:indeterminate + label:before,
div.checkbox.indeterminate:before {
  content: 'minus';
  font-size: 7px;
  text-align: center;
}

body:not(.reduce-focus-visibility) {
  input.checkbox:focus + label:before,
  :focus div.checkbox:before {
    @include input-focused-styles;
  }
}

body.reduce-focus-visibility {
  input.checkbox:focus-visible + label:before,
  :focus-visible div.checkbox:before {
    @include input-focused-styles;
  }
}

.checkbox-icon {
  display: inline-flex;
  padding: 3px;
  background-color: var(--enabled-color);
  color: var(--white);
  border-radius: var(--small-border-radius);

  &:before {
    --checkbox-size: 14px;
    --icon-opacity: 1;
    @include icon;
    content: 'check';
    line-height: var(--checkbox-size);
    font-size: var(--checkbox-size);
  }
}

.monaco-mouse-cursor-text {
  @include focus-styles {
    box-shadow: none !important;
  }
}

fieldset {
  .checkboxfield {
    margin: 5px 0;
  }
}

.checkboxfield {
  .instructions,
  .notice,
  .warning {
    margin-top: 2px;
    @include padding-left($checkboxSize + 5);
  }
}

/* radio */
input.radio {
  opacity: 0;
  position: absolute;
  width: var(--radio-size);
  height: var(--radio-size);
}

input.radio + label,
div.radio {
  display: inline-block;
  clear: none;
  position: relative;
  @include padding-left($radioSize + 5);
  line-height: calc(24 / 14);
  cursor: pointer;
}

input.radio:disabled + label,
.disabled div.radio {
  cursor: default;
}

input.radio + label:empty,
div.radio:empty {
  @include padding-left(var(--radio-size));
}

/* fixes a RTL bug */
input.radio + label:before,
input.radio + label:after,
div.radio:before,
div.radio:after {
  display: block;
  position: absolute;
  content: '';
  box-sizing: border-box;
  background-clip: padding-box;
  border-radius: 100%;
}

input.radio + label:before,
div.radio:before {
  top: 50%;
  left: 0;
  transform: translateY(-50%);
  width: var(--radio-size);
  height: var(--radio-size);
  background-color: hsl(212, 50%, 99%);
  border: 1px solid transparentize($inputColor, 0.6);
}

input.radio + label:after,
div.radio:after {
  top: calc(50%);
  left: 4px;
  transform: translateY(-50%);
  width: calc(var(--radio-size) - 8px);
  height: calc(var(--radio-size) - 8px);
}

input.radio:disabled + label,
div.radio.disabled:before,
div.radio.disabled + label {
  opacity: 0.25;
}

input.radio:checked + label:after,
div.radio.checked:after,
.sel div.radio:after {
  background: var(--gray-900);
}

body:not(.reduce-focus-visibility) {
  input.radio:focus + label:before,
  :focus div.radio:before {
    @include input-focused-styles;
  }
}

body.reduce-focus-visibility {
  input.radio:focus-visible + label:before,
  :focus-visible div.radio:before {
    @include input-focused-styles;
  }
}

/* multiselect */
.multiselect > select {
  color: var(--text-color);
  font-size: 14px;
  appearance: none;

  @include focus-styles {
    @include input-focused-styles;
  }

  option {
    padding: 1px 8px;
  }
}

.text,
.selectize.multiselect .selectize-input {
  padding: 6px 9px;
}

.text {
  background-color: var(--white);

  &:not(.small) {
    box-sizing: border-box;
    min-height: calc(34rem / 16);
  }

  &.small {
    padding: 3px;
  }

  &.readable {
    padding: 16px 18px;
    font-size: 16px;
    line-height: 22px;

    & + .chars-left {
      margin-top: -23px;
    }
  }

  &.clearable {
    @include padding-right(var(--touch-target-size));
  }

  input {
    margin: 0;
    padding: 0;
    border: none;
    background-color: transparent;
  }
}

.input.errors > .text,
.input.errors > .border-box,
.input.errors > .passwordwrapper,
.input.errors > .autosuggest-container .text,
.text.error {
  border: 1px solid var(--error-color) !important;
}

.texticon {
  position: relative;
  cursor: text;
  min-width: 130px;

  &.icon {
    &:before {
      position: absolute;
      top: 9px;
      @include left(9px);
      color: var(--ui-control-color);
    }

    .text {
      @include padding-left(26px);
    }
  }

  .texticon-icon {
    position: absolute;
    top: 50%;
    transform: translateY(-50%);
    display: flex;
    justify-content: center;
    align-items: center;
    @include left(9px);
  }

  .clear-btn {
    position: absolute;
    top: calc(
      (var(--touch-target-size) - 34px) / -2
    ); /* Responds to min-height of text input */
    @include right(0);
    width: var(--touch-target-size);
    height: var(--touch-target-size);
  }

  &.has-filter-btn {
    .text {
      @include padding-right(26px);
    }

    .filter-btn {
      position: absolute;
      top: 50%;
      transform: translateY(-50%);
      @include right(4px);
      padding: 0 7px 4px;
      font-size: 14px;
      line-height: 22px;
      cursor: pointer;
      border-radius: 13px;

      &:before {
        @include icon;
        content: 'filter';
        color: var(--medium-text-color);
      }

      &:hover {
        background-color: var(--gray-100);
      }

      &:active,
      &.active {
        background-color: var(--gray-350);

        &:before {
          color: var(--white);
        }
      }
    }

    .text {
      @include padding-left(calc(26rem / 16));

      &.clearable {
        @include padding-right(calc(30px + var(--touch-target-size)));
      }
    }

    .clear-btn {
      @include right(30px);
    }
  }
}

.texthint-container {
  position: relative;
  height: 0;
}

.texthint {
  position: absolute;
  top: -1px;
  width: 100%;
  color: var(--light-text-color);
  cursor: text;
}

.passwordwrapper {
  position: relative;

  .password {
    border: none;
    background: transparent;
    padding-right: 4rem;
    box-shadow: none;
  }

  .password-toggle {
    color: var(--link-color);
    position: absolute;
    top: 0;
    @include right(9px);
    bottom: 0;
    cursor: pointer;

    &:hover {
      text-decoration: underline;
    }
  }
}

.datetimewrapper {
  display: flex;
  flex-direction: row;
  align-items: center;

  & > .datewrapper + .timewrapper,
  & > .timewrapper + .timezone,
  & > .select {
    @include margin-left(5px);
  }
}

.clear-btn {
  display: flex;
  justify-content: center;
  align-items: center;
  width: 24px;
  cursor: pointer;
  color: var(--ui-control-color);
  border: none;
  padding: 0;
  background: transparent;

  &:before {
    @include icon;
    content: 'remove';
  }

  &:hover {
    color: var(--ui-control-hover-color);
  }

  &:active {
    color: var(--ui-control-active-color);
  }
}

.close-btn {
  position: relative;

  &:before,
  &:after {
    position: absolute;
    content: '';
    top: 50%;
    left: 50%;
    height: 15px;
    width: 2px;
    background-color: var(--ui-control-color);
    opacity: var(--icon-opacity);
  }

  &:before {
    transform: translate(-50%, -50%) rotate(-45deg);
  }

  &:after {
    transform: translate(-50%, -50%) rotate(45deg);
  }

  &:hover {
    &:before,
    &:after {
      background-color: var(--ui-control-hover-color);
    }
  }

  &:active {
    &:before,
    &:after {
      background-color: var(--ui-control-active-color);
    }
  }
}

.datewrapper,
.timewrapper {
  display: inline-block;
  position: relative;

  .text {
    position: relative;
    z-index: 1;
    width: 100%;

    & + div[data-icon] {
      display: none;
    }

    &:placeholder-shown,
    &.empty-value {
      & + div[data-icon] {
        display: block;
        position: absolute;
        top: calc(50% - 12px);
        @include left(14px);
        z-index: 0;
        color: var(--light-text-color);

        &,
        &:before {
          user-select: none;
          pointer-events: none;
          z-index: 1;
        }
      }
    }
  }
}

.datewrapper {
  width: 8em;
}

.timewrapper {
  width: 7em;
}

@include placeholder-styles(var(--gray-400));

/* Kill IE's special text features */
::-ms-reveal,
::-ms-clear {
  display: none;
}

/* Asset indexing related */
tr.indexingSession td {
  height: 34px;
  padding: 1px 10px;
}

tr.indexingSession td.progress div.progressContainer {
  width: 100%;
  display: flex;
  justify-content: space-between;
  align-items: center;
}

tr.indexingSession td.progress div.progressContainer .progressbar {
  width: 70%;
  position: relative;
  left: 0;
  height: 12px;
  z-index: 1;
}

tr.indexingSession td.progress div.progressContainer div.progressInfo {
  width: 20%;
}

// Selects
.select:not(.selectize),
.select:not(.selectize) select {
  @include select-styles;
}

.select:not(.selectize) {
  @include select-container-styles;
}

.select:not(.selectize):after {
  @include select-arrow-styles;
}

.select:not(.selectize) select {
  @include select-input-styles;
  white-space: pre;
}

.select:not(.selectize).fullwidth select {
  @include select-input-fullwidth-styles;
}

.select:not(.selectize) select {
  &:hover {
    @include select-input-focused-styles;
  }

  @include focus-styles {
    @include select-input-focused-styles;
  }
}

.select:not(.selectize).small:after {
  top: 9px;
}

.select:not(.selectize).small select {
  padding-top: 4px !important;
  padding-bottom: 4px !important;
  font-size: 11px;
}

/* selectize reset */
.selectize .selectize-input {
  display: block;
  border-color: inherit;
  box-shadow: none;
  background-color: transparent;
}

.selectize.select .selectize-input:after {
  display: none;
}

body .selectize-dropdown {
  border: none;
  z-index: 101;
}

/* single select styles */
.selectize.select {
  @include placeholder-styles(var(--gray-700));
  height: 34px;

  &:not(.fullwidth) {
    max-width: 25em;
  }
}

.selectize.select .selectize-control {
  @include select-container-styles;

  &:after {
    @include select-arrow-styles;
  }
}

.selectize.select .selectize-input {
  @include select-styles;

  &.focus {
    box-shadow: var(--focus-ring);
  }
}

.selectize.select .selectize-input {
  @include select-input-styles;
}

.selectize.select .selectize-control,
.selectize.select .selectize-input {
  width: 100%;
}

/* multi select styles */
.selectize.multiselect .selectize-input {
  min-height: 34px;
  padding-bottom: 3px;

  &.focus {
    @include input-focused-styles;
  }

  & > .item {
    @include token-styles;
    display: inline-flex;
    flex-direction: row;
    padding: 3px 7px !important;

    &.active {
      @include active-token-styles;
    }

    & > .remove {
      position: static;
      @include margin(-1px, -3px, 0, 3px);
      border-left: none;
      padding: 0;
      font-size: 0;
      color: var(--ui-control-color);

      &:hover {
        color: var(--ui-control-hover-color);
        background-color: transparent;
      }

      &:before {
        font-size: 14px;
        @include icon;
        content: 'remove';
      }
    }
  }
}

/* menu styles */
body .selectize-dropdown {
  margin-top: 1px;
}

body .selectize-dropdown-content {
  @include menu-styles;

  .option {
    min-height: 18px;
  }
}

body .selectize-dropdown-content > div[data-value='new']:before {
  @include icon;
  content: 'plus';
  margin-right: 5px;
}

body .selectize-dropdown-content > div[data-value='new']:after {
  content: '…';
}

body .selectize-dropdown [data-selectable],
body .selectize-dropdown .optgroup-header {
  @include menu-option-styles;
}

body .selectize-dropdown .optgroup-header {
  @include h6-styles;
  margin: 0;
  padding: 4px 0;
}

body .selectize-dropdown .active {
  @include menu-option-active-styles;

  .light {
    color: inherit !important;
  }
}

/* datepicker */
.ui-datepicker {
  position: fixed;
  top: -300px;
  @include margin-left(1px);
  -padding: 10px;
  width: 210px;
  height: 242px;
  z-index: 101 !important;
}

.ui-datepicker-header {
  padding: 8px 8px 4px;
}

.ui-datepicker-prev {
  @include floatleft;
}

.ui-datepicker-next {
  @include floatright;
}

.ui-datepicker-prev span,
.ui-datepicker-next span {
  display: none;
}

.ui-datepicker-prev,
.ui-datepicker-next {
  width: 20px;
  height: 20px;
  display: flex;
  align-items: center;
  justify-content: center;

  &:hover:after {
    border-color: var(--link-color);
  }
}

.ui-datepicker-prev:after {
  @include angle(left);
}

.ui-datepicker-next:after {
  @include angle(right);
}

.ui-datepicker-title {
  text-align: center;
}

.ui-datepicker-calendar th,
.ui-datepicker-calendar td {
  padding: 2px !important;
}

.ui-datepicker-calendar th span,
.ui-datepicker-calendar td a {
  display: block;
  width: toRem(26);
  line-height: 26px;
  text-align: center;
  color: var(--text-color);
}

.ui-datepicker-calendar th span {
  color: var(--medium-text-color);
  font-weight: normal;
}

.ui-datepicker-calendar td a {
  border-radius: 2px;
}

.ui-datepicker-calendar td a:hover {
  background-color: var(--light-sel-color);
  text-decoration: none;
}

.ui-datepicker-calendar td a.ui-state-active {
  background-color: var(--dark-sel-color);
  color: var(--white);
  @include light-on-dark-text;
  cursor: default;
}

.ui-datepicker-calendar td.ui-datepicker-today a {
  border-radius: 13px;
  box-shadow: inset 0 0 0 2px var(--light-sel-color);
}

/* timepicker */
.ui-timepicker-wrapper {
  z-index: 101;
}

.ui-timepicker-list {
  @include margin-left(1px);
  overflow-y: auto;
  width: calc(14px + 6em);
  height: 210px;
  z-index: 100;
}

.ui-timepicker-list li {
  @include padding(2px, 0, 2px, 14px);
  white-space: nowrap;
  cursor: pointer;
}

.ui-timepicker-list li:hover {
  background-color: var(--light-sel-color);
}

.ui-timepicker-list li.ui-timepicker-selected {
  background-color: var(--dark-sel-color);
  color: var(--white);
  @include light-on-dark-text;
  cursor: default;
}

/* slide picker */
.slide-picker {
  display: flex;
  height: 15px;
  white-space: nowrap;

  a {
    border: 1px solid var(--hairline-color);
    @include border-left(none);
    background-image: none;
    width: 7px;
    height: 13px;
    margin-left: 0;
    display: inline-block;
    margin-top: 1px;
    margin-bottom: 1px;
    box-sizing: border-box;

    &:first-child {
      width: 8px;
      @include border-left(1px solid var(--gray-400) !important);
    }
  }

  &:not(:hover) a.active,
  &:hover a.active-hover {
    border-top-color: var(--gray-400);
    border-bottom-color: var(--gray-400);
    height: 15px;
    margin-top: 0;
    margin-bottom: 0;

    &:first-child {
      @include border-left(1px solid var(--gray-400));
      @include border-top-left-radius(var(--small-border-radius));
      @include border-bottom-left-radius(var(--small-border-radius));
    }
  }

  &:not(:hover) a.last-active,
  &:hover a.last-active-hover {
    @include border-right(1px solid var(--gray-400));
    @include border-top-right-radius(var(--small-border-radius));
    @include border-bottom-right-radius(var(--small-border-radius));
  }

  &:focus {
    a.active {
      background-color: var(--light-sel-color);
    }
  }
}

/* errors */
ul.errors {
  margin-top: 5px;
  list-style-type: square;
  @include padding-left(20px);
}

ul.errors li {
  color: var(--error-color);
}

/* message pages */
.message-container {
  position: absolute;
  z-index: 100;
  top: 0;
  @include left(0);
  width: 100%;
  height: 100%;

  &.no-access {
    background-color: transparentize($grey900, 0.5);
  }

  .pane {
    top: 50%;
    margin-top: -33px !important;
    margin-left: auto;
    margin-right: auto;
    width: 320px;
    box-shadow: 0 25px 100px transparentize($grey900, 0.5);
  }
}

/* auto-suggest */
.autosuggest-container {
  position: relative;
}

.autosuggest__results-container {
  position: absolute;
  z-index: 2;
  width: 100%;
  border-radius: var(--large-border-radius);
  background-color: var(--white);
  @include shadow;
  box-sizing: border-box;
  padding: 0 14px;
  text-align: left;
  @include sans-serif-font;
  font-size: 1em !important;

  .autosuggest__results-before {
    @include h6-styles;
    margin-top: 14px !important;
  }

  .autosuggest__results-item {
    @include menu-option-styles;
    overflow: hidden;
    text-overflow: ellipsis;

    &:hover,
    &.autosuggest__results-item--highlighted {
      @include menu-option-active-styles;
      cursor: pointer;
    }
  }
}

/* ----------------------------------------
/* Matrix
/* ----------------------------------------*/

.matrix-configurator {
  & > .field {
    max-width: none;

    & > .input {
      display: flex;
      align-items: stretch;
      background-color: var(--gray-050);
      box-shadow: none;
    }
  }

  .mc-sidebar {
    box-sizing: border-box;

    .mc-col-items {
      margin-top: -1px;
      padding-top: 1px;
    }

    &.block-types {
      width: 200px;
      @include border-top-left-radius(var(--small-border-radius));
      @include border-bottom-left-radius(var(--small-border-radius));

      & > .mc-col-inner-container {
        & > .mc-col-heading {
          @include border-top-left-radius(var(--small-border-radius));
        }

        & > .mc-col-items {
          .btn {
            margin: 14px;
          }
        }
      }
    }

    &.mc-fields {
      width: 240px;
      z-index: 1;
      background: #fff;
      box-shadow: -1px 0 0 0 transparentize($grey900, 0.9),
        1px 0 0 0 transparentize($grey900, 0.9);

      .mc-col-items {
        padding: 14px;

        .btn {
          margin-top: 14px;
        }
      }
    }
  }

  .mc-sidebar,
  .mc-field-settings {
    & > .mc-col-inner-container > .mc-col-heading {
      margin: 0;
      padding: 7px 14px 6px;
      border-bottom: 1px solid var(--hairline-color);
      background-color: var(--gray-050);
      background-image: linear-gradient(
        transparentize($grey800, 1),
        transparentize($grey800, 0.95)
      );
    }
  }

  .mc-field-settings {
    flex: 1;
    position: relative;
    @include border-top-right-radius(var(--small-border-radius));
    @include border-bottom-right-radius(var(--small-border-radius));

    & > .mc-col-inner-container {
      & > .mc-col-heading {
        padding-left: 24px;
        padding-right: 24px;
        @include border-top-right-radius(var(--small-border-radius));
      }

      & > .mc-col-items {
        padding: 24px;
      }
    }
  }
}

.matrixconfigitem {
  position: relative;
  display: flex;
  align-items: center;
  user-select: none;
  cursor: default;
  min-height: 48px;
  box-sizing: border-box;

  &.mci-blocktype {
    margin-top: -1px;
    padding: 8px 14px;
    border: solid var(--hairline-color);
    border-width: 1px 0;
    background-color: var(--gray-100);

    &.sel {
      z-index: 1;
      background-color: var(--gray-200);
    }
  }

  &.mci-field {
    border-radius: var(--medium-border-radius);
    padding: 7px 10px;
    background-color: var(--gray-100);

    &.sel {
      background-color: var(--gray-200);

      .slide-picker:focus a.active {
        background-color: darken($lightTextColor, 0.5%);
      }
    }

    & + .mci-field {
      margin-top: 7px;
    }
  }

  .mci-name {
    flex: 1;
    overflow: hidden;

    h4,
    .smalltext {
      white-space: nowrap;
      overflow: hidden;
      text-overflow: ellipsis;
    }

    h4 {
      margin-bottom: 2px;
      font-weight: normal;
      color: var(--text-color);

      &.mci-required:after {
        @include icon;
        @include margin(-2px, 0, 0, 4px);
        content: 'asterisk';
        font-size: 8px;
      }
    }
  }

  &.error .mci-name h4 {
    color: var(--error-color);
  }

  .slide-picker,
  .icon {
    @include margin-left(7px);
  }

  .icon {
    display: block;

    &:not(.error) {
      &:before {
        color: var(--ui-control-color);
      }

      &:hover:before {
        color: var(--ui-control-hover-color);
      }

      &:active:before {
        color: var(--ui-control-active-color);
      }
    }

    &.error:before {
      color: var(--error-color);
    }
  }
}

/* Matrix fields */
.matrix {
  & > .buttons {
    margin-top: 10px;
  }
}

$titlebarBorderRadius: calc(var(--large-border-radius) - 1px);

.matrixblock {
  position: relative;
  margin-bottom: 10px;
  padding: 0 var(--m) var(--m);
  border-radius: var(--large-border-radius);
  border: 1px solid var(--hairline-color);
  background-color: var(--gray-050);

  &.static {
    padding-top: 14px;
  }

  .flex-fields {
    --row-gap: var(--m) !important;
  }

  & > .titlebar {
    margin: 0 -14px;
    width: calc(100% + 28px);
    box-sizing: border-box;
    border-radius: $titlebarBorderRadius $titlebarBorderRadius 0 0;
    @include padding(5px, 70px, 5px, 35px);
    color: var(--light-text-color);
    overflow: hidden;
    white-space: nowrap;
    text-overflow: ellipsis;
    word-wrap: normal;
    cursor: default;
    user-select: none;
    position: relative;
    background-color: darken($grey050, 2%);

    &:after {
      display: block;
      content: '';
      position: absolute;
      bottom: -1px;
      left: 14px;
      width: calc(100% - 28px);
      height: 1px;
      background-color: var(--hairline-color);
    }

    & > .blocktype {
      display: inline;
      color: var(--medium-text-color);
    }

    & > .preview {
      @include margin-left(7px);
      display: inline;
      opacity: 0;
      transition: opacity linear 100ms;

      span {
        opacity: 0.5;
      }
    }
  }

  &.disabled {
    opacity: 1;

    & > .titlebar {
      @include padding-right(90px);
    }

    & > .actions {
      & > .status {
        &.off {
          display: block;
        }
      }
    }
  }

  &.collapsed {
    & > .titlebar {
      border-radius: var(--titlebar-border-radius);
      border-bottom: none;

      & > .preview {
        opacity: 1;
      }
    }
  }

  & > .checkbox {
    position: absolute;
    top: 7px;
    @include left(14px);
  }

  & > .actions {
    display: flex;
    align-items: center;
    position: absolute;
    top: 5px;
    @include right(14px);
    cursor: default;

    & > * {
      @include margin(0, 0, 0, 5px);
    }

    & .settings {
      padding: 0 8px;
      height: 20px;
      color: var(--ui-control-color);

      &:before {
        @include margin-right(0 !important);
      }

      &:not(:hover):not(:active) {
        background-color: transparent;
      }
    }

    & > .move {
      margin-top: -3px !important;
    }

    & > .status {
      &.off {
        display: none;
      }
    }

    a:not([data-action]) {
      padding: 0;
      height: 20px;
      text-align: center;
      color: var(--dark-hairline-color);
      transform: color linear 100ms;

      &.settings:after {
        @include margin-left(3px);
        border-color: var(--dark-hairline-color);
        transform: border-color linear 100ms;
      }

      &:hover {
        color: var(--link-color);

        &.settings:after {
          border-color: var(--link-color);
        }
      }
    }
  }

  &:not(.static) {
    & > .fields {
      padding-top: 14px;
    }
  }

  & > .fields > .flex-fields > .field {
    &:before {
      display: none;
    }
  }

  & > .buttons {
    margin-top: 0;
    height: 30px;
  }
}

/* categories */
.add-category-form {
  margin-top: 24px;
}

.add-category-form .texticon {
  width: 200px;
  @include floatleft;
  @include margin-right(5px);
}

.add-category-form .texticon .text {
  @include padding-right(30px);
}

.add-category-form .texticon .spinner {
  position: absolute;
  top: 0;
  @include right(5px);
}

/* site pickers */
body.sitepicker {
  #main-content {
    padding: 30px;
    justify-content: center;
    align-items: center;
    text-align: center;
  }

  #content-container {
    max-width: 400px;
  }
}

.sitepicker-group {
  li {
    &:not(:first-child) {
      a {
        margin-top: -1px;
        border-top-left-radius: 0;
        border-top-right-radius: 0;

        &:not(:hover) {
          border-top-color: transparent;
        }
      }
    }

    &:not(:last-child) {
      a {
        border-bottom-left-radius: 0;
        border-bottom-right-radius: 0;
      }
    }

    a {
      display: block;
      position: relative;
      text-align: left;
      width: 100%;
      box-sizing: border-box;
      border: 1px solid var(--hairline-color);
      border-radius: var(--medium-border-radius);
      @include padding(9px, 42px, 9px, 15px);
      font-size: 16px;
      line-height: 1.4;

      &:after {
        font-size: 14px;
        position: absolute;
        top: calc(50% - 7px);
        @include right(12px);
        margin: 0;
        padding: 0;
      }

      &:hover {
        border-color: var(--link-color);
        text-decoration: none;
        z-index: 1;
      }
    }
  }
}

/* ----------------------------------------
/* IE hacks
/* ----------------------------------------*/

/* Fix layout of modal element selectors for IE8 */
.elementselectormodal .body .main {
  float: left \9;
  width: 445px \9;
}

/* ----------------------------------------
/*  Retina graphics
/* ----------------------------------------*/

@media only screen and (-webkit-min-device-pixel-ratio: 1.5),
  only screen and (-moz-min-device-pixel-ratio: 1.5),
  only screen and (-o-min-device-pixel-ratio: 3/2),
  only screen and (min-device-pixel-ratio: 1.5),
  only screen and (min-resolution: 1.5dppx) {
  .structure ul li {
    background-size: 40px;
    body.ltr & {
      background-image: url(../images/branch_2x.png);
    }
    body.rtl & {
      background-image: url(../images/branch_rtl_2x.png);
    }
  }

  .hud .tip-left {
    background-image: url(../images/hudtip_left_2x.png);
    background-size: 15px 30px;
  }
  .hud .tip-top {
    background-image: url(../images/hudtip_top_2x.png);
    background-size: 30px 15px;
  }
  .hud .tip-right {
    background-image: url(../images/hudtip_right_2x.png);
    background-size: 15px 30px;
  }
  .hud .tip-bottom {
    background-image: url(../images/hudtip_bottom_2x.png);
    background-size: 30px 15px;
  }
  .hud.has-footer .tip-bottom {
    background-image: url(../images/hudtip_bottom_gray_2x.png);
  }
}<|MERGE_RESOLUTION|>--- conflicted
+++ resolved
@@ -663,13 +663,8 @@
   position: relative;
   margin: 14px 0;
   @include padding-left(12px);
-<<<<<<< HEAD
   color: var(--text-color);
-  text-decoration: none;
-=======
-  color: $textColor;
   text-decoration: none !important;
->>>>>>> cd746d8c
 }
 
 a.fieldtoggle:before {
@@ -1048,24 +1043,9 @@
   @include clearafter;
 }
 
-<<<<<<< HEAD
 .customize-sources-modal {
   @include padding-left(200px);
   overflow: visible !important;
-=======
-/* Customize Sources */
-.sidebar {
-  .customize-sources {
-    display: block;
-    margin: 14px -24px 4px;
-    @include padding(7px, 14px, 7px, 24px);
-    color: $lightTextColor !important;
-
-    body:not(.dragging) & {
-      transition: color linear 100ms;
-      cursor: pointer;
-    }
->>>>>>> cd746d8c
 
   & > .cs-sidebar {
     position: absolute;
@@ -1972,28 +1952,17 @@
     border-radius: 0;
     background-color: transparent;
 
-<<<<<<< HEAD
-    &.current-step {
+    &.current-step,
+    &.active-drop-target {
       color: var(--white);
       --text-color: var(--white);
       --ui-control-color: var(--white);
       --ui-control-bg-color: var(--gray-500);
       --ui-control-hover-bg-color: #{darken($grey500, 5%)};
       --ui-control-active-bg-color: #{darken($grey500, 10%)};
-=======
-    &.current-step,
-    &.active-drop-target {
-      --text-color: #{$white};
-      --ui-control-color: #{$white};
-      --ui-control-bg-color: #{$grey500};
-      --ui-control-hover-bg-color: #{darken($grey500, 5%)};
-      --ui-control-active-bg-color: #{darken($grey500, 10%)};
     }
 
     &.current-step {
-      --focus-ring: #{0 0 0 1px $blue300,
-        0 0 0 3px transparentize($blue300, 0.3)};
->>>>>>> cd746d8c
       @include light-on-dark-text;
       @include light-focus-ring;
     }
@@ -2542,24 +2511,12 @@
         white-space: nowrap;
         vertical-align: middle;
 
-<<<<<<< HEAD
         &.orderable {
-=======
-        body:not(.dragging) &.orderable:not(.ordered):hover {
-          background-color: $grey100;
-        }
-
-        &.ordered {
-          background-color: $lightSelColor;
-        }
-
-        &.ordered {
->>>>>>> cd746d8c
           position: relative;
           padding-left: 0;
           padding-right: 0;
 
-          &:not(.ordered):hover {
+          body:not(.dragging) &:not(.ordered):hover {
             background-color: var(--gray-100);
           }
 
@@ -2627,19 +2584,16 @@
             z-index: 1;
           }
 
-          &.sel {
+          &.sel,
+          &.active-drop-target {
             --link-color: var(--white);
             --ui-control-color: var(--white);
             @include custom-color-focus-ring(hsl(var(--light-focus-hsl)));
 
             th,
             td {
-<<<<<<< HEAD
               color: var(--white);
-              background-color: var(--selected-bg-color);
-=======
-              background-color: $lightSelColor !important;
->>>>>>> cd746d8c
+              background-color: var(--selected-bg-color) !important;
             }
           }
         }
@@ -2796,8 +2750,13 @@
   }
 
   &.sel,
+  li.sel &,
+  li.active-drop-target & {
+    background-color: var(--light-sel-color) !important;
+  }
+
+  &.sel,
   li.sel & {
-    background-color: var(--light-sel-color) !important;
     cursor: default;
 
     &:focus {
@@ -2815,7 +2774,7 @@
   }
 
   &.drag-helper {
-    background-color: $grey050;
+    background-color: var(--gray-050);
     box-shadow: 0 0 0 1px transparentize($darkSelColor, 0.9),
       0 6px 4px -4px transparentize($darkSelColor, 0.8);
   }
@@ -3105,17 +3064,6 @@
       .checkbox {
         @include margin-right($elementInnerSpacing);
       }
-    }
-  }
-
-  .tableview tr.active-drop-target th,
-  .tableview tr.active-drop-target td,
-  .thumbsview li.active-drop-target {
-    background-color: #{darken($grey500, 10%)} !important;
-
-    &,
-    a {
-      color: $white;
     }
   }
 
