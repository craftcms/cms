--- conflicted
+++ resolved
@@ -2879,11 +2879,7 @@
       td {
         padding-top: 7px;
         padding-bottom: 7px;
-<<<<<<< HEAD
-        background-clip: padding-box;
         max-width: 33vw;
-=======
->>>>>>> 6aeb5a90
       }
 
       td {
