--- conflicted
+++ resolved
@@ -61,17 +61,11 @@
   --dark-focus-hsl: #{hue($darkFocusColor)}, #{saturation($darkFocusColor)},
     #{lightness($darkFocusColor)};
   --focus-ring: 0 0 0 1px hsl(var(--dark-focus-hsl)),
-<<<<<<< HEAD
-    0 0 0 3px hsl(var(--dark-focus-hsl) 0.8);
+    0 0 0 3px hsl(var(--dark-focus-hsl) var(--focus-ring-alpha));
+  --focus-ring-outset: inset 0 0 0 1px currentcolor,
+    0 0 0 3px hsl(var(--dark-focus-hsl) var(--focus-ring-alpha));
   --inner-focus-ring: inset 0 0 0 1px hsl(var(--dark-focus-hsl)),
-    inset 0 0 0 3px hsl(var(--dark-focus-hsl) 0.7);
-=======
-    0 0 0 3px hsla(var(--dark-focus-hsl), var(--focus-ring-alpha));
-  --focus-ring-outset: inset 0 0 0 1px currentColor,
-    0 0 0 3px hsla(var(--dark-focus-hsl), var(--focus-ring-alpha));
-  --inner-focus-ring: inset 0 0 0 1px hsl(var(--dark-focus-hsl)),
-    inset 0 0 0 3px hsla(var(--dark-focus-hsl), var(--focus-ring-alpha));
->>>>>>> b60be048
+    inset 0 0 0 3px hsl(var(--dark-focus-hsl) var(--focus-ring-alpha));
   --touch-target-size: calc(
     24rem / 16
   ); /* Minimum recommended touch target size */
@@ -156,13 +150,11 @@
 .mt-0 {
   margin-block-start: 0 !important;
 }
-<<<<<<< HEAD
-
-=======
+
 .mt-2xs {
-  margin-top: var(--2xs) !important;
-}
->>>>>>> b60be048
+  margin-block-start: var(--2xs) !important;
+}
+
 .mt-xs {
   margin-block-start: var(--xs) !important;
 }
@@ -186,13 +178,11 @@
 .mb-0 {
   margin-block-end: 0 !important;
 }
-<<<<<<< HEAD
-
-=======
+
 .mb-2xs {
-  margin-bottom: var(--2xs) !important;
-}
->>>>>>> b60be048
+  margin-block-end: var(--2xs) !important;
+}
+
 .mb-xs {
   margin-block-end: var(--xs) !important;
 }
@@ -216,13 +206,11 @@
 .ml-0 {
   margin-inline-start: 0 !important;
 }
-<<<<<<< HEAD
-
-=======
+
 .ml-2xs {
-  margin-left: var(--2xs) !important;
-}
->>>>>>> b60be048
+  margin-inline-start: var(--2xs) !important;
+}
+
 .ml-xs {
   margin-inline-start: var(--xs) !important;
 }
@@ -246,13 +234,11 @@
 .mr-0 {
   margin-inline-end: 0 !important;
 }
-<<<<<<< HEAD
-
-=======
+
 .mr-2xs {
-  margin-right: var(--2xs) !important;
-}
->>>>>>> b60be048
+  margin-inline-end: var(--2xs) !important;
+}
+
 .mr-xs {
   margin-inline-end: var(--xs) !important;
 }
@@ -276,14 +262,11 @@
 .mx-0 {
   margin-inline: 0 !important;
 }
-<<<<<<< HEAD
-
-=======
+
 .mx-2xs {
-  margin-left: var(--2xs) !important;
-  margin-right: var(--2xs) !important;
-}
->>>>>>> b60be048
+  margin-inline: var(--2xs) !important;
+}
+
 .mx-xs {
   margin-inline: var(--xs) !important;
 }
@@ -307,14 +290,11 @@
 .my-0 {
   margin-block: 0 !important;
 }
-<<<<<<< HEAD
-
-=======
+
 .my-2xs {
-  margin-top: var(--2xs) !important;
-  margin-bottom: var(--2xs) !important;
-}
->>>>>>> b60be048
+  margin-block: var(--2xs) !important;
+}
+
 .my-xs {
   margin-block: var(--xs) !important;
 }
@@ -336,149 +316,171 @@
 }
 
 .pt-0 {
-  padding-top: 0 !important;
-}
+  padding-block-start: 0 !important;
+}
+
 .pt-2xs {
-  padding-top: var(--2xs) !important;
-}
+  padding-block-start: var(--2xs) !important;
+}
+
 .pt-xs {
-  padding-top: var(--xs) !important;
-}
+  padding-block-start: var(--xs) !important;
+}
+
 .pt-s {
-  padding-top: var(--s) !important;
-}
+  padding-block-start: var(--s) !important;
+}
+
 .pt-m {
-  padding-top: var(--m) !important;
-}
+  padding-block-start: var(--m) !important;
+}
+
 .pt-l {
-  padding-top: var(--l) !important;
-}
+  padding-block-start: var(--l) !important;
+}
+
 .pt-xl {
-  padding-top: var(--xl) !important;
+  padding-block-start: var(--xl) !important;
 }
 
 .pb-0 {
-  padding-bottom: 0 !important;
-}
+  padding-block-end: 0 !important;
+}
+
 .pb-2xs {
-  padding-bottom: var(--2xs) !important;
-}
+  padding-block-end: var(--2xs) !important;
+}
+
 .pb-xs {
-  padding-bottom: var(--xs) !important;
-}
+  padding-block-end: var(--xs) !important;
+}
+
 .pb-s {
-  padding-bottom: var(--s) !important;
-}
+  padding-block-end: var(--s) !important;
+}
+
 .pb-m {
-  padding-bottom: var(--m) !important;
-}
+  padding-block-end: var(--m) !important;
+}
+
 .pb-l {
-  padding-bottom: var(--l) !important;
-}
+  padding-block-end: var(--l) !important;
+}
+
 .pb-xl {
-  padding-bottom: var(--xl) !important;
+  padding-block-end: var(--xl) !important;
 }
 
 .pl-0 {
-  padding-left: 0 !important;
-}
+  padding-inline-start: 0 !important;
+}
+
 .pl-2xs {
-  padding-left: var(--2xs) !important;
-}
+  padding-inline-start: var(--2xs) !important;
+}
+
 .pl-xs {
-  padding-left: var(--xs) !important;
-}
+  padding-inline-start: var(--xs) !important;
+}
+
 .pl-s {
-  padding-left: var(--s) !important;
-}
+  padding-inline-start: var(--s) !important;
+}
+
 .pl-m {
-  padding-left: var(--m) !important;
-}
+  padding-inline-start: var(--m) !important;
+}
+
 .pl-l {
-  padding-left: var(--l) !important;
-}
+  padding-inline-start: var(--l) !important;
+}
+
 .pl-xl {
-  padding-left: var(--xl) !important;
+  padding-inline-start: var(--xl) !important;
 }
 
 .pr-0 {
-  padding-right: 0 !important;
-}
+  padding-inline-end: 0 !important;
+}
+
 .pr-2xs {
-  padding-right: var(--2xs) !important;
-}
+  padding-inline-end: var(--2xs) !important;
+}
+
 .pr-xs {
-  padding-right: var(--xs) !important;
-}
+  padding-inline-end: var(--xs) !important;
+}
+
 .pr-s {
-  padding-right: var(--s) !important;
-}
+  padding-inline-end: var(--s) !important;
+}
+
 .pr-m {
-  padding-right: var(--m) !important;
-}
+  padding-inline-end: var(--m) !important;
+}
+
 .pr-l {
-  padding-right: var(--l) !important;
-}
+  padding-inline-end: var(--l) !important;
+}
+
 .pr-xl {
-  padding-right: var(--xl) !important;
+  padding-inline-end: var(--xl) !important;
 }
 
 .px-0 {
-  padding-left: 0 !important;
-  padding-right: 0 !important;
-}
+  padding-inline: 0 !important;
+}
+
 .px-2xs {
-  padding-left: var(--2xs) !important;
-  padding-right: var(--2xs) !important;
-}
+  padding-inline: var(--2xs) !important;
+}
+
 .px-xs {
-  padding-left: var(--xs) !important;
-  padding-right: var(--xs) !important;
-}
+  padding-inline: var(--xs) !important;
+}
+
 .px-s {
-  padding-left: var(--s) !important;
-  padding-right: var(--s) !important;
-}
+  padding-inline: var(--s) !important;
+}
+
 .px-m {
-  padding-left: var(--m) !important;
-  padding-right: var(--m) !important;
-}
+  padding-inline: var(--m) !important;
+}
+
 .px-l {
-  padding-left: var(--l) !important;
-  padding-right: var(--l) !important;
-}
+  padding-inline: var(--l) !important;
+}
+
 .px-xl {
-  padding-left: var(--xl) !important;
-  padding-right: var(--xl) !important;
+  padding-inline: var(--xl) !important;
 }
 
 .py-0 {
-  padding-top: 0 !important;
-  padding-bottom: 0 !important;
-}
+  padding-block: 0 !important;
+}
+
 .py-2xs {
-  padding-top: var(--2xs) !important;
-  padding-bottom: var(--2xs) !important;
-}
+  padding-block: var(--2xs) !important;
+}
+
 .py-xs {
-  padding-top: var(--xs) !important;
-  padding-bottom: var(--xs) !important;
-}
+  padding-block: var(--xs) !important;
+}
+
 .py-s {
-  padding-top: var(--s) !important;
-  padding-bottom: var(--s) !important;
-}
+  padding-block: var(--s) !important;
+}
+
 .py-m {
-  padding-top: var(--m) !important;
-  padding-bottom: var(--m) !important;
-}
+  padding-block: var(--m) !important;
+}
+
 .py-l {
-  padding-top: var(--l) !important;
-  padding-bottom: var(--l) !important;
-}
+  padding-block: var(--l) !important;
+}
+
 .py-xl {
-  padding-top: var(--xl) !important;
-  padding-bottom: var(--xl) !important;
+  padding-block: var(--xl) !important;
 }
 
 .center-absolute {
@@ -1548,12 +1550,8 @@
   }
 
   &.sel {
-<<<<<<< HEAD
-    @include light-focus-ring;
-
-=======
     @include dark-btn-light-bg-focus-ring;
->>>>>>> b60be048
+
     --ui-control-color: var(--selected-item-color);
     background-color: var(--dark-sel-color);
     color: var(--selected-item-color);
@@ -2121,14 +2119,8 @@
 }
 
 .btngroup--exclusive {
-<<<<<<< HEAD
   .btn[aria-pressed='true']:not(.disabled, .loading, .dashed, [aria-disabled]) {
-=======
-  .btn[aria-pressed='true']:not(.disabled):not(.loading):not(.dashed):not(
-      [aria-disabled]
-    ) {
     --focus-ring: var(--focus-ring-outset);
->>>>>>> b60be048
     background-color: var(--gray-500);
     color: var(--white);
     @include dark-btn-light-bg-focus-ring;
@@ -3379,7 +3371,8 @@
     }
 
     .chip-label {
-      padding: var(--2xs) 0;
+      padding-block: var(--2xs);
+      padding-inline: 0;
     }
 
     .chip-actions {
@@ -3658,12 +3651,8 @@
   }
 
   & > .cp-icon {
-<<<<<<< HEAD
     margin-inline: -2px -4px;
-    margin-block: 0 0;
-=======
-    @include margin(3px, -4px, 0, -2px);
->>>>>>> b60be048
+    margin-block: 3px 0;
   }
 
   .card-content,
@@ -3816,16 +3805,12 @@
       }
     }
 
-<<<<<<< HEAD
-    .segment::after {
-=======
     // label links inside cards and chip should be coloured as regular a tags despite not having href attribute
     a.label-link {
       color: var(--link-color);
     }
 
-    .segment:after {
->>>>>>> b60be048
+    .segment::after {
       display: inline-flex !important;
       position: relative;
       inset-block-start: -2px;
@@ -4404,15 +4389,14 @@
   }
 
   td.action {
-    padding-left: var(--xs) !important;
-    padding-right: var(--xs) !important;
+    padding-inline: var(--xs) !important;
 
     &:has(+ td.action) {
-      padding-right: 0 !important;
+      padding-inline-end: 0 !important;
     }
 
     & + td.action {
-      padding-left: 0 !important;
+      padding-inline-start: 0 !important;
     }
   }
 
@@ -5656,31 +5640,18 @@
 
   & > .field .heading,
   & > fieldset > legend {
-    margin: 0 0 var(--s);
+    margin-block: 0 var(--s);
+    margin-inline: 0;
   }
 
   & > .field > .heading > label,
   & > fieldset > legend {
-<<<<<<< HEAD
-    margin-block-start: 0;
-=======
->>>>>>> b60be048
     font-weight: normal;
     color: var(--gray-600);
   }
 
-<<<<<<< HEAD
-  & > fieldset {
-    margin-block: 0 var(--spacing);
-    margin-inline: 0;
-
-    & > legend {
-      margin-block-end: 5px;
-    }
-=======
   & > .field > .heading > label {
     margin: 0;
->>>>>>> b60be048
   }
 
   & > .field {
@@ -5702,7 +5673,8 @@
   }
 
   & > fieldset {
-    margin: var(--spacing) 0 !important;
+    margin-block: var(--spacing) !important;
+    margin-inline: 0 !important;
   }
 
   & > .text {
@@ -7384,13 +7356,6 @@
     &:hover {
       @include disclosure-link-hover-styles;
     }
-<<<<<<< HEAD
-
-    @include focus-styles {
-      box-shadow: inset 0 0 0 3px hsl(var(--dark-focus-hsl) 0.7);
-    }
-=======
->>>>>>> b60be048
   }
 }
 
@@ -7631,15 +7596,13 @@
 
         & > .text,
         & > .chip {
-          margin-top: -1px;
-          margin-bottom: -1px;
+          margin-block: -1px;
           background-color: transparent;
         }
 
         & > .text {
           border: none;
-          margin-left: -1px;
-          margin-right: -1px;
+          margin-inline: -1px;
 
           &:focus {
             position: relative;
@@ -9388,8 +9351,7 @@
   max-height: 200px;
 
   .header {
-    padding-top: calc(var(--m));
-    padding-bottom: calc(var(--m));
+    padding-block: calc(var(--m));
     text-align: center;
   }
 
@@ -9403,8 +9365,8 @@
 
   .footer {
     position: absolute;
-    bottom: 0;
-    left: 0;
+    inset-block-end: 0;
+    inset-inline-start: 0;
     width: 100%;
     margin: 0;
     box-sizing: border-box;
