--- conflicted
+++ resolved
@@ -2822,39 +2822,13 @@
     &.rounded {
       img,
       svg {
-<<<<<<< HEAD
         border: var(--xs) solid transparent;
         border-radius: 50%;
-=======
-        display: block;
-        flex-shrink: 0;
-        pointer-events: none;
-        border-radius: var(--small-border-radius);
-      }
-
-      img {
-        max-width: 100%;
-        max-height: 100%;
->>>>>>> 60d881e9
-      }
-    }
-
-<<<<<<< HEAD
+      }
+    }
+
     &.checkered img {
       @include checkered-bg(8px);
-=======
-      svg {
-        width: 100%;
-        height: 100%;
-      }
-
-      &.rounded {
-        img,
-        svg {
-          border-radius: 50%;
-        }
-      }
->>>>>>> 60d881e9
     }
 
     img,
