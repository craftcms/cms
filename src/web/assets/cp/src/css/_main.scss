@charset "UTF-8";
@import '@craftcms/sass/mixins';

@mixin checkered-bg($size) {
  // h/t https://gist.github.com/dfrankland/f6fed3e3ccc42e3de482b324126f9542
  $halfSize: $size * 0.5;
  background-image: linear-gradient(
      45deg,
      #{transparentize($grey300, 0.75)} 25%,
      transparent 25%
    ),
    linear-gradient(
      135deg,
      #{transparentize($grey300, 0.75)} 25%,
      transparent 25%
    ),
    linear-gradient(
      45deg,
      transparent 75%,
      #{transparentize($grey300, 0.75)} 75%
    ),
    linear-gradient(
      135deg,
      transparent 75%,
      #{transparentize($grey300, 0.75)} 75%
    );
  background-size: $size $size;
  background-position: 0 0, $halfSize 0, $halfSize -#{$halfSize}, 0 $halfSize;
}

@mixin striped-bg($size, $color: $grey100) {
  // h/t https://css-tricks.com/stripes-css/
  $halfSize: $size * 0.5;
  body.ltr & {
    background: repeating-linear-gradient(
      135deg,
      var(--white),
      var(--white) $halfSize,
      $color $halfSize,
      $color $size
    );
  }
  body.rtl & {
    background: repeating-linear-gradient(
      45deg,
      var(--white),
      var(--white) $halfSize,
      $color $halfSize,
      $color $size
    );
  }
}

@font-face {
  font-family: 'Craft';
  src: url('../fonts/Craft.woff') format('woff'),
    url('../fonts/Craft.ttf') format('truetype'),
    url('../fonts/Craft.svg#Craft') format('svg');
  font-weight: normal;
  font-style: normal;
}

/* ----------------------------------------
/*  Basic stuff
/* ----------------------------------------*/

:root {
  --ui-control-color: var(--gray-550);
  --ui-control-hover-color: var(--gray-600);
  --ui-control-active-color: var(--gray-700);
  --ui-control-bg-color: #{transparentize($inputColor, 0.75)};
  --ui-control-hover-bg-color: #{transparentize($inputColor, 0.7)};
  --ui-control-active-bg-color: #{transparentize($inputColor, 0.5)};
  --ui-control-border-radius: var(--large-border-radius);
  --ui-control-height: calc((34rem / 16)); // 1rem == 16px
  --icon-opacity: 0.8;
  --light-focus-hsl: #{hue($lightFocusColor)}, #{saturation($lightFocusColor)},
    #{lightness($lightFocusColor)};
  --medium-focus-hsl: #{hue($mediumFocusColor)},
    #{saturation($mediumFocusColor)}, #{lightness($mediumFocusColor)};
  --dark-focus-hsl: #{hue($darkFocusColor)}, #{saturation($darkFocusColor)},
    #{lightness($darkFocusColor)};
  --focus-ring: 0 0 0 1px hsl(var(--dark-focus-hsl)),
    0 0 0 3px hsla(var(--dark-focus-hsl), 0.8);
  --inner-focus-ring: inset 0 0 0 1px hsl(var(--dark-focus-hsl)),
    inset 0 0 0 3px hsla(var(--dark-focus-hsl), 0.7);
  --touch-target-size: 24px; /* Minimum recommended touch target size */
  --elements-busy-top-position: calc(50% - var(--size, 20px) / 2);
}

body,
html {
  box-shadow: var(--light-focus-ring);
  background-color: var(--gray-100);
}

html.noscroll,
html.noscroll body {
  overflow: hidden;
}

body {
  width: 100vw;
  overflow-x: hidden;
  @include fontSize(14);
  line-height: 1.42;
  color: var(--text-color);
  -webkit-font-smoothing: subpixel-antialiased;
}

body.rtl {
  direction: rtl;
}

body,
input,
select,
textarea {
  @include sans-serif-font;
}

.first,
h1:first-child,
h2:first-child,
h3:first-child,
h4:first-child,
h5:first-child,
h6:first-child,
p:first-child,
blockquote:first-child,
hr:first-child,
.pane:first-child,
.grid:first-child,
fieldset:first-child,
.field:first-child,
.toolbar:first-child,
.buttons:first-child,
.condition-container:first-child {
  margin-top: 0 !important;
}

.last,
h1:last-child,
h2:last-child,
h3:last-child,
h4:last-child,
h5:last-child,
h6:last-child,
p:last-child,
blockquote:last-child,
.pane:last-child,
.grid:last-child,
.meta:last-child,
fieldset:last-child,
.field:last-child,
.toolbar:last-child,
.buttons:last-child,
.condition-container:last-child {
  margin-bottom: 0 !important;
}

.no-scroll {
  overflow: hidden !important;
}

.draghelper {
  box-sizing: border-box;
}

.offset-drag-helper {
  transition: margin linear 200ms, padding linear 200ms;
}

body.dragging.ltr .offset-drag-helper {
  margin: -50px 0 0 -50px;
  padding: 60px 0 0 60px;
}

body.dragging.rtl .offset-drag-helper {
  margin: -50px -50px 0 0;
  padding: 60px 60px 0 0;
}

img {
  max-width: 100%;
}

.text,
table.editable textarea {
  body.rtl .ltr & {
    text-align: left !important;
    direction: ltr !important;
  }

  body.ltr .rtl & {
    text-align: right !important;
    direction: rtl !important;
  }
}

/* icons */
.icon:before,
.menu ul.padded li a.sel:before,
.menu .flex.padded.sel:before,
.texticon:before,
.element:before,
#help:before,
.secure:before,
.insecure:before,
.go:after,
.required:after,
.preview-btn:before,
.view-btn:before,
[data-icon]:before,
[data-icon-after]:after {
  @include icon;
}

.badge-icon {
  display: inline-flex;
  align-items: center;
  justify-content: center;
  width: 17px;
  height: 17px;
  box-sizing: border-box;
  border: 1px solid var(--indicator-border-color);
  border-radius: var(--small-border-radius);
  color: var(--indicator-icon-color);
  font-size: 9px;
}

.secure:before,
.insecure:before {
  margin-top: -3px;
  font-size: 14px;
}

[data-icon]:before {
  content: attr(data-icon);
}

[data-icon-after]:after {
  content: attr(data-icon-after);
}

body.rtl [data-icon='list']:before,
body.rtl [data-icon-after='list']:after {
  content: 'listrtl';
}

body.rtl [data-icon='structure']:before,
body.rtl [data-icon-after='structure']:after {
  content: 'structurertl';
}

.icon.secure:before {
  content: 'secure';
}

.icon.insecure:before {
  content: 'insecure';
}

.icon.add:before {
  content: 'plus';
}

.icon.edit:before {
  content: 'edit';
}

.icon.settings:before {
  content: 'settings';
}

.icon.search:before {
  content: 'search';
}

.icon.expand:before {
  content: 'expand';
}

.icon.collapse:before {
  content: 'collapse';
}

.help:before {
  content: 'help';
  color: var(--pink-400);
}

.preview-btn,
.view-btn {
  &:before {
    @include margin-right(var(--xs));
  }
}

.preview-btn:before {
  margin-top: -2px;
  content: 'view';
}

.view-btn:before {
  body.ltr & {
    content: 'share';
  }
  body.rtl & {
    content: 'shareleft';
  }
}

/* headings */
h1,
.h1 {
  margin-bottom: 24px;
  font-size: 18px;
  font-weight: bold;
  line-height: 1.2;
}

h2,
.h2 {
  margin: 14px 0;
  font-size: 16px;
  font-weight: bold;
  line-height: 1.2;
}

h3,
.h3 {
  margin: 14px 0;
  font-weight: bold;
  line-height: 1.2;
}

h4,
.h4 {
  margin: 14px 0;
  font-weight: bold;
  line-height: 1.2;
  color: var(--medium-text-color);
}

h5,
.h5 {
  margin: 14px 0 3px;
  line-height: 1.2;
  color: var(--medium-text-color);
}

h6,
.h6 {
  @include h6-styles;
}

h1[data-icon]:before {
  @include margin(-8px, 10px, 0, 0);
}

h2[data-icon]:before {
  @include margin(-4px, 6px, 0, 0);
  font-size: 19px;
}

/* horizontal rule */
hr {
  margin: 24px 0;
  border: none;
  border-top: 1px solid var(--hairline-color);
  height: 0;
  color: transparent;
}

.pane hr {
  margin: 24px -24px;
}

/* paragraphs */
p {
  margin: 1em 0;
}

h5 + p {
  margin-top: 0;
}

sup {
  vertical-align: super;
  font-size: smaller;
}

sub {
  vertical-align: sub;
  font-size: smaller;
}

.indent {
  @include margin-left(14px);
}

/* lists */
.bullets {
  @include padding-left(40px);
  list-style-type: square;
}

ol {
  @include padding-left(40px);
  list-style-type: decimal;
}

/* code */
code,
.code,
.code input,
.code textarea {
  @include fixed-width-font;

  &.smalltext {
    font-size: 0.8em !important;
  }
}

pre code {
  display: block;
  overflow-x: auto;
}

/* links */
a {
  color: var(--link-color);
  cursor: pointer;

  &[aria-current] {
    cursor: default;
  }

  body.underline-links & {
    text-decoration: underline;
  }
}

a:hover {
  text-decoration: underline;
}

a.sel,
li.sel a {
  cursor: default !important;
  text-decoration: none;
}

.go:after {
  font-size: 11px;
  margin-top: -1px;
  @include padding-left(4px);
  color: var(--link-color);
  opacity: 0.9;
  body.ltr & {
    content: 'circlerarr';
  }
  body.rtl & {
    content: 'circlelarr';
  }
}

button {
  cursor: pointer;
}

/* revision button */
.context-btn.disabled {
  opacity: 1;
  color: var(--medium-dark-text-color);
  background-color: transparentize($grey200, 0.5) !important;
}

/* status icons */
.checkmark-icon,
.alert-icon {
  padding: 5px;
  margin-bottom: 0 !important;
  line-height: 10px;
  border-radius: 20px;
  cursor: pointer;

  &:before {
    @include icon;
  }
}

.checkmark-icon {
  p & {
    display: inline-block;
  }

  background-color: var(--gray-200);

  &:before {
    content: 'check';
    color: var(--success-color);
  }
}

.alert-icon {
  background-color: var(--gray-200);

  &:before {
    content: 'alert';
    color: var(--error-color);
  }
}

.menu.revision-menu {
  padding: 10px 24px;

  hr {
    margin: 10px -24px;
  }

  ul {
    li {
      &.sel {
        margin: 0 -14px;
        padding: 0 14px;
        background: var(--gray-050);
        border-radius: var(--large-border-radius);

        .edited-desc {
          display: flex;
          align-items: center;
          @include margin-left(10px);
          border-top: 1px solid var(--hairline-color);
          padding: 10px 0;
          color: var(--light-text-color);
          white-space: normal;

          p {
            margin: 0;
          }

          .btn {
            @include margin-left(14px);
          }
        }
      }

      a {
        padding-top: 7px;
        border-radius: var(--large-border-radius);
      }
    }
  }

  .extralight {
    margin-top: 2px;
  }
}

.revision-status-hud {
  max-width: 400px;

  .http-error {
    border-radius: var(--medium-border-radius);
    border: 1px solid var(--hairline-color);
    color: var(--light-text-color);
    background-color: var(--gray-050);
    padding: 7px 14px;
  }
}

.draft-notice {
  display: flex;
  align-items: center;
  align-content: stretch;
  justify-content: center;
  gap: var(--s);
  color: var(--blue-800);

  #content-notice & {
    display: inline-flex;
    justify-content: flex-start;
  }

  .so-notice > & {
    @include margin(
      calc(var(--s) * -1),
      0,
      calc(var(--s) * -1),
      calc(var(--xl) * -1)
    );
    @include padding(var(--s), 0, var(--s), var(--xl));
    @include border-bottom-left-radius(var(--large-border-radius));

    body.ltr & {
      background-image: linear-gradient(
        to bottom right,
        transparentize($blue600, 0.8),
        transparentize($blue600, 1) 50%
      );
    }
    body.rtl & {
      background-image: linear-gradient(
        to left,
        transparentize($blue600, 0.8),
        transparentize($blue600, 1)
      );
    }
  }

  p {
    flex: 1;
    margin: 0;
  }

  .draft-icon {
    position: relative;
    flex-shrink: 0;
    width: 34px;
    height: 34px;
    display: flex;
    justify-content: center;
    align-items: center;
    border-radius: 100%;
    border: 2px solid transparentize($blue800, 0.8);
    box-sizing: border-box;
    box-shadow: 0 1px 1px 1px var(--white);

    &:before {
      position: relative;
      left: 1px;
      color: var(--blue-800) !important;
      font-size: 18px;
    }

    &:after {
      content: '';
      font-size: 0;
      position: absolute;
      top: -2px;
      left: -2px;
      right: -2px;
      bottom: -2px;
      border-radius: 100%;
      box-shadow: inset 0 2px 0 transparentize($blue900, 0.8);
    }
  }

  .discard-changes-btn {
    @include margin-left(var(--xs));
    background-color: transparent !important;
    color: var(--blue-800) !important;
    border: 2px solid var(--blue-600);

    &:hover,
    &:focus {
      border-color: darken($blue600, 5%);
    }

    &:active {
      border-color: darken($blue600, 10%);
    }
  }
}

/* toggles */
button.toggle {
  appearance: none;
  color: inherit;
  background: none;
  border: none;
  padding: 0;
}

.toggle:before,
a.fieldtoggle:before {
  @include angle(right);
  transition: transform linear 100ms;
}

.toggle.expanded:before,
a.fieldtoggle.expanded:before,
.sidebar nav li.expanded > .toggle:before,
.structure li:not(.collapsed) > .row > .toggle:before {
  transform: rotate(45deg) !important;
}

a.fieldtoggle {
  display: block;
  position: relative;
  margin: 14px 0;
  @include padding-left(12px);
  color: var(--text-color);
  text-decoration: none;
}

a.fieldtoggle:before {
  display: block;
  position: absolute;
  top: 7px;
  @include left(-1px);
}

/* emphasis */
em,
i {
  font-style: italic;
}

strong,
b,
i em {
  font-weight: bold;
}

/* readable blocks */
.readable {
  @include readable;
}

/* text styles */
.leftalign {
  @include alignleft;
}

.topalign {
  vertical-align: top;
}

.rightalign {
  @include alignright;
}

.centeralign {
  text-align: center !important;
}

.nowrap {
  white-space: nowrap;
}

.break-word {
  word-wrap: break-word;
}

.light {
  color: var(--medium-text-color) !important;
  font-weight: normal;
}

.extralight {
  color: var(--light-text-color) !important;
}

.smalltext {
  font-size: 12px;
  line-height: 1.2;
}

.largetext {
  font-size: 16px;
  line-height: 1.2;
}

.zilch {
  padding: 100px 0;
  text-align: center;
  font-size: 20px;
  line-height: 24px;
  color: var(--light-text-color);

  &.small {
    padding: 24px 0;
    font-size: 16px;
  }
}

input.checkbox + label.smalltext {
  padding-top: 2px;
}

.required:after {
  content: 'asterisk';
  @include margin(-2px, 0, 0, 5px);
  font-size: 7px;
  color: var(--error-color);
}

.scrollpane {
  overflow: auto;
}

.left {
  @include floatleft;
}

.right {
  @include floatright;
}

th,
td {
  @include alignleft;
  vertical-align: middle;
}

body.ltr table[dir='rtl'] {
  th,
  td {
    text-align: right;
  }
}
body.rtl table[dir='ltr'] {
  th,
  td {
    text-align: left;
  }
}

th.right,
td.right {
  float: none;
  @include alignright;
}

.clear {
  display: block;
  clear: both;
  height: 0;
}

.fullwidth {
  width: 100%;
}

.token {
  @include token-styles;
}

.token[data-name='*'] {
  position: relative;
  width: 10px;
}

.token[data-name='*'] span {
  opacity: 0;
}

.token[data-name='*']:before {
  @include icon;
  display: block;
  position: absolute;
  top: 0;
  left: 0;
  width: 100%;
  font-size: 9px;
  line-height: 17px;
  content: 'asterisk';
  text-indent: 0;
}

.token:focus {
  @include active-token-styles;
}

// Override .token for Prism
.highlight {
  .token {
    display: inline;
    border: none;
    border-radius: 0;
    padding: 0;
    font-size: inherit;
    line-height: inherit;
    text-shadow: none;
    background: transparent;
    box-shadow: none;
  }
}

.pane.highlight {
  pre[class*='language-'] {
    overflow: visible;

    & > code.diff-highlight .token:not(.prefix) {
      margin: 0 -24px;
      padding: 0 24px;
    }
  }
}

.success {
  color: var(--success-color) !important;
}

.notice,
.warning {
  &.with-icon,
  .icon {
    &:before {
      @include margin(-2px, 2px, 0, 0);
      @include icon;
      width: 1em;
    }
  }

  &.has-icon {
    display: flex;
    flex-wrap: nowrap;
    align-items: flex-start;

    .icon {
      flex-shrink: 1;
    }
  }
}

.notice {
  color: var(--notice-color) !important;
  a {
    text-decoration: underline;
  }

  &.with-icon,
  .icon {
    &:before {
      content: 'lightbulb';
    }
  }
}

.warning {
  color: var(--warning-color) !important;

  &.with-icon,
  .icon {
    &:before {
      content: 'alert';
    }
  }
}

.error {
  color: var(--error-color) !important;
}

.icon.move {
  display: inline-block;
}

.icon.move:not(.disabled) {
  cursor: move;
}

.icon.move:before {
  content: 'move';
  color: var(--ui-control-color);
}

.icon.move:not(.disabled):hover:before {
  color: var(--link-color);
}

.icon.delete {
  display: inline-block;
  line-height: inherit;

  &:before {
    content: 'remove';
    color: var(--ui-control-color);
  }

  &:not(.disabled) {
    cursor: pointer;

    &:hover:before {
      color: var(--disabled-color);
    }

    &:active:before {
      color: var(--red-800);
    }
  }
}

.hidden {
  display: none !important;
}

// Visually hide without hiding from screen readers
.visually-hidden {
  @include visually-hidden;
}

.invisible {
  visibility: hidden;
}

.clearafter:after {
  @include clearafter;
}

.info {
  vertical-align: bottom;
  display: inline-block;
  width: 1em;
  height: 1.375em;
  text-align: center;
  cursor: pointer;
  overflow: hidden;

  &:before {
    @include icon;
    vertical-align: baseline;
    width: 100%;
    line-height: 1.375;
    color: var(--ui-control-color);
  }

  &:not(.warning) {
    &:before {
      content: 'info';
    }
    &:hover:before {
      color: var(--link-color);
    }
  }

  &.warning {
    &:before {
      content: 'alert';
    }
    &:hover:before {
      color: var(--warning-color);
    }
  }
}

.info-hud {
  table {
    max-width: 280px;
    table-layout: auto;
  }

  td {
    word-wrap: break-word;
    width: 100%;
  }
}

@media (max-width: 450px) {
  .info-hud {
    table {
      table-layout: fixed;
      width: 100%;
    }
  }
}

/* ----------------------------------------
/*  Content
/* ----------------------------------------*/

.content {
  position: relative;
}

.content:after {
  @include clearafter;
}

.customize-sources-modal {
  @include padding-left(200px);
  overflow: visible !important;

  & > .cs-sidebar {
    position: absolute;
    top: 0;
    @include left(0);
    margin: 0;
    padding: 10px 0;
    border: none;
    width: 200px;
    height: calc(100% - 50px);
    box-sizing: border-box;
    background-color: var(--gray-050);
    overflow: auto;
    box-shadow: inset -1px 0 0 var(--hairline-color);
    @include border-top-left-radius(var(--large-border-radius));

    & > .btn {
      @include margin(10px, 0, 0, 14px);
      display: block;
      width: calc(100% - 28px);
    }
  }

  &.sidebar-hidden {
    @include padding-left(0);

    & > .cs-sidebar {
      display: none;
    }
  }

  & > .source-settings {
    position: relative;
    height: calc(100% - 50px);
    box-sizing: border-box;
    padding: 24px;
    overflow: auto;
  }

  & > .footer {
    position: absolute;
    bottom: 0;
    left: 0;
    width: 100%;
  }
}

.customize-sources-item {
  --selected-item-color: var(--white);
  display: flex;
  width: calc(100% - 1px);
  box-sizing: border-box;
  align-items: center;
  position: relative;
  margin-top: -1px;
  background-color: var(--gray-100);
  border: solid var(--hairline-color);
  border-width: 1px 0;
  user-select: none;
  cursor: default;

  & + .customize-sources-item {
    &.heading {
      margin-top: 10px;
    }

    &:not(.heading) {
      border-top: 1px solid var(--hairline-color);
    }
  }

  &.sel {
    @include light-focus-ring;
    --ui-control-color: var(--selected-item-color);
    background-color: var(--dark-sel-color);
    color: var(--selected-item-color);
    z-index: 1;
  }

  .label {
    flex: 1;
  }

  &.heading {
    .label {
      text-transform: uppercase;
      color: var(--light-text-color);
      font-size: 12px;
      font-weight: bold;
    }

    &.sel .label {
      color: var(--selected-item-color);
    }
  }
}

.customize-sources-item__move {
  position: absolute;
  top: 50%;
  @include right(0);
  transform: translate(-50%, -50%);
  justify-content: center;
  align-items: center;

  &.icon {
    display: flex;
    text-decoration: none;
  }
}

.customize-sources-item__btn {
  padding: 8px 14px;
  @include padding-right(30px);
  margin: 3px;
}

.customize-sources-table-column {
  display: flex;
  align-items: flex-start;
  align-content: stretch;
  margin-bottom: 4px;

  .move {
    margin-top: -3px;
    @include margin-right(10px);
    position: relative;
    z-index: 1;
  }
}

ul.path {
  display: flex;
  flex-direction: row;
  align-items: stretch;
  flex-wrap: wrap;

  li {
    display: inline-flex;
    align-items: center;

    &:not(:last-child):after {
      @include margin(0, 5px, 0, 2px);
      @include angle(right, var(--light-text-color), 1px);
    }
  }
}

/* ----------------------------------------
/*  Icon lists
/* ----------------------------------------*/

ul.icons {
  margin-top: 20px;
  display: flex;
  flex-wrap: wrap;

  li {
    margin: 0 4px 10px 0;

    a {
      display: block;
      position: relative;
      padding: 60px 5px 10px;
      width: 110px;
      text-align: center;
      color: var(--text-color);
      border-radius: 4px;
      border: 1px solid var(--white);

      &:before {
        display: block;
        position: absolute;
        top: 0;
        left: 0;
        width: 100%;
        font-size: 40px;
        line-height: 60px;
      }

      .icon {
        img,
        svg {
          width: 40px;
          height: 40px;
          position: absolute;
          top: 12px;
          left: calc(50% - 20px);
        }

        &.icon-mask svg {
          @include svg-mask(var(--text-color));
        }
      }

      &:hover {
        text-decoration: none;
        background-color: var(--gray-050);
        border-color: var(--gray-100);

        .icon.icon-mask svg {
          @include svg-mask(var(--link-color));
        }
      }
    }
  }
}

@media only screen and (max-width: 380px) {
  ul.icons li a {
    width: 96px;
  }
}

@media only screen and (max-width: 320px) {
  ul.icons li a {
    width: 75px;
  }
}

/* ----------------------------------------
/*  Buttons
/* ----------------------------------------*/

.toolbar {
  position: relative;
  margin-bottom: 14px;
  min-height: 34px;

  &.flex,
  .flex {
    align-items: flex-start;
  }

  .text {
    border-radius: var(--large-border-radius) !important;
    box-shadow: none !important;
  }
}

.flex {
  display: flex;
  align-items: center;
  align-content: stretch;
  gap: var(--s);

  &:not(.flex-nowrap) {
    flex-wrap: wrap;
  }

  & > * {
    &.label {
      white-space: nowrap;
    }
  }

  .centeralign & {
    justify-content: center;
  }
}

.inline-flex {
  display: inline-flex;
  align-items: center;
  align-content: stretch;
  gap: var(--s);
}

.gap-xs {
  gap: var(--xs);
}

.gap-s {
  gap: var(--s);
}

.gap-m {
  gap: var(--m);
}

.gap-l {
  gap: var(--l);
}

.gap-xl {
  gap: var(--xl);
}

.flex-grow {
  flex: 1;
}

.flex-justify {
  justify-content: space-between;
}

.flex-justify-start {
  justify-content: flex-start;
}

.flex-justify-end {
  justify-content: flex-end;
}

.flex-justify-center {
  justify-content: center;
}

.flex-start {
  align-items: flex-start;
}

.flex-end {
  align-items: flex-end;
}

.flex-center {
  align-items: center;
}

.flex-stretch {
  align-items: stretch;
}

.spacer {
  width: 14px;
}

.buttons {
  display: flex;
  gap: 7px;
  position: relative;
  margin: 24px 0;
  align-items: center;

  .hud-footer > &,
  .footer > & {
    margin: 0;
  }
}

.btn {
  position: relative;
  display: inline-flex;
  align-items: center;
  justify-content: center;
  border-radius: var(--ui-control-border-radius);
  padding: 7px 14px;
  border: none;
  text-align: center;
  white-space: nowrap;
  user-select: none;
  box-sizing: border-box;
  appearance: none;
  color: currentColor;
  font-size: inherit;
  background-color: var(--ui-control-bg-color);

  &:not([aria-current]) {
    cursor: pointer;
  }

  &.chromeless {
    background-color: transparent;
    height: auto;
    padding: 0;

    &:hover,
    &:active,
    &:focus {
      background-color: transparent;
    }

    &:hover,
    &:active {
      text-decoration: underline;
    }
  }

  &.wrap {
    height: auto;
    min-height: 34px;
    white-space: initial;
    text-align: left;
  }

  &:not(.disabled):not(.loading):not(.dashed):not([aria-disabled]):not(
      [aria-current]
    ) {
    &:focus,
    &.focus,
    &:hover {
      --ui-control-bg-color: var(--ui-control-hover-bg-color);
    }

    &:active,
    &.active {
      --ui-control-bg-color: var(--ui-control-active-bg-color);
    }
  }

  &[type='color'] {
    padding: 6px !important;
    width: 36px;
  }

  &.active,
  &.loading {
    cursor: default;
  }

  &:hover {
    text-decoration: none;
  }

  &[data-icon]:not(:empty):not(.btn-empty):before,
  &.icon:not(:empty):not(.btn-empty):before,
  &.menubtn[data-icon]:empty:before,
  &.menubtn[data-icon].btn-empty:before,
  &.menubtn.icon:empty:before,
  &.menubtn.icon.btn-empty:before {
    @include margin-right(5px);
  }

  &:not(.loading) .spinner {
    display: none;
  }

  &.loading {
    &:before,
    &:after,
    .label {
      visibility: hidden;
    }
  }

  div.checkbox {
    margin-top: 2px;
  }

  [data-icon] {
    margin-top: -2px;
    @include margin-right(4px);

    &.light:before {
      color: var(--gray-300);
    }
  }
}

.disabled {
  opacity: 0.25;
}

.disabled,
.disabled .btn {
  cursor: default;
}

.btn,
.spinner {
  height: var(--ui-control-height);
}

.btn[data-icon-after]:not(:empty):not(.btn-empty):after,
.menu-toggle:not(:empty):not(.btn-empty):after,
.menubtn:not(:empty):not(.btn-empty):after,
.menubtn.icon:after {
  @include margin-left(6px);
}

.btn[data-icon]:before,
.btn[data-icon-after]:after,
.btn.icon:before {
  position: relative;
}

.btn.small[data-icon]:before,
.btn.small[data-icon-after]:after,
.btn.icon.small:before {
  font-size: 10px;
}

/* button groups */
.btngroup {
  position: relative;
  z-index: 1;
  display: flex;
  white-space: nowrap;
  align-items: center;
  border-radius: var(--large-border-radius);

  &.fullwidth .btn {
    flex: 1;
  }

  &.disabled .btn {
    cursor: default;
  }

  .btn {
    &:focus {
      z-index: 1;
    }

    &:not(.dashed):not(:last-child):not(.btngroup-btn-last) {
      @include margin-right(1px);
    }

    body.ltr & {
      &:not(:first-child):not(.btngroup-btn-first) {
        border-top-left-radius: 0;
        border-bottom-left-radius: 0;
      }

      &:not(:last-child):not(.btngroup-btn-last) {
        border-top-right-radius: 0;
        border-bottom-right-radius: 0;
      }
    }

    body.rtl & {
      &:not(:first-child):not(.btngroup-btn-first) {
        border-top-right-radius: 0;
        border-bottom-right-radius: 0;
      }

      &:not(:last-child):not(.btngroup-btn-last) {
        border-top-left-radius: 0;
        border-bottom-left-radius: 0;
      }
    }
  }
}

.btngroup--exclusive {
  .btn[aria-pressed='true']:not(.disabled):not(.loading):not(.dashed):not(
      [aria-disabled]
    ) {
    background-color: var(--gray-500);
    color: var(--white);
  }
}

.copytext {
  position: relative;
  z-index: 1;
  display: flex;
  white-space: nowrap;
  align-items: center;

  body.ltr & {
    .text {
      border-top-right-radius: 0;
      border-bottom-right-radius: 0;
      min-width: 0;
    }
    .btn {
      border-top-left-radius: 0;
      border-bottom-left-radius: 0;
    }
  }

  body.rtl & {
    .text {
      border-top-left-radius: 0;
      border-bottom-left-radius: 0;
    }
    .btn {
      border-top-right-radius: 0;
      border-bottom-right-radius: 0;
    }
  }
}

.copytextbtn {
  display: inline-flex;
  flex-wrap: nowrap;
  align-items: center;
  border: 1px solid var(--hairline-color);
  border-radius: var(--small-border-radius);
  padding: 0 9px;
  cursor: pointer;
  color: var(--medium-text-color);

  input {
    border: 0;
    padding: 0;
    height: 32px;
    box-shadow: none;
    background-color: transparent;
    border: none;
    cursor: pointer;
    color: var(--medium-text-color);
    text-align: center;
  }

  span {
    padding: 0;
    width: 13px;
    background: none;
    margin-top: -3px;
    @include margin-left(5px);
    color: var(--light-text-color);
  }

  &:hover,
  &:focus {
    border-color: var(--medium-hairline-color);
    color: var(--text-color);

    input {
      color: var(--text-color);
    }
  }

  &.small {
    padding: 0 5px;

    input {
      font-size: 11px !important;
      height: 20px;
    }
  }
}

/* menu buttons */
.menu-toggle,
.menubtn {
  display: inline-flex;
  align-items: center;
  user-select: none;

  &:after {
    @include angle;
    position: relative;
  }

  &.btn {
    &:after {
      top: -1px;
    }

    &:not(.disabled):not(.inactive) {
      &:active,
      &.active {
        &:after {
          border-color: var(--ui-control-active-color);
        }
      }
    }

    &.submit {
      &:after {
        border-color: var(--white) !important;
        opacity: 0.8;
      }

      &:not(.disabled):not(.inactive) {
        &:hover,
        &.hover,
        &:active,
        &.active {
          &:after {
            opacity: 1;
          }
        }
      }
    }
  }

  &:not(.btn):not(.icon) {
    height: 17px;
    &:after {
      top: -2px;
      border-color: var(--link-color);
    }
  }

  &:empty,
  &.btn-empty {
    @include padding-left(8px);
    @include padding-right(8px);
  }
}

@keyframes rotator {
  0% {
    -webkit-transform: rotate(0);
    transform: rotate(0);
  }

  to {
    -webkit-transform: rotate(1turn);
    transform: rotate(1turn);
  }
}

/* spinner */
.spinner {
  display: inline-flex;
  align-items: center;
  justify-content: center;
  width: var(--size, 24px);
  height: var(--size, 34px);

  &:before {
    display: block;
    content: '';
    font-size: 0;
    animation: rotator 0.7s linear infinite;
    box-sizing: border-box;
    width: var(--size, 20px);
    height: var(--size, 20px);
    object-fit: scale-down;
    border-radius: 50%;
    border: 2px solid transparent;
    border-right-color: currentColor;
    border-bottom-color: currentColor;
    opacity: 0.8;
  }

  &.small {
    --size: 12px;
  }

  &.big {
    --size: 48px;
  }

  &.spinner-absolute {
    position: absolute;
    width: var(--size, 20px);
    height: var(--size, 20px);
    top: var(--elements-busy-top-position);
    left: calc(50% - var(--size, 20px) / 2);
  }
}

.btn + .spinner {
  @include margin-left(7px);
}

.buttons .btn + .spinner,
.buttons .btngroup + .spinner {
  @include margin-left(0);
}

.buttons.right .btn + .spinner {
  @include margin-right(var(--neg-padding));
}

/* small buttons */
.btngroup.small .btn,
.btn.small {
  padding: 0 7px !important;
  font-size: 12px;
  line-height: 22px;
}

.btngroup.small,
.btngroup.small input.btn,
.btn.small,
.btn.small + .spinner {
  height: 22px;
}

/* big buttons */
.btngroup.big .btn,
.btn.big {
  padding: 0 14px;
  font-size: 14px;
  line-height: 36px;
}

.btn.big[data-icon]:before,
.preview-btn:before,
.view-btn:before {
  @include margin-left(-2px);
}

.btngroup.big,
.btngroup.big input.btn,
.btn.big,
.btn.big + .spinner {
  height: 36px;
}

/* special buttons */
.btn {
  &.submit,
  &.secondary {
    color: var(--white) !important;
    @include light-on-dark-text;
  }

  &.submit {
    background-color: var(--primary-color) !important;

    &:not(.disabled):not(.inactive):not(.loading) {
      &:hover,
      &.hover,
      &:focus {
        background-color: darken($primaryColor, 5%) !important;
      }

      &:active,
      &.active {
        background-color: darken($primaryColor, 10%) !important;
      }
    }
  }

  &.caution {
    background-color: var(--red-050) !important;
    color: var(--error-color);

    &:hover,
    &.hover,
    &:focus {
      background-color: darken($red050, 5%) !important;
    }

    &:active,
    &.active {
      background-color: var(--red-100) !important;
    }
  }
}

.secondary-buttons .btn.submit,
.btn.secondary {
  background-color: var(--secondary-color) !important;
}

.secondary-buttons
  .btn.submit:not(.disabled):not(.inactive):not(.loading):hover,
.secondary-buttons
  .btn.submit:not(.disabled):not(.inactive):not(.loading).hover,
.secondary-buttons
  .btn.submit:not(.disabled):not(.inactive):not(.loading):focus,
.btn.secondary:not(.disabled):not(.inactive):not(.loading):hover,
.btn.secondary:not(.disabled):not(.inactive):not(.loading).hover,
.btn.secondary:not(.disabled):not(.inactive):not(.loading):focus {
  background-color: darken($secondaryColor, 5%) !important;
}

.secondary-buttons
  .btn.submit:not(.disabled):not(.inactive):not(.loading):active,
.secondary-buttons
  .btn.submit:not(.disabled):not(.inactive):not(.loading).active,
.btn.secondary:not(.disabled):not(.inactive):not(.loading):active,
.btn.secondary:not(.disabled):not(.inactive):not(.loading).active {
  background-color: darken($secondaryColor, 10%) !important;
}

div.btn.submit {
  position: relative;
  overflow: hidden;
}

div.btn.submit input {
  position: absolute;
  left: 100%;
}

/* dashed buttons */
.btn.dashed {
  border: 1px dashed var(--medium-hairline-color);
  background-color: transparent;

  .btngroup &:not(:last-child):not(.btngroup-btn-last) {
    @include border-right(1px solid transparent);
    @include margin-right(-1px);
  }

  &:focus {
    background-color: transparentize($grey200, 0.9);
    border-color: transparent;

    .reduce-focus-visibility &:not(:focus-visible) {
      border: 1px dashed var(--medium-hairline-color);
    }
  }

  &:not(.disabled) {
    &:active,
    &.active {
      background-color: transparentize($grey200, 0.75);
    }
  }
}

/* chevron buttons */
.chevron-btns {
  display: flex;
  justify-content: flex-start;

  .btn {
    position: relative;
    padding: 0;
    border-radius: 0;
    background-color: transparent;

    &.current-step,
    &.active-drop-target {
      color: var(--white);
      --text-color: var(--white);
      --ui-control-color: var(--white);
      --ui-control-bg-color: var(--gray-500);
      --ui-control-hover-bg-color: #{darken($grey500, 5%)};
      --ui-control-active-bg-color: #{darken($grey500, 10%)};
    }

    &.current-step {
      @include light-on-dark-text;
      @include light-focus-ring;
    }

    &:focus {
      z-index: 1;
      box-shadow: none;

      .label {
        z-index: 1;
        box-shadow: var(--focus-ring);
      }

      .reduce-focus-visibility &:not(:focus-visible) .label {
        box-shadow: none;
      }
    }

    .reduce-focus-visibility &:focus-visible .label {
      box-shadow: var(--focus-ring);
    }

    &:not(.has-action-menu) {
      @include padding-right(calc(var(--ui-control-height) / 2));
      @include margin-right(2.8px);

      &:not(.current-step[data-disclosure-trigger]) .btn-body {
        @include padding-right(5px);
      }
    }

    &.current-step[data-disclosure-trigger] .btn-body {
      @include padding-left(8px);

      .label {
        padding: 3px;

        &:after {
          @include angle;
          position: relative;
        }
      }
    }

    .btn-body {
      display: inline-flex;
      align-items: center;
      justify-content: center;
      height: var(--ui-control-height);
      background-color: var(--ui-control-bg-color);

      [data-icon] {
        --ui-control-height: calc((13rem / 16)); // 1rem == 16px
        text-align: center;
        @include margin-right(0);
      }
    }

    .label {
      display: inline-flex;
      align-items: center;
      overflow: hidden;
      text-overflow: ellipsis;
    }

    &.has-action-menu .btn-body {
      @include padding-right(1px);
      @include margin-right(0);
    }

    .chevron-right,
    .chevron-left {
      position: absolute;
      top: 0;
      height: 100%;
      width: calc(var(--ui-control-height) / 2);
    }

    .chevron-left {
      @include left(0);
      border-top: calc(var(--ui-control-height) / 2) solid
        var(--ui-control-bg-color);
      @include border-left(
        calc(var(--ui-control-height) / 2) solid transparent
      );

      &:after {
        display: block;
        content: '';
        font-size: 0;
        position: absolute;
        bottom: 0;
        @include right(0);
        border-bottom: calc(var(--ui-control-height) / 2) solid
          var(--ui-control-bg-color);
        @include border-left(
          calc(var(--ui-control-height) / 2) solid transparent
        );
      }
    }

    .chevron-right {
      @include right(0);
      border-top: calc(var(--ui-control-height) / 2) solid transparent;
      border-bottom: calc(var(--ui-control-height) / 2) solid transparent;
      @include border-left(
        calc(var(--ui-control-height) / 2) solid var(--ui-control-bg-color)
      );
    }
  }

  ol {
    position: relative;
    @include padding-left(0);
    list-style-type: none;
    display: flex;

    li {
      &.first-step .btn {
        .btn-body {
          @include padding-left(14px);
          @include border-radius(
            var(--ui-control-border-radius),
            0,
            0,
            var(--ui-control-border-radius)
          );
        }

        .chevron-left {
          display: none;
        }
      }

      &:not(.first-step) .btn {
        @include margin-left(calc(-1 * (var(--ui-control-height) / 2)));
        @include padding-left(calc(var(--ui-control-height) / 2));

        .btn-body {
          @include padding-left(7px);
        }
      }
    }
  }
}

/* color inputs */
.color-input-container {
  position: relative;

  .color-hex-indicator {
    position: absolute;
    top: 0;
    @include left(7px);
    width: 1em;
    line-height: 34px;
    text-align: center;
    user-select: none;
  }
}

.color-input {
  @include fixed-width-font;
  @include padding-left(calc(7px + 1em));
}

.color {
  display: inline-block;
  position: relative;
  vertical-align: middle;
  width: 34px;
  height: 34px;
  border-radius: 17px;
  padding: 0;

  &:not(.static) {
    cursor: pointer;
  }

  &:not(.small) {
    @include checkered-bg(17px);
  }

  &.small {
    width: 16px;
    height: 16px;
    @include checkered-bg(8px);
  }

  .color-preview {
    position: absolute;
    top: 0;
    @include left(0);
    width: 100%;
    height: 100%;
    border-radius: 17px;
    box-shadow: inset 0 0 0 1px transparentize($black, 0.85);

    &:focus-within {
      @include input-focused-styles;
    }

    & > .color-preview-input {
      position: absolute;
      @include left(0);
      width: 100%;
      height: 100%;
      margin: 0;
      padding: 0;
      border: none;
      opacity: 0;
    }
  }
}

.colorhex {
  display: inline-block;
  margin-left: 5px;
  vertical-align: middle;
  color: var(--medium-text-color);
}

/* lightswitch */
.lightswitch-outer-container {
  display: flex;

  .lightswitch-inner-container {
    border: 1px solid var(--hairline-color);
    border-radius: var(--small-border-radius);
    display: flex;
    align-items: center;

    span {
      padding: 7px 0;
      color: var(--medium-text-color);
      cursor: default;

      &[data-toggle='on'] {
        @include padding-right(10px);
        @include margin-left(7px);
      }

      &[data-toggle='off'] {
        @include padding-left(10px);
        @include margin-right(7px);
      }
    }
  }
}

.lightswitch {
  display: block;
  position: relative;
  border: none !important;
  overflow: hidden;
  cursor: pointer;
  user-select: none;
  background-image: linear-gradient(to right, var(--gray-400), var(--gray-400));
  transition: background-image linear 100ms;

  &.on {
    background-image: linear-gradient(
      to right,
      var(--enabled-color),
      var(--enabled-color)
    );
  }

  &.indeterminate {
    background-image: linear-gradient(
      to right,
      var(--enabled-color),
      var(--gray-300)
    );
  }

  .lightswitch-container {
    position: relative;
    height: 100%;

    .handle {
      position: absolute;
      top: 1px;
      background-color: var(--white);
    }
  }

  &:not(.small) {
    border-radius: 11px;
    width: 34px;
    height: 22px;

    .lightswitch-container {
      @include margin-left(-12px);
      width: 46px;

      .handle {
        border-radius: 10px;
        width: 20px;
        height: 20px;
        left: calc(50% - 10px);
      }
    }
  }

  &.small {
    border-radius: 9px;
    width: 28px;
    height: 18px;

    .lightswitch-container {
      @include margin-left(-10px);
      width: 38px;

      .handle {
        border-radius: 8px;
        width: 16px;
        height: 16px;
        left: calc(50% - 8px);
      }
    }
  }

  table & {
    display: inline-block;
    margin-bottom: -5px;
  }

  &.on {
    .lightswitch-container {
      @include margin-left(0);
    }
  }

  &.indeterminate {
    &:not(.small) {
      .lightswitch-container {
        @include margin-left(0.5 * -12px);
      }
    }
    &.small {
      .lightswitch-container {
        @include margin-left(0.5 * -10px);
      }
    }
  }
}

/* pagination */
.pagination {
  table.data + & {
    margin-top: 24px;
  }

  .page-link {
    width: 32px;
    height: 32px;
    display: flex;
    align-items: center;
    justify-content: center;
    border-radius: var(--medium-border-radius);

    &:after {
      position: relative;
      transition: border-color linear 100ms;
    }

    &.prev-page:after {
      @include angle(left, var(--light-text-color));
      @include right(-1px);
    }

    &.next-page:after {
      @include angle(right, var(--light-text-color));
      @include left(-1px);
    }

    &:not(.disabled) {
      transition: box-shadow linear 100ms;
      box-shadow: inset 0 0 0 1px var(--hairline-color);
      cursor: pointer;

      &:hover {
        text-decoration: none;
        box-shadow: inset 0 0 0 1px var(--link-color);

        &:after {
          border-color: var(--link-color);
        }
      }

      @include focus-styles {
        box-shadow: inset 0 0 0 1px var(--hairline-color), var(--focus-ring);
      }
    }

    &.disabled {
      opacity: 1;
      &:after {
        border-color: var(--hairline-color);
      }
    }
  }
}

/* action buttons */
.actions {
  @include floatright;
}

.actions > li {
  @include floatleft;
}

.actions > li + li {
  @include margin-left(10px);
}

h1 + .actions {
  margin-top: -100px;
}

h2 + .actions {
  margin-top: -54px;
}

/* ----------------------------------------
/*  Tables
/* ----------------------------------------*/

.tablepane {
  margin: -22px -22px -10px;
  overflow-x: auto;

  table.data {
    th,
    td {
      &:first-child {
        @include padding-left(24px);
      }
      &:last-child {
        @include padding-right(24px);
      }
    }
  }
}

table {
  &.fixed-layout {
    table-layout: fixed;
  }

  th.thin,
  td.thin {
    width: 0.01% !important;
    white-space: nowrap;
  }

  thead {
    th {
      font-weight: bold;
      @include alignleft;
      vertical-align: top;
    }
  }

  // plain tables
  &:not(.data) {
    th,
    td {
      padding-top: 7px;
      padding-bottom: 7px;

      &:not(:first-child) {
        padding-left: 12px;
      }
      &:not(:last-child) {
        padding-right: 12px;
      }
    }
  }

  // data tables
  &.data {
    th,
    td {
      position: relative;
      padding-left: 12px;
      padding-right: 12px;
      box-sizing: border-box;

      &.checkbox-cell {
        width: var(--checkbox-size) !important;
        min-width: var(--checkbox-size);
        box-sizing: content-box;
        position: relative;

        input.checkbox + label,
        div.checkbox {
          position: absolute;
          top: calc(50% - 8px);
        }
      }
    }

    th {
      font-weight: bold;
    }

    thead:first-child,
    tbody:first-child,
    tfoot:first-child,
    caption + thead,
    caption + tbody,
    caption + tfoot {
      tr:first-child {
        th,
        td {
          &:first-child {
            @include border-top-left-radius(var(--small-border-radius));
            @include border-bottom-left-radius(var(--small-border-radius));
          }
          &:last-child {
            @include border-top-right-radius(var(--small-border-radius));
            @include border-bottom-right-radius(var(--small-border-radius));
          }
        }
      }
    }

    thead {
      th,
      td {
        width: auto;
        background-color: var(--gray-050);
        cursor: default;
      }

      th:not(.orderable),
      td {
        padding-top: 15px;
        padding-bottom: 15px;
      }

      th {
        white-space: nowrap;
        vertical-align: middle;

        &.orderable {
          position: relative;
          padding-left: 0;
          padding-right: 0;

          body:not(.dragging) &:not(.ordered):hover {
            background-color: var(--gray-100);
          }

          &.ordered {
            background-color: var(--light-sel-color);

            &:not(.loading) {
              button:after {
                @include angle(up);
                position: absolute;
                @include right(10px);
                top: calc(50% - 3px);
              }

              &.desc button:after {
                transform: rotate(45deg);
              }
            }
          }

          button {
            position: relative;
            @include padding-right(26px);
            font: inherit;
            width: 100%;
            padding: 14px;
            @include alignleft;

            &:focus {
              z-index: 1;
            }
          }
        }

        &:not(.loading) {
          .spinner {
            display: none;
          }
        }

        .spinner {
          position: absolute;
          top: calc(50% - 6px);
          @include right(8px);
          --size: 12px;
        }
      }
    }

    tbody {
      tr {
        --hover-bg-color: var(--gray-050);
        --selected-bg-color: var(--dark-sel-color);

        &:not(.disabled) {
          &:hover {
            th,
            td {
              background-color: var(--hover-bg-color);
            }
          }

          &:focus {
            position: relative;
            z-index: 1;
          }

          &.sel,
          &.active-drop-target {
            --link-color: var(--white);
            --ui-control-color: var(--white);
            @include custom-color-focus-ring(hsl(var(--light-focus-hsl)));

            th,
            td {
              color: var(--white);
              background-color: var(--selected-bg-color);
            }
          }
        }
      }

      th,
      td {
        padding-top: 7px;
        padding-bottom: 7px;
        background-clip: padding-box;
      }

      td {
        &.timestamp {
          @include alignright;
          vertical-align: bottom;
          white-space: nowrap;
          color: var(--light-text-color);
        }
      }
    }

    thead + tbody tr,
    tr + tr {
      th,
      td {
        border-top: 1px solid transparent;
      }
    }

    tr.sel:not(.draggee) + tr.sel:not(.draggee) {
      th,
      td {
        border-top-color: var(--gray-300);
      }
    }
  }

  // collapsable data tables for small screens
  // based on Aaron Gustafson's technique: http://blog.easy-designs.net/archives/2013/02/02/responsive-tables/
  &.collapsed {
    width: auto;

    &,
    tbody,
    tbody tr,
    tbody th,
    tbody td {
      display: block;
      border: none;
      padding: 0;
      @include alignleft;
      width: auto !important;
      white-space: normal;
    }

    thead {
      display: none;
    }

    tbody {
      tr {
        padding: 6px 0;
        border-bottom: 1px dotted var(--hairline-color);

        &:after {
          @include clearafter;
        }
      }

      th,
      td {
        padding: 2px 0 !important;
      }

      td {
        &:empty {
          display: none;
        }
      }

      [data-title] {
        @include margin-right(0);

        &:before {
          margin-right: 5px;
          content: attr(data-title) ':';
          font-weight: bold;
        }

        form {
          display: inline-block;
        }
      }
    }
  }
}

.datatablesorthelper,
.editabletablesorthelper {
  background-color: var(--white);
  @include shadow;
}

.datatablesorthelper,
.datatablesorthelper .element,
.datatablesorthelper a {
  cursor: move !important;
}

.datatablesorthelper tr:first-child th,
.datatablesorthelper tr:first-child td {
  border-top: none !important;
}

.datatablesorthelper tr:last-child th,
.datatablesorthelper tr:last-child td {
  border-bottom: none !important;
}

/* elements */
$smallThumbSize: 34px;
$largeThumbSize: 120px;
$statusSize: 10px;
$baseElementSidePadding: 7px;
$elementInnerSpacing: 5px;

.element {
  position: relative;
  cursor: default;
  user-select: none;
  font-weight: normal;
<<<<<<< HEAD
  border-radius: var(--small-border-radius);

  .label {
    .segment:after {
      display: inline-flex !important;
      position: relative;
      top: -2px;
      @include margin(0, 5px, 0, 2px);
      @include angle(right, var(--light-text-color), 1px);

      .sel & {
        @include angle(right, var(--white), 1px);
      }
    }
  }
=======
  border-radius: $smallBorderRadius;
  max-width: 100%;
>>>>>>> 5e9a453d

  &:focus,
  li:focus & {
    background-color: var(--gray-050);
  }

  &.sel,
  li.sel &,
  li.active-drop-target & {
    --link-color: var(--white);
    --ui-control-color: var(--white);
    @include custom-color-focus-ring(hsl(var(--light-focus-hsl)));
    color: var(--white);
    background-color: var(--dark-sel-color) !important;
  }

  &.sel,
  li.sel & {
    cursor: default;

    &.hasthumb {
      .elementthumb {
        img {
          box-shadow: 0 0 0 1px transparentize($darkSelColor, 0.9),
            0 6px 4px -4px transparentize($darkSelColor, 0.8);
        }
      }
    }
  }

  .offset-drag-helper & {
    background-color: var(--gray-050);
    @include shadow;
  }

  &.hasthumb {
    .elementthumb:not(:empty) {
      position: absolute;
      display: flex;
      justify-content: center;
      -ms-flex-pack: center;
      align-items: center;
      -ms-flex-align: center;

      img {
        display: block;
        flex-shrink: 0;
        pointer-events: none;
        border-radius: var(--small-border-radius);
        max-width: 100%;
        max-height: 100%;
      }

      &.rounded img {
        border-radius: 50%;
      }
    }
    .elementthumb.open-preview {
      cursor: pointer;
    }
  }

  &.error {
    [data-icon='alert'] {
      margin-left: var(--xs);
    }
  }

  .label {
    display: inline-block;
    overflow: hidden;
    text-overflow: ellipsis;
    white-space: nowrap;
    max-width: 100%;

    .draft-label {
      display: inline-block;
      @include margin(-1px, 0, -1px, 7px);
      padding: 1px 5px;
      font-weight: normal;
      text-decoration: none !important;
      color: var(--medium-text-color);
      background: var(--gray-100);
      border-radius: var(--large-border-radius);
    }
  }

  &.small,
  &.large:not(.hasthumb) {
    display: inline-block;
    padding: $baseElementSidePadding;
    box-sizing: border-box;

    &.hasstatus {
      @include padding-left(
        $baseElementSidePadding + $statusSize + $elementInnerSpacing
      );

      .status {
        position: absolute;
        @include left($baseElementSidePadding);
        top: calc(50% - 5px);
      }

      .icon:not(.delete) {
        position: absolute;
        @include left($baseElementSidePadding - 1);
        top: calc(50% - 11px);
      }
    }

    &.hasthumb {
      @include padding-left($smallThumbSize + $elementInnerSpacing);

      .elementthumb:not(:empty) {
        top: calc(50% - 17px);
        @include left(0);
        width: $smallThumbSize;
        height: $smallThumbSize;

        &.checkered img {
          @include checkered-bg(8px);
        }
      }

      &.hasstatus {
        @include padding-left(
          $smallThumbSize + $elementInnerSpacing * 2 + $statusSize
        );

        .status {
          @include left($smallThumbSize + $elementInnerSpacing);
        }
      }
    }
  }

  &.large.hasthumb {
    display: block;
    padding: #{$baseElementSidePadding + $largeThumbSize + $elementInnerSpacing}
      $baseElementSidePadding $baseElementSidePadding;
    width: #{120px + $baseElementSidePadding + $baseElementSidePadding};
    box-sizing: border-box;

    &.hasstatus {
      @include padding-left(
        $baseElementSidePadding + $statusSize + $elementInnerSpacing
      );

      .status {
        position: absolute;
        @include left($baseElementSidePadding);
        top: #{$baseElementSidePadding + $largeThumbSize + $elementInnerSpacing +
          6};
      }
    }

    .elementthumb:not(:empty) {
      top: $baseElementSidePadding;
      @include left(0);
      width: 100%;
      height: $largeThumbSize;

      &.checkered img {
        @include checkered-bg(15px);
      }
    }

    .label {
      display: block;
      white-space: nowrap;
      overflow: hidden;
      text-overflow: ellipsis;
      word-wrap: normal;
    }
  }

  &.removable {
    .label {
      @include padding-right(20px);
    }

    .delete:before {
      color: var(--ui-control-color);
    }

    &.small,
    &.large:not(.hasthumb) {
      .delete {
        position: absolute;
        top: calc(50% - 11px);
        @include right($baseElementSidePadding);
      }
    }

    &.large.hasthumb {
      .delete {
        position: absolute;
        @include right($baseElementSidePadding);
      }
    }
  }

  &:not(.removable) {
    .delete {
      display: none;
    }
  }
}

$checkboxPadding: $checkboxSize + 4;

.element-index {
  .source-path {
    background-color: var(--gray-050);
    border-radius: 3px;
    --ui-control-bg-color: var(--light-sel-color);
    --ui-control-hover-bg-color: #{darken($lightSelColor, 5%)};
    --ui-control-active-bg-color: #{darken($lightSelColor, 10%)};

    .chevron-btns {
      display: inline-flex;
      position: relative;
      background: $white;
      --ui-control-height: calc((30rem / 16)); // 1rem == 16px

      &:before {
        display: block;
        content: '';
        font-size: 0;
        position: absolute;
        top: 0;
        width: 0;
        height: 0;
        @include right(0);
        border-top: calc(var(--ui-control-height) / 2) solid $grey050;
        @include border-left(
          calc(var(--ui-control-height) / 2) solid transparent
        );
      }

      &:after {
        display: block;
        content: '';
        font-size: 0;
        position: absolute;
        top: calc(var(--ui-control-height) / 2);
        @include right(0);
        border-bottom: calc(var(--ui-control-height) / 2) solid $grey050;
        @include border-left(
          calc(var(--ui-control-height) / 2) solid transparent
        );
      }

      .btn {
        --ui-control-border-radius: 3px;
      }
    }

    .btn.settings {
      box-shadow: 0 0 0 2px var(--white);
    }
  }

  &.main {
    .source-path {
      margin: -22px -22px 24px;
    }
  }

  .elementselectormodal & {
    .source-path {
      margin-bottom: 2px;
    }
  }
}

.elements {
  position: relative;

  &:not(.busy) {
    .update-spinner {
      display: none;
    }
  }

  &.busy {
    min-height: 200px;

    &:after {
      display: block;
      content: '';
      font-size: 0;
      position: absolute;
      top: 0;
      left: -24px;
      width: calc(100% + #{24 + 24}px);
      height: 100%;
      background: transparentize($white, 0.25);
      border-radius: var(--large-border-radius);
    }

    .update-spinner {
      z-index: 1;
    }
  }

  .header {
    margin: -22px -22px 24px;
    padding: 14px 24px;
    background-color: var(--gray-050);
    box-shadow: none;
    border-radius: var(--small-border-radius);

    &:after {
      content: '';
    }

    .selectallcontainer {
      cursor: default;

      .checkbox {
        @include margin-right($elementInnerSpacing);
      }
    }
  }

  .tableview tr.draggee th,
  .tableview tr.draggee td,
  .thumbsview li.draggee {
    opacity: 0.25;
  }

  // table views
  .tableview {
    .move,
    .toggle {
      display: flex;
      position: absolute;
      justify-content: center;
      align-items: center;
      top: 50%;
      transform: translateY(-50%);
      @include margin-left(calc(var(--touch-target-size) * -1));
      width: var(--touch-target-size);
      height: var(--touch-target-size);
    }

    .move {
      font-size: 11px;
      text-decoration: none;
    }

    .toggle {
      text-align: center;
      padding: 4px;
      border-radius: 50%;
    }

    .move + .toggle {
      @include margin-left(calc(var(--touch-target-size) * -2));
    }

    .enabled-label {
      margin-left: var(--xs);
    }
  }

  // thumbs views
  .thumbsview {
    display: grid;
    gap: 5px;
    grid-template-columns: repeat(auto-fit, minmax(180px, 1fr));

    li {
      position: relative;
      @include margin(0, 1px, 1px, 0);
      max-width: 226px;

      &:hover {
        .element {
          background-color: var(--gray-050);
        }
      }

      .element.large.hasthumb {
        width: unset;
      }

      &.has-checkbox {
        .element.hasthumb {
          &:not(.hasstatus) {
            @include padding-left(
              $baseElementSidePadding + $checkboxSize + $elementInnerSpacing
            );
          }

          &.hasstatus {
            @include padding-left(
              $baseElementSidePadding + $checkboxSize + $elementInnerSpacing +
                $statusSize + $elementInnerSpacing
            );

            .status {
              @include left(
                $baseElementSidePadding + $checkboxSize + $elementInnerSpacing
              );
            }
          }
        }

        .checkbox {
          position: absolute;
          top: $baseElementSidePadding + $largeThumbSize + $elementInnerSpacing +
            (20px - $checkboxSize) * 0.5;
          @include left($baseElementSidePadding);
        }
      }

      &.sel {
        a {
          cursor: pointer !important;

          &:hover {
            text-decoration: underline;
          }
        }
      }
    }
  }
}

.export-form {
  position: relative;
  .spinner {
    position: absolute;
    bottom: 0;
    @include right(-24px);
  }
}

/* structures */
.structure {
  position: relative;
  z-index: 1;

  li {
    @include padding-left(8px);

    &.collapsed > ul {
      display: none;
    }

    .row:hover > .icon,
    &.draghelper > .row .move,
    .add.active {
      opacity: 1;
    }

    &.draghelper {
      & > .row {
        .add {
          opacity: 0;
        }

        .move:before {
          color: var(--link-color);
        }
      }
    }

    &.draginsertion {
      position: relative;
      @include margin(-1px, 0, -1px, 8px);
      @include padding-left(0);
      height: 2px;
      background-color: var(--link-color) !important;
      @include border-left(none);
      border-radius: 1px;
    }

    .toggle {
      position: relative;
      z-index: 1;
      @include floatleft;
      @include margin(10px, -8px, 0, -12px);
      padding: 4px;
    }

    .row:after {
      @include clearafter;
    }

    .move,
    .add {
      @include margin(5px, 5px, 0, 0);
      opacity: 0;
      transition: opacity linear 100ms;
    }

    .add {
      padding: 0 5px;

      &:before {
        content: 'downangle';
        color: var(--dark-hairline-color);
      }

      &:not(.disabled):hover:before,
      &.active:before {
        color: var(--link-color);
      }
    }

    .checkbox {
      @include floatleft;
      @include margin(7px, 0, 0, 7px);
    }
  }

  ul {
    @include margin-left(-3px);

    li {
      @include padding-left(38px);
      background-repeat: no-repeat;

      body.ltr & {
        background-image: url(../images/branch.png);
        background-position: 0 0;
      }

      body.rtl & {
        background-image: url(../images/branch_rtl.png);
        background-position: 100% 0;
      }

      &:not(:last-child):not(.last) {
        @include padding-left(37px);
        @include border-left(1px solid var(--gray-200));

        body.ltr & {
          background-position: -1px 0;
        }

        body.rtl & {
          background-position: calc(100% + 1px) 0;
        }
      }

      &.draginsertion {
        @include margin-left(38px);
      }
    }
  }

  .row {
    &.draghover {
      .element {
        z-index: 2;
        border-radius: 15px;
        box-shadow: inset 0 0 0 2px var(--link-color);
      }
    }

    &.droptarget {
      border-radius: 5px;
      box-shadow: inset 0 0 0 2px var(--link-color);
    }
  }
}

/* element select fields */
.elementselect {
  position: relative;
  min-height: 34px;
  margin-top: -7px;

  .elements {
    display: flex;
    flex-direction: column;
    align-items: flex-start;

    &.flex-row {
      flex-direction: row;
    }

    &.flex-wrap {
      flex-wrap: wrap;
    }
  }

  .elements:after {
    @include clearafter;
  }

  .element {
    @include margin(7px, 7px, 0, 0);
  }

  .flex,
  .btn {
    clear: both;
  }

  .element {
    z-index: 1;

    &.small {
      max-width: 100%;

      .label {
        display: block;
        max-width: 100%;
        box-sizing: border-box;
        overflow: hidden;
        white-space: nowrap;
        text-overflow: ellipsis;
      }
    }
  }

  .flex {
    padding-top: 7px;
  }

  .structure ul {
    @include margin-left(12px);

    li {
      background-position: 0 2px !important;

      .element {
        margin: 0;
      }
    }
  }
}

/* editable tables */
table.editable {
  border-radius: var(--large-border-radius);
  border: 1px solid var(--gray-200);

  th,
  td.action {
    color: var(--medium-text-color);
    font-weight: normal;
    background-color: var(--gray-050);
  }

  thead,
  tbody {
    tr {
      th {
        padding: 6px 10px;
      }
    }
  }

  thead {
    tr {
      th {
        border-bottom: 1px solid var(--hairline-color);

        &.has-info {
          @include padding-right(calc(15px + 1em));
        }

        span.info {
          position: absolute;
          margin-left: 5px;
        }
      }
    }
  }

  tbody {
    tr {
      &:not(:first-child) {
        th,
        td {
          border-top: 1px solid var(--hairline-color);
        }
      }

      &:last-child {
        td:first-child {
          @include border-bottom-left-radius(var(--large-border-radius));

          textarea,
          input.text {
            @include border-bottom-left-radius(
              calc(var(--large-border-radius) - 1px)
            );
          }
        }
      }

      td:not(:first-child),
      th ~ td:not(.hidden) ~ td {
        @include border-left(1px solid var(--hairline-color));
      }

      th {
        // Set a dark border-left for the first <td> that follows a <th>, if there is one.
        // This is a ridiculous CSS hack since there's no operator/pseudo-class that mimics jQuery's next(selector) function.
        // If there was it could have been as simple as: th ??? td:not(.hidden) { dark left border }
        // kudos to Mark Huot for coming up with it!
        & ~ td:not(:first-child) {
          @include border-left(1px solid #dbdddf);
        }
      }

      td {
        vertical-align: top;
        text-align: center;
        background-color: var(--white);
        padding: 4px 10px;

        &.focus {
          position: relative;
          box-shadow: inset 0 0 0 1px var(--hairline-color);
        }

        &.textual {
          padding: 0;

          textarea {
            resize: none;
          }

          pre {
            @include alignleft;
            white-space: pre-wrap;
          }
        }

        &.lightswitch-cell {
          padding-top: 9px;
          padding-bottom: 9px;

          .lightswitch {
            display: block;
            margin: 0 auto;
          }
        }

        &.checkbox-cell {
          padding-top: 10px;
          padding-bottom: 10px;

          .checkbox-wrapper {
            display: block;
            margin: -2px auto 0;
            width: 16px;
            height: 16px;
          }
        }

        &.error {
          box-shadow: inset 0 0 0 1px var(--error-color);
        }

        &.disabled {
          position: relative;
          opacity: 1;

          &:after {
            content: '';
            font-size: 0;
            position: absolute;
            top: 0;
            left: 0;
            width: 100%;
            height: 100%;
            background-color: transparentize($grey050, 0.25);
            user-select: none;
          }
        }

        &.action {
          padding: 4px 7px;

          & + td.action {
            @include border-left(none);
            @include padding-left(0);
          }
        }

        .flex > * {
          margin-bottom: 0;
        }
      }
    }

    textarea,
    textarea.text,
    input.text,
    pre {
      display: block;
      width: 100%;
      border: none;
      box-shadow: none;
      border-radius: 0;
      padding: 7px 10px;
      background-color: transparent;
      overflow: hidden;
      transition: none;
      box-sizing: border-box;
    }

    .color-container {
      display: block;
      position: relative;

      & > .color,
      .color-input {
        margin-bottom: 0;
      }

      & > .color {
        position: absolute;
        top: 10px;
        @include left(10px);
        z-index: 1;
      }

      .color-hex-indicator {
        @include left(32px);
      }

      .color-input {
        @include padding-left(calc(32px + 1em));
      }
    }

    .datewrapper,
    .timewrapper {
      display: block;
      width: 100%;

      .text + div[data-icon] {
        top: 6px;
        @include left(10px);
      }
    }
  }

  &:not(.static) {
    td.textual {
      cursor: text;
    }
  }

  & + .btn.add {
    display: block;
    width: 100%;
  }

  &:not(.hidden) + .btn.add {
    border-top-width: 0;
    border-radius: 0 0 var(--medium-border-radius) var(--medium-border-radius);
  }
}

.border-box,
.shadow-box {
  & + .buttons {
    margin-top: 7px;
  }
}

/* ----------------------------------------
/*  Nav
/* ----------------------------------------*/

ul.tree,
.tree ul {
  @include margin-left(20px);
}

.tree li .toggle {
  @include margin(7px, 0, 0, -15px);
}

/* status icons */
.status {
  display: inline-block;
  position: relative;
  @include margin-right(10px);
  width: 10px;
  height: 10px;
  border: 1px solid transparent;
  border-radius: 100%;
  box-sizing: border-box;
  background-clip: border-box;

  body.use-shapes & {
    &.all {
      rotate: 45deg;
      background-image: linear-gradient(30deg, #184cef, #e5422b);
    }

    &.pending {
      background-color: transparent;
      border-style: solid;
      border-width: 0 5px 10px 5px;
      border-color: transparent transparent var(--pending-color) transparent;
      border-radius: 1px;
    }

    &.all,
    &.off,
    &.suspended,
    &.expired {
      border-radius: 2px;
      transform: scale(90%);
    }
  }
}

.status:not(.on):not(.live):not(.active):not(.enabled):not(.all):not(
    .pending
  ):not(.off):not(.suspended):not(.expired):not(.yellow):not(.orange):not(
    .red
  ):not(.pink):not(.purple):not(.blue):not(.green):not(.turquoise):not(
    .light
  ):not(.grey):not(.black) {
  border-color: var(--ui-control-color);
}

.green,
.status.on,
.status.live,
.status.active,
.status.enabled {
  background-color: var(--enabled-color);
}

.status.all {
  background-image: linear-gradient(60deg, #184cef, #e5422b);
  background-origin: border-box;
}

.orange,
.status.pending {
  background-color: var(--pending-color);
}

.red,
.status.off,
.status.suspended,
.status.expired {
  background-color: var(--disabled-color);
}

.yellow {
  background-color: var(--yellow-300);
}

.pink {
  background-color: var(--pink-400);
}

.purple {
  background-color: #9b59b6;
}

.blue {
  background-color: var(--blue-600);
}

.turquoise {
  background-color: var(--teal-300);
}

.status.light {
  background-color: var(--gray-100);
}

.grey {
  background-color: var(--gray-300);
}

.black {
  background-color: var(--gray-800);
}

.status.white,
.status.disabled {
  opacity: 1;
}

/* ----------------------------------------
/*  Condition builders
/* ----------------------------------------*/

.condition-container {
  margin: 24px 0;
}

.condition:not(:empty) + .condition-footer .btn.add {
}

.condition-rule,
.condition-footer {
  padding: 7px;
}

.condition-footer {
  border: 1px dashed var(--medium-hairline-color);
  border-radius: var(--large-border-radius);

  .condition:not(:empty) + & {
    border-top-width: 0;
    border-top-left-radius: 0;
    border-top-right-radius: 0;
  }

  .spinner:not(.loading) {
    display: none;
  }
}

.condition-rule {
  margin: 0;
  border: 1px solid var(--hairline-color);
  background-color: var(--gray-050);

  &:first-child {
    border-top-left-radius: var(--large-border-radius);
    border-top-right-radius: var(--large-border-radius);
  }

  & + .condition-rule {
    border-top-width: 0;
  }

  & > .rule-move,
  & > .rule-actions {
    margin-top: 5px;
  }

  & > .rule-body {
    .lightswitch {
      margin-top: 6px;
      display: block;
    }

    .selectize {
      min-width: 100px;
    }

    .text.fullwidth {
      min-width: 100px;
      max-width: 100%;
    }
  }
}

/* ----------------------------------------
/*  Progress bar
/* ----------------------------------------*/

.progressbar {
  border-radius: 6px;
  border: 2px solid var(--gray-700);
  padding: 2px;
  position: absolute;
  left: 20%;
  width: 60%;
  z-index: 1000;
}

.progressbar-inner {
  border-radius: 2px;
  height: 4px;
  background-color: var(--gray-700);
}

.progressbar:not(.pending) .progressbar-inner {
  width: 0;
  transition: width linear 100ms;
}

.progressbar.pending .progressbar-inner {
  @include striped-bg(17.6776695297px, var(--gray-700)); // sqrt(25^2 / 2);
  body.ltr & {
    animation-name: pendingprogress-ltr;
  }
  body.rtl & {
    animation-name: pendingprogress-rtl;
  }
  animation-timing-function: linear;
  animation-duration: 250ms;
  animation-iteration-count: infinite;
}

@keyframes pendingprogress-ltr {
  from {
    background-position: 0;
  }
  to {
    background-position: 25px;
  }
}

@keyframes pendingprogress-rtl {
  from {
    background-position: 0;
  }
  to {
    background-position: -25px;
  }
}

.elementselect .progress-shade {
  background-color: transparentize($white, 0.2);
  width: 100%;
  height: 100%;
  position: absolute;
  top: 0;
  @include left(0);
  display: none;
}

.elementselect.uploading {
  position: relative;
}

.elementselect.uploading .progress-shade {
  display: block;
  z-index: 2;
}

// Plugin installers

.missing-component {
  padding: 7px 10px !important;
  max-width: 400px;
  background-color: var(--gray-050) !important;

  .error {
    margin: 0;
  }

  .install-plugin {
    margin: 7px 0 -7px;
    border-top: 1px solid var(--hairline-color);
    position: relative;
    @include padding(10px, 0, 10px, 40px);

    .icon {
      width: 32px;
      height: 32px;
      position: absolute;
      top: calc(50% - 16px);
      @include left(0);

      img,
      svg {
        width: 100%;
        height: 100%;
      }
    }

    h3 {
      flex: 1;
      margin: 8px 0 !important;
    }

    .btn {
      margin: 0;
    }
  }
}

/* ----------------------------------------
/*  Panes, Modals and HUDs
/* ----------------------------------------*/

.pane {
  @include pane;
  position: relative;
  margin: 14px 0;
  padding: 24px;
  border-radius: var(--large-border-radius);
  word-wrap: break-word;
  box-sizing: border-box;

  .pane &,
  #content & {
    background-color: var(--gray-050);
    border: 1px solid var(--hairline-color);
    box-shadow: none;
  }

  &.loading {
    min-height: 200px;

    &:after {
      display: block;
      content: '';
      font-size: 0;
      position: absolute;
      top: 0;
      left: -24px;
      width: calc(100% + #{24 + 24}px);
      height: 100%;
    }
  }
}

.pane-header {
  margin: calc(var(--xl) * -1) var(--neg-padding) var(--xl);
  padding: var(--s) var(--xl);
  min-height: 50px;
  box-sizing: border-box;
  box-shadow: inset 0 -1px 0 0 transparentize($grey300, 0.75);
  border-radius: var(--large-border-radius) var(--large-border-radius) 0 0;
  background-color: var(--gray-050);

  .header-btn {
    margin: 2px 0;
    @include header-btn;
  }

  .spinner {
    margin: 0 !important;
  }
}

.pane-tabs {
  display: flex;
  flex-direction: row;
  align-items: center;
  margin: calc(var(--s) * -1) calc(var(--xl) * -1);

  &:first-child {
    border-radius: var(--large-border-radius) var(--large-border-radius) 0 0;
    overflow: hidden;
  }

  [role='tablist'] {
    flex: 1;
    display: flex;
    flex-direction: row;
    overflow-x: auto;
    scrollbar-width: none;

    &::-webkit-scrollbar {
      display: none;
    }

    &.scrollable {
      body.ltr & {
        mask-image: linear-gradient(
          to left,
          rgba(0, 0, 0, 0),
          rgba(0, 0, 0, 1) 24px
        );
      }
      body.rtl & {
        mask-image: linear-gradient(
          to right,
          rgba(0, 0, 0, 0),
          rgba(0, 0, 0, 1) 24px
        );
      }
    }

    [role='tab'] {
      --tab-label-color: var(--light-text-color);

      &.error {
        --highlight-color: var(--error-color) !important;
        --tab-label-color: var(--error-color) !important;
      }

      &,
      .tab-label {
        border-radius: 2px 2px 0 0;
      }

      .tab-label {
        display: flex;
        flex-direction: row;
        align-items: center;
        position: relative;
        padding: 0 24px;
        white-space: nowrap;
        color: var(--tab-label-color);
        height: 50px;
      }

      &:hover {
        text-decoration: none;
      }

      @include focus-styles {
        box-shadow: none;

        .tab-label {
          box-shadow: var(--inner-focus-ring);
        }
      }

      &:not(.sel) {
        &:hover {
          background-color: transparentize($grey300, 0.85);
        }
      }

      &.sel {
        --highlight-color: var(--gray-500);
        --tab-label-color: var(--text-color);
        position: relative;
        z-index: 1;
        cursor: default;
        box-shadow: inset 0 2px 0 var(--highlight-color),
          0 0 0 1px $hairlineColor, 0 2px 12px transparentize($grey200, 0.5);
        background-color: var(--white);
      }

      span[data-icon] {
        @include margin-left(4px);
      }
    }
  }

  &:first-child {
    [role='tablist'] {
      [role='tab'] {
        &:first-child {
          &,
          .tab-label {
            @include border-top-left-radius(var(--large-border-radius));
          }
        }
      }
    }
  }

  .menubtn {
    margin: 0 var(--xl);

    &.error {
      span[data-icon] {
        margin-right: 2px;
      }
    }
  }
}

/* detail sidebars */
.details {
  --spacing: var(--l);
  padding: 0 var(--padding) var(--spacing);

  .meta,
  .field,
  hr {
    margin-left: var(--neg-padding);
    margin-right: var(--neg-padding);
  }

  .meta {
    margin-bottom: var(--spacing);

    &:not(.read-only) {
      background-color: var(--gray-050) !important;
    }

    &.read-only {
      color: var(--medium-text-color);

      & > .data {
        align-items: baseline;
        min-height: auto;

        & > .heading,
        & > .value {
          padding: 6px 0;
        }

        &:first-child {
          & > .heading,
          & > .value {
            padding-top: 0;
          }
        }

        &:last-child {
          & > .heading,
          & > .value {
            padding-bottom: 0;
          }
        }
      }
    }

    &.warning {
      padding-top: var(--m);
      padding-bottom: var(--m);
      color: var(--text-color) !important;
      background-color: var(--yellow-050) !important;
      box-shadow: 0 0 0 1px var(--yellow-300),
        0 2px 12px transparentize($grey200, 0.5);

      p {
        margin-bottom: 5px;
      }

      .btn {
        background-color: var(--yellow-300);

        &:hover,
        &:focus {
          background-color: darken($yellow300, 10%);
        }

        &:active {
          background-color: darken($yellow300, 15%);
        }
      }
    }

    & > .field,
    & > .data {
      margin: 0 var(--neg-padding) !important;

      & > .heading > label,
      & > .heading {
        color: var(--gray-600);
      }
    }

    & > .field > .status-badge {
      @include left(0);
    }

    .text::placeholder,
    .datewrapper .text + div[data-icon],
    .timewrapper .text + div[data-icon] {
      color: var(--gray-500);
    }

    .ui-datepicker {
      @include margin(0, 0, 0, -8px);
    }
  }

  hr {
    margin: var(--spacing) 0;
    border-top-color: var(--hairline-color);
  }

  @include placeholder-styles(var(--gray-500));

  .text {
    background-color: transparent !important;
    resize: none;
  }

  & > .field > .heading > label,
  & > fieldset > legend {
    margin-top: 0;
    font-weight: normal;
    color: var(--gray-600);
  }

  & > fieldset {
    margin: 0 0 var(--spacing);

    & > legend {
      margin-bottom: 5px;
    }
  }

  & > .field {
    margin: 0 0 var(--spacing);

    & > .heading {
      margin-top: 0;
    }

    & > .input > .text.fullwidth {
      margin: 0 var(--neg-padding);
      padding-left: var(--padding);
      padding-right: var(--padding);
      border: none;
      background-color: var(--gray-050) !important;
      width: calc(100% + var(--padding) + var(--padding));
    }
  }

  & > .text {
    border-radius: var(--large-border-radius);
    margin-bottom: var(--spacing);

    &:not(:focus) {
      border-color: transparentize($inputColor, 0.6);
    }
  }
}

/* meta panes */
$min2ColWidth: 400px;

.meta {
  padding: 0 var(--padding);
  overflow: visible;

  &,
  & > .flex-fields {
    & > .field,
    & > .data {
      display: flex;
      min-height: 50px;
      box-sizing: border-box;
      flex-wrap: wrap; // for error lists
      justify-content: space-between;
      align-items: center;
      margin: 0 var(--neg-padding) !important;
      padding: 0 var(--padding);
      transition: padding-left linear 100ms, padding-right linear 100ms;

      &.nested {
        @include padding-left(38px);
      }

      &.add {
        background-color: darken($grey050, 2%);

        &:before {
          position: absolute;
          @include left(0);
          width: 31px;
          @include alignright;
          @include icon;
          content: 'plus';
          color: var(--light-text-color);
        }

        .input {
          width: 100%;
        }
      }

      & > .heading {
        margin: 0;

        @media screen and (min-width: $min2ColWidth) {
          flex: 0 0 104px;
          @include margin-right(var(--s));
          line-height: 18px;
        }
      }

      &.lightswitch-field > .heading {
        flex: 1;
      }

      & > .input {
        .flex {
          flex-wrap: nowrap;

          & > * {
            margin-bottom: 0;
          }
        }
      }
    }

    & > .field > .heading {
      padding-top: var(--s);

      @media screen and (min-width: $min2ColWidth) {
        padding: 14px 0;
      }

      & > .copytextbtn {
        display: none;
      }
    }

    & > .data > .heading {
      padding: var(--s) 0;
    }

    & > .field > .heading > label,
    & > .data > .heading {
      color: var(--medium-text-color);
    }

    & > .field > .input,
    & > .data > .value {
      padding: var(--s) 0;
      width: 100%;

      @media screen and (min-width: $min2ColWidth) {
        width: calc(100% - 112px);
      }
    }

    & > .data > .value {
      display: flex;
      align-items: center;

      & > [data-icon='draft'] {
        margin-top: -2px;
        @include margin-right(8px);
      }
    }

    & > .field.lightswitch-field > .input {
      flex: 0;
      width: auto;
    }

    & > .field {
      &.has-errors {
        border: 1px solid var(--error-color) !important;

        &:first-child {
          border-top-left-radius: var(--large-border-radius);
          border-top-right-radius: var(--large-border-radius);
        }

        &:last-child {
          border-bottom-left-radius: var(--large-border-radius);
          border-bottom-right-radius: var(--large-border-radius);
        }

        & + .field {
          border-top: none !important;
        }
      }

      & > .heading {
        & > label,
        & > legend {
          font-weight: normal;
        }
      }

      & > .input {
        &,
        & > .flex,
        & > .flex > .textwrapper,
        & > .datewrapper,
        & > .timewrapper,
        & > .datetimewrapper > .datewrapper,
        & > .datetimewrapper > .timewrapper {
          & > .text {
            display: block;
            margin: calc(var(--s) * -1) 0;
            padding: 14px 0;
            border-radius: 0;
            background-color: transparent;
            border: none !important;
          }
        }

        & > .datewrapper,
        & > .timewrapper,
        & > .datetimewrapper > .datewrapper,
        & > .datetimewrapper > .timewrapper {
          background-color: transparent;
          .text + div[data-icon] {
            @include left(0);
          }
        }

        & > .datetimewrapper {
          & > .datewrapper {
            width: 55%;
          }

          & > .timewrapper {
            width: 45%;
          }

          & > .clear-btn {
            @include margin-right(-24px);
          }
        }

        & > .datewrapper,
        & > .timewrapper {
          display: block;
          width: 100%;
        }
      }

      & > ul.errors {
        margin: 0;
        padding: 0 0 6px;
        width: 100%;
        list-style-type: none;
      }

      & > .clear-btn {
        @include margin-right(var(--neg-padding));
      }
    }
  }

  & > .field:not(:first-child):not(.first-child),
  & > .flex-fields + .field:not(.first-child) {
    border-top: 1px solid var(--hairline-color);
  }

  & > .flex-fields {
    h2,
    blockquote.note {
      margin: 0 -24px !important;
      padding: 14px 24px;
      background-color: darken($grey050, 2%);
    }

    blockquote.note {
      border-radius: 0;
      border: none;
    }

    hr {
      margin: 0 -24px;
    }
  }
}

.meta > .field > .input > .select {
  display: block;
  margin: calc(var(--s) * -1) 0;
  width: 100%;
  border-radius: 0;
  box-shadow: none;
  background-color: transparent;

  &:after {
    @include right(0);
  }

  & + .spinner {
    position: absolute;
    top: calc(50% - 17px);
    @include right(-24px);
  }

  select {
    @include padding(var(--s), 12px, var(--s), 0);
    width: 100%;
    background-color: transparent;
  }
}

.body {
  position: relative;
}

.slideout-container,
.slideout,
.modal,
.hud {
  z-index: 100;
  box-sizing: border-box;
}

.modal,
.hud {
  @include modal;
}

.slideout-shade {
  opacity: 0;
  transition: opacity linear 250ms;

  &.so-visible {
    opacity: 1;
  }
}

.slideout-container {
  position: fixed;
  top: 0;
  left: 0;
  width: 100vw;
  height: 100vh;
  height: -webkit-fill-available; // h/t https://twitter.com/AllThingsSmitty/status/1254151507412496384
  pointer-events: none;

  body.has-debug-toolbar & {
    height: calc(100vh - 42px);
  }
}

.slideout {
  position: absolute;
  background-color: var(--white);
  box-shadow: 0 0 0 1px transparentize($grey400, 0.75),
    0 25px 100px transparentize($grey900, 0.5) !important;
  display: flex;
  flex-direction: column;
  overflow: hidden;
  padding: 24px var(--padding);
  pointer-events: all;

  &.so-mobile {
    --padding: 14px;
    --neg-padding: -14px;
    width: 100%;
    height: 100%;
    left: 0;
    transition: top linear 250ms;
    will-change: top;
  }

  &:not(.so-mobile) {
    top: 8px;
    width: calc(50% - 8px);
    height: calc(100% - 16px);
    border-radius: var(--large-border-radius);

    @media screen and (prefers-reduced-motion: no-preference) {
      body.ltr & {
        transition: left linear 250ms;
        will-change: left;
      }

      body.rtl & {
        transition: right linear 250ms;
        will-change: right;
      }
    }
  }

  & > .pane-header {
    z-index: 2;

    & > .so-toolbar {
      display: flex;
      flex-direction: row;
      align-items: center;
      gap: var(--s);
      min-height: calc(50px - 16px);

      & > .pane-tabs {
        width: 1px; // give other elements in the header plenty of room before the tabs take up whatever's left
        flex: 1;
        @include margin-right(0);
      }
    }
  }

  &.so-mobile > .pane-header {
    padding-left: 10px;
    padding-right: 10px;
  }

  & > .so-body {
    flex: 1;
    margin: -24px var(--neg-padding) 0;
    padding: 24px var(--padding);
    overflow: hidden auto;
    position: relative;

    & > .so-sidebar {
      position: absolute;
      top: 0;
      @include pane();
      width: 350px;
      height: 100%;
      max-width: 100%;
      box-sizing: border-box;
      padding: 0 var(--padding) var(--spacing);
      background-color: var(--gray-100);
      overflow: hidden auto;
      z-index: 1;

      body.ltr & {
        transition: right linear 250ms;
      }
      body.rtl & {
        transition: left linear 250ms;
      }

      & > .preview-thumb-container {
        margin: 0 var(--neg-padding);
        height: auto;
        min-height: 54px; // make room for the Preview / Edit buttons

        & + .pane-header {
          border-radius: 0;
        }
      }

      .image-actions {
        &.is-mobile {
          margin: calc(var(--spacing) / 2) 0 var(--spacing);
        }
      }

      & > .meta.read-only:first-child {
        margin-top: var(--padding);
      }

      & > .meta.warning {
        box-shadow: none;
        border-bottom: 1px solid var(--yellow-300);
      }

      & > .field {
        & > .input > .text.fullwidth {
          border-radius: 0;
        }
      }

      .notes {
        padding-top: var(--m);
        padding-bottom: var(--m);
      }
    }
  }

  & > .so-footer {
    position: relative;
    display: flex;
    gap: 8px;
    justify-content: space-between;
    flex-wrap: wrap;
    margin: 0 var(--neg-padding) -24px;
    padding: 8px var(--padding);
    @include pane;
    background-color: var(--gray-050);
    z-index: 3;

    & > .so-extra {
      flex: 0 0 100%;
      margin: 0 var(--neg-padding);
      padding: 0 var(--padding) 8px;
      border-bottom: 1px solid var(--hairline-color);
    }
  }
}

@media (min-width: 1536px) {
  .slideout {
    &.has-sidebar {
      .pane-header:not(.so-visible) {
        display: none;
      }

      .sidebar-btn {
        display: none;
      }

      .so-body {
        display: flex;
        flex-direction: row;
        padding: 0;
        overflow: hidden;

        & > .so-content {
          position: relative;
          z-index: 2;
          padding: 24px;
          width: calc(100% - 350px);
          height: 100%;
          box-sizing: border-box;
          @include border-right(1px solid var(--gray-200));
          overflow: hidden auto;
        }

        & > .so-sidebar {
          position: relative;
          display: block !important;
          top: auto;
          right: auto !important;
          left: auto !important;
          height: 100%;
          box-shadow: none;
        }
      }
    }

    & > .so-footer {
      & > .so-extra {
        margin: 0;
        padding: 0;
        border: none;
        flex: auto 0 1;
      }
    }
  }
}

.header,
.hud-header,
.footer,
.hud-footer,
.body {
  &:after {
    @include clearafter;
  }
}

.header,
.hud-header,
.footer,
.hud-footer {
  position: relative;
  z-index: 1;
  box-sizing: border-box;
}

.header,
.hud-header,
.footer,
.hud-footer {
  background-color: var(--gray-100);
}

.header,
.hud-header {
  border-radius: var(--large-border-radius) var(--large-border-radius) 0 0;
  padding: 24px;
  box-shadow: inset 0 -1px 0 var(--hairline-color);

  h1 {
    margin: 0;
  }
}

.footer,
.hud-footer {
  border-radius: 0 0 var(--large-border-radius) var(--large-border-radius);
  padding: var(--s) var(--xl);
  box-shadow: inset 0 1px 0 var(--hairline-color);

  &.flex {
    & > * {
      margin-bottom: 0;
    }
  }
}

.modal .body,
.hud .main {
  padding: 24px;
  overflow: hidden;
  box-sizing: border-box;
}

.pane,
.modal .body {
  .header {
    margin: -24px -24px 24px;
  }

  .footer {
    margin: 24px -24px -24px;
  }
}

.slideout-shade,
.modal-shade,
.hud-shade {
  z-index: 100;
  position: fixed;
  top: 0;
  left: 0;
  width: 100%;
  height: 100%;
  display: none;
}

.slideout-shade,
.modal-shade {
  &:not(.dark) {
    background-color: transparentize($grey400, 0.65) !important;
  }

  &.dark {
    background-color: transparentize($grey900, 0.5) !important;
  }
}

.modal {
  position: fixed;
  overflow: hidden;

  &:not(.fitted):not(.fullscreen) {
    width: 66%;
    height: 66%;
    min-width: 600px;
    min-height: 400px;
  }

  &.fitted {
    width: auto;
    height: auto;
    min-width: 0;
    min-height: 0;
  }

  &.fullscreen {
    width: 100%;
    height: 100%;
    border-radius: 0;
  }

  &.alert .body {
    @include padding-left(76px);

    &:before {
      @include icon;
      @include margin(-6px, 0, 0, -58px);
      @include floatleft;
      content: 'alert';
      font-size: 40px;
      color: var(--light-text-color);
    }
  }

  &.secure .body {
    @include padding-left(76px);

    &:before {
      @include icon;
      @include margin(-14px, 0, 0, -56px);
      @include floatleft;
      content: 'secure';
      font-size: 58px;
      color: var(--light-text-color);
    }
  }

  .resizehandle {
    position: absolute;
    z-index: 1;
    bottom: 0;
    @include right(0);
    width: 24px;
    height: 24px;
    cursor: nwse-resize;
    padding: var(--xs);

    path {
      fill: var(--ui-control-color);
    }

    body.rtl & {
      .ltr {
        display: none;
      }
    }

    body.ltr & {
      .rtl {
        display: none;
      }
    }
  }
}

.hud {
  position: absolute;
  display: none;
  top: 0;

  &.has-footer .tip-bottom {
    background-image: url(../images/hudtip_bottom_gray.png);
  }

  .tip {
    position: absolute;
    z-index: 101;
    background: no-repeat 0 0;
  }

  .tip-left {
    left: -15px;
    width: 15px;
    height: 30px;
    background-image: url(../images/hudtip_left.png);
  }

  .tip-top {
    top: -15px;
    width: 30px;
    height: 15px;
    background-image: url(../images/hudtip_top.png);
  }

  .tip-right {
    right: -15px;
    width: 15px;
    height: 30px;
    background-image: url(../images/hudtip_right.png);
  }

  .tip-bottom {
    bottom: -15px;
    width: 30px;
    height: 15px;
    background-image: url(../images/hudtip_bottom.png);
  }
}

.hud .hud-header,
.hud .hud-footer {
  padding: var(--s) var(--xl);
}

.hud .body {
  overflow: hidden;

  ::-webkit-scrollbar {
    appearance: none;

    &:vertical {
      width: 11px;
    }

    &:horizontal {
      height: 11px;
    }
  }

  ::-webkit-scrollbar-thumb {
    border-radius: 8px;
    border: 2px solid transparent;
    background-color: transparentize($black, 0.5);
  }

  ::-webkit-scrollbar-track {
    background-color: var(--gray-050);
  }
}

/* inline asset previews */

.preview-thumb-container {
  position: relative;
  display: flex;
  flex-direction: row;
  align-items: center;
  height: 190px;
  background-color: var(--gray-900);
  margin: 0 var(--neg-padding) var(--spacing);

  &.checkered img {
    background-color: var(--white);
    @include checkered-bg(17px);
  }

  &.editable {
    cursor: pointer;
  }

  &.loading {
    &:after {
      content: '';
      font-size: 0;
      display: block;
      position: absolute;
      width: 100%;
      height: 100%;
      left: 0;
      top: 0;
      background-color: transparentize($grey900, 0.2);
    }

    .spinner {
      color: var(--white);
      z-index: 1;
    }
  }

  #details & {
    border-radius: var(--large-border-radius);
    overflow: hidden;
  }

  .preview-thumb {
    display: flex;
    flex-direction: column;
    align-items: center;
    width: 100%;
    height: 100%;

    img {
      display: block;
      max-width: 100%;
      max-height: 190px;
    }
  }
}

.image-actions {
  &.is-mobile {
    margin: calc((var(--spacing) / 2) * -1) var(--neg-padding) var(--spacing);
    display: grid;
    grid-template-columns: 1fr 1fr;
  }
}

.button-fade {
  .buttons {
    opacity: 0;
    position: absolute;
    top: 10px;
    @include right(10px);
    margin: 0;
    transition: opacity linear 100ms;

    .btn {
      --ui-control-color: var(--white);
      --ui-control-hover-color: var(--white);
      --ui-control-active-color: var(--white);
      --interaction-background-color: var(--gray-700);
      background-color: var(--gray-600);
      color: var(--white);
      @include light-on-dark-text;
      @include two-color-focus-ring($light-button: false);

      &:hover {
        background-color: var(--interaction-background-color) !important;
      }

      &:not(.disabled):not(.loading):not(.dashed) {
        &:focus,
        &.focus,
        &:hover {
          background-color: var(--interaction-background-color);
        }
      }
    }
  }

  &:hover,
  &:focus-within {
    .buttons {
      opacity: 1;
    }
  }
}

/* element selector modals */
.elementselectormodal {
  --content-padding: 24px;
  padding-bottom: 50px;
  user-select: none;

  .header {
    padding-top: 14px;
    padding-bottom: 14px;
    text-align: center;

    & + .body {
      height: calc(100% - 48px) !important;
    }
  }

  .body {
    position: relative;
    height: 100%;

    .spinner.big {
      position: absolute;
      top: 50%;
      left: 50%;
      margin: -24px 0 0 -24px;
    }

    .content {
      height: calc(100% + 48px);

      .sidebar {
        position: absolute;
        top: 0;
        @include margin-left(-249px);
        height: 100%;
        overflow: auto;
        padding: var(--content-padding) 0;
      }

      .main {
        margin: -24px;
        padding: var(--content-padding);
        height: 100%;
        box-sizing: border-box;
        overflow: auto;
        position: relative;

        .elements {
          &.busy {
            min-height: calc(100% - 48px);
          }

          .tableview table {
            .element {
              display: inline-block;
            }

            tr {
              &.disabled {
                opacity: 1;
                color: var(--gray-200);

                .element {
                  opacity: 0.25;
                }
              }

              th,
              td {
                cursor: default;
              }

              td:first-child {
                @include padding-left(7px);
              }
            }
          }

          .structure .row {
            margin-top: 1px;
          }
        }
      }
    }
  }

  .footer {
    position: absolute;
    bottom: 0;
    left: 0;
    width: 100%;
    margin: 0;
    box-sizing: border-box;

    .spinner {
      @include floatright;
      @include margin-right(-24px);
    }
  }
}

/* element selector modals & customize sources modal */
.elementselectormodal,
.customize-sources-modal {
  .main-header {
    display: flex;
    align-items: center;
    margin-bottom: var(--s);
  }

  .main-heading {
    margin-bottom: 0;
  }

  .nav-toggle {
    @include margin-left(4px);
    @include touch-target;
    color: var(--ui-control-color);

    &:hover {
      color: var(--gray-500);
    }
  }

  .sidebar-header {
    display: flex;
    justify-content: flex-end;
    padding: 0 var(--s);
    margin-bottom: var(--s);
  }

  .nav-close {
    @include touch-target;
  }
}

/* element editing HUD */
.element-hud-form {
  .buttons {
    position: relative;

    .spinner {
      position: absolute;
      top: 0;
      @include right(-24px);
    }
  }
}

/* element index view menu */
.element-index-view-menu {
  width: 400px;
  max-width: calc(100% - 20px);
  padding: 0 !important;

  .meta {
    padding-top: var(--s);
    padding-bottom: var(--s);
  }

  .table-columns-field {
    align-items: flex-start;

    .input {
      padding: 13px 0;
    }
  }

  .menu-footer {
    margin: 0 !important;
    padding: var(--s) var(--xl) !important;
    background-color: var(--gray-050);
  }
}

.element-index-view-menu-table-column {
  display: flex;
  align-items: start;
  align-content: stretch;
  margin-bottom: 4px;

  .icon.move {
    margin-top: -3px;
    @include margin-right(10px);
    position: relative;
    z-index: 1;
  }
}

/* sort fields */
.sort-field {
  .input {
    .flex {
      .btngroup {
        .btn {
          width: 42px;
        }
      }

      .flex-grow {
        max-width: calc(100% - 85px - var(--s));
      }

      @media screen and (max-width: 350px) {
        flex-direction: column;

        & > * {
          width: 100%;
        }

        .flex-grow {
          max-width: none;
        }
      }
    }
  }
}

/* element filter HUD */
.element-filter-hud {
  &.loading .body {
    padding: 50px;
    display: flex;
    align-items: center;
    justify-content: center;
  }

  .body,
  .main {
    overflow: visible;
  }
}

/* Address Cards */
.address-cards {
  display: grid;
  gap: var(--m) var(--m);
  grid-template-columns: repeat(1, minmax(0, 1fr));
  grid-auto-rows: minmax(0, 1fr);

  .so-content & {
    grid-template-columns: repeat(1, minmax(0, 1fr)) !important;
  }
}

.address-cards__add-btn {
  padding: 1rem;
  min-height: 8rem;
  height: auto;
  width: 100%;
}

.address-card.error {
  border: 1px solid #cf1124;
}

.address-card.error:hover {
  border-color: #cf1124;
}

@media (min-width: 1024px) {
  .address-cards {
    grid-template-columns: repeat(2, minmax(0, 1fr));
  }
}

@media (min-width: 1280px) {
  .address-cards {
    grid-template-columns: repeat(3, minmax(0, 1fr));

    .so-content & {
      grid-template-columns: repeat(2, minmax(0, 1fr)) !important;
    }
  }
}

@media (min-width: 1536px) {
  .address-cards {
    grid-template-columns: repeat(4, minmax(0, 1fr));
  }
}

.address-card {
  border: 1px solid #eee;
  border-radius: 0.375rem;
  padding: 1rem;
  min-height: 4rem;
}

.address-card:hover {
  border-color: #ddd;
  background-color: #fafafa;
  cursor: pointer;
}

.address-card .address-card-header {
  display: flex;
  flex-wrap: nowrap;
  justify-content: space-between;
}

.address-card .address-card-header-actions {
  display: flex;
  justify-content: flex-end;
}

.address-card .address-card-label {
  background: #e6f1fe;
  color: #2563eb;
  padding: 0.125rem 0.5rem;
  border-radius: 0.25rem;
  font-size: 0.75rem;
  text-transform: uppercase;
  font-weight: 500;
  margin-bottom: 0.75rem;

  .ltr & {
    margin-right: 0.5rem;
  }

  .rtl & {
    margin-left: 0.5rem;
  }
}

/* logout warning/login/elevated session modals */
.logoutwarningmodalshade,
.loginmodalshade {
  z-index: 1001;
}

#logoutwarningmodal,
#loginmodal,
#elevatedsessionmodal,
.prompt {
  width: 500px;
}

#logoutwarningmodal,
#loginmodal {
  z-index: 1001;
}

.prompt {
  height: auto;
  min-height: auto;
}

/* delete user modal */
.deleteusermodal {
  .content-summary {
    margin: -24px -24px 24px;
    padding: 24px;
    background-color: var(--gray-050);
  }

  .options {
    label {
      display: inline-block;
      line-height: 30px;
    }
  }

  .elementselect {
    @include margin-left(10px);
    display: inline-block;
    vertical-align: middle;
  }

  .buttons {
    .spinner {
      @include margin-right(-20px);
    }
  }
}

.dropdownsettingsmodal {
  width: auto;
  height: auto;
  min-width: 0;
  min-height: 0;
  max-width: 400px;

  .body {
    max-height: 100%;
    overflow-y: auto;
  }
}

.previewmodal {
  &.zilch {
    padding: 100px 0;
    display: flex;
    align-items: center;
    justify-content: center;
  }
}

/* ----------------------------------------
/*  Alternative Text
/* ----------------------------------------*/
.video-transcript {
  background-color: var(--gray-050);
  overflow-y: scroll;
  font-size: 1rem;
  position: relative;

  @include focus-styles {
    // Unset default
    box-shadow: none;
    color: var(--white);
    background-color: var(--gray-800);
  }
}

.video-transcript__inner {
  margin-left: auto;
  margin-right: auto;
  max-width: 550px;
  padding: var(--xl);
}

/* ----------------------------------------
/*  Menus
/* ----------------------------------------*/

.menu,
.ui-datepicker,
.ui-timepicker-list {
  @include menu-styles;
}

.ui-datepicker,
.ui-timepicker-list {
  padding: 0;
}

.menu {
  display: none;
  position: absolute;

  h6 {
    &:first-child {
      margin-top: 14px !important;
    }
  }

  ul {
    &.padded {
      li {
        a,
        .menu-option {
          @include padding-left(24px);

          &[data-icon],
          &.icon,
          &.sel {
            &:before {
              @include floatleft;
              @include margin(3px, 0, 0, -17px);
              font-size: 14px;
              color: var(--ui-control-color);
            }

            &.error:before {
              color: var(--error-color);
            }
          }

          &.sel:not([data-icon]):before {
            content: 'check';
          }
        }
      }
    }

    li {
      a,
      .menu-option {
        @include menu-option-styles;
        font-size: 14px;
        cursor: default;
        -webkit-appearance: none;

        &:not(.flex) {
          display: table !important;
          box-sizing: border-box;
          width: calc(100% + 28px);
          @include alignleft;
        }

        &.flex {
          [data-icon] {
            margin-top: -2px;
          }
        }

        &.sel {
          cursor: default;
        }

        .shortcut {
          @include floatright;
          @include margin-left(14px);
          padding: 0 4px;
          border-radius: var(--medium-border-radius);
          box-shadow: 0 0 0 1px transparentize($grey600, 0.75),
            0 1px 3px -1px transparentize($grey600, 0.5);
        }
      }
    }
  }

  & > .flex {
    margin-top: 10px;
    margin-bottom: 10px;
    position: relative;

    &.padded {
      @include margin-left(-14px);
      @include padding-left(24px);

      &.sel {
        &:before {
          position: absolute;
          top: 36px;
          @include left(7px);
          content: 'check';
          font-size: 14px;
          color: var(--light-text-color);
        }
      }
    }
  }

  hr {
    margin: 5px -14px;
  }

  .go:after {
    color: inherit;
  }
}

.menubtn,
.menu {
  span.icon {
    display: inline-block;
    margin-top: -1px;
    width: 10px;
    @include margin-right(10px);
    text-align: center;
    font-size: 14px;
    color: var(--ui-control-color);
  }
}

.menu:not(.menu--disclosure) ul li a:not(.sel):not(.disabled):hover,
.menu:not(.menu--disclosure):not(:hover) ul li a:not(.disabled).hover {
  @include menu-option-active-styles;
  --text-color: var(--white);
  --light-text-color: var(--gray-100);
  --ui-control-color: var(--gray-050);
  --ui-control-hover-color: var(--gray-100);
  --ui-control-active-color: var(--gray-100);

  span.icon,
  &:before {
    color: var(--menu-option-active-color);
  }

  &.error {
    color: var(--menu-option-active-color) !important;
  }
}

.menu {
  hr.padded,
  h6.padded {
    @include margin-left(10px);
  }
}

.menu--disclosure ul li {
  & > a,
  & > .menu-option {
    &:hover {
      @include disclosure-link-hover-styles;
    }

    @include focus-styles {
      box-shadow: inset 0 0 0 3px hsla(var(--dark-focus-hsl), 0.7);
    }
  }
}

/* tag select fields */
.tagselect {
  .elements {
    display: inline;
  }

  .element.small {
    clear: none;
  }

  .add {
    position: relative;
    z-index: 1;
    @include margin(7px, 7px, 0, 0);
    display: inline-block;
    width: 12em;

    .text {
      @include padding-right(30px);
    }

    .spinner {
      position: absolute;
      top: 0;
      @include right(5px);
    }
  }

  // todo: why are body.ltr and body.rtl needed here?
  body.ltr &,
  body.rtl & {
    &.elementselect .element {
      float: none !important;
      display: inline-block;
    }
  }
}

.tagmenu {
  ul {
    li {
      a {
        @include padding-left(26px);

        &:before {
          @include floatleft;
          @include margin(3px, 0, 0, -18px);
        }
      }
    }
  }
}

/* selectize */

/* ----------------------------------------
/*  Fields
/* ----------------------------------------*/

.shadow-box {
  border-radius: var(--large-border-radius);
  border: 1px solid var(--gray-200);
  @include shadow;
}

table.shadow-box,
table.editable {
  border-collapse: separate;
  border-spacing: 0;

  thead,
  tbody:first-child,
  caption + tbody {
    tr:first-child {
      th:first-child,
      td:first-child {
        &,
        &.disabled:after {
          border-top-left-radius: var(--medium-border-radius);
        }
      }
      th:last-child,
      td:last-child {
        &,
        &.disabled:after {
          border-top-right-radius: var(--medium-border-radius);
        }
      }
    }
  }
  thead:last-child,
  tbody:last-child {
    tr:last-child {
      th:first-child,
      td:first-child {
        &,
        &.disabled:after {
          border-bottom-left-radius: calc(var(--large-border-radius) - 1px);
        }
      }
      th:last-child,
      td:last-child {
        &,
        &.disabled:after {
          border-bottom-right-radius: calc(var(--large-border-radius) - 1px);
        }
      }
    }
  }
}

.text,
.passwordwrapper,
.border-box,
.matrix-configurator > .field > .input,
.selectize.multiselect .selectize-input,
.multiselect > select {
  @include input-styles;
}

.text,
.passwordwrapper,
.border-box,
.selectize.multiselect .selectize-input {
  &.focus {
    @include input-focused-styles;
  }

  @include focus-styles {
    @include input-focused-styles;
  }
}

input.text,
textarea.text,
.text > input,
.text > textarea,
table.editable textarea,
.selectize.multiselect .selectize-input {
  font-size: 14px;
  line-height: 20px;
  color: var(--text-color);
  min-height: 3px;
  box-sizing: border-box;
  appearance: none;
}

.selectize.multiselect .selectize-input {
  line-height: 18px;
}

textarea.text.fullwidth {
  display: block;
}

.multitext .multitextrow {
  &:after {
    @include clearafter;
  }

  &:first-child .text {
    &:first-child {
      @include border-top-left-radius(var(--medium-border-radius));
    }

    &:last-child {
      @include border-top-right-radius(var(--medium-border-radius));
    }
  }

  &:last-child .text {
    &:first-child {
      @include border-bottom-left-radius(var(--medium-border-radius));
    }

    &:last-child {
      @include border-bottom-right-radius(var(--medium-border-radius));
    }
  }

  &:not(:first-child) .text {
    margin-top: -1px;
  }

  .text {
    border-radius: 0;
    float: left;
    box-sizing: border-box;

    &:not(:first-child) {
      @include margin-left(-1px);
    }

    &:first-child {
      &:nth-last-child(1) {
        width: 100%;
      }

      &:nth-last-child(2) {
        width: 50%;
      }

      &:nth-last-child(2) ~ .text {
        width: calc(50% + 1px);
      }
    }

    &.error {
      position: relative;
      z-index: 1;
    }
  }

  .text:focus,
  .selectize.multiselect .selectize-input.focus {
    position: relative;
    z-index: 2;
  }
}

.chars-left {
  position: relative;
  @include floatright;
  @include margin(-27px, 7px, 0, 0);
  color: var(--light-text-color);

  .input.ltr > & {
    float: right !important;
    margin-right: 7px !important;
  }

  .input.rtl > & {
    float: left !important;
    margin-left: 7px !important;
  }

  &.negative-chars-left {
    color: var(--error-color);
  }
}

.field,
fieldset {
  position: relative;
  margin: 24px 0;

  .flex > & {
    margin-top: 0;
    margin-bottom: 0;
  }
}

.field {
  min-inline-size: initial;

  & > .status-badge {
    position: absolute;
    top: 0;
    @include left(0);
    width: 2px;
    height: 100%;
    content: '';
    cursor: help;

    &.modified {
      background-color: var(--blue-600);
    }

    &.outdated {
      background-color: var(--pending-color);
    }
  }

  & > .heading {
    display: flex;
    flex-wrap: wrap;
    align-items: center;
    position: relative;
    margin-top: -5px;
    margin-bottom: 5px;

    & > label,
    & > legend {
      font-weight: bold;
      color: var(--medium-dark-text-color);

      code {
        font-size: 1em !important;
      }

      .info {
        @include margin-left(5px);
      }
    }

    .t9n-indicator {
      @include margin-left(7px);
      color: var(--light-text-color);
    }

    & + .instructions {
      margin-top: -3px;
    }

    // BC
    & > .instructions {
      width: 100%;
    }
  }

  & > .instructions {
    margin-bottom: 5px;
  }

  & > .input {
    position: relative;

    &:after {
      @include clearafter;
    }

    & + .instructions {
      margin: 5px 0 0;
    }
  }

  & > .notice,
  & > .warning {
    margin: 5px 0 0;
  }
}

.field > .instructions,
// BC
.field > .heading > .instructions,
.checkboxfield .instructions {
  color: var(--medium-text-color);

  img,
  video,
  embed,
  iframe {
    max-width: 100% !important;
  }

  ul,
  ol {
    margin: 1em 0;
    @include padding-left(2em);
  }

  ul li {
    list-style-type: disc;
  }

  li + li {
    margin-top: 0.25em;
  }
}

.expand-status-btn {
  @include margin-left(5px);
  width: 30px;
  height: 17px;
  padding: 0;
  line-height: 16px;
  border-radius: var(--small-border-radius);
  color: var(--text-color);

  &:before {
    margin: 0;
  }
}

/* toggles and nested fields */
.nested-fields {
  margin: -24px;
  padding: 24px 24px 0;

  &.hidden {
    display: block;
    height: 0;
  }

  & > .field:last-child {
    padding-bottom: 24px;
  }
}

/* checkbox */
input.checkbox {
  opacity: 0;
  position: absolute;
  width: var(--checkbox-size);
  height: var(--checkbox-size);
}

input.checkbox + label,
div.checkbox {
  display: inline-block;
  clear: none;
  position: relative;
  @include padding-left($checkboxSize + 5);
  line-height: 16px;
  min-height: 16px;
  cursor: pointer;

  .info {
    height: 16px;
  }
}

input.checkbox:disabled + label,
.disabled div.checkbox {
  cursor: default;
}

input.checkbox + label:empty,
div.checkbox:empty {
  @include padding-left(var(--checkbox-size));
}

input.checkbox + label:empty:after,
div.checkbox:empty:after {
  content: '';
  font-size: 0;
}

/* fixes a RTL bug */
input.checkbox + label:before,
div.checkbox:before {
  display: block;
  position: absolute;
  @include left(0);
  top: 0;
  width: var(--checkbox-size) !important;
  height: var(--checkbox-size);
  box-sizing: border-box;
  content: '';
  font-size: 0;
  background-color: hsl(212, 50%, 99%);
  border: 1px solid transparentize($inputColor, 0.6);
  background-clip: padding-box;
  border-radius: var(--small-border-radius);
}

input.checkbox:disabled + label,
div.checkbox.disabled:before,
div.checkbox.disabled + label {
  opacity: 0.25;
}

input.checkbox:checked + label:before,
div.checkbox.checked:before,
.sel div.checkbox:before,
input.checkbox:indeterminate + label:before,
div.checkbox.indeterminate:before {
  @include icon;
  line-height: var(--checkbox-size);
  color: var(--gray-900);
}

input.checkbox:checked:not(:indeterminate) + label:before,
div.checkbox.checked:not(.indeterminate):before,
.sel div.checkbox:not(.indeterminate):before {
  content: 'check';
  font-size: 15px;
}

input.checkbox:indeterminate + label:before,
div.checkbox.indeterminate:before {
  content: 'minus';
  font-size: 7px;
  text-align: center;
}

body:not(.reduce-focus-visibility) {
  input.checkbox:focus + label:before,
  :focus div.checkbox:before {
    @include input-focused-styles;
  }
}

body.reduce-focus-visibility {
  input.checkbox:focus-visible + label:before,
  :focus-visible div.checkbox:before {
    @include input-focused-styles;
  }
}

.checkbox-icon {
  display: inline-flex;
  padding: 3px;
  background-color: var(--enabled-color);
  color: var(--white);
  border-radius: var(--small-border-radius);

  &:before {
    --checkbox-size: 14px;
    --icon-opacity: 1;
    @include icon;
    content: 'check';
    line-height: var(--checkbox-size);
    font-size: var(--checkbox-size);
  }
}

.monaco-mouse-cursor-text {
  @include focus-styles {
    box-shadow: none !important;
  }
}

fieldset {
  .checkboxfield {
    margin: 5px 0;
  }
}

.checkboxfield {
  .instructions,
  .notice,
  .warning {
    margin-top: 2px;
    @include padding-left($checkboxSize + 5);
  }
}

/* radio */
input.radio {
  opacity: 0;
  position: absolute;
  width: var(--radio-size);
  height: var(--radio-size);
}

input.radio + label,
div.radio {
  display: inline-block;
  clear: none;
  position: relative;
  @include padding-left($radioSize + 5);
  line-height: calc(24 / 14);
  cursor: pointer;
}

input.radio:disabled + label,
.disabled div.radio {
  cursor: default;
}

input.radio + label:empty,
div.radio:empty {
  @include padding-left(var(--radio-size));
}

/* fixes a RTL bug */
input.radio + label:before,
input.radio + label:after,
div.radio:before,
div.radio:after {
  display: block;
  position: absolute;
  content: '';
  box-sizing: border-box;
  background-clip: padding-box;
  border-radius: 100%;
}

input.radio + label:before,
div.radio:before {
  top: 50%;
  left: 0;
  transform: translateY(-50%);
  width: var(--radio-size);
  height: var(--radio-size);
  background-color: hsl(212, 50%, 99%);
  border: 1px solid transparentize($inputColor, 0.6);
}

input.radio + label:after,
div.radio:after {
  top: calc(50%);
  left: 4px;
  transform: translateY(-50%);
  width: calc(var(--radio-size) - 8px);
  height: calc(var(--radio-size) - 8px);
}

input.radio:disabled + label,
div.radio.disabled:before,
div.radio.disabled + label {
  opacity: 0.25;
}

input.radio:checked + label:after,
div.radio.checked:after,
.sel div.radio:after {
  background: var(--gray-900);
}

body:not(.reduce-focus-visibility) {
  input.radio:focus + label:before,
  :focus div.radio:before {
    @include input-focused-styles;
  }
}

body.reduce-focus-visibility {
  input.radio:focus-visible + label:before,
  :focus-visible div.radio:before {
    @include input-focused-styles;
  }
}

/* multiselect */
.multiselect > select {
  color: var(--text-color);
  font-size: 14px;
  appearance: none;

  @include focus-styles {
    @include input-focused-styles;
  }

  option {
    padding: 1px 8px;
  }
}

.text,
.selectize.multiselect .selectize-input {
  padding: 6px 9px;
}

.text {
  background-color: var(--white);

  &:not(.small) {
    box-sizing: border-box;
    min-height: calc(34rem / 16);
  }

  &.small {
    padding: 3px;
  }

  &.readable {
    padding: 16px 18px;
    font-size: 16px;
    line-height: 22px;

    & + .chars-left {
      margin-top: -23px;
    }
  }

  &.clearable {
    @include padding-right(var(--touch-target-size));
  }

  input {
    margin: 0;
    padding: 0;
    border: none;
    background-color: transparent;
  }
}

.input.errors > .text,
.input.errors > .border-box,
.input.errors > .passwordwrapper,
.input.errors > .autosuggest-container .text,
.text.error {
  border: 1px solid var(--error-color) !important;
}

.texticon {
  position: relative;
  cursor: text;
  min-width: 130px;

  &.icon {
    &:before {
      position: absolute;
      top: 9px;
      @include left(9px);
      color: var(--ui-control-color);
    }

    .text {
      @include padding-left(26px);
    }
  }

  .texticon-icon {
    position: absolute;
    top: calc((34rem / 16) / 2);
    transform: translateY(-50%);
    display: flex;
    justify-content: center;
    align-items: center;
    @include left(9px);
  }

  .clear-btn {
    position: absolute;
    top: calc(
      (var(--touch-target-size) - 34px) / -2
    ); /* Responds to min-height of text input */
    @include right(0);
    width: var(--touch-target-size);
    height: var(--touch-target-size);
  }

  &.has-filter-btn {
    .text {
      @include padding-right(26px);
    }

    .filter-btn {
      position: absolute;
      top: calc((34rem / 16) / 2);
      transform: translateY(-50%);
      @include right(4px);
      padding: 0 7px 4px;
      font-size: 14px;
      line-height: 22px;
      cursor: pointer;
      border-radius: 13px;

      &:before {
        @include icon;
        content: 'filter';
        color: var(--medium-text-color);
      }

      &:hover {
        background-color: var(--gray-100);
      }

      &:active,
      &.active {
        background-color: var(--gray-350);

        &:before {
          color: var(--white);
        }
      }
    }

    .text {
      @include padding-left(calc(26rem / 16));

      &.clearable {
        @include padding-right(calc(30px + var(--touch-target-size)));
      }
    }

    .clear-btn {
      @include right(30px);
    }
  }
}

.texthint-container {
  position: relative;
  height: 0;
}

.texthint {
  position: absolute;
  top: -1px;
  width: 100%;
  color: var(--light-text-color);
  cursor: text;
}

.passwordwrapper {
  position: relative;

  .password {
    border: none;
    background: transparent;
    padding-right: 4rem;
    box-shadow: none;
  }

  .password-toggle {
    color: var(--link-color);
    position: absolute;
    top: 0;
    @include right(9px);
    bottom: 0;
    cursor: pointer;

    &:hover {
      text-decoration: underline;
    }
  }
}

.datetimewrapper {
  display: flex;
  flex-direction: row;
  align-items: center;

  & > .datewrapper + .timewrapper,
  & > .timewrapper + .timezone,
  & > .select {
    @include margin-left(5px);
  }
}

.clear-btn {
  display: flex;
  justify-content: center;
  align-items: center;
  width: 24px;
  cursor: pointer;
  color: var(--ui-control-color);
  border: none;
  padding: 0;
  background: transparent;

  &:before {
    @include icon;
    content: 'remove';
  }

  &:hover {
    color: var(--ui-control-hover-color);
  }

  &:active {
    color: var(--ui-control-active-color);
  }
}

.close-btn {
  position: relative;

  &:before,
  &:after {
    position: absolute;
    content: '';
    top: 50%;
    left: 50%;
    height: 15px;
    width: 2px;
    background-color: var(--ui-control-color);
    opacity: var(--icon-opacity);
  }

  &:before {
    transform: translate(-50%, -50%) rotate(-45deg);
  }

  &:after {
    transform: translate(-50%, -50%) rotate(45deg);
  }

  &:hover {
    &:before,
    &:after {
      background-color: var(--ui-control-hover-color);
    }
  }

  &:active {
    &:before,
    &:after {
      background-color: var(--ui-control-active-color);
    }
  }
}

.datewrapper,
.timewrapper {
  display: inline-block;
  position: relative;

  .text {
    position: relative;
    z-index: 1;
    width: 100%;

    & + div[data-icon] {
      display: none;
    }

    &:placeholder-shown,
    &.empty-value {
      & + div[data-icon] {
        display: block;
        position: absolute;
        top: calc(50% - 12px);
        @include left(14px);
        z-index: 0;
        color: var(--light-text-color);

        &,
        &:before {
          user-select: none;
          pointer-events: none;
          z-index: 1;
        }
      }
    }
  }
}

.datewrapper {
  width: 8em;
}

.timewrapper {
  width: 7em;
}

@include placeholder-styles(var(--gray-400));

/* Kill IE's special text features */
::-ms-reveal,
::-ms-clear {
  display: none;
}

/* Asset indexing related */
tr.indexingSession td {
  height: 34px;
  padding: 1px 10px;
}

tr.indexingSession td.progress div.progressContainer {
  width: 100%;
  display: flex;
  justify-content: space-between;
  align-items: center;
}

tr.indexingSession td.progress div.progressContainer .progressbar {
  width: 70%;
  position: relative;
  left: 0;
  height: 12px;
  z-index: 1;
}

tr.indexingSession td.progress div.progressContainer div.progressInfo {
  width: 20%;
}

// Selects
.select:not(.selectize),
.select:not(.selectize) select {
  @include select-styles;
}

.select:not(.selectize) {
  @include select-container-styles;
}

.select:not(.selectize):after {
  @include select-arrow-styles;
}

.select:not(.selectize) select {
  @include select-input-styles;
  white-space: pre;
}

.select:not(.selectize).fullwidth select {
  @include select-input-fullwidth-styles;
}

.select:not(.selectize) select {
  &:hover {
    @include select-input-focused-styles;
  }

  @include focus-styles {
    @include select-input-focused-styles;
  }
}

.select:not(.selectize).small:after {
  top: 9px;
}

.select:not(.selectize).small select {
  padding-top: 4px !important;
  padding-bottom: 4px !important;
  font-size: 11px;
}

/* selectize reset */
.selectize .selectize-input {
  display: block;
  border-color: inherit;
  box-shadow: none;
  background-color: transparent;
}

.selectize.select .selectize-input:after {
  display: none;
}

body .selectize-dropdown {
  border: none;
  z-index: 101;
}

/* single select styles */
.selectize.select {
  @include placeholder-styles(var(--gray-700));
  height: 34px;

  &:not(.fullwidth) {
    max-width: 25em;
    min-width: 10em;
  }
}

.selectize.select .selectize-control {
  @include select-container-styles;

  &:after {
    @include select-arrow-styles;
  }
}

.selectize.select .selectize-input {
  @include select-styles;

  &.focus {
    box-shadow: var(--focus-ring);
  }
}

.selectize.select .selectize-input {
  @include select-input-styles;
}

.selectize.select .selectize-control,
.selectize.select .selectize-input {
  width: 100%;
}

/* multi select styles */
.selectize.multiselect .selectize-input {
  min-height: 34px;
  padding-bottom: 3px;

  &.focus {
    @include input-focused-styles;
  }

  & > .item {
    @include token-styles;
    display: inline-flex;
    flex-direction: row;
    padding: 3px 7px !important;

    &.active {
      @include active-token-styles;
    }

    & > .remove {
      position: static;
      @include margin(-1px, -3px, 0, 3px);
      border-left: none;
      padding: 0;
      font-size: 0;
      color: var(--ui-control-color);

      &:hover {
        color: var(--ui-control-hover-color);
        background-color: transparent;
      }

      &:before {
        font-size: 14px;
        @include icon;
        content: 'remove';
      }
    }
  }
}

/* menu styles */
body .selectize-dropdown {
  margin-top: 1px;
}

body .selectize-dropdown-content {
  @include menu-styles;

  .option {
    min-height: 18px;
  }
}

body .selectize-dropdown-content > div[data-value='new']:before {
  @include icon;
  content: 'plus';
  margin-right: 5px;
}

body .selectize-dropdown-content > div[data-value='new']:after {
  content: '…';
}

body .selectize-dropdown [data-selectable],
body .selectize-dropdown .optgroup-header {
  @include menu-option-styles;
}

body .selectize-dropdown .optgroup-header {
  @include h6-styles;
  margin: 0;
  padding: 4px 0;
}

body .selectize-dropdown .active {
  @include menu-option-active-styles;

  .light {
    color: inherit !important;
  }
}

/* datepicker */
.ui-datepicker {
  position: fixed;
  top: -300px;
  @include margin-left(1px);
  -padding: 10px;
  width: 210px;
  height: 242px;
  z-index: 101 !important;
}

.ui-datepicker-header {
  padding: 8px 8px 4px;
}

.ui-datepicker-prev {
  @include floatleft;
}

.ui-datepicker-next {
  @include floatright;
}

.ui-datepicker-prev span,
.ui-datepicker-next span {
  display: none;
}

.ui-datepicker-prev,
.ui-datepicker-next {
  width: 20px;
  height: 20px;
  display: flex;
  align-items: center;
  justify-content: center;

  &:hover:after {
    border-color: var(--link-color);
  }
}

.ui-datepicker-prev:after {
  @include angle(left);
}

.ui-datepicker-next:after {
  @include angle(right);
}

.ui-datepicker-title {
  text-align: center;
}

.ui-datepicker-calendar th,
.ui-datepicker-calendar td {
  padding: 2px !important;
}

.ui-datepicker-calendar th span,
.ui-datepicker-calendar td a {
  display: block;
  width: toRem(26);
  line-height: 26px;
  text-align: center;
  color: var(--text-color);
}

.ui-datepicker-calendar th span {
  color: var(--medium-text-color);
  font-weight: normal;
}

.ui-datepicker-calendar td a {
  border-radius: 2px;
}

.ui-datepicker-calendar td a:hover {
  background-color: var(--light-sel-color);
  text-decoration: none;
}

.ui-datepicker-calendar td a.ui-state-active {
  background-color: var(--dark-sel-color);
  color: var(--white);
  @include light-on-dark-text;
  cursor: default;
}

.ui-datepicker-calendar td.ui-datepicker-today a {
  border-radius: 13px;
  box-shadow: inset 0 0 0 2px var(--light-sel-color);
}

/* timepicker */
.ui-timepicker-wrapper {
  z-index: 101;
}

.ui-timepicker-list {
  @include margin-left(1px);
  overflow-y: auto;
  width: calc(14px + 6em);
  height: 210px;
  z-index: 100;
}

.ui-timepicker-list li {
  @include padding(2px, 0, 2px, 14px);
  white-space: nowrap;
  cursor: pointer;
}

.ui-timepicker-list li:hover {
  background-color: var(--light-sel-color);
}

.ui-timepicker-list li.ui-timepicker-selected {
  background-color: var(--dark-sel-color);
  color: var(--white);
  @include light-on-dark-text;
  cursor: default;
}

/* slide picker */
.slide-picker {
  display: flex;
  height: 15px;
  white-space: nowrap;

  a {
    border: 1px solid var(--hairline-color);
    @include border-left(none);
    background-image: none;
    width: 7px;
    height: 13px;
    margin-left: 0;
    display: inline-block;
    margin-top: 1px;
    margin-bottom: 1px;
    box-sizing: border-box;

    &:first-child {
      width: 8px;
      @include border-left(1px solid var(--gray-400) !important);
    }
  }

  &:not(:hover) a.active,
  &:hover a.active-hover {
    border-top-color: var(--gray-400);
    border-bottom-color: var(--gray-400);
    height: 15px;
    margin-top: 0;
    margin-bottom: 0;

    &:first-child {
      @include border-left(1px solid var(--gray-400));
      @include border-top-left-radius(var(--small-border-radius));
      @include border-bottom-left-radius(var(--small-border-radius));
    }
  }

  &:not(:hover) a.last-active,
  &:hover a.last-active-hover {
    @include border-right(1px solid var(--gray-400));
    @include border-top-right-radius(var(--small-border-radius));
    @include border-bottom-right-radius(var(--small-border-radius));
  }

  &:focus {
    a.active {
      background-color: var(--light-sel-color);
    }
  }
}

/* errors */
ul.errors {
  margin-top: 5px;
  list-style-type: square;
  @include padding-left(20px);
}

ul.errors li {
  color: var(--error-color);
}

/* message pages */
.message-container {
  position: absolute;
  z-index: 100;
  top: 0;
  @include left(0);
  width: 100%;
  height: 100%;

  &.no-access {
    background-color: transparentize($grey900, 0.5);
  }

  .pane {
    top: 50%;
    margin-top: -33px !important;
    margin-left: auto;
    margin-right: auto;
    width: 320px;
    box-shadow: 0 25px 100px transparentize($grey900, 0.5);
  }
}

/* auto-suggest */
.autosuggest-container {
  position: relative;
}

.autosuggest__results-container {
  position: absolute;
  z-index: 2;
  width: 100%;
  border-radius: var(--large-border-radius);
  background-color: var(--white);
  @include shadow;
  box-sizing: border-box;
  padding: 0 14px;
  text-align: left;
  @include sans-serif-font;
  font-size: 1em !important;

  .autosuggest__results-before {
    @include h6-styles;
    margin-top: 14px !important;
  }

  .autosuggest__results-item {
    @include menu-option-styles;
    overflow: hidden;
    text-overflow: ellipsis;

    &:hover,
    &.autosuggest__results-item--highlighted {
      @include menu-option-active-styles;
      cursor: pointer;

      .light {
        color: $grey100 !important;
      }
    }
  }
}

/* ----------------------------------------
/* Matrix
/* ----------------------------------------*/

.matrix-configurator {
  & > .field {
    max-width: none;

    & > .input {
      display: flex;
      align-items: stretch;
      background-color: var(--gray-050);
      box-shadow: none;
    }
  }

  .mc-sidebar {
    box-sizing: border-box;

    .mc-col-items {
      margin-top: -1px;
      padding-top: 1px;
    }

    &.block-types {
      width: 200px;
      @include border-top-left-radius(var(--small-border-radius));
      @include border-bottom-left-radius(var(--small-border-radius));

      & > .mc-col-inner-container {
        & > .mc-col-heading {
          @include border-top-left-radius(var(--small-border-radius));
        }

        & > .mc-col-items {
          .btn {
            margin: 14px;
          }
        }
      }
    }

    &.mc-fields {
      width: 240px;
      z-index: 1;
      background: #fff;
      box-shadow: -1px 0 0 0 transparentize($grey900, 0.9),
        1px 0 0 0 transparentize($grey900, 0.9);

      .mc-col-items {
        padding: 14px;

        .btn {
          margin-top: 14px;
        }
      }
    }
  }

  .mc-sidebar,
  .mc-field-settings {
    & > .mc-col-inner-container > .mc-col-heading {
      margin: 0;
      padding: 7px 14px 6px;
      border-bottom: 1px solid var(--hairline-color);
      background-color: var(--gray-050);
      background-image: linear-gradient(
        transparentize($grey800, 1),
        transparentize($grey800, 0.95)
      );
    }
  }

  .mc-field-settings {
    flex: 1;
    position: relative;
    @include border-top-right-radius(var(--small-border-radius));
    @include border-bottom-right-radius(var(--small-border-radius));

    & > .mc-col-inner-container {
      & > .mc-col-heading {
        padding-left: 24px;
        padding-right: 24px;
        @include border-top-right-radius(var(--small-border-radius));
      }

      & > .mc-col-items {
        padding: 24px;
      }
    }
  }
}

.matrixconfigitem {
  position: relative;
  display: flex;
  align-items: center;
  user-select: none;
  cursor: default;
  min-height: 48px;
  box-sizing: border-box;

  &.mci-blocktype {
    margin-top: -1px;
    padding: 8px 14px;
    border: solid var(--hairline-color);
    border-width: 1px 0;
    background-color: var(--gray-100);

    &.sel {
      z-index: 1;
      background-color: var(--gray-200);
    }
  }

  &.mci-field {
    border-radius: var(--medium-border-radius);
    padding: 7px 10px;
    background-color: var(--gray-100);

    &.sel {
      background-color: var(--gray-200);

      .slide-picker:focus a.active {
        background-color: darken($lightTextColor, 0.5%);
      }
    }

    & + .mci-field {
      margin-top: 7px;
    }
  }

  .mci-name {
    flex: 1;
    overflow: hidden;

    h4,
    .smalltext {
      white-space: nowrap;
      overflow: hidden;
      text-overflow: ellipsis;
    }

    h4 {
      margin-bottom: 2px;
      font-weight: normal;
      color: var(--text-color);

      &.mci-required:after {
        @include icon;
        @include margin(-2px, 0, 0, 4px);
        content: 'asterisk';
        font-size: 8px;
      }
    }
  }

  &.error .mci-name h4 {
    color: var(--error-color);
  }

  .slide-picker,
  .icon {
    @include margin-left(7px);
  }

  .icon {
    display: block;

    &:not(.error) {
      &:before {
        color: var(--ui-control-color);
      }

      &:hover:before {
        color: var(--ui-control-hover-color);
      }

      &:active:before {
        color: var(--ui-control-active-color);
      }
    }

    &.error:before {
      color: var(--error-color);
    }
  }
}

/* Matrix fields */
.matrix {
  & > .buttons {
    margin-top: 10px;
  }
}

$titlebarBorderRadius: calc(var(--large-border-radius) - 1px);

.matrixblock {
  position: relative;
  margin-bottom: 10px;
  padding: 0 var(--m) var(--m);
  border-radius: var(--large-border-radius);
  border: 1px solid var(--hairline-color);
  background-color: var(--gray-050);

  &.static {
    padding-top: 14px;
  }

  .flex-fields {
    --row-gap: var(--m) !important;
  }

  & > .titlebar {
    margin: 0 -14px;
    width: calc(100% + 28px);
    box-sizing: border-box;
    border-radius: $titlebarBorderRadius $titlebarBorderRadius 0 0;
    @include padding(5px, 70px, 5px, 35px);
    color: var(--light-text-color);
    overflow: hidden;
    white-space: nowrap;
    text-overflow: ellipsis;
    word-wrap: normal;
    cursor: default;
    user-select: none;
    position: relative;
    background-color: darken($grey050, 2%);

    &:after {
      display: block;
      content: '';
      position: absolute;
      bottom: -1px;
      left: 14px;
      width: calc(100% - 28px);
      height: 1px;
      background-color: var(--hairline-color);
    }

    & > .blocktype {
      display: inline;
      color: var(--medium-text-color);
    }

    & > .preview {
      @include margin-left(7px);
      display: inline;
      opacity: 0;
      transition: opacity linear 100ms;

      span {
        opacity: 0.5;
      }
    }
  }

  &.disabled {
    opacity: 1;

    & > .titlebar {
      @include padding-right(90px);
    }

    & > .actions {
      & > .status {
        &.off {
          display: block;
        }
      }
    }
  }

  &.collapsed {
    & > .titlebar {
      border-radius: var(--titlebar-border-radius);
      border-bottom: none;

      & > .preview {
        opacity: 1;
      }
    }
  }

  & > .checkbox {
    position: absolute;
    top: 7px;
    @include left(14px);
  }

  & > .actions {
    display: flex;
    align-items: center;
    position: absolute;
    top: 5px;
    @include right(14px);
    cursor: default;

    & > * {
      @include margin(0, 0, 0, 5px);
    }

    & .settings {
      padding: 0 8px;
      height: 20px;
      color: var(--ui-control-color);

      &:before {
        @include margin-right(0 !important);
      }

      &:not(:hover):not(:active) {
        background-color: transparent;
      }
    }

    & > .move {
      margin-top: -3px !important;
    }

    & > .status {
      &.off {
        display: none;
      }
    }

    a:not([data-action]) {
      padding: 0;
      height: 20px;
      text-align: center;
      color: var(--dark-hairline-color);
      transform: color linear 100ms;

      &.settings:after {
        @include margin-left(3px);
        border-color: var(--dark-hairline-color);
        transform: border-color linear 100ms;
      }

      &:hover {
        color: var(--link-color);

        &.settings:after {
          border-color: var(--link-color);
        }
      }
    }
  }

  &:not(.static) {
    & > .fields {
      padding-top: 14px;
    }
  }

  & > .fields > .flex-fields > .field {
    &:before {
      display: none;
    }
  }

  & > .buttons {
    margin-top: 0;
    height: 30px;
  }
}

/* categories */
.add-category-form {
  margin-top: 24px;
}

.add-category-form .texticon {
  width: 200px;
  @include floatleft;
  @include margin-right(5px);
}

.add-category-form .texticon .text {
  @include padding-right(30px);
}

.add-category-form .texticon .spinner {
  position: absolute;
  top: 0;
  @include right(5px);
}

/* site pickers */
body.sitepicker {
  #main-content {
    padding: 30px;
    justify-content: center;
    align-items: center;
    text-align: center;
  }

  #content-container {
    max-width: 400px;
  }
}

.sitepicker-group {
  li {
    &:not(:first-child) {
      a {
        margin-top: -1px;
        border-top-left-radius: 0;
        border-top-right-radius: 0;

        &:not(:hover) {
          border-top-color: transparent;
        }
      }
    }

    &:not(:last-child) {
      a {
        border-bottom-left-radius: 0;
        border-bottom-right-radius: 0;
      }
    }

    a {
      display: block;
      position: relative;
      text-align: left;
      width: 100%;
      box-sizing: border-box;
      border: 1px solid var(--hairline-color);
      border-radius: var(--medium-border-radius);
      @include padding(9px, 42px, 9px, 15px);
      font-size: 16px;
      line-height: 1.4;

      &:after {
        font-size: 14px;
        position: absolute;
        top: calc(50% - 7px);
        @include right(12px);
        margin: 0;
        padding: 0;
      }

      &:hover {
        border-color: var(--link-color);
        text-decoration: none;
        z-index: 1;
      }
    }
  }
}

/* ----------------------------------------
/* IE hacks
/* ----------------------------------------*/

/* Fix layout of modal element selectors for IE8 */
.elementselectormodal .body .main {
  float: left \9;
  width: 445px \9;
}

/* ----------------------------------------
/*  Retina graphics
/* ----------------------------------------*/

@media only screen and (-webkit-min-device-pixel-ratio: 1.5),
  only screen and (-moz-min-device-pixel-ratio: 1.5),
  only screen and (-o-min-device-pixel-ratio: 3/2),
  only screen and (min-device-pixel-ratio: 1.5),
  only screen and (min-resolution: 1.5dppx) {
  .structure ul li {
    background-size: 40px;
    body.ltr & {
      background-image: url(../images/branch_2x.png);
    }
    body.rtl & {
      background-image: url(../images/branch_rtl_2x.png);
    }
  }

  .hud .tip-left {
    background-image: url(../images/hudtip_left_2x.png);
    background-size: 15px 30px;
  }
  .hud .tip-top {
    background-image: url(../images/hudtip_top_2x.png);
    background-size: 30px 15px;
  }
  .hud .tip-right {
    background-image: url(../images/hudtip_right_2x.png);
    background-size: 15px 30px;
  }
  .hud .tip-bottom {
    background-image: url(../images/hudtip_bottom_2x.png);
    background-size: 30px 15px;
  }
  .hud.has-footer .tip-bottom {
    background-image: url(../images/hudtip_bottom_gray_2x.png);
  }
}<|MERGE_RESOLUTION|>--- conflicted
+++ resolved
@@ -2752,8 +2752,8 @@
   cursor: default;
   user-select: none;
   font-weight: normal;
-<<<<<<< HEAD
   border-radius: var(--small-border-radius);
+  max-width: 100%;
 
   .label {
     .segment:after {
@@ -2768,10 +2768,6 @@
       }
     }
   }
-=======
-  border-radius: $smallBorderRadius;
-  max-width: 100%;
->>>>>>> 5e9a453d
 
   &:focus,
   li:focus & {
