--- conflicted
+++ resolved
@@ -6084,14 +6084,9 @@
   --ui-control-active-color: var(--gray-100);
 
   span.icon,
-<<<<<<< HEAD
-  &:before {
-    color: var(--menu-item-active-color);
-=======
   &:before,
   div.code {
-    color: var(--menu-option-active-color);
->>>>>>> 8881f719
+    color: var(--menu-item-active-color);
   }
 
   &.error {
