@charset "UTF-8";
@import '@craftcms/sass/mixins';

@mixin checkered-bg($size) {
  // h/t https://gist.github.com/dfrankland/f6fed3e3ccc42e3de482b324126f9542
  $halfSize: $size * 0.5;
  background-image: linear-gradient(45deg, var(--gray-100) 25%, transparent 25%),
    linear-gradient(135deg, var(--gray-100) 25%, transparent 25%),
    linear-gradient(45deg, transparent 75%, var(--gray-100) 75%),
    linear-gradient(135deg, transparent 75%, var(--gray-100) 75%);
  background-size: $size $size;
  background-position: 0 0, $halfSize 0, $halfSize -#{$halfSize}, 0 $halfSize;
}

@mixin striped-bg($size, $color: $grey100) {
  // h/t https://css-tricks.com/stripes-css/
  $halfSize: $size * 0.5;
  body.ltr & {
    background: repeating-linear-gradient(
      135deg,
      var(--white),
      var(--white) $halfSize,
      $color $halfSize,
      $color $size
    );
  }
  body.rtl & {
    background: repeating-linear-gradient(
      45deg,
      var(--white),
      var(--white) $halfSize,
      $color $halfSize,
      $color $size
    );
  }
}

@font-face {
  font-family: 'Craft';
  src: url('../fonts/Craft.woff') format('woff'),
    url('../fonts/Craft.ttf') format('truetype'),
    url('../fonts/Craft.svg#Craft') format('svg');
  font-weight: normal;
  font-style: normal;
}

/* ----------------------------------------
/*  Basic stuff
/* ----------------------------------------*/

:root {
  --ui-control-color: var(--gray-550);
  --ui-control-hover-color: var(--gray-600);
  --ui-control-active-color: var(--gray-700);
  --icon-opacity: 0.8;
  --light-focus-hsl: #{hue($lightFocusColor)}, #{saturation($lightFocusColor)},
    #{lightness($lightFocusColor)};
  --medium-focus-hsl: #{hue($mediumFocusColor)},
    #{saturation($mediumFocusColor)}, #{lightness($mediumFocusColor)};
  --dark-focus-hsl: #{hue($darkFocusColor)}, #{saturation($darkFocusColor)},
    #{lightness($darkFocusColor)};
  --focus-ring: 0 0 0 1px hsl(var(--dark-focus-hsl)),
    0 0 0 3px hsla(var(--dark-focus-hsl), 0.8);
  --inner-focus-ring: inset 0 0 0 1px hsl(var(--dark-focus-hsl)),
    inset 0 0 0 3px hsla(var(--dark-focus-hsl), 0.7);
  --touch-target-size: 24px; /* Minimum recommended touch target size */
  --status-spacer: 10px;
}

body,
html {
  box-shadow: var(--light-focus-ring);
  background-color: var(--gray-100);
}

html.noscroll,
html.noscroll body {
  overflow: hidden;
}

body {
  width: 100vw;
  overflow-x: hidden;
  @include fontSize(14);
  line-height: 1.42;
  color: var(--text-color);
  -webkit-font-smoothing: subpixel-antialiased;
}

body.rtl {
  direction: rtl;
}

body,
input,
select,
textarea {
  @include sans-serif-font;
}

.first,
h1:first-child,
h2:first-child,
h3:first-child,
h4:first-child,
h5:first-child,
h6:first-child,
p:first-child,
blockquote:first-child,
hr:first-child,
.pane:first-child,
.grid:first-child,
fieldset:first-child,
.field:first-child,
.toolbar:first-child,
.buttons:first-child,
.condition-container:first-child {
  margin-top: 0 !important;
}

.last,
h1:last-child,
h2:last-child,
h3:last-child,
h4:last-child,
h5:last-child,
h6:last-child,
p:last-child,
blockquote:last-child,
.pane:last-child,
.grid:last-child,
.meta:last-child,
fieldset:last-child,
.field:last-child,
.toolbar:last-child,
.buttons:last-child,
.condition-container:last-child {
  margin-bottom: 0 !important;
}

.no-scroll {
  overflow: hidden !important;
}

.draghelper {
  box-sizing: border-box;
}

img {
  max-width: 100%;
}

.text,
table.editable textarea {
  body.rtl .ltr & {
    text-align: left !important;
    direction: ltr !important;
  }

  body.ltr .rtl & {
    text-align: right !important;
    direction: rtl !important;
  }
}

/* icons */
.icon:before,
.menu ul.padded li a.sel:before,
.menu .flex.padded.sel:before,
.texticon:before,
.element:before,
#help:before,
.secure:before,
.insecure:before,
.go:after,
.required:after,
.preview-btn:before,
.view-btn:before,
[data-icon]:before,
[data-icon-after]:after {
  @include icon;
}

.badge-icon {
  display: inline-flex;
  align-items: center;
  justify-content: center;
  width: 17px;
  height: 17px;
  box-sizing: border-box;
  border: 1px solid var(--indicator-border-color);
  border-radius: var(--small-border-radius);
  color: var(--indicator-icon-color);
  font-size: 9px;
}

.secure:before,
.insecure:before {
  margin-top: -3px;
  font-size: 14px;
}

[data-icon]:before {
  content: attr(data-icon);
}

[data-icon-after]:after {
  content: attr(data-icon-after);
}

body.rtl [data-icon='list']:before,
body.rtl [data-icon-after='list']:after {
  content: 'listrtl';
}

body.rtl [data-icon='structure']:before,
body.rtl [data-icon-after='structure']:after {
  content: 'structurertl';
}

.icon.secure:before {
  content: 'secure';
}

.icon.insecure:before {
  content: 'insecure';
}

.icon.add:before {
  content: 'plus';
}

.icon.edit:before {
  content: 'edit';
}

.icon.settings:before {
  content: 'settings';
}

.icon.search:before {
  content: 'search';
}

.icon.expand:before {
  content: 'expand';
}

.icon.collapse:before {
  content: 'collapse';
}

.help:before {
  content: 'help';
  color: var(--pink-400);
}

.preview-btn,
.view-btn {
  &:before {
    @include margin-right(var(--xs));
  }
}

.preview-btn:before {
  margin-top: -2px;
  content: 'view';
}

.view-btn:before {
  body.ltr & {
    content: 'share';
  }
  body.rtl & {
    content: 'shareleft';
  }
}

/* headings */
h1,
.h1 {
  margin-bottom: 24px;
  font-size: 18px;
  font-weight: bold;
  line-height: 1.2;
}

h2,
.h2 {
  margin: 14px 0;
  font-size: 16px;
  font-weight: bold;
  line-height: 1.2;
}

h3,
.h3 {
  margin: 14px 0;
  font-weight: bold;
  line-height: 1.2;
}

h4,
.h4 {
  margin: 14px 0;
  font-weight: bold;
  line-height: 1.2;
  color: var(--medium-text-color);
}

h5,
.h5 {
  margin: 14px 0 3px;
  line-height: 1.2;
  color: var(--medium-text-color);
}

h6,
.h6 {
  @include h6-styles;
}

h1[data-icon]:before {
  @include margin(-8px, 10px, 0, 0);
}

h2[data-icon]:before {
  @include margin(-4px, 6px, 0, 0);
  font-size: 19px;
}

/* horizontal rule */
hr {
  margin: 24px 0;
  border: none;
  border-top: 1px solid var(--hairline-color);
  height: 0;
  color: transparent;
}

.pane hr {
  margin: 24px -24px;
}

/* paragraphs */
p {
  margin: 1em 0;
}

h5 + p {
  margin-top: 0;
}

sup {
  vertical-align: super;
  font-size: smaller;
}

sub {
  vertical-align: sub;
  font-size: smaller;
}

.indent {
  @include margin-left(14px);
}

/* lists */
.bullets {
  @include padding-left(40px);
  list-style-type: square;
}

ol {
  @include padding-left(40px);
  list-style-type: decimal;
}

/* code */
code,
.code,
.code input,
.code textarea {
  @include fixed-width-font;

  &.smalltext {
    font-size: 0.8em !important;
  }
}

pre code {
  display: block;
  overflow-x: auto;
}

/* links */
a {
  color: var(--link-color);
  cursor: pointer;

  body.underline-links & {
    text-decoration: underline;
  }
}

a:hover {
  text-decoration: underline;
}

a.sel,
li.sel a {
  cursor: default !important;
  text-decoration: none;
}

.go:after {
  font-size: 11px;
  margin-top: -1px;
  @include padding-left(4px);
  color: var(--link-color);
  opacity: 0.9;
  body.ltr & {
    content: 'circlerarr';
  }
  body.rtl & {
    content: 'circlelarr';
  }
}

button {
  cursor: pointer;
}

/* revision button */
.context-btn.disabled {
  opacity: 1;
  color: var(--medium-dark-text-color);
  background-color: transparentize($grey200, 0.5) !important;
}

/* status icons */
.checkmark-icon,
.alert-icon {
  padding: 5px;
  margin-bottom: 0 !important;
  line-height: 10px;
  border-radius: 20px;
  cursor: pointer;

  &:before {
    @include icon;
  }
}

.checkmark-icon {
  p & {
    display: inline-block;
  }

  background-color: var(--gray-200);

  &:before {
    content: 'check';
    color: var(--success-color);
  }
}

.alert-icon {
  background-color: var(--gray-200);

  &:before {
    content: 'alert';
    color: var(--error-color);
  }
}

.menu.revision-menu {
  padding: 10px 24px;

  hr {
    margin: 10px -24px;
  }

  ul {
    li {
      &.sel {
        margin: 0 -14px;
        padding: 0 14px;
        background: var(--gray-050);
        border-radius: var(--large-border-radius);

        .edited-desc {
          display: flex;
          align-items: center;
          @include margin-left(10px);
          border-top: 1px solid var(--hairline-color);
          padding: 10px 0;
          color: var(--light-text-color);
          white-space: normal;

          p {
            margin: 0;
          }

          .btn {
            @include margin-left(14px);
          }
        }
      }

      a {
        padding-top: 7px;
        border-radius: var(--large-border-radius);
      }
    }
  }

  .extralight {
    margin-top: 2px;
  }
}

.revision-status-hud {
  max-width: 400px;

  .http-error {
    border-radius: var(--medium-border-radius);
    border: 1px solid var(--hairline-color);
    color: var(--light-text-color);
    background-color: var(--gray-050);
    padding: 7px 14px;
  }
}

.draft-notice {
  display: flex;
  align-items: center;
  align-content: stretch;
  justify-content: center;
  gap: var(--s);
  color: var(--blue-800);

  #content-notice & {
    display: inline-flex;
    justify-content: flex-start;
  }

  .so-notice > & {
    @include margin(
      calc(var(--s) * -1),
      0,
      calc(var(--s) * -1),
      calc(var(--xl) * -1)
    );
    @include padding(var(--s), 0, var(--s), var(--xl));
    @include border-bottom-left-radius(var(--large-border-radius));

    body.ltr & {
      background-image: linear-gradient(
        to bottom right,
        transparentize($blue600, 0.8),
        transparentize($blue600, 1) 50%
      );
    }
    body.rtl & {
      background-image: linear-gradient(
        to left,
        transparentize($blue600, 0.8),
        transparentize($blue600, 1)
      );
    }
  }

  p {
    flex: 1;
    margin: 0;
  }

  .draft-icon {
    position: relative;
    flex-shrink: 0;
    width: 34px;
    height: 34px;
    display: flex;
    justify-content: center;
    align-items: center;
    border-radius: 100%;
    border: 2px solid transparentize($blue800, 0.8);
    box-sizing: border-box;
    box-shadow: 0 1px 1px 1px var(--white);

    &:before {
      position: relative;
      left: 1px;
      color: var(--blue-800) !important;
      font-size: 18px;
    }

    &:after {
      content: '';
      font-size: 0;
      position: absolute;
      top: -2px;
      left: -2px;
      right: -2px;
      bottom: -2px;
      border-radius: 100%;
      box-shadow: inset 0 2px 0 transparentize($blue900, 0.8);
    }
  }

  .discard-changes-btn {
    @include margin-left(var(--xs));
    background-color: transparent !important;
    color: var(--blue-800) !important;
    border: 2px solid var(--blue-600);

    &:hover,
    &:focus {
      border-color: darken($blue600, 5%);
    }

    &:active {
      border-color: darken($blue600, 10%);
    }
  }
}

/* toggles */
button.toggle {
  appearance: none;
  color: inherit;
  background: none;
  border: none;
  padding: 0;
}

.toggle:before,
a.fieldtoggle:before {
  @include angle(right);
  transition: transform linear 100ms;
}

.toggle.expanded:before,
a.fieldtoggle.expanded:before,
.sidebar nav li.expanded > .toggle:before,
.structure li:not(.collapsed) > .row > .toggle:before {
  transform: rotate(45deg) !important;
}

a.fieldtoggle {
  display: block;
  position: relative;
  margin: 14px 0;
  @include padding-left(12px);
  color: var(--text-color);
  text-decoration: none;
}

a.fieldtoggle:before {
  display: block;
  position: absolute;
  top: 7px;
  @include left(-1px);
}

/* emphasis */
em,
i {
  font-style: italic;
}

strong,
b,
i em {
  font-weight: bold;
}

/* readable blocks */
.readable {
  @include readable;
}

/* text styles */
.leftalign {
  @include alignleft;
}

.topalign {
  vertical-align: top;
}

.rightalign {
  @include alignright;
}

.centeralign {
  text-align: center !important;
}

.nowrap {
  white-space: nowrap;
}

.break-word {
  word-wrap: break-word;
}

.light {
  color: var(--medium-text-color) !important;
  font-weight: normal;
}

.extralight {
  color: var(--light-text-color) !important;
}

.smalltext {
  font-size: 12px;
  line-height: 1.2;
}

.largetext {
  font-size: 16px;
  line-height: 1.2;
}

.zilch {
  padding: 100px 0;
  text-align: center;
  font-size: 20px;
  line-height: 24px;
  color: var(--light-text-color);

  &.small {
    padding: 24px 0;
    font-size: 16px;
  }
}

input.checkbox + label.smalltext {
  padding-top: 2px;
}

.required:after {
  content: 'asterisk';
  @include margin(-2px, 0, 0, 5px);
  font-size: 7px;
  color: var(--error-color);
}

.scrollpane {
  overflow: auto;
}

.left {
  @include floatleft;
}

.right {
  @include floatright;
}

th,
td {
  @include alignleft;
  vertical-align: middle;
}

body.ltr table[dir='rtl'] {
  th,
  td {
    text-align: right;
  }
}
body.rtl table[dir='ltr'] {
  th,
  td {
    text-align: left;
  }
}

th.right,
td.right {
  float: none;
  @include alignright;
}

.clear {
  display: block;
  clear: both;
  height: 0;
}

.fullwidth {
  width: 100%;
}

.token {
  @include token-styles;
}

.token[data-name='*'] {
  position: relative;
  width: 10px;
}

.token[data-name='*'] span {
  opacity: 0;
}

.token[data-name='*']:before {
  @include icon;
  display: block;
  position: absolute;
  top: 0;
  left: 0;
  width: 100%;
  font-size: 9px;
  line-height: 17px;
  content: 'asterisk';
  text-indent: 0;
}

.token:focus {
  @include active-token-styles;
}

// Override .token for Prism
.highlight {
  .token {
    display: inline;
    border: none;
    border-radius: 0;
    padding: 0;
    font-size: inherit;
    line-height: inherit;
    text-shadow: none;
    background: transparent;
    box-shadow: none;
  }
}

.pane.highlight {
  pre[class*='language-'] {
    overflow: visible;

    & > code.diff-highlight .token:not(.prefix) {
      margin: 0 -24px;
      padding: 0 24px;
    }
  }
}

.success {
  color: var(--success-color) !important;
}

.notice,
.warning {
  &.with-icon,
  .icon {
    &:before {
      @include margin(-2px, 2px, 0, 0);
      @include icon;
      width: 1em;
    }
  }

  &.has-icon {
    display: flex;
    flex-wrap: nowrap;
    align-items: flex-start;

    .icon {
      flex-shrink: 1;
    }
  }
}

.notice {
  color: var(--notice-color) !important;
  a {
    text-decoration: underline;
  }

  &.with-icon,
  .icon {
    &:before {
      content: 'lightbulb';
    }
  }
}

.warning {
  color: var(--warning-color) !important;

  &.with-icon,
  .icon {
    &:before {
      content: 'alert';
    }
  }
}

.error {
  color: var(--error-color) !important;
}

.icon.move {
  display: inline-block;
}

.icon.move:not(.disabled) {
  cursor: move;
}

.icon.move:before {
  content: 'move';
  color: var(--ui-control-color);
}

.icon.move:not(.disabled):hover:before {
  color: var(--link-color);
}

.icon.delete {
  display: inline-block;
  line-height: inherit;

  &:before {
    content: 'remove';
    color: var(--ui-control-color);
  }

  &:not(.disabled) {
    cursor: pointer;

    &:hover:before {
      color: var(--disabled-color);
    }

    &:active:before {
      color: var(--red-800);
    }
  }
}

.hidden {
  display: none !important;
}

// Visually hide without hiding from screen readers
.visually-hidden {
  @include visually-hidden;
}

.invisible {
  visibility: hidden;
}

.clearafter:after {
  @include clearafter;
}

.info {
  vertical-align: bottom;
  display: inline-block;
  width: 1em;
  height: 1.375em;
  text-align: center;
  cursor: pointer;
  overflow: hidden;

  &:before {
    @include icon;
    vertical-align: baseline;
    width: 100%;
    line-height: 1.375;
    color: var(--ui-control-color);
  }

  &:not(.warning) {
    &:before {
      content: 'info';
    }
    &:hover:before {
      color: var(--link-color);
    }
  }

  &.warning {
    &:before {
      content: 'alert';
    }
    &:hover:before {
      color: var(--warning-color);
    }
  }
}

.info-hud {
  table {
    max-width: 280px;
    table-layout: auto;
  }

  td {
    word-wrap: break-word;
    width: 100%;
  }
}

@media (max-width: 450px) {
  .info-hud {
    table {
      table-layout: fixed;
      width: 100%;
    }
  }
}

/* ----------------------------------------
/*  Content
/* ----------------------------------------*/

.content {
  position: relative;
}

.content:after {
  @include clearafter;
}

.customize-sources-modal {
  @include padding-left(200px);
  overflow: visible !important;

  & > .cs-sidebar {
    position: absolute;
    top: 0;
    @include left(0);
    margin: 0;
    padding: 10px 0;
    border: none;
    width: 200px;
    height: calc(100% - 50px);
    box-sizing: border-box;
    background-color: var(--gray-050);
    overflow: auto;
    box-shadow: inset -1px 0 0 var(--hairline-color);
    @include border-top-left-radius(var(--large-border-radius));

    & > .btn {
      @include margin(10px, 0, 0, 14px);
      display: block;
      width: calc(100% - 28px);
    }
  }

  &.sidebar-hidden {
    @include padding-left(0);

    & > .cs-sidebar {
      display: none;
    }
  }

  & > .source-settings {
    position: relative;
    height: calc(100% - 50px);
    box-sizing: border-box;
    padding: 24px;
    overflow: auto;
  }

  & > .footer {
    position: absolute;
    bottom: 0;
    left: 0;
    width: 100%;
  }
}

.customize-sources-item {
  display: flex;
  width: calc(100% - 1px);
  box-sizing: border-box;
  align-items: center;
  position: relative;
  margin-top: -1px;
  padding: 8px 14px;
  background-color: var(--gray-100);
  border: solid var(--hairline-color);
  border-width: 1px 0;
  user-select: none;
  cursor: default;

  & + .customize-sources-item {
    &.heading {
      margin-top: 10px;
    }

    &:not(.heading) {
      border-top: 1px solid var(--hairline-color);
    }
  }

  &.sel {
    background-color: var(--gray-200);
    z-index: 1;
  }

  .label {
    flex: 1;
    white-space: nowrap;
    overflow: hidden;
    text-overflow: ellipsis;
  }

  &.heading {
    .label {
      text-transform: uppercase;
      color: var(--light-text-color);
      font-size: 12px;
      font-weight: bold;
    }
  }

  .move {
    @include margin-left(7px);
  }
}

.customize-sources-table-column .move {
  @include margin-right(10px);
}

ul.path {
  display: flex;
  flex-direction: row;
  align-items: stretch;
  flex-wrap: wrap;

  li {
    display: inline-flex;
    align-items: center;

    &:not(:last-child):after {
      @include margin(0, 5px, 0, 2px);
      @include angle(right, var(--light-text-color), 1px);
    }
  }
}

/* ----------------------------------------
/*  Icon lists
/* ----------------------------------------*/

ul.icons {
  margin-top: 20px;
  display: flex;
  flex-wrap: wrap;

  li {
    margin: 0 4px 10px 0;

    a {
      display: block;
      position: relative;
      padding: 60px 5px 10px;
      width: 110px;
      text-align: center;
      color: var(--text-color);
      border-radius: 4px;
      border: 1px solid var(--white);

      &:before {
        display: block;
        position: absolute;
        top: 0;
        left: 0;
        width: 100%;
        font-size: 40px;
        line-height: 60px;
      }

      .icon {
        img,
        svg {
          width: 40px;
          height: 40px;
          position: absolute;
          top: 12px;
          left: calc(50% - 20px);
        }

        &.icon-mask svg {
          @include svg-mask(var(--text-color));
        }
      }

      &:hover {
        text-decoration: none;
        background-color: var(--gray-050);
        border-color: var(--gray-100);

        .icon.icon-mask svg {
          @include svg-mask(var(--link-color));
        }
      }
    }
  }
}

@media only screen and (max-width: 380px) {
  ul.icons li a {
    width: 96px;
  }
}

@media only screen and (max-width: 320px) {
  ul.icons li a {
    width: 75px;
  }
}

/* ----------------------------------------
/*  Buttons
/* ----------------------------------------*/

.toolbar {
  position: relative;
  margin-bottom: 14px;
  min-height: 34px;

  &.flex,
  .flex {
    align-items: flex-start;
  }

  .text {
    border-radius: var(--large-border-radius) !important;
    box-shadow: none !important;
  }
}

.flex {
  display: flex;
  align-items: center;
  align-content: stretch;
  gap: var(--s);

  &:not(.flex-nowrap) {
    flex-wrap: wrap;
  }

  & > * {
    &.label {
      white-space: nowrap;
    }
  }

  .centeralign & {
    justify-content: center;
  }
}

.inline-flex {
  display: inline-flex;
  align-items: center;
  align-content: stretch;
  gap: var(--s);
}

.gap-xs {
  gap: var(--xs);
}

.gap-s {
  gap: var(--s);
}

.gap-m {
  gap: var(--m);
}

.gap-l {
  gap: var(--l);
}

.gap-xl {
  gap: var(--xl);
}

.flex-grow {
  flex: 1;
}

.flex-justify {
  justify-content: space-between;
}

.flex-justify-start {
  justify-content: flex-start;
}

.flex-justify-end {
  justify-content: flex-end;
}

.flex-justify-center {
  justify-content: center;
}

.flex-start {
  align-items: flex-start;
}

.flex-end {
  align-items: flex-end;
}

.flex-center {
  align-items: center;
}

.flex-stretch {
  align-items: stretch;
}

.spacer {
  width: 14px;
}

.buttons {
  display: flex;
  gap: 7px;
  position: relative;
  margin: 24px 0;
  align-items: center;

  .hud-footer > &,
  .footer > & {
    margin: 0;
  }
}

.btn {
  position: relative;
  display: inline-flex;
  align-items: center;
  justify-content: center;
  border-radius: var(--large-border-radius);
  padding: 7px 14px;
  border: none;
  text-align: center;
  white-space: nowrap;
  user-select: none;
  cursor: pointer;
  box-sizing: border-box;
  appearance: none;
  color: currentColor;
  font-size: inherit;
  background-color: transparentize($inputColor, 0.75);

  &.chromeless {
    background-color: transparent;
    height: auto;
    padding: 0;

    &:hover,
    &:active,
    &:focus {
      background-color: transparent;
    }

    &:hover,
    &:active {
      text-decoration: underline;
    }
  }

  &:not(.disabled):not(.loading):not(.dashed):not([aria-disabled]) {
    &:focus,
    &.focus,
    &:hover {
      background-color: transparentize($inputColor, 0.7);
    }

    &:active,
    &.active {
      background-color: transparentize($inputColor, 0.6);
    }
  }

  &[type='color'] {
    padding: 6px !important;
    width: 36px;
  }

  &.active,
  &.loading {
    cursor: default;
  }

  &:hover {
    text-decoration: none;
  }

  &[data-icon]:not(:empty):not(.btn-empty):before,
  &.icon:not(:empty):not(.btn-empty):before,
  &.menubtn[data-icon]:empty:before,
  &.menubtn[data-icon].btn-empty:before,
  &.menubtn.icon:empty:before,
  &.menubtn.icon.btn-empty:before {
    @include margin-right(5px);
  }

  &:not(.loading) .spinner {
    display: none;
  }

  &.loading {
    &:before,
    &:after,
    .label {
      visibility: hidden;
    }
  }

  div.checkbox {
    margin-top: 2px;
  }
}

.disabled {
  opacity: 0.25;
}

.disabled,
.disabled .btn {
  cursor: default;
}

.btn,
.spinner {
  height: 34px;
}

.btn[data-icon-after]:not(:empty):not(.btn-empty):after,
.menu-toggle:not(:empty):not(.btn-empty):after,
.menubtn:not(:empty):not(.btn-empty):after,
.menubtn.icon:after {
  @include margin-left(6px);
}

.btn[data-icon]:before,
.btn[data-icon-after]:after,
.btn.icon:before {
  position: relative;
}

.btn.small[data-icon]:before,
.btn.small[data-icon-after]:after,
.btn.icon.small:before {
  font-size: 10px;
}

/* button groups */
.btngroup {
  position: relative;
  z-index: 1;
  display: flex;
  white-space: nowrap;
  align-items: center;
  border-radius: var(--large-border-radius);

  &.fullwidth .btn {
    flex: 1;
  }

  &.disabled .btn {
    cursor: default;
  }

  .btn {
    &:focus {
      z-index: 1;
    }

    &:not(.dashed):not(:last-child):not(.btngroup-btn-last) {
      @include margin-right(1px);
    }

    body.ltr & {
      &:not(:first-child):not(.btngroup-btn-first) {
        border-top-left-radius: 0;
        border-bottom-left-radius: 0;
      }

      &:not(:last-child):not(.btngroup-btn-last) {
        border-top-right-radius: 0;
        border-bottom-right-radius: 0;
      }
    }

    body.rtl & {
      &:not(:first-child):not(.btngroup-btn-first) {
        border-top-right-radius: 0;
        border-bottom-right-radius: 0;
      }

      &:not(:last-child):not(.btngroup-btn-last) {
        border-top-left-radius: 0;
        border-bottom-left-radius: 0;
      }
    }
  }
}

.btngroup--exclusive {
  .btn[aria-pressed='true']:not(.disabled):not(.loading):not(.dashed):not([aria-disabled]) {
    background-color: var(--gray-500);
    color: var(--white);
  }
}

.copytext {
  position: relative;
  z-index: 1;
  display: flex;
  white-space: nowrap;
  align-items: center;

  body.ltr & {
    .text {
      border-top-right-radius: 0;
      border-bottom-right-radius: 0;
      min-width: 0;
    }
    .btn {
      border-top-left-radius: 0;
      border-bottom-left-radius: 0;
    }
  }

  body.rtl & {
    .text {
      border-top-left-radius: 0;
      border-bottom-left-radius: 0;
    }
    .btn {
      border-top-right-radius: 0;
      border-bottom-right-radius: 0;
    }
  }
}

.copytextbtn {
  display: inline-flex;
  flex-wrap: nowrap;
  align-items: center;
  border: 1px solid var(--hairline-color);
  border-radius: var(--small-border-radius);
  padding: 0 9px;
  cursor: pointer;
  color: var(--medium-text-color);

  input {
    border: 0;
    padding: 0;
    height: 32px;
    box-shadow: none;
    background-color: transparent;
    border: none;
    cursor: pointer;
    color: var(--medium-text-color);
    text-align: center;
  }

  span {
    padding: 0;
    width: 13px;
    background: none;
    margin-top: -3px;
    @include margin-left(5px);
    color: var(--light-text-color);
  }

  &:hover,
  &:focus {
    border-color: var(--medium-hairline-color);
    color: var(--text-color);

    input {
      color: var(--text-color);
    }
  }

  &.small {
    padding: 0 5px;

    input {
      font-size: 11px !important;
      height: 20px;
    }
  }
}

/* menu buttons */
.menu-toggle,
.menubtn {
  display: inline-flex;
  align-items: center;
  user-select: none;

  &:after {
    @include angle;
    position: relative;
  }

  &.btn {
    &:after {
      top: -1px;
    }

    &:not(.disabled):not(.inactive) {
      &:active,
      &.active {
        &:after {
          border-color: var(--ui-control-active-color);
        }
      }
    }

    &.submit {
      &:after {
        border-color: var(--white) !important;
        opacity: 0.8;
      }

      &:not(.disabled):not(.inactive) {
        &:hover,
        &.hover,
        &:active,
        &.active {
          &:after {
            opacity: 1;
          }
        }
      }
    }
  }

  &:not(.btn):not(.icon) {
    height: 17px;
    &:after {
      top: -2px;
      border-color: var(--link-color);
    }
  }

  &:empty,
  &.btn-empty {
    @include padding-left(8px);
    @include padding-right(8px);
  }
}

@keyframes rotator {
  0% {
    -webkit-transform: rotate(0);
    transform: rotate(0);
  }

  to {
    -webkit-transform: rotate(1turn);
    transform: rotate(1turn);
  }
}

/* spinner */
.spinner {
  display: inline-flex;
  align-items: center;
  justify-content: center;
  width: var(--size, 24px);
  height: var(--size, 34px);

  &:before {
    display: block;
    content: '';
    font-size: 0;
    animation: rotator 0.7s linear infinite;
    box-sizing: border-box;
    width: var(--size, 20px);
    height: var(--size, 20px);
    object-fit: scale-down;
    border-radius: 50%;
    border: 2px solid transparent;
    border-right-color: currentColor;
    border-bottom-color: currentColor;
    opacity: 0.8;
  }

  &.small {
    --size: 12px;
  }

  &.big {
    --size: 48px;
  }

  &.spinner-absolute {
    position: absolute;
    width: var(--size, 20px);
    height: var(--size, 20px);
    top: calc(50% - var(--size, 20px) / 2);
    left: calc(50% - var(--size, 20px) / 2);
  }
}

.btn + .spinner {
  @include margin-left(7px);
}

.buttons .btn + .spinner,
.buttons .btngroup + .spinner {
  @include margin-left(0);
}

.buttons.right .btn + .spinner {
  @include margin-right(var(--neg-padding));
}

/* small buttons */
.btngroup.small .btn,
.btn.small {
  padding: 0 7px !important;
  font-size: 12px;
  line-height: 22px;
}

.btngroup.small,
.btngroup.small input.btn,
.btn.small,
.btn.small + .spinner {
  height: 22px;
}

/* big buttons */
.btngroup.big .btn,
.btn.big {
  padding: 0 14px;
  font-size: 14px;
  line-height: 36px;
}

.btn.big[data-icon]:before,
.preview-btn:before,
.view-btn:before {
  @include margin-left(-2px);
}

.btngroup.big,
.btngroup.big input.btn,
.btn.big,
.btn.big + .spinner {
  height: 36px;
}

/* special buttons */
.btn {
  &.submit,
  &.secondary {
    color: var(--white) !important;
    @include light-on-dark-text;
  }

  &.submit {
    background-color: var(--primary-color) !important;

    &:not(.disabled):not(.inactive):not(.loading) {
      &:hover,
      &.hover,
      &:focus {
        background-color: darken($primaryColor, 5%) !important;
      }

      &:active,
      &.active {
        background-color: darken($primaryColor, 10%) !important;
      }
    }
  }

  &.caution {
    background-color: var(--red-050) !important;
    color: var(--error-color);

    &:hover,
    &.hover,
    &:focus {
      background-color: darken($red050, 5%) !important;
    }

    &:active,
    &.active {
      background-color: var(--red-100) !important;
    }
  }
}

.secondary-buttons .btn.submit,
.btn.secondary {
  background-color: var(--secondary-color) !important;
}

.secondary-buttons
  .btn.submit:not(.disabled):not(.inactive):not(.loading):hover,
.secondary-buttons
  .btn.submit:not(.disabled):not(.inactive):not(.loading).hover,
.secondary-buttons
  .btn.submit:not(.disabled):not(.inactive):not(.loading):focus,
.btn.secondary:not(.disabled):not(.inactive):not(.loading):hover,
.btn.secondary:not(.disabled):not(.inactive):not(.loading).hover,
.btn.secondary:not(.disabled):not(.inactive):not(.loading):focus {
  background-color: darken($secondaryColor, 5%) !important;
}

.secondary-buttons
  .btn.submit:not(.disabled):not(.inactive):not(.loading):active,
.secondary-buttons
  .btn.submit:not(.disabled):not(.inactive):not(.loading).active,
.btn.secondary:not(.disabled):not(.inactive):not(.loading):active,
.btn.secondary:not(.disabled):not(.inactive):not(.loading).active {
  background-color: darken($secondaryColor, 10%) !important;
}

div.btn.submit {
  position: relative;
  overflow: hidden;
}

div.btn.submit input {
  position: absolute;
  left: 100%;
}

/* dashed buttons */
.btn.dashed {
  border: 1px dashed var(--medium-hairline-color);
  background-color: transparent;

  .btngroup &:not(:last-child):not(.btngroup-btn-last) {
    @include border-right(1px solid transparent);
    @include margin-right(-1px);
  }

  &:focus {
    background-color: transparentize($grey200, 0.9);
    border-color: transparent;

    .reduce-focus-visibility &:not(:focus-visible) {
      border: 1px dashed var(--medium-hairline-color);
    }
  }

  &:not(.disabled) {
    &:active,
    &.active {
      background-color: transparentize($grey200, 0.75);
    }
  }
}

/* color inputs */
.color-input-container {
  position: relative;

  .color-hex-indicator {
    position: absolute;
    top: 0;
    @include left(7px);
    width: 1em;
    line-height: 34px;
    text-align: center;
    user-select: none;
  }
}

.color-input {
  @include fixed-width-font;
  @include padding-left(calc(7px + 1em));
}

.color {
  display: inline-block;
  position: relative;
  vertical-align: middle;
  width: 34px;
  height: 34px;
  border-radius: 17px;
  padding: 0;

  &:not(.static) {
    cursor: pointer;
  }

  &:not(.small) {
    @include checkered-bg(17px);
  }

  &.small {
    width: 16px;
    height: 16px;
    @include checkered-bg(8px);
  }

  .color-preview {
    position: absolute;
    top: 0;
    @include left(0);
    width: 100%;
    height: 100%;
    border-radius: 17px;
    box-shadow: inset 0 0 0 1px transparentize($black, 0.85);

    &:focus-within {
      @include input-focused-styles;
    }

    & > .color-preview-input {
      position: absolute;
      @include left(0);
      width: 100%;
      height: 100%;
      margin: 0;
      padding: 0;
      border: none;
      opacity: 0;
    }
  }
}

.colorhex {
  display: inline-block;
  margin-left: 5px;
  vertical-align: middle;
  color: var(--medium-text-color);
}

/* lightswitch */
.lightswitch-outer-container {
  display: flex;

  .lightswitch-inner-container {
    border: 1px solid var(--hairline-color);
    border-radius: var(--small-border-radius);
    display: flex;
    align-items: center;

    span {
      padding: 7px 0;
      color: var(--medium-text-color);
      cursor: default;

      &[data-toggle='on'] {
        @include padding-right(10px);
        @include margin-left(7px);
      }

      &[data-toggle='off'] {
        @include padding-left(10px);
        @include margin-right(7px);
      }
    }
  }
}

.lightswitch {
  display: block;
  position: relative;
  border: none !important;
  overflow: hidden;
  cursor: pointer;
  user-select: none;
  background-image: linear-gradient(to right, var(--gray-400), var(--gray-400));
  transition: background-image linear 100ms;

  &.on {
    background-image: linear-gradient(
      to right,
      var(--enabled-color),
      var(--enabled-color)
    );
  }

  &.indeterminate {
    background-image: linear-gradient(
      to right,
      var(--enabled-color),
      var(--gray-300)
    );
  }

  .lightswitch-container {
    position: relative;
    height: 100%;

    .handle {
      position: absolute;
      top: 1px;
      background-color: var(--white);
    }
  }

  &:not(.small) {
    border-radius: 11px;
    width: 34px;
    height: 22px;

    .lightswitch-container {
      @include margin-left(-12px);
      width: 46px;

      .handle {
        border-radius: 10px;
        width: 20px;
        height: 20px;
        left: calc(50% - 10px);
      }
    }
  }

  &.small {
    border-radius: 9px;
    width: 28px;
    height: 18px;

    .lightswitch-container {
      @include margin-left(-10px);
      width: 38px;

      .handle {
        border-radius: 8px;
        width: 16px;
        height: 16px;
        left: calc(50% - 8px);
      }
    }
  }

  table & {
    display: inline-block;
    margin-bottom: -5px;
  }

  &.on {
    .lightswitch-container {
      @include margin-left(0);
    }
  }

  &.indeterminate {
    &:not(.small) {
      .lightswitch-container {
        @include margin-left(0.5 * -12px);
      }
    }
    &.small {
      .lightswitch-container {
        @include margin-left(0.5 * -10px);
      }
    }
  }
}

/* pagination */
.pagination {
  table.data + & {
    margin-top: 24px;
  }

  .page-link {
    width: 32px;
    height: 32px;
    display: flex;
    align-items: center;
    justify-content: center;
    border-radius: var(--medium-border-radius);

    &:after {
      position: relative;
      transition: border-color linear 100ms;
    }

    &.prev-page:after {
      @include angle(left, var(--light-text-color));
      @include right(-1px);
    }

    &.next-page:after {
      @include angle(right, var(--light-text-color));
      @include left(-1px);
    }

    &:not(.disabled) {
      transition: box-shadow linear 100ms;
      box-shadow: inset 0 0 0 1px var(--hairline-color);
      cursor: pointer;

      &:hover {
        text-decoration: none;
        box-shadow: inset 0 0 0 1px var(--link-color);

        &:after {
          border-color: var(--link-color);
        }
      }

      @include focus-styles {
        box-shadow: inset 0 0 0 1px var(--hairline-color), var(--focus-ring);
      }
    }

    &.disabled {
      opacity: 1;
      &:after {
        border-color: var(--hairline-color);
      }
    }
  }
}

/* action buttons */
.actions {
  @include floatright;
}

.actions > li {
  @include floatleft;
}

.actions > li + li {
  @include margin-left(10px);
}

h1 + .actions {
  margin-top: -100px;
}

h2 + .actions {
  margin-top: -54px;
}

/* ----------------------------------------
/*  Tables
/* ----------------------------------------*/

.tablepane {
  margin: -24px -24px -12px;
  overflow-x: auto;

  table.data {
    th,
    td {
      &:first-child {
        @include padding-left(24px);
      }
      &:last-child {
        @include padding-right(24px);
      }
    }
  }
}

table {
  &.fixed-layout {
    table-layout: fixed;
  }

  th.thin,
  td.thin {
    width: 0.01% !important;
    white-space: nowrap;
  }

  thead {
    th {
      font-weight: bold;
      @include alignleft;
      vertical-align: top;
    }
  }

  // plain tables
  &:not(.data) {
    th,
    td {
      padding-top: 7px;
      padding-bottom: 7px;

      &:not(:first-child) {
        padding-left: 12px;
      }
      &:not(:last-child) {
        padding-right: 12px;
      }
    }
  }

  // data tables
  &.data {
    th,
    td {
      position: relative;
      padding-left: 12px;
      padding-right: 12px;
      box-sizing: border-box;

      &.checkbox-cell {
        width: var(--checkbox-size) !important;
        min-width: var(--checkbox-size);
        box-sizing: content-box;
        position: relative;

        input.checkbox + label,
        div.checkbox {
          position: absolute;
          top: calc(50% - 8px);
        }
      }
    }

    th {
      font-weight: bold;
    }

    thead:first-child,
    tbody:first-child,
    tfoot:first-child,
    caption + thead,
    caption + tbody,
    caption + tfoot {
      tr:first-child {
        th,
        td {
          &:first-child {
            @include border-top-left-radius(var(--large-border-radius));
          }
          &:last-child {
            @include border-top-right-radius(var(--large-border-radius));
          }
        }
      }
    }

    thead {
      th,
      td {
        width: auto;
        background-color: var(--gray-050);
        cursor: default;
      }

      th:not(.orderable),
      td {
        padding-top: 15px;
        padding-bottom: 15px;
      }

      th {
        white-space: nowrap;
        vertical-align: middle;

        &.orderable {
          position: relative;
          padding-left: 0;
          padding-right: 0;

          &:not(.ordered):hover {
            background-color: var(--gray-100);
          }

          &.ordered {
            background-color: var(--light-sel-color);

            &:not(.loading) {
              button:after {
                @include angle(up);
                position: absolute;
                @include right(10px);
                top: calc(50% - 3px);
              }

              &.desc button:after {
                transform: rotate(45deg);
              }
            }
          }

          button {
            position: relative;
            @include padding-right(26px);
            font: inherit;
            width: 100%;
            padding: 14px;
            @include alignleft;

            &:focus {
              z-index: 1;
            }
          }
        }

        &:not(.loading) {
          .spinner {
            display: none;
          }
        }

        .spinner {
          position: absolute;
          top: calc(50% - 6px);
          @include right(8px);
          --size: 12px;
        }
      }
    }

    tbody {
      tr {
        &:not(.disabled) {
          &:hover {
            th,
            td {
              background-color: var(--gray-050);
            }
          }

          &:focus {
            position: relative;
            z-index: 1;
          }

          &.sel {
            th,
            td {
              background-color: var(--light-sel-color);
            }
          }
        }
      }

      th,
      td {
        padding-top: 7px;
        padding-bottom: 7px;
        background-clip: padding-box;
      }

      td {
        &.timestamp {
          @include alignright;
          vertical-align: bottom;
          white-space: nowrap;
          color: var(--light-text-color);
        }
      }
    }

    thead + tbody tr,
    tr + tr {
      th,
      td {
        border-top: 1px solid transparent;
      }
    }
  }

  // collapsable data tables for small screens
  // based on Aaron Gustafson's technique: http://blog.easy-designs.net/archives/2013/02/02/responsive-tables/
  &.collapsed {
    width: auto;

    &,
    tbody,
    tbody tr,
    tbody th,
    tbody td {
      display: block;
      border: none;
      padding: 0;
      @include alignleft;
      width: auto !important;
      white-space: normal;
    }

    thead {
      display: none;
    }

    tbody {
      tr {
        padding: 6px 0;
        border-bottom: 1px dotted var(--hairline-color);

        &:after {
          @include clearafter;
        }
      }

      th,
      td {
        padding: 2px 0 !important;
      }

      td {
        &:empty {
          display: none;
        }
      }

      [data-title] {
        @include margin-right(0);

        &:before {
          margin-right: 5px;
          content: attr(data-title) ':';
          font-weight: bold;
        }

        form {
          display: inline-block;
        }
      }
    }
  }
}

.datatablesorthelper,
.editabletablesorthelper,
.thumbviewhelper {
  background-color: var(--white);
  @include shadow;
}

.datatablesorthelper,
.datatablesorthelper .element,
.datatablesorthelper a {
  cursor: move !important;
}

.datatablesorthelper tr:first-child th,
.datatablesorthelper tr:first-child td {
  border-top: none !important;
}

.datatablesorthelper tr:last-child th,
.datatablesorthelper tr:last-child td {
  border-bottom: none !important;
}

/* elements */
$smallThumbSize: 34px;
$largeThumbSize: 120px;
$statusSize: 10px;
$baseElementSidePadding: 7px;
$elementInnerSpacing: 5px;

.element {
  position: relative;
  cursor: default;
  user-select: none;
  font-weight: normal;
  border-radius: var(--small-border-radius);

  &:focus,
  li:focus & {
    background-color: var(--gray-050);
  }

  &.sel,
  li.sel & {
    background-color: var(--light-sel-color) !important;
    cursor: default;

    &:focus {
      background-color: darken($lightSelColor, 5%) !important;
    }

    &.hasthumb {
      .elementthumb {
        img {
          box-shadow: 0 0 0 1px transparentize($darkSelColor, 0.9),
            0 6px 4px -4px transparentize($darkSelColor, 0.8);
        }
      }
    }
  }

  &.hasthumb {
    .elementthumb:not(:empty) {
      position: absolute;
      display: flex;
      justify-content: center;
      -ms-flex-pack: center;
      align-items: center;
      -ms-flex-align: center;

      img {
        display: block;
        flex-shrink: 0;
        pointer-events: none;
        border-radius: var(--small-border-radius);
        max-width: 100%;
        max-height: 100%;
      }

      &.rounded img {
        border-radius: 50%;
      }
    }
    .elementthumb.open-preview {
      cursor: pointer;
    }
  }

  &.error {
    [data-icon='alert'] {
      margin-left: var(--xs);
    }
  }

  .label {
    display: inline-block;

    .draft-label {
      display: inline-block;
      @include margin(-1px, 0, -1px, 7px);
      padding: 1px 5px;
      font-weight: normal;
      text-decoration: none !important;
      color: var(--medium-text-color);
      background: var(--gray-100);
      border-radius: var(--large-border-radius);
    }
  }

  &.small,
  &.large:not(.hasthumb) {
    display: inline-block;
    padding: $baseElementSidePadding;
    box-sizing: border-box;

    &.hasstatus {
      border: 1px solid var(--hairline-color);
      padding: var(--m);
      @include padding-right(var(--xl));

      .label {
        font-weight: var(--font-weight-bold);
      }

      .status-wrapper {
        margin-top: var(--xs);
        font-size: .94em;
      }

      &.removable {
        .delete {
          @include right(10px);
          top: 12px;
        }
      }
    }

    &.hasthumb {
      @include padding-left($smallThumbSize + $elementInnerSpacing);

      .elementthumb:not(:empty) {
        top: calc(50% - 17px);
        @include left(0);
        width: $smallThumbSize;
        height: $smallThumbSize;

        &.checkered img {
          @include checkered-bg(8px);
        }
      }

      &.hasstatus {
        @include padding-left(
          $smallThumbSize + $elementInnerSpacing * 2 + $statusSize
        );

        .status {
          @include left($smallThumbSize + $elementInnerSpacing);
        }
      }
    }
  }

  &.large.hasthumb {
    display: block;
    padding: #{$baseElementSidePadding + $largeThumbSize + $elementInnerSpacing}
      $baseElementSidePadding $baseElementSidePadding;
    width: #{120px + $baseElementSidePadding + $baseElementSidePadding};
    box-sizing: border-box;

    &.hasstatus {
      @include padding-left(
        $baseElementSidePadding + $statusSize + $elementInnerSpacing
      );

      .status {
        position: absolute;
        @include left($baseElementSidePadding);
        top: #{$baseElementSidePadding + $largeThumbSize + $elementInnerSpacing +
          6};
      }
    }

    .elementthumb:not(:empty) {
      top: $baseElementSidePadding;
      @include left($baseElementSidePadding);
      width: $largeThumbSize;
      height: $largeThumbSize;

      &.checkered img {
        @include checkered-bg(15px);
      }
    }

    .label {
      display: block;
      word-wrap: break-word;
    }
  }

  &.removable {
    .label {
      @include padding-right(20px);
    }

    .delete:before {
      color: var(--ui-control-color);
    }

    &.small,
    &.large:not(.hasthumb) {
      .delete {
        position: absolute;
        top: calc(50% - 11px);
        @include right($baseElementSidePadding);
      }
    }

    &.large.hasthumb {
      .delete {
        position: absolute;
        @include right($baseElementSidePadding);
      }
    }
  }

  &:not(.removable) {
    .delete {
      display: none;
    }
  }
}

$checkboxPadding: $checkboxSize + 4;

.elements {
  position: relative;

  &:not(.busy) {
    .update-spinner {
      display: none;
    }
  }

  &.busy {
    min-height: 200px;

    &:after {
      display: block;
      content: '';
      font-size: 0;
      position: absolute;
      top: 0;
      left: -24px;
      width: calc(100% + #{24 + 24}px);
      height: 100%;
      background: transparentize($white, 0.25);
      border-radius: var(--large-border-radius);
    }

    .update-spinner {
      z-index: 1;
    }
  }

  .header {
    margin: -24px -24px 24px;
    padding: 14px 24px;
    background-color: var(--gray-050);
    box-shadow: none;

    &:after {
      content: '';
    }

    .selectallcontainer {
      cursor: default;

      .checkbox {
        @include margin-right($elementInnerSpacing);
      }
    }
  }

  // table views
  .tableview {
    .move,
    .toggle {
      display: flex;
      position: absolute;
      justify-content: center;
      align-items: center;
      top: 50%;
      transform: translateY(-50%);
      @include margin-left(calc(var(--touch-target-size) * -1));
      width: var(--touch-target-size);
      height: var(--touch-target-size);
    }

    .move {
      font-size: 11px;
      text-decoration: none;
    }

    .toggle {
      text-align: center;
      padding: 4px;
      border-radius: 50%;
    }

    .move + .toggle {
      @include margin-left(calc(var(--touch-target-size) * -2));
    }
  }

  // thumbs views
  .thumbsview {
    @include margin(
      -$baseElementSidePadding,
      -$baseElementSidePadding - 1px,
      -$baseElementSidePadding - 1px,
      -$baseElementSidePadding
    );
    width: calc(
      100% + #{$baseElementSidePadding + $baseElementSidePadding + 1px}
    );
    display: grid;
    gap: 5px;
    grid-template-columns: repeat(auto-fit, minmax(180px, 1fr));

    li {
      position: relative;
      @include margin(0, 1px, 1px, 0);

      &:hover {
        .element {
          background-color: var(--gray-050);
        }
      }

      .element.large.hasthumb {
        width: unset;

        .elementthumb:not(:empty) {
          width: 100%;
        }
      }

      &.has-checkbox {
        .element.hasthumb {
          &:not(.hasstatus) {
            @include padding-left(
              $baseElementSidePadding + $checkboxSize + $elementInnerSpacing
            );
          }

          &.hasstatus {
            @include padding-left(
              $baseElementSidePadding + $checkboxSize + $elementInnerSpacing +
                $statusSize + $elementInnerSpacing
            );

            .status {
              @include left(
                $baseElementSidePadding + $checkboxSize + $elementInnerSpacing
              );
            }
          }
        }

        .checkbox {
          position: absolute;
          top: $baseElementSidePadding + $largeThumbSize + $elementInnerSpacing +
            (20px - $checkboxSize) * 0.5;
          @include left($baseElementSidePadding);
        }
      }
    }
  }
}

.export-form {
  position: relative;
  .spinner {
    position: absolute;
    bottom: 0;
    @include right(-24px);
  }
}

.thumbviewhelper {
  margin: -7px;
  padding: 7px;

  .thumbsview {
    &,
    li {
      margin: 0 !important;
    }
  }
}

/* structures */
.structure {
  position: relative;
  z-index: 1;

  li {
    @include padding-left(8px);

    &.collapsed > ul {
      display: none;
    }

    .row:hover > .icon,
    &.draghelper > .row .move,
    .add.active {
      opacity: 1;
    }

    &.draghelper {
      & > .row {
        .add {
          opacity: 0;
        }

        .move:before {
          color: var(--link-color);
        }
      }
    }

    &.draginsertion {
      position: relative;
      @include margin(-1px, 0, -1px, 8px);
      @include padding-left(0);
      height: 2px;
      background-color: var(--link-color) !important;
      @include border-left(none);
      border-radius: 1px;
    }

    .toggle {
      position: relative;
      z-index: 1;
      @include floatleft;
      @include margin(10px, -8px, 0, -12px);
      padding: 4px;
    }

    .row:after {
      @include clearafter;
    }

    .move,
    .add {
      @include margin(5px, 5px, 0, 0);
      opacity: 0;
      transition: opacity linear 100ms;
    }

    .add {
      padding: 0 5px;

      &:before {
        content: 'downangle';
        color: var(--dark-hairline-color);
      }

      &:not(.disabled):hover:before,
      &.active:before {
        color: var(--link-color);
      }
    }

    .checkbox {
      @include floatleft;
      @include margin(7px, 0, 0, 7px);
    }
  }

  ul {
    @include margin-left(-3px);

    li {
      @include padding-left(38px);
      background-repeat: no-repeat;

      body.ltr & {
        background-image: url(../images/branch.png);
        background-position: 0 0;
      }

      body.rtl & {
        background-image: url(../images/branch_rtl.png);
        background-position: 100% 0;
      }

      &:not(:last-child):not(.last) {
        @include padding-left(37px);
        @include border-left(1px solid var(--gray-200));

        body.ltr & {
          background-position: -1px 0;
        }

        body.rtl & {
          background-position: calc(100% + 1px) 0;
        }
      }

      &.draginsertion {
        @include margin-left(38px);
      }
    }
  }

  .row {
    &.draghover {
      .element {
        z-index: 2;
        border-radius: 15px;
        box-shadow: inset 0 0 0 2px var(--link-color);
      }
    }

    &.droptarget {
      border-radius: 5px;
      box-shadow: inset 0 0 0 2px var(--link-color);
    }
  }
}

/* element select fields */
.elementselect {
  position: relative;
  min-height: 34px;
  margin-top: -7px;

  .elements {
    display: flex;
    flex-direction: column;
    align-items: flex-start;

    &.flex-row {
      flex-direction: row;
    }

    &.flex-wrap {
      flex-wrap: wrap;
    }
  }

  .elements:after {
    @include clearafter;
  }

  .element {
    @include margin(7px, 7px, 0, 0);
  }

  .flex,
  .btn {
    clear: both;
  }

  .element {
    z-index: 1;

    &.small {
      max-width: 100%;

      .label {
        display: block;
        max-width: 100%;
        box-sizing: border-box;
        overflow: hidden;
        white-space: nowrap;
        text-overflow: ellipsis;
      }
    }
  }

  .flex {
    padding-top: 7px;
  }
}

/* editable tables */
table.editable {
  border-radius: var(--large-border-radius);
  border: 1px solid var(--gray-200);

  th,
  td.action {
    color: var(--medium-text-color);
    font-weight: normal;
    background-color: var(--gray-050);
  }

  thead,
  tbody {
    tr {
      th {
        padding: 6px 10px;
      }
    }
  }

  thead {
    tr {
      th {
        border-bottom: 1px solid var(--hairline-color);

        &.has-info {
          @include padding-right(calc(15px + 1em));
        }

        span.info {
          position: absolute;
          margin-left: 5px;
        }
      }
    }
  }

  tbody {
    tr {
      &:not(:first-child) {
        th,
        td {
          border-top: 1px solid var(--hairline-color);
        }
      }

      &:last-child {
        td:first-child {
          @include border-bottom-left-radius(var(--large-border-radius));

          textarea,
          input.text {
            @include border-bottom-left-radius(
              calc(var(--large-border-radius) - 1px)
            );
          }
        }
      }

      td:not(:first-child),
      th ~ td:not(.hidden) ~ td {
        @include border-left(1px solid var(--hairline-color));
      }

      th {
        // Set a dark border-left for the first <td> that follows a <th>, if there is one.
        // This is a ridiculous CSS hack since there's no operator/pseudo-class that mimics jQuery's next(selector) function.
        // If there was it could have been as simple as: th ??? td:not(.hidden) { dark left border }
        // kudos to Mark Huot for coming up with it!
        & ~ td:not(:first-child) {
          @include border-left(1px solid #dbdddf);
        }
      }

      td {
        vertical-align: top;
        text-align: center;
        background-color: var(--white);
        padding: 4px 10px;

        &.focus {
          position: relative;
          box-shadow: inset 0 0 0 1px var(--hairline-color);
        }

        &.textual {
          padding: 0;

          textarea {
            resize: none;
          }

          pre {
            @include alignleft;
            white-space: pre-wrap;
          }
        }

        &.lightswitch-cell {
          padding-top: 9px;
          padding-bottom: 9px;

          .lightswitch {
            display: block;
            margin: 0 auto;
          }
        }

        &.checkbox-cell {
          padding-top: 10px;
          padding-bottom: 10px;

          .checkbox-wrapper {
            display: block;
            margin: -2px auto 0;
            width: 16px;
            height: 16px;
          }
        }

        &.error {
          box-shadow: inset 0 0 0 1px var(--error-color);
        }

        &.disabled {
          position: relative;
          opacity: 1;

          &:after {
            content: '';
            font-size: 0;
            position: absolute;
            top: 0;
            left: 0;
            width: 100%;
            height: 100%;
            background-color: transparentize($grey050, 0.25);
            user-select: none;
          }
        }

        &.action {
          padding: 4px 7px;

          & + td.action {
            @include border-left(none);
            @include padding-left(0);
          }
        }

        .flex > * {
          margin-bottom: 0;
        }
      }
    }

    textarea,
    textarea.text,
    input.text,
    pre {
      display: block;
      width: 100%;
      border: none;
      box-shadow: none;
      border-radius: 0;
      padding: 7px 10px;
      background-color: transparent;
      overflow: hidden;
      transition: none;
      box-sizing: border-box;
    }

    .color-container {
      display: block;
      position: relative;

      & > .color,
      .color-input {
        margin-bottom: 0;
      }

      & > .color {
        position: absolute;
        top: 10px;
        @include left(10px);
        z-index: 1;
      }

      .color-hex-indicator {
        @include left(32px);
      }

      .color-input {
        @include padding-left(calc(32px + 1em));
      }
    }

    .datewrapper,
    .timewrapper {
      display: block;
      width: 100%;

      .text + div[data-icon] {
        top: 6px;
        @include left(10px);
      }
    }
  }

  &:not(.static) {
    td.textual {
      cursor: text;
    }
  }

  & + .btn.add {
    display: block;
    width: 100%;
  }

  &:not(.hidden) + .btn.add {
    border-top-width: 0;
    border-radius: 0 0 var(--medium-border-radius) var(--medium-border-radius);
  }
}

.border-box,
.shadow-box {
  & + .buttons {
    margin-top: 7px;
  }
}

/* ----------------------------------------
/*  Nav
/* ----------------------------------------*/

ul.tree,
.tree ul {
  @include margin-left(20px);
}

.tree li .toggle {
  @include margin(7px, 0, 0, -15px);
}

/* status wrapper */
.status-wrapper {
  --status-spacer: 6px;
  display: flex;
  align-items: center;
}

/* status icons */
.draft-icon {
  --status-spacer: 4px;
  display: inline-flex;
  @include margin-right(var(--status-spacer));
}

.status {
  display: inline-block;
<<<<<<< HEAD
  @include margin-right(var(--status-spacer));
=======
  position: relative;
  @include margin-right(10px);
>>>>>>> bbd9317c
  width: 10px;
  height: 10px;
  border: 1px solid transparent;
  border-radius: 100%;
  box-sizing: border-box;
  background-clip: border-box;

  body.use-shapes & {
    &.all {
      rotate: 45deg;
      background-image: linear-gradient(30deg, #184cef, #e5422b);
    }

    &.pending {
      background-color: transparent;
      border-style: solid;
      border-width: 0 5px 10px 5px;
      border-color: transparent transparent var(--pending-color) transparent;
      border-radius: 1px;
    }

    &.all,
    &.off,
    &.suspended,
    &.expired {
      border-radius: 2px;
      transform: scale(90%);
    }
  }
}

.status:not(.on):not(.live):not(.active):not(.enabled):not(.all):not(.pending):not(.off):not(.suspended):not(.expired):not(.yellow):not(.orange):not(.red):not(.pink):not(.purple):not(.blue):not(.green):not(.turquoise):not(.light):not(.grey):not(.black) {
  border-color: var(--ui-control-color);
}

.green,
.status.on,
.status.live,
.status.active,
.status.enabled {
  background-color: var(--enabled-color);
}

.status.all {
  background-image: linear-gradient(60deg, #184cef, #e5422b);
  background-origin: border-box;
}

.orange,
.status.pending {
  background-color: var(--pending-color);
}

.red,
.status.off,
.status.suspended,
.status.expired {
  background-color: var(--disabled-color);
}

.yellow {
  background-color: var(--yellow-300);
}

.pink {
  background-color: var(--pink-400);
}

.purple {
  background-color: #9b59b6;
}

.blue {
  background-color: var(--blue-600);
}

.turquoise {
  background-color: var(--teal-300);
}

.status.light {
  background-color: var(--gray-100);
}

.grey {
  background-color: var(--gray-300);
}

.black {
  background-color: var(--gray-800);
}

.status.white,
.status.disabled {
  opacity: 1;
}

/* ----------------------------------------
/*  Condition builders
/* ----------------------------------------*/

.condition-container {
  margin: 24px 0;
}

.condition:not(:empty) + .condition-footer .btn.add {
}

.condition-rule,
.condition-footer {
  padding: 7px;
}

.condition-footer {
  border: 1px dashed var(--medium-hairline-color);
  border-radius: var(--large-border-radius);

  .condition:not(:empty) + & {
    border-top-width: 0;
    border-top-left-radius: 0;
    border-top-right-radius: 0;
  }

  .spinner:not(.loading) {
    display: none;
  }
}

.condition-rule {
  margin: 0;
  border: 1px solid var(--hairline-color);
  background-color: var(--gray-050);

  &:first-child {
    border-top-left-radius: var(--large-border-radius);
    border-top-right-radius: var(--large-border-radius);
  }

  & + .condition-rule {
    border-top-width: 0;
  }

  & > .rule-move,
  & > .rule-actions {
    margin-top: 5px;
  }

  & > .rule-body {
    .lightswitch {
      margin-top: 6px;
      display: block;
    }

    .selectize {
      min-width: 100px;
    }

    .text.fullwidth {
      min-width: 100px;
      max-width: 100%;
    }
  }
}

/* ----------------------------------------
/*  Progress bar
/* ----------------------------------------*/

.progressbar {
  border-radius: 6px;
  border: 2px solid var(--gray-700);
  padding: 2px;
  position: absolute;
  left: 20%;
  width: 60%;
  z-index: 1000;
}

.progressbar-inner {
  border-radius: 2px;
  height: 4px;
  background-color: var(--gray-700);
}

.progressbar:not(.pending) .progressbar-inner {
  width: 0;
  transition: width linear 100ms;
}

.progressbar.pending .progressbar-inner {
  @include striped-bg(17.6776695297px, var(--gray-700)); // sqrt(25^2 / 2);
  body.ltr & {
    animation-name: pendingprogress-ltr;
  }
  body.rtl & {
    animation-name: pendingprogress-rtl;
  }
  animation-timing-function: linear;
  animation-duration: 250ms;
  animation-iteration-count: infinite;
}

@keyframes pendingprogress-ltr {
  from {
    background-position: 0;
  }
  to {
    background-position: 25px;
  }
}

@keyframes pendingprogress-rtl {
  from {
    background-position: 0;
  }
  to {
    background-position: -25px;
  }
}

.elementselect .progress-shade {
  background-color: transparentize($white, 0.2);
  width: 100%;
  height: 100%;
  position: absolute;
  top: 0;
  @include left(0);
  display: none;
}

.elementselect.uploading {
  position: relative;
}

.elementselect.uploading .progress-shade {
  display: block;
  z-index: 2;
}

// Plugin installers

.missing-component {
  padding: 7px 10px !important;
  max-width: 400px;
  background-color: var(--gray-050) !important;

  .error {
    margin: 0;
  }

  .install-plugin {
    margin: 7px 0 -7px;
    border-top: 1px solid var(--hairline-color);
    position: relative;
    @include padding(10px, 0, 10px, 40px);

    .icon {
      width: 32px;
      height: 32px;
      position: absolute;
      top: calc(50% - 16px);
      @include left(0);

      img,
      svg {
        width: 100%;
        height: 100%;
      }
    }

    h3 {
      flex: 1;
      margin: 8px 0 !important;
    }

    .btn {
      margin: 0;
    }
  }
}

/* ----------------------------------------
/*  Panes, Modals and HUDs
/* ----------------------------------------*/

.pane {
  @include pane;
  position: relative;
  margin: 14px 0;
  padding: 24px;
  border-radius: var(--large-border-radius);
  word-wrap: break-word;
  box-sizing: border-box;

  .pane &,
  #content & {
    background-color: var(--gray-050);
    border: 1px solid var(--hairline-color);
    box-shadow: none;
  }

  &.loading {
    min-height: 200px;

    &:after {
      display: block;
      content: '';
      font-size: 0;
      position: absolute;
      top: 0;
      left: -24px;
      width: calc(100% + #{24 + 24}px);
      height: 100%;
    }
  }
}

.pane-header {
  margin: calc(var(--xl) * -1) var(--neg-padding) var(--xl);
  padding: var(--s) var(--xl);
  min-height: 50px;
  box-sizing: border-box;
  box-shadow: inset 0 -1px 0 0 transparentize($grey300, 0.75);
  border-radius: var(--large-border-radius) var(--large-border-radius) 0 0;
  background-color: var(--gray-050);

  .header-btn {
    margin: 2px 0;
    @include header-btn;
  }

  .spinner {
    margin: 0 !important;
  }
}

.pane-tabs {
  display: flex;
  flex-direction: row;
  align-items: center;
  margin: calc(var(--s) * -1) calc(var(--xl) * -1);

  &:first-child {
    border-radius: var(--large-border-radius) var(--large-border-radius) 0 0;
    overflow: hidden;
  }

  [role='tablist'] {
    flex: 1;
    display: flex;
    flex-direction: row;
    overflow-x: auto;
    scrollbar-width: none;

    &::-webkit-scrollbar {
      display: none;
    }

    &.scrollable {
      body.ltr & {
        mask-image: linear-gradient(
          to left,
          rgba(0, 0, 0, 0),
          rgba(0, 0, 0, 1) 24px
        );
      }
      body.rtl & {
        mask-image: linear-gradient(
          to right,
          rgba(0, 0, 0, 0),
          rgba(0, 0, 0, 1) 24px
        );
      }
    }

    [role='tab'] {
      --tab-label-color: var(--light-text-color);

      &.error {
        --highlight-color: var(--error-color) !important;
        --tab-label-color: var(--error-color) !important;
      }

      &,
      .tab-label {
        border-radius: 2px 2px 0 0;
      }

      .tab-label {
        display: flex;
        flex-direction: row;
        align-items: center;
        position: relative;
        padding: 0 24px;
        white-space: nowrap;
        color: var(--tab-label-color);
        height: 50px;
      }

      &:hover {
        text-decoration: none;
      }

      @include focus-styles {
        box-shadow: none;

        .tab-label {
          box-shadow: var(--inner-focus-ring);
        }
      }

      &:not(.sel) {
        &:hover {
          background-color: transparentize($grey300, 0.85);
        }
      }

      &.sel {
        --highlight-color: var(--gray-500);
        --tab-label-color: var(--text-color);
        position: relative;
        z-index: 1;
        cursor: default;
        box-shadow: inset 0 2px 0 var(--highlight-color),
          0 0 0 1px $hairlineColor, 0 2px 12px transparentize($grey200, 0.5);
        background-color: var(--white);
      }

      span[data-icon] {
        @include margin-left(4px);
      }
    }
  }

  &:first-child {
    [role='tablist'] {
      [role='tab'] {
        &:first-child {
          &,
          .tab-label {
            @include border-top-left-radius(var(--large-border-radius));
          }
        }
      }
    }
  }

  .menubtn {
    margin: 0 var(--xl);
  }
}

/* detail sidebars */
.details {
  --spacing: var(--l);
  padding: 0 var(--padding) var(--spacing);

  .meta,
  .field,
  hr {
    margin-left: var(--neg-padding);
    margin-right: var(--neg-padding);
  }

  .meta {
    margin-bottom: var(--spacing);

    &:not(.read-only) {
      background-color: var(--gray-050) !important;
    }

    &.read-only {
      color: var(--medium-text-color);

      & > .data {
        align-items: baseline;
        min-height: auto;

        & > .heading,
        & > .value {
          padding: 6px 0;
        }

        &:first-child {
          & > .heading,
          & > .value {
            padding-top: 0;
          }
        }

        &:last-child {
          & > .heading,
          & > .value {
            padding-bottom: 0;
          }
        }
      }
    }

    &.warning {
      padding-top: var(--m);
      padding-bottom: var(--m);
      color: var(--text-color) !important;
      background-color: var(--yellow-050) !important;
      box-shadow: 0 0 0 1px var(--yellow-300),
        0 2px 12px transparentize($grey200, 0.5);

      p {
        margin-bottom: 5px;
      }

      .btn {
        background-color: var(--yellow-300);

        &:hover,
        &:focus {
          background-color: darken($yellow300, 10%);
        }

        &:active {
          background-color: darken($yellow300, 15%);
        }
      }
    }

    & > .field,
    & > .data {
      margin: 0 var(--neg-padding) !important;

      & > .heading > label,
      & > .heading {
        color: var(--gray-600);
      }
    }

    & > .field > .status-badge {
      @include left(0);
    }

    .text::placeholder,
    .datewrapper .text + div[data-icon],
    .timewrapper .text + div[data-icon] {
      color: var(--gray-500);
    }

    .ui-datepicker {
      @include margin(0, 0, 0, -8px);
    }
  }

  hr {
    margin: var(--spacing) 0;
    border-top-color: var(--hairline-color);
  }

  @include placeholder-styles(var(--gray-500));

  .text {
    background-color: transparent !important;
    resize: none;
  }

  & > .field > .heading > label,
  & > fieldset > legend {
    margin-top: 0;
    font-weight: normal;
    color: var(--gray-600);
  }

  & > fieldset {
    margin: 0 0 var(--spacing);

    & > legend {
      margin-bottom: 5px;
    }
  }

  & > .field {
    margin: 0 0 var(--spacing);

    & > .heading {
      margin-top: 0;
    }

    & > .input > .text.fullwidth {
      margin: 0 var(--neg-padding);
      padding-left: var(--padding);
      padding-right: var(--padding);
      border: none;
      background-color: var(--gray-050) !important;
      width: calc(100% + var(--padding) + var(--padding));
    }
  }

  & > .text {
    border-radius: var(--large-border-radius);
    margin-bottom: var(--spacing);

    &:not(:focus) {
      border-color: transparentize($inputColor, 0.6);
    }
  }
}

/* meta panes */
$min2ColWidth: 400px;

.meta {
  padding: 0 var(--padding);
  overflow: visible;

  &,
  & > .flex-fields {
    & > .field,
    & > .data {
      display: flex;
      min-height: 50px;
      box-sizing: border-box;
      flex-wrap: wrap; // for error lists
      justify-content: space-between;
      align-items: center;
      margin: 0 var(--neg-padding) !important;
      padding: 0 var(--padding);
      transition: padding-left linear 100ms, padding-right linear 100ms;

      &.nested {
        @include padding-left(38px);
      }

      &.add {
        background-color: darken($grey050, 2%);

        &:before {
          position: absolute;
          @include left(0);
          width: 31px;
          @include alignright;
          @include icon;
          content: 'plus';
          color: var(--light-text-color);
        }

        .input {
          width: 100%;
        }
      }

      & > .heading {
        margin: 0;

        @media screen and (min-width: $min2ColWidth) {
          flex: 0 0 104px;
          @include margin-right(var(--s));
          line-height: 18px;
        }
      }

      &.lightswitch-field > .heading {
        flex: 1;
      }

      & > .input {
        .flex {
          flex-wrap: nowrap;

          & > * {
            margin-bottom: 0;
          }
        }
      }
    }

    & > .field > .heading {
      padding-top: var(--s);

      @media screen and (min-width: $min2ColWidth) {
        padding: 14px 0;
      }

      & > .copytextbtn {
        display: none;
      }
    }

    & > .data > .heading {
      padding: var(--s) 0;
    }

    & > .field > .heading > label,
    & > .data > .heading {
      color: var(--medium-text-color);
    }

    & > .field > .input,
    & > .data > .value {
      padding: var(--s) 0;
      width: 100%;

      @media screen and (min-width: $min2ColWidth) {
        width: calc(100% - 112px);
      }
    }

    & > .data > .value {
      display: flex;
      align-items: center;

      & > [data-icon='draft'] {
        margin-top: -2px;
      }
    }

    & > .field.lightswitch-field > .input {
      flex: 0;
      width: auto;
    }

    & > .field {
      &.has-errors {
        border: 1px solid var(--error-color) !important;

        &:first-child {
          border-top-left-radius: var(--large-border-radius);
          border-top-right-radius: var(--large-border-radius);
        }

        &:last-child {
          border-bottom-left-radius: var(--large-border-radius);
          border-bottom-right-radius: var(--large-border-radius);
        }

        & + .field {
          border-top: none !important;
        }
      }

      & > .heading {
        & > label,
        & > legend {
          font-weight: normal;
        }
      }

      & > .input {
        &,
        & > .flex,
        & > .flex > .textwrapper,
        & > .datewrapper,
        & > .timewrapper,
        & > .datetimewrapper > .datewrapper,
        & > .datetimewrapper > .timewrapper {
          & > .text {
            display: block;
            margin: calc(var(--s) * -1) 0;
            padding: 14px 0;
            border-radius: 0;
            background-color: transparent;
            border: none !important;
          }
        }

        & > .datewrapper,
        & > .timewrapper,
        & > .datetimewrapper > .datewrapper,
        & > .datetimewrapper > .timewrapper {
          background-color: transparent;
          .text + div[data-icon] {
            @include left(0);
          }
        }

        & > .datetimewrapper {
          & > .datewrapper {
            width: 55%;
          }

          & > .timewrapper {
            width: 45%;
          }

          & > .clear-btn {
            @include margin-right(-24px);
          }
        }

        & > .datewrapper,
        & > .timewrapper {
          display: block;
          width: 100%;
        }
      }

      & > ul.errors {
        margin: 0;
        padding: 0 0 6px;
        width: 100%;
        list-style-type: none;
      }

      & > .clear-btn {
        @include margin-right(var(--neg-padding));
      }
    }
  }

  & > .field:not(:first-child),
  & > .flex-fields + .field {
    border-top: 1px solid var(--hairline-color);
  }

  & > .flex-fields {
    h2,
    blockquote.note {
      margin: 0 -24px !important;
      padding: 14px 24px;
      background-color: darken($grey050, 2%);
    }

    blockquote.note {
      border-radius: 0;
      border: none;
    }

    hr {
      margin: 0 -24px;
    }
  }
}

.meta > .field > .input > .select {
  display: block;
  margin: calc(var(--s) * -1) 0;
  width: 100%;
  border-radius: 0;
  box-shadow: none;
  background-color: transparent;

  &:after {
    @include right(0);
  }

  & + .spinner {
    position: absolute;
    top: calc(50% - 17px);
    @include right(-24px);
  }

  select {
    @include padding(var(--s), 12px, var(--s), 0);
    width: 100%;
    background-color: transparent;
  }
}

.body {
  position: relative;
}

.slideout-container,
.slideout,
.modal,
.hud {
  z-index: 100;
  box-sizing: border-box;
}

.modal,
.hud .body {
  @include modal;
}

.slideout-shade {
  opacity: 0;
  transition: opacity linear 250ms;

  &.so-visible {
    opacity: 1;
  }
}

.slideout-container {
  position: fixed;
  top: 0;
  left: 0;
  width: 100vw;
  height: 100vh;
  height: -webkit-fill-available; // h/t https://twitter.com/AllThingsSmitty/status/1254151507412496384
  pointer-events: none;

  body.has-debug-toolbar & {
    height: calc(100vh - 42px);
  }
}

.slideout {
  position: absolute;
  background-color: var(--white);
  box-shadow: 0 0 0 1px transparentize($grey400, 0.75),
    0 25px 100px transparentize($grey900, 0.5) !important;
  display: flex;
  flex-direction: column;
  overflow: hidden;
  padding: 24px var(--padding);
  pointer-events: all;

  &.so-mobile {
    --padding: 14px;
    --neg-padding: -14px;
    width: 100%;
    height: 100%;
    left: 0;
    transition: top linear 250ms;
    will-change: top;
  }

  &:not(.so-mobile) {
    top: 8px;
    width: calc(50% - 8px);
    height: calc(100% - 16px);
    border-radius: var(--large-border-radius);

    @media screen and (prefers-reduced-motion: no-preference) {
      body.ltr & {
        transition: left linear 250ms;
        will-change: left;
      }

      body.rtl & {
        transition: right linear 250ms;
        will-change: right;
      }
    }
  }

  & > .pane-header {
    z-index: 2;

    & > .so-toolbar {
      display: flex;
      flex-direction: row;
      align-items: center;
      gap: var(--s);
      min-height: calc(50px - 16px);

      & > .pane-tabs {
        width: 1px; // give other elements in the header plenty of room before the tabs take up whatever's left
        flex: 1;
        @include margin-right(0);
      }
    }
  }

  &.so-mobile > .pane-header {
    padding-left: 10px;
    padding-right: 10px;
  }

  & > .so-body {
    flex: 1;
    margin: -24px var(--neg-padding) 0;
    padding: 24px var(--padding);
    overflow: hidden auto;
    position: relative;

    & > .so-sidebar {
      position: absolute;
      top: 0;
      @include pane();
      width: 350px;
      height: 100%;
      max-width: 100%;
      box-sizing: border-box;
      padding: 0 var(--padding) var(--spacing);
      background-color: var(--gray-100);
      overflow: hidden auto;
      z-index: 1;

      body.ltr & {
        transition: right linear 250ms;
      }
      body.rtl & {
        transition: left linear 250ms;
      }

      & > .preview-thumb-container {
        margin: 0 var(--neg-padding);
        height: auto;
        min-height: 54px; // make room for the Preview / Edit buttons

        & + .pane-header {
          border-radius: 0;
        }
      }

      .image-actions {
        &.is-mobile {
          margin: calc(var(--spacing) / 2) 0 var(--spacing);
        }
      }

      & > .meta.read-only:first-child {
        margin-top: var(--padding);
      }

      & > .meta.warning {
        box-shadow: none;
        border-bottom: 1px solid var(--yellow-300);
      }

      & > .field {
        & > .input > .text.fullwidth {
          border-radius: 0;
        }
      }

      .notes {
        padding-top: var(--m);
        padding-bottom: var(--m);
      }
    }
  }

  & > .so-footer {
    position: relative;
    display: flex;
    gap: 8px;
    justify-content: space-between;
    flex-wrap: wrap;
    margin: 0 var(--neg-padding) -24px;
    padding: 8px var(--padding);
    @include pane;
    background-color: var(--gray-050);
    z-index: 3;

    & > .so-extra {
      flex: 0 0 100%;
      margin: 0 var(--neg-padding);
      padding: 0 var(--padding) 8px;
      border-bottom: 1px solid var(--hairline-color);
    }
  }
}

@media (min-width: 1536px) {
  .slideout {
    &.has-sidebar {
      .pane-header:not(.so-visible) {
        display: none;
      }

      .sidebar-btn {
        display: none;
      }

      .so-body {
        display: flex;
        flex-direction: row;
        padding: 0;
        overflow: hidden;

        & > .so-content {
          position: relative;
          z-index: 2;
          padding: 24px;
          width: calc(100% - 350px);
          height: 100%;
          box-sizing: border-box;
          @include border-right(1px solid var(--gray-200));
          overflow: hidden auto;
        }

        & > .so-sidebar {
          position: relative;
          display: block !important;
          top: auto;
          right: auto !important;
          left: auto !important;
          height: 100%;
          box-shadow: none;
        }
      }
    }

    & > .so-footer {
      & > .so-extra {
        margin: 0;
        padding: 0;
        border: none;
        flex: auto 0 1;
      }
    }
  }
}

.header,
.hud-header,
.footer,
.hud-footer,
.body {
  &:after {
    @include clearafter;
  }
}

.header,
.hud-header,
.footer,
.hud-footer {
  position: relative;
  z-index: 1;
  box-sizing: border-box;
}

.header,
.hud-header,
.footer,
.hud-footer {
  background-color: var(--gray-100);
}

.header,
.hud-header {
  border-radius: var(--large-border-radius) var(--large-border-radius) 0 0;
  padding: 24px;
  box-shadow: inset 0 -1px 0 var(--hairline-color);

  h1 {
    margin: 0;
  }
}

.footer,
.hud-footer {
  border-radius: 0 0 var(--large-border-radius) var(--large-border-radius);
  padding: var(--s) var(--xl);
  box-shadow: inset 0 1px 0 var(--hairline-color);

  &.flex {
    & > * {
      margin-bottom: 0;
    }
  }
}

.modal .body,
.hud .main {
  padding: 24px;
  overflow: hidden;
  box-sizing: border-box;
}

.pane,
.modal .body {
  .header {
    margin: -24px -24px 24px;
  }

  .footer {
    margin: 24px -24px -24px;
  }
}

.slideout-shade,
.modal-shade,
.hud-shade {
  z-index: 100;
  position: fixed;
  top: 0;
  left: 0;
  width: 100%;
  height: 100%;
  display: none;
}

.slideout-shade,
.modal-shade {
  &:not(.dark) {
    background-color: transparentize($grey400, 0.65) !important;
  }

  &.dark {
    background-color: transparentize($grey900, 0.5) !important;
  }
}

.modal {
  position: fixed;
  overflow: hidden;

  &:not(.fitted):not(.fullscreen) {
    width: 66%;
    height: 66%;
    min-width: 600px;
    min-height: 400px;
  }

  &.fitted {
    width: auto;
    height: auto;
    min-width: 0;
    min-height: 0;
  }

  &.fullscreen {
    width: 100%;
    height: 100%;
    border-radius: 0;
  }

  &.alert .body {
    @include padding-left(76px);

    &:before {
      @include icon;
      @include margin(-6px, 0, 0, -58px);
      @include floatleft;
      content: 'alert';
      font-size: 40px;
      color: var(--light-text-color);
    }
  }

  &.secure .body {
    @include padding-left(76px);

    &:before {
      @include icon;
      @include margin(-14px, 0, 0, -56px);
      @include floatleft;
      content: 'secure';
      font-size: 58px;
      color: var(--light-text-color);
    }
  }

  .resizehandle {
    position: absolute;
    z-index: 1;
    bottom: 0;
    @include right(0);
    width: 24px;
    height: 24px;
    cursor: nwse-resize;
    padding: var(--xs);

    path {
      fill: var(--ui-control-color);
    }

    body.rtl & {
      .ltr {
        display: none;
      }
    }

    body.ltr & {
      .rtl {
        display: none;
      }
    }
  }
}

.hud {
  position: absolute;
  display: none;
  top: 0;

  &.has-footer .tip-bottom {
    background-image: url(../images/hudtip_bottom_gray.png);
  }

  .tip {
    position: absolute;
    z-index: 101;
    background: no-repeat 0 0;
  }

  .tip-left {
    left: -15px;
    width: 15px;
    height: 30px;
    background-image: url(../images/hudtip_left.png);
  }

  .tip-top {
    top: -15px;
    width: 30px;
    height: 15px;
    background-image: url(../images/hudtip_top.png);
  }

  .tip-right {
    right: -15px;
    width: 15px;
    height: 30px;
    background-image: url(../images/hudtip_right.png);
  }

  .tip-bottom {
    bottom: -15px;
    width: 30px;
    height: 15px;
    background-image: url(../images/hudtip_bottom.png);
  }
}

.hud .hud-header,
.hud .hud-footer {
  padding: var(--s) var(--xl);
}

.hud .body {
  overflow: hidden;

  ::-webkit-scrollbar {
    appearance: none;

    &:vertical {
      width: 11px;
    }

    &:horizontal {
      height: 11px;
    }
  }

  ::-webkit-scrollbar-thumb {
    border-radius: 8px;
    border: 2px solid transparent;
    background-color: transparentize($black, 0.5);
  }

  ::-webkit-scrollbar-track {
    background-color: var(--gray-050);
  }
}

/* inline asset previews */

.preview-thumb-container {
  position: relative;
  display: flex;
  flex-direction: row;
  align-items: center;
  height: 190px;
  background-color: var(--gray-900);
  margin: 0 var(--neg-padding) var(--spacing);

  &.checkered img {
    background-color: var(--white);
    @include checkered-bg(17px);
  }

  &.editable {
    cursor: pointer;
  }

  &.loading {
    &:after {
      content: '';
      font-size: 0;
      display: block;
      position: absolute;
      width: 100%;
      height: 100%;
      left: 0;
      top: 0;
      background-color: transparentize($grey900, 0.2);
    }

    .spinner {
      color: var(--white);
      z-index: 1;
    }
  }

  #details & {
    border-radius: var(--large-border-radius);
    overflow: hidden;
  }

  .preview-thumb {
    display: flex;
    flex-direction: column;
    align-items: center;
    width: 100%;
    height: 100%;

    img {
      display: block;
      max-width: 100%;
      max-height: 190px;
    }
  }
}

.image-actions {
  &.is-mobile {
    margin: calc((var(--spacing) / 2) * -1) var(--neg-padding) var(--spacing);
    display: grid;
    grid-template-columns: 1fr 1fr;
  }
}

.button-fade {
  .buttons {
    opacity: 0;
    position: absolute;
    top: 10px;
    @include right(10px);
    margin: 0;
    transition: opacity linear 100ms;

    .btn {
      --ui-control-color: var(--white);
      --ui-control-hover-color: var(--white);
      --ui-control-active-color: var(--white);
      --interaction-background-color: var(--gray-700);
      background-color: var(--gray-600);
      color: var(--white);
      @include light-on-dark-text;
      @include two-color-focus-ring($light-button: false);

      &:hover {
        background-color: var(--interaction-background-color) !important;
      }

      &:not(.disabled):not(.loading):not(.dashed) {
        &:focus,
        &.focus,
        &:hover {
          background-color: var(--interaction-background-color);
        }
      }
    }
  }

  &:hover,
  &:focus-within {
    .buttons {
      opacity: 1;
    }
  }
}

/* element selector modals */
.elementselectormodal {
  --content-padding: 24px;
  padding-bottom: 50px;
  user-select: none;

  .body {
    position: relative;
    height: 100%;

    .spinner.big {
      position: absolute;
      top: 50%;
      left: 50%;
      margin: -24px 0 0 -24px;
    }

    .content {
      height: calc(100% + 48px);

      .sidebar {
        position: absolute;
        top: 0;
        @include margin-left(-249px);
        height: 100%;
        overflow: auto;
        padding: var(--content-padding) 0;
      }

      .main {
        margin: -24px;
        padding: var(--content-padding);
        height: 100%;
        box-sizing: border-box;
        overflow: auto;
        position: relative;

        .elements {
          &.busy {
            min-height: calc(100% - 48px);
          }

          .tableview table {
            .element {
              display: inline-block;
            }

            tr {
              &.disabled {
                opacity: 1;
                color: var(--gray-200);

                .element {
                  opacity: 0.25;
                }
              }

              th,
              td {
                cursor: default;
              }

              td:first-child {
                @include padding-left(7px);
              }
            }
          }

          .structure .row {
            margin-top: 1px;
          }
        }
      }
    }
  }

  .footer {
    position: absolute;
    bottom: 0;
    left: 0;
    width: 100%;
    margin: 0;
    box-sizing: border-box;

    .spinner {
      @include floatright;
      @include margin-right(-24px);
    }
  }
}

/* element selector modals & customize sources modal */
.elementselectormodal,
.customize-sources-modal {
  .main-header {
    display: flex;
    align-items: center;
    margin-bottom: var(--s);
  }

  .main-heading {
    margin-bottom: 0;
  }

  .nav-toggle {
    @include margin-left(4px);
    @include touch-target;
    color: var(--ui-control-color);

    &:hover {
      color: var(--gray-500);
    }
  }

  .sidebar-header {
    display: flex;
    justify-content: flex-end;
    padding: 0 var(--s);
    margin-bottom: var(--s);
  }

  .nav-close {
    @include touch-target;
  }
}

/* element editing HUD */
.element-hud-form {
  .buttons {
    position: relative;

    .spinner {
      position: absolute;
      top: 0;
      @include right(-24px);
    }
  }
}

/* element index view menu */
.element-index-view-menu {
  width: 400px;
  max-width: calc(100% - 20px);
  padding: 0 !important;

  .meta {
    padding-top: var(--s);
    padding-bottom: var(--s);
  }

  .table-columns-field {
    align-items: flex-start;

    .input {
      padding: 13px 0;
    }
  }

  .menu-footer {
    margin: 0 !important;
    padding: var(--s) var(--xl) !important;
    background-color: var(--gray-050);
  }
}

.element-index-view-menu-table-column .icon.move {
  @include margin-right(10px);
}

/* sort fields */
.sort-field {
  .input {
    .flex {
      .btngroup {
        .btn {
          width: 42px;
        }
      }

      .flex-grow {
        max-width: calc(100% - 85px - var(--s));
      }

      @media screen and (max-width: 350px) {
        flex-direction: column;

        & > * {
          width: 100%;
        }

        .flex-grow {
          max-width: none;
        }
      }
    }
  }
}

/* element filter HUD */
.element-filter-hud {
  &.loading .body {
    padding: 50px;
    display: flex;
    align-items: center;
    justify-content: center;
  }

  .body,
  .main {
    overflow: visible;
  }
}

/* Address Cards */
.address-cards {
  display: grid;
  gap: var(--m) var(--m);
  grid-template-columns: repeat(1, minmax(0, 1fr));
  grid-auto-rows: minmax(0, 1fr);

  .so-content & {
    grid-template-columns: repeat(1, minmax(0, 1fr)) !important;
  }
}

.address-cards__add-btn {
  padding: 1rem;
  min-height: 8rem;
  height: auto;
  width: 100%;
}

.address-card.error {
  border: 1px solid #cf1124;
}

.address-card.error:hover {
  border-color: #cf1124;
}

@media (min-width: 1024px) {
  .address-cards {
    grid-template-columns: repeat(2, minmax(0, 1fr));
  }
}

@media (min-width: 1280px) {
  .address-cards {
    grid-template-columns: repeat(3, minmax(0, 1fr));

    .so-content & {
      grid-template-columns: repeat(2, minmax(0, 1fr)) !important;
    }
  }
}

@media (min-width: 1536px) {
  .address-cards {
    grid-template-columns: repeat(4, minmax(0, 1fr));
  }
}

.address-card {
  border: 1px solid #eee;
  border-radius: 0.375rem;
  padding: 1rem;
  min-height: 4rem;
}

.address-card:hover {
  border-color: #ddd;
  background-color: #fafafa;
  cursor: pointer;
}

.address-card .address-card-header {
  display: flex;
  flex-wrap: nowrap;
  justify-content: space-between;
}

.address-card .address-card-header-actions {
  display: flex;
  justify-content: flex-end;
}

.address-card .address-card-label {
  background: #e6f1fe;
  color: #2563eb;
  padding: 0.125rem 0.5rem;
  border-radius: 0.25rem;
  font-size: 0.75rem;
  text-transform: uppercase;
  font-weight: 500;
  margin-bottom: 0.75rem;

  .ltr & {
    margin-right: 0.5rem;
  }

  .rtl & {
    margin-left: 0.5rem;
  }
}

/* logout warning/login/elevated session modals */
.logoutwarningmodalshade,
.loginmodalshade {
  z-index: 101;
}

#logoutwarningmodal,
#loginmodal,
#elevatedsessionmodal,
.prompt {
  width: 500px;
}

#logoutwarningmodal,
#loginmodal {
  z-index: 101;
}

.prompt {
  height: auto;
  min-height: auto;
}

/* delete user modal */
.deleteusermodal {
  .content-summary {
    margin: -24px -24px 24px;
    padding: 24px;
    background-color: var(--gray-050);
  }

  .options {
    label {
      display: inline-block;
      line-height: 30px;
    }
  }

  .elementselect {
    @include margin-left(10px);
    display: inline-block;
    vertical-align: middle;
  }

  .buttons {
    .spinner {
      @include margin-right(-20px);
    }
  }
}

.dropdownsettingsmodal {
  width: auto;
  height: auto;
  min-width: 0;
  min-height: 0;
  max-width: 400px;

  .body {
    max-height: 100%;
    overflow-y: auto;
  }
}

.previewmodal {
  &.zilch {
    padding: 100px 0;
    display: flex;
    align-items: center;
    justify-content: center;
  }
}

/* ----------------------------------------
/*  Menus
/* ----------------------------------------*/

.menu,
.ui-datepicker,
.ui-timepicker-list {
  @include menu-styles;
}

.ui-datepicker,
.ui-timepicker-list {
  padding: 0;
}

.menu {
  display: none;
  position: absolute;

  h6 {
    &:first-child {
      margin-top: 14px !important;
    }
  }

  ul {
    &.padded {
      li {
        a,
        .menu-option {
          @include padding-left(24px);

          &[data-icon],
          &.icon,
          &.sel {
            &:before {
              @include floatleft;
              @include margin(3px, 0, 0, -17px);
              font-size: 14px;
              color: var(--ui-control-color);
            }

            &.error:before {
              color: var(--error-color);
            }
          }

          &.sel:not([data-icon]):before {
            content: 'check';
          }
        }
      }
    }

    li {
      a,
      .menu-option {
        @include menu-option-styles;
        font-size: 14px;
        cursor: default;
        -webkit-appearance: none;

        &:not(.flex) {
          display: block !important;
          box-sizing: border-box;
          width: calc(100% + 28px);
          @include alignleft;
        }

        &.sel {
          cursor: default;
        }

        .shortcut {
          @include floatright;
          @include margin-left(14px);
          padding: 0 4px;
          border-radius: var(--medium-border-radius);
          box-shadow: 0 0 0 1px transparentize($grey600, 0.75),
            0 1px 3px -1px transparentize($grey600, 0.5);
        }
      }
    }
  }

  & > .flex {
    margin-top: 10px;
    margin-bottom: 10px;
    position: relative;

    &.padded {
      @include margin-left(-14px);
      @include padding-left(24px);

      &.sel {
        &:before {
          position: absolute;
          top: 36px;
          @include left(7px);
          content: 'check';
          font-size: 14px;
          color: var(--light-text-color);
        }
      }
    }
  }

  hr {
    margin: 5px -14px;
  }
}

.menubtn,
.menu {
  span.icon {
    display: inline-block;
    margin-top: -1px;
    width: 10px;
    @include margin-right(10px);
    text-align: center;
    font-size: 14px;
    color: var(--ui-control-color);
  }
}

.menu:not(.menu--disclosure) ul li a:not(.sel):not(.disabled):hover,
.menu:not(.menu--disclosure):not(:hover) ul li a:not(.disabled).hover {
  @include menu-option-active-styles;

  --text-color: var(--white);
  --light-text-color: var(--gray-100);
  --ui-control-color: var(--gray-050);
  --ui-control-hover-color: var(--gray-100);
  --ui-control-active-color: var(--gray-100);

  span.icon,
  &:before {
    color: var(--menu-option-active-color);
  }

  &.error {
    color: var(--menu-option-active-color) !important;
  }
}

.menu {
  hr.padded,
  h6.padded {
    @include margin-left(10px);
  }
}

.menu--disclosure ul li {
  & > a,
  & > .menu-option {
    &:hover {
      @include disclosure-link-hover-styles;
    }

    @include focus-styles {
      box-shadow: inset 0 0 0 3px hsla(var(--dark-focus-hsl), 0.7);
    }
  }
}

/* tag select fields */
.tagselect {
  .elements {
    display: inline;
  }

  .element.small {
    clear: none;
  }

  .add {
    position: relative;
    z-index: 1;
    @include margin(7px, 7px, 0, 0);
    display: inline-block;
    width: 12em;

    .text {
      @include padding-right(30px);
    }

    .spinner {
      position: absolute;
      top: 0;
      @include right(5px);
    }
  }

  // todo: why are body.ltr and body.rtl needed here?
  body.ltr &,
  body.rtl & {
    &.elementselect .element {
      float: none !important;
      display: inline-block;
    }
  }
}

.tagmenu {
  ul {
    li {
      a {
        @include padding-left(26px);

        &:before {
          @include floatleft;
          @include margin(3px, 0, 0, -18px);
        }
      }
    }
  }
}

/* selectize */

/* ----------------------------------------
/*  Fields
/* ----------------------------------------*/

.shadow-box {
  border-radius: var(--large-border-radius);
  border: 1px solid var(--gray-200);
  @include shadow;
}

table.shadow-box,
table.editable {
  border-collapse: separate;
  border-spacing: 0;

  thead,
  tbody:first-child,
  caption + tbody {
    tr:first-child {
      th:first-child,
      td:first-child {
        &,
        &.disabled:after {
          border-top-left-radius: var(--medium-border-radius);
        }
      }
      th:last-child,
      td:last-child {
        &,
        &.disabled:after {
          border-top-right-radius: var(--medium-border-radius);
        }
      }
    }
  }
  thead:last-child,
  tbody:last-child {
    tr:last-child {
      th:first-child,
      td:first-child {
        &,
        &.disabled:after {
          border-bottom-left-radius: calc(var(--large-border-radius) - 1px);
        }
      }
      th:last-child,
      td:last-child {
        &,
        &.disabled:after {
          border-bottom-right-radius: calc(var(--large-border-radius) - 1px);
        }
      }
    }
  }
}

.text,
.passwordwrapper,
.border-box,
.matrix-configurator > .field > .input,
.selectize.multiselect .selectize-input,
.multiselect > select {
  @include input-styles;
}

.text,
.passwordwrapper,
.border-box,
.selectize.multiselect .selectize-input {
  &.focus {
    @include input-focused-styles;
  }

  @include focus-styles {
    @include input-focused-styles;
  }
}

input.text,
textarea.text,
.text > input,
.text > textarea,
table.editable textarea,
.selectize.multiselect .selectize-input {
  font-size: 14px;
  line-height: 20px;
  color: var(--text-color);
  min-height: 3px;
  box-sizing: border-box;
  appearance: none;
}

.selectize.multiselect .selectize-input {
  line-height: 18px;
}

textarea.text.fullwidth {
  display: block;
}

.multitext .multitextrow {
  &:after {
    @include clearafter;
  }

  &:first-child .text {
    &:first-child {
      @include border-top-left-radius(var(--medium-border-radius));
    }

    &:last-child {
      @include border-top-right-radius(var(--medium-border-radius));
    }
  }

  &:last-child .text {
    &:first-child {
      @include border-bottom-left-radius(var(--medium-border-radius));
    }

    &:last-child {
      @include border-bottom-right-radius(var(--medium-border-radius));
    }
  }

  &:not(:first-child) .text {
    margin-top: -1px;
  }

  .text {
    border-radius: 0;
    float: left;
    box-sizing: border-box;

    &:not(:first-child) {
      @include margin-left(-1px);
    }

    &:first-child {
      &:nth-last-child(1) {
        width: 100%;
      }

      &:nth-last-child(2) {
        width: 50%;
      }

      &:nth-last-child(2) ~ .text {
        width: calc(50% + 1px);
      }
    }

    &.error {
      position: relative;
      z-index: 1;
    }
  }

  .text:focus,
  .selectize.multiselect .selectize-input.focus {
    position: relative;
    z-index: 2;
  }
}

.chars-left {
  position: relative;
  @include floatright;
  @include margin(-27px, 7px, 0, 0);
  color: var(--light-text-color);

  .input.ltr > & {
    float: right !important;
    margin-right: 7px !important;
  }

  .input.rtl > & {
    float: left !important;
    margin-left: 7px !important;
  }

  &.negative-chars-left {
    color: var(--error-color);
  }
}

.field,
fieldset {
  position: relative;
  margin: 24px 0;

  .flex > & {
    margin-top: 0;
    margin-bottom: 0;
  }
}

.field {
  min-inline-size: initial;

  & > .status-badge {
    position: absolute;
    top: 0;
    @include left(0);
    width: 2px;
    height: 100%;
    content: '';
    cursor: help;

    &.modified {
      background-color: var(--blue-600);
    }

    &.outdated {
      background-color: var(--pending-color);
    }
  }

  & > .heading {
    display: flex;
    flex-wrap: wrap;
    align-items: center;
    position: relative;
    margin-top: -5px;
    margin-bottom: 5px;

    & > label,
    & > legend {
      font-weight: bold;
      color: var(--medium-dark-text-color);

      code {
        font-size: 1em !important;
      }

      .info {
        @include margin-left(5px);
      }
    }

    .t9n-indicator {
      @include margin-left(7px);
      color: var(--light-text-color);
    }

    & + .instructions {
      margin-top: -3px;
    }

    // BC
    & > .instructions {
      width: 100%;
    }
  }

  & > .instructions {
    margin-bottom: 5px;
  }

  & > .input {
    position: relative;

    &:after {
      @include clearafter;
    }

    & + .instructions {
      margin: 5px 0 0;
    }
  }

  & > .notice,
  & > .warning {
    margin: 5px 0 0;
  }
}

.field > .instructions,
// BC
.field > .heading > .instructions,
.checkboxfield .instructions {
  color: var(--medium-text-color);

  img,
  video,
  embed,
  iframe {
    max-width: 100% !important;
  }

  ul,
  ol {
    margin: 1em 0;
    @include padding-left(2em);
  }

  ul li {
    list-style-type: disc;
  }

  li + li {
    margin-top: 0.25em;
  }
}

.expand-status-btn {
  @include margin-left(5px);
  width: 30px;
  height: 17px;
  padding: 0;
  line-height: 16px;
  border-radius: var(--small-border-radius);
  color: var(--text-color);

  &:before {
    margin: 0;
  }
}

/* toggles and nested fields */
.nested-fields {
  margin: -24px;
  padding: 24px 24px 0;

  &.hidden {
    display: block;
    height: 0;
  }

  & > .field:last-child {
    padding-bottom: 24px;
  }
}

/* checkbox */
input.checkbox {
  opacity: 0;
  position: absolute;
  width: var(--checkbox-size);
  height: var(--checkbox-size);
}

input.checkbox + label,
div.checkbox {
  display: inline-block;
  clear: none;
  position: relative;
  @include padding-left($checkboxSize + 5);
  line-height: 16px;
  height: 16px;
  cursor: pointer;

  .info {
    height: 16px;
  }
}

input.checkbox:disabled + label,
.disabled div.checkbox {
  cursor: default;
}

input.checkbox + label:empty,
div.checkbox:empty {
  @include padding-left(var(--checkbox-size));
}

input.checkbox + label:empty:after,
div.checkbox:empty:after {
  content: '';
  font-size: 0;
}

/* fixes a RTL bug */
input.checkbox + label:before,
div.checkbox:before {
  display: block;
  position: absolute;
  @include left(0);
  top: 0;
  width: var(--checkbox-size) !important;
  height: var(--checkbox-size);
  box-sizing: border-box;
  content: '';
  font-size: 0;
  background-color: hsl(212, 50%, 99%);
  border: 1px solid transparentize($inputColor, 0.6);
  background-clip: padding-box;
  border-radius: var(--small-border-radius);
}

input.checkbox:disabled + label,
div.checkbox.disabled:before,
div.checkbox.disabled + label {
  opacity: 0.25;
}

input.checkbox:checked + label:before,
div.checkbox.checked:before,
.sel div.checkbox:before,
input.checkbox:indeterminate + label:before,
div.checkbox.indeterminate:before {
  @include icon;
  line-height: var(--checkbox-size);
  color: var(--gray-900);
}

input.checkbox:checked:not(:indeterminate) + label:before,
div.checkbox.checked:not(.indeterminate):before,
.sel div.checkbox:not(.indeterminate):before {
  content: 'check';
  font-size: 15px;
}

input.checkbox:indeterminate + label:before,
div.checkbox.indeterminate:before {
  content: 'minus';
  font-size: 7px;
  text-align: center;
}

body:not(.reduce-focus-visibility) {
  input.checkbox:focus + label:before,
  :focus div.checkbox:before {
    @include input-focused-styles;
  }
}

body.reduce-focus-visibility {
  input.checkbox:focus-visible + label:before,
  :focus-visible div.checkbox:before {
    @include input-focused-styles;
  }
}

.checkbox-icon:before {
  @include icon;
  line-height: var(--checkbox-size);
  color: var(--enabled-color);
  content: 'check';
  font-size: 15px;
}

.monaco-mouse-cursor-text {
  @include focus-styles {
    box-shadow: none !important;
  }
}

fieldset {
  .checkboxfield {
    margin: 5px 0;
  }
}

.checkboxfield {
  .instructions,
  .notice,
  .warning {
    margin-top: 2px;
    @include padding-left($checkboxSize + 5);
  }
}

/* radio */
input.radio {
  opacity: 0;
  position: absolute;
  width: var(--radio-size);
  height: var(--radio-size);
}

input.radio + label,
div.radio {
  display: inline-block;
  clear: none;
  position: relative;
  @include padding-left($radioSize + 5);
  line-height: calc(24 / 14);
  cursor: pointer;
}

input.radio:disabled + label,
.disabled div.radio {
  cursor: default;
}

input.radio + label:empty,
div.radio:empty {
  @include padding-left(var(--radio-size));
}

/* fixes a RTL bug */
input.radio + label:before,
input.radio + label:after,
div.radio:before,
div.radio:after {
  display: block;
  position: absolute;
  content: '';
  box-sizing: border-box;
  background-clip: padding-box;
  border-radius: 100%;
}

input.radio + label:before,
div.radio:before {
  top: 50%;
  left: 0;
  transform: translateY(-50%);
  width: var(--radio-size);
  height: var(--radio-size);
  background-color: hsl(212, 50%, 99%);
  border: 1px solid transparentize($inputColor, 0.6);
}

input.radio + label:after,
div.radio:after {
  top: calc(50%);
  left: 4px;
  transform: translateY(-50%);
  width: calc(var(--radio-size) - 8px);
  height: calc(var(--radio-size) - 8px);
}

input.radio:disabled + label,
div.radio.disabled:before,
div.radio.disabled + label {
  opacity: 0.25;
}

input.radio:checked + label:after,
div.radio.checked:after,
.sel div.radio:after {
  background: var(--gray-900);
}

body:not(.reduce-focus-visibility) {
  input.radio:focus + label:before,
  :focus div.radio:before {
    @include input-focused-styles;
  }
}

body.reduce-focus-visibility {
  input.radio:focus-visible + label:before,
  :focus-visible div.radio:before {
    @include input-focused-styles;
  }
}

/* multiselect */
.multiselect > select {
  color: var(--text-color);
  font-size: 14px;
  appearance: none;

  @include focus-styles {
    @include input-focused-styles;
  }

  option {
    padding: 1px 8px;
  }
}

.text,
.selectize.multiselect .selectize-input {
  padding: 6px 9px;
}

.text {
  background-color: var(--white);

  &:not(.small) {
    box-sizing: border-box;
    min-height: 34px;
  }

  &.small {
    padding: 3px;
  }

  &.readable {
    padding: 16px 18px;
    font-size: 16px;
    line-height: 22px;

    & + .chars-left {
      margin-top: -23px;
    }
  }

  &.clearable {
    @include padding-right(var(--touch-target-size));
  }

  input {
    margin: 0;
    padding: 0;
    border: none;
    background-color: transparent;
  }
}

.input.errors > .text,
.input.errors > .border-box,
.input.errors > .passwordwrapper,
.input.errors > .autosuggest-container .text,
.text.error {
  border: 1px solid var(--error-color) !important;
}

.texticon {
  position: relative;
  cursor: text;
  min-width: 130px;

  &.icon {
    &:before {
      position: absolute;
      top: 9px;
      @include left(9px);
      color: var(--ui-control-color);
    }

    .text {
      @include padding-left(26px);
    }
  }

  .clear-btn {
    position: absolute;
    top: calc(
      (var(--touch-target-size) - 34px) / -2
    ); /* Responds to min-height of text input */
    @include right(0);
    width: var(--touch-target-size);
    height: var(--touch-target-size);
  }

  &.has-filter-btn {
    .text {
      @include padding-right(26px);
    }

    .filter-btn {
      position: absolute;
      top: 4px;
      @include right(4px);
      padding: 0 7px 4px;
      font-size: 14px;
      line-height: 22px;
      cursor: pointer;
      border-radius: 13px;

      &:before {
        @include icon;
        content: 'filter';
        color: var(--medium-text-color);
      }

      &:hover {
        background-color: var(--gray-100);
      }

      &:active,
      &.active {
        background-color: var(--gray-350);

        &:before {
          color: var(--white);
        }
      }
    }

    .text {
      @include padding-left(26px);

      &.clearable {
        @include padding-right(calc(30px + var(--touch-target-size)));
      }
    }

    .clear-btn {
      @include right(30px);
    }
  }
}

.texthint-container {
  position: relative;
  height: 0;
}

.texthint {
  position: absolute;
  top: -1px;
  width: 100%;
  color: var(--light-text-color);
  cursor: text;
}

.passwordwrapper {
  position: relative;

  .password {
    border: none;
    background: transparent;
    padding-right: 4rem;
    box-shadow: none;
  }

  .password-toggle {
    color: var(--link-color);
    position: absolute;
    top: 0;
    @include right(9px);
    bottom: 0;
    cursor: pointer;

    &:hover {
      text-decoration: underline;
    }
  }
}

.datetimewrapper {
  display: flex;
  flex-direction: row;
  align-items: center;

  & > .datewrapper + .timewrapper,
  & > .timewrapper + .timezone,
  & > .select {
    @include margin-left(5px);
  }
}

.clear-btn {
  display: flex;
  justify-content: center;
  align-items: center;
  width: 24px;
  cursor: pointer;
  color: var(--ui-control-color);
  border: none;
  padding: 0;
  background: transparent;

  &:before {
    @include icon;
    content: 'remove';
  }

  &:hover {
    color: var(--ui-control-hover-color);
  }

  &:active {
    color: var(--ui-control-active-color);
  }
}

.close-btn {
  position: relative;

  &:before,
  &:after {
    position: absolute;
    content: '';
    top: 50%;
    left: 50%;
    height: 15px;
    width: 2px;
    background-color: var(--ui-control-color);
    opacity: var(--icon-opacity);
  }

  &:before {
    transform: translate(-50%, -50%) rotate(-45deg);
  }

  &:after {
    transform: translate(-50%, -50%) rotate(45deg);
  }

  &:hover {
    &:before,
    &:after {
      background-color: var(--ui-control-hover-color);
    }
  }

  &:active {
    &:before,
    &:after {
      background-color: var(--ui-control-active-color);
    }
  }
}

.datewrapper,
.timewrapper {
  display: inline-block;
  position: relative;

  .text {
    position: relative;
    z-index: 1;
    width: 100%;

    & + div[data-icon] {
      display: none;
    }

    &:placeholder-shown,
    &.empty-value {
      & + div[data-icon] {
        display: block;
        position: absolute;
        top: calc(50% - 12px);
        @include left(14px);
        z-index: 0;
        color: var(--light-text-color);

        &,
        &:before {
          user-select: none;
          pointer-events: none;
          z-index: 1;
        }
      }
    }
  }
}

.datewrapper {
  width: 8em;
}

.timewrapper {
  width: 7em;
}

@include placeholder-styles(var(--gray-400));

/* Kill IE's special text features */
::-ms-reveal,
::-ms-clear {
  display: none;
}

/* Asset indexing related */
tr.indexingSession td {
  height: 34px;
  padding: 1px 10px;
}

tr.indexingSession td.progress div.progressContainer {
  width: 100%;
  display: flex;
  justify-content: space-between;
  align-items: center;
}

tr.indexingSession td.progress div.progressContainer .progressbar {
  width: 70%;
  position: relative;
  left: 0;
  height: 12px;
  z-index: 1;
}

tr.indexingSession td.progress div.progressContainer div.progressInfo {
  width: 20%;
}

// Selects
.select:not(.selectize),
.select:not(.selectize) select {
  @include select-styles;
}

.select:not(.selectize) {
  @include select-container-styles;
}

.select:not(.selectize):after {
  @include select-arrow-styles;
}

.select:not(.selectize) select {
  @include select-input-styles;
  white-space: pre;
}

.select:not(.selectize).fullwidth select {
  @include select-input-fullwidth-styles;
}

.select:not(.selectize) select {
  &:hover {
    @include select-input-focused-styles;
  }

  @include focus-styles {
    @include select-input-focused-styles;
  }
}

.select:not(.selectize).small:after {
  top: 9px;
}

.select:not(.selectize).small select {
  padding-top: 4px !important;
  padding-bottom: 4px !important;
  font-size: 11px;
}

/* selectize reset */
.selectize .selectize-input {
  display: block;
  border-color: inherit;
  box-shadow: none;
  background-color: transparent;
}

.selectize.select .selectize-input:after {
  display: none;
}

body .selectize-dropdown {
  border: none;
  z-index: 100;
}

/* single select styles */
.selectize.select {
  @include placeholder-styles(var(--gray-700));
  height: 34px;

  &:not(.fullwidth) {
    width: 25em;
  }
}

.selectize.select .selectize-control {
  @include select-container-styles;

  &:after {
    @include select-arrow-styles;
  }
}

.selectize.select .selectize-input {
  @include select-styles;

  &.focus {
    box-shadow: var(--focus-ring);
  }
}

.selectize.select .selectize-input {
  @include select-input-styles;
}

.selectize.select .selectize-control,
.selectize.select .selectize-input {
  width: 100%;
}

/* multi select styles */
.selectize.multiselect .selectize-input {
  min-height: 34px;
  padding-bottom: 3px;

  &.focus {
    @include input-focused-styles;
  }

  & > .item {
    @include token-styles;
    display: inline-flex;
    flex-direction: row;
    padding: 3px 7px !important;

    &.active {
      @include active-token-styles;
    }

    & > .remove {
      position: static;
      @include margin(-1px, -3px, 0, 3px);
      border-left: none;
      padding: 0;
      font-size: 0;
      color: var(--ui-control-color);

      &:hover {
        color: var(--ui-control-hover-color);
        background-color: transparent;
      }

      &:before {
        font-size: 14px;
        @include icon;
        content: 'remove';
      }
    }
  }
}

/* menu styles */
body .selectize-dropdown {
  margin-top: 1px;
}

body .selectize-dropdown-content {
  @include menu-styles;

  .option {
    min-height: 18px;
  }
}

body .selectize-dropdown-content > div[data-value='new']:before {
  @include icon;
  content: 'plus';
  margin-right: 5px;
}

body .selectize-dropdown-content > div[data-value='new']:after {
  content: '…';
}

body .selectize-dropdown [data-selectable],
body .selectize-dropdown .optgroup-header {
  @include menu-option-styles;
}

body .selectize-dropdown .optgroup-header {
  @include h6-styles;
  margin: 0;
  padding: 4px 0;
}

body .selectize-dropdown .active {
  @include menu-option-active-styles;

  .light {
    color: inherit !important;
  }
}

/* datepicker */
.ui-datepicker {
  position: fixed;
  top: -300px;
  @include margin-left(1px);
  -padding: 10px;
  width: 210px;
  height: 242px;
  z-index: 101 !important;
}

.ui-datepicker-header {
  padding: 8px 8px 4px;
}

.ui-datepicker-prev {
  @include floatleft;
}

.ui-datepicker-next {
  @include floatright;
}

.ui-datepicker-prev span,
.ui-datepicker-next span {
  display: none;
}

.ui-datepicker-prev,
.ui-datepicker-next {
  width: 20px;
  height: 20px;
  display: flex;
  align-items: center;
  justify-content: center;

  &:hover:after {
    border-color: var(--link-color);
  }
}

.ui-datepicker-prev:after {
  @include angle(left);
}

.ui-datepicker-next:after {
  @include angle(right);
}

.ui-datepicker-title {
  text-align: center;
}

.ui-datepicker-calendar th,
.ui-datepicker-calendar td {
  padding: 2px !important;
}

.ui-datepicker-calendar th span,
.ui-datepicker-calendar td a {
  display: block;
  width: toRem(26);
  line-height: 26px;
  text-align: center;
  color: var(--text-color);
}

.ui-datepicker-calendar th span {
  color: var(--medium-text-color);
  font-weight: normal;
}

.ui-datepicker-calendar td a {
  border-radius: 2px;
}

.ui-datepicker-calendar td a:hover {
  background-color: var(--light-sel-color);
  text-decoration: none;
}

.ui-datepicker-calendar td a.ui-state-active {
  background-color: var(--dark-sel-color);
  color: var(--white);
  @include light-on-dark-text;
  cursor: default;
}

.ui-datepicker-calendar td.ui-datepicker-today a {
  border-radius: 13px;
  box-shadow: inset 0 0 0 2px var(--light-sel-color);
}

/* timepicker */
.ui-timepicker-wrapper {
  z-index: 101;
}

.ui-timepicker-list {
  @include margin-left(1px);
  overflow-y: auto;
  width: calc(14px + 6em);
  height: 210px;
  z-index: 100;
}

.ui-timepicker-list li {
  @include padding(2px, 0, 2px, 14px);
  white-space: nowrap;
  cursor: pointer;
}

.ui-timepicker-list li:hover {
  background-color: var(--light-sel-color);
}

.ui-timepicker-list li.ui-timepicker-selected {
  background-color: var(--dark-sel-color);
  color: var(--white);
  @include light-on-dark-text;
  cursor: default;
}

/* slide picker */
.slide-picker {
  display: flex;
  height: 15px;
  white-space: nowrap;

  a {
    border: 1px solid var(--hairline-color);
    @include border-left(none);
    background-image: none;
    width: 7px;
    height: 13px;
    margin-left: 0;
    display: inline-block;
    margin-top: 1px;
    margin-bottom: 1px;
    box-sizing: border-box;

    &:first-child {
      width: 8px;
      @include border-left(1px solid var(--gray-400) !important);
    }
  }

  &:not(:hover) a.active,
  &:hover a.active-hover {
    border-top-color: var(--gray-400);
    border-bottom-color: var(--gray-400);
    height: 15px;
    margin-top: 0;
    margin-bottom: 0;

    &:first-child {
      @include border-left(1px solid var(--gray-400));
      @include border-top-left-radius(var(--small-border-radius));
      @include border-bottom-left-radius(var(--small-border-radius));
    }
  }

  &:not(:hover) a.last-active,
  &:hover a.last-active-hover {
    @include border-right(1px solid var(--gray-400));
    @include border-top-right-radius(var(--small-border-radius));
    @include border-bottom-right-radius(var(--small-border-radius));
  }

  &:focus {
    a.active {
      background-color: var(--light-sel-color);
    }
  }
}

/* errors */
ul.errors {
  margin-top: 5px;
  list-style-type: square;
  @include padding-left(20px);
}

ul.errors li {
  color: var(--error-color);
}

/* message pages */
.message-container {
  position: absolute;
  z-index: 100;
  top: 0;
  @include left(0);
  width: 100%;
  height: 100%;

  &.no-access {
    background-color: transparentize($grey900, 0.5);
  }

  .pane {
    top: 50%;
    margin-top: -33px !important;
    margin-left: auto;
    margin-right: auto;
    width: 320px;
    box-shadow: 0 25px 100px transparentize($grey900, 0.5);
  }
}

/* auto-suggest */
.autosuggest-container {
  position: relative;
}

.autosuggest__results-container {
  position: absolute;
  z-index: 2;
  width: 100%;
  border-radius: var(--large-border-radius);
  background-color: var(--white);
  @include shadow;
  box-sizing: border-box;
  padding: 0 14px;
  text-align: left;
  @include sans-serif-font;
  font-size: 1em !important;

  .autosuggest__results-before {
    @include h6-styles;
    margin-top: 14px !important;
  }

  .autosuggest__results-item {
    @include menu-option-styles;
    overflow: hidden;
    text-overflow: ellipsis;

    &:hover,
    &.autosuggest__results-item--highlighted {
      @include menu-option-active-styles;
      cursor: pointer;
    }
  }
}

/* ----------------------------------------
/* Matrix
/* ----------------------------------------*/

.matrix-configurator {
  & > .field {
    max-width: none;

    & > .input {
      display: flex;
      align-items: stretch;
      background-color: var(--gray-050);
      box-shadow: none;
    }
  }

  .mc-sidebar {
    box-sizing: border-box;

    .mc-col-items {
      margin-top: -1px;
      padding-top: 1px;
    }

    &.block-types {
      width: 200px;
      @include border-top-left-radius(var(--small-border-radius));
      @include border-bottom-left-radius(var(--small-border-radius));

      & > .mc-col-inner-container {
        & > .mc-col-heading {
          @include border-top-left-radius(var(--small-border-radius));
        }

        & > .mc-col-items {
          .btn {
            margin: 14px;
          }
        }
      }
    }

    &.mc-fields {
      width: 240px;
      z-index: 1;
      background: #fff;
      box-shadow: -1px 0 0 0 transparentize($grey900, 0.9),
        1px 0 0 0 transparentize($grey900, 0.9);

      .mc-col-items {
        padding: 14px;

        .btn {
          margin-top: 14px;
        }
      }
    }
  }

  .mc-sidebar,
  .mc-field-settings {
    & > .mc-col-inner-container > .mc-col-heading {
      margin: 0;
      padding: 7px 14px 6px;
      border-bottom: 1px solid var(--hairline-color);
      background-color: var(--gray-050);
      background-image: linear-gradient(
        transparentize($grey800, 1),
        transparentize($grey800, 0.95)
      );
    }
  }

  .mc-field-settings {
    flex: 1;
    position: relative;
    @include border-top-right-radius(var(--small-border-radius));
    @include border-bottom-right-radius(var(--small-border-radius));

    & > .mc-col-inner-container {
      & > .mc-col-heading {
        padding-left: 24px;
        padding-right: 24px;
        @include border-top-right-radius(var(--small-border-radius));
      }

      & > .mc-col-items {
        padding: 24px;
      }
    }
  }
}

.matrixconfigitem {
  position: relative;
  display: flex;
  align-items: center;
  user-select: none;
  cursor: default;
  min-height: 48px;
  box-sizing: border-box;

  &.mci-blocktype {
    margin-top: -1px;
    padding: 8px 14px;
    border: solid var(--hairline-color);
    border-width: 1px 0;
    background-color: var(--gray-100);

    &.sel {
      z-index: 1;
      background-color: var(--gray-200);
    }
  }

  &.mci-field {
    border-radius: var(--medium-border-radius);
    padding: 7px 10px;
    background-color: var(--gray-100);

    &.sel {
      background-color: var(--gray-200);

      .slide-picker:focus a.active {
        background-color: darken($lightTextColor, 0.5%);
      }
    }

    & + .mci-field {
      margin-top: 7px;
    }
  }

  .mci-name {
    flex: 1;
    overflow: hidden;

    h4,
    .smalltext {
      white-space: nowrap;
      overflow: hidden;
      text-overflow: ellipsis;
    }

    h4 {
      margin-bottom: 2px;
      font-weight: normal;
      color: var(--text-color);

      &.mci-required:after {
        @include icon;
        @include margin(-2px, 0, 0, 4px);
        content: 'asterisk';
        font-size: 8px;
      }
    }
  }

  &.error .mci-name h4 {
    color: var(--error-color);
  }

  .slide-picker,
  .icon {
    @include margin-left(7px);
  }

  .icon {
    display: block;

    &:not(.error) {
      &:before {
        color: var(--ui-control-color);
      }

      &:hover:before {
        color: var(--ui-control-hover-color);
      }

      &:active:before {
        color: var(--ui-control-active-color);
      }
    }

    &.error:before {
      color: var(--error-color);
    }
  }
}

/* Matrix fields */
.matrix {
  & > .buttons {
    margin-top: 10px;
  }
}

$titlebarBorderRadius: calc(var(--large-border-radius) - 1px);

.matrixblock {
  position: relative;
  margin-bottom: 10px;
  padding: 0 var(--m) var(--m);
  border-radius: var(--large-border-radius);
  border: 1px solid var(--hairline-color);
  background-color: var(--gray-050);

  &.static {
    padding-top: 14px;
  }

  .flex-fields {
    --row-gap: var(--m) !important;
  }

  & > .titlebar {
    margin: 0 -14px;
    width: calc(100% + 28px);
    box-sizing: border-box;
    border-radius: $titlebarBorderRadius $titlebarBorderRadius 0 0;
    @include padding(5px, 70px, 5px, 35px);
    color: var(--light-text-color);
    overflow: hidden;
    white-space: nowrap;
    text-overflow: ellipsis;
    word-wrap: normal;
    cursor: default;
    user-select: none;
    position: relative;
    background-color: darken($grey050, 2%);

    &:after {
      display: block;
      content: '';
      position: absolute;
      bottom: -1px;
      left: 14px;
      width: calc(100% - 28px);
      height: 1px;
      background-color: var(--hairline-color);
    }

    & > .blocktype {
      display: inline;
      color: var(--medium-text-color);
    }

    & > .preview {
      @include margin-left(7px);
      display: inline;
      opacity: 0;
      transition: opacity linear 100ms;

      span {
        opacity: 0.5;
      }
    }
  }

  &.disabled {
    opacity: 1;

    & > .titlebar {
      @include padding-right(90px);
    }

    & > .actions {
      & > .status {
        &.off {
          display: block;
        }
      }
    }
  }

  &.collapsed {
    & > .titlebar {
      border-radius: var(--titlebar-border-radius);
      border-bottom: none;

      & > .preview {
        opacity: 1;
      }
    }
  }

  & > .checkbox {
    position: absolute;
    top: 7px;
    @include left(14px);
  }

  & > .actions {
    display: flex;
    align-items: center;
    position: absolute;
    top: 5px;
    @include right(14px);
    cursor: default;

    & > * {
      @include margin(0, 0, 0, 5px);
    }

    & .settings {
      padding: 0 8px;
      height: 20px;
      color: var(--ui-control-color);

      &:before {
        @include margin-right(0 !important);
      }

      &:not(:hover):not(:active) {
        background-color: transparent;
      }
    }

    & > .move {
      margin-top: -3px !important;
    }

    & > .status {
      &.off {
        display: none;
      }
    }

    a:not([data-action]) {
      padding: 0;
      height: 20px;
      text-align: center;
      color: var(--dark-hairline-color);
      transform: color linear 100ms;

      &.settings:after {
        @include margin-left(3px);
        border-color: var(--dark-hairline-color);
        transform: border-color linear 100ms;
      }

      &:hover {
        color: var(--link-color);

        &.settings:after {
          border-color: var(--link-color);
        }
      }
    }
  }

  &:not(.static) {
    & > .fields {
      padding-top: 14px;
    }
  }

  & > .fields > .flex-fields > .field {
    &:before {
      display: none;
    }
  }

  & > .buttons {
    margin-top: 0;
    height: 30px;
  }
}

/* categories */
.add-category-form {
  margin-top: 24px;
}

.add-category-form .texticon {
  width: 200px;
  @include floatleft;
  @include margin-right(5px);
}

.add-category-form .texticon .text {
  @include padding-right(30px);
}

.add-category-form .texticon .spinner {
  position: absolute;
  top: 0;
  @include right(5px);
}

.categoriesfield {
  position: relative;
  min-height: 30px;
}

.categoriesfield .structure ul {
  @include margin-left(12px);
}

/* site pickers */
body.sitepicker {
  #main-content {
    padding: 30px;
    justify-content: center;
    align-items: center;
    text-align: center;
  }

  #content-container {
    max-width: 400px;
  }
}

.sitepicker-group {
  li {
    &:not(:first-child) {
      a {
        margin-top: -1px;
        border-top-left-radius: 0;
        border-top-right-radius: 0;

        &:not(:hover) {
          border-top-color: transparent;
        }
      }
    }

    &:not(:last-child) {
      a {
        border-bottom-left-radius: 0;
        border-bottom-right-radius: 0;
      }
    }

    a {
      display: block;
      position: relative;
      text-align: left;
      width: 100%;
      box-sizing: border-box;
      border: 1px solid var(--hairline-color);
      border-radius: var(--medium-border-radius);
      @include padding(9px, 42px, 9px, 15px);
      font-size: 16px;
      line-height: 1.4;

      &:after {
        font-size: 14px;
        position: absolute;
        top: calc(50% - 7px);
        @include right(12px);
        margin: 0;
        padding: 0;
      }

      &:hover {
        border-color: var(--link-color);
        text-decoration: none;
        z-index: 1;
      }
    }
  }
}

/* ----------------------------------------
/* IE hacks
/* ----------------------------------------*/

/* Fix layout of modal element selectors for IE8 */
.elementselectormodal .body .main {
  float: left \9;
  width: 445px \9;
}

/* ----------------------------------------
/*  Retina graphics
/* ----------------------------------------*/

@media only screen and (-webkit-min-device-pixel-ratio: 1.5),
  only screen and (-moz-min-device-pixel-ratio: 1.5),
  only screen and (-o-min-device-pixel-ratio: 3/2),
  only screen and (min-device-pixel-ratio: 1.5),
  only screen and (min-resolution: 1.5dppx) {
  .structure ul li {
    background-size: 40px;
    body.ltr & {
      background-image: url(../images/branch_2x.png);
    }
    body.rtl & {
      background-image: url(../images/branch_rtl_2x.png);
    }
  }

  .hud .tip-left {
    background-image: url(../images/hudtip_left_2x.png);
    background-size: 15px 30px;
  }
  .hud .tip-top {
    background-image: url(../images/hudtip_top_2x.png);
    background-size: 30px 15px;
  }
  .hud .tip-right {
    background-image: url(../images/hudtip_right_2x.png);
    background-size: 15px 30px;
  }
  .hud .tip-bottom {
    background-image: url(../images/hudtip_bottom_2x.png);
    background-size: 30px 15px;
  }
  .hud.has-footer .tip-bottom {
    background-image: url(../images/hudtip_bottom_gray_2x.png);
  }
}<|MERGE_RESOLUTION|>--- conflicted
+++ resolved
@@ -2566,7 +2566,7 @@
 
       .status-wrapper {
         margin-top: var(--xs);
-        font-size: .94em;
+        font-size: 0.94em;
       }
 
       &.removable {
@@ -3291,12 +3291,8 @@
 
 .status {
   display: inline-block;
-<<<<<<< HEAD
   @include margin-right(var(--status-spacer));
-=======
   position: relative;
-  @include margin-right(10px);
->>>>>>> bbd9317c
   width: 10px;
   height: 10px;
   border: 1px solid transparent;
