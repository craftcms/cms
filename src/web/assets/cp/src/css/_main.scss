--- conflicted
+++ resolved
@@ -3849,7 +3849,7 @@
       @include padding-left(38px);
       background-repeat: no-repeat;
       --background-position-x: 0;
-      --background-position-y: -2px;
+      --background-position-y: -6px;
       background-position: var(--background-position-x)
         var(--background-position-y);
 
@@ -3927,29 +3927,17 @@
       @include margin-left(14px);
 
       li {
-        background-position: 0 6px !important;
-      }
-    }
-  }
-}
-
-<<<<<<< HEAD
+        --background-position-y: 0;
+      }
+    }
+  }
+}
+
 /* nested element cards */
 .nested-element-cards {
   display: flex;
   flex-direction: column;
   gap: var(--s);
-=======
-  .flex {
-    padding-top: 7px;
-  }
-
-  .structure ul {
-    @include margin-left(12px);
-
-    li {
-      --background-position-y: 0;
->>>>>>> 467f2953
 
   & > .pane {
     margin: 0;
