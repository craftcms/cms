--- conflicted
+++ resolved
@@ -6519,15 +6519,6 @@
   li
   .menu-option:not(.sel):not(.disabled).hover {
   @include menu-item-active-styles;
-<<<<<<< HEAD
-
-  span.icon,
-  &:before,
-  div.code {
-    color: var(--menu-item-active-color);
-  }
-=======
->>>>>>> adbdefb5
 }
 .menu {
   hr.padded,
