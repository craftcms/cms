@charset "UTF-8";
@use 'sass:color';
@use 'variables';
@use '@craftcms/sass/mixins';

@mixin striped-bg($size, $color: mixins.$grey100) {
  // h/t https://css-tricks.com/stripes-css/
  $halfSize: $size * 0.5;

  body.ltr & {
    background: repeating-linear-gradient(
      135deg,
      var(--white),
      var(--white) $halfSize,
      $color $halfSize,
      $color $size
    );
  }

  body.rtl & {
    background: repeating-linear-gradient(
      45deg,
      var(--white),
      var(--white) $halfSize,
      $color $halfSize,
      $color $size
    );
  }
}

@font-face {
  font-family: Craft;
  src:
    url('../fonts/Craft.woff2') format('woff2'),
    url('../fonts/Craft.woff') format('woff'),
    url('../fonts/Craft.ttf') format('truetype'),
    url('../fonts/Craft.svg#Craft') format('svg');
  font-weight: normal;
  font-style: normal;
  font-display: block;
}

/* ----------------------------------------
/*  Basic stuff
/* ---------------------------------------- */

:root {
  --ui-control-color: var(--gray-550);
  --ui-control-hover-color: var(--gray-600);
  --ui-control-active-color: var(--gray-700);
  --ui-control-static-bg-color: #{color.adjust(
      mixins.$inputColor,
      $alpha: -0.75
    )};
  --ui-control-bg-color: var(--ui-control-static-bg-color);
  --ui-control-hover-bg-color: #{color.adjust(mixins.$inputColor, $alpha: -0.7)};
  --ui-control-active-bg-color: #{color.adjust(mixins.$inputColor, $alpha: -0.5)};
  --ui-control-border-radius: var(--large-border-radius);
  --ui-control-height: calc(34rem / 16);
  --ui-control-height--small: calc(30rem / 16);
  --focus-ring-alpha: 0.85;
  --light-focus-hsl: #{color.hue(mixins.$lightFocusColor)},
    #{color.saturation(mixins.$lightFocusColor)},
    #{color.lightness(mixins.$lightFocusColor)};
  --medium-focus-hsl: #{color.hue(mixins.$mediumFocusColor)},
    #{color.saturation(mixins.$mediumFocusColor)},
    #{color.lightness(mixins.$mediumFocusColor)};
  --dark-focus-hsl: #{color.hue(mixins.$darkFocusColor)} #{color.saturation(
      mixins.$darkFocusColor
    )} #{color.lightness(mixins.$darkFocusColor)};
  --focus-ring: #{0 0 0 1px hsl(var(--dark-focus-hsl)),
    0 0 0 3px hsl(var(--dark-focus-hsl) / var(--focus-ring-alpha))};
  --focus-ring-outset: inset 0 0 0 1px currentcolor,
    0 0 0 3px hsl(var(--dark-focus-hsl) / var(--focus-ring-alpha));
  --inner-focus-ring: inset 0 0 0 1px hsl(var(--dark-focus-hsl)),
    inset 0 0 0 3px hsl(var(--dark-focus-hsl) / var(--focus-ring-alpha));
  --touch-target-size: calc(24rem / 16);
}

body,
html {
  box-shadow: var(--light-focus-ring);
  background-color: var(--gray-100);
}

html.noscroll,
html.noscroll body {
  overflow: hidden;
}

body {
  width: 100vw;
  overflow-x: hidden;
  @include mixins.fontSize(14);
  line-height: var(--lh);
  color: var(--text-color);
  -webkit-font-smoothing: subpixel-antialiased;
}

body.rtl {
  direction: rtl;
}

body,
input,
select,
textarea {
  @include mixins.sans-serif-font;
}

.first,
h1:first-child,
h2:first-child,
h3:first-child,
h4:first-child,
h5:first-child,
h6:first-child,
p:first-child,
blockquote:first-child,
hr:first-child,
.pane:first-child,
.grid:first-child,
fieldset:first-child,
.field:first-child,
.toolbar:first-child,
.buttons:first-child,
.condition-container:first-child {
  margin-block-start: 0 !important;
}

.last,
h1:last-child,
h2:last-child,
h3:last-child,
h4:last-child,
h5:last-child,
h6:last-child,
p:last-child,
blockquote:last-child,
.pane:last-child,
.grid:last-child,
.meta:last-child,
fieldset:last-child,
.field:last-child,
.toolbar:last-child,
.buttons:last-child,
.condition-container:last-child {
  margin-block-end: 0 !important;
}

.mt-0 {
  margin-block-start: 0 !important;
}

.mt-2xs {
  margin-block-start: var(--2xs) !important;
}

.mt-xs {
  margin-block-start: var(--xs) !important;
}

.mt-s {
  margin-block-start: var(--s) !important;
}

.mt-m {
  margin-block-start: var(--m) !important;
}

.mt-l {
  margin-block-start: var(--l) !important;
}

.mt-xl {
  margin-block-start: var(--xl) !important;
}

.mb-0 {
  margin-block-end: 0 !important;
}

.mb-2xs {
  margin-block-end: var(--2xs) !important;
}

.mb-xs {
  margin-block-end: var(--xs) !important;
}

.mb-s {
  margin-block-end: var(--s) !important;
}

.mb-m {
  margin-block-end: var(--m) !important;
}

.mb-l {
  margin-block-end: var(--l) !important;
}

.mb-xl {
  margin-block-end: var(--xl) !important;
}

.ml-0 {
  margin-inline-start: 0 !important;
}

.ml-2xs {
  margin-inline-start: var(--2xs) !important;
}

.ml-xs {
  margin-inline-start: var(--xs) !important;
}

.ml-s {
  margin-inline-start: var(--s) !important;
}

.ml-m {
  margin-inline-start: var(--m) !important;
}

.ml-l {
  margin-inline-start: var(--l) !important;
}

.ml-xl {
  margin-inline-start: var(--xl) !important;
}

.mr-0 {
  margin-inline-end: 0 !important;
}

.mr-2xs {
  margin-inline-end: var(--2xs) !important;
}

.mr-xs {
  margin-inline-end: var(--xs) !important;
}

.mr-s {
  margin-inline-end: var(--s) !important;
}

.mr-m {
  margin-inline-end: var(--m) !important;
}

.mr-l {
  margin-inline-end: var(--l) !important;
}

.mr-xl {
  margin-inline-end: var(--xl) !important;
}

.mx-0 {
  margin-inline: 0 !important;
}

.mx-2xs {
  margin-inline: var(--2xs) !important;
}

.mx-xs {
  margin-inline: var(--xs) !important;
}

.mx-s {
  margin-inline: var(--s) !important;
}

.mx-m {
  margin-inline: var(--m) !important;
}

.mx-l {
  margin-inline: var(--l) !important;
}

.mx-xl {
  margin-inline: var(--xl) !important;
}

.my-0 {
  margin-block: 0 !important;
}

.my-2xs {
  margin-block: var(--2xs) !important;
}

.my-xs {
  margin-block: var(--xs) !important;
}

.my-s {
  margin-block: var(--s) !important;
}

.my-m {
  margin-block: var(--m) !important;
}

.my-l {
  margin-block: var(--l) !important;
}

.my-xl {
  margin-block: var(--xl) !important;
}

.pt-0 {
  padding-block-start: 0 !important;
}

.pt-2xs {
  padding-block-start: var(--2xs) !important;
}

.pt-xs {
  padding-block-start: var(--xs) !important;
}

.pt-s {
  padding-block-start: var(--s) !important;
}

.pt-m {
  padding-block-start: var(--m) !important;
}

.pt-l {
  padding-block-start: var(--l) !important;
}

.pt-xl {
  padding-block-start: var(--xl) !important;
}

.pb-0 {
  padding-block-end: 0 !important;
}

.pb-2xs {
  padding-block-end: var(--2xs) !important;
}

.pb-xs {
  padding-block-end: var(--xs) !important;
}

.pb-s {
  padding-block-end: var(--s) !important;
}

.pb-m {
  padding-block-end: var(--m) !important;
}

.pb-l {
  padding-block-end: var(--l) !important;
}

.pb-xl {
  padding-block-end: var(--xl) !important;
}

.pl-0 {
  padding-inline-start: 0 !important;
}

.pl-2xs {
  padding-inline-start: var(--2xs) !important;
}

.pl-xs {
  padding-inline-start: var(--xs) !important;
}

.pl-s {
  padding-inline-start: var(--s) !important;
}

.pl-m {
  padding-inline-start: var(--m) !important;
}

.pl-l {
  padding-inline-start: var(--l) !important;
}

.pl-xl {
  padding-inline-start: var(--xl) !important;
}

.pr-0 {
  padding-inline-end: 0 !important;
}

.pr-2xs {
  padding-inline-end: var(--2xs) !important;
}

.pr-xs {
  padding-inline-end: var(--xs) !important;
}

.pr-s {
  padding-inline-end: var(--s) !important;
}

.pr-m {
  padding-inline-end: var(--m) !important;
}

.pr-l {
  padding-inline-end: var(--l) !important;
}

.pr-xl {
  padding-inline-end: var(--xl) !important;
}

.px-0 {
  padding-inline: 0 !important;
}

.px-2xs {
  padding-inline: var(--2xs) !important;
}

.px-xs {
  padding-inline: var(--xs) !important;
}

.px-s {
  padding-inline: var(--s) !important;
}

.px-m {
  padding-inline: var(--m) !important;
}

.px-l {
  padding-inline: var(--l) !important;
}

.px-xl {
  padding-inline: var(--xl) !important;
}

.py-0 {
  padding-block: 0 !important;
}

.py-2xs {
  padding-block: var(--2xs) !important;
}

.py-xs {
  padding-block: var(--xs) !important;
}

.py-s {
  padding-block: var(--s) !important;
}

.py-m {
  padding-block: var(--m) !important;
}

.py-l {
  padding-block: var(--l) !important;
}

.py-xl {
  padding-block: var(--xl) !important;
}

.center-absolute {
  position: absolute;
  inset-block-start: 50%;
  inset-inline-start: 50%;
  transform: translate(-50%, -50%);
}

.pointer {
  cursor: pointer !important;
}

.no-scroll {
  overflow: hidden !important;
}

.draghelper {
  box-sizing: border-box;
  list-style-type: none;
}

.offset-drag-helper {
  transition:
    margin linear 200ms,
    padding linear 200ms;
}

body.dragging .offset-drag-helper {
  margin-block: -50px 0;
  margin-inline: -50px 0;
  padding-block: 60px 0;
  padding-inline: 60px 0;
}

img {
  max-width: 100%;
}

.text,
table.editable textarea {
  body.rtl .ltr & {
    text-align: start !important;
    direction: ltr !important;
  }

  body.ltr .rtl & {
    text-align: end !important;
    direction: rtl !important;
  }
}

/* icons */
.icon::before,
.menu ul.padded li a.sel::before,
.menu ul.padded li .menu-item.sel::before,
.menu ul.padded li .menu-option.sel::before,
.menu .flex.padded.sel::before,
.texticon::before,
#help::before,
.secure::before,
.insecure::before,
.go::after,
.required::after,
.preview-btn::before,
.view-btn::before,
.action-btn::before,
[data-icon]::before,
[data-icon-after]::after {
  @include mixins.icon;
}

.badge-icon {
  position: relative;
  inset-block-start: -1px;
  display: inline-flex;
  align-items: center;
  justify-content: center;
  width: 1rem;
  height: 1rem;
  box-sizing: border-box;
  border: 1px solid var(--indicator-border-color);
  border-radius: var(--small-border-radius);
  color: var(--indicator-icon-color);
  font-size: 9px;
}

.secure::before,
.insecure::before {
  margin-block-start: -3px;
  font-size: 14px;
}

[data-icon]::before {
  content: attr(data-icon);
}

[data-icon-after]::after {
  content: attr(data-icon-after);
}

[data-icon-size='large'] {
  &[data-icon]::before,
  &[data-icon-after]::after {
    font-size: 20px;
  }
}

[data-icon-size='small'] {
  &[data-icon]::before,
  &[data-icon-after]::after {
    font-size: 14px;
  }
}

[data-icon-size='puny'] {
  &[data-icon]::before,
  &[data-icon-after]::after {
    font-size: 12px;
  }
}

body.rtl [data-icon='list']::before,
body.rtl [data-icon-after='list']::after {
  content: 'listrtl';
}

body.rtl [data-icon='structure']::before,
body.rtl [data-icon-after='structure']::after {
  content: 'structurertl';
}

.icon.secure::before {
  content: 'secure';
}

.icon.insecure::before {
  content: 'insecure';
}

.icon.add::before {
  content: 'plus';
}

.icon.edit::before {
  content: 'edit';
}

.icon.settings::before {
  content: 'settings';
}

.icon.search::before {
  content: 'search';
}

.icon.expand::before {
  content: 'expand';
}

.icon.collapse::before {
  content: 'collapse';
}

.help::before {
  content: 'help';
  color: var(--pink-400);
}

.preview-btn,
.view-btn {
  &::before {
    margin-inline-end: var(--xs);
  }
}

.preview-btn::before {
  margin-block-start: -2px;
  content: 'view';
}

.view-btn::before {
  body.ltr & {
    content: 'share';
  }

  body.rtl & {
    content: 'shareleft';
  }
}

.action-btn::before {
  content: 'ellipsis';
}

/* headings */
h1,
.h1 {
  margin-block-end: 24px;
  font-size: 18px;
  font-weight: bold;
  line-height: 1.2;
}

h2,
.h2 {
  margin-block: 14px;
  margin-inline: 0;
  font-size: 16px;
  font-weight: bold;
  line-height: 1.2;
}

h3,
.h3 {
  margin-block: 14px;
  margin-inline: 0;
  font-weight: bold;
  line-height: 1.2;
}

h4,
.h4 {
  margin-block: 14px;
  margin-inline: 0;
  font-weight: bold;
  line-height: 1.2;
  color: var(--medium-text-color);
}

h5,
.h5 {
  margin-block: 14px 3px;
  margin-inline: 0;
  line-height: 1.2;
  color: var(--medium-text-color);
}

h6,
.h6 {
  @include mixins.h6-styles;
}

h1[data-icon]::before {
  margin-inline: 0 10px;
  margin-block: -8px 0;
}

h2[data-icon]::before {
  margin-inline: 0 6px;
  margin-block: -4px 0;
  font-size: 19px;
}

/* horizontal rule */
hr {
  margin-block: 24px;
  margin-inline: 0;
  border: none;
  border-block-start: 1px solid var(--hairline-color);
  height: 0;
  color: transparent;
}

.pane hr {
  margin-block: 24px;
  margin-inline: -24px;
}

/* paragraphs */
p {
  margin-block: 1em;
  margin-inline: 0;
}

h5 + p {
  margin-block-start: 0;
}

sup {
  vertical-align: super;
  font-size: smaller;
}

sub {
  vertical-align: sub;
  font-size: smaller;
}

.indent {
  margin-inline-start: 14px;
}

/* lists */
.bullets {
  padding-inline-start: 40px;
  list-style-type: square;
}

ol {
  padding-inline-start: 40px;
  list-style-type: decimal;
}

/* code */
code,
.code {
  @include mixins.fixed-width-font;

  &.smalltext {
    font-size: 0.8em !important;
  }
}

.code {
  input,
  textarea {
    @include mixins.fixed-width-font;
    font-size: 1em !important;
  }
}

pre code {
  display: block;
  overflow-x: auto;
}

/* links */
a {
  color: var(--link-color);
  cursor: pointer;

  &[aria-current] {
    cursor: default;
  }

  body.underline-links &,
  &:hover {
    text-decoration: underline;
  }

  .cp-icon svg {
    @include mixins.svg-mask(var(--icon-color, var(--link-color)));
  }
}

a:not([href]) {
  color: inherit;
  cursor: inherit;

  body.underline-links &,
  &:hover {
    text-decoration: none;
  }
}

a.sel,
li.sel > a {
  cursor: default !important;
  text-decoration: none;
}

.go::after {
  font-size: 11px;
  margin-block-start: -1px;
  padding-inline-start: 4px;
  color: var(--link-color);
  opacity: 0.9;

  body.ltr & {
    content: 'circlerarr';
  }

  body.rtl & {
    content: 'circlelarr';
  }
}

button {
  cursor: pointer;
}

/* status icons */
.checkmark-icon,
.alert-icon {
  padding: 5px;
  margin-block-end: 0 !important;
  line-height: 10px;
  border-radius: 20px;
  cursor: pointer;

  &::before {
    @include mixins.icon;
  }
}

.checkmark-icon {
  p & {
    display: inline-block;
  }

  background-color: var(--gray-200);

  &::before {
    content: 'check';
    color: var(--success-color);
  }
}

.alert-icon {
  background-color: var(--gray-200);

  &::before {
    content: 'alert';
    color: var(--error-color);
  }
}

.revision-status-hud {
  max-width: 400px;

  .http-error {
    border-radius: var(--medium-border-radius);
    border: 1px solid var(--hairline-color);
    color: var(--light-text-color);
    background-color: var(--gray-050);
    padding-block: 7px;
    padding-inline: 14px;
  }
}

.draft-notice {
  display: flex;
  align-items: center;
  place-content: stretch center;
  gap: var(--s);
  color: var(--blue-800);

  #content-notice & {
    display: inline-flex;
    justify-content: flex-start;
  }

  .so-notice > & {
    margin-inline: calc(var(--xl) * -1) 0;
    margin-block: -5px -5px;
    padding-inline: var(--xl) 0;
    padding-block: 5px;
    border-end-start-radius: var(--large-border-radius);

    body.ltr & {
      background-image: linear-gradient(
        to bottom right,
        color.adjust(mixins.$blue600, $alpha: -0.8),
        color.adjust(mixins.$blue600, $alpha: -1) 50%
      );
    }

    body.rtl & {
      background-image: linear-gradient(
        to left,
        color.adjust(mixins.$blue600, $alpha: -0.8),
        color.adjust(mixins.$blue600, $alpha: -1)
      );
    }
  }

  p {
    flex: 1;
    margin: 0;
  }

  .draft-icon {
    position: relative;
    flex-shrink: 0;
    width: 34px;
    height: 34px;
    display: flex;
    justify-content: center;
    align-items: center;
    border-radius: 100%;
    border: 2px solid color.adjust(mixins.$blue800, $alpha: -0.8);
    box-sizing: border-box;
    box-shadow: 0 1px 1px 1px var(--white);

    &::before {
      position: relative;
      inset-inline-start: 1px;
      color: var(--blue-800) !important;
      font-size: 18px;
    }

    &::after {
      content: '';
      font-size: 0;
      position: absolute;
      inset: -2px;
      border-radius: 100%;
      box-shadow: inset 0 2px 0 color.adjust(mixins.$blue900, $alpha: -0.8);
    }
  }

  .discard-changes-btn {
    margin-inline-start: var(--xs);
    background-color: transparent !important;
    color: var(--blue-800) !important;
    border: 2px solid var(--blue-600);

    &:hover,
    &:focus {
      border-color: color.adjust(mixins.$blue600, $lightness: -5%);
    }

    &:active {
      border-color: color.adjust(mixins.$blue600, $lightness: -10%);
    }
  }
}

.revision-notice {
  display: flex;
  align-items: center;
  place-content: stretch center;
  gap: var(--s);
  color: var(--gray-600);

  #content-notice & {
    display: inline-flex;
    justify-content: flex-start;
  }

  p {
    flex: 1;
    margin: 0;
  }

  .revision-icon {
    position: relative;
    flex-shrink: 0;
    width: 34px;
    height: 34px;
    display: flex;
    justify-content: center;
    align-items: center;
    border-radius: 100%;
    border: 2px solid color.adjust(mixins.$grey800, $alpha: -0.8);
    box-sizing: border-box;
    box-shadow: 0 1px 1px 1px var(--white);

    &::before {
      position: relative;
      inset-inline-start: 1px;
      color: var(--grey-800) !important;
      font-size: 18px;
    }

    &::after {
      content: '';
      font-size: 0;
      position: absolute;
      inset: -2px;
      border-radius: 100%;
      box-shadow: inset 0 2px 0 color.adjust(mixins.$blue900, $alpha: -0.8);
    }
  }
}

/* toggles */
button.toggle {
  appearance: none;
  color: inherit;
  background: none;
  border: none;
  padding: 0;
}

.toggle::before,
a.fieldtoggle::before {
  @include mixins.angle(right);
  transition: transform linear 100ms;
}

.toggle.expanded::before,
a.fieldtoggle.expanded::before,
.sidebar nav li.expanded > .toggle::before,
.structure li:not(.collapsed) > .row > .toggle::before {
  transform: rotate(45deg) !important;
}

a.fieldtoggle {
  display: block;
  position: relative;
  margin-block: 14px;
  margin-inline: 0;
  padding-inline-start: 12px;
  color: var(--text-color);
  text-decoration: none;
}

a.fieldtoggle::before {
  display: block;
  position: absolute;
  inset-block-start: 7px;
  inset-inline-start: -1px;
}

/* emphasis */
em,
i {
  font-style: italic;
}

ul.errors em {
  font-style: normal;
}

strong,
b,
i em {
  font-weight: bold;
}

/* readable blocks */
.readable {
  @include mixins.readable;
}

/* text styles */
.leftalign {
  text-align: start;
}

.topalign {
  vertical-align: top;
}

.rightalign {
  text-align: end;
}

.centeralign {
  text-align: center !important;
}

.nowrap {
  white-space: nowrap;
}

.break-word {
  word-wrap: break-word;
}

.light {
  color: var(--medium-text-color) !important;
  font-weight: normal;
}

.extralight {
  color: var(--light-text-color) !important;
}

.smalltext {
  font-size: 12px;
  line-height: 1.2;
}

.largetext {
  font-size: 16px;
  line-height: 1.2;
}

.zilch {
  padding-block: 100px;
  padding-inline: 0;
  text-align: center;
  font-size: 20px;
  line-height: 24px;
  color: var(--light-text-color);

  &.small {
    padding-block: 24px;
    padding-inline: 0;
    font-size: 16px;
  }
}

input.checkbox + label.smalltext {
  padding-block-start: 2px;
}

.required::after {
  content: 'asterisk';
  margin-inline: 5px 0;
  margin-block: -2px 0;
  font-size: 12px;
  color: var(--rose-500);
}

.scrollpane {
  overflow: auto;
}

.left {
  float: inline-start;
}

.right {
  float: inline-end;
}

th,
td {
  text-align: start;
  vertical-align: middle;
}

body table[dir='rtl'] {
  th,
  td {
    text-align: end;
  }
}

body table[dir='ltr'] {
  th,
  td {
    text-align: start;
  }
}

th.right,
td.right {
  float: none;
  text-align: end;
}

.clear {
  display: block;
  clear: both;
  height: 0;
}

.fullwidth {
  width: 100%;
}

.token {
  @include mixins.token-styles;
}

.token[data-name='*'] {
  position: relative;
  width: 10px;
}

.token[data-name='*'] span {
  opacity: 0;
}

.token[data-name='*']::before {
  @include mixins.icon;
  display: block;
  position: absolute;
  inset-block-start: 0;
  inset-inline-start: 0;
  width: 100%;
  font-size: 9px;
  line-height: 17px;
  content: 'asterisk';
  text-indent: 0;
}

.token:focus {
  @include mixins.active-token-styles;
}

// Override .token for Prism
.highlight {
  .token {
    display: inline;
    border: none;
    border-radius: 0;
    padding: 0;
    font-size: inherit;
    line-height: inherit;
    text-shadow: none;
    background: transparent;
    box-shadow: none;
  }
}

.pane.highlight {
  pre[class*='language-'] {
    overflow: visible;

    & > code.diff-highlight .token:not(.prefix) {
      margin-block: 0;
      margin-inline: -24px;
      padding-block: 0;
      padding-inline: 24px;
    }
  }
}

.success {
  color: var(--success-color) !important;
}

.notice,
.warning {
  &.with-icon,
  .icon {
    &::before {
      margin-inline: 0 2px;
      margin-block: -2px 0;
      @include mixins.icon;
      width: 1em;
    }
  }

  &.has-icon {
    display: flex;
    flex-wrap: nowrap;
    align-items: flex-start;

    .icon {
      flex-shrink: 1;
    }
  }
}

.notice {
  color: var(--notice-color) !important;

  a {
    text-decoration: underline;
  }

  &.with-icon,
  .icon {
    &::before {
      content: 'lightbulb';
    }
  }
}

.warning {
  color: var(--warning-color) !important;

  &.with-icon,
  .icon {
    &::before {
      content: 'alert';
    }
  }
}

.error {
  color: var(--error-color) !important;
}

.icon.move:not(.disabled) {
  cursor: move;
}

.icon.move::before {
  content: 'move';
  color: var(--custom-text-color, var(--ui-control-color));
}

.icon.move:not(.disabled):hover::before {
  color: var(--link-color);
}

.icon.delete {
  display: inline-block;
  line-height: inherit;

  &::before {
    content: 'remove';
    color: var(--ui-control-color);
  }

  &:not(.disabled) {
    cursor: pointer;

    &:hover::before {
      color: var(--disabled-color);
    }

    &:active::before {
      color: var(--red-800);
    }
  }
}

.hidden {
  display: none !important;
}

// Visually hide without hiding from screen readers
.visually-hidden {
  @include mixins.visually-hidden;
}

.invisible {
  visibility: hidden;
}

.clearafter::after {
  @include mixins.clearafter;
}

.info {
  vertical-align: bottom;
  display: inline-block;
  width: 1em;
  height: 1.375em;
  text-align: center;
  cursor: pointer;
  overflow: hidden;

  &::before {
    @include mixins.icon;
    vertical-align: baseline;
    width: 100%;
    line-height: 1.375;
    color: var(--ui-control-color);
  }

  &:not(.warning) {
    &::before {
      content: 'info';
    }

    &:hover::before {
      color: var(--link-color);
    }
  }

  &.warning {
    &::before {
      content: 'alert';
    }

    &:hover::before {
      color: var(--warning-color);
    }
  }
}

.info-hud {
  table {
    max-width: 280px;
    table-layout: auto;
  }

  td {
    word-wrap: break-word;
    width: 100%;
  }
}

@media (width <= 450px) {
  .info-hud {
    table {
      table-layout: fixed;
      width: 100%;
    }
  }
}

/* ----------------------------------------
/*  Content
/* ---------------------------------------- */

.content {
  position: relative;
}

.content::after {
  @include mixins.clearafter;
}

.customize-sources-modal {
  padding-inline-start: 200px;
  overflow: visible !important;

  & > .cs-sidebar {
    position: absolute;
    inset-block-start: 0;
    inset-inline-start: 0;
    margin: 0;
    padding-block: 10px;
    padding-inline: 0;
    border: none;
    width: 200px;
    height: calc(100% - 44px);
    box-sizing: border-box;
    background-color: var(--gray-050);
    overflow: auto;
    box-shadow: inset -1px 0 0 var(--hairline-color);
    border-start-start-radius: var(--large-border-radius);

    & > .btn {
      margin-inline: 14px 0;
      margin-block: 10px 0;
      display: block;
      width: calc(100% - 28px);
    }
  }

  &.sidebar-hidden {
    padding-inline-start: 0;

    & > .cs-sidebar {
      display: none;
    }
  }

  & > .source-settings {
    position: relative;
    height: calc(100% - 44px);
    box-sizing: border-box;
    padding: 24px;
    overflow: auto;
  }

  & > .footer {
    position: absolute;
    inset-block-end: 0;
    inset-inline-start: 0;
    width: 100%;
  }
}

.customize-sources-item {
  --light-text-color: var(--gray-600);
  --selected-item-color: var(--white);
  display: flex;
  width: calc(100% - 1px);
  box-sizing: border-box;
  align-items: center;
  position: relative;
  margin-block-start: -1px;
  background-color: var(--gray-100);
  border: solid var(--hairline-color);
  border-width: 1px 0;
  user-select: none;
  cursor: default;

  & + .customize-sources-item {
    &.heading {
      margin-block-start: 10px;
    }

    &:not(.heading) {
      border-block-start: 1px solid var(--hairline-color);
    }
  }

  &.sel {
    @include mixins.dark-btn-light-bg-focus-ring;

    --ui-control-color: var(--selected-item-color);
    background-color: var(--dark-sel-color);
    color: var(--selected-item-color);
    z-index: 1;
  }

  .label {
    flex: 1;
  }

  &.heading {
    .label {
      text-transform: uppercase;
      color: var(--light-text-color);
      font-size: 12px;
      font-weight: bold;
    }

    &.sel .label {
      color: var(--selected-item-color);
    }
  }
}

.customize-sources-item__move {
  position: absolute;
  inset-block-start: 50%;
  inset-inline-end: 0;
  transform: translate(-50%, -50%);
  justify-content: center;
  align-items: center;

  &.icon {
    display: flex;
    text-decoration: none;
  }
}

.customize-sources-item__btn {
  padding-block: 8px;
  padding-inline: 14px;
  padding-inline-end: 30px;
  margin: 3px;
}

.checkbox-select-item {
  display: flex;
  align-items: flex-start;
  align-content: stretch;
  margin-block-end: 4px;

  .move {
    margin-block-start: -3px;
    margin-inline-end: 10px;
    position: relative;
    z-index: 1;
  }
}

ul.path {
  display: flex;
  flex-flow: row wrap;
  align-items: stretch;

  li {
    display: inline-flex;
    align-items: center;

    &:not(:last-child)::after {
      margin-inline: 2px 5px;
      margin-block: 0 0;
      @include mixins.angle(right, var(--light-text-color), calc(1rem / 16));
    }
  }
}

/* ----------------------------------------
/*  Icon lists
/* ---------------------------------------- */

ul.icons {
  margin-block-start: 20px;
  display: flex;
  flex-wrap: wrap;

  li {
    margin-block: 0 10px;
    margin-inline: 0 4px;

    a {
      display: block;
      position: relative;
      padding-block: 60px 10px;
      padding-inline: 5px;
      width: 110px;
      text-align: center;
      color: var(--text-color);
      border-radius: 4px;
      border: 1px solid var(--white);

      &::before {
        display: block;
        position: absolute;
        inset-block-start: 0;
        inset-inline-start: 0;
        width: 100%;
        font-size: 40px;
        line-height: 60px;
      }

      .icon {
        position: absolute;
        top: 12px;
        left: 0;
        width: 100%;
        height: 40px;
        display: flex;
        align-items: center;
        justify-content: center;

        img,
        svg {
          // give Users, Addresses, Categories, and Filesystems icons a little extra breathing room
          max-width: 50px;
          height: 40px;
<<<<<<< HEAD
          position: absolute;
          inset-block-start: 12px;
          inset-inline-start: calc(50% - 20px);
=======
>>>>>>> 812a7db9
        }

        &.icon-mask svg {
          @include mixins.svg-mask(var(--text-color));
        }
      }

      &:hover {
        text-decoration: none;
        background-color: var(--gray-050);
        border-color: var(--gray-100);

        .icon.icon-mask svg {
          @include mixins.svg-mask(var(--link-color));
        }
      }
    }
  }
}

@media only screen and (width <= 380px) {
  ul.icons li a {
    width: 96px;
  }
}

@media only screen and (width <= 320px) {
  ul.icons li a {
    width: 75px;
  }
}

/* ----------------------------------------
/*  Buttons
/* ---------------------------------------- */

.toolbar {
  position: relative;
  margin-block-end: var(--s);
  min-height: 34px;

  &.flex,
  .flex {
    align-items: flex-start;
  }

  .text {
    border-radius: var(--large-border-radius) !important;
  }
}

.flex {
  display: flex;
  align-items: center;
  align-content: stretch;
  gap: var(--s);

  &.flex-gap-xs {
    gap: var(--xs);
  }

  &.flex-gap-m {
    gap: var(--m);
  }

  &.flex-gap-l {
    gap: var(--l);
  }

  &.flex-gap-xl {
    gap: var(--xl);
  }

  &:not(.flex-nowrap) {
    flex-wrap: wrap;
  }

  & > * {
    &.label {
      white-space: nowrap;
    }
  }

  .centeralign & {
    justify-content: center;
  }
}

.inline-flex {
  display: inline-flex !important;
  align-items: center;
  align-content: stretch;
  gap: var(--s);
}

.flex-row {
  flex-direction: row;
}

.flex-col {
  flex-direction: column;
}

.items-start {
  align-items: flex-start;
}

.items-end {
  align-items: end;
}

.items-center {
  align-items: center;
}

.items-baseline {
  align-items: baseline;
}

.items-stretch {
  align-items: stretch;
}

.gap-2xs {
  gap: var(--2xs);
}

.gap-xs {
  gap: var(--xs);
}

.gap-s {
  gap: var(--s);
}

.gap-m {
  gap: var(--m);
}

.gap-l {
  gap: var(--l);
}

.gap-xl {
  gap: var(--xl);
}

.flex-grow {
  flex: 1;
  max-width: 100%;
}

.flex-justify {
  justify-content: space-between;
}

.flex-justify-start {
  justify-content: flex-start;
}

.flex-justify-end {
  justify-content: flex-end;
}

.flex-justify-center {
  justify-content: center;
}

.flex-start {
  align-items: flex-start;
}

.flex-end {
  align-items: flex-end;
}

.flex-center {
  align-items: center;
}

.flex-stretch {
  align-items: stretch;
}

.spacer {
  width: 14px;
}

.buttons {
  display: flex;
  gap: 7px;
  position: relative;
  margin-block: 24px;
  margin-inline: 0;
  align-items: center;

  .hud-footer > &,
  .footer > & {
    margin: 0;
  }
}

.btn {
  position: relative;
  display: inline-flex;
  align-items: center;
  justify-content: center;
  border-radius: var(--ui-control-border-radius);
  padding-block: 7px;
  padding-inline: 10px;
  border: none;
  text-align: center;
  white-space: nowrap;
  user-select: none;
  box-sizing: border-box;
  appearance: none;
  color: currentcolor;
  font-size: inherit;
  background-color: var(--ui-control-bg-color);

  &:not([aria-current]) {
    cursor: pointer;
  }

  &.chromeless {
    background-color: transparent;
    height: auto;
    padding: 0;

    &:hover,
    &:active,
    &:focus {
      background-color: transparent;
    }

    &:hover,
    &:active {
      text-decoration: underline;
    }
  }

  &.hairline,
  &.link-btn {
    border: 1px solid var(--medium-hairline-color);
    background-color: transparent;

    &:active,
    &[aria-expanded='true'] {
      background-color: var(--ui-control-static-bg-color);
    }
  }

  &.hairline {
    &:hover,
    &:active,
    &[aria-expanded='true'] {
      border-color: var(--dark-hairline-color);
    }
  }

  &.hairline-dark {
    border: 1px solid var(--dark-hairline-color);

    &:not(:hover, :active, [aria-expanded='true']) {
      background-color: transparent;
    }
  }

  &.link-btn {
    color: var(--link-color);

    &:hover,
    &:active,
    &[aria-expanded='true'] {
      border-color: var(--link-color);
    }
  }

  &.wrap {
    height: auto;
    min-height: 34px;
    white-space: initial;
    text-align: start;
  }

  &:not(.disabled, .loading, .dashed, [aria-disabled], [aria-current]) {
    &:focus,
    &.focus,
    &:hover {
      --ui-control-bg-color: var(--ui-control-hover-bg-color);
    }

    &:active,
    &.active,
    &[aria-expanded='true'] {
      --ui-control-bg-color: var(--ui-control-active-bg-color);
    }
  }

  &[type='color'] {
    padding: 6px !important;
    width: 36px;
  }

  &.loading {
    cursor: default;
  }

  &:hover {
    text-decoration: none;
  }

  &:empty,
  &.btn-empty {
    padding-inline: 12px;
  }

  &[data-icon]:not(:empty, .btn-empty)::before,
  &.icon:not(:empty, .btn-empty)::before,
  &.menubtn:not(.action-btn)[data-icon]:empty::before,
  &.menubtn:not(.action-btn)[data-icon].btn-empty::before,
  &.menubtn:not(.action-btn).icon:empty::before,
  &.menubtn:not(.action-btn).icon.btn-empty::before {
    margin-inline-end: 5px;
  }

  &:not(.loading) .spinner {
    display: none;
  }

  &.loading {
    &::before,
    &::after,
    .label {
      visibility: hidden;
    }
  }

  div.checkbox {
    margin-block-start: 2px;
  }

  [data-icon] {
    margin-block-start: -3px;
    margin-inline-end: 5px;

    &.light::before {
      color: var(--gray-300);
    }
  }

  .cp-icon svg {
    @include mixins.svg-mask(currentColor); // Matches color of font icons
  }
}

.disabled:not(.status, .status-label) {
  opacity: 0.25;
  pointer-events: none;
  user-select: none;
}

.noteditable {
  cursor: not-allowed;

  .element,
  .lightswitch-container,
  & + .colorhex {
    cursor: not-allowed;
  }
}

.btn,
.spinner {
  height: var(--ui-control-height);
}

.btn[data-icon-after]:not(:empty, .btn-empty)::after,
.menu-toggle:not(:empty, .btn-empty)::after,
.menubtn:not(.action-btn, :empty, .btn-empty)::after,
.menubtn:not(.action-btn).icon::after {
  margin-inline-start: 6px;
}

.btn[data-icon]::before,
.btn[data-icon-after]::after,
.btn.icon::before {
  position: relative;
}

.btn.small[data-icon]::before,
.btn.small[data-icon-after]::after,
.btn.icon.small::before {
  font-size: 10px;
}

/* button groups */
.btngroup {
  position: relative;
  z-index: 1;
  display: flex;
  white-space: nowrap;
  align-items: center;
  border-radius: var(--large-border-radius);

  &.fullwidth .btn {
    flex: 1;
  }

  &.disabled .btn {
    cursor: default;
  }

  .btn {
    &:focus {
      z-index: 1;
    }

    &:not(.dashed, :last-child, .btngroup-btn-last) {
      margin-inline-end: 1px;
    }

    &:not(:first-child, .btngroup-btn-first) {
      border-start-start-radius: 0;
      border-end-start-radius: 0;
    }

    &:not(:last-child, .btngroup-btn-last) {
      border-start-end-radius: 0;
      border-end-end-radius: 0;
    }
  }
}

.btngroup--exclusive {
  .btn[aria-pressed='true']:not(.disabled, .loading, .dashed, [aria-disabled]) {
    --focus-ring: var(--focus-ring-outset);
    background-color: var(--gray-500);
    color: var(--white);
    @include mixins.dark-btn-light-bg-focus-ring;
  }
}

.copytext {
  position: relative;
  z-index: 1;
  display: flex;
  white-space: nowrap;
  align-items: center;

  .text {
    border-start-end-radius: 0;
    border-end-end-radius: 0;
    min-width: 0;
  }

  .btn {
    border-start-start-radius: 0;
    border-end-start-radius: 0;
  }
}

.copytextbtn {
  display: inline-flex;
  flex-wrap: nowrap;
  align-items: center;
  border: 1px solid var(--hairline-color);
  border-radius: var(--small-border-radius);
  padding-block: 0;
  padding-inline: 9px;
  cursor: pointer;
  color: var(--medium-text-color);

  .copytextbtn__icon {
    padding: 0;
    width: 13px;
    background: none;
    margin-block-start: -3px;
    margin-inline-start: 5px;
    color: var(--light-text-color);
  }

  &:hover,
  &:focus {
    border-color: var(--medium-hairline-color);
    color: var(--text-color);

    .copytextbtn__value {
      color: var(--text-color);
    }
  }

  &.small {
    padding-block: 0;
    padding-inline: 5px;

    .copytextbtn__value {
      font-size: calc(11rem / 16);
    }
  }
}

/* menu buttons */
.menu-toggle,
.menubtn:not(.action-btn) {
  display: inline-flex;
  align-items: center;
  user-select: none;

  &::after {
    @include mixins.angle;
    position: relative;
  }

  &.btn {
    &::after {
      inset-block-start: -1px;
    }

    &:not(.disabled, .inactive) {
      &:active,
      &.active {
        &::after {
          border-color: var(--ui-control-active-color);
        }
      }
    }

    &.submit {
      &::after {
        border-color: var(--white) !important;
        opacity: 0.8;
      }

      &:not(.disabled, .inactive) {
        &:hover,
        &.hover,
        &:active,
        &.active {
          &::after {
            opacity: 1;
          }
        }
      }
    }
  }

  &:not(.btn, .icon) {
    height: 17px;

    &::after {
      inset-block-start: -2px;
      border-color: currentcolor;
    }
  }

  &:empty,
  &.btn-empty {
    padding-inline: 8px 8px;
  }
}

@keyframes rotator {
  0% {
    transform: rotate(0);
  }

  100% {
    transform: rotate(1turn);
  }
}

/* spinner */
.spinner {
  display: inline-flex;
  align-items: center;
  justify-content: center;
  width: var(--size, 24px);
  height: var(--size, 34px);

  &::before {
    display: block;
    content: '';
    font-size: 0;
    animation: rotator 0.7s linear infinite;
    box-sizing: border-box;
    width: var(--size, 20px);
    height: var(--size, 20px);
    object-fit: scale-down;
    border-radius: 50%;
    border: 2px solid transparent;
    border-inline-end-color: currentcolor;
    border-block-end-color: currentcolor;
    opacity: 0.8;
  }

  &.small {
    --size: 12px;
  }

  &.big {
    --size: 48px;
  }

  &.spinner-absolute {
    position: absolute;
    width: var(--size, 20px);
    height: var(--size, 20px);
    inset-block-start: var(--elements-busy-top-position);
    inset-inline-start: calc(50% - var(--size, 20px) / 2);
  }
}

.btn + .spinner {
  margin-inline-start: 7px;
}

.buttons .btn + .spinner,
.buttons .btngroup + .spinner {
  margin-inline-start: 0;
}

.buttons.right .btn + .spinner {
  margin-inline-end: var(--neg-padding);
}

/* small buttons */
.btngroup.small .btn,
.btn.small {
  padding-block: 0 !important;
  padding-inline: var(--s) !important;
  font-size: 12px;
  line-height: 22px;
}

.btngroup.small,
.btngroup.small input.btn,
.btn.small,
.btn.small + .spinner {
  height: 22px;
}

/* big buttons */
.btngroup.big .btn,
.btn.big {
  padding-block: 0;
  padding-inline: 14px;
  font-size: 14px;
  line-height: 36px;
}

.btn.big[data-icon]::before,
.preview-btn::before,
.view-btn::before {
  margin-inline-start: -2px;
}

.btngroup.big,
.btngroup.big input.btn,
.btn.big,
.btn.big + .spinner {
  height: 36px;
}

/* huge buttons */
.btn.huge {
  padding: var(--l);
  line-height: 48px;
  height: 48px;
}

/* special buttons */
.btn {
  &.submit,
  &.secondary {
    color: var(--white) !important;

    --ui-control-active-color: var(--white);
    --focus-ring: var(--focus-ring-outset);
    @include mixins.light-on-dark-text;
  }

  &.submit {
    background-color: var(--primary-color) !important;

    &:not(.disabled, .inactive, .loading) {
      &:hover,
      &.hover,
      &:focus {
        background-color: color.adjust(
          mixins.$primaryColor,
          $lightness: -5%
        ) !important;
      }

      &:active,
      &.active,
      &[aria-expanded='true'] {
        background-color: color.adjust(
          mixins.$primaryColor,
          $lightness: -10%
        ) !important;
      }
    }
  }

  &.caution {
    background-color: var(--red-050) !important;
    color: var(--error-color);

    &:hover,
    &.hover,
    &:focus {
      background-color: color.adjust(
        mixins.$red050,
        $lightness: -5%
      ) !important;
    }

    &:active,
    &.active,
    &[aria-expanded='true'] {
      background-color: var(--red-100) !important;
    }
  }
}

.secondary-buttons .btn.submit,
.btn.secondary {
  background-color: var(--secondary-color) !important;
}

.secondary-buttons .btn.submit:not(.disabled, .inactive, .loading):hover,
.secondary-buttons .btn.submit:not(.disabled, .inactive, .loading).hover,
.secondary-buttons .btn.submit:not(.disabled, .inactive, .loading):focus,
.btn.secondary:not(.disabled, .inactive, .loading):hover,
.btn.secondary:not(.disabled, .inactive, .loading).hover,
.btn.secondary:not(.disabled, .inactive, .loading):focus {
  background-color: color.adjust(
    mixins.$secondaryColor,
    $lightness: -5%
  ) !important;
}

.secondary-buttons .btn.submit:not(.disabled, .inactive, .loading):active,
.secondary-buttons .btn.submit:not(.disabled, .inactive, .loading).active,
.secondary-buttons
  .btn.submit:not(.disabled, .inactive, .loading)[aria-expanded='true'],
.btn.secondary:not(.disabled, .inactive, .loading):active,
.btn.secondary:not(.disabled, .inactive, .loading).active,
.btn.secondary:not(.disabled, .inactive, .loading)[aria-expanded='true'] {
  background-color: color.adjust(
    mixins.$secondaryColor,
    $lightness: -10%
  ) !important;
}

div.btn.submit {
  position: relative;
  overflow: hidden;
}

div.btn.submit input {
  position: absolute;
  inset-inline-start: 100%;
}

/* dashed buttons */
.btn.dashed {
  border: 1px dashed var(--medium-hairline-color);
  background-color: transparent;

  .btngroup &:not(:last-child, .btngroup-btn-last) {
    border-inline-end: 1px solid transparent;
    margin-inline-end: -1px;
  }

  &:focus {
    background-color: color.adjust(mixins.$grey200, $alpha: -0.9);
    border-color: transparent;

    .reduce-focus-visibility &:not(:focus-visible) {
      border: 1px dashed var(--medium-hairline-color);
    }
  }

  &:not(.disabled) {
    &:active,
    &.active,
    &[aria-expanded='true'] {
      background-color: color.adjust(mixins.$grey200, $alpha: -0.75);
    }
  }
}

/* chevron buttons */
.chevron-btns {
  display: flex;
  justify-content: flex-start;

  .btn {
    position: relative;
    padding: 0;
    border-radius: 0;
    background-color: transparent;

    &.current-step,
    &.active-drop-target {
      color: var(--white);

      --text-color: var(--white);
      --ui-control-color: var(--white);
      --ui-control-bg-color: var(--gray-500);
      --ui-control-hover-bg-color: #{color.adjust(
          mixins.$grey500,
          $lightness: -5%
        )};
      --ui-control-active-bg-color: #{color.adjust(
          mixins.$grey500,
          $lightness: -10%
        )};
    }

    &.current-step {
      @include mixins.light-on-dark-text;
      @include mixins.light-focus-ring;
    }

    &:focus {
      z-index: 1;
      box-shadow: none;

      .label {
        z-index: 1;
        box-shadow: var(--focus-ring);
      }

      .reduce-focus-visibility &:not(:focus-visible) .label {
        box-shadow: none;
      }
    }

    .reduce-focus-visibility &:focus-visible .label {
      box-shadow: var(--focus-ring);
    }

    &:not(.has-action-menu) {
      padding-inline-end: calc(var(--ui-control-height) / 2);
      margin-inline-end: 2.8px;

      &:not(.current-step[data-disclosure-trigger]) .btn-body {
        padding-inline-end: 5px;
      }
    }

    &.current-step[data-disclosure-trigger] .btn-body {
      padding-inline-start: 8px;

      .label {
        padding: 3px;

        &::after {
          @include mixins.angle;
          position: relative;
        }
      }
    }

    .btn-body {
      display: inline-flex;
      align-items: center;
      justify-content: center;
      height: var(--ui-control-height);
      background-color: var(--ui-control-bg-color);

      [data-icon] {
        --ui-control-height: calc((13rem / 16)); // 1rem == 16px
        text-align: center;
        margin-inline-end: 0;
      }
    }

    .label {
      display: inline-flex;
      align-items: center;
      overflow: hidden;
      text-overflow: ellipsis;
    }

    &.has-action-menu .btn-body {
      padding-inline-end: 1px;
      margin-inline-end: 0;
    }

    .chevron-right,
    .chevron-left {
      position: absolute;
      inset-block-start: 0;
      height: 100%;
      width: calc(var(--ui-control-height) / 2);
    }

    .chevron-left {
      inset-inline-start: 0;
      border-block-start: calc(var(--ui-control-height) / 2) solid
        var(--ui-control-bg-color);
      border-inline-start: calc(var(--ui-control-height) / 2) solid transparent;

      &::after {
        display: block;
        content: '';
        font-size: 0;
        position: absolute;
        inset-block-end: 0;
        inset-inline-end: 0;
        border-block-end: calc(var(--ui-control-height) / 2) solid
          var(--ui-control-bg-color);
        border-inline-start: calc(var(--ui-control-height) / 2) solid
          transparent;
      }
    }

    .chevron-right {
      inset-inline-end: 0;
      border-block-start: calc(var(--ui-control-height) / 2) solid transparent;
      border-block-end: calc(var(--ui-control-height) / 2) solid transparent;
      border-inline-start: calc(var(--ui-control-height) / 2) solid
        var(--ui-control-bg-color);
    }
  }

  ol {
    position: relative;
    padding-inline-start: 0;
    list-style-type: none;
    display: flex;

    li {
      &.first-step .btn {
        .btn-body {
          padding-inline-start: 14px;
          border-start-start-radius: var(--ui-control-border-radius);
          border-start-end-radius: 0;
          border-end-end-radius: 0;
          border-end-start-radius: var(--ui-control-border-radius);
        }

        .chevron-left {
          display: none;
        }
      }

      &:not(.first-step) .btn {
        margin-inline-start: calc(-1 * (var(--ui-control-height) / 2));
        padding-inline-start: calc(var(--ui-control-height) / 2);

        .btn-body {
          padding-inline-start: 7px;
        }
      }
    }
  }
}

/* color inputs */
.color-input-container {
  position: relative;

  .color-hex-indicator {
    position: absolute;
    inset-block-start: 0;
    inset-inline-start: 7px;
    width: 1em;
    line-height: 34px;
    text-align: center;
    user-select: none;
  }
}

.color-input {
  @include mixins.fixed-width-font;
  padding-inline-start: calc(7px + 1em);
}

.color {
  display: inline-block;
  position: relative;
  vertical-align: middle;
  width: 34px;
  height: 34px;
  border-radius: 17px;
  padding: 0;

  &:not(.static, .noteditable) {
    cursor: pointer;
  }

  &:not(.small) {
    @include mixins.checkered-bg(17px);
  }

  &.small {
    width: 16px;
    height: 16px;
    @include mixins.checkered-bg(8px);
  }

  .color-preview {
    position: absolute;
    inset-block-start: 0;
    inset-inline-start: 0;
    width: 100%;
    height: 100%;
    border-radius: 17px;
    box-shadow: inset 0 0 0 1px color.adjust(mixins.$black, $alpha: -0.85);

    &:focus-within {
      @include mixins.input-focused-styles;
    }

    & > .color-preview-input {
      position: absolute;
      inset-inline-start: 0;
      width: 100%;
      height: 100%;
      margin: 0;
      padding: 0;
      border: none;
      opacity: 0;
    }
  }
}

.colorhex {
  display: inline-block;
  margin-inline-start: 5px;
  vertical-align: middle;
  color: var(--medium-text-color);
}

/* lightswitch */
.lightswitch-outer-container {
  display: flex;

  .lightswitch-inner-container {
    border: 1px solid var(--hairline-color);
    border-radius: var(--small-border-radius);
    display: flex;
    align-items: center;
    max-width: 100%;
    padding-inline: 7px;

    span {
      flex-grow: 1;
      padding-block: 7px;
      padding-inline: 0;
      color: var(--medium-text-color);
      cursor: default;
      overflow: auto;
      overflow-wrap: break-word;
      hyphens: auto;

      &[data-toggle='on'] {
        margin-inline-start: 7px;
      }

      &[data-toggle='off'] {
        margin-inline-end: 7px;
        text-align: end;
      }
    }
  }
}

.lightswitch {
  display: block;
  position: relative;
  border: none !important;
  overflow: hidden;
  cursor: pointer;
  user-select: none;
  background-image: linear-gradient(to right, var(--gray-400), var(--gray-400));
  transition: background-image linear 100ms;

  &.on {
    background-image: linear-gradient(
      to right,
      var(--enabled-color),
      var(--enabled-color)
    );
  }

  &.indeterminate {
    background-image: linear-gradient(
      to right,
      var(--enabled-color),
      var(--gray-300)
    );
  }

  .lightswitch-container {
    position: relative;
    height: 100%;

    .handle {
      position: absolute;
      inset-block-start: 1px;
      background-color: var(--white);
    }
  }

  &:not(.small) {
    border-radius: 11px;
    min-width: 34px;
    width: 34px;
    height: 22px;

    .lightswitch-container {
      margin-inline-start: -12px;
      width: 46px;

      .handle {
        border-radius: 10px;
        width: 20px;
        height: 20px;
        inset-inline-start: calc(50% - 10px);
      }
    }
  }

  &.small {
    border-radius: 9px;
    width: 28px;
    height: 18px;

    .lightswitch-container {
      margin-inline-start: -10px;
      width: 38px;

      .handle {
        border-radius: 8px;
        width: 16px;
        height: 16px;
        inset-inline-start: calc(50% - 8px);
      }
    }
  }

  table & {
    display: inline-block;
    margin-block-end: -5px;
  }

  &.on {
    .lightswitch-container {
      margin-inline-start: 0;
    }
  }

  &.indeterminate {
    &:not(.small) {
      .lightswitch-container {
        margin-inline-start: 0.5 * -12px;
      }
    }

    &.small {
      .lightswitch-container {
        margin-inline-start: 0.5 * -10px;
      }
    }
  }
}

/* pagination */
.pagination {
  table.data + & {
    margin-block-start: 24px;
  }

  .page-link {
    width: calc(30rem / 16);
    height: calc(30rem / 16);
    display: flex;
    align-items: center;
    justify-content: center;
    border-radius: var(--medium-border-radius);

    &::after {
      position: relative;
      transition: border-color linear 100ms;
    }

    &.prev-page::after {
      @include mixins.angle(left, var(--light-text-color));
      inset-inline-end: -1px;
    }

    &.next-page::after {
      @include mixins.angle(right, var(--light-text-color));
      inset-inline-start: -1px;
    }

    &:not(.disabled) {
      transition: box-shadow linear 100ms;
      box-shadow: inset 0 0 0 1px var(--hairline-color);
      cursor: pointer;

      &:hover {
        text-decoration: none;
        box-shadow: inset 0 0 0 1px var(--link-color);

        &::after {
          border-color: var(--link-color);
        }
      }

      @include mixins.focus-styles {
        box-shadow:
          inset 0 0 0 1px var(--hairline-color),
          var(--focus-ring);
      }
    }

    &.disabled {
      opacity: 1;

      &::after {
        border-color: var(--hairline-color);
      }
    }
  }
}

/* action buttons */
.actions {
  float: inline-end;
}

.actions > li {
  float: inline-start;
}

.actions > li + li {
  margin-inline-start: 10px;
}

h1 + .actions {
  margin-block-start: -100px;
}

h2 + .actions {
  margin-block-start: -54px;
}

/* ----------------------------------------
/*  Tables
/* ---------------------------------------- */

.tablepane {
  --pane-y-padding-default: calc(var(--xl) - 2px);
  --pane-x-padding-default: calc(var(--padding) - 2px);
  margin-block: calc(var(--pane-padding, var(--pane-y-padding-default)) * -1)
    calc(
      var(--pane-padding, var(--padding)) * -1 + var(--pane-padding, var(--m))
    );
  margin-inline: calc(var(--pane-padding, var(--pane-x-padding-default)) * -1);
  padding: 0 !important;
  overflow-x: auto;

  table.data {
    th,
    td {
      &:first-child:not(.checkbox-cell, .vuetable-th-slot-checkbox) {
        padding-inline-start: var(
          --pane-padding,
          var(--pane-x-padding-default)
        );
      }

      &:last-child {
        padding-inline-end: var(--pane-padding, var(--pane-x-padding-default));
      }
    }
  }
}

table {
  &.fixed-layout {
    table-layout: fixed;
  }

  th.thin,
  td.thin {
    width: 0.01% !important;
    white-space: nowrap;
  }

  thead {
    th {
      font-weight: bold;
      text-align: start;
      vertical-align: top;
    }
  }

  // plain tables
  &:not(.data) {
    th,
    td {
      padding-block: 7px;

      &:not(:first-child) {
        padding-inline-start: 12px;
      }

      &:not(:last-child) {
        padding-inline-end: 12px;
      }
    }
  }

  // data tables
  &.data {
    th,
    td {
      position: relative;
      padding-inline: 12px;
      box-sizing: border-box;

      &.checkbox-cell,
      &.vuetable-th-slot-checkbox {
        width: var(--checkbox-size) !important;
        min-width: var(--checkbox-size);
        box-sizing: content-box;
        position: relative;

        input.checkbox + label,
        div.checkbox {
          position: absolute;
          inset-block-start: calc(50% - 8rem / 16);
        }
      }
    }

    th {
      font-weight: bold;
    }

    thead:first-child,
    tbody:first-child,
    tfoot:first-child,
    caption + thead,
    caption + tbody,
    caption + tfoot {
      tr:first-child {
        th,
        td {
          &:first-child {
            border-start-start-radius: var(
              --border-radius,
              var(--small-border-radius)
            );
            border-end-start-radius: var(
              --border-radius,
              var(--small-border-radius)
            );
          }

          &:last-child {
            border-start-end-radius: var(
              --border-radius,
              var(--small-border-radius)
            );
            border-end-end-radius: var(
              --border-radius,
              var(--small-border-radius)
            );
          }
        }
      }
    }

    thead {
      th,
      td {
        width: auto;
        background-color: var(--gray-050);
        cursor: default;
      }

      th:not(.orderable),
      td {
        padding-block: var(--s);
      }

      th {
        white-space: nowrap;
        vertical-align: middle;

        &.orderable {
          position: relative;
          padding: 0 !important;

          body:not(.dragging) &:not(.ordered):hover {
            background-color: var(--gray-100);
          }

          &.ordered {
            background-color: var(--light-sel-color);

            &:not(.loading) {
              button::after {
                @include mixins.angle(up);
                position: absolute;
                inset-inline-end: var(--m);
                inset-block-start: calc(50% - 3px);
              }

              &.desc button::after {
                transform: rotate(45deg);
              }
            }
          }

          button {
            position: relative;
            font: inherit;
            width: 100%;
            padding-block: var(--pane-padding, var(--m));
            padding-inline: var(--m) 35px;
            text-align: start;

            &:focus {
              z-index: 1;
            }
          }
        }

        &:not(.loading) {
          .spinner {
            display: none;
          }
        }

        .spinner {
          position: absolute;
          inset-block-start: calc(50% - 6px);
          inset-inline-end: 8px;

          --size: 12px;
        }
      }
    }

    tbody {
      tr {
        --hover-bg-color: var(--gray-050);
        --selected-bg-color: var(--dark-sel-color);

        &:not(.disabled) {
          &:hover {
            th,
            td {
              background-color: var(--hover-bg-color);
            }
          }

          &:focus {
            position: relative;
            z-index: 1;
          }

          &.sel,
          &.active-drop-target {
            --text-color: var(--white);
            --medium-dark-text-color: var(--white);
            --medium-text-color: var(--white);
            --light-text-color: var(--white);
            --link-color: var(--white);
            --ui-control-color: var(--white);
            @include mixins.custom-color-focus-ring(
              hsl(var(--light-focus-hsl))
            );

            .status-label .status-label-text {
              --status-label-text-color: var(--white) !important;
            }

            th,
            td {
              color: var(--white);
              background-color: var(--selected-bg-color);
            }

            .icon,
            .cp-icon,
            [data-icon],
            [data-icon-after] {
              --icon-color: var(--white) !important;
            }
          }
        }
      }

      th,
      td {
        padding-block: 7px;
        max-width: 33vw;
      }

      td {
        &.timestamp {
          text-align: end;
          vertical-align: bottom;
          white-space: nowrap;
          color: var(--light-text-color);
        }
      }
    }

    thead + tbody tr,
    tr + tr {
      th,
      td {
        border-block-start: 1px solid transparent;
      }
    }

    tr.sel:not(.draggee) + tr.sel:not(.draggee) {
      th,
      td {
        border-block-start-color: var(--gray-300);
      }
    }
  }

  // collapsable data tables for small screens
  // based on Aaron Gustafson's technique: http://blog.easy-designs.net/archives/2013/02/02/responsive-tables/
  &.collapsed {
    width: auto;

    &,
    tbody,
    tbody tr,
    tbody th,
    tbody td {
      display: block;
      border: none;
      padding: 0;
      text-align: start;
      width: auto !important;
      white-space: normal;
    }

    thead {
      display: none;
    }

    tbody {
      tr {
        padding-block: 6px;
        padding-inline: 0;
        border-block-end: 1px dotted var(--hairline-color);

        &::after {
          @include mixins.clearafter;
        }
      }

      th,
      td {
        padding-block: 2px !important;
        padding-inline: 0 !important;
      }

      td {
        &:empty {
          display: none;
        }
      }

      [data-title] {
        margin-inline-end: 0;

        &::before {
          margin-inline-end: 5px;
          content: attr(data-title) ':';
          font-weight: bold;
        }

        form {
          display: inline-block;
        }
      }
    }
  }
}

.datatablesorthelper,
.editabletablesorthelper {
  background-color: var(--white);
  @include mixins.shadow;
}

.datatablesorthelper,
.datatablesorthelper .chip,
.datatablesorthelper a {
  cursor: move !important;
}

.datatablesorthelper tr:first-child th,
.datatablesorthelper tr:first-child td {
  border-block-start: none !important;
}

.datatablesorthelper tr:last-child th,
.datatablesorthelper tr:last-child td {
  border-block-end: none !important;
}

.datatablesorthelper th .toggle {
  display: none !important;
}

.chip,
.card {
  color: var(--custom-text-color, var(--text-color));
  background-color: var(--custom-bg-color, var(--gray-050));
}

/* chips */
.chip {
  position: relative;
  display: inline-flex;
  align-items: center;
  cursor: default;
  user-select: none;
  font-weight: normal;
  padding-block: 0;
  padding-inline: var(--s);
  max-width: 100%;
  gap: var(--xs);
  border-radius: var(--large-border-radius);

  &.small {
    flex-direction: row;
    min-height: calc(26rem / 16 + 8px);

    --thumb-size: calc(30rem / 16);

    & > .thumb {
      margin-inline: -2px 2px;
      margin-block: 0 0;

      &.cp-icon {
        --thumb-size: 1rem; // 16px
      }
    }
  }

  &.large {
    flex-direction: column;

    --thumb-size: 120px;
    min-width: calc(var(--s) * 2 + var(--thumb-size));
    width: 100%;
    padding-block: var(--xs);

    .chip-content {
      width: 100%;
    }
  }

  .chip-content {
    display: flex;
    flex-direction: row;
    align-items: center;
    gap: var(--s);
    max-width: 100%;

    .status,
    .icon {
      margin-inline-end: 0;
    }

    .icon {
      margin-block: -4px 0;
      margin-inline: -1px;
    }

    .chip-label {
      padding-block: var(--2xs);
      padding-inline: 0;
    }

    .chip-actions {
      margin-inline-start: auto;
    }
  }

  &:has(.thumb):not(.large) .chip-content {
    min-width: calc(100% - var(--thumb-size));
  }

  &.sel,
  li.sel &,
  li.active-drop-target &,
  .card.sel & {
    --text-color: var(--white);
    --custom-text-color: var(--white) !important;
    --medium-dark-text-color: var(--white);
    --medium-text-color: var(--white);
    --light-text-color: var(--white);
    --link-color: var(--white);
    --ui-control-color: var(--white);
    @include mixins.custom-color-focus-ring(hsl(var(--light-focus-hsl)));
    color: var(--white);
    background-color: var(
      --custom-sel-bg-color,
      var(--dark-sel-color)
    ) !important;

    .icon,
    .cp-icon,
    [data-icon],
    [data-icon-after] {
      --icon-color: var(--white) !important;
    }
  }

  &.sel,
  .sel & {
    cursor: default;

    .thumb {
      filter: brightness(0.85);

      img {
        box-shadow:
          0 0 0 1px color.adjust(mixins.$darkSelColor, $alpha: -0.9),
          0 6px 4px -4px color.adjust(mixins.$darkSelColor, $alpha: -0.8);
      }
    }
  }

  .offset-drag-helper & {
    background-color: var(--gray-050);
    @include mixins.shadow;
  }

  & > .thumb {
    flex: 0 0 auto;
    position: relative;
    display: flex;
    align-items: center;
    justify-content: center;
    width: var(--thumb-size);
    height: var(--thumb-size);

    &.rounded {
      img,
      svg {
        border: var(--xs) solid transparent;
        border-radius: 50%;
      }
    }

    &.checkered img {
      @include mixins.checkered-bg(8px);
    }

    img,
    svg {
      display: block;
      flex-shrink: 0;
      border-radius: var(--small-border-radius);
      max-width: 100%;
      max-height: 100%;
    }

    svg {
      width: 100%;
    }
  }
}

.cp-icon {
  display: flex;
  align-items: center;
  justify-content: center;
  width: var(--icon-size);
  height: var(--icon-size);
  max-width: var(--icon-size);

  svg {
    width: var(--icon-size);
    height: var(--icon-size);
    max-width: var(--icon-size) !important;
    max-height: var(--icon-size) !important;
    @include mixins.svg-mask(var(--icon-color, var(--ui-control-color)));
  }

  &.large {
    --icon-size: calc(20rem / 16);
  }

  &.small {
    --icon-size: calc(14rem / 16);
  }

  &.puny {
    --icon-size: calc(12rem / 16);
  }
}

.chips,
.cards {
  display: flex;

  --custom-bg-color: initial;
  --custom-text-color: initial;
  --custom-sel-bg-color: initial;

  &:not(.inline-chips) {
    flex-direction: column;
  }

  li {
    max-width: 100%;
  }
}

.cards {
  gap: var(--s);
}

.chips {
  align-items: flex-start;
  gap: var(--xs);

  &.chips-small {
    li {
      height: calc(34rem / 16);
    }
  }
}

.inline-chips {
  display: flex;
  flex-flow: row wrap;
  align-items: center;
  gap: var(--xs);

  .chip {
    margin: 0 !important;
  }
}

.elements.inline-chips {
  display: grid;
  grid-template-columns: repeat(auto-fill, minmax(160px, 1fr));
}

/** cards */
.card {
  position: relative;
  display: flex;
  flex-direction: row;
  align-items: stretch;
  padding: var(--m);
  gap: var(--s);
  border-radius: var(--large-border-radius);
  cursor: default;
  user-select: none;
  width: 100%;

  &::after {
    border-radius: var(--large-border-radius);
  }

  &.sel,
  li.sel & {
    --text-color: var(--white);
    --custom-text-color: var(--white) !important;
    --medium-dark-text-color: var(--white);
    --medium-text-color: var(--white);
    --light-text-color: var(--white);
    --link-color: var(--white);
    --ui-control-color: var(--white);
    @include mixins.custom-color-focus-ring(hsl(var(--light-focus-hsl)));
    color: var(--white);
    background-color: var(
      --custom-sel-bg-color,
      var(--dark-sel-color)
    ) !important;

    & > .thumb {
      background-color: var(--dark-sel-color) !important;
      filter: brightness(0.85);
    }

    .icon,
    .cp-icon,
    [data-icon],
    [data-icon-after] {
      --icon-color: var(--white) !important;
    }

    .status-label .status-label-text {
      --status-label-text-color: var(--white) !important;
    }
  }

  .ck-content & {
    ul {
      padding-inline: 0 !important;
      list-style-type: none;
    }
  }

  & > .thumb {
    position: relative;
    display: flex;
    align-items: stretch;
    margin: calc(var(--m) * -1);
    margin-inline-end: 0;
    width: 128px;
    min-width: 128px; // needed for flex
    min-height: calc(var(--m) * 2 + var(--lh) * 3 + var(--xs));
    background-color: var(--gray-100);
    overflow: hidden;

    &::after {
      display: block;
      content: '';
      font-size: 0;
      position: absolute;
      inset-block: 0;
      @include mixins.shadow;
      width: 10px;
      inset-inline-end: -10px;
    }

    &,
    &::after {
      border-start-start-radius: var(--large-border-radius);
      border-start-end-radius: 0;
      border-end-end-radius: 0;
      border-end-start-radius: var(--large-border-radius);
    }

    img,
    svg {
      width: 100%;
      max-height: 128px;
      object-fit: cover;
    }

    & + .card-content {
      margin-inline-start: calc(var(--m) - var(--s));
    }
  }

  & > .cp-icon {
    margin-inline: -2px -4px;
    margin-block: 3px 0;
  }

  .card-content,
  .card-content .card-body {
    display: flex;
    flex-direction: column;
    gap: var(--xs);
    flex: 1;
  }

  .card-content {
    flex: 1 0 0 !important;
    overflow: hidden;
    position: relative;

    --focus-ring: var(--inner-focus-ring);

    .card-heading {
      display: flex;
      flex-direction: row;
      align-items: center;
      gap: 5px;
      min-height: calc(22rem / 16);

      .label {
        font-weight: 600;
      }
    }

    .card-body {
      &:empty {
        display: none;
      }

      & > *:not(:has(> .no-truncate)) {
        --max-lines: 2;
        margin: 0;
        max-height: calc(var(--lh) * var(--max-lines));
        overflow: hidden;
        text-wrap: pretty;
      }

      .checkbox-preview-label {
        display: inline;
        font-style: italic;
        margin-inline-start: 5px;
      }
    }
  }

  & > .card-actions-container {
    display: flex;
    align-items: flex-start !important;
    position: relative;
  }
}

.card-grid {
  display: grid !important;
  gap: var(--s) !important;
  grid-template-columns: repeat(auto-fill, minmax(360px, 1fr));

  & > li {
    border-radius: var(--large-border-radius);

    & > .card {
      margin: 0 !important;
      height: 100%;
    }
  }
}

// Adjust the columns when in live preview
.lp-editor-container .card-grid {
  grid-template-columns: minmax(0, 1fr);
}

.context-label,
.context-menu-container {
  display: inline-flex;
  align-items: center;
  margin-inline-start: var(--xs);
  height: var(--touch-target-size);
  padding-block: 0;
  padding-inline: var(--s);
  font-size: 11px;
  font-weight: normal;
  text-decoration: none !important;
  color: var(--medium-dark-text-color);
  border-radius: calc(var(--touch-target-size) / 2);
  border: 1px solid var(--medium-hairline-color);
}

.context-menu-container {
  padding-inline-end: 0;

  .menubtn:not(.action-btn) {
    margin-inline: 0 -1px;
    margin-block: 0 0;
    padding-inline-end: 2px !important;
    border-inline-start: 1px solid var(--medium-hairline-color);
    border-start-start-radius: 0;
    border-start-end-radius: calc(var(--touch-target-size) / 2);
    border-end-end-radius: calc(var(--touch-target-size) / 2);
    border-end-start-radius: 0;

    &:hover {
      border-color: var(--dark-hairline-color) !important;
    }
  }

  > * {
    display: inline-block;
    padding-inline-end: var(--s);
  }
}

// fix for context menus that are only children
.context-menu-container .menubtn:not(.action-btn):only-child,
.context-menu-container
  .visually-hidden:first-child
  + .menubtn:not(.action-btn):last-child {
  margin-block: 0;
  margin-inline: calc(var(--s) * -1);
  border-inline-start: none !important;
  border-radius: calc(var(--touch-target-size) / 2) !important;
}

.chip,
.card {
  // prevent double focus ring (chip/card already gets it)
  .checkbox::before {
    box-shadow: none !important;
  }

  .label {
    display: flex;
    align-items: center;
    gap: var(--xs);
    overflow: hidden;

    .label-link {
      flex: 1 1 0;
      white-space: nowrap;
      overflow: hidden;
      text-overflow: ellipsis;

      &:focus {
        box-shadow: var(--inner-focus-ring);
      }
    }

    // label links inside cards and chip should be coloured as regular a tags despite not having href attribute
    a.label-link {
      color: var(--link-color);
    }

    .segment::after {
      display: inline-flex !important;
      position: relative;
      inset-block-start: -2px;
      margin-inline: 2px 5px;
      margin-block: 0 0;
      @include mixins.angle(right, var(--light-text-color), calc(1rem / 16));

      .sel & {
        @include mixins.angle(right, var(--white), calc(1rem / 16));
      }
    }
  }

  & > .chip-content > .chip-actions,
  & > .card-actions-container > .card-actions {
    display: flex;
    flex-direction: row;
    align-items: center;
    gap: var(--s);
    min-height: calc(22rem / 16);

    &:empty {
      display: none;
    }

    & > .status {
      margin: 0;
    }

    & > .action-btn,
    & > .move {
      height: var(--touch-target-size);
      width: var(--touch-target-size);
      margin-block: 0;
      margin-inline: -4px;

      &::before {
        color: var(--custom-text-color, var(--ui-control-color));
      }
    }

    .action-btn {
      background-color: transparent;

      &::before {
        margin-inline-end: 0 !important;
      }

      &:hover,
      &:active,
      &[aria-expanded='true'] {
        backdrop-filter: brightness(90%);
      }
    }

    .move {
      margin-block-start: -3px !important;
    }
  }

  &.error .label .label-link {
    color: var(--error-color);
  }
}

.element-index {
  .source-path {
    background-color: var(--gray-050);
    border-radius: 3px;

    --ui-control-bg-color: var(--light-sel-color);
    --ui-control-hover-bg-color: #{color.adjust(
        mixins.$lightSelColor,
        $lightness: -5%
      )};
    --ui-control-active-bg-color: #{color.adjust(
        mixins.$lightSelColor,
        $lightness: -10%
      )};

    .chevron-btns {
      display: inline-flex;
      position: relative;
      background: mixins.$white;

      --ui-control-height: calc((30rem / 16)); // 1rem == 16px

      &::before {
        display: block;
        content: '';
        font-size: 0;
        position: absolute;
        inset-block-start: 0;
        width: 0;
        height: 0;
        inset-inline-end: 0;
        border-block-start: calc(var(--ui-control-height) / 2) solid
          mixins.$grey050;
        border-inline-start: calc(var(--ui-control-height) / 2) solid
          transparent;
      }

      &::after {
        display: block;
        content: '';
        font-size: 0;
        position: absolute;
        inset-block-start: calc(var(--ui-control-height) / 2);
        inset-inline-end: 0;
        border-block-end: calc(var(--ui-control-height) / 2) solid
          mixins.$grey050;
        border-inline-start: calc(var(--ui-control-height) / 2) solid
          transparent;
      }

      .btn {
        --ui-control-border-radius: 3px;
      }
    }

    .btn.settings {
      box-shadow: 0 0 0 2px var(--white);
    }
  }

  &.main {
    .source-path {
      margin-block: -22px 24px;
      margin-inline: calc(var(--padding) * -1 + 2px);
    }

    .inline-editing {
      textarea,
      input[type='email'],
      input[type='text'].fullwidth,
      input[type='url'] {
        min-width: 10rem;
      }

      .money-container input[type='text'].fullwidth,
      input[type='text'][inputmode].fullwidth {
        min-width: 5rem;
      }

      .lightswitch-outer-container .lightswitch-inner-container span {
        overflow: initial;
      }

      .selectize.select:not(.fullwidth) {
        width: 10rem;
      }

      .flex:has(input[type='text'][inputmode].fullwidth) {
        flex-wrap: nowrap;
      }
    }
  }

  .elementselectormodal & {
    .source-path {
      margin-block-end: 2px;
    }
  }

  &.pane {
    .toolbar {
      position: relative;
      z-index: 2;
      margin-block: calc(var(--pane-padding) * -1) var(--pane-padding) !important;
      margin-inline: calc(var(--pane-padding) * -1) !important;
      border-radius: calc(var(--large-border-radius) - 1px)
        calc(var(--large-border-radius) - 1px) 0 0;
      padding: var(--pane-padding);
      box-shadow: 0 1px 0 var(--hairline-color);
      background-color: var(--gray-050);
    }

    .header {
      padding-block: var(--pane-padding);
      background-color: transparent;
      border-block-end: 1px solid var(--hairline-color);
    }

    .elements {
      --border-radius: 0;

      .tableview table.data thead {
        th,
        td {
          border-block-end: 1px solid var(--hairline-color);

          &:not(.ordered) {
            background-color: transparent;
          }
        }
      }
    }

    .footer {
      border-radius: 0 0 calc(var(--large-border-radius) - 1px)
        calc(var(--large-border-radius) - 1px) !important;
      box-shadow: none;
      border-block-start: 1px solid var(--hairline-color);
      background: transparent;
    }
  }

  craft-proxy-scrollbar {
    position: sticky;
    width: calc(100% + var(--xl) * 2);
    margin-inline: calc(var(--xl) * -1);
  }
}

.elements {
  position: relative;

  &:not(.busy) {
    .update-spinner {
      display: none;
    }
  }

  &.busy {
    min-height: 72px;

    &::after {
      display: block;
      content: '';
      font-size: 0;
      position: absolute;
      z-index: 100;
      inset-block-start: 0;
      inset-inline-start: calc(var(--pane-padding, 24px) * -1);
      width: calc(100% + var(--pane-padding, 24px) + var(--pane-padding, 24px));
      height: 100%;
      background: color.adjust(mixins.$white, $alpha: -0.25);
      border-radius: var(--large-border-radius);
    }
  }

  .header {
    margin-block: calc(var(--xl) * -1 + 2px) var(--xl);
    margin-inline: calc(var(--padding) * -1 + 2px);
    padding: var(--s);
    background-color: var(--gray-050);
    box-shadow: none;
    border-radius: var(--border-radius, var(--small-border-radius));

    &::after {
      content: '';
    }

    .selectallcontainer {
      display: flex;
      align-items: center;
      gap: 5px;
      cursor: default;
    }
  }

  .tableview tr.draggee th,
  .tableview tr.draggee td,
  .thumbsview li.draggee {
    opacity: 0.25;
  }

  // table views
  .tableview {
    th {
      .move,
      .toggle {
        display: flex;
        position: absolute;
        justify-content: center;
        align-items: center;
        inset-block-start: 50%;
        transform: translateY(-50%);
        margin-inline-start: calc(var(--touch-target-size) * -1);
        width: var(--touch-target-size);
        height: var(--touch-target-size);
      }

      .move {
        font-size: 11px;
        text-decoration: none;
      }

      .toggle {
        text-align: center;
        padding: 4px;
        border-radius: 50%;
      }

      .move + .toggle {
        margin-inline-start: calc(var(--touch-target-size) * -2);
      }

      .enabled-label {
        margin-inline-start: var(--xs);
      }
    }

    .chip {
      background-color: transparent;
    }

    tr.disabled {
      opacity: 1;

      & > th > div > *,
      & > td {
        opacity: 0.25;
      }

      & > th > div > button.toggle {
        opacity: 1;
        pointer-events: all;
      }
    }
  }

  // thumbs views
  .thumbsview {
    display: grid;
    gap: var(--xs);
    grid-template-columns: repeat(auto-fill, minmax(180px, 1fr));

    li {
      position: relative;
      margin-inline: 0 1px;
      margin-block: 0 1px;
      max-width: 226px;
      border-radius: var(--large-border-radius);

      &:hover {
        .chip {
          background-color: var(--gray-050);
        }
      }

      &.sel {
        a {
          cursor: pointer !important;

          &:hover {
            text-decoration: underline;
          }
        }
      }
    }

    .chip.large {
      width: 100%;
    }

    .chip-content {
      max-width: 100%;
    }
  }
}

.export-form {
  position: relative;

  .spinner {
    position: absolute;
    inset-block-end: 0;
    inset-inline-end: -24px;
  }
}

/* structures */
.structure {
  position: relative;
  z-index: 1;

  li {
    padding-inline-start: 8px;

    &.collapsed > ul {
      display: none;
    }

    .row:hover > .icon,
    &.draghelper > .row .move,
    .add.active {
      opacity: 1;
    }

    &.draghelper {
      & > .row {
        .add {
          opacity: 0;
        }

        .move::before {
          color: var(--link-color);
        }
      }
    }

    &.draginsertion {
      position: relative;
      margin-inline: 8px 0;
      margin-block: -1px -1px;
      padding-inline-start: 0;
      height: 2px;
      background-color: var(--link-color) !important;
      border-inline-start: none;
      border-radius: 1px;
    }

    .toggle {
      position: relative;
      z-index: 1;
      float: inline-start;
      margin-inline: -12px -8px;
      margin-block: 10px 0;
      padding: 4px;
    }

    .row::after {
      @include mixins.clearafter;
    }

    .move,
    .add {
      margin-inline: 0 5px;
      margin-block: 5px 0;
      opacity: 0;
      transition: opacity linear 100ms;
    }

    .add {
      padding-block: 0;
      padding-inline: 5px;

      &::before {
        content: 'downangle';
        color: var(--dark-hairline-color);
      }

      &:not(.disabled):hover::before,
      &.active::before {
        color: var(--link-color);
      }
    }

    .checkbox {
      float: inline-start;
      margin-inline: 7px 0;
      margin-block: 7px 0;
    }
  }

  ul {
    margin-inline-start: -3px;

    li {
      padding-inline-start: 38px;
      background-repeat: no-repeat;

      --background-position-x: 0;
      --background-position-y: -6px;
      background-position: var(--background-position-x)
        var(--background-position-y);

      body.ltr & {
        background-image: url('../images/branch.png');
      }

      body.rtl & {
        --background-position-x: 100%;
        background-image: url('../images/branch_rtl.png');
      }

      &:not(:last-child, .last) {
        padding-inline-start: 37px;
        border-inline-start: 1px solid var(--gray-200);

        body.ltr & {
          --background-position-x: -1px;
        }

        body.rtl & {
          --background-position-x: calc(100% + 1px);
        }
      }

      &.draginsertion {
        margin-inline-start: 38px;
      }
    }
  }

  .row {
    &.draghover {
      .chip {
        z-index: 2;
        border-radius: 15px;
        box-shadow: inset 0 0 0 2px var(--link-color);
      }
    }

    &.droptarget {
      border-radius: 5px;
      box-shadow: inset 0 0 0 2px var(--link-color);
    }
  }
}

.elementselect .elements:not(:empty),
.componentselect .components:not(:empty) {
  & + .flex {
    margin-block-start: var(--s);
  }
}

/* element select fields */
.elementselect {
  position: relative;
  min-height: 34px;

  .flex,
  .btn {
    clear: both;
  }

  .structure {
    .chip {
      margin-block-start: var(--xs);
    }

    & > li {
      padding-inline-start: 0;
    }

    ul {
      margin-inline-start: 14px;

      li {
        --background-position-y: 0;
      }
    }
  }
}

/* nested element cards */
.nested-element-cards {
  display: flex;
  flex-direction: column;
  gap: var(--s);

  & > .pane {
    margin: 0;
  }
}

/* editable tables */
table.editable {
  border-radius: var(--large-border-radius);
  border: 1px solid var(--gray-200);

  th,
  td.heading,
  td.action {
    color: var(--medium-text-color);
    font-weight: normal;
    background-color: var(--gray-050);

    button:not(.lightswitch),
    a {
      display: inline-flex;
      width: var(--touch-target-size);
      height: var(--touch-target-size);
      align-items: center;
      justify-content: center;
    }

    .flex {
      gap: 0;
    }
  }

  td.action {
    padding-inline: var(--xs) !important;

    &:has(+ td.action) {
      padding-inline-end: 0 !important;
    }

    & + td.action {
      padding-inline-start: 0 !important;
    }
  }

  thead,
  tbody {
    tr {
      th {
        padding-block: 6px;
        padding-inline: 10px;
      }
    }
  }

  thead {
    tr {
      th {
        border-block-end: 1px solid var(--hairline-color);

        &.has-info {
          padding-inline-end: calc(15px + 1em);
        }

        span.info {
          position: absolute;
          margin-inline-start: 5px;
        }
      }
    }
  }

  tbody {
    tr {
      &:not(:first-child) {
        th,
        td {
          border-block-start: 1px solid var(--hairline-color);
        }
      }

      &:last-child {
        td:first-child {
          border-end-start-radius: var(--large-border-radius);

          textarea,
          input.text {
            border-end-start-radius: calc(var(--large-border-radius) - 1px);
          }
        }
      }

      td:not(:first-child),
      th ~ td:not(.hidden) ~ td {
        border-inline-start: 1px solid var(--hairline-color);
      }

      th {
        // Set a dark border-left for the first <td> that follows a <th>, if there is one.
        // This is a ridiculous CSS hack since there's no operator/pseudo-class that mimics jQuery's next(selector) function.
        // If there was it could have been as simple as: th ??? td:not(.hidden) { dark left border }
        // kudos to Mark Huot for coming up with it!
        & ~ td:not(:first-child) {
          border-inline-start: 1px solid #dbdddf;
        }
      }

      td {
        vertical-align: top;
        text-align: center;
        background-color: var(--white);
        padding-block: 4px;
        padding-inline: 10px;

        &.focus {
          position: relative;
          box-shadow: inset 0 0 0 1px var(--hairline-color);
        }

        &.textual {
          padding: 0;

          .editable-table-preview {
            text-align: start;
            white-space: pre-wrap;

            & + textarea {
              opacity: 0;
              height: 0;
              min-height: 0;
              padding-block: 0;
            }
          }

          textarea {
            resize: none;
          }

          pre {
            text-align: start;
            white-space: pre-wrap;
          }
        }

        &.lightswitch-cell {
          padding-block: 9px;

          .lightswitch {
            display: block;
            margin-block: 0;
            margin-inline: auto;
          }
        }

        &.checkbox-cell {
          padding-block: 10px;

          .checkbox-wrapper {
            display: block;
            margin-block: -2px 0;
            margin-inline: auto;
            width: 16px;
            height: 16px;
          }
        }

        &.error {
          box-shadow: inset 0 0 0 1px var(--error-color);
        }

        &.disabled {
          position: relative;
          opacity: 1;

          &::after {
            content: '';
            font-size: 0;
            position: absolute;
            inset-block-start: 0;
            inset-inline-start: 0;
            width: 100%;
            height: 100%;
            background-color: color.adjust(mixins.$grey050, $alpha: -0.25);
            user-select: none;
          }
        }

        &.action {
          padding-block: 4px;
          padding-inline: 7px;

          & + td.action {
            border-inline-start: none;
            padding-inline-start: 0;
          }
        }

        .flex > * {
          margin-block-end: 0;
        }
      }
    }

    textarea,
    textarea.text,
    input.text,
    pre,
    .editable-table-preview {
      display: block;
      width: 100%;
      border: none;
      box-shadow: none;
      border-radius: 0;
      padding-block: 7px;
      padding-inline: 10px;
      line-height: 20px;
      background-color: transparent;
      overflow: hidden;
      transition: none;
      box-sizing: border-box;
    }

    .color-container {
      display: block;
      position: relative;

      & > .color,
      .color-input {
        margin-block-end: 0;
      }

      & > .color {
        position: absolute;
        inset-block-start: 10px;
        inset-inline-start: 10px;
        z-index: 1;
      }

      .color-hex-indicator {
        inset-inline-start: 32px;
      }

      .color-input {
        padding-inline-start: calc(32px + 1em);
      }
    }

    .datewrapper,
    .timewrapper {
      display: block;
      width: calc(100% - 29px);

      .text + div[data-icon] {
        inset-block-start: 6px;
        inset-inline-start: 10px;
      }
    }
  }

  &:not(.static) {
    td.textual {
      cursor: text;
    }
  }

  & + .btn.add {
    display: block;
    width: 100%;
  }

  &:not(.hidden) + .btn.add {
    border-block-start-width: 0;
    border-radius: 0 0 var(--medium-border-radius) var(--medium-border-radius);
  }
}

.border-box,
.shadow-box {
  & + .buttons {
    margin-block-start: 7px;
  }
}

/* ----------------------------------------
/*  Nav
/* ---------------------------------------- */

ul.tree,
.tree ul {
  margin-inline-start: 20px;
}

.tree li .toggle {
  margin-inline: -15px 0;
  margin-block: 7px 0;
}

/* status indicators */
.status {
  flex: 0 0 auto;
  display: inline-block;
  position: relative;
  margin-inline-end: 10px;
  width: calc(12rem / 16);
  height: calc(12rem / 16);
  border-radius: 100%;
  box-sizing: border-box;
  background-clip: border-box;

  body.use-shapes & {
    &.all {
      rotate: 45deg;
      background-image: linear-gradient(30deg, #184cef, #e5422b);
    }

    &.pending {
      background-color: transparent;
      border-style: solid;
      border-width: 0 5px 10px;
      border-color: transparent transparent var(--pending-color) transparent;
      border-radius: 1px;
    }

    &.all,
    &.off,
    &.suspended,
    &.expired {
      border-radius: 2px;
      transform: scale(90%);
    }
  }
}

.status:not(.on, .live, .active, .enabled, .all) {
  &:not(.pending, .warning, .off, .suspended, .expired) {
    &:not(.light, .gray, .red, .orange, .amber, .yellow) {
      &:not(.lime, .green, .emerald, .teal, .cyan, .sky) {
        &:not(.blue, .indigo, .violet, .purple, .fuchsia) {
          &:not(.pink, .rose, .grey, .black, .disabled) {
            &:not(.inactive) {
              border-color: var(--ui-control-color);
            }
          }
        }
      }
    }
  }
}

.status.all {
  background-image: linear-gradient(60deg, #184cef, #e5422b);
  background-origin: border-box;
}

.status.on,
.status.live,
.status.active,
.status.enabled {
  background-color: var(--enabled-color);
}

.status.red,
.bg-red,
.status.off,
.status.suspended,
.status.expired {
  background-color: var(--disabled-color);
}

.status.warning {
  background-color: var(--warning-color);
}

.status.orange,
.bg-orange,
.status.pending {
  background-color: var(--pending-color);
}

.status.amber,
.bg-amber {
  background-color: var(--amber-500);
}

.status.yellow,
.bg-yellow {
  background-color: var(--yellow-500);
}

.status.lime,
.bg-lime {
  background-color: var(--lime-500);
}

.status.green,
.bg-green {
  background-color: var(--green-600);
}

.status.emerald,
.bg-emerald {
  background-color: var(--emerald-500);
}

.status.teal,
.bg-teal,
.status.turquoise,
.bg-turquoise {
  background-color: var(--enabled-color);
}

.status.cyan,
.bg-cyan {
  background-color: var(--cyan-500);
}

.status.sky,
.bg-sky {
  background-color: var(--sky-500);
}

.status.blue,
.bg-blue {
  background-color: var(--blue-600);
}

.status.indigo,
.bg-indigo {
  background-color: var(--indigo-500);
}

.status.violet,
.bg-violet {
  background-color: var(--violet-500);
}

.status.purple,
.bg-purple {
  background-color: var(--purple-500);
}

.status.fuchsia,
.bg-fuchsia {
  background-color: var(--fuchsia-500);
}

.status.pink,
.bg-pink {
  background-color: var(--pink-500);
}

.status.rose,
.bg-rose {
  background-color: var(--rose-500);
}

.status.light {
  background-color: var(--gray-100);
}

.status.white,
.bg-white {
  background-color: var(--white);
}

.status.black,
.bg-black {
  background-color: var(--gray-800);
}

.status.gray,
.bg-gray,
.status.grey,
.bg-grey {
  background-color: var(--gray-300);
}

.status.disabled,
.status.inactive {
  --outline-color: var(--gray-500);
  box-shadow: inset 0 0 0 2px var(--outline-color);

  .sel & {
    --outline-color: var(--gray-200);
  }
}

.status.white {
  opacity: 1;
}

$statusLabelColorShade: '900';
$statusLabelBgShade: '500';

/* status labels */
.status-label {
  position: relative;
  display: inline-flex;
  align-items: center;
  justify-content: center;
  gap: var(--xs);
  height: calc(22rem / 16);
  padding-block: 0;
  padding-inline: var(--s);

  &::before {
    position: absolute;
    display: block;
    inset: 0;
    background-color: var(--status-label-bg-color);
    border-radius: calc(11rem / 16);
    content: '';
    opacity: 0.15;
    user-select: none;
    pointer-events: none;
  }

  .status,
  .cp-icon {
    margin-inline: -3px 0;
    margin-block: 0 0;
  }

  .status-label-text {
    position: relative;
    font-size: 11px;
    font-weight: 500;
    text-transform: uppercase;
    color: var(--status-label-text-color);
  }

  &.red {
    --status-label-text-color: var(--red-#{$statusLabelColorShade});
    --status-label-bg-color: var(--disabled-color);
  }

  &.amber {
    --status-label-text-color: var(--amber-#{$statusLabelColorShade});
    --status-label-bg-color: var(--amber-#{$statusLabelBgShade});
  }

  &.orange {
    --status-label-text-color: var(--orange-#{$statusLabelColorShade});
    --status-label-bg-color: var(--pending-color);
  }

  &.yellow {
    --status-label-text-color: var(--yellow-#{$statusLabelColorShade});
    --status-label-bg-color: var(--yellow-#{$statusLabelBgShade});
  }

  &.lime {
    --status-label-text-color: var(--lime-#{$statusLabelColorShade});
    --status-label-bg-color: var(--lime-#{$statusLabelBgShade});
  }

  &.green {
    --status-label-text-color: var(--green-#{$statusLabelColorShade});
    --status-label-bg-color: var(--green-#{$statusLabelBgShade});
  }

  &.emerald {
    --status-label-text-color: var(--emerald-#{$statusLabelColorShade});
    --status-label-bg-color: var(--emerald-#{$statusLabelBgShade});
  }

  &.teal {
    --status-label-text-color: var(--teal-#{$statusLabelColorShade});
    --status-label-bg-color: var(--enabled-color);
  }

  &.cyan {
    --status-label-text-color: var(--cyan-#{$statusLabelColorShade});
    --status-label-bg-color: var(--cyan-#{$statusLabelBgShade});
  }

  &.sky {
    --status-label-text-color: var(--sky-#{$statusLabelColorShade});
    --status-label-bg-color: var(--sky-#{$statusLabelBgShade});
  }

  &.blue {
    --status-label-text-color: var(--blue-#{$statusLabelColorShade});
    --status-label-bg-color: var(--blue-#{$statusLabelBgShade});
  }

  &.indigo {
    --status-label-text-color: var(--indigo-#{$statusLabelColorShade});
    --status-label-bg-color: var(--indigo-#{$statusLabelBgShade});
  }

  &.violet {
    --status-label-text-color: var(--violet-#{$statusLabelColorShade});
    --status-label-bg-color: var(--violet-#{$statusLabelBgShade});
  }

  &.purple {
    --status-label-text-color: var(--purple-#{$statusLabelColorShade});
    --status-label-bg-color: var(--purple-#{$statusLabelBgShade});
  }

  &.fuchsia {
    --status-label-text-color: var(--fuchsia-#{$statusLabelColorShade});
    --status-label-bg-color: var(--fuchsia-#{$statusLabelBgShade});
  }

  &.pink {
    --status-label-text-color: var(--pink-#{$statusLabelColorShade});
    --status-label-bg-color: var(--pink-#{$statusLabelBgShade});
  }

  &.rose {
    --status-label-text-color: var(--rose-#{$statusLabelColorShade});
    --status-label-bg-color: var(--rose-#{$statusLabelBgShade});
  }

  &.light {
    --status-label-text-color: var(--gray-#{$statusLabelColorShade});
    --status-label-bg-color: var(--gray-#{$statusLabelBgShade});
  }

  &.gray {
    --status-label-text-color: var(--gray-#{$statusLabelColorShade});
    --status-label-bg-color: var(--gray-#{$statusLabelBgShade});
  }
}

.card.sel,
li.sel .card,
table.data tbody tr:not(.disabled).sel,
table.data tbody tr:not(.disabled).active-drop-target {
  .status-label.gray {
    --status-label-bg-color: var(--white);

    &::before {
      opacity: 0.075;
    }
  }
}

/* colors */
.icon,
.cp-icon,
[data-icon],
[data-icon-after] {
  &.warning {
    --icon-color: var(--warning-color);
  }

  &.red {
    --icon-color: var(--disabled-color);
  }

  &.orange {
    --icon-color: var(--pending-color);
  }

  &.amber {
    --icon-color: var(--amber-500);
  }

  &.yellow {
    --icon-color: var(--yellow-500);
  }

  &.lime {
    --icon-color: var(--lime-500);
  }

  &.green {
    --icon-color: var(--green-500);
  }

  &.emerald {
    --icon-color: var(--emerald-500);
  }

  &.teal {
    --icon-color: var(--enabled-color);
  }

  &.cyan {
    --icon-color: var(--cyan-500);
  }

  &.sky {
    --icon-color: var(--sky-500);
  }

  &.blue {
    --icon-color: var(--blue-600);
  }

  &.indigo {
    --icon-color: var(--indigo-500);
  }

  &.violet {
    --icon-color: var(--violet-500);
  }

  &.purple {
    --icon-color: var(--purple-500);
  }

  &.fuchsia {
    --icon-color: var(--fuchsia-500);
  }

  &.pink {
    --icon-color: var(--pink-500);
  }

  &.rose {
    --icon-color: var(--rose-500);
  }

  &.white {
    --icon-color: var(--white);
  }

  &.black {
    --icon-color: var(--gray-800);
  }

  &.gray {
    --icon-color: var(--gray-300);
  }
}

.warning,
.red,
.orange,
.amber,
.yellow,
.lime,
.green,
.emerald,
.teal,
.cyan,
.sky,
.blue,
.indigo,
.violet,
.purple,
.fuchsia,
.pink,
.rose,
.white,
.black,
.gray {
  &[data-icon]::before,
  &[data-icon-after]::after {
    color: var(--icon-color) !important;
  }
}

/* ----------------------------------------
/*  Condition builders
/* ---------------------------------------- */

.condition-container {
  margin-block: 24px;
  margin-inline: 0;
}

.condition-rule,
.condition-footer {
  padding: 7px;
}

.condition-footer {
  border: 1px dashed var(--medium-hairline-color);
  border-radius: var(--large-border-radius);

  .condition:not(:empty) + & {
    border-block-start-width: 0;
    border-start-start-radius: 0;
    border-start-end-radius: 0;
  }

  .spinner:not(.loading) {
    display: none;
  }
}

.condition-rule {
  margin: 0;
  border: 1px solid var(--hairline-color);
  background-color: var(--gray-050);

  &:first-child {
    border-start-start-radius: var(--large-border-radius);
    border-start-end-radius: var(--large-border-radius);
  }

  & + .condition-rule {
    border-block-start-width: 0;
  }

  & > .rule-move,
  & > .rule-actions {
    margin-block-start: 5px;
  }

  & > .rule-body {
    .lightswitch {
      margin-block-start: 6px;
      display: block;
    }

    .selectize {
      min-width: 100px;
    }

    .text.fullwidth {
      min-width: 100px;
      max-width: 100%;
    }
  }
}

/* ----------------------------------------
/*  Progress bar
/* ---------------------------------------- */

.progressbar {
  border-radius: 6px;
  border: 2px solid var(--gray-700);
  padding: 2px;
  position: absolute;
  inset-inline-start: 20%;
  width: 60%;
  z-index: 1000;
}

.progressbar-inner {
  border-radius: 2px;
  height: 4px;
  background-color: var(--gray-700);
}

.progressbar:not(.pending) .progressbar-inner {
  width: 0;
  transition: width linear 100ms;
}

.progressbar.pending .progressbar-inner {
  @include striped-bg(17.6777px, var(--gray-700)); // sqrt(25^2 / 2);
  body.ltr & {
    animation-name: pendingprogress-ltr;
  }

  body.rtl & {
    animation-name: pendingprogress-rtl;
  }

  animation-timing-function: linear;
  animation-duration: 250ms;
  animation-iteration-count: infinite;
}

@keyframes pendingprogress-ltr {
  from {
    background-position: 0;
  }

  to {
    background-position: 25px;
  }
}

@keyframes pendingprogress-rtl {
  from {
    background-position: 0;
  }

  to {
    background-position: -25px;
  }
}

.elementselect .progress-shade {
  background-color: color.adjust(mixins.$white, $alpha: -0.2);
  width: 100%;
  height: 100%;
  position: absolute;
  inset-block-start: 0;
  inset-inline-start: 0;
  display: none;
}

.elementselect.uploading {
  position: relative;
}

.elementselect.uploading .progress-shade {
  display: block;
  z-index: 2;
}

// Plugin installers

.missing-component {
  padding-block: 7px !important;
  padding-inline: 10px !important;
  max-width: 400px;
  background-color: var(--gray-050) !important;

  .error {
    margin: 0;
  }

  .install-plugin {
    margin-block: 7px -7px;
    margin-inline: 0;
    border-block-start: 1px solid var(--hairline-color);
    position: relative;
    padding-inline: 40px 0;
    padding-block: 10px;

    .icon {
      width: 32px;
      height: 32px;
      position: absolute;
      inset-block-start: calc(50% - 16px);
      inset-inline-start: 0;

      img,
      svg {
        width: 100%;
        height: 100%;
      }
    }

    h3 {
      flex: 1;
      margin-block: 8px !important;
      margin-inline: 0 !important;
    }

    .btn {
      margin: 0;
    }
  }
}

/* ----------------------------------------
/*  Panes, Modals and HUDs
/* ---------------------------------------- */

.pane {
  --pane-padding: var(--xl);
  --border: 1px solid var(--hairline-color);
  @include mixins.pane;
  position: relative;
  margin-block: 14px;
  margin-inline: 0;
  padding: var(--pane-padding);
  border-radius: var(--large-border-radius);
  word-wrap: break-word;
  box-sizing: border-box;

  .pane &,
  #content & {
    background-color: var(--gray-050);
    border: 1px solid var(--hairline-color);
    box-shadow: none;
  }

  &.dashed {
    background-color: transparent !important;
    box-shadow: none;
    border: 1px dashed var(--medium-hairline-color) !important;
  }

  &.hairline {
    background-color: transparent !important;
    box-shadow: none;
    border: 1px solid #{color.adjust(mixins.$inputColor, $alpha: -0.75)} !important;
  }

  &.no-border {
    border: none !important;
  }

  &.padding-xs {
    --pane-padding: var(--xs);
  }

  &.padding-s {
    --pane-padding: var(--s);
  }

  &.padding-m {
    --pane-padding: var(--m);
  }

  &.padding-l {
    --pane-padding: var(--l);
  }

  &.loading {
    min-height: 200px;

    &::after {
      display: block;
      content: '';
      font-size: 0;
      position: absolute;
      inset-block-start: 0;
      inset-inline-start: -24px;
      width: calc(100% + #{24 + 24}px);
      height: 100%;
    }
  }
}

.pane-header {
  margin-block: calc(var(--xl) * -1) var(--xl);
  margin-inline: var(--neg-padding);
  padding-block: 5px 6px;
  padding-inline: var(--xl);
  min-height: 45px;
  box-sizing: border-box;
  box-shadow: inset 0 -1px 0 0 color.adjust(mixins.$grey300, $alpha: -0.75);
  border-radius: var(--large-border-radius) var(--large-border-radius) 0 0;
  background-color: var(--gray-050);

  .header-btn {
    margin-block: 2px;
    margin-inline: 0;
    @include mixins.header-btn;
  }

  .spinner {
    margin: 0 !important;
  }
}

.pane-tabs {
  display: flex;
  flex-direction: row;
  align-items: center;
  margin-block: -5px -6px;
  margin-inline: calc(var(--padding) * -1);

  &:first-child {
    border-radius: var(--large-border-radius) var(--large-border-radius) 0 0;
    overflow: hidden;
  }

  [role='tablist'] {
    flex: 1;
    display: flex;
    flex-direction: row;
    overflow-x: auto;
    scrollbar-width: none;

    &::-webkit-scrollbar {
      display: none;
    }

    &.scrollable {
      body.ltr & {
        mask-image: linear-gradient(
          to left,
          rgb(0 0 0 / 0%),
          rgb(0 0 0 / 100%) 24px
        );
      }

      body.rtl & {
        mask-image: linear-gradient(
          to right,
          rgb(0 0 0 / 0%),
          rgb(0 0 0 / 100%) 24px
        );
      }
    }

    [role='tab'] {
      --tab-label-color: var(--light-text-color);

      &.error {
        --highlight-color: var(--error-color) !important;
        --tab-label-color: var(--error-color) !important;
      }

      &,
      .tab-label {
        border-radius: 2px 2px 0 0;
      }

      .tab-label {
        display: flex;
        flex-direction: row;
        align-items: center;
        position: relative;
        padding-block: 0;
        padding-inline: var(--padding);
        white-space: nowrap;
        height: 45px;
      }

      &:hover {
        text-decoration: none;
      }

      @include mixins.focus-styles {
        box-shadow: none;

        .tab-label {
          box-shadow: var(--inner-focus-ring);
        }
      }

      &:not(.sel) {
        color: var(--custom-text-color, var(--tab-label-color));

        &:hover {
          backdrop-filter: brightness(95%);
        }
      }

      &.sel {
        --highlight-color: var(--gray-500);
        --tab-label-color: var(--text-color);
        position: relative;
        z-index: 1;
        cursor: default;
        box-shadow:
          inset 0 2px 0 var(--custom-text-color, var(--highlight-color)),
          0 0 0 1px mixins.$hairlineColor,
          0 2px 12px var(--custom-sel-tab-shadow-color, var(--gray-200));
        color: var(--tab-label-color);
        background-color: var(--white) !important;
      }

      span[data-icon] {
        margin-inline-start: 4px;
      }
    }
  }

  &#tabs:first-child {
    [role='tablist'] {
      [role='tab'] {
        &:first-child {
          &,
          .tab-label {
            border-start-start-radius: var(--large-border-radius);
          }
        }
      }
    }
  }

  .menubtn {
    margin-block: 0;
    margin-inline: var(--xl);

    &.error {
      span[data-icon] {
        margin-inline-end: 2px;
      }
    }
  }
}

/* detail sidebars */
.details {
  --spacing: var(--l);
  padding-block: 0 var(--spacing);
  padding-inline: var(--padding);

  .meta,
  .field,
  hr {
    margin-inline: var(--neg-padding);
  }

  .meta {
    margin-block-end: var(--spacing);

    &:not(.read-only) {
      background-color: var(--gray-050) !important;
    }

    &.read-only {
      color: var(--medium-text-color);

      & > .data {
        min-height: auto;

        & > .heading,
        & > .value {
          padding-block: 6px;
          padding-inline: 0;
        }

        &:first-child {
          & > .heading,
          & > .value {
            padding-block-start: 0;
          }
        }

        &:last-child {
          & > .heading,
          & > .value {
            padding-block-end: 0;
          }
        }
      }
    }

    &.warning {
      padding-block: var(--m);
      color: var(--text-color) !important;
      background-color: var(--yellow-050) !important;
      box-shadow:
        0 0 0 1px var(--yellow-300),
        0 2px 12px color.adjust(mixins.$grey200, $alpha: -0.5);

      p {
        margin-block-end: 5px;
      }

      .btn {
        background-color: var(--yellow-300);

        &:hover,
        &:focus {
          background-color: color.adjust(mixins.$yellow300, $lightness: -10%);
        }

        &:active,
        &[aria-expanded='true'] {
          background-color: color.adjust(mixins.$yellow300, $lightness: -15%);
        }
      }
    }

    & > .field,
    & > .data {
      margin-block: 0 !important;
      margin-inline: var(--neg-padding) !important;

      & > .heading > label,
      & > .heading {
        color: var(--gray-600);
      }
    }

    & > .field > .status-badge {
      inset-inline-start: 0;
    }

    .text::placeholder,
    .datewrapper .text + div[data-icon],
    .timewrapper .text + div[data-icon] {
      color: var(--gray-500);
    }

    .ui-datepicker {
      margin-inline: -8px 0;
      margin-block: 0 0;
    }
  }

  hr {
    margin-block: var(--spacing);
    margin-inline: 0;
    border-block-start-color: var(--hairline-color);
  }

  @include mixins.placeholder-styles(var(--gray-500));

  .text {
    background-color: transparent !important;
    resize: none;
  }

  & > .field .heading,
  & > fieldset > legend {
    margin-block: 0 var(--s);
    margin-inline: 0;
  }

  & > .field > .heading > label,
  & > fieldset > legend {
    font-weight: normal;
    color: var(--gray-600);
  }

  & > .field > .heading > label {
    margin: 0;
  }

  & > .field {
    margin-block: 0 var(--spacing);
    margin-inline: 0;

    & > .heading {
      margin-block-start: 0;
    }

    & > .input > .text.fullwidth {
      margin-block: 0;
      margin-inline: var(--neg-padding);
      padding-inline: var(--padding);
      border: none;
      background-color: var(--gray-050) !important;
      width: calc(100% + var(--padding) + var(--padding));
    }
  }

  & > fieldset {
    margin-block: var(--spacing) !important;
    margin-inline: 0 !important;
  }

  & > .text {
    border-radius: var(--large-border-radius);
    margin-block-end: var(--spacing);

    &:not(:focus) {
      border-color: color.adjust(mixins.$inputColor, $alpha: -0.6);
    }
  }
}

/* meta panes */
$min2ColWidth: 400px;

.meta {
  padding-block: 0;
  padding-inline: var(--padding);
  overflow: visible;

  &,
  & > .flex-fields {
    & > .field,
    & > .data {
      display: flex;
      min-height: 44px;
      box-sizing: border-box;
      flex-wrap: wrap; // for error lists
      justify-content: space-between;
      align-items: center;
      margin-block: 0 !important;
      margin-inline: var(--neg-padding) !important;
      padding-block: 0;
      padding-inline: var(--padding);
      transition:
        padding-inline-start linear 100ms,
        padding-inline-end linear 100ms;

      &.nested {
        padding-inline-start: 38px;
      }

      &.add {
        background-color: color.adjust(mixins.$grey050, $lightness: -2%);

        &::before {
          position: absolute;
          inset-inline-start: 0;
          width: 31px;
          text-align: end;
          @include mixins.icon;
          content: 'plus';
          color: var(--light-text-color);
        }

        .input {
          width: 100%;
        }
      }

      & > .heading {
        margin: 0;

        @media screen and (min-width: $min2ColWidth) {
          flex: 0 0 104px;
          margin-inline-end: var(--s);
          line-height: 18px;
        }
      }

      &.lightswitch-field > .heading {
        flex: 1;
      }

      & > .input {
        .flex {
          flex-wrap: nowrap;

          & > * {
            margin-block-end: 0;
          }
        }
      }
    }

    & > .field > .heading {
      padding-block-start: var(--s);

      @media screen and (min-width: $min2ColWidth) {
        padding-block: 12px;
        padding-inline: 0;
      }

      & > .copytextbtn {
        display: none;
      }
    }

    & > .data > .heading {
      padding-block: var(--s);
      padding-inline: 0;
    }

    & > .field > .heading > label,
    & > .data > .heading {
      color: var(--medium-text-color);
    }

    & > .field > .input,
    & > .data > .value {
      padding-block: 5px;
      padding-inline: 0;
      width: 100%;

      @media screen and (min-width: $min2ColWidth) {
        width: calc(100% - 112px);
      }
    }

    & > .data > .value {
      display: flex;
      align-items: center;

      & > [data-icon='draft'] {
        margin-block-start: -2px;
        margin-inline-end: 8px;
      }
    }

    & > .field.lightswitch-field > .input {
      flex: 0;
      width: auto;
    }

    & > .field {
      &.has-errors {
        border: 1px solid var(--error-color) !important;

        &:first-child {
          border-start-start-radius: var(--large-border-radius);
          border-start-end-radius: var(--large-border-radius);
        }

        &:last-child {
          border-end-start-radius: var(--large-border-radius);
          border-end-end-radius: var(--large-border-radius);
        }

        & + .field {
          border-block-start: none !important;
        }
      }

      & > .heading {
        & > label,
        & > legend {
          font-weight: normal;
        }
      }

      & > .input {
        &,
        & > .flex,
        & > .flex > .textwrapper,
        & > .datewrapper,
        & > .timewrapper,
        & > .datetimewrapper > .datewrapper,
        & > .datetimewrapper > .timewrapper {
          & > .text {
            display: block;
            margin-block: -5px;
            margin-inline: 0;
            padding-block: 12px;
            padding-inline: 0;
            border-radius: 0;
            background-color: transparent;
            border: none !important;
          }
        }

        & > .datewrapper,
        & > .timewrapper,
        & > .datetimewrapper > .datewrapper,
        & > .datetimewrapper > .timewrapper {
          background-color: transparent;

          .text + div[data-icon] {
            inset-inline-start: 0;
          }
        }

        & > .datetimewrapper {
          gap: 0;

          & > .datewrapper {
            width: 55%;
          }

          & > .timewrapper {
            width: 45%;
          }
        }

        & > .datewrapper,
        & > .timewrapper {
          display: block;
          width: 100%;
        }
      }

      & > ul.errors {
        margin: 0;
        padding-block: 0 6px;
        padding-inline: 0;
        width: 100%;
        list-style-type: none;
      }

      & > .clear-btn {
        margin-inline-end: var(--neg-padding);
      }
    }
  }

  & > .field:not(:first-child, .first-child),
  & > .flex-fields + .field:not(.first-child) {
    border-block-start: 1px solid var(--hairline-color);
  }

  & > .flex-fields {
    h2,
    blockquote.note {
      margin-block: 0 !important;
      margin-inline: -24px !important;
      padding-block: 14px;
      padding-inline: 24px;
      background-color: color.adjust(mixins.$grey050, $lightness: -2%);
    }

    blockquote.note {
      border-radius: 0;
      border: none;
    }

    hr {
      margin-block: 0;
      margin-inline: -24px;
    }
  }
}

.meta > .field > .input > .select {
  display: block;
  margin-block: calc(var(--s) * -1);
  margin-inline: 0;
  width: 100%;
  border-radius: 0;
  box-shadow: none;
  background-color: transparent;

  &::after {
    inset-inline-end: 0;
  }

  & + .spinner {
    position: absolute;
    inset-block-start: calc(50% - 17px);
    inset-inline-end: -24px;
  }

  select {
    padding-inline: 0 12px;
    padding-block: var(--s);
    width: 100%;
    background-color: transparent;
  }
}

.meta > .field > .input > .custom-select {
  display: block;
  margin-block: calc(var(--s) * -1);
  margin-inline: 0;
  width: 100%;
  border-radius: 0;
  box-shadow: none;
  background-color: transparent;

  .menubtn:not(.action-btn) {
    padding-inline-start: 0;
    justify-content: flex-start;
    width: 100%;
    background-color: transparent;

    &::after {
      position: absolute;
      inset-block-start: calc(50% - 5px);
      inset-inline-end: 0;
    }
  }

  .label {
    max-width: 100%;
    overflow: hidden;
    text-overflow: ellipsis;
  }
}

.body {
  position: relative;
}

.slideout-container,
.slideout,
.modal,
.hud {
  z-index: 100;
  box-sizing: border-box;
}

.modal,
.hud {
  @include mixins.modal;
}

.slideout-shade {
  opacity: 0;
  transition: opacity linear 250ms;

  &.so-visible {
    opacity: 1;
  }
}

.slideout-container {
  position: fixed;
  inset-block-start: 0;
  inset-inline-start: 0;
  width: 100vw;
  height: 100vh;
  height: -webkit-fill-available; // h/t https://twitter.com/AllThingsSmitty/status/1254151507412496384
  pointer-events: none;

  &.so-lp {
    position: absolute;
    inset-block-start: var(--m);
    inset-inline-start: var(--m);
    width: calc(100% - var(--m) * 2);
    height: calc(100vh - var(--m) * 2);
  }

  body.has-debug-toolbar & {
    height: calc(100vh - 42px);
  }
}

.slideout {
  position: absolute;
  background-color: var(--white);
  box-shadow:
    0 0 0 1px color.adjust(mixins.$grey400, $alpha: -0.75),
    0 25px 100px color.adjust(mixins.$grey900, $alpha: -0.5) !important;
  display: flex;
  flex-direction: column;
  overflow: hidden;
  padding-block: 24px;
  padding-inline: var(--padding);
  pointer-events: all;
  container-type: inline-size;

  &.so-mobile,
  &.so-lp {
    width: 100% !important;
    height: 100% !important;
    inset-inline-start: 0;
    transition: inset-block-start linear 250ms;
    will-change: inset-block-start;
  }

  &.so-mobile {
    --padding: 14px;
    --neg-padding: -14px;
  }

  &.so-lp {
    border-radius: var(--large-border-radius);
  }

  &:not(.so-mobile, .so-lp) {
    border-start-start-radius: var(--large-border-radius);
    border-start-end-radius: 0;
    border-end-end-radius: 0;
    border-end-start-radius: var(--large-border-radius);
  }

  &:not(.so-mobile, .so-lp) {
    inset-block-start: 0;
    width: 55%;
    height: 100%;

    @media screen and (prefers-reduced-motion: no-preference) {
      transition: inset-inline-start linear 250ms;
      will-change: inset-inline-start;
    }
  }

  & > .pane-header {
    padding-inline: var(--padding);
    z-index: 2;
    border-radius: 0;

    & > .so-toolbar {
      display: flex;
      flex-direction: row;
      align-items: center;
      gap: var(--xs);
      min-height: calc(44px - 16px);

      & > .pane-tabs {
        width: 1px; // give other elements in the header plenty of room before the tabs take up whatever's left
        flex: 1;
        margin-inline-end: 0;
      }
    }
  }

  & > .so-body {
    flex: 1;
    margin-block: -24px;
    margin-inline: var(--neg-padding);
    overflow: hidden auto;
    position: relative;

    &:not(:last-child) {
      margin-block-end: 0;
    }

    & > h1:not(:last-child) {
      padding-block-end: var(--s);
      border-block-end: 1px solid var(--hairline-color);
    }

    &.so-full-details,
    & > .so-sidebar {
      background-color: var(--gray-100) !important;
    }

    &:not(.so-full-details) {
      padding-block: 24px;
      padding-inline: var(--padding);
    }

    & > .so-sidebar,
    &.so-full-details > .so-content > .details {
      box-sizing: border-box;
      padding-block: 0 var(--spacing);
      padding-inline: var(--padding);

      & > .preview-thumb-container {
        margin-block: 0;
        margin-inline: var(--neg-padding);
        height: auto;
        min-height: 54px; // make room for the Preview / Edit buttons

        & + .pane-header {
          border-radius: 0;
        }
      }

      .image-actions {
        &.is-mobile {
          margin-block: calc(var(--spacing) / 2) var(--spacing);
          margin-inline: 0;
        }
      }

      & > .meta.read-only:first-child {
        margin-block-start: var(--padding);
      }

      & > .meta.warning {
        box-shadow: none;
        border-block-end: 1px solid var(--yellow-300);
      }

      & > .field {
        & > .input > .text.fullwidth {
          border-radius: 0;
        }
      }

      .notes {
        padding-block: var(--m);
      }
    }

    & > .so-sidebar {
      position: absolute;
      inset-block-start: 0;
      @include mixins.pane;
      width: 350px;
      height: 100%;
      max-width: 100%;
      overflow: hidden auto;
      z-index: 1;

      body.ltr & {
        transition: inset-inline-end linear 250ms;
      }

      body.rtl & {
        transition: inset-inline-start linear 250ms;
      }
    }
  }

  & > .so-footer {
    position: relative;
    display: flex;
    gap: var(--s);
    justify-content: space-between;
    flex-wrap: wrap;
    margin-block: 0 -24px;
    margin-inline: var(--neg-padding);
    padding-block: 5px;
    padding-inline: var(--padding);
    @include mixins.pane;
    background-color: var(--gray-050);
    z-index: 3;

    & > .so-extra {
      flex: 0 0 100%;
      margin-block: 0;
      margin-inline: var(--neg-padding);
      padding-block: 0 8px;
      padding-inline: var(--padding);
      border-block-end: 1px solid var(--hairline-color);
    }
  }
}

@container (width > 700px) {
  .slideout {
    &.showing-sidebar {
      .so-body {
        display: flex;
        flex-direction: row;
        padding: 0;
        overflow: hidden;

        & > .so-content {
          position: relative;
          z-index: 2;
          padding: 24px;
          width: calc(100% - 350px);
          height: 100%;
          box-sizing: border-box;
          border-inline-end: 1px solid var(--gray-200);
          overflow: hidden auto;
        }

        & > .so-sidebar {
          position: relative;
          display: block !important;
          inset-block-start: auto;
          inset-inline: auto !important;
          height: 100%;
          box-shadow: none;
        }
      }
    }

    & > .so-footer {
      & > .so-extra {
        margin: 0;
        padding: 0;
        border: none;
        flex: auto 0 1;
      }
    }
  }
}

.header,
.hud-header,
.footer,
.hud-footer {
  position: relative;
  z-index: 1;
  box-sizing: border-box;
}

.header,
.hud-header,
.footer,
.hud-footer {
  background-color: var(--gray-100);
}

.header,
.hud-header {
  border-radius: var(--large-border-radius) var(--large-border-radius) 0 0;
  padding: 24px;
  box-shadow: inset 0 -1px 0 var(--hairline-color);

  h1 {
    margin: 0;
  }
}

.footer,
.hud-footer {
  border-radius: 0 0 var(--large-border-radius) var(--large-border-radius);
  padding-block: 5px;
  padding-inline: var(--pane-padding, var(--xl));
  box-shadow: inset 0 1px 0 var(--hairline-color);

  &.flex {
    & > * {
      margin-block-end: 0;
    }
  }
}

.modal .body,
.hud .main {
  padding: 24px;
  overflow: hidden;
  box-sizing: border-box;
}

.pane,
.modal .body {
  .header {
    margin-block: calc(var(--pane-padding, 24px) * -1) var(--pane-padding, 24px);
    margin-inline: calc(var(--pane-padding, 24px) * -1);
  }

  .footer {
    margin-block: var(--pane-padding, 24px) calc(var(--pane-padding, 24px) * -1);
    margin-inline: calc(var(--pane-padding, 24px) * -1);
  }
}

.slideout-shade,
.modal-shade,
.hud-shade {
  z-index: 100;
  position: fixed;
  inset-block-start: 0;
  inset-inline-start: 0;
  width: 100%;
  height: 100%;
  display: none;
}

.slideout-shade,
.modal-shade {
  &:not(.dark) {
    background-color: color.adjust(mixins.$grey400, $alpha: -0.65) !important;
  }

  &.dark {
    background-color: color.adjust(mixins.$grey900, $alpha: -0.5) !important;
  }

  &.blurred {
    backdrop-filter: blur(10px);
  }
}

.modal {
  position: fixed;
  overflow: hidden;

  &:not(.fitted, .fullscreen) {
    width: 66%;
    height: 66%;
    min-width: 600px;
    min-height: 400px;
  }

  &.fitted {
    width: auto;
    height: auto;
    min-width: 0;
    min-height: 0;
  }

  &.fullscreen {
    width: 100%;
    height: 100%;
    border-radius: 0;
  }

  &.alert .body {
    padding-inline-start: 76px;

    &::before {
      @include mixins.icon;
      margin-inline: -58px 0;
      margin-block: -6px 0;
      float: inline-start;
      content: 'alert';
      font-size: 40px;
      color: var(--light-text-color);
    }
  }

  &.secure .body {
    padding-inline-start: 76px;

    &::before {
      @include mixins.icon;
      margin-inline: -56px 0;
      margin-block: -14px 0;
      float: inline-start;
      content: 'secure';
      font-size: 58px;
      color: var(--light-text-color);
    }
  }

  .resizehandle {
    position: absolute;
    z-index: 1;
    inset-block-end: 0;
    inset-inline-end: 0;
    width: 24px;
    height: 24px;
    cursor: nwse-resize;
    padding: var(--xs);

    path {
      fill: var(--ui-control-color);
    }

    body.rtl & {
      .ltr {
        display: none;
      }
    }

    body.ltr & {
      .rtl {
        display: none;
      }
    }
  }
}

.hud {
  position: absolute;
  display: none;
  inset-block-start: 0;

  &.tooltip-hud {
    display: block;
  }

  &.has-footer .tip-bottom {
    background-image: url('../images/hudtip_bottom_gray.png');
  }

  .tip {
    position: absolute;
    z-index: 101;
    background: no-repeat 0 0;
  }

  .tip-left {
    inset-inline-start: -15px;
    width: 15px;
    height: 30px;
    background-image: url('../images/hudtip_left.png');
  }

  .tip-top {
    inset-block-start: -15px;
    width: 30px;
    height: 15px;
    background-image: url('../images/hudtip_top.png');
  }

  .tip-right {
    inset-inline-end: -15px;
    width: 15px;
    height: 30px;
    background-image: url('../images/hudtip_right.png');
  }

  .tip-bottom {
    inset-block-end: -15px;
    width: 30px;
    height: 15px;
    background-image: url('../images/hudtip_bottom.png');
  }
}

.hud .hud-header,
.hud .hud-footer {
  padding-block: var(--s);
  padding-inline: var(--xl);
}

.hud .body {
  overflow: hidden;

  ::-webkit-scrollbar {
    appearance: none;
  }

  ::-webkit-scrollbar:vertical {
    width: 11px;
  }

  ::-webkit-scrollbar:horizontal {
    height: 11px;
  }

  ::-webkit-scrollbar-thumb {
    border-radius: 8px;
    border: 2px solid transparent;
    background-color: color.adjust(mixins.$black, $alpha: -0.5);
  }

  ::-webkit-scrollbar-track {
    background-color: var(--gray-050);
  }
}

/* inline asset previews */

.preview-thumb-container {
  position: relative;
  display: flex;
  flex-direction: row;
  align-items: center;
  height: 190px;
  background-color: var(--gray-900);
  margin-block: 0 var(--spacing);
  margin-inline: var(--neg-padding);

  &.checkered img {
    background-color: var(--white);
    @include mixins.checkered-bg(17px);
  }

  &.editable {
    cursor: pointer;
  }

  &.loading {
    &::after {
      content: '';
      font-size: 0;
      display: block;
      position: absolute;
      width: 100%;
      height: 100%;
      inset-inline-start: 0;
      inset-block-start: 0;
      background-color: color.adjust(mixins.$grey900, $alpha: -0.2);
    }

    .spinner {
      color: var(--white);
      z-index: 1;
    }
  }

  #details & {
    border-radius: var(--large-border-radius);
    overflow: hidden;
  }

  .preview-thumb {
    display: flex;
    flex-direction: column;
    align-items: center;
    width: 100%;
    height: 100%;

    img {
      display: block;
      max-width: 100%;
      max-height: 190px;
    }
  }
}

.image-actions {
  &.is-mobile {
    margin-block: calc((var(--spacing) / 2) * -1) var(--spacing);
    margin-inline: var(--neg-padding);
    display: grid;
    grid-template-columns: 1fr 1fr;
  }
}

.button-fade {
  .buttons {
    opacity: 0;
    position: absolute;
    inset-block-start: 10px;
    inset-inline-end: 10px;
    margin: 0;
    transition: opacity linear 100ms;

    .btn {
      --ui-control-color: var(--white);
      --ui-control-hover-color: var(--white);
      --ui-control-active-color: var(--white);
      --interaction-background-color: var(--gray-700);
      background-color: var(--gray-600);
      color: var(--white);
      @include mixins.light-on-dark-text;
      @include mixins.two-color-focus-ring($light-button: false);

      &:hover {
        background-color: var(--interaction-background-color) !important;
      }

      &:not(.disabled, .loading, .dashed) {
        &:focus,
        &.focus,
        &:hover {
          background-color: var(--interaction-background-color);
        }
      }
    }
  }

  &:hover,
  &:focus-within {
    .buttons {
      opacity: 1;
    }
  }
}

/* element selector modals */
.elementselectormodal {
  --content-padding: 24px;
  padding-block-end: 44px;
  user-select: none;

  & > .header {
    padding-block: 14px;
    text-align: center;

    & + .body {
      height: calc(100% - 48px) !important;
    }
  }

  .body {
    position: relative;
    height: 100%;

    .spinner.big {
      position: absolute;
      inset-block-start: 50%;
      inset-inline-start: 50%;
      margin-block: -24px 0;
      margin-inline: -24px 0;
    }

    .content {
      height: calc(100% + 48px);

      .sidebar {
        position: absolute;
        inset-block-start: 0;
        margin-inline-start: -249px;
        height: 100%;
        overflow: auto;
        padding-block: var(--content-padding);
        padding-inline: 0;
      }

      .main {
        margin: -24px;
        padding: var(--content-padding);
        height: 100%;
        box-sizing: border-box;
        overflow: auto;
        position: relative;

        .elements {
          &.busy {
            min-height: calc(100% - 48px);

            .update-spinner {
              z-index: 101;
            }
          }

          .header {
            margin-block: 0 var(--m);
            margin-inline: 0;
          }

          .tableview table {
            tr {
              th,
              td {
                cursor: default;
              }

              // prevent double focus ring (the row already gets it)
              .checkbox::before {
                box-shadow: none !important;
              }
            }
          }

          .structure .row {
            margin-block-start: 1px;
          }
        }
      }
    }
  }

  .footer {
    position: absolute;
    inset-block-end: 0;
    inset-inline-start: 0;
    width: 100%;
    margin: 0;
    box-sizing: border-box;

    .spinner {
      float: inline-end;
      margin-inline-end: -24px;
    }
  }
}

/* element selector modals & customize sources modal */
.elementselectormodal,
.customize-sources-modal {
  .main-header {
    display: flex;
    align-items: center;
    margin-block-end: var(--s);
  }

  .main-heading {
    margin-block-end: 0;
  }

  .nav-toggle {
    margin-inline-start: 4px;
    @include mixins.touch-target;
    color: var(--ui-control-color);

    &:hover {
      color: var(--gray-500);
    }
  }

  .sidebar-header {
    display: flex;
    justify-content: flex-end;
    padding-block: 0;
    padding-inline: var(--s);
    margin-block-end: var(--s);
  }

  .nav-close {
    @include mixins.touch-target;
  }
}

/* element editing HUD */
.element-hud-form {
  .buttons {
    position: relative;

    .spinner {
      position: absolute;
      inset-block-start: 0;
      inset-inline-end: -24px;
    }
  }
}

/* recent activity container */
.activity-container {
  margin-inline: var(--s);

  ul {
    display: flex;
    flex-flow: row wrap;
    gap: var(--xs);

    li {
      .activity-btn {
        width: 30px;
        height: 30px;
        border-radius: 50%;
        display: block;

        .elementthumb {
          position: relative;
          width: 100%;
          height: 100%;
          border-radius: 50px;
          background: var(--gray-050);
          overflow: hidden;
          border: 2px solid var(--white);
          box-shadow: 0 1px 2px 1px color.adjust(mixins.$grey900, $alpha: -0.9);

          img,
          svg {
            display: block;
            width: 100%;
            height: 100%;
          }
        }
      }

      &:not(:last-child) {
        margin-inline-end: -10px;
      }
    }
  }
}

/* element index view menu */
.element-index-view-menu {
  width: 400px;
  max-width: calc(100% - 20px);
  padding: 0 !important;

  .meta {
    padding-block: var(--s);
  }

  .table-columns-field {
    align-items: flex-start;

    .input {
      padding-block: 13px;
      padding-inline: 0;
    }
  }

  .menu-footer {
    margin: 0 !important;
    padding-block: var(--s) !important;
    padding-inline: var(--xl) !important;
    background-color: var(--gray-050);
  }
}

.element-index-view-menu-table-column {
  display: flex;
  align-items: flex-start;
  align-content: stretch;
  margin-block-end: 4px;

  .icon.move {
    margin-inline-end: 10px;
    position: relative;
    z-index: 1;
  }
}

/* sort fields */
.sort-field {
  .input {
    .flex {
      .btngroup {
        .btn {
          width: 42px;
        }
      }

      .flex-grow {
        max-width: calc(100% - 85px - var(--s));
      }

      @media screen and (width <= 350px) {
        flex-direction: column;

        & > * {
          width: 100%;
        }

        .flex-grow {
          max-width: none;
        }
      }
    }
  }
}

/* element filter HUD */
.element-filter-hud {
  &.loading .body {
    padding: 44px;
    display: flex;
    align-items: center;
    justify-content: center;
  }

  .body,
  .main {
    overflow: visible;
  }
}

/* Address Cards */
.address-cards {
  display: grid;
  gap: var(--m) var(--m);
  grid-template-columns: repeat(1, minmax(0, 1fr));
  grid-auto-rows: minmax(0, 1fr);

  .so-content & {
    grid-template-columns: repeat(1, minmax(0, 1fr)) !important;
  }
}

.address-cards__add-btn {
  padding: 1rem;
  min-height: 8rem;
  height: auto;
  width: 100%;
}

.address-card.error {
  border: 1px solid #cf1124;
}

.address-card.error:hover {
  border-color: #cf1124;
}

@media (width >= 1024px) {
  .address-cards {
    grid-template-columns: repeat(2, minmax(0, 1fr));
  }
}

@media (width >= 1280px) {
  .address-cards {
    grid-template-columns: repeat(3, minmax(0, 1fr));

    .so-content & {
      grid-template-columns: repeat(2, minmax(0, 1fr)) !important;
    }
  }
}

@media (width >= 1536px) {
  .address-cards {
    grid-template-columns: repeat(4, minmax(0, 1fr));
  }
}

.address-card {
  border: 1px solid #eee;
  border-radius: 0.375rem;
  padding: 1rem;
  min-height: 4rem;
}

.address-card:hover {
  border-color: #ddd;
  background-color: #fafafa;
  cursor: pointer;
}

.address-card .address-card-header {
  display: flex;
  flex-wrap: nowrap;
  justify-content: space-between;
}

.address-card .address-card-header-actions {
  display: flex;
  justify-content: flex-end;
}

.address-card .address-card-label {
  background: #e6f1fe;
  color: #2563eb;
  padding-block: 0.125rem;
  padding-inline: 0.5rem;
  border-radius: 0.25rem;
  font-size: 0.75rem;
  text-transform: uppercase;
  font-weight: 500;
  margin-block-end: 0.75rem;
  margin-inline-end: 0.5rem;
}

/* logout warning/login/elevated session modals */
.logoutwarningmodalshade,
.login-modal-shade,
#logoutwarningmodal,
.login-modal,
#elevatedsessionmodal,
.prompt {
  z-index: 1001;
}

#logoutwarningmodal,
#elevatedsessionmodal,
.prompt {
  width: 500px;
}

.prompt {
  height: auto;
  min-height: auto;
}

.cpmodal {
  & > .cpmodal-body {
    padding: var(--padding);
  }

  & > .cpmodal-footer {
    position: relative;
    display: flex;
    gap: 8px;
    justify-content: space-between;
    flex-wrap: wrap;
    @include mixins.pane;
    padding-block: var(--s);
    padding-inline: var(--padding);
    background-color: var(--gray-050);
  }
}

/* delete user modal */
.deleteusermodal {
  .content-summary {
    margin-block: -24px 24px;
    margin-inline: -24px;
    padding: 24px;
    background-color: var(--gray-050);
  }

  .options {
    label {
      display: inline-block;
      line-height: 30px;
    }
  }

  .elementselect {
    margin-inline-start: 10px;
    display: inline-block;
    vertical-align: middle;
  }

  .buttons {
    .spinner {
      margin-inline-end: -20px;
    }
  }

  div.elements {
    list-style: none;
  }
}

.dropdownsettingsmodal {
  width: auto;
  height: auto;
  min-width: 0;
  min-height: 0;
  max-width: 400px;

  .body {
    max-height: 100%;
    overflow-y: auto;
  }
}

.previewmodal {
  &.zilch {
    padding-block: 100px;
    padding-inline: 0;
    display: flex;
    align-items: center;
    justify-content: center;
  }
}

/* ----------------------------------------
/*  Alternative Text
/* ---------------------------------------- */
.video-transcript {
  background-color: var(--gray-050);
  overflow-y: scroll;
  font-size: 1rem;
  position: relative;

  @include mixins.focus-styles {
    // Unset default
    box-shadow: none;
    color: var(--white);
    background-color: var(--gray-800);
  }
}

.video-transcript__inner {
  margin-inline: auto;
  max-width: 550px;
  padding: var(--xl);
}

/* ----------------------------------------
/*  Menus
/* ---------------------------------------- */

.menu,
.ui-datepicker,
.ui-timepicker-list {
  @include mixins.menu-styles;
}

.ui-datepicker,
.ui-timepicker-list {
  padding: 0;
}

.menu {
  display: none;
  position: absolute;

  &.padded {
    padding-block: var(--s);
    padding-inline: calc(var(--m) + var(--s));

    hr {
      margin-block: var(--s);
      margin-inline: calc((var(--m) + var(--s)) * -1);
    }

    ul {
      li {
        margin-block: 0;
        margin-inline: calc(var(--m) * -1);
        padding-block: 0;
        padding-inline: var(--m);

        a {
          border-radius: var(--large-border-radius);
        }
      }
    }

    .extralight {
      margin-block-start: 2px;
    }
  }

  h6,
  .h6 {
    &:first-child {
      margin-block-start: 14px !important;
    }
  }

  ul {
    &.padded {
      li {
        a,
        .menu-item,
        .menu-option {
          padding-inline-start: calc(var(--m) + 18rem / 16);

          &.sel {
            &:not([data-icon])::before {
              float: inline-start;
              margin-inline: calc(-18rem / 16 - 4px) 0;
              margin-block: 4px 0;
              font-size: 14px;
              width: 14px;
              content: 'check';
              color: currentcolor;
              margin-block-start: 3px !important;
            }
          }
        }
      }
    }

    li {
      a,
      .menu-item,
      .menu-option {
        margin-block: 0;
        margin-inline: -14px;
        padding-block: 10px;
        padding-inline: 14px;
        white-space: nowrap;
        font-size: 14px;
        appearance: none;

        &:not(:last-child) {
          margin-inline-end: 0;
        }

        &:not(.flex, .hidden) {
          display: block;
          width: calc(100% + 28px);
          text-align: start;
        }

        &.flex {
          [data-icon] {
            margin-block-start: -2px;
          }
        }

        &.sel {
          cursor: default;
        }

        .shortcut {
          float: inline-end;
          margin-inline-start: 14px;
          padding-block: 0;
          padding-inline: 4px;
          border-radius: var(--medium-border-radius);
          box-shadow:
            0 0 0 1px color.adjust(mixins.$grey600, $alpha: -0.75),
            0 1px 3px -1px color.adjust(mixins.$grey600, $alpha: -0.5);
        }
      }
    }
  }

  & > .flex {
    margin-block: 10px;
    position: relative;

    &.padded {
      margin-inline-start: -14px;
      padding-inline-start: 24px;

      &.sel {
        &::before {
          position: absolute;
          inset-block-start: 36px;
          inset-inline-start: 7px;
          content: 'check';
          font-size: 14px;
          color: var(--light-text-color);
        }
      }
    }
  }

  hr {
    margin-block: 5px;
    margin-inline: -14px;
  }

  .go::after {
    color: inherit;
  }

  &:not(.menu--disclosure) ul li a,
  ul li .menu-item,
  ul li .menu-option {
    color: mixins.$menuOptionColor;
    text-decoration: none;
    cursor: default;
  }
}

.menu li {
  & > a,
  & > button {
    &[data-icon]::before,
    [data-icon]::before,
    span.icon:not([data-icon]) {
      display: inline-block;
      width: calc(14rem / 16);
      height: calc(14rem / 16);
      margin-inline: -1px 9px;
    }

    &[data-icon]::before,
    [data-icon]::before {
      position: relative;
      inset-block-start: -2px;
      text-align: center;
      font-size: 14px;
      color: currentcolor;
    }

    span.icon:not([data-icon]) svg {
      display: block;
      position: relative;
      inset-block-start: 1px;
      width: 100%;
      height: 100%;
      @include mixins.svg-mask(var(--icon-color, var(--ui-control-color)));
    }

    &.error {
      &[data-icon]::before,
      [data-icon]::before {
        color: var(--error-color);
      }

      span.icon:not([data-icon]) svg {
        @include mixins.svg-mask(var(--error-color));
      }
    }
  }
}

/* prettier-ignore */
.menu:not(.menu--disclosure) ul li a:not(.disabled):hover,
.menu:not(.menu--disclosure) ul li .menu-item:not(.sel, .disabled):hover,
.menu:not(.menu--disclosure) ul li .menu-option:not(.sel, .disabled):hover,
.menu:not(.menu--disclosure, :hover) ul li a:not(.disabled).hover,
.menu:not(.menu--disclosure, :hover) ul li .menu-item:not(.sel, .disabled).hover,
.menu:not(.menu--disclosure, :hover) ul li .menu-option:not(.sel, .disabled).hover {
  @include mixins.menu-item-active-styles;

  // Pretty gnarly, but needs to override the default hover styles with this selector
  .status:not(.on, .live, .active, .enabled, .all) {
    &:not(.pending, .warning, .off, .suspended, .expired) {
      &:not(.light, .gray, .red, .orange, .amber, .yellow) {
        &:not(.lime, .green, .emerald, .teal, .cyan, .sky) {
          &:not(.blue, .indigo, .violet, .purple, .fuchsia) {
            &:not(.pink, .rose, .grey, .black, .disabled) {
              &:not(.inactive) {
                border-color: currentcolor;
              }
            }
          }
        }
      }
    }
  }
}

.menu {
  hr.padded,
  .h6.padded,
  h6.padded {
    margin-inline-start: 20px;
  }
}

.menu--disclosure ul li {
  & > a:not(.crumb-link),
  & > .menu-item,
  & > .menu-option {
    --focus-ring: var(--inner-focus-ring);

    &:hover {
      @include mixins.disclosure-link-hover-styles;
    }
  }
}

/* tag select fields */
.tagselect {
  .elements {
    li {
      display: inline;
    }
  }

  .chip.small {
    clear: none;
    margin-inline-end: 7px;
  }

  .add {
    position: relative;
    z-index: 1;
    margin-inline: 0 7px;
    margin-block: 7px 0;
    display: inline-block;
    width: 12em;

    .text {
      padding-inline-end: 30px;
    }

    .spinner {
      position: absolute;
      inset-block-start: 0;
      inset-inline-end: 5px;
    }
  }
}

.tagmenu {
  ul {
    li {
      a {
        padding-inline-start: 26px;

        &::before {
          float: inline-start;
          margin-inline: -18px 0;
          margin-block: 3px 0;
        }
      }
    }
  }
}

/* selectize */
.selectize-control.single .selectize-input:not(.no-arrow)::after {
  display: none;
}

/* ----------------------------------------
/*  Fields
/* ---------------------------------------- */

.shadow-box {
  border-radius: var(--large-border-radius);
  border: 1px solid var(--gray-200);
  @include mixins.shadow;
}

table.shadow-box,
table.editable {
  border-collapse: separate;
  border-spacing: 0;

  thead,
  tbody:first-child,
  caption + tbody {
    tr:first-child {
      th:first-child,
      td:first-child {
        &,
        &.disabled::after {
          border-start-start-radius: var(--medium-border-radius);
        }
      }

      th:last-child,
      td:last-child {
        &,
        &.disabled::after {
          border-start-end-radius: var(--medium-border-radius);
        }
      }
    }
  }

  thead:last-child,
  tbody:last-child {
    tr:last-child {
      th:first-child,
      td:first-child {
        &,
        &.disabled::after {
          border-end-start-radius: calc(var(--large-border-radius) - 1px);
        }
      }

      th:last-child,
      td:last-child {
        &,
        &.disabled::after {
          border-end-end-radius: calc(var(--large-border-radius) - 1px);
        }
      }
    }
  }
}

.text,
.passwordwrapper,
.border-box,
.selectize.multiselect .selectize-input,
.multiselect > select {
  @include mixins.input-styles;
}

.text,
.passwordwrapper,
.border-box,
.selectize.multiselect .selectize-input {
  &.focus {
    @include mixins.input-focused-styles;
  }

  @include mixins.focus-styles {
    @include mixins.input-focused-styles;
  }
}

input.text,
textarea.text,
.text > input,
.text > textarea,
table.editable textarea,
.selectize.multiselect .selectize-input {
  font-size: 14px;
  line-height: 20px;
  color: var(--text-color);
  min-height: 3px;
  box-sizing: border-box;
  appearance: none;
}

.selectize.multiselect .selectize-input {
  line-height: 18px;
}

textarea.text.fullwidth {
  display: block;
}

.multitext .multitextrow {
  &::after {
    @include mixins.clearafter;
  }

  &:first-child .text {
    &:first-child {
      border-start-start-radius: var(--medium-border-radius);
    }

    &:last-child {
      border-start-end-radius: var(--medium-border-radius);
    }
  }

  &:last-child .text {
    &:first-child {
      border-end-start-radius: var(--medium-border-radius);
    }

    &:last-child {
      border-end-end-radius: var(--medium-border-radius);
    }
  }

  &:not(:first-child) .text {
    margin-block-start: -1px;
  }

  .text {
    border-radius: 0;
    float: inline-start;
    box-sizing: border-box;

    &:not(:first-child) {
      margin-inline-start: -1px;
    }

    &:first-child {
      &:nth-last-child(1) {
        width: 100%;
      }

      &:nth-last-child(2) {
        width: 50%;
      }

      &:nth-last-child(2) ~ .text {
        width: calc(50% + 1px);
      }
    }

    &.error {
      position: relative;
      z-index: 1;
    }
  }

  .text:focus,
  .selectize.multiselect .selectize-input.focus {
    position: relative;
    z-index: 2;
  }
}

.link-input {
  container-type: inline-size;

  & > .flex {
    & > div {
      &.text-link {
        border: 1px solid color.adjust(mixins.$inputColor, $alpha: -0.75);
        border-radius: var(--large-border-radius);
        cursor: text;

        &:has(.text:focus) {
          box-shadow: var(--focus-ring);
        }

        & > .text,
        & > .chip {
          margin-block: -1px;
          background-color: transparent;
        }

        & > .text {
          border: none;
          margin-inline: -1px;

          &:focus {
            position: relative;
          }

          &:focus {
            box-shadow: none !important;
          }
        }
      }
    }
  }

  @container (max-width: 399px) {
    & {
      flex-direction: column;
      align-items: start;

      & > .select,
      & > .select select,
      & > div > .text {
        width: 100%;
      }
    }
  }
}

.chars-left {
  position: relative;
  float: inline-end;
  margin-inline: 7px;
  margin-block: calc(-27rem / 16) 0;
  color: var(--light-text-color);

  .input.ltr > & {
    float: inline-end;
  }

  .input.rtl > & {
    float: inline-start;
  }

  &.negative-chars-left {
    color: var(--error-color);
  }
}

.field,
fieldset {
  position: relative;
  margin-block: 24px;
  margin-inline: 0;

  .flex > & {
    margin-block: 0;
  }
}

.field {
  min-inline-size: initial;

  & > .status-badge {
    position: absolute;
    inset-block-start: 0;
    inset-inline-start: 0;
    width: 2px;
    height: 100%;
    border-radius: 1px;
    content: '';
    cursor: help;

    &.modified {
      background-color: var(--blue-600);
      box-shadow: 0 0 5px hsl(221deg 83% 53% / 15%);
    }

    &.outdated {
      background-color: var(--pending-color);
      box-shadow: 0 0 5px hsl(27deg 96% 61% / 15%);
    }
  }

  & > .heading {
    display: flex;
    flex-wrap: wrap;
    align-items: center;
    position: relative;
    margin-block: -5px 5px;

    & > label,
    & > legend {
      font-weight: bold;

      code {
        font-size: 1em !important;
      }

      .info {
        margin-inline-start: 5px;
      }
    }

    .t9n-indicator {
      position: relative;
      inset-block-start: calc(-1rem / 16);
      margin-inline-start: 7px;
      color: var(--light-text-color);
    }

    & + .instructions {
      margin-block-start: -3px;
    }

    // BC
    & > .instructions {
      width: 100%;
    }
  }

  & > .instructions {
    margin-block-end: 5px;
  }

  & > .input {
    position: relative;

    & + .instructions {
      margin-block: 5px 0;
      margin-inline: 0;
    }

    input:disabled,
    textarea:disabled {
      cursor: not-allowed;
    }
  }

  & > .notice,
  & > .warning {
    margin-block: 5px 0;
    margin-inline: 0;
  }
}

.field > .instructions,
  // BC
.field > .heading > .instructions,
.checkboxfield .instructions {
  color: var(--custom-text-color, var(--medium-text-color));

  img,
  video,
  embed,
  iframe {
    max-width: 100% !important;
  }

  ul,
  ol {
    margin-block: 1em;
    margin-inline: 0;
    padding-inline-start: 2em;
  }

  ul li {
    list-style-type: disc;
  }

  li + li {
    margin-block-start: 0.25em;
  }
}

.expand-status-btn {
  margin-inline-start: 5px;
  width: 30px;
  height: 17px;
  padding: 0;
  line-height: 16px;
  border-radius: var(--small-border-radius);
  color: var(--text-color);

  &::before {
    margin: 0;
  }
}

/* toggles and nested fields */
.nested-fields {
  margin: -24px;
  padding-block: 24px 0;
  padding-inline: 24px;

  &.hidden {
    display: block;
    height: 0;
  }

  & > .field:last-child {
    padding-block-end: 24px;
  }
}

/* checkbox */
input.checkbox {
  opacity: 0;
  position: absolute;
  width: var(--checkbox-size);
  height: var(--checkbox-size);
}

input.checkbox + label,
div.checkbox {
  display: inline-block;
  clear: none;
  position: relative;
  padding-inline-start: calc(1rem + 5px);
  line-height: 1rem;
  min-height: 1rem;
  cursor: pointer;

  &,
  &::before {
    // set the border radius on the container too, for (some) focus rings
    border-radius: var(--small-border-radius);
  }

  &::before {
    display: block;
    position: absolute;
    inset-inline-start: 0;
    inset-block-start: 0;
    width: var(--checkbox-size) !important;
    height: var(--checkbox-size);
    box-sizing: border-box;
    content: '';
    font-size: 0;
    background-color: hsl(212deg 50% 99%);
    border: 1px solid color.adjust(mixins.$inputColor, $alpha: -0.6);
    background-clip: padding-box;
  }

  &:empty {
    padding-inline-start: var(--checkbox-size);

    &::after {
      content: '';
      font-size: 0;
    }
  }

  .info {
    height: 16px;
  }
}

input.checkbox:disabled + label,
.disabled div.checkbox {
  cursor: not-allowed;
}

input.checkbox:checked + label::before,
div.checkbox.checked::before,
.sel div.checkbox::before,
input.checkbox:indeterminate + label::before,
div.checkbox.indeterminate::before,
.elementselectormodal
  .body
  .content
  .main
  .elements
  .disabled
  .checkbox::before {
  @include mixins.icon;
  line-height: var(--checkbox-size);
  color: var(--gray-900);
}

input.checkbox:checked:not(:indeterminate) + label::before,
div.checkbox.checked:not(.indeterminate)::before,
.sel:not(.matrixblock) div.checkbox:not(.indeterminate)::before,
.sel.matrixblock > .actions div.checkbox:not(.indeterminate)::before,
.elementselectormodal
  .body
  .content
  .main
  .elements
  .disabled
  .checkbox::before {
  content: 'check';
  font-size: 14px;
}

input.checkbox:indeterminate + label::before,
div.checkbox.indeterminate::before {
  content: 'minus';
  font-size: 7px;
  text-align: center;
}

body:not(.reduce-focus-visibility) {
  input.checkbox:focus + label::before,
  :focus div.checkbox::before {
    @include mixins.input-focused-styles;
  }
}

body.reduce-focus-visibility {
  input.checkbox:focus-visible + label::before,
  :focus-visible div.checkbox::before {
    @include mixins.input-focused-styles;
  }
}

.checkbox-icon {
  display: inline-flex;
  padding: 3px;
  background-color: var(--enabled-color);
  color: var(--white);
  border-radius: var(--small-border-radius);

  &::before {
    --checkbox-size: 14px;
    @include mixins.icon;
    content: 'check';
    line-height: var(--checkbox-size);
    font-size: var(--checkbox-size);
  }
}

.checkbox-preview-label {
  display: none;
}

.monaco-mouse-cursor-text {
  @include mixins.focus-styles {
    box-shadow: none !important;
  }
}

fieldset {
  .checkboxfield {
    margin-block: 5px;
    margin-inline: 0;
  }
}

.checkboxfield {
  .instructions,
  .notice,
  .warning {
    margin-block-start: 2px;
    padding-inline-start: calc(1rem + 5px);
  }
}

/* radio */
input.radio {
  opacity: 0;
  position: absolute;
  width: var(--radio-size);
  height: var(--radio-size);
}

input.radio + label,
div.radio {
  display: inline-block;
  clear: none;
  position: relative;
  padding-inline-start: calc(1rem + 5px);
  line-height: calc(24 / 14);
  cursor: pointer;
}

input.radio:disabled + label,
.disabled div.radio {
  cursor: not-allowed;
}

input.radio + label:empty,
div.radio:empty {
  padding-inline-start: var(--radio-size);
}

/* fixes a RTL bug */
input.radio + label::before,
input.radio + label::after,
div.radio::before,
div.radio::after {
  display: block;
  position: absolute;
  content: '';
  box-sizing: border-box;
  background-clip: padding-box;
  border-radius: 100%;
}

input.radio + label::before,
div.radio::before {
  inset-block-start: 50%;
  inset-inline-start: 0;
  transform: translateY(-50%);
  width: var(--radio-size);
  height: var(--radio-size);
  background-color: hsl(212deg 50% 99%);
  border: 1px solid color.adjust(mixins.$inputColor, $alpha: -0.6);
}

input.radio + label::after,
div.radio::after {
  inset-block-start: calc(50%);
  inset-inline-start: 4px;
  transform: translateY(-50%);
  width: calc(var(--radio-size) - 8px);
  height: calc(var(--radio-size) - 8px);
}

input.radio:checked + label::after,
div.radio.checked::after,
.sel div.radio::after {
  background: var(--gray-900);
}

body:not(.reduce-focus-visibility) {
  input.radio:focus + label::before,
  :focus div.radio::before {
    @include mixins.input-focused-styles;
  }
}

body.reduce-focus-visibility {
  input.radio:focus-visible + label::before,
  :focus-visible div.radio::before {
    @include mixins.input-focused-styles;
  }
}

/* multiselect */
.multiselect > select {
  color: var(--text-color);
  font-size: 14px;
  appearance: none;

  @include mixins.focus-styles {
    @include mixins.input-focused-styles;
  }

  option {
    padding-block: 1px;
    padding-inline: 8px;
  }
}

.text,
.selectize.multiselect .selectize-input {
  padding-block: 6px;
  padding-inline: 9px;
}

.text {
  background-color: var(--white);

  &:not(.small) {
    box-sizing: border-box;
    min-height: calc(34rem / 16);
  }

  &.small {
    padding: 3px;
  }

  &.readable {
    padding-block: 16px;
    padding-inline: 18px;
    font-size: 16px;
    line-height: 22px;

    & + .chars-left {
      margin-block-start: -23px;
    }
  }

  &.clearable {
    padding-inline-end: var(--touch-target-size);
  }

  input {
    margin: 0;
    padding: 0;
    border: none;
    background-color: transparent;
  }
}

td.errors .text,
.input.errors > .text,
.input.errors > .border-box,
.input.errors > .passwordwrapper,
.input.errors > .autosuggest-container .text,
.text.error {
  border: 1px solid var(--error-color) !important;
}

.texticon {
  position: relative;
  cursor: text;
  min-width: 130px;

  &.icon {
    &::before {
      position: absolute;
      inset-block-start: calc(50% - 7rem / 16);
      inset-inline-start: 9px;
      color: var(--ui-control-color);
    }
  }

  .texticon-icon {
    position: absolute;
    inset-block-start: calc((34rem / 16) / 2);
    transform: translateY(-50%);
    display: flex;
    justify-content: center;
    align-items: center;
    inset-inline-start: 9px;
  }

  .text {
    padding-inline-start: calc(26rem / 16);
  }

  .clear-btn {
    position: absolute;
    inset-block-start: calc(
      (var(--touch-target-size) - 34px) / -2
    ); /* Responds to min-height of text input */
    inset-inline-end: 0;
    width: var(--touch-target-size);
    height: var(--touch-target-size);
  }

  &.has-filter-btn {
    .text {
      padding-inline-end: 26px;
    }

    .filter-btn {
      position: absolute;
      inset-block-start: calc((34rem / 16) / 2);
      transform: translateY(-50%);
      inset-inline-end: 4px;
      padding-block: 0 4px;
      padding-inline: 7px;
      font-size: 14px;
      line-height: 22px;
      cursor: pointer;
      border-radius: 13px;

      &::before {
        @include mixins.icon;
        content: 'filter';
        color: var(--medium-text-color);
      }

      &:hover {
        background-color: var(--gray-100);
      }

      &:active,
      &.active,
      &[aria-expanded='true'] {
        background-color: var(--gray-350);

        &::before {
          color: var(--white);
        }
      }
    }

    .text {
      &.clearable {
        padding-inline-end: calc(30px + var(--touch-target-size));
      }
    }

    .clear-btn {
      inset-inline-end: 30px;
    }
  }
}

.texthint-container {
  position: relative;
  height: 0;
}

.texthint {
  position: absolute;
  inset-block-start: -1px;
  width: 100%;
  color: var(--light-text-color);
  cursor: text;
}

.passwordwrapper {
  position: relative;

  .password {
    border: none;
    background: transparent;
    padding-inline-end: 4rem;
    box-shadow: none;
  }

  .password-toggle {
    color: var(--link-color);
    position: absolute;
    inset-block: 0;
    inset-inline-end: 9px;
    cursor: pointer;

    &:hover {
      text-decoration: underline;
    }
  }
}

.datetimewrapper {
  display: flex;
  flex-flow: row nowrap;
  align-items: center;
  gap: 5px;
}

.clear-btn {
  display: flex;
  justify-content: center;
  align-items: center;
  width: 24px;
  cursor: pointer;
  color: var(--ui-control-color);
  border: none;
  padding: 0;
  background: transparent;

  &::before {
    @include mixins.icon;
    content: 'remove';
  }

  &:hover {
    color: var(--ui-control-hover-color);
  }

  &:active {
    color: var(--ui-control-active-color);
  }
}

.close-btn {
  position: relative;

  &::before,
  &::after {
    position: absolute;
    content: '';
    inset-block-start: 50%;
    inset-inline-start: 50%;
    height: 15px;
    width: 2px;
    background-color: var(--ui-control-color);
  }

  &::before {
    transform: translate(-50%, -50%) rotate(-45deg);
  }

  &::after {
    transform: translate(-50%, -50%) rotate(45deg);
  }

  &:hover {
    &::before,
    &::after {
      background-color: var(--ui-control-hover-color);
    }
  }

  &:active {
    &::before,
    &::after {
      background-color: var(--ui-control-active-color);
    }
  }
}

.datewrapper,
.timewrapper {
  display: inline-block;
  position: relative;

  .text {
    position: relative;
    z-index: 1;
    width: 100%;

    & + div[data-icon] {
      display: none;
    }

    &:placeholder-shown,
    &.empty-value {
      & + div[data-icon] {
        display: block;
        position: absolute;
        inset-block-start: calc(50% - 12px);
        inset-inline-start: 14px;
        z-index: 0;
        color: var(--light-text-color);

        &,
        &::before {
          user-select: none;
          pointer-events: none;
          z-index: 1;
        }
      }
    }
  }
}

.datewrapper {
  width: 8em;
}

.timewrapper {
  width: 7em;
}

@include mixins.placeholder-styles(var(--gray-400));

/* Kill IE's special text features */
::-ms-reveal,
::-ms-clear {
  display: none;
}

/* Asset indexing related */
tr.indexingSession td {
  height: 34px;
  padding-block: 1px;
  padding-inline: 10px;
}

tr.indexingSession td.progress div.progressContainer {
  width: 100%;
  display: flex;
  justify-content: space-between;
  align-items: center;
}

tr.indexingSession td.progress div.progressContainer .progressbar {
  width: 70%;
  position: relative;
  inset-inline-start: 0;
  height: 12px;
  z-index: 1;
}

tr.indexingSession td.progress div.progressContainer div.progressInfo {
  width: 20%;
}

// Selects
.select:not(.selectize),
.select:not(.selectize) select {
  @include mixins.select-styles;
}

.select:not(.selectize) {
  @include mixins.select-container-styles;
}

.select:not(.selectize)::after {
  @include mixins.select-arrow-styles;
}

.select:not(.selectize) select {
  @include mixins.select-input-styles;
  white-space: pre;
}

.select:not(.selectize).fullwidth select {
  @include mixins.select-input-fullwidth-styles;
}

.select:not(.selectize) select {
  &:hover {
    @include mixins.select-input-focused-styles;
  }

  @include mixins.focus-styles {
    @include mixins.select-input-focused-styles;
  }
}

.select:not(.selectize).small::after {
  inset-block-start: 9px;
}

.select:not(.selectize).small select {
  padding-block: 4px !important;
  font-size: 11px;
}

.selectize-control .selectize-input.disabled,
.custom-select.disabled {
  opacity: 1;
  cursor: not-allowed !important;
  pointer-events: auto !important;

  * {
    cursor: not-allowed !important;
    pointer-events: auto !important;
  }
}

.selectize .selectize-input {
  display: block;
  border-color: inherit;
  box-shadow: none;
  background-color: transparent;

  .item {
    max-width: 100%;

    span {
      overflow: hidden;
      text-overflow: ellipsis;
    }
  }
}

.selectize.select .selectize-input::after {
  display: none;
}

body .selectize-dropdown {
  border: none;
  z-index: 101;
}

/* single select styles */
.selectize.select {
  @include mixins.placeholder-styles(var(--gray-700));
  height: 34px;

  &:not(.fullwidth) {
    width: 25em;
    max-width: 100%;
  }
}

.datetimewrapper .selectize.select:not(.fullwidth) {
  max-width: calc(100% - 29px);
}

.selectize.select .selectize-control {
  @include mixins.select-container-styles;

  &::after {
    @include mixins.select-arrow-styles;
  }
}

.selectize.select .selectize-input {
  @include mixins.select-styles;

  &.focus {
    box-shadow: var(--focus-ring);
  }
}

.selectize.select .selectize-input {
  @include mixins.select-input-styles;
}

.selectize.select .selectize-control,
.selectize.select .selectize-input {
  width: 100%;
}

/* multi select styles */
.selectize.multiselect .selectize-input {
  min-height: 34px;
  padding-block-end: 3px;

  &.focus {
    @include mixins.input-focused-styles;
  }

  & > .item {
    @include mixins.token-styles;
    display: inline-flex;
    flex-direction: row;
    padding-block: 3px !important;
    padding-inline: 7px !important;

    &.active {
      @include mixins.active-token-styles;
    }

    & > .remove {
      position: static;
      margin-inline: 3px -3px;
      margin-block: -1px 0;
      border-inline-start: none;
      padding: 0;
      font-size: 0;
      color: var(--ui-control-color);

      &:hover {
        color: var(--ui-control-hover-color);
        background-color: transparent;
      }

      &::before {
        font-size: 14px;
        @include mixins.icon;
        content: 'remove';
      }
    }
  }
}

/* menu styles */
body {
  .selectize-dropdown {
    margin-block-start: 1px;

    [data-selectable],
    .option,
    .optgroup-header {
      @include mixins.menu-item-styles;
    }

    .optgroup {
      &:not(:first-child) {
        border-block-start: 1px solid var(--hairline-color);
      }

      padding-block-start: 5px;

      .option {
        padding-inline-start: 24px;
      }
    }

    .optgroup-header {
      @include mixins.h6-styles;
      margin: 0;
      padding-block: 4px;
      padding-inline: 0;
    }

    .active:not(.selected),
    .option:hover {
      background-color: var(--gray-100);
    }

    .selected {
      @include mixins.menu-item-active-styles;
      cursor: default !important;

      .light {
        color: inherit !important;
      }
    }
  }

  .selectize-dropdown-content {
    @include mixins.menu-styles;
    max-height: 70vh;

    .option {
      min-height: 18px;
    }

    & > div[data-value='new'] {
      &::before {
        @include mixins.icon;
        content: 'plus';
        margin-inline-end: 5px;
      }

      &::after {
        content: '…';
      }
    }
  }

  &.no-scroll .selectize-dropdown-content {
    max-height: 200px; // default for selectize
  }
}

/* datepicker */
.ui-datepicker {
  position: fixed;
  inset-block-start: -300px;
  margin-inline-start: 1px;
  width: 210px;
  height: 242px;
  z-index: 101 !important;
}

.ui-datepicker-header {
  padding-block: 8px 4px;
  padding-inline: 8px;
}

.ui-datepicker-prev {
  float: inline-start;
}

.ui-datepicker-next {
  float: inline-end;
}

.ui-datepicker-prev span,
.ui-datepicker-next span {
  display: none;
}

.ui-datepicker-prev,
.ui-datepicker-next {
  width: 20px;
  height: 20px;
  display: flex;
  align-items: center;
  justify-content: center;

  &:hover::after {
    border-color: var(--link-color);
  }
}

.ui-datepicker-prev::after {
  @include mixins.angle(left);
}

.ui-datepicker-next::after {
  @include mixins.angle(right);
}

.ui-datepicker-title {
  text-align: center;
}

.ui-datepicker-calendar th,
.ui-datepicker-calendar td {
  padding: 2px !important;
}

.ui-datepicker-calendar th span,
.ui-datepicker-calendar td a {
  display: block;
  width: torem(26);
  line-height: 26px;
  text-align: center;
  color: var(--text-color);
}

.ui-datepicker-calendar th span {
  color: var(--medium-text-color);
  font-weight: normal;
}

.ui-datepicker-calendar td a {
  border-radius: 2px;
}

.ui-datepicker-calendar td a:hover {
  background-color: var(--light-sel-color);
  text-decoration: none;
}

.ui-datepicker-calendar td a.ui-state-active {
  background-color: var(--dark-sel-color);
  color: var(--white);
  @include mixins.light-on-dark-text;
  cursor: default;
}

.ui-datepicker-calendar td.ui-datepicker-today a {
  border-radius: 13px;
  box-shadow: inset 0 0 0 2px var(--light-sel-color);
}

/* timepicker */
.ui-timepicker-wrapper {
  z-index: 101;
}

.ui-timepicker-list {
  margin-inline-start: 1px;
  overflow-y: auto;
  width: calc(14px + 6em);
  height: 210px;
  z-index: 100;
}

.ui-timepicker-list li {
  padding-inline: 14px 0;
  padding-block: 2px;
  white-space: nowrap;
  cursor: pointer;
}

.ui-timepicker-list li:hover {
  background-color: var(--light-sel-color);
}

.ui-timepicker-list li.ui-timepicker-selected {
  background-color: var(--dark-sel-color);
  color: var(--white);
  @include mixins.light-on-dark-text;
  cursor: default;
}

/* slide picker */
.slide-picker {
  display: flex;
  height: 1rem;
  white-space: nowrap;

  a {
    position: relative;
    border: 1px solid var(--hairline-color);
    border-inline-start: none;
    background-image: none;
    width: calc(8rem / 16 - 1px);
    height: calc(1rem - 2px);
    margin-inline-start: 0;
    margin-block: 1px;
    box-sizing: border-box;
    cursor: pointer;

    &:first-child {
      width: calc(8rem / 16);
      border-inline-start: 1px solid var(--gray-400) !important;
    }

    &::before {
      content: '';
      position: absolute;
      inset-block-start: calc(-4rem / 16 - 1px);
      inset-inline-start: -1px;
      width: calc(100% + 2px);
      height: var(--touch-target-size);
    }
  }

  &:not(:hover) a.active,
  &:hover a.active-hover {
    border-block-start-color: var(--gray-400);
    border-block-end-color: var(--gray-400);
    height: 1rem;
    margin-block: 0;

    &:first-child {
      border-inline-start: 1px solid var(--gray-400);
      border-start-start-radius: var(--small-border-radius);
      border-end-start-radius: var(--small-border-radius);
    }
  }

  &:not(:hover) a.last-active,
  &:hover a.last-active-hover {
    border-inline-end: 1px solid var(--gray-400);
    border-start-end-radius: var(--small-border-radius);
    border-end-end-radius: var(--small-border-radius);
  }

  &:focus {
    a.active {
      background-color: var(--light-sel-color);
    }
  }
}

/* icon picker */
.icon-picker {
  display: flex;
  flex-direction: row;
  align-items: center;
  gap: var(--xs);
}

.icon-picker--icon {
  display: flex;
  align-items: center;
  justify-content: center;
  @include mixins.input-styles;
  border-radius: var(--ui-control-border-radius);
  width: var(--ui-control-height);
  height: var(--ui-control-height);
  background: var(--gray-050);

  svg {
    width: calc(20rem / 16);
    height: calc(20rem / 16);
    @include mixins.svg-mask(var(--ui-control-color));
  }
}

.icon-picker-modal {
  --width: calc(var(--ui-control-height) * 10 + var(--s) * 9 + var(--xl) * 2);
  width: var(--width) !important;
  min-width: 0 !important;
  max-width: calc(100% - 20px) !important;

  .body {
    height: 100%;
    display: flex;
    flex-direction: column;
    gap: var(--l);

    .icon-picker-modal--list {
      flex: 1;
      position: relative;
      overflow: hidden;

      &:not(.loading) {
        .spinner {
          display: none;
        }
      }

      &.loading {
        &::after {
          position: absolute;
          inset-block-start: 0;
          inset-inline-start: 0;
          width: 100%;
          height: 100%;
          content: '';
          background-color: rgb(255 255 255 / 75%);
        }

        .spinner {
          inset-block-start: calc(50% - 10px);
          z-index: 1;
        }
      }

      ul {
        display: flex;
        flex-flow: row wrap;
        justify-content: flex-start;
        gap: var(--s);
        max-height: 100%;
        overflow: auto;

        .icon-picker--icon {
          --focus-ring: var(--inner-focus-ring);

          &:hover {
            border-color: var(--link-color);
            background-color: var(--blue-100);
          }
        }
      }
    }
  }
}

/* errors */
ul.errors {
  margin-block-start: 5px;
  list-style-type: square;
  padding-inline-start: 20px;
}

ul.errors li {
  color: var(--error-color);
}

/* message pages */
.message-container {
  position: absolute;
  z-index: 100;
  inset-block-start: 0;
  inset-inline-start: 0;
  width: 100%;
  height: 100%;

  &.no-access {
    background-color: color.adjust(mixins.$grey900, $alpha: -0.5);
  }

  .pane {
    inset-block-start: 50%;
    margin-block-start: -33px !important;
    margin-inline: auto;
    width: 320px;
    box-shadow: 0 25px 100px color.adjust(mixins.$grey900, $alpha: -0.5);
  }
}

/* 2FA setup page */
body.setup-2fa {
  display: flex;
  flex-direction: column;
  align-items: center;
  justify-content: center;
  min-height: 100%;

  #setup-2fa {
    display: flex;
    flex-direction: column;
    gap: var(--l);
    width: 550px;
    max-width: 100%;
    padding: var(--padding);

    #setup-2fa-intro {
      text-align: center;
    }

    #setup-2fa-btn {
      display: flex;
      justify-content: center;
    }
  }
}

/* licensing issues page */
body.licensing-issues {
  display: flex;
  flex-direction: column;
  align-items: center;
  justify-content: center;
  min-height: 100%;
  padding: var(--padding);

  #licensing-issues {
    display: flex;
    flex-direction: row;
    max-width: 50em;

    .buttons {
      justify-content: space-between;

      [data-icon] {
        margin-inline: 0;
      }
    }
  }

  #continue {
    margin: 0;
  }
}

/* auto-suggest */
.autosuggest-container {
  position: relative;
}

.autosuggest__results-container {
  position: absolute;
  z-index: 2;
  width: 100%;
  border-radius: var(--large-border-radius);
  background-color: var(--white);
  @include mixins.shadow;
  box-sizing: border-box;
  padding-block: 0;
  padding-inline: 14px;
  text-align: start;
  @include mixins.sans-serif-font;
  font-size: 1em !important;

  .autosuggest__results-before {
    @include mixins.h6-styles;
    margin-block-start: 14px !important;
  }

  .autosuggest__results-item {
    @include mixins.menu-item-styles;
    overflow: hidden;
    text-overflow: ellipsis;

    &:hover,
    &.autosuggest__results-item--highlighted {
      @include mixins.menu-item-active-styles;
      cursor: pointer;
    }
  }
}

/* ----------------------------------------
/* Matrix
/* ---------------------------------------- */

/* Matrix fields */
.matrix {
  & > .buttons {
    margin-block-start: 10px;
  }
}

.matrixblock {
  position: relative;
  margin-block-end: 10px;
  padding-block: 0 var(--m);
  padding-inline: var(--m);
  border-radius: var(--large-border-radius);
  border: 2px solid var(--gray-100);
  background-color: var(--white);

  &.static {
    .titlebar {
      padding-inline: 14px 0;
      margin-block-end: 14px;
    }
  }

  & > .titlebar > .matrixblock-tabs .pane-tabs .menubtn:not(.action-btn),
  & > .actions .action-btn {
    padding: 0;
    width: var(--touch-target-size);
    height: var(--touch-target-size);
    color: var(--custom-text-color, var(--ui-control-color));
    background-color: transparent;

    &:hover {
      backdrop-filter: brightness(90%);
    }

    &:active,
    &[aria-expanded='true'] {
      backdrop-filter: brightness(85%);
    }
  }

  .flex-fields {
    --row-gap: var(--m) !important;
    --padding: var(--m);
  }

  // no margin when a .field comes after a hidden item.
  .hidden + .field {
    margin-block-start: 0;
  }

  & > .titlebar {
    display: grid;
    grid-template-columns: auto 1fr;
    align-items: center;
    gap: var(--m);
    margin-block: 0;
    margin-inline: calc(var(--m) * -1);
    box-sizing: border-box;
    border-radius: calc(var(--large-border-radius) - 2px)
      calc(var(--large-border-radius) - 2px) 0 0;
    padding-inline: var(--m) calc(var(--m) + 70px);
    padding-block: 5px;
    color: var(--custom-text-color, var(--light-text-color));
    overflow: hidden;
    white-space: nowrap;
    text-overflow: ellipsis;
    word-wrap: normal;
    cursor: default;
    user-select: none;
    position: relative;
    background-color: var(--gray-050);
    min-height: calc(var(--lh) + 10px);

    & > .preview {
      flex-grow: 1;
      min-width: 0;
      opacity: 0;
      transition: opacity linear 100ms;
      overflow: hidden;

      &:empty {
        display: none;
      }

      body.ltr & {
        mask-image: linear-gradient(
          to left,
          rgb(0 0 0 / 0%),
          rgb(0 0 0 / 100%) 12px
        );
      }

      body.rtl & {
        mask-image: linear-gradient(
          to right,
          rgb(0 0 0 / 0%),
          rgb(0 0 0 / 100%) 12px
        );
      }

      span {
        opacity: 0.5;
      }
    }

    & > .matrixblock-tabs {
      flex: 1;
      min-width: 0;
      margin-block: -5px;
      margin-inline: 0;

      .pane-tabs {
        margin: 0;
        padding-inline-end: 3px;

        [role='tablist'] {
          padding-block: 0;
          padding-inline: 12px;

          &.scrollable {
            mask-image: linear-gradient(
              to right,
              rgb(0 0 0 / 0%),
              rgb(0 0 0) 12px,
              rgb(0 0 0) calc(100% - 12px),
              rgb(0 0 0 / 0%) 100%
            );
          }

          [role='tab'] {
            background-color: transparent;

            .tab-label {
              height: calc(var(--lh) + 10px);
              padding-block: 0;
              padding-inline: var(--m);
            }
          }
        }

        .menubtn:not(.action-btn) {
          margin-inline: 0;

          &:not(:empty, .btn-empty)::after {
            margin-inline-start: 0;
          }
        }
      }
    }

    & > .preview:first-child:empty + .matrixblock-tabs {
      margin-inline-start: calc((var(--m) + 12px) * -1);

      [role='tab']:first-child {
        &,
        .tab-label {
          border-start-start-radius: calc(var(--large-border-radius) - 2px);
        }
      }
    }
  }

  &.disabled-entry {
    & > .titlebar {
      padding-inline-end: 100px;
    }

    & > .actions {
      & > .status {
        &.off {
          display: block;
        }
      }
    }
  }

  &.collapsed {
    & > .titlebar {
      border-radius: calc(var(--large-border-radius) - 2px);

      & > .preview {
        opacity: 1;
      }
    }
  }

  & > .actions {
    display: flex;
    align-items: center;
    gap: var(--xs);
    position: absolute;
    inset-block-start: 0;
    inset-inline-end: var(--m);
    cursor: default;
    min-height: calc(var(--lh) + 10px);

    & > * {
      margin: 0 !important;
    }

    & > .status {
      &.off {
        display: none;
      }
    }

    a:not([data-action]) {
      padding: 0;
      height: var(--touch-target-size);
      text-align: center;
      color: var(--dark-hairline-color);
      transform: color linear 100ms;

      &:hover {
        color: var(--link-color);

        &.settings::after {
          border-color: var(--link-color);
        }
      }
    }
  }

  &:not(.static) {
    & > .fields {
      padding-block-start: var(--l);
    }
  }

  & > .fields > .flex-fields > .field {
    &::before {
      display: none;
    }

    & > .status-badge {
      inset-inline-start: -2px;
    }
  }

  & > .buttons {
    margin-block-start: 0;
    height: 30px;
  }
}

/* categories */
.add-category-form {
  margin-block-start: 24px;
}

.add-category-form .texticon {
  width: 200px;
  float: inline-start;
  margin-inline-end: 5px;
}

.add-category-form .texticon .text {
  padding-inline-end: 30px;
}

.add-category-form .texticon .spinner {
  position: absolute;
  inset-block-start: 0;
  inset-inline-end: 5px;
}

/* site pickers */
body.sitepicker {
  #main-content {
    padding: 30px;
    justify-content: center;
    align-items: center;
    text-align: center;
  }

  #content-container {
    max-width: 400px;
  }
}

.sitepicker-group {
  li {
    &:not(:first-child) {
      a {
        margin-block-start: -1px;
        border-start-start-radius: 0;
        border-start-end-radius: 0;

        &:not(:hover) {
          border-block-start-color: transparent;
        }
      }
    }

    &:not(:last-child) {
      a {
        border-end-start-radius: 0;
        border-end-end-radius: 0;
      }
    }

    a {
      display: block;
      position: relative;
      text-align: start;
      width: 100%;
      box-sizing: border-box;
      border: 1px solid var(--hairline-color);
      border-radius: var(--medium-border-radius);
      padding-inline: 15px 42px;
      padding-block: 9px;
      font-size: 16px;
      line-height: 1.4;

      &::after {
        font-size: 14px;
        position: absolute;
        inset-block-start: calc(50% - 7px);
        inset-inline-end: 12px;
        margin: 0;
        padding: 0;
      }

      &:hover {
        border-color: var(--link-color);
        text-decoration: none;
        z-index: 1;
      }
    }
  }
}

.entry-mover-modal {
  --width: calc(var(--ui-control-height) * 10 + var(--s) * 9 + var(--xl) * 2);
  width: var(--width) !important;
  min-width: 0 !important;
  max-width: calc(100% - 20px) !important;
  max-height: 200px;

  .header {
    padding-block: calc(var(--m));
    text-align: center;
  }

  .body {
    .entry-mover-modal--list {
      flex: 1;
      position: relative;
      overflow: hidden;
    }
  }

  .footer {
    position: absolute;
    inset-block-end: 0;
    inset-inline-start: 0;
    width: 100%;
    margin: 0;
    box-sizing: border-box;
  }
}

/* ----------------------------------------
/* IE hacks
/* ---------------------------------------- */

/* Fix layout of modal element selectors for IE8 */
.elementselectormodal .body .main {
  float: left \9;
  width: 445px \9;
}

/* ----------------------------------------
/*  Retina graphics
/* ---------------------------------------- */

@media only screen and (resolution >= 1.5dppx) {
  .structure ul li {
    background-size: 40px;

    body.ltr & {
      background-image: url('../images/branch_2x.png');
    }

    body.rtl & {
      background-image: url('../images/branch_rtl_2x.png');
    }
  }

  .hud .tip-left {
    background-image: url('../images/hudtip_left_2x.png');
    background-size: 15px 30px;
  }

  .hud .tip-top {
    background-image: url('../images/hudtip_top_2x.png');
    background-size: 30px 15px;
  }

  .hud .tip-right {
    background-image: url('../images/hudtip_right_2x.png');
    background-size: 15px 30px;
  }

  .hud .tip-bottom {
    background-image: url('../images/hudtip_bottom_2x.png');
    background-size: 30px 15px;
  }

  .hud.has-footer .tip-bottom {
    background-image: url('../images/hudtip_bottom_gray_2x.png');
  }
}<|MERGE_RESOLUTION|>--- conflicted
+++ resolved
@@ -1658,8 +1658,8 @@
 
       .icon {
         position: absolute;
-        top: 12px;
-        left: 0;
+        inset-block-start: 12px;
+        inset-inline-start: 0;
         width: 100%;
         height: 40px;
         display: flex;
@@ -1671,12 +1671,6 @@
           // give Users, Addresses, Categories, and Filesystems icons a little extra breathing room
           max-width: 50px;
           height: 40px;
-<<<<<<< HEAD
-          position: absolute;
-          inset-block-start: 12px;
-          inset-inline-start: calc(50% - 20px);
-=======
->>>>>>> 812a7db9
         }
 
         &.icon-mask svg {
