/** global: Craft */
/** global: Garnish */
/**
 * Live Preview
 */
Craft.LivePreview = Garnish.Base.extend(
    {
        $extraFields: null,
        $trigger: null,
        $shade: null,
        $editorContainer: null,
        $editor: null,
        $dragHandle: null,
        $previewContainer: null,
        $iframeContainer: null,
        $iframe: null,
        $fieldPlaceholder: null,

        previewUrl: null,
        token: null,
        basePostData: null,
        inPreviewMode: false,
        fields: null,
        lastPostData: null,
        updateIframeInterval: null,
        loading: false,
        checkAgain: false,

        dragger: null,
        dragStartEditorWidth: null,

        _slideInOnIframeLoad: false,
        _handleSuccessProxy: null,
        _handleErrorProxy: null,
        _forceUpdateIframeProxy: null,

        _scrollX: null,
        _scrollY: null,

        _editorWidth: null,
        _editorWidthInPx: null,

        init: function(settings) {
            this.setSettings(settings, Craft.LivePreview.defaults);

            // Should preview requests use a specific URL?
            // This won't affect how the request gets routed (the action param will override it),
            // but it will allow the templates to change behavior based on the request URI.
            if (this.settings.previewUrl) {
                this.previewUrl = this.settings.previewUrl;
            }
            else {
                this.previewUrl = Craft.baseSiteUrl.replace(/\/+$/, '') + '/';
            }

            // Load the preview over SSL if the current request is
            if (document.location.protocol === 'https:') {
                this.previewUrl = this.previewUrl.replace(/^http:/, 'https:');
            }

            // Set the base post data
            this.basePostData = $.extend({}, this.settings.previewParams);

            this._handleSuccessProxy = $.proxy(this, 'handleSuccess');
            this._handleErrorProxy = $.proxy(this, 'handleError');
            this._forceUpdateIframeProxy = $.proxy(this, 'forceUpdateIframe');

            // Find the DOM elements
            this.$extraFields = $(this.settings.extraFields);
            this.$trigger = $(this.settings.trigger);
            this.$fieldPlaceholder = $('<div/>');

            // Set the initial editor width
            this.editorWidth = Craft.getLocalStorage('LivePreview.editorWidth', Craft.LivePreview.defaultEditorWidth);

            // Event Listeners
            this.addListener(this.$trigger, 'activate', 'toggle');

            Craft.cp.on('beforeSaveShortcut', $.proxy(function() {
                if (this.inPreviewMode) {
                    this.moveFieldsBack();
                }
            }, this));
        },

        get editorWidth() {
            return this._editorWidth;
        },

        get editorWidthInPx() {
            return this._editorWidthInPx;
        },

        set editorWidth(width) {
            var inPx;

            // Is this getting set in pixels?
            if (width >= 1) {
                inPx = width;
                width /= Garnish.$win.width();
            }
            else {
                inPx = Math.round(width * Garnish.$win.width());
            }

            // Make sure it's no less than the minimum
            if (inPx < Craft.LivePreview.minEditorWidthInPx) {
                inPx = Craft.LivePreview.minEditorWidthInPx;
                width = inPx / Garnish.$win.width();
            }

            this._editorWidth = width;
            this._editorWidthInPx = inPx;
        },

        toggle: function() {
            if (this.inPreviewMode) {
                this.exit();
            }
            else {
                this.enter();
            }
        },

        enter: function() {
            if (this.inPreviewMode) {
                return;
            }

            if (!this.token) {
                this.createToken();
                return;
            }

            this.trigger('beforeEnter');

            $(document.activeElement).trigger('blur');

            if (!this.$editor) {
                this.$shade = $('<div/>', {'class': 'modal-shade dark'}).appendTo(Garnish.$bod);
<<<<<<< HEAD
                this.$editorContainer = $('<div/>', {'class': 'lp-editor-container'}).appendTo(Garnish.$bod);
                this.$previewContainer = $('<div/>', {'class': 'lp-preview-container'}).appendTo(Garnish.$bod);
                this.$iframeContainer = $('<div/>', {'class': 'lp-iframe-container'}).appendTo(this.$previewContainer);
=======
                this.$iframeContainer =$('<div/>', {'class': 'lp-preview-container'}).appendTo(Garnish.$bod);
                this.$editorContainer = $('<div/>', {'class': 'lp-editor-container'}).appendTo(Garnish.$bod);
>>>>>>> c418ee10

                var $editorHeader = $('<header/>', {'class': 'flex'}).appendTo(this.$editorContainer);
                this.$editor = $('<form/>', {'class': 'lp-editor'}).appendTo(this.$editorContainer);
                this.$dragHandle = $('<div/>', {'class': 'lp-draghandle'}).appendTo(this.$editorContainer);
                var $closeBtn = $('<div/>', {'class': 'btn', text: Craft.t('app', 'Close Preview')}).appendTo($editorHeader);
                $('<div/>', {'class': 'flex-grow'}).appendTo($editorHeader);
                var $saveBtn = $('<div class="btn submit">' + Craft.t('app', 'Save') + '</div>').appendTo($editorHeader);

                this.dragger = new Garnish.BaseDrag(this.$dragHandle, {
                    axis: Garnish.X_AXIS,
                    onDragStart: $.proxy(this, '_onDragStart'),
                    onDrag: $.proxy(this, '_onDrag'),
                    onDragStop: $.proxy(this, '_onDragStop')
                });

                this.addListener($closeBtn, 'click', 'exit');
                this.addListener($saveBtn, 'click', 'save');
            }

            // Set the sizes
            this.handleWindowResize();
            this.addListener(Garnish.$win, 'resize', 'handleWindowResize');

            this.$editorContainer.css(Craft.left, -this.editorWidthInPx + 'px');
            this.$previewContainer.css(Craft.right, -this.getIframeWidth());

            // Move all the fields into the editor rather than copying them
            // so any JS that's referencing the elements won't break.
            this.fields = [];
            var $fields = $(this.settings.fields);

            for (var i = 0; i < $fields.length; i++) {
                var $field = $($fields[i]),
                    $clone = this._getClone($field);

                // It's important that the actual field is added to the DOM *after* the clone,
                // so any radio buttons in the field get deselected from the clone rather than the actual field.
                this.$fieldPlaceholder.insertAfter($field);
                $field.detach();
                this.$fieldPlaceholder.replaceWith($clone);
                $field.appendTo(this.$editor);

                this.fields.push({
                    $field: $field,
                    $clone: $clone
                });
            }

            if (this.updateIframe()) {
                this._slideInOnIframeLoad = true;
            } else {
                this.slideIn();
            }

            Garnish.on(Craft.BaseElementEditor, 'saveElement', this._forceUpdateIframeProxy);
            Garnish.on(Craft.AssetImageEditor, 'save', this._forceUpdateIframeProxy);

            Craft.ElementThumbLoader.retryAll();

            this.inPreviewMode = true;
            this.trigger('enter');
        },

        createToken: function() {
            Craft.postActionRequest('live-preview/create-token', {
                previewAction: this.settings.previewAction
            }, $.proxy(function(response, textStatus) {
                if (textStatus === 'success') {
                    this.token = response.token;
                    this.enter();
                }
            }, this));
        },

        save: function() {
            Craft.cp.submitPrimaryForm();
        },

        handleWindowResize: function() {
            // Reset the width so the min width is enforced
            this.editorWidth = this.editorWidth;

            // Update the editor/iframe sizes
            this.updateWidths();
        },

        slideIn: function() {
            $('html').addClass('noscroll');
            this.$shade.velocity('fadeIn');

            this.$editorContainer.show().velocity('stop').animateLeft(0, 'slow', $.proxy(function() {
                this.trigger('slideIn');
                Garnish.$win.trigger('resize');
            }, this));

            this.$previewContainer.show().velocity('stop').animateRight(0, 'slow', $.proxy(function() {
                this.updateIframeInterval = setInterval($.proxy(this, 'updateIframe'), 1000);

                this.addListener(Garnish.$bod, 'keyup', function(ev) {
                    if (ev.keyCode === Garnish.ESC_KEY) {
                        this.exit();
                    }
                });
            }, this));
        },

        exit: function() {
            if (!this.inPreviewMode) {
                return;
            }

            this.trigger('beforeExit');

            $('html').removeClass('noscroll');

            this.removeListener(Garnish.$win, 'resize');
            this.removeListener(Garnish.$bod, 'keyup');

            if (this.updateIframeInterval) {
                clearInterval(this.updateIframeInterval);
            }

            this.moveFieldsBack();

            this.$shade.delay(200).velocity('fadeOut');

            this.$editorContainer.velocity('stop').animateLeft(-this.editorWidthInPx, 'slow', $.proxy(function() {
                for (var i = 0; i < this.fields.length; i++) {
                    this.fields[i].$newClone.remove();
                }
                this.$editorContainer.hide();
                this.trigger('slideOut');
            }, this));

            this.$previewContainer.velocity('stop').animateRight(-this.getIframeWidth(), 'slow', $.proxy(function() {
                this.$previewContainer.hide();
            }, this));

            Garnish.off(Craft.BaseElementEditor, 'saveElement', this._forceUpdateIframeProxy);

            Craft.ElementThumbLoader.retryAll();

            this.inPreviewMode = false;
            this.trigger('exit');
        },

        moveFieldsBack: function() {
            for (var i = 0; i < this.fields.length; i++) {
                var field = this.fields[i];
                field.$newClone = this._getClone(field.$field);

                // It's important that the actual field is added to the DOM *after* the clone,
                // so any radio buttons in the field get deselected from the clone rather than the actual field.
                this.$fieldPlaceholder.insertAfter(field.$field);
                field.$field.detach();
                this.$fieldPlaceholder.replaceWith(field.$newClone);
                field.$clone.replaceWith(field.$field);
            }

            Garnish.$win.trigger('resize');
        },

        getIframeWidth: function() {
            return Garnish.$win.width() - this.editorWidthInPx;
        },

        updateWidths: function() {
            this.$editorContainer.css('width', this.editorWidthInPx + 'px');
            this.$previewContainer.width(this.getIframeWidth());
        },

        updateIframe: function(force) {
            if (force) {
                this.lastPostData = null;
            }

            if (!this.inPreviewMode) {
                return false;
            }

            if (this.loading) {
                this.checkAgain = true;
                return false;
            }

            // Has the post data changed?
            var postData = $.extend(Garnish.getPostData(this.$editor), Garnish.getPostData(this.$extraFields));

            if (!this.lastPostData || !Craft.compare(postData, this.lastPostData, false)) {
                this.lastPostData = postData;
                this.loading = true;

                var $doc = this.$iframe ? $(this.$iframe[0].contentWindow.document) : null;

                this._scrollX = $doc ? $doc.scrollLeft() : 0;
                this._scrollY = $doc ? $doc.scrollTop() : 0;

                $.ajax({
                    url: this.previewUrl + (this.previewUrl.indexOf('?') !== -1 ? '&' : '?') + Craft.tokenParam + '=' + this.token,
                    method: 'POST',
                    data: $.extend({}, postData, this.basePostData),
                    headers: {
                        'X-Craft-Token': this.token
                    },
                    xhrFields: {
                        withCredentials: true
                    },
                    crossDomain: true,
                    success: this._handleSuccessProxy,
                    error: this._handleErrorProxy
                });

                return true;
            }
            else {
                return false;
            }
        },

        forceUpdateIframe: function() {
            return this.updateIframe(true);
        },

        handleSuccess: function(data) {
            var html = data +
                '<script type="text/javascript">window.scrollTo(' + this._scrollX + ', ' + this._scrollY + ');</script>';

            // Create a new iframe
            var $iframe = $('<iframe class="lp-preview" frameborder="0"/>');
            if (this.$iframe) {
                $iframe.insertBefore(this.$iframe);
            } else {
                $iframe.appendTo(this.$iframeContainer);
            }

            this.addListener($iframe, 'load', function() {
                if (this.$iframe) {
                    this.$iframe.remove();
                }
                this.$iframe = $iframe;

                if (this._slideInOnIframeLoad) {
                    this.slideIn();
                    this._slideInOnIframeLoad = false;
                }

                this.removeListener($iframe, 'load');
            });

            Garnish.requestAnimationFrame($.proxy(function() {
                $iframe[0].contentWindow.document.open();
                $iframe[0].contentWindow.document.write(html);
                $iframe[0].contentWindow.document.close();
                this.onResponse();
            }, this));
        },

        handleError: function() {
            this.onResponse();
        },

        onResponse: function() {
            this.loading = false;

            if (this.checkAgain) {
                this.checkAgain = false;
                this.updateIframe();
            }
        },

        _getClone: function($field) {
            var $clone = $field.clone();

            // clone() won't account for input values that have changed since the original HTML set them
            Garnish.copyInputValues($field, $clone);

            // Remove any id= attributes
            $clone.attr('id', '');
            $clone.find('[id]').attr('id', '');

            return $clone;
        },

        _onDragStart: function() {
            this.dragStartEditorWidth = this.editorWidthInPx;
            this.$previewContainer.addClass('dragging');
        },

        _onDrag: function() {
            if (Craft.orientation === 'ltr') {
                this.editorWidth = this.dragStartEditorWidth + this.dragger.mouseDistX;
            }
            else {
                this.editorWidth = this.dragStartEditorWidth - this.dragger.mouseDistX;
            }

            this.updateWidths();
        },

        _onDragStop: function() {
            this.$previewContainer.removeClass('dragging');
            Craft.setLocalStorage('LivePreview.editorWidth', this.editorWidth);
        }
    },
    {
        defaultEditorWidth: 0.33,
        minEditorWidthInPx: 320,

        defaults: {
            trigger: '.livepreviewbtn',
            fields: null,
            extraFields: null,
            previewUrl: null,
            previewAction: null,
            previewParams: {}
        }
    });

Craft.LivePreview.init = function(settings) {
    Craft.livePreview = new Craft.LivePreview(settings);
};<|MERGE_RESOLUTION|>--- conflicted
+++ resolved
@@ -138,14 +138,9 @@
 
             if (!this.$editor) {
                 this.$shade = $('<div/>', {'class': 'modal-shade dark'}).appendTo(Garnish.$bod);
-<<<<<<< HEAD
-                this.$editorContainer = $('<div/>', {'class': 'lp-editor-container'}).appendTo(Garnish.$bod);
                 this.$previewContainer = $('<div/>', {'class': 'lp-preview-container'}).appendTo(Garnish.$bod);
                 this.$iframeContainer = $('<div/>', {'class': 'lp-iframe-container'}).appendTo(this.$previewContainer);
-=======
-                this.$iframeContainer =$('<div/>', {'class': 'lp-preview-container'}).appendTo(Garnish.$bod);
                 this.$editorContainer = $('<div/>', {'class': 'lp-editor-container'}).appendTo(Garnish.$bod);
->>>>>>> c418ee10
 
                 var $editorHeader = $('<header/>', {'class': 'flex'}).appendTo(this.$editorContainer);
                 this.$editor = $('<form/>', {'class': 'lp-editor'}).appendTo(this.$editorContainer);
