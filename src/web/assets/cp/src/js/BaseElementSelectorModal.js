/** global: Craft */
/** global: Garnish */
/**
 * Element selector modal class
 */
Craft.BaseElementSelectorModal = Garnish.Modal.extend({
    elementType: null,
    elementIndex: null,

    $body: null,
    $selectBtn: null,
    $sidebar: null,
    $sources: null,
    $sourceToggles: null,
    $main: null,
    $search: null,
    $elements: null,
    $tbody: null,
    $primaryButtons: null,
    $secondaryButtons: null,
    $cancelBtn: null,

    init: function(elementType, settings) {
        this.elementType = elementType;
        this.setSettings(settings, Craft.BaseElementSelectorModal.defaults);
        var $headingId = 'elementSelectorModalHeading-' + Date.now();

        // Build the modal
        var $container = $('<div class="modal elementselectormodal" aria-labelledby="' + $headingId + '"></div>').appendTo(Garnish.$bod),
            $heading = $('<h2 id="' + $headingId + '" class="visually-hidden">' + this.settings.modalTitle + '</h2>').appendTo($container),
            $body = $('<div class="body"><div class="spinner big"></div></div>').appendTo($container),
            $footer = $('<div class="footer"/>').appendTo($container);

        if (this.settings.fullscreen) {
            $container.addClass('fullscreen');
            this.settings.minGutter = 0;
        }

        this.base($container, this.settings);

        this.$secondaryButtons = $('<div class="buttons left secondary-buttons"/>').appendTo($footer);
        this.$primaryButtons = $('<div class="buttons right"/>').appendTo($footer);
        this.$cancelBtn = $('<button/>', {
            type: 'button',
            class: 'btn',
            text: Craft.t('app', 'Cancel'),
        }).appendTo(this.$primaryButtons);
        this.$selectBtn = Craft.ui.createSubmitButton({
            class: 'disabled',
            label: Craft.t('app', 'Select'),
            spinner: true,
        }).appendTo(this.$primaryButtons);

        this.$body = $body;

        this.addListener(this.$cancelBtn, 'activate', 'cancel');
        this.addListener(this.$selectBtn, 'activate', 'selectElements');
    },

    onFadeIn: function() {
        if (!this.elementIndex) {
            this._createElementIndex();
        } else {
            // Auto-focus the Search box
            if (!Garnish.isMobileBrowser(true)) {
                this.elementIndex.$search.trigger('focus');
            }
        }

        this.base();
    },

    onSelectionChange: function() {
        this.updateSelectBtnState();
    },

    updateSelectBtnState: function() {
        if (this.$selectBtn) {
            if (this.elementIndex.getSelectedElements().length) {
                this.enableSelectBtn();
            } else {
                this.disableSelectBtn();
            }
        }
    },

    enableSelectBtn: function() {
        this.$selectBtn.removeClass('disabled');
    },

    disableSelectBtn: function() {
        this.$selectBtn.addClass('disabled');
    },

    enableCancelBtn: function() {
        this.$cancelBtn.removeClass('disabled');
    },

    disableCancelBtn: function() {
        this.$cancelBtn.addClass('disabled');
    },

    showFooterSpinner: function() {
        this.$selectBtn.addClass('loading');
    },

    hideFooterSpinner: function() {
        this.$selectBtn.removeClass('loading');
    },

    cancel: function() {
        if (!this.$cancelBtn.hasClass('disabled')) {
            this.hide();
        }
    },

    selectElements: function() {
        if (this.elementIndex && this.elementIndex.getSelectedElements().length) {
            // TODO: This code shouldn't know about views' elementSelect objects
            this.elementIndex.view.elementSelect.clearMouseUpTimeout();

            var $selectedElements = this.elementIndex.getSelectedElements(),
                elementInfo = this.getElementInfo($selectedElements);

            this.onSelect(elementInfo);

            if (this.settings.disableElementsOnSelect) {
                this.elementIndex.disableElements(this.elementIndex.getSelectedElements());
            }

            if (this.settings.hideOnSelect) {
                this.hide();
            }
        }
    },

    getElementInfo: function($selectedElements) {
        var info = [];

        for (var i = 0; i < $selectedElements.length; i++) {
            var $element = $($selectedElements[i]);
            var elementInfo = Craft.getElementInfo($element);

            info.push(elementInfo);
        }

        return info;
    },

    show: function() {
        this.updateSelectBtnState();
        this.base();
    },

    onSelect: function(elementInfo) {
        this.settings.onSelect(elementInfo);
    },

    disable: function() {
        if (this.elementIndex) {
            this.elementIndex.disable();
        }

        this.base();
    },

    enable: function() {
        if (this.elementIndex) {
            this.elementIndex.enable();
        }

        this.base();
    },

    _createElementIndex: function() {
        // Get the modal body HTML based on the settings
        var data = {
            context: 'modal',
            elementType: this.elementType,
            sources: this.settings.sources
        };

        if (this.settings.showSiteMenu !== null && this.settings.showSiteMenu !== 'auto') {
            data.showSiteMenu = this.settings.showSiteMenu ? '1' : '0';
        }

<<<<<<< HEAD
        Craft.sendActionRequest('POST', 'element-selector-modals/body', {data})
            .then((response) => {
                this.$body.html(response.data.html);
=======
        Craft.postActionRequest(this.settings.bodyAction, data, (response, textStatus) => {
            if (textStatus === 'success') {
                this.$body.html(response.html);
>>>>>>> 0378e360


                if (this.$body.has('.sidebar:not(.hidden)').length) {
                    this.$body.addClass('has-sidebar');
                }

                // Initialize the element index
                this.elementIndex = Craft.createElementIndex(this.elementType, this.$body, Object.assign({
                    context: 'modal',
                    modal: this,
                    storageKey: this.settings.storageKey,
                    condition: this.settings.condition,
                    criteria: this.settings.criteria,
                    disabledElementIds: this.settings.disabledElementIds,
                    selectable: true,
                    multiSelect: this.settings.multiSelect,
                    buttonContainer: this.$secondaryButtons,
                    onSelectionChange: this.onSelectionChange.bind(this),
                    hideSidebar: this.settings.hideSidebar,
                    defaultSiteId: this.settings.defaultSiteId,
                    defaultSource: this.settings.defaultSource
                }, this.settings.indexSettings));

                // Double-clicking or double-tapping should select the elements
                this.addListener(this.elementIndex.$elements, 'doubletap', function(ev, touchData) {
                    // Make sure the touch targets are the same
                    // (they may be different if Command/Ctrl/Shift-clicking on multiple elements quickly)
                    if (touchData.firstTap.target === touchData.secondTap.target) {
                        this.selectElements();
                    }
                });
            });
    }
}, {
    defaults: {
        fullscreen: false,
        resizable: true,
        storageKey: null,
        sources: null,
        condition: null,
        criteria: null,
        multiSelect: false,
        showSiteMenu: null,
        disabledElementIds: [],
        disableElementsOnSelect: false,
        hideOnSelect: true,
        modalTitle: Craft.t('app', 'Select element'),
        onCancel: $.noop,
        onSelect: $.noop,
        hideSidebar: false,
        defaultSiteId: null,
        defaultSource: null,
        bodyAction: 'elements/get-modal-body',
        indexSettings: {},
    },
});<|MERGE_RESOLUTION|>--- conflicted
+++ resolved
@@ -184,16 +184,9 @@
             data.showSiteMenu = this.settings.showSiteMenu ? '1' : '0';
         }
 
-<<<<<<< HEAD
-        Craft.sendActionRequest('POST', 'element-selector-modals/body', {data})
+        Craft.sendActionRequest('POST', this.settings.bodyAction, {data})
             .then((response) => {
                 this.$body.html(response.data.html);
-=======
-        Craft.postActionRequest(this.settings.bodyAction, data, (response, textStatus) => {
-            if (textStatus === 'success') {
-                this.$body.html(response.html);
->>>>>>> 0378e360
-
 
                 if (this.$body.has('.sidebar:not(.hidden)').length) {
                     this.$body.addClass('has-sidebar');
@@ -245,7 +238,7 @@
         hideSidebar: false,
         defaultSiteId: null,
         defaultSource: null,
-        bodyAction: 'elements/get-modal-body',
+        bodyAction: 'element-selector-modals/body',
         indexSettings: {},
     },
 });