--- conflicted
+++ resolved
@@ -475,12 +475,8 @@
       defaultSiteId: null,
       defaultSource: null,
       defaultSourcePath: null,
-<<<<<<< HEAD
+      showSourcePath: true,
       bodyAction: 'element-selector-modals/body',
-=======
-      showSourcePath: true,
-      bodyAction: 'elements/get-modal-body',
->>>>>>> 1e83d026
       indexSettings: {},
     },
   }
