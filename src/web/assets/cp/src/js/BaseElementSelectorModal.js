/** global: Craft */
/** global: Garnish */
/**
 * Element selector modal class
 */
Craft.BaseElementSelectorModal = Garnish.Modal.extend(
  {
    elementType: null,
    elementIndex: null,

    supportSidebarToggleView: false,

    $body: null,
    $content: null,
    $footer: null,
    $selectBtn: null,
    $sidebar: null,
    $sources: null,
    $sourceToggles: null,
    $sidebarToggleBtn: null,
    $sidebarCloseBtn: null,
    $mainHeading: null,
    $main: null,
    $search: null,
    $elements: null,
    $tbody: null,
    $primaryButtons: null,
    $secondaryButtons: null,
    $cancelBtn: null,

    init: function (elementType, settings) {
      this.elementType = elementType;
      this.setSettings(settings, Craft.BaseElementSelectorModal.defaults);
      const headingId = 'elementSelectorModalHeading-' + Date.now();

      // Build the modal
      const $container = $('<div/>', {
        class: 'modal elementselectormodal',
        'aria-labelledby': headingId,
      }).appendTo(Garnish.$bod);
      const $headingContainer = $('<div/>', {
        class: this.settings.showTitle ? 'header' : 'visually-hidden',
      }).appendTo($container);
      $('<h1/>', {
        id: headingId,
        text: this.settings.modalTitle,
      }).appendTo($headingContainer);
      const $body = $('<div/>', {
        class: 'body',
      })
        .append($('<div/>', {class: 'spinner big'}))
        .appendTo($container);
      this.$footer = $('<div/>', {
        class: 'footer',
      }).appendTo($container);

      if (this.settings.fullscreen) {
        $container.addClass('fullscreen');
        this.settings.minGutter = 0;
      }

      this.base($container, this.settings);

      this.$secondaryButtons = $(
        '<div class="buttons left secondary-buttons"/>'
      ).appendTo(this.$footer);
      this.$primaryButtons = $('<div class="buttons right"/>').appendTo(
        this.$footer
      );
      this.$cancelBtn = $('<button/>', {
        type: 'button',
        class: 'btn',
        text: Craft.t('app', 'Cancel'),
      }).appendTo(this.$primaryButtons);
      this.$selectBtn = Craft.ui
        .createSubmitButton({
          class: 'disabled',
          label: this.settings.selectBtnLabel,
          spinner: true,
        })
        .attr('aria-disabled', 'true')
        .appendTo(this.$primaryButtons);

      this.$body = $body;

      this.addListener(this.$cancelBtn, 'activate', 'cancel');
      this.addListener(this.$selectBtn, 'activate', 'selectElements');
    },

    updateModalBottomPadding: function () {
      const footerHeight = this.$footer.outerHeight();
      const bottomPadding = parseInt(this.$container.css('padding-bottom'));

      if (footerHeight !== bottomPadding) {
        this.$container.css('padding-bottom', footerHeight);
      }
    },

    updateSidebarView: function () {
      if (!this.supportSidebarToggleView) return;

      if (this.sidebarShouldBeHidden()) {
        if (!this.$sidebarToggleBtn) this.buildSidebarToggleView();
      } else {
        if (this.$sidebarToggleBtn) this.resetView();
      }
    },

    sidebarShouldBeHidden: function () {
      const contentWidth = this.$container.outerWidth();
      return contentWidth < 550;
    },

    resetView: function () {
      if (this.$mainHeader) {
        this.$mainHeader.remove();
      }

      if (this.$sidebarHeader) {
        this.$sidebarHeader.remove();
      }

      this.$sidebarToggleBtn = null;
      this.$body.addClass('has-sidebar');
      this.$content.addClass('has-sidebar');
      this.$sidebar.removeClass('hidden');
    },

    buildSidebarToggleView: function () {
      if (this.$sidebarToggleBtn || !this.sidebarShouldBeHidden()) return;

      this.$sidebarHeader = $('<div class="sidebar-header"/>').prependTo(
        this.$sidebar
      );

      this.$sidebarCloseBtn = Craft.ui
        .createButton({
          class: 'nav-close close-btn',
        })
        .attr('aria-label', Craft.t('app', 'Close'))
        .removeClass('btn')
        .appendTo(this.$sidebarHeader);

      this.$mainHeader = $('<div class="main-header"/>').prependTo(this.$main);
      this.$mainHeading = $(
        `<h2 class="main-heading">${this.getActiveSourceName()}</h2>`
      ).appendTo(this.$mainHeader);

      const buttonConfig = {
        toggle: true,
        controls: 'modal-sidebar',
        class: 'nav-toggle',
      };
      this.$sidebarToggleBtn = Craft.ui
        .createButton(buttonConfig)
        .removeClass('btn')
        .attr('aria-label', Craft.t('app', 'Show sidebar'))
        .appendTo(this.$mainHeader);

      this.$sidebar.attr('id', 'modal-sidebar');

      this.closeSidebar();

      this.addListener(this.$sidebarToggleBtn, 'click', () => {
        this.toggleSidebar();
      });

      this.addListener(this.$sidebarCloseBtn, 'click', () => {
        this.toggleSidebar();
      });
    },

    sidebarIsOpen: function () {
      return this.$sidebarToggleBtn.attr('aria-expanded') === 'true';
    },

    toggleSidebar: function () {
      if (this.sidebarIsOpen()) {
        this.closeSidebar();
      } else {
        this.openSidebar();
      }
    },

    openSidebar: function () {
      this.$body.addClass('has-sidebar');
      this.$content.addClass('has-sidebar');
      this.$sidebar.removeClass('hidden');
      this.$sidebarToggleBtn.attr('aria-expanded', 'true');
      this.$sidebar.find(':focusable').first().focus();

      Garnish.uiLayerManager.addLayer(this.$sidebar);
      Garnish.uiLayerManager.registerShortcut(Garnish.ESC_KEY, () => {
        this.closeSidebar();

        // If the focus is currently inside the sidebar, refocus the toggle
        const $focusedEl = Garnish.getFocusedElement();
        if ($.contains(this.$sidebar.get(0), $focusedEl.get(0)))
          this.$sidebarToggleBtn.focus();
      });
    },

    closeSidebar: function () {
      if (!this.$sidebarToggleBtn) return;

      if (this.sidebarIsOpen()) {
        Garnish.uiLayerManager.removeLayer();
        this.$sidebar.addClass('hidden');
        this.$sidebarToggleBtn.attr('aria-expanded', 'false');
      }

      this.$body.removeClass('has-sidebar');
      this.$content.removeClass('has-sidebar');
    },

    getActiveSourceName: function () {
      return this.$sidebar.find('.sel').text();
    },

    onFadeIn: function () {
      if (!this.elementIndex) {
        this._createElementIndex();
      } else {
        // make sure we're able to scroll the entire elementIndex if more elements were added
        // after modal was first initialised
        this.updateModalBottomPadding();

        // Auto-focus the Search box
        if (!Garnish.isMobileBrowser(true)) {
          this.elementIndex.$search.trigger('focus');
        }
      }

      this.base();
    },

    onSelectionChange: function () {
      this.updateSelectBtnState();
    },

    onSelectSource: function () {
      this.updateHeading();
      this.updateModalBottomPadding();
    },

    updateHeading: function () {
      if (!this.$mainHeading) return;

      this.$mainHeading.text(this.getActiveSourceName());
    },

    updateSelectBtnState: function () {
      if (this.$selectBtn) {
        if (this.hasSelection()) {
          this.enableSelectBtn();
        } else {
          this.disableSelectBtn();
        }
      }
    },

    hasSelection: function () {
      return (
        this.elementIndex && this.elementIndex.getSelectedElements().length
      );
    },

    enableSelectBtn: function () {
      this.$selectBtn.removeClass('disabled').attr('aria-disabled', 'false');
    },

    disableSelectBtn: function () {
      this.$selectBtn.addClass('disabled').attr('aria-disabled', 'true');
    },

    enableCancelBtn: function () {
      this.$cancelBtn.removeClass('disabled');
    },

    disableCancelBtn: function () {
      this.$cancelBtn.addClass('disabled');
    },

    showFooterSpinner: function () {
      this.$selectBtn.addClass('loading');
    },

    hideFooterSpinner: function () {
      this.$selectBtn.removeClass('loading');
    },

    cancel: function () {
      if (!this.$cancelBtn.hasClass('disabled')) {
        this.hide();
      }
    },

    selectElements: function () {
      if (this.hasSelection()) {
        // TODO: This code shouldn't know about views' elementSelect objects
        if (this.elementSelect) {
          this.elementIndex.view.elementSelect.clearMouseUpTimeout();
        }

        var $selectedElements = this.elementIndex.getSelectedElements(),
          elementInfo = this.getElementInfo($selectedElements);

        this.onSelect(elementInfo);

        if (this.settings.disableElementsOnSelect) {
          this.elementIndex.disableElements(
            this.elementIndex.getSelectedElements()
          );
        }

        if (this.settings.hideOnSelect) {
          this.hide();
        }
      }
    },

    getElementInfo: function ($selectedElements) {
      var info = [];

      for (var i = 0; i < $selectedElements.length; i++) {
        var $element = $($selectedElements[i]);
        var elementInfo = Craft.getElementInfo($element);

        info.push(elementInfo);
      }

      return info;
    },

    onShow: function () {
      this.updateSelectBtnState();

      // Add listeners again since they get removed during modal close
      this.addListener(Garnish.$win, 'resize', this.updateSidebarView);
      this.addListener(Garnish.$win, 'resize', this.updateModalBottomPadding);

      this.updateModalBottomPadding();
      this.updateSidebarView();
      this.base();
    },

    onHide: function () {
      this.closeSidebar();
      this.base();
    },

    onSelect: function (elementInfo) {
      this.settings.onSelect(elementInfo);
    },

    disable: function () {
      if (this.elementIndex) {
        this.elementIndex.disable();
      }

      this.base();
    },

    enable: function () {
      if (this.elementIndex) {
        this.elementIndex.enable();
      }

      this.base();
    },

    getElementIndexParams: function () {
      // Get the modal body HTML based on the settings
      const params = {
        context: 'modal',
        elementType: this.elementType,
        sources: this.settings.sources,
      };

      if (
        this.settings.showSiteMenu !== null &&
        this.settings.showSiteMenu !== 'auto'
      ) {
        params.showSiteMenu = this.settings.showSiteMenu ? '1' : '0';
      }

      return params;
    },

    _createElementIndex: function () {
      Craft.sendActionRequest('POST', this.settings.bodyAction, {
        data: this.getElementIndexParams(),
      }).then((response) => {
        this.$body.html(response.data.html);

        if (this.$body.has('.sidebar:not(.hidden)').length) {
          this.$body.addClass('has-sidebar');
          this.supportSidebarToggleView = true;
        }

        // Initialize the element index
        this.elementIndex = Craft.createElementIndex(
          this.elementType,
          this.$body,
          this.getIndexSettings()
        );

        this.$main = this.elementIndex.$main;
        this.$sidebar = this.elementIndex.$sidebar;
        this.$content = this.$body.find('.content');

        this.updateSidebarView();
        this.updateModalBottomPadding();

        // Double-clicking or double-tapping should select the elements
        this.addListener(
          this.elementIndex.$elements,
          'doubletap',
          function (ev, touchData) {
            // Make sure the touch targets are the same
            // (they may be different if Command/Ctrl/Shift-clicking on multiple elements quickly)
            if (touchData.firstTap.target === touchData.secondTap.target) {
              this.selectElements();
            }
          }
        );

        this.on('updateSizeAndPosition', () => {
          this.elementIndex.handleResize();
        });

        this.updateSelectBtnState();
      });
    },

    getIndexSettings: function () {
      return Object.assign(
        {
          context: 'modal',
          modal: this,
          storageKey: this.settings.storageKey,
          condition: this.settings.condition,
          referenceElementId: this.settings.referenceElementId,
          referenceElementSiteId: this.settings.referenceElementSiteId,
          criteria: this.settings.criteria,
          disabledElementIds: this.settings.disabledElementIds,
          selectable: true,
          multiSelect: this.settings.multiSelect,
          buttonContainer: this.$secondaryButtons,
<<<<<<< HEAD
          onSelectionChange: this.onSelectionChange.bind(this),
          onSourcePathChange: this.onSelectionChange.bind(this),
          onSelectSource: this.onSelectSource.bind(this),
=======
          onSelectionChange: () => {
            if (this.elementIndex) {
              this.onSelectionChange();
            }
          },
          onSourcePathChange: () => {
            if (this.elementIndex) {
              this.onSelectionChange();
            }
          },
>>>>>>> 5b71dca8
          hideSidebar: this.settings.hideSidebar,
          defaultSiteId: this.settings.defaultSiteId,
          defaultSource: this.settings.defaultSource,
          defaultSourcePath: this.settings.defaultSourcePath,
          showSourcePath: this.settings.showSourcePath,
        },
        this.settings.indexSettings
      );
    },
  },
  {
    defaults: {
      fullscreen: false,
      resizable: true,
      storageKey: null,
      sources: null,
      condition: null,
      referenceElementId: null,
      referenceElementSiteId: null,
      criteria: null,
      multiSelect: false,
      showSiteMenu: null,
      disabledElementIds: [],
      disableElementsOnSelect: false,
      hideOnSelect: true,
      modalTitle: Craft.t('app', 'Select element'),
      showTitle: false,
      selectBtnLabel: Craft.t('app', 'Select'),
      onCancel: $.noop,
      onSelect: $.noop,
      hideSidebar: false,
      defaultSiteId: null,
      defaultSource: null,
      defaultSourcePath: null,
      showSourcePath: true,
      bodyAction: 'element-selector-modals/body',
      indexSettings: {},
    },
  }
);<|MERGE_RESOLUTION|>--- conflicted
+++ resolved
@@ -447,11 +447,6 @@
           selectable: true,
           multiSelect: this.settings.multiSelect,
           buttonContainer: this.$secondaryButtons,
-<<<<<<< HEAD
-          onSelectionChange: this.onSelectionChange.bind(this),
-          onSourcePathChange: this.onSelectionChange.bind(this),
-          onSelectSource: this.onSelectSource.bind(this),
-=======
           onSelectionChange: () => {
             if (this.elementIndex) {
               this.onSelectionChange();
@@ -462,7 +457,7 @@
               this.onSelectionChange();
             }
           },
->>>>>>> 5b71dca8
+          onSelectSource: this.onSelectSource.bind(this),
           hideSidebar: this.settings.hideSidebar,
           defaultSiteId: this.settings.defaultSiteId,
           defaultSource: this.settings.defaultSource,
