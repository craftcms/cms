--- conflicted
+++ resolved
@@ -144,7 +144,7 @@
 
         mergeChanges: function() {
             // Make sure there aren't any unsaved changes
-            this.checkForm(true);
+            this.checkForm();
 
             // Make sure we aren't currently saving something
             if (this.saving) {
@@ -474,8 +474,6 @@
             ) {
                 return;
             }
-            console.log('check form');
-
             clearTimeout(this.timeout);
             this.timeout = null;
 
@@ -508,7 +506,7 @@
 
                 if (this.saving) {
                     this.queue.push(function() {
-                        this.checkForm(true)
+                        this.checkForm()
                     }.bind(this));
                     return;
                 }
@@ -729,18 +727,12 @@
 
             this.trigger('update');
 
-<<<<<<< HEAD
             this.nextInQueue();
         },
 
         nextInQueue: function() {
             if (this.queue.length) {
                 this.queue.shift()();
-=======
-            if (this.checkFormAfterUpdate) {
-                this.checkFormAfterUpdate = false;
-                this.checkForm();
->>>>>>> 9d7224c7
             }
         },
 
