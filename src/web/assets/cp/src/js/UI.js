/** global: Craft */
/** global: Garnish */
<<<<<<< HEAD
Craft.ui =
    {
        createButton: function(config) {
            const $btn = $('<button/>', {
                type: config.type || 'button',
                class: 'btn'
            });
            if (config.id) {
                $btn.attr('id', id);
            }
            if (config.class) {
                $btn.addClass(config.class);
            }
            if (config.html) {
                $btn.html(html);
            } else if (config.label) {
                $btn.append($('<div class="label"/>').text(config.label));
            } else {
                $btn.addClass('btn-empty');
            }
            if (config.spinner) {
                $btn.append($('<div class="spinner spinner-absolute"/>'));
            }
            return $btn;
        },

        createSubmitButton: function(config) {
            const $btn = this.createButton(Object.assign({}, config, {
                type: 'submit',
                label: config.label || Craft.t('app', 'Submit'),
            }));
            $btn.addClass('submit');
            return $btn;
        },

        createTextInput: function(config) {
            config = $.extend({
                autocomplete: false,
            }, config);
            var $input = $('<input/>', {
                attr: {
                    'class': 'text',
                    type: (config.type || 'text'),
                    inputmode: config.inputmode,
                    id: config.id,
                    size: config.size,
                    name: config.name,
                    value: config.value,
                    maxlength: config.maxlength,
                    autofocus: this.getAutofocusValue(config.autofocus),
                    autocomplete: typeof config.autocomplete === 'boolean' ? (config.autocomplete ? 'on' : 'off') : config.autocomplete,
                    disabled: this.getDisabledValue(config.disabled),
                    readonly: config.readonly,
                    title: config.title,
                    placeholder: config.placeholder,
                    step: config.step,
                    min: config.min,
                    max: config.max
                }
            });

            if (config.class) {
                $input.addClass(config.class);
            }
            if (config.placeholder) {
                $input.addClass('nicetext');
            }
            if (config.type === 'password') {
                $input.addClass('password');
            }
            if (config.disabled) {
                $input.addClass('disabled');
            }
            if (!config.size) {
                $input.addClass('fullwidth');
            }

            if (config.showCharsLeft && config.maxlength) {
                $input
                    .attr('data-show-chars-left')
                    .css('padding-' + (Craft.orientation === 'ltr' ? 'right' : 'left'), (7.2 * config.maxlength.toString().length + 14) + 'px');
            }

            if (config.placeholder || config.showCharsLeft) {
                new Garnish.NiceText($input);
            }

            if (config.type === 'password') {
                return $('<div class="passwordwrapper"/>').append($input);
            } else {
                return $input;
            }
        },

        createTextField: function(config) {
            if (!config.id) {
                config.id = 'text' + Math.floor(Math.random() * 1000000000);
            }
            return this.createField(this.createTextInput(config), config);
        },

        createCopyTextInput: function(config) {
            let id = config.id || 'copytext' + Math.floor(Math.random() * 1000000000);
            let buttonId = config.buttonId || `${id}-btn`;

            let $container = $('<div/>', {
                'class': 'copytext',
            });

            let $input = this.createTextInput($.extend({}, config, {
                readonly: true,
            })).appendTo($container);

            let $btn = $('<button/>', {
                type: 'button',
                id: buttonId,
                'class': 'btn',
                'data-icon': 'clipboard',
                title: Craft.t('app', 'Copy to clipboard'),
                'aria-label': Craft.t('app', 'Copy to clipboard'),
            }).appendTo($container);

            $btn.on('click', () => {
                $input[0].select();
                document.execCommand('copy');
                Craft.cp.displayNotice(Craft.t('app', 'Copied to clipboard.'));
                $container.trigger('copy');
                $input[0].setSelectionRange(0, 0);
            });

            return $container;
        },

        createCopyTextBtn: function(config) {
            let id = config.id || 'copytext' + Math.floor(Math.random() * 1000000000);
            let value = config.value;

            let $btn = $('<div/>', {
                id,
                'class': 'copytextbtn',
                'role': 'button',
                'title': Craft.t('app', 'Copy to clipboard'),
                'aria-label': Craft.t('app', 'Copy to clipboard'),
                'tabindex': '0',
            });

            if (config.class) {
                $btn.addClass(config.class);
            }

            let $input = $('<input/>', {
                value,
                readonly: true,
                size: value.length,
                tabindex: '-1',
            }).appendTo($btn);

            let $icon = $('<span/>', {
                'data-icon': 'clipboard',
                'aria-hidden': 'true',
            }).appendTo($btn);

            const copyValue = function() {
                $input[0].select();
                document.execCommand('copy');
                Craft.cp.displayNotice(Craft.t('app', 'Copied to clipboard.'));
                $btn.trigger('copy');
                $input[0].setSelectionRange(0, 0);
                $btn.focus();
            };

            $btn.on('click', () => {
                copyValue();
            });

            $btn.on('keydown', ev => {
                if (ev.keyCode === Garnish.SPACE_KEY) {
                    copyValue();
                    ev.preventDefault();
                }
            });

            return $btn;
        },

        createCopyTextField: function(config) {
            if (!config.id) {
                config.id = 'copytext' + Math.floor(Math.random() * 1000000000);
            }
            return this.createField(this.createCopyTextInput(config), config);
        },

        createCopyTextPrompt: function(config) {
            let $container = $('<div/>', {
                'class': 'modal fitted',
            });
            let $body = $('<div/>', {
                'class': 'body',
            }).appendTo($container);
            this.createCopyTextField($.extend({
                size: Math.max(Math.min(config.value.length, 50), 25),
            }, config)).appendTo($body);
            let modal = new Garnish.Modal($container, {
                closeOtherModals: false,
            });
            $container.on('copy', () => {
                modal.hide();
            })
            return $container;
        },

        createTextarea: function(config) {
            var $textarea = $('<textarea/>', {
                'class': 'text',
                'rows': config.rows || 2,
                'cols': config.cols || 50,
                'id': config.id,
                'name': config.name,
                'maxlength': config.maxlength,
                'autofocus': config.autofocus && !Garnish.isMobileBrowser(true),
                'disabled': !!config.disabled,
                'placeholder': config.placeholder,
                'html': config.value
            });

            if (config.showCharsLeft) {
                $textarea.attr('data-show-chars-left', '');
            }

            if (config.class) {
                $textarea.addClass(config.class);
            }

            if (!config.size) {
                $textarea.addClass('fullwidth');
            }

            return $textarea;
        },

        createTextareaField: function(config) {
            if (!config.id) {
                config.id = 'textarea' + Math.floor(Math.random() * 1000000000);
            }
            return this.createField(this.createTextarea(config), config);
        },

        createSelect: function(config) {
            var $container = $('<div/>', {
                'class': 'select'
            });

            if (config.class) {
                $container.addClass(config.class);
            }

            var $select = $('<select/>', {
                'id': config.id,
                'name': config.name,
                'autofocus': config.autofocus && Garnish.isMobileBrowser(true),
                'disabled': config.disabled,
                'data-target-prefix': config.targetPrefix
            }).appendTo($container);

            // Normalize the options into an array
            if ($.isPlainObject(config.options)) {
                let options = [];
                for (var key in config.options) {
                    if (!config.options.hasOwnProperty(key)) {
                        continue;
                    }
                    let option = config.options[key];
                    if ($.isPlainObject(option)) {
                        if (typeof option.optgroup !== 'undefined') {
                            options.push(option);
                        } else {
                            options.push({
                                label: option.label,
                                value: typeof option.value !== 'undefined' ? option.value : key,
                                disabled: typeof option.disabled !== 'undefined' ? option.disabled : false,
                            });
                        }
                    } else {
                        options.push({
                            label: option,
                            value: key,
                        })
                    }
                }
                config.options = options;
            }

            var $optgroup = null;

            for (let i = 0; i < config.options.length; i++) {
                let option = config.options[i];

                // Starting a new <optgroup>?
                if (typeof option.optgroup !== 'undefined') {
                    $optgroup = $('<optgroup/>', {
                        'label': option.label
                    }).appendTo($select);
                } else {
                    $('<option/>', {
                        'value': option.value,
                        'selected': (option.value == config.value),
                        'disabled': typeof option.disabled !== 'undefined' ? option.disabled : false,
                        'html': option.label
                    }).appendTo($optgroup || $select);
                }
            }

            if (config.toggle) {
                $select.addClass('fieldtoggle');
                new Craft.FieldToggle($select);
            }

            return $container;
        },

        createSelectField: function(config) {
            if (!config.id) {
                config.id = 'select' + Math.floor(Math.random() * 1000000000);
            }
            return this.createField(this.createSelect(config), config);
        },

        createCheckbox: function(config) {
            var id = (config.id || 'checkbox' + Math.floor(Math.random() * 1000000000));

            var $input = $('<input/>', {
                type: 'checkbox',
                value: (typeof config.value !== 'undefined' ? config.value : '1'),
                id: id,
                'class': 'checkbox',
                name: config.name,
                checked: (config.checked ? 'checked' : null),
                autofocus: this.getAutofocusValue(config.autofocus),
                disabled: this.getDisabledValue(config.disabled),
                'data-target': config.toggle,
                'data-reverse-target': config.reverseToggle
            });

            if (config.class) {
                $input.addClass(config.class);
            }

            if (config.toggle || config.reverseToggle) {
                $input.addClass('fieldtoggle');
                new Craft.FieldToggle($input);
            }

            var $label = $('<label/>', {
                'for': id,
                html: config.label,
            });

            // Should we include a hidden input first?
            if (config.name && (config.name.length < 3 || config.name.slice(-2) !== '[]')) {
                return $([
                    $('<input/>', {
                        type: 'hidden',
                        name: config.name,
                        value: ''
                    })[0],
                    $input[0],
                    $label[0]
                ]);
            } else {
                return $([
                    $input[0],
                    $label[0]
                ]);
            }
        },

        createCheckboxField: function(config) {
            if (!config.id) {
                config.id = 'checkbox' + Math.floor(Math.random() * 1000000000);
            }

            var $field = $('<div class="field checkboxfield"/>', {
                id: `${config.id}-field`,
            });

            if (config.first) {
                $field.addClass('first');
            }
            if (config.instructions) {
                $field.addClass('has-instructions');
            }

            this.createCheckbox(config).appendTo($field);

            if (config.instructions) {
                $('<div class="instructions"/>').text(config.instructions).appendTo($field);
            }

            return $field;
        },

        createCheckboxSelect: function(config) {
            var $container = $('<fieldset class="checkbox-select"/>');

            if (config.class) {
                $container.addClass(config.class);
            }

            var allValue, allChecked;

            if (config.showAllOption) {
                allValue = (config.allValue || '*');
                allChecked = (config.values == allValue);

                // Create the "All" checkbox
                $('<div/>').appendTo($container).append(
                    this.createCheckbox({
                        id: config.id,
                        'class': 'all',
                        label: '<b>' + (config.allLabel || Craft.t('app', 'All')) + '</b>',
                        name: config.name,
                        value: allValue,
                        checked: allChecked,
                        autofocus: config.autofocus
                    })
                );
            } else {
                allChecked = false;
            }

            // Create the actual options
            for (var i = 0; i < config.options.length; i++) {
                var option = config.options[i];

                if (option.value == allValue) {
                    continue;
                }

                $('<div/>').appendTo($container).append(
                    this.createCheckbox({
                        label: option.label,
                        name: (config.name ? config.name + '[]' : null),
                        value: option.value,
                        checked: allChecked || (config.values || []).includes(option.value),
                        disabled: allChecked
                    })
                );
            }

            new Garnish.CheckboxSelect($container);

            return $container;
        },

        createCheckboxSelectField: function(config) {
            config.fieldset = true;
            if (!config.id) {
                config.id = 'checkboxselect' + Math.floor(Math.random() * 1000000000);
            }
            return this.createField(this.createCheckboxSelect(config), config);
        },

        createLightswitch: function(config) {
            var value = config.value || '1';
            var indeterminateValue = config.indeterminateValue || '-';

            var $container = $('<button/>', {
                'type': 'button',
                'class': 'lightswitch',
                'data-value': value,
                'data-indeterminate-value': indeterminateValue,
                id: config.id,
                role: 'checkbox',
                'aria-checked': config.on ? 'true' : (config.indeterminate ? 'mixed' : 'false'),
                'aria-labelledby': config.labelId,
                'data-target': config.toggle,
                'data-reverse-target': config.reverseToggle
            });

            if (config.on) {
                $container.addClass('on');
            } else if (config.indeterminate) {
                $container.addClass('indeterminate');
            }

            if (config.small) {
                $container.addClass('small');
            }

            if (config.disabled) {
                $container.addClass('disabled');
            }

            $(
                '<div class="lightswitch-container">' +
                '<div class="handle"></div>' +
                '</div>'
            ).appendTo($container);

            if (config.name) {
                $('<input/>', {
                    type: 'hidden',
                    name: config.name,
                    value: config.on ? value : (config.indeterminate ? indeterminateValue : ''),
                    disabled: config.disabled
                }).appendTo($container);
            }

            if (config.toggle || config.reverseToggle) {
                $container.addClass('fieldtoggle');
                new Craft.FieldToggle($container);
            }

            new Craft.LightSwitch($container, {
                onChange: config.onChange || $.noop,
            });

            return $container;
        },

        createLightswitchField: function(config) {
            if (!config.id) {
                config.id = 'lightswitch' + Math.floor(Math.random() * 1000000000);
            }
            return this.createField(this.createLightswitch(config), config)
                .addClass('lightswitch-field');
        },

        createColorInput: function(config) {
            const id = (config.id || 'color' + Math.floor(Math.random() * 1000000000));
            const containerId = config.containerId || id + '-container';
            const name = config.name || null;
            const value = config.value || null;
            const small = config.small || false;
            const autofocus = config.autofocus && Garnish.isMobileBrowser(true);
            const disabled = config.disabled || false;

            const $container = $('<div/>', {
                id: containerId,
                class: 'flex color-container'
            });

            const $colorPreviewContainer = $('<div/>', {
                class: 'color static' + (small ? ' small' : '')
            }).appendTo($container);

            const $colorPreview = $('<div/>', {
                class: 'color-preview',
                style: config.value ? {backgroundColor: config.value} : null
            }).appendTo($colorPreviewContainer);

            const $inputContainer = $('<div/>', {
                class: 'color-input-container',
            })
                .append(
                    $('<div/>', {
                        class: 'color-hex-indicator light code',
                        'aria-hidden': 'true',
                        text: '#',
                    })
                )
                .appendTo($container);

            const $input = this.createTextInput({
                id: id,
                name: name,
                value: Craft.ltrim(value, '#'),
                size: 10,
                'class': 'color-input',
                autofocus: autofocus,
                disabled: disabled,
                'aria-label': Craft.t('app', 'Color hex value'),
            }).appendTo($inputContainer);

            new Craft.ColorInput($container);
            return $container;
        },

        createColorField: function(config) {
            config.fieldset = true;o
            if (!config.id) {
                config.id = 'color' + Math.floor(Math.random() * 1000000000);
            }
            return this.createField(this.createColorInput(config), config);
        },

        createDateInput: function(config) {
            const isMobile = Garnish.isMobileBrowser();
            const id = (config.id || 'date' + Math.floor(Math.random() * 1000000000)) + '-date';
            const name = config.name || null;
            const inputName = name ? name + '[date]' : null;
            const value = config.value && typeof config.value.getMonth === 'function' ? config.value : null;
            const autofocus = config.autofocus && Garnish.isMobileBrowser(true);
            const disabled = config.disabled || false;

            const $container = $('<div/>', {
                'class': 'datewrapper'
            });

            const $input = this.createTextInput({
                id: id,
                type: isMobile ? 'date' : 'text',
                class: isMobile && !value ? 'empty-value' : false,
                name: inputName,
                value: value ? (isMobile ? value.toISOString().split('T')[0] : Craft.formatDate(value)) : '',
                placeholder: ' ',
                autocomplete: false,
                autofocus: autofocus,
                disabled: disabled
            }).appendTo($container);

            $('<div data-icon="date"></div>').appendTo($container);

            if (name) {
                $('<input/>', {
                    type: 'hidden',
                    name: name + '[timezone]',
                    val: Craft.timezone
                }).appendTo($container);
            }

            if (isMobile) {
                $input.datetimeinput();
            } else {
                $input.datepicker($.extend({
                    defaultDate: value || new Date(),
                }, Craft.datepickerOptions));
            }

            if (config.hasOuterContainer) {
                return $container;
            }

            return $('<div class="datetimewrapper"/>').append($container).datetime();
        },

        createDateField: function(config) {
            if (!config.id) {
                config.id = 'date' + Math.floor(Math.random() * 1000000000);
            }
            return this.createField(this.createDateInput(config), config);
        },

        createDateRangePicker: function(config) {
            var now = new Date();
            var today = new Date(now.getFullYear(), now.getMonth(), now.getDate());
            config = $.extend({
                class: '',
                options: [
                    'today',
                    'thisWeek',
                    'thisMonth',
                    'thisYear',
                    'past7Days',
                    'past30Days',
                    'past90Days',
                    'pastYear',
                ],
                onChange: $.noop,
                selected: null,
                startDate: null,
                endDate: null,
            }, config);

            var $menu = $('<div/>', {'class': 'menu'});
            var $ul = $('<ul/>', {'class': 'padded'}).appendTo($menu);
            var $allOption = $('<a/>')
                .addClass('sel')
                .text(Craft.t('app', 'All'))
                .data('handle', 'all');

            $('<li/>')
                .append($allOption)
                .appendTo($ul);

            var option;
            var selectedOption;
            for (var i = 0; i < config.options.length; i++) {
                var handle = config.options[i];
                switch (handle) {
                    case 'today':
                        option = {
                            label: Craft.t('app', 'Today'),
                            startDate: today,
                            endDate: today,
                        };
                        break;
                    case 'thisWeek':
                        var firstDayOffset = now.getDay() - Craft.datepickerOptions.firstDay;
                        if (firstDayOffset < 0) {
                            firstDayOffset += 7;
                        }
                        option = {
                            label: Craft.t('app', 'This week'),
                            startDate: new Date(now.getFullYear(), now.getMonth(), now.getDate() - firstDayOffset),
                            endDate: today,
                        };
                        break;
                    case 'thisMonth':
                        option = {
                            label: Craft.t('app', 'This month'),
                            startDate: new Date(now.getFullYear(), now.getMonth()),
                            endDate: today,
                        };
                        break;
                    case 'thisYear':
                        option = {
                            label: Craft.t('app', 'This year'),
                            startDate: new Date(now.getFullYear(), 0),
                            endDate: today,
                        };
                        break;
                    case 'past7Days':
                        option = {
                            label: Craft.t('app', 'Past {num} days', {num: 7}),
                            startDate: new Date(now.getFullYear(), now.getMonth(), now.getDate() - 7),
                            endDate: today,
                        };
                        break;
                    case 'past30Days':
                        option = {
                            label: Craft.t('app', 'Past {num} days', {num: 30}),
                            startDate: new Date(now.getFullYear(), now.getMonth(), now.getDate() - 30),
                            endDate: today,
                        };
                        break;
                    case 'past90Days':
                        option = {
                            label: Craft.t('app', 'Past {num} days', {num: 90}),
                            startDate: new Date(now.getFullYear(), now.getMonth(), now.getDate() - 90),
                            endDate: today,
                        };
                        break;
                    case 'pastYear':
                        option = {
                            label: Craft.t('app', 'Past year'),
                            startDate: new Date(now.getFullYear(), now.getMonth(), now.getDate() - 365),
                            endDate: today,
                        };
                        break;
                }

                var $li = $('<li/>');
                var $a = $('<a/>', {text: option.label})
                    .data('handle', handle)
                    .data('startDate', option.startDate)
                    .data('endDate', option.endDate)
                    .data('startTime', option.startDate ? option.startDate.getTime() : null)
                    .data('endTime', option.endDate ? option.endDate.getTime() : null);

                if (config.selected && handle == config.selected) {
                    selectedOption = $a[0];
                }

                $li.append($a);
                $li.appendTo($ul);
            }

            $('<hr/>').appendTo($menu);

            var $flex = $('<div/>', {'class': 'flex flex-nowrap padded'}).appendTo($menu);
            var $startDate = this.createDateField({label: Craft.t('app', 'From')}).appendTo($flex).find('input');
            var $endDate = this.createDateField({label: Craft.t('app', 'To')}).appendTo($flex).find('input');

            // prevent ESC keypresses in the date inputs from closing the menu
            var $dateInputs = $startDate.add($endDate);
            $dateInputs.on('keyup', function(ev) {
                if (ev.keyCode === Garnish.ESC_KEY && $(this).data('datepicker').dpDiv.is(':visible')) {
                    ev.stopPropagation();
                }
            });

            // prevent clicks in the datepicker divs from closing the menu
            $startDate.data('datepicker').dpDiv.on('mousedown', function(ev) {
                ev.stopPropagation();
            });
            $endDate.data('datepicker').dpDiv.on('mousedown', function(ev) {
                ev.stopPropagation();
            });

            var menu = new Garnish.Menu($menu, {
                onOptionSelect: function(option) {
                    var $option = $(option);
                    $btn.text($option.text());
                    menu.setPositionRelativeToAnchor();
                    $menu.find('.sel').removeClass('sel');
                    $option.addClass('sel');

                    // Update the start/end dates
                    $startDate.datepicker('setDate', $option.data('startDate'));
                    $endDate.datepicker('setDate', $option.data('endDate'));

                    config.onChange($option.data('startDate') || null, $option.data('endDate') || null, $option.data('handle'));
                }
            });

            $dateInputs.on('change', function() {
                // Do the start & end dates match one of our options?
                let startDate = $startDate.datepicker('getDate');
                let endDate = $endDate.datepicker('getDate');
                let startTime = startDate ? startDate.getTime() : null;
                let endTime = endDate ? endDate.getTime() : null;

                let $options = $ul.find('a');
                let $option;
                let foundOption = false;

                for (let i = 0; i < $options.length; i++) {
                    $option = $options.eq(i);
                    if (
                        startTime === ($option.data('startTime') || null) &&
                        endTime === ($option.data('endTime') || null)
                    ) {
                        menu.selectOption($option[0]);
                        foundOption = true;
                        config.onChange(null, null, $option.data('handle'));
                        break;
                    }
                }

                if (!foundOption) {
                    $menu.find('.sel').removeClass('sel');
                    $flex.addClass('sel');

                    if (!startTime && !endTime) {
                        $btn.text(Craft.t('app', 'All'));
                    } else if (startTime && endTime) {
                        $btn.text($startDate.val() + ' - ' + $endDate.val());
                    } else if (startTime) {
                        $btn.text(Craft.t('app', 'From {date}', {date: $startDate.val()}));
                    } else {
                        $btn.text(Craft.t('app', 'To {date}', {date: $endDate.val()}));
                    }
                    menu.setPositionRelativeToAnchor();

                    config.onChange(startDate, endDate, 'custom');
                }
            });

            menu.on('hide', function() {
                $startDate.datepicker('hide');
                $endDate.datepicker('hide');
            });

            let btnClasses = 'btn menubtn';
            if (config.class) {
                btnClasses = btnClasses + ' ' + config.class;
            }

            let $btn = $('<button/>', {
                type: 'button',
                class: btnClasses,
                'data-icon': 'date',
                text: Craft.t('app', 'All'),
            });

            new Garnish.MenuBtn($btn, menu);

            if (selectedOption) {
                menu.selectOption(selectedOption);
            }

            if (config.startDate) {
                $startDate.datepicker('setDate', config.startDate);
            }

            if (config.endDate) {
                $endDate.datepicker('setDate', config.endDate);
            }

            if (config.startDate || config.endDate) {
                $dateInputs.trigger('change');
            }

            return $btn;
        },

        createTimeInput: function(config) {
            const isMobile = Garnish.isMobileBrowser();
            const id = (config.id || 'time' + Math.floor(Math.random() * 1000000000)) + '-time';
            const name = config.name || null;
            const inputName = name ? name + '[time]' : null;
            const value = config.value && typeof config.value.getMonth === 'function' ? config.value : null;
            const autofocus = config.autofocus && Garnish.isMobileBrowser(true);
            const disabled = config.disabled || false;

            const $container = $('<div/>', {
                'class': 'timewrapper'
            });

            const $input = this.createTextInput({
                id: id,
                type: isMobile ? 'time' : 'text',
                class: isMobile && !value ? 'empty-value' : false,
                name: inputName,
                placeholder: ' ',
                autocomplete: false,
                autofocus: autofocus,
                disabled: disabled
            }).appendTo($container);

            $('<div data-icon="time"></div>').appendTo($container);

            if (name) {
                $('<input/>', {
                    type: 'hidden',
                    name: name + '[timezone]',
                    val: Craft.timezone
                }).appendTo($container);
            }

            if (isMobile) {
                if (value) {
                    $input.val(value.toISOString().split('T')[1]);
                }
                $input.datetimeinput();
            } else {
                $input.timepicker(Craft.timepickerOptions);
                if (value) {
                    $input.timepicker('setTime', value.getHours() * 3600 + value.getMinutes() * 60 + value.getSeconds());
                }
            }

            if (config.hasOuterContainer) {
                return $container;
            }

            return $('<div class="datetimewrapper"/>').append($container).datetime();
        },

        createTimeField: function(config) {
            if (!config.id) {
                config.id = 'time' + Math.floor(Math.random() * 1000000000);
            }
            return this.createField(this.createTimeInput(config), config);
        },

        createField: function(input, config) {
            var label = (config.label && config.label !== '__blank__' ? config.label : null),
                siteId = (Craft.isMultiSite && config.siteId ? config.siteId : null);

            var $field = $(config.fieldset ? '<fieldset/>' : '<div/>', {
                'class': 'field',
                'id': config.fieldId || (config.id ? config.id + '-field' : null)
            });

            if (config.first) {
                $field.addClass('first');
            }

            if (config.fieldClass) {
                $field.addClass(config.fieldClass);
            }

            if (label) {
                var $heading = $('<div class="heading"/>').appendTo($field);

                var $label = $(config.fieldset ? '<legend/>' : '<label/>', {
                    'id': config.labelId || (config.id ? `${config.id}-${config.fieldset ? 'legend' : 'label'}` : null),
                    'class': (config.required ? 'required' : null),
                    'for': !config.fieldset && config.id,
                    text: label
                }).appendTo($heading);
            }

            if (config.instructions) {
                $('<div class="instructions"/>').text(config.instructions).appendTo($field);
            }

            $('<div class="input"/>').append(input).appendTo($field);

            if (config.tip) {
                const $tip = $('<p class="notice has-icon"/>');
                $('<span class="icon" aria-hidden="true"/>').appendTo($tip);
                $('<span class="visually-hidden"/>').text(Craft.t('app', 'Tip') + ': ').appendTo($tip);
                $('<span/>').text(config.tip).appendTo($tip);
                $tip.appendTo($field);
            }

            if (config.warning) {
                const $warning = $('<p class="warning has-icon"/>');
                $('<span class="icon" aria-hidden="true"/>').appendTo($warning);
                $('<span class="visually-hidden"/>').text(Craft.t('app', 'Warning') + ': ').appendTo($warning);
                $('<span/>').text(config.warning).appendTo($warning);
                $warning.appendTo($field);
            }

            if (config.errors) {
                this.addErrorsToField($field, config.errors);
            }

            return $field;
        },

        createErrorList: function(errors) {
            var $list = $('<ul class="errors"/>');

            if (errors) {
                this.addErrorsToList($list, errors);
            }

            return $list;
        },

        addErrorsToList: function($list, errors) {
            for (var i = 0; i < errors.length; i++) {
                $('<li/>').text(errors[i]).appendTo($list);
            }
        },

        addErrorsToField: function($field, errors) {
            if (!errors) {
                return;
            }

            $field.addClass('has-errors');
            $field.children('.input').addClass('errors');

            var $errors = $field.children('ul.errors');

            if (!$errors.length) {
                $errors = this.createErrorList().appendTo($field);
            }

            this.addErrorsToList($errors, errors);
        },

        clearErrorsFromField: function($field) {
            $field.removeClass('has-errors');
            $field.children('.input').removeClass('errors');
            $field.children('ul.errors').remove();
        },

        getAutofocusValue: function(autofocus) {
            return (autofocus && !Garnish.isMobileBrowser(true) ? 'autofocus' : null);
        },

        getDisabledValue: function(disabled) {
            return (disabled ? 'disabled' : null);
        },
    };
=======
Craft.ui = {
  createTextInput: function (config) {
    config = $.extend(
      {
        autocomplete: false,
      },
      config
    );
    var $input = $('<input/>', {
      attr: {
        class: 'text',
        type: config.type || 'text',
        inputmode: config.inputmode,
        id: config.id,
        size: config.size,
        name: config.name,
        value: config.value,
        maxlength: config.maxlength,
        autofocus: this.getAutofocusValue(config.autofocus),
        autocomplete:
          typeof config.autocomplete === 'boolean'
            ? config.autocomplete
              ? 'on'
              : 'off'
            : config.autocomplete,
        disabled: this.getDisabledValue(config.disabled),
        readonly: config.readonly,
        title: config.title,
        placeholder: config.placeholder,
        step: config.step,
        min: config.min,
        max: config.max,
      },
    });

    if (config.class) {
      $input.addClass(config.class);
    }
    if (config.placeholder) {
      $input.addClass('nicetext');
    }
    if (config.type === 'password') {
      $input.addClass('password');
    }
    if (config.disabled) {
      $input.addClass('disabled');
    }
    if (!config.size) {
      $input.addClass('fullwidth');
    }

    if (config.showCharsLeft && config.maxlength) {
      $input
        .attr('data-show-chars-left')
        .css(
          'padding-' + (Craft.orientation === 'ltr' ? 'right' : 'left'),
          7.2 * config.maxlength.toString().length + 14 + 'px'
        );
    }

    if (config.placeholder || config.showCharsLeft) {
      new Garnish.NiceText($input);
    }

    if (config.type === 'password') {
      return $('<div class="passwordwrapper"/>').append($input);
    } else {
      return $input;
    }
  },

  createTextField: function (config) {
    if (!config.id) {
      config.id = 'text' + Math.floor(Math.random() * 1000000000);
    }
    return this.createField(this.createTextInput(config), config);
  },

  createCopyTextInput: function (config) {
    let id = config.id || 'copytext' + Math.floor(Math.random() * 1000000000);
    let buttonId = config.buttonId || `${id}-btn`;

    let $container = $('<div/>', {
      class: 'copytext',
    });

    let $input = this.createTextInput(
      $.extend({}, config, {
        readonly: true,
      })
    ).appendTo($container);

    let $btn = $('<button/>', {
      type: 'button',
      id: buttonId,
      class: 'btn',
      'data-icon': 'clipboard',
      title: Craft.t('app', 'Copy to clipboard'),
      'aria-label': Craft.t('app', 'Copy to clipboard'),
    }).appendTo($container);

    $btn.on('click', () => {
      $input[0].select();
      document.execCommand('copy');
      Craft.cp.displayNotice(Craft.t('app', 'Copied to clipboard.'));
      $container.trigger('copy');
      $input[0].setSelectionRange(0, 0);
    });

    return $container;
  },

  createCopyTextBtn: function (config) {
    let id = config.id || 'copytext' + Math.floor(Math.random() * 1000000000);
    let value = config.value;

    let $btn = $('<div/>', {
      id,
      class: 'copytextbtn',
      role: 'button',
      title: Craft.t('app', 'Copy to clipboard'),
      'aria-label': Craft.t('app', 'Copy to clipboard'),
      tabindex: '0',
    });

    if (config.class) {
      $btn.addClass(config.class);
    }

    let $input = $('<input/>', {
      value,
      readonly: true,
      size: value.length,
      tabindex: '-1',
    }).appendTo($btn);

    let $icon = $('<span/>', {
      'data-icon': 'clipboard',
      'aria-hidden': 'true',
    }).appendTo($btn);

    const copyValue = function () {
      $input[0].select();
      document.execCommand('copy');
      Craft.cp.displayNotice(Craft.t('app', 'Copied to clipboard.'));
      $btn.trigger('copy');
      $input[0].setSelectionRange(0, 0);
      $btn.focus();
    };

    $btn.on('click', () => {
      copyValue();
    });

    $btn.on('keydown', (ev) => {
      if (ev.keyCode === Garnish.SPACE_KEY) {
        copyValue();
        ev.preventDefault();
      }
    });

    return $btn;
  },

  createCopyTextField: function (config) {
    if (!config.id) {
      config.id = 'copytext' + Math.floor(Math.random() * 1000000000);
    }
    return this.createField(this.createCopyTextInput(config), config);
  },

  createCopyTextPrompt: function (config) {
    let $container = $('<div/>', {
      class: 'modal fitted',
    });
    let $body = $('<div/>', {
      class: 'body',
    }).appendTo($container);
    this.createCopyTextField(
      $.extend(
        {
          size: Math.max(Math.min(config.value.length, 50), 25),
        },
        config
      )
    ).appendTo($body);
    let modal = new Garnish.Modal($container, {
      closeOtherModals: false,
    });
    $container.on('copy', () => {
      modal.hide();
    });
    return $container;
  },

  createTextarea: function (config) {
    var $textarea = $('<textarea/>', {
      class: 'text',
      rows: config.rows || 2,
      cols: config.cols || 50,
      id: config.id,
      name: config.name,
      maxlength: config.maxlength,
      autofocus: config.autofocus && !Garnish.isMobileBrowser(true),
      disabled: !!config.disabled,
      placeholder: config.placeholder,
      html: config.value,
    });

    if (config.showCharsLeft) {
      $textarea.attr('data-show-chars-left', '');
    }

    if (config.class) {
      $textarea.addClass(config.class);
    }

    if (!config.size) {
      $textarea.addClass('fullwidth');
    }

    return $textarea;
  },

  createTextareaField: function (config) {
    if (!config.id) {
      config.id = 'textarea' + Math.floor(Math.random() * 1000000000);
    }
    return this.createField(this.createTextarea(config), config);
  },

  createSelect: function (config) {
    var $container = $('<div/>', {
      class: 'select',
    });

    if (config.class) {
      $container.addClass(config.class);
    }

    var $select = $('<select/>', {
      id: config.id,
      name: config.name,
      autofocus: config.autofocus && Garnish.isMobileBrowser(true),
      disabled: config.disabled,
      'data-target-prefix': config.targetPrefix,
    }).appendTo($container);

    // Normalize the options into an array
    if ($.isPlainObject(config.options)) {
      let options = [];
      for (var key in config.options) {
        if (!config.options.hasOwnProperty(key)) {
          continue;
        }
        let option = config.options[key];
        if ($.isPlainObject(option)) {
          if (typeof option.optgroup !== 'undefined') {
            options.push(option);
          } else {
            options.push({
              label: option.label,
              value: typeof option.value !== 'undefined' ? option.value : key,
              disabled:
                typeof option.disabled !== 'undefined'
                  ? option.disabled
                  : false,
            });
          }
        } else {
          options.push({
            label: option,
            value: key,
          });
        }
      }
      config.options = options;
    }

    var $optgroup = null;

    for (let i = 0; i < config.options.length; i++) {
      let option = config.options[i];

      // Starting a new <optgroup>?
      if (typeof option.optgroup !== 'undefined') {
        $optgroup = $('<optgroup/>', {
          label: option.label,
        }).appendTo($select);
      } else {
        $('<option/>', {
          value: option.value,
          selected: option.value == config.value,
          disabled:
            typeof option.disabled !== 'undefined' ? option.disabled : false,
          html: option.label,
        }).appendTo($optgroup || $select);
      }
    }

    if (config.toggle) {
      $select.addClass('fieldtoggle');
      new Craft.FieldToggle($select);
    }

    return $container;
  },

  createSelectField: function (config) {
    if (!config.id) {
      config.id = 'select' + Math.floor(Math.random() * 1000000000);
    }
    return this.createField(this.createSelect(config), config);
  },

  createCheckbox: function (config) {
    var id = config.id || 'checkbox' + Math.floor(Math.random() * 1000000000);

    var $input = $('<input/>', {
      type: 'checkbox',
      value: typeof config.value !== 'undefined' ? config.value : '1',
      id: id,
      class: 'checkbox',
      name: config.name,
      checked: config.checked ? 'checked' : null,
      autofocus: this.getAutofocusValue(config.autofocus),
      disabled: this.getDisabledValue(config.disabled),
      'data-target': config.toggle,
      'data-reverse-target': config.reverseToggle,
    });

    if (config.class) {
      $input.addClass(config.class);
    }

    if (config.toggle || config.reverseToggle) {
      $input.addClass('fieldtoggle');
      new Craft.FieldToggle($input);
    }

    var $label = $('<label/>', {
      for: id,
      html: config.label,
    });

    // Should we include a hidden input first?
    if (
      config.name &&
      (config.name.length < 3 || config.name.substr(-2) !== '[]')
    ) {
      return $([
        $('<input/>', {
          type: 'hidden',
          name: config.name,
          value: '',
        })[0],
        $input[0],
        $label[0],
      ]);
    } else {
      return $([$input[0], $label[0]]);
    }
  },

  createCheckboxField: function (config) {
    if (!config.id) {
      config.id = 'checkbox' + Math.floor(Math.random() * 1000000000);
    }

    var $field = $('<div class="field checkboxfield"/>', {
      id: `${config.id}-field`,
    });

    if (config.first) {
      $field.addClass('first');
    }
    if (config.instructions) {
      $field.addClass('has-instructions');
    }

    this.createCheckbox(config).appendTo($field);

    if (config.instructions) {
      $('<div class="instructions"/>')
        .text(config.instructions)
        .appendTo($field);
    }

    return $field;
  },

  createCheckboxSelect: function (config) {
    var $container = $('<fieldset class="checkbox-select"/>');

    if (config.class) {
      $container.addClass(config.class);
    }

    var allValue, allChecked;

    if (config.showAllOption) {
      allValue = config.allValue || '*';
      allChecked = config.values == allValue;

      // Create the "All" checkbox
      $('<div/>')
        .appendTo($container)
        .append(
          this.createCheckbox({
            id: config.id,
            class: 'all',
            label: '<b>' + (config.allLabel || Craft.t('app', 'All')) + '</b>',
            name: config.name,
            value: allValue,
            checked: allChecked,
            autofocus: config.autofocus,
          })
        );
    } else {
      allChecked = false;
    }

    // Create the actual options
    for (var i = 0; i < config.options.length; i++) {
      var option = config.options[i];

      if (option.value == allValue) {
        continue;
      }

      $('<div/>')
        .appendTo($container)
        .append(
          this.createCheckbox({
            label: option.label,
            name: config.name ? config.name + '[]' : null,
            value: option.value,
            checked: allChecked || (config.values || []).includes(option.value),
            disabled: allChecked,
          })
        );
    }

    new Garnish.CheckboxSelect($container);

    return $container;
  },

  createCheckboxSelectField: function (config) {
    config.fieldset = true;
    if (!config.id) {
      config.id = 'checkboxselect' + Math.floor(Math.random() * 1000000000);
    }
    return this.createField(this.createCheckboxSelect(config), config);
  },

  createLightswitch: function (config) {
    var value = config.value || '1';
    var indeterminateValue = config.indeterminateValue || '-';

    var $container = $('<button/>', {
      type: 'button',
      class: 'lightswitch',
      'data-value': value,
      'data-indeterminate-value': indeterminateValue,
      id: config.id,
      role: 'checkbox',
      'aria-checked': config.on
        ? 'true'
        : config.indeterminate
        ? 'mixed'
        : 'false',
      'aria-labelledby': config.labelId,
      'data-target': config.toggle,
      'data-reverse-target': config.reverseToggle,
    });

    if (config.on) {
      $container.addClass('on');
    } else if (config.indeterminate) {
      $container.addClass('indeterminate');
    }

    if (config.small) {
      $container.addClass('small');
    }

    if (config.disabled) {
      $container.addClass('disabled');
    }

    $(
      '<div class="lightswitch-container">' +
        '<div class="handle"></div>' +
        '</div>'
    ).appendTo($container);

    if (config.name) {
      $('<input/>', {
        type: 'hidden',
        name: config.name,
        value: config.on
          ? value
          : config.indeterminate
          ? indeterminateValue
          : '',
        disabled: config.disabled,
      }).appendTo($container);
    }

    if (config.toggle || config.reverseToggle) {
      $container.addClass('fieldtoggle');
      new Craft.FieldToggle($container);
    }

    new Craft.LightSwitch($container, {
      onChange: config.onChange || $.noop,
    });

    return $container;
  },

  createLightswitchField: function (config) {
    if (!config.id) {
      config.id = 'lightswitch' + Math.floor(Math.random() * 1000000000);
    }
    return this.createField(this.createLightswitch(config), config).addClass(
      'lightswitch-field'
    );
  },

  createColorInput: function (config) {
    const id = config.id || 'color' + Math.floor(Math.random() * 1000000000);
    const containerId = config.containerId || id + '-container';
    const name = config.name || null;
    const value = config.value || null;
    const small = config.small || false;
    const autofocus = config.autofocus && Garnish.isMobileBrowser(true);
    const disabled = config.disabled || false;

    const $container = $('<div/>', {
      id: containerId,
      class: 'flex color-container',
    });

    const $colorPreviewContainer = $('<div/>', {
      class: 'color static' + (small ? ' small' : ''),
    }).appendTo($container);

    const $colorPreview = $('<div/>', {
      class: 'color-preview',
      style: config.value ? {backgroundColor: config.value} : null,
    }).appendTo($colorPreviewContainer);

    const $inputContainer = $('<div/>', {
      class: 'color-input-container',
    })
      .append(
        $('<div/>', {
          class: 'color-hex-indicator light code',
          'aria-hidden': 'true',
          text: '#',
        })
      )
      .appendTo($container);

    const $input = this.createTextInput({
      id: id,
      name: name,
      value: Craft.ltrim(value, '#'),
      size: 10,
      class: 'color-input',
      autofocus: autofocus,
      disabled: disabled,
      'aria-label': Craft.t('app', 'Color hex value'),
    }).appendTo($inputContainer);

    new Craft.ColorInput($container);
    return $container;
  },

  createColorField: function (config) {
    config.fieldset = true;
    o;
    if (!config.id) {
      config.id = 'color' + Math.floor(Math.random() * 1000000000);
    }
    return this.createField(this.createColorInput(config), config);
  },

  createDateInput: function (config) {
    const isMobile = Garnish.isMobileBrowser();
    const id =
      (config.id || 'date' + Math.floor(Math.random() * 1000000000)) + '-date';
    const name = config.name || null;
    const inputName = name ? name + '[date]' : null;
    const value =
      config.value && typeof config.value.getMonth === 'function'
        ? config.value
        : null;
    const autofocus = config.autofocus && Garnish.isMobileBrowser(true);
    const disabled = config.disabled || false;

    const $container = $('<div/>', {
      class: 'datewrapper',
    });

    const $input = this.createTextInput({
      id: id,
      type: isMobile ? 'date' : 'text',
      class: isMobile && !value ? 'empty-value' : false,
      name: inputName,
      value: value
        ? isMobile
          ? value.toISOString().split('T')[0]
          : Craft.formatDate(value)
        : '',
      placeholder: ' ',
      autocomplete: false,
      autofocus: autofocus,
      disabled: disabled,
    }).appendTo($container);

    $('<div data-icon="date"></div>').appendTo($container);

    if (name) {
      $('<input/>', {
        type: 'hidden',
        name: name + '[timezone]',
        val: Craft.timezone,
      }).appendTo($container);
    }

    if (isMobile) {
      $input.datetimeinput();
    } else {
      $input.datepicker(
        $.extend(
          {
            defaultDate: value || new Date(),
          },
          Craft.datepickerOptions
        )
      );
    }

    if (config.hasOuterContainer) {
      return $container;
    }

    return $('<div class="datetimewrapper"/>').append($container).datetime();
  },

  createDateField: function (config) {
    if (!config.id) {
      config.id = 'date' + Math.floor(Math.random() * 1000000000);
    }
    return this.createField(this.createDateInput(config), config);
  },

  createDateRangePicker: function (config) {
    var now = new Date();
    var today = new Date(now.getFullYear(), now.getMonth(), now.getDate());
    config = $.extend(
      {
        class: '',
        options: [
          'today',
          'thisWeek',
          'thisMonth',
          'thisYear',
          'past7Days',
          'past30Days',
          'past90Days',
          'pastYear',
        ],
        onChange: $.noop,
        selected: null,
        startDate: null,
        endDate: null,
      },
      config
    );

    var $menu = $('<div/>', {class: 'menu'});
    var $ul = $('<ul/>', {class: 'padded'}).appendTo($menu);
    var $allOption = $('<a/>')
      .addClass('sel')
      .text(Craft.t('app', 'All'))
      .data('handle', 'all');

    $('<li/>').append($allOption).appendTo($ul);

    var option;
    var selectedOption;
    for (var i = 0; i < config.options.length; i++) {
      var handle = config.options[i];
      switch (handle) {
        case 'today':
          option = {
            label: Craft.t('app', 'Today'),
            startDate: today,
            endDate: today,
          };
          break;
        case 'thisWeek':
          var firstDayOffset = now.getDay() - Craft.datepickerOptions.firstDay;
          if (firstDayOffset < 0) {
            firstDayOffset += 7;
          }
          option = {
            label: Craft.t('app', 'This week'),
            startDate: new Date(
              now.getFullYear(),
              now.getMonth(),
              now.getDate() - firstDayOffset
            ),
            endDate: today,
          };
          break;
        case 'thisMonth':
          option = {
            label: Craft.t('app', 'This month'),
            startDate: new Date(now.getFullYear(), now.getMonth()),
            endDate: today,
          };
          break;
        case 'thisYear':
          option = {
            label: Craft.t('app', 'This year'),
            startDate: new Date(now.getFullYear(), 0),
            endDate: today,
          };
          break;
        case 'past7Days':
          option = {
            label: Craft.t('app', 'Past {num} days', {num: 7}),
            startDate: new Date(
              now.getFullYear(),
              now.getMonth(),
              now.getDate() - 7
            ),
            endDate: today,
          };
          break;
        case 'past30Days':
          option = {
            label: Craft.t('app', 'Past {num} days', {num: 30}),
            startDate: new Date(
              now.getFullYear(),
              now.getMonth(),
              now.getDate() - 30
            ),
            endDate: today,
          };
          break;
        case 'past90Days':
          option = {
            label: Craft.t('app', 'Past {num} days', {num: 90}),
            startDate: new Date(
              now.getFullYear(),
              now.getMonth(),
              now.getDate() - 90
            ),
            endDate: today,
          };
          break;
        case 'pastYear':
          option = {
            label: Craft.t('app', 'Past year'),
            startDate: new Date(
              now.getFullYear(),
              now.getMonth(),
              now.getDate() - 365
            ),
            endDate: today,
          };
          break;
      }

      var $li = $('<li/>');
      var $a = $('<a/>', {text: option.label})
        .data('handle', handle)
        .data('startDate', option.startDate)
        .data('endDate', option.endDate)
        .data('startTime', option.startDate ? option.startDate.getTime() : null)
        .data('endTime', option.endDate ? option.endDate.getTime() : null);

      if (config.selected && handle == config.selected) {
        selectedOption = $a[0];
      }

      $li.append($a);
      $li.appendTo($ul);
    }

    $('<hr/>').appendTo($menu);

    var $flex = $('<div/>', {class: 'flex flex-nowrap padded'}).appendTo($menu);
    var $startDate = this.createDateField({label: Craft.t('app', 'From')})
      .appendTo($flex)
      .find('input');
    var $endDate = this.createDateField({label: Craft.t('app', 'To')})
      .appendTo($flex)
      .find('input');

    // prevent ESC keypresses in the date inputs from closing the menu
    var $dateInputs = $startDate.add($endDate);
    $dateInputs.on('keyup', function (ev) {
      if (
        ev.keyCode === Garnish.ESC_KEY &&
        $(this).data('datepicker').dpDiv.is(':visible')
      ) {
        ev.stopPropagation();
      }
    });

    // prevent clicks in the datepicker divs from closing the menu
    $startDate.data('datepicker').dpDiv.on('mousedown', function (ev) {
      ev.stopPropagation();
    });
    $endDate.data('datepicker').dpDiv.on('mousedown', function (ev) {
      ev.stopPropagation();
    });

    var menu = new Garnish.Menu($menu, {
      onOptionSelect: function (option) {
        var $option = $(option);
        $btn.text($option.text());
        menu.setPositionRelativeToAnchor();
        $menu.find('.sel').removeClass('sel');
        $option.addClass('sel');

        // Update the start/end dates
        $startDate.datepicker('setDate', $option.data('startDate'));
        $endDate.datepicker('setDate', $option.data('endDate'));

        config.onChange(
          $option.data('startDate') || null,
          $option.data('endDate') || null,
          $option.data('handle')
        );
      },
    });

    $dateInputs.on('change', function () {
      // Do the start & end dates match one of our options?
      let startDate = $startDate.datepicker('getDate');
      let endDate = $endDate.datepicker('getDate');
      let startTime = startDate ? startDate.getTime() : null;
      let endTime = endDate ? endDate.getTime() : null;

      let $options = $ul.find('a');
      let $option;
      let foundOption = false;

      for (let i = 0; i < $options.length; i++) {
        $option = $options.eq(i);
        if (
          startTime === ($option.data('startTime') || null) &&
          endTime === ($option.data('endTime') || null)
        ) {
          menu.selectOption($option[0]);
          foundOption = true;
          config.onChange(null, null, $option.data('handle'));
          break;
        }
      }

      if (!foundOption) {
        $menu.find('.sel').removeClass('sel');
        $flex.addClass('sel');

        if (!startTime && !endTime) {
          $btn.text(Craft.t('app', 'All'));
        } else if (startTime && endTime) {
          $btn.text($startDate.val() + ' - ' + $endDate.val());
        } else if (startTime) {
          $btn.text(Craft.t('app', 'From {date}', {date: $startDate.val()}));
        } else {
          $btn.text(Craft.t('app', 'To {date}', {date: $endDate.val()}));
        }
        menu.setPositionRelativeToAnchor();

        config.onChange(startDate, endDate, 'custom');
      }
    });

    menu.on('hide', function () {
      $startDate.datepicker('hide');
      $endDate.datepicker('hide');
    });

    let btnClasses = 'btn menubtn';
    if (config.class) {
      btnClasses = btnClasses + ' ' + config.class;
    }

    let $btn = $('<button/>', {
      type: 'button',
      class: btnClasses,
      'data-icon': 'date',
      text: Craft.t('app', 'All'),
    });

    new Garnish.MenuBtn($btn, menu);

    if (selectedOption) {
      menu.selectOption(selectedOption);
    }

    if (config.startDate) {
      $startDate.datepicker('setDate', config.startDate);
    }

    if (config.endDate) {
      $endDate.datepicker('setDate', config.endDate);
    }

    if (config.startDate || config.endDate) {
      $dateInputs.trigger('change');
    }

    return $btn;
  },

  createTimeInput: function (config) {
    const isMobile = Garnish.isMobileBrowser();
    const id =
      (config.id || 'time' + Math.floor(Math.random() * 1000000000)) + '-time';
    const name = config.name || null;
    const inputName = name ? name + '[time]' : null;
    const value =
      config.value && typeof config.value.getMonth === 'function'
        ? config.value
        : null;
    const autofocus = config.autofocus && Garnish.isMobileBrowser(true);
    const disabled = config.disabled || false;

    const $container = $('<div/>', {
      class: 'timewrapper',
    });

    const $input = this.createTextInput({
      id: id,
      type: isMobile ? 'time' : 'text',
      class: isMobile && !value ? 'empty-value' : false,
      name: inputName,
      placeholder: ' ',
      autocomplete: false,
      autofocus: autofocus,
      disabled: disabled,
    }).appendTo($container);

    $('<div data-icon="time"></div>').appendTo($container);

    if (name) {
      $('<input/>', {
        type: 'hidden',
        name: name + '[timezone]',
        val: Craft.timezone,
      }).appendTo($container);
    }

    if (isMobile) {
      if (value) {
        $input.val(value.toISOString().split('T')[1]);
      }
      $input.datetimeinput();
    } else {
      $input.timepicker(Craft.timepickerOptions);
      if (value) {
        $input.timepicker(
          'setTime',
          value.getHours() * 3600 + value.getMinutes() * 60 + value.getSeconds()
        );
      }
    }

    if (config.hasOuterContainer) {
      return $container;
    }

    return $('<div class="datetimewrapper"/>').append($container).datetime();
  },

  createTimeField: function (config) {
    if (!config.id) {
      config.id = 'time' + Math.floor(Math.random() * 1000000000);
    }
    return this.createField(this.createTimeInput(config), config);
  },

  createField: function (input, config) {
    var label =
        config.label && config.label !== '__blank__' ? config.label : null,
      siteId = Craft.isMultiSite && config.siteId ? config.siteId : null;

    var $field = $(config.fieldset ? '<fieldset/>' : '<div/>', {
      class: 'field',
      id: config.fieldId || (config.id ? config.id + '-field' : null),
    });

    if (config.first) {
      $field.addClass('first');
    }

    if (label) {
      var $heading = $('<div class="heading"/>').appendTo($field);

      var $label = $(config.fieldset ? '<legend/>' : '<label/>', {
        id:
          config.labelId ||
          (config.id
            ? `${config.id}-${config.fieldset ? 'legend' : 'label'}`
            : null),
        class: config.required ? 'required' : null,
        for: !config.fieldset && config.id,
        text: label,
      }).appendTo($heading);
    }

    if (config.instructions) {
      $('<div class="instructions"/>')
        .text(config.instructions)
        .appendTo($field);
    }

    $('<div class="input"/>').append(input).appendTo($field);

    if (config.tip) {
      const $tip = $('<p class="notice has-icon"/>');
      $('<span class="icon" aria-hidden="true"/>').appendTo($tip);
      $('<span class="visually-hidden"/>')
        .text(Craft.t('app', 'Tip') + ': ')
        .appendTo($tip);
      $('<span/>').text(config.tip).appendTo($tip);
      $tip.appendTo($field);
    }

    if (config.warning) {
      const $warning = $('<p class="warning has-icon"/>');
      $('<span class="icon" aria-hidden="true"/>').appendTo($warning);
      $('<span class="visually-hidden"/>')
        .text(Craft.t('app', 'Warning') + ': ')
        .appendTo($warning);
      $('<span/>').text(config.warning).appendTo($warning);
      $warning.appendTo($field);
    }

    if (config.errors) {
      this.addErrorsToField($field, config.errors);
    }

    return $field;
  },

  createErrorList: function (errors) {
    var $list = $('<ul class="errors"/>');

    if (errors) {
      this.addErrorsToList($list, errors);
    }

    return $list;
  },

  addErrorsToList: function ($list, errors) {
    for (var i = 0; i < errors.length; i++) {
      $('<li/>').text(errors[i]).appendTo($list);
    }
  },

  addErrorsToField: function ($field, errors) {
    if (!errors) {
      return;
    }

    $field.addClass('has-errors');
    $field.children('.input').addClass('errors');

    var $errors = $field.children('ul.errors');

    if (!$errors.length) {
      $errors = this.createErrorList().appendTo($field);
    }

    this.addErrorsToList($errors, errors);
  },

  clearErrorsFromField: function ($field) {
    $field.removeClass('has-errors');
    $field.children('.input').removeClass('errors');
    $field.children('ul.errors').remove();
  },

  getAutofocusValue: function (autofocus) {
    return autofocus && !Garnish.isMobileBrowser(true) ? 'autofocus' : null;
  },

  getDisabledValue: function (disabled) {
    return disabled ? 'disabled' : null;
  },
};
>>>>>>> c44d3bab
<|MERGE_RESOLUTION|>--- conflicted
+++ resolved
@@ -1,1049 +1,41 @@
 /** global: Craft */
 /** global: Garnish */
-<<<<<<< HEAD
-Craft.ui =
-    {
-        createButton: function(config) {
-            const $btn = $('<button/>', {
-                type: config.type || 'button',
-                class: 'btn'
-            });
-            if (config.id) {
-                $btn.attr('id', id);
-            }
-            if (config.class) {
-                $btn.addClass(config.class);
-            }
-            if (config.html) {
-                $btn.html(html);
-            } else if (config.label) {
-                $btn.append($('<div class="label"/>').text(config.label));
-            } else {
-                $btn.addClass('btn-empty');
-            }
-            if (config.spinner) {
-                $btn.append($('<div class="spinner spinner-absolute"/>'));
-            }
-            return $btn;
-        },
-
-        createSubmitButton: function(config) {
-            const $btn = this.createButton(Object.assign({}, config, {
-                type: 'submit',
-                label: config.label || Craft.t('app', 'Submit'),
-            }));
-            $btn.addClass('submit');
-            return $btn;
-        },
-
-        createTextInput: function(config) {
-            config = $.extend({
-                autocomplete: false,
-            }, config);
-            var $input = $('<input/>', {
-                attr: {
-                    'class': 'text',
-                    type: (config.type || 'text'),
-                    inputmode: config.inputmode,
-                    id: config.id,
-                    size: config.size,
-                    name: config.name,
-                    value: config.value,
-                    maxlength: config.maxlength,
-                    autofocus: this.getAutofocusValue(config.autofocus),
-                    autocomplete: typeof config.autocomplete === 'boolean' ? (config.autocomplete ? 'on' : 'off') : config.autocomplete,
-                    disabled: this.getDisabledValue(config.disabled),
-                    readonly: config.readonly,
-                    title: config.title,
-                    placeholder: config.placeholder,
-                    step: config.step,
-                    min: config.min,
-                    max: config.max
-                }
-            });
-
-            if (config.class) {
-                $input.addClass(config.class);
-            }
-            if (config.placeholder) {
-                $input.addClass('nicetext');
-            }
-            if (config.type === 'password') {
-                $input.addClass('password');
-            }
-            if (config.disabled) {
-                $input.addClass('disabled');
-            }
-            if (!config.size) {
-                $input.addClass('fullwidth');
-            }
-
-            if (config.showCharsLeft && config.maxlength) {
-                $input
-                    .attr('data-show-chars-left')
-                    .css('padding-' + (Craft.orientation === 'ltr' ? 'right' : 'left'), (7.2 * config.maxlength.toString().length + 14) + 'px');
-            }
-
-            if (config.placeholder || config.showCharsLeft) {
-                new Garnish.NiceText($input);
-            }
-
-            if (config.type === 'password') {
-                return $('<div class="passwordwrapper"/>').append($input);
-            } else {
-                return $input;
-            }
-        },
-
-        createTextField: function(config) {
-            if (!config.id) {
-                config.id = 'text' + Math.floor(Math.random() * 1000000000);
-            }
-            return this.createField(this.createTextInput(config), config);
-        },
-
-        createCopyTextInput: function(config) {
-            let id = config.id || 'copytext' + Math.floor(Math.random() * 1000000000);
-            let buttonId = config.buttonId || `${id}-btn`;
-
-            let $container = $('<div/>', {
-                'class': 'copytext',
-            });
-
-            let $input = this.createTextInput($.extend({}, config, {
-                readonly: true,
-            })).appendTo($container);
-
-            let $btn = $('<button/>', {
-                type: 'button',
-                id: buttonId,
-                'class': 'btn',
-                'data-icon': 'clipboard',
-                title: Craft.t('app', 'Copy to clipboard'),
-                'aria-label': Craft.t('app', 'Copy to clipboard'),
-            }).appendTo($container);
-
-            $btn.on('click', () => {
-                $input[0].select();
-                document.execCommand('copy');
-                Craft.cp.displayNotice(Craft.t('app', 'Copied to clipboard.'));
-                $container.trigger('copy');
-                $input[0].setSelectionRange(0, 0);
-            });
-
-            return $container;
-        },
-
-        createCopyTextBtn: function(config) {
-            let id = config.id || 'copytext' + Math.floor(Math.random() * 1000000000);
-            let value = config.value;
-
-            let $btn = $('<div/>', {
-                id,
-                'class': 'copytextbtn',
-                'role': 'button',
-                'title': Craft.t('app', 'Copy to clipboard'),
-                'aria-label': Craft.t('app', 'Copy to clipboard'),
-                'tabindex': '0',
-            });
-
-            if (config.class) {
-                $btn.addClass(config.class);
-            }
-
-            let $input = $('<input/>', {
-                value,
-                readonly: true,
-                size: value.length,
-                tabindex: '-1',
-            }).appendTo($btn);
-
-            let $icon = $('<span/>', {
-                'data-icon': 'clipboard',
-                'aria-hidden': 'true',
-            }).appendTo($btn);
-
-            const copyValue = function() {
-                $input[0].select();
-                document.execCommand('copy');
-                Craft.cp.displayNotice(Craft.t('app', 'Copied to clipboard.'));
-                $btn.trigger('copy');
-                $input[0].setSelectionRange(0, 0);
-                $btn.focus();
-            };
-
-            $btn.on('click', () => {
-                copyValue();
-            });
-
-            $btn.on('keydown', ev => {
-                if (ev.keyCode === Garnish.SPACE_KEY) {
-                    copyValue();
-                    ev.preventDefault();
-                }
-            });
-
-            return $btn;
-        },
-
-        createCopyTextField: function(config) {
-            if (!config.id) {
-                config.id = 'copytext' + Math.floor(Math.random() * 1000000000);
-            }
-            return this.createField(this.createCopyTextInput(config), config);
-        },
-
-        createCopyTextPrompt: function(config) {
-            let $container = $('<div/>', {
-                'class': 'modal fitted',
-            });
-            let $body = $('<div/>', {
-                'class': 'body',
-            }).appendTo($container);
-            this.createCopyTextField($.extend({
-                size: Math.max(Math.min(config.value.length, 50), 25),
-            }, config)).appendTo($body);
-            let modal = new Garnish.Modal($container, {
-                closeOtherModals: false,
-            });
-            $container.on('copy', () => {
-                modal.hide();
-            })
-            return $container;
-        },
-
-        createTextarea: function(config) {
-            var $textarea = $('<textarea/>', {
-                'class': 'text',
-                'rows': config.rows || 2,
-                'cols': config.cols || 50,
-                'id': config.id,
-                'name': config.name,
-                'maxlength': config.maxlength,
-                'autofocus': config.autofocus && !Garnish.isMobileBrowser(true),
-                'disabled': !!config.disabled,
-                'placeholder': config.placeholder,
-                'html': config.value
-            });
-
-            if (config.showCharsLeft) {
-                $textarea.attr('data-show-chars-left', '');
-            }
-
-            if (config.class) {
-                $textarea.addClass(config.class);
-            }
-
-            if (!config.size) {
-                $textarea.addClass('fullwidth');
-            }
-
-            return $textarea;
-        },
-
-        createTextareaField: function(config) {
-            if (!config.id) {
-                config.id = 'textarea' + Math.floor(Math.random() * 1000000000);
-            }
-            return this.createField(this.createTextarea(config), config);
-        },
-
-        createSelect: function(config) {
-            var $container = $('<div/>', {
-                'class': 'select'
-            });
-
-            if (config.class) {
-                $container.addClass(config.class);
-            }
-
-            var $select = $('<select/>', {
-                'id': config.id,
-                'name': config.name,
-                'autofocus': config.autofocus && Garnish.isMobileBrowser(true),
-                'disabled': config.disabled,
-                'data-target-prefix': config.targetPrefix
-            }).appendTo($container);
-
-            // Normalize the options into an array
-            if ($.isPlainObject(config.options)) {
-                let options = [];
-                for (var key in config.options) {
-                    if (!config.options.hasOwnProperty(key)) {
-                        continue;
-                    }
-                    let option = config.options[key];
-                    if ($.isPlainObject(option)) {
-                        if (typeof option.optgroup !== 'undefined') {
-                            options.push(option);
-                        } else {
-                            options.push({
-                                label: option.label,
-                                value: typeof option.value !== 'undefined' ? option.value : key,
-                                disabled: typeof option.disabled !== 'undefined' ? option.disabled : false,
-                            });
-                        }
-                    } else {
-                        options.push({
-                            label: option,
-                            value: key,
-                        })
-                    }
-                }
-                config.options = options;
-            }
-
-            var $optgroup = null;
-
-            for (let i = 0; i < config.options.length; i++) {
-                let option = config.options[i];
-
-                // Starting a new <optgroup>?
-                if (typeof option.optgroup !== 'undefined') {
-                    $optgroup = $('<optgroup/>', {
-                        'label': option.label
-                    }).appendTo($select);
-                } else {
-                    $('<option/>', {
-                        'value': option.value,
-                        'selected': (option.value == config.value),
-                        'disabled': typeof option.disabled !== 'undefined' ? option.disabled : false,
-                        'html': option.label
-                    }).appendTo($optgroup || $select);
-                }
-            }
-
-            if (config.toggle) {
-                $select.addClass('fieldtoggle');
-                new Craft.FieldToggle($select);
-            }
-
-            return $container;
-        },
-
-        createSelectField: function(config) {
-            if (!config.id) {
-                config.id = 'select' + Math.floor(Math.random() * 1000000000);
-            }
-            return this.createField(this.createSelect(config), config);
-        },
-
-        createCheckbox: function(config) {
-            var id = (config.id || 'checkbox' + Math.floor(Math.random() * 1000000000));
-
-            var $input = $('<input/>', {
-                type: 'checkbox',
-                value: (typeof config.value !== 'undefined' ? config.value : '1'),
-                id: id,
-                'class': 'checkbox',
-                name: config.name,
-                checked: (config.checked ? 'checked' : null),
-                autofocus: this.getAutofocusValue(config.autofocus),
-                disabled: this.getDisabledValue(config.disabled),
-                'data-target': config.toggle,
-                'data-reverse-target': config.reverseToggle
-            });
-
-            if (config.class) {
-                $input.addClass(config.class);
-            }
-
-            if (config.toggle || config.reverseToggle) {
-                $input.addClass('fieldtoggle');
-                new Craft.FieldToggle($input);
-            }
-
-            var $label = $('<label/>', {
-                'for': id,
-                html: config.label,
-            });
-
-            // Should we include a hidden input first?
-            if (config.name && (config.name.length < 3 || config.name.slice(-2) !== '[]')) {
-                return $([
-                    $('<input/>', {
-                        type: 'hidden',
-                        name: config.name,
-                        value: ''
-                    })[0],
-                    $input[0],
-                    $label[0]
-                ]);
-            } else {
-                return $([
-                    $input[0],
-                    $label[0]
-                ]);
-            }
-        },
-
-        createCheckboxField: function(config) {
-            if (!config.id) {
-                config.id = 'checkbox' + Math.floor(Math.random() * 1000000000);
-            }
-
-            var $field = $('<div class="field checkboxfield"/>', {
-                id: `${config.id}-field`,
-            });
-
-            if (config.first) {
-                $field.addClass('first');
-            }
-            if (config.instructions) {
-                $field.addClass('has-instructions');
-            }
-
-            this.createCheckbox(config).appendTo($field);
-
-            if (config.instructions) {
-                $('<div class="instructions"/>').text(config.instructions).appendTo($field);
-            }
-
-            return $field;
-        },
-
-        createCheckboxSelect: function(config) {
-            var $container = $('<fieldset class="checkbox-select"/>');
-
-            if (config.class) {
-                $container.addClass(config.class);
-            }
-
-            var allValue, allChecked;
-
-            if (config.showAllOption) {
-                allValue = (config.allValue || '*');
-                allChecked = (config.values == allValue);
-
-                // Create the "All" checkbox
-                $('<div/>').appendTo($container).append(
-                    this.createCheckbox({
-                        id: config.id,
-                        'class': 'all',
-                        label: '<b>' + (config.allLabel || Craft.t('app', 'All')) + '</b>',
-                        name: config.name,
-                        value: allValue,
-                        checked: allChecked,
-                        autofocus: config.autofocus
-                    })
-                );
-            } else {
-                allChecked = false;
-            }
-
-            // Create the actual options
-            for (var i = 0; i < config.options.length; i++) {
-                var option = config.options[i];
-
-                if (option.value == allValue) {
-                    continue;
-                }
-
-                $('<div/>').appendTo($container).append(
-                    this.createCheckbox({
-                        label: option.label,
-                        name: (config.name ? config.name + '[]' : null),
-                        value: option.value,
-                        checked: allChecked || (config.values || []).includes(option.value),
-                        disabled: allChecked
-                    })
-                );
-            }
-
-            new Garnish.CheckboxSelect($container);
-
-            return $container;
-        },
-
-        createCheckboxSelectField: function(config) {
-            config.fieldset = true;
-            if (!config.id) {
-                config.id = 'checkboxselect' + Math.floor(Math.random() * 1000000000);
-            }
-            return this.createField(this.createCheckboxSelect(config), config);
-        },
-
-        createLightswitch: function(config) {
-            var value = config.value || '1';
-            var indeterminateValue = config.indeterminateValue || '-';
-
-            var $container = $('<button/>', {
-                'type': 'button',
-                'class': 'lightswitch',
-                'data-value': value,
-                'data-indeterminate-value': indeterminateValue,
-                id: config.id,
-                role: 'checkbox',
-                'aria-checked': config.on ? 'true' : (config.indeterminate ? 'mixed' : 'false'),
-                'aria-labelledby': config.labelId,
-                'data-target': config.toggle,
-                'data-reverse-target': config.reverseToggle
-            });
-
-            if (config.on) {
-                $container.addClass('on');
-            } else if (config.indeterminate) {
-                $container.addClass('indeterminate');
-            }
-
-            if (config.small) {
-                $container.addClass('small');
-            }
-
-            if (config.disabled) {
-                $container.addClass('disabled');
-            }
-
-            $(
-                '<div class="lightswitch-container">' +
-                '<div class="handle"></div>' +
-                '</div>'
-            ).appendTo($container);
-
-            if (config.name) {
-                $('<input/>', {
-                    type: 'hidden',
-                    name: config.name,
-                    value: config.on ? value : (config.indeterminate ? indeterminateValue : ''),
-                    disabled: config.disabled
-                }).appendTo($container);
-            }
-
-            if (config.toggle || config.reverseToggle) {
-                $container.addClass('fieldtoggle');
-                new Craft.FieldToggle($container);
-            }
-
-            new Craft.LightSwitch($container, {
-                onChange: config.onChange || $.noop,
-            });
-
-            return $container;
-        },
-
-        createLightswitchField: function(config) {
-            if (!config.id) {
-                config.id = 'lightswitch' + Math.floor(Math.random() * 1000000000);
-            }
-            return this.createField(this.createLightswitch(config), config)
-                .addClass('lightswitch-field');
-        },
-
-        createColorInput: function(config) {
-            const id = (config.id || 'color' + Math.floor(Math.random() * 1000000000));
-            const containerId = config.containerId || id + '-container';
-            const name = config.name || null;
-            const value = config.value || null;
-            const small = config.small || false;
-            const autofocus = config.autofocus && Garnish.isMobileBrowser(true);
-            const disabled = config.disabled || false;
-
-            const $container = $('<div/>', {
-                id: containerId,
-                class: 'flex color-container'
-            });
-
-            const $colorPreviewContainer = $('<div/>', {
-                class: 'color static' + (small ? ' small' : '')
-            }).appendTo($container);
-
-            const $colorPreview = $('<div/>', {
-                class: 'color-preview',
-                style: config.value ? {backgroundColor: config.value} : null
-            }).appendTo($colorPreviewContainer);
-
-            const $inputContainer = $('<div/>', {
-                class: 'color-input-container',
-            })
-                .append(
-                    $('<div/>', {
-                        class: 'color-hex-indicator light code',
-                        'aria-hidden': 'true',
-                        text: '#',
-                    })
-                )
-                .appendTo($container);
-
-            const $input = this.createTextInput({
-                id: id,
-                name: name,
-                value: Craft.ltrim(value, '#'),
-                size: 10,
-                'class': 'color-input',
-                autofocus: autofocus,
-                disabled: disabled,
-                'aria-label': Craft.t('app', 'Color hex value'),
-            }).appendTo($inputContainer);
-
-            new Craft.ColorInput($container);
-            return $container;
-        },
-
-        createColorField: function(config) {
-            config.fieldset = true;o
-            if (!config.id) {
-                config.id = 'color' + Math.floor(Math.random() * 1000000000);
-            }
-            return this.createField(this.createColorInput(config), config);
-        },
-
-        createDateInput: function(config) {
-            const isMobile = Garnish.isMobileBrowser();
-            const id = (config.id || 'date' + Math.floor(Math.random() * 1000000000)) + '-date';
-            const name = config.name || null;
-            const inputName = name ? name + '[date]' : null;
-            const value = config.value && typeof config.value.getMonth === 'function' ? config.value : null;
-            const autofocus = config.autofocus && Garnish.isMobileBrowser(true);
-            const disabled = config.disabled || false;
-
-            const $container = $('<div/>', {
-                'class': 'datewrapper'
-            });
-
-            const $input = this.createTextInput({
-                id: id,
-                type: isMobile ? 'date' : 'text',
-                class: isMobile && !value ? 'empty-value' : false,
-                name: inputName,
-                value: value ? (isMobile ? value.toISOString().split('T')[0] : Craft.formatDate(value)) : '',
-                placeholder: ' ',
-                autocomplete: false,
-                autofocus: autofocus,
-                disabled: disabled
-            }).appendTo($container);
-
-            $('<div data-icon="date"></div>').appendTo($container);
-
-            if (name) {
-                $('<input/>', {
-                    type: 'hidden',
-                    name: name + '[timezone]',
-                    val: Craft.timezone
-                }).appendTo($container);
-            }
-
-            if (isMobile) {
-                $input.datetimeinput();
-            } else {
-                $input.datepicker($.extend({
-                    defaultDate: value || new Date(),
-                }, Craft.datepickerOptions));
-            }
-
-            if (config.hasOuterContainer) {
-                return $container;
-            }
-
-            return $('<div class="datetimewrapper"/>').append($container).datetime();
-        },
-
-        createDateField: function(config) {
-            if (!config.id) {
-                config.id = 'date' + Math.floor(Math.random() * 1000000000);
-            }
-            return this.createField(this.createDateInput(config), config);
-        },
-
-        createDateRangePicker: function(config) {
-            var now = new Date();
-            var today = new Date(now.getFullYear(), now.getMonth(), now.getDate());
-            config = $.extend({
-                class: '',
-                options: [
-                    'today',
-                    'thisWeek',
-                    'thisMonth',
-                    'thisYear',
-                    'past7Days',
-                    'past30Days',
-                    'past90Days',
-                    'pastYear',
-                ],
-                onChange: $.noop,
-                selected: null,
-                startDate: null,
-                endDate: null,
-            }, config);
-
-            var $menu = $('<div/>', {'class': 'menu'});
-            var $ul = $('<ul/>', {'class': 'padded'}).appendTo($menu);
-            var $allOption = $('<a/>')
-                .addClass('sel')
-                .text(Craft.t('app', 'All'))
-                .data('handle', 'all');
-
-            $('<li/>')
-                .append($allOption)
-                .appendTo($ul);
-
-            var option;
-            var selectedOption;
-            for (var i = 0; i < config.options.length; i++) {
-                var handle = config.options[i];
-                switch (handle) {
-                    case 'today':
-                        option = {
-                            label: Craft.t('app', 'Today'),
-                            startDate: today,
-                            endDate: today,
-                        };
-                        break;
-                    case 'thisWeek':
-                        var firstDayOffset = now.getDay() - Craft.datepickerOptions.firstDay;
-                        if (firstDayOffset < 0) {
-                            firstDayOffset += 7;
-                        }
-                        option = {
-                            label: Craft.t('app', 'This week'),
-                            startDate: new Date(now.getFullYear(), now.getMonth(), now.getDate() - firstDayOffset),
-                            endDate: today,
-                        };
-                        break;
-                    case 'thisMonth':
-                        option = {
-                            label: Craft.t('app', 'This month'),
-                            startDate: new Date(now.getFullYear(), now.getMonth()),
-                            endDate: today,
-                        };
-                        break;
-                    case 'thisYear':
-                        option = {
-                            label: Craft.t('app', 'This year'),
-                            startDate: new Date(now.getFullYear(), 0),
-                            endDate: today,
-                        };
-                        break;
-                    case 'past7Days':
-                        option = {
-                            label: Craft.t('app', 'Past {num} days', {num: 7}),
-                            startDate: new Date(now.getFullYear(), now.getMonth(), now.getDate() - 7),
-                            endDate: today,
-                        };
-                        break;
-                    case 'past30Days':
-                        option = {
-                            label: Craft.t('app', 'Past {num} days', {num: 30}),
-                            startDate: new Date(now.getFullYear(), now.getMonth(), now.getDate() - 30),
-                            endDate: today,
-                        };
-                        break;
-                    case 'past90Days':
-                        option = {
-                            label: Craft.t('app', 'Past {num} days', {num: 90}),
-                            startDate: new Date(now.getFullYear(), now.getMonth(), now.getDate() - 90),
-                            endDate: today,
-                        };
-                        break;
-                    case 'pastYear':
-                        option = {
-                            label: Craft.t('app', 'Past year'),
-                            startDate: new Date(now.getFullYear(), now.getMonth(), now.getDate() - 365),
-                            endDate: today,
-                        };
-                        break;
-                }
-
-                var $li = $('<li/>');
-                var $a = $('<a/>', {text: option.label})
-                    .data('handle', handle)
-                    .data('startDate', option.startDate)
-                    .data('endDate', option.endDate)
-                    .data('startTime', option.startDate ? option.startDate.getTime() : null)
-                    .data('endTime', option.endDate ? option.endDate.getTime() : null);
-
-                if (config.selected && handle == config.selected) {
-                    selectedOption = $a[0];
-                }
-
-                $li.append($a);
-                $li.appendTo($ul);
-            }
-
-            $('<hr/>').appendTo($menu);
-
-            var $flex = $('<div/>', {'class': 'flex flex-nowrap padded'}).appendTo($menu);
-            var $startDate = this.createDateField({label: Craft.t('app', 'From')}).appendTo($flex).find('input');
-            var $endDate = this.createDateField({label: Craft.t('app', 'To')}).appendTo($flex).find('input');
-
-            // prevent ESC keypresses in the date inputs from closing the menu
-            var $dateInputs = $startDate.add($endDate);
-            $dateInputs.on('keyup', function(ev) {
-                if (ev.keyCode === Garnish.ESC_KEY && $(this).data('datepicker').dpDiv.is(':visible')) {
-                    ev.stopPropagation();
-                }
-            });
-
-            // prevent clicks in the datepicker divs from closing the menu
-            $startDate.data('datepicker').dpDiv.on('mousedown', function(ev) {
-                ev.stopPropagation();
-            });
-            $endDate.data('datepicker').dpDiv.on('mousedown', function(ev) {
-                ev.stopPropagation();
-            });
-
-            var menu = new Garnish.Menu($menu, {
-                onOptionSelect: function(option) {
-                    var $option = $(option);
-                    $btn.text($option.text());
-                    menu.setPositionRelativeToAnchor();
-                    $menu.find('.sel').removeClass('sel');
-                    $option.addClass('sel');
-
-                    // Update the start/end dates
-                    $startDate.datepicker('setDate', $option.data('startDate'));
-                    $endDate.datepicker('setDate', $option.data('endDate'));
-
-                    config.onChange($option.data('startDate') || null, $option.data('endDate') || null, $option.data('handle'));
-                }
-            });
-
-            $dateInputs.on('change', function() {
-                // Do the start & end dates match one of our options?
-                let startDate = $startDate.datepicker('getDate');
-                let endDate = $endDate.datepicker('getDate');
-                let startTime = startDate ? startDate.getTime() : null;
-                let endTime = endDate ? endDate.getTime() : null;
-
-                let $options = $ul.find('a');
-                let $option;
-                let foundOption = false;
-
-                for (let i = 0; i < $options.length; i++) {
-                    $option = $options.eq(i);
-                    if (
-                        startTime === ($option.data('startTime') || null) &&
-                        endTime === ($option.data('endTime') || null)
-                    ) {
-                        menu.selectOption($option[0]);
-                        foundOption = true;
-                        config.onChange(null, null, $option.data('handle'));
-                        break;
-                    }
-                }
-
-                if (!foundOption) {
-                    $menu.find('.sel').removeClass('sel');
-                    $flex.addClass('sel');
-
-                    if (!startTime && !endTime) {
-                        $btn.text(Craft.t('app', 'All'));
-                    } else if (startTime && endTime) {
-                        $btn.text($startDate.val() + ' - ' + $endDate.val());
-                    } else if (startTime) {
-                        $btn.text(Craft.t('app', 'From {date}', {date: $startDate.val()}));
-                    } else {
-                        $btn.text(Craft.t('app', 'To {date}', {date: $endDate.val()}));
-                    }
-                    menu.setPositionRelativeToAnchor();
-
-                    config.onChange(startDate, endDate, 'custom');
-                }
-            });
-
-            menu.on('hide', function() {
-                $startDate.datepicker('hide');
-                $endDate.datepicker('hide');
-            });
-
-            let btnClasses = 'btn menubtn';
-            if (config.class) {
-                btnClasses = btnClasses + ' ' + config.class;
-            }
-
-            let $btn = $('<button/>', {
-                type: 'button',
-                class: btnClasses,
-                'data-icon': 'date',
-                text: Craft.t('app', 'All'),
-            });
-
-            new Garnish.MenuBtn($btn, menu);
-
-            if (selectedOption) {
-                menu.selectOption(selectedOption);
-            }
-
-            if (config.startDate) {
-                $startDate.datepicker('setDate', config.startDate);
-            }
-
-            if (config.endDate) {
-                $endDate.datepicker('setDate', config.endDate);
-            }
-
-            if (config.startDate || config.endDate) {
-                $dateInputs.trigger('change');
-            }
-
-            return $btn;
-        },
-
-        createTimeInput: function(config) {
-            const isMobile = Garnish.isMobileBrowser();
-            const id = (config.id || 'time' + Math.floor(Math.random() * 1000000000)) + '-time';
-            const name = config.name || null;
-            const inputName = name ? name + '[time]' : null;
-            const value = config.value && typeof config.value.getMonth === 'function' ? config.value : null;
-            const autofocus = config.autofocus && Garnish.isMobileBrowser(true);
-            const disabled = config.disabled || false;
-
-            const $container = $('<div/>', {
-                'class': 'timewrapper'
-            });
-
-            const $input = this.createTextInput({
-                id: id,
-                type: isMobile ? 'time' : 'text',
-                class: isMobile && !value ? 'empty-value' : false,
-                name: inputName,
-                placeholder: ' ',
-                autocomplete: false,
-                autofocus: autofocus,
-                disabled: disabled
-            }).appendTo($container);
-
-            $('<div data-icon="time"></div>').appendTo($container);
-
-            if (name) {
-                $('<input/>', {
-                    type: 'hidden',
-                    name: name + '[timezone]',
-                    val: Craft.timezone
-                }).appendTo($container);
-            }
-
-            if (isMobile) {
-                if (value) {
-                    $input.val(value.toISOString().split('T')[1]);
-                }
-                $input.datetimeinput();
-            } else {
-                $input.timepicker(Craft.timepickerOptions);
-                if (value) {
-                    $input.timepicker('setTime', value.getHours() * 3600 + value.getMinutes() * 60 + value.getSeconds());
-                }
-            }
-
-            if (config.hasOuterContainer) {
-                return $container;
-            }
-
-            return $('<div class="datetimewrapper"/>').append($container).datetime();
-        },
-
-        createTimeField: function(config) {
-            if (!config.id) {
-                config.id = 'time' + Math.floor(Math.random() * 1000000000);
-            }
-            return this.createField(this.createTimeInput(config), config);
-        },
-
-        createField: function(input, config) {
-            var label = (config.label && config.label !== '__blank__' ? config.label : null),
-                siteId = (Craft.isMultiSite && config.siteId ? config.siteId : null);
-
-            var $field = $(config.fieldset ? '<fieldset/>' : '<div/>', {
-                'class': 'field',
-                'id': config.fieldId || (config.id ? config.id + '-field' : null)
-            });
-
-            if (config.first) {
-                $field.addClass('first');
-            }
-
-            if (config.fieldClass) {
-                $field.addClass(config.fieldClass);
-            }
-
-            if (label) {
-                var $heading = $('<div class="heading"/>').appendTo($field);
-
-                var $label = $(config.fieldset ? '<legend/>' : '<label/>', {
-                    'id': config.labelId || (config.id ? `${config.id}-${config.fieldset ? 'legend' : 'label'}` : null),
-                    'class': (config.required ? 'required' : null),
-                    'for': !config.fieldset && config.id,
-                    text: label
-                }).appendTo($heading);
-            }
-
-            if (config.instructions) {
-                $('<div class="instructions"/>').text(config.instructions).appendTo($field);
-            }
-
-            $('<div class="input"/>').append(input).appendTo($field);
-
-            if (config.tip) {
-                const $tip = $('<p class="notice has-icon"/>');
-                $('<span class="icon" aria-hidden="true"/>').appendTo($tip);
-                $('<span class="visually-hidden"/>').text(Craft.t('app', 'Tip') + ': ').appendTo($tip);
-                $('<span/>').text(config.tip).appendTo($tip);
-                $tip.appendTo($field);
-            }
-
-            if (config.warning) {
-                const $warning = $('<p class="warning has-icon"/>');
-                $('<span class="icon" aria-hidden="true"/>').appendTo($warning);
-                $('<span class="visually-hidden"/>').text(Craft.t('app', 'Warning') + ': ').appendTo($warning);
-                $('<span/>').text(config.warning).appendTo($warning);
-                $warning.appendTo($field);
-            }
-
-            if (config.errors) {
-                this.addErrorsToField($field, config.errors);
-            }
-
-            return $field;
-        },
-
-        createErrorList: function(errors) {
-            var $list = $('<ul class="errors"/>');
-
-            if (errors) {
-                this.addErrorsToList($list, errors);
-            }
-
-            return $list;
-        },
-
-        addErrorsToList: function($list, errors) {
-            for (var i = 0; i < errors.length; i++) {
-                $('<li/>').text(errors[i]).appendTo($list);
-            }
-        },
-
-        addErrorsToField: function($field, errors) {
-            if (!errors) {
-                return;
-            }
-
-            $field.addClass('has-errors');
-            $field.children('.input').addClass('errors');
-
-            var $errors = $field.children('ul.errors');
-
-            if (!$errors.length) {
-                $errors = this.createErrorList().appendTo($field);
-            }
-
-            this.addErrorsToList($errors, errors);
-        },
-
-        clearErrorsFromField: function($field) {
-            $field.removeClass('has-errors');
-            $field.children('.input').removeClass('errors');
-            $field.children('ul.errors').remove();
-        },
-
-        getAutofocusValue: function(autofocus) {
-            return (autofocus && !Garnish.isMobileBrowser(true) ? 'autofocus' : null);
-        },
-
-        getDisabledValue: function(disabled) {
-            return (disabled ? 'disabled' : null);
-        },
-    };
-=======
 Craft.ui = {
+  createButton: function (config) {
+    const $btn = $('<button/>', {
+      type: config.type || 'button',
+      class: 'btn',
+    });
+    if (config.id) {
+      $btn.attr('id', id);
+    }
+    if (config.class) {
+      $btn.addClass(config.class);
+    }
+    if (config.html) {
+      $btn.html(html);
+    } else if (config.label) {
+      $btn.append($('<div class="label"/>').text(config.label));
+    } else {
+      $btn.addClass('btn-empty');
+    }
+    if (config.spinner) {
+      $btn.append($('<div class="spinner spinner-absolute"/>'));
+    }
+    return $btn;
+  },
+
+  createSubmitButton: function (config) {
+    const $btn = this.createButton(
+      Object.assign({}, config, {
+        type: 'submit',
+        label: config.label || Craft.t('app', 'Submit'),
+      })
+    );
+    $btn.addClass('submit');
+    return $btn;
+  },
+
   createTextInput: function (config) {
     config = $.extend(
       {
@@ -1391,7 +383,7 @@
     // Should we include a hidden input first?
     if (
       config.name &&
-      (config.name.length < 3 || config.name.substr(-2) !== '[]')
+      (config.name.length < 3 || config.name.slice(-2) !== '[]')
     ) {
       return $([
         $('<input/>', {
@@ -2050,6 +1042,10 @@
       $field.addClass('first');
     }
 
+    if (config.fieldClass) {
+      $field.addClass(config.fieldClass);
+    }
+
     if (label) {
       var $heading = $('<div class="heading"/>').appendTo($field);
 
@@ -2146,5 +1142,4 @@
   getDisabledValue: function (disabled) {
     return disabled ? 'disabled' : null;
   },
-};
->>>>>>> c44d3bab
+};