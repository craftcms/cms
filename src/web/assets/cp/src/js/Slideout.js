<<<<<<< HEAD
(function($) {
    /** global: Craft */
    /** global: Garnish */
    /**
     * Slide Picker
     */
    Craft.Slideout = Garnish.Base.extend({
        $outerContainer: null,
        $container: null,
        $shade: null,
        isOpen: false,

        init: function(contents, settings) {
            this.setSettings(settings, Craft.Slideout.defaults);

            if (!Garnish.isMobileBrowser()) {
                this.$shade = $('<div class="slideout-shade"/>')
                    .appendTo(Garnish.$bod);

                if (this.settings.closeOnShadeClick) {
                    this.addListener(this.$shade, 'click', ev => {
                        ev.stopPropagation();
                        this.close();
                    });
                }
            }

            this.$outerContainer = $('<div/>', {class: 'slideout-container hidden'});
            this.$container = $(`<${this.settings.containerElement}/>`, this.settings.containerAttributes)
                .attr('data-slideout', '')
                .addClass('slideout')
                .append(contents)
                .data('slideout', this)
                .appendTo(this.$outerContainer);

            Garnish.addModalAttributes(this.$outerContainer);

            if (Garnish.isMobileBrowser()) {
                this.$container.addClass('so-mobile');
            }

            Craft.trapFocusWithin(this.$container);

            if (this.settings.autoOpen) {
                this.open();
            }
        },

        open: function() {
            if (this.isOpen) {
                return;
            }

            this.setTriggerElement(document.activeElement);

            this._cancelTransitionListeners();

            // Move the shade + container to the end of <body> so they get the highest sub-z-indexes
            if (this.$shade) {
                this.$shade
                    .appendTo(Garnish.$bod)
                    .show();
            }

            this.$outerContainer
                .appendTo(Garnish.$bod)
                .removeClass('hidden');

            if (Garnish.isMobileBrowser()) {
                this.$container.css('top', '100vh');
            } else {
                this.$container.css(Garnish.ltr ? 'left' : 'right', '100vw');
            }

            this.$container.one('transitionend.slideout', () => {
                Craft.setFocusWithin(this.$container);
            });

            if (this.$shade) {
                this.$shade[0].offsetWidth;
                this.$shade.addClass('so-visible');
            }

            this.$container[0].offsetWidth;
            Craft.Slideout.addPanel(this);

            this.enable();
            Garnish.uiLayerManager.addLayer(this.$outerContainer);
            Garnish.hideModalBackgroundLayers();

            if (this.settings.closeOnEsc) {
                Garnish.uiLayerManager.registerShortcut(Garnish.ESC_KEY, () => {
                    this.close();
                });
            }

            this.isOpen = true;
            this.trigger('open');
        },

        setTriggerElement: function(trigger) {
          this.settings.triggerElement = trigger;
        },

        close: function() {
            if (!this.isOpen) {
                return;
            }

            this.trigger('beforeClose');
            this.disable();
            this.isOpen = false;

            this._cancelTransitionListeners();

            if (this.$shade) {
                this.$shade
                    .removeClass('so-visible')
                    .one('transitionend.slideout', () => {
                        this.$shade.hide();
                    });
            }

            Craft.Slideout.removePanel(this);
            Garnish.uiLayerManager.removeLayer();
            Garnish.resetModalBackgroundLayerVisibility();
            this.$container.one('transitionend.slideout', () => {
                this.$outerContainer.addClass('hidden');
                this.trigger('close');
            });

            if (this.settings.triggerElement) {
                this.settings.triggerElement.focus();
            }
        },

        _cancelTransitionListeners: function() {
            if (this.$shade) {
                this.$shade.off('transitionend.slideout');
            }

            this.$container.off('transitionend.slideout');
        },

        /**
         * Destroy
         */
        destroy: function() {
            if (this.$shade) {
                this.$shade.remove();
                this.$shade = null;
            }

            this.$outerContainer.remove();
            this.$outerContainer = null;
            this.$container = null;

            this.base();
        },
    }, {
        defaults: {
            containerElement: 'div',
            containerAttributes: {},
            autoOpen: true,
            closeOnEsc: true,
            closeOnShadeClick: true,
            triggerElement: null,
        },
        openPanels: [],
        addPanel: function(panel) {
            Craft.Slideout.openPanels.unshift(panel);
            if (Garnish.isMobileBrowser()) {
                panel.$container.css('top', 0);
            } else {
                Craft.Slideout.updateStyles();
            }
        },
        removePanel: function(panel) {
            Craft.Slideout.openPanels = Craft.Slideout.openPanels.filter(m => m !== panel);
            if (Garnish.isMobileBrowser()) {
                panel.$container.css('top', '100vh');
            } else {
                panel.$container.css(Garnish.ltr ? 'left' : 'right', '100vw');
                Craft.Slideout.updateStyles();
            }
        },
        updateStyles: function() {
            const totalPanels = Craft.Slideout.openPanels.length;
            Craft.Slideout.openPanels.forEach((panel, i) => {
                panel.$container.css(Garnish.ltr ? 'left' : 'right', `${50 * ((totalPanels - i) / totalPanels)}vw`);
=======
(function ($) {
  /** global: Craft */
  /** global: Garnish */
  /**
   * Slide Picker
   */
  Craft.Slideout = Garnish.Base.extend(
    {
      $outerContainer: null,
      $container: null,
      $shade: null,
      isOpen: false,

      init: function (contents, settings) {
        this.setSettings(settings, Craft.Slideout.defaults);

        if (!Garnish.isMobileBrowser()) {
          this.$shade = $('<div class="slideout-shade"/>').appendTo(
            Garnish.$bod
          );

          if (this.settings.closeOnShadeClick) {
            this.addListener(this.$shade, 'click', (ev) => {
              ev.stopPropagation();
              this.close();
            });
          }
        }

        this.$outerContainer = $('<div/>', {
          class: 'slideout-container hidden',
        });
        this.$container = $(
          `<${this.settings.containerElement}/>`,
          this.settings.containerAttributes
        )
          .addClass('slideout')
          .append(contents)
          .data('slideout', this)
          .appendTo(this.$outerContainer);

        Garnish.addModalAttributes(this.$outerContainer);

        if (Garnish.isMobileBrowser()) {
          this.$container.addClass('so-mobile');
        }

        Craft.trapFocusWithin(this.$container);

        if (this.settings.autoOpen) {
          this.open();
        }
      },

      open: function () {
        if (this.isOpen) {
          return;
        }

        this.setTriggerElement(document.activeElement);

        this._cancelTransitionListeners();

        // Move the shade + container to the end of <body> so they get the highest sub-z-indexes
        if (this.$shade) {
          this.$shade.appendTo(Garnish.$bod).show();
        }

        this.$outerContainer.appendTo(Garnish.$bod).removeClass('hidden');

        if (Garnish.isMobileBrowser()) {
          this.$container.css('top', '100vh');
        } else {
          this.$container.css(Garnish.ltr ? 'left' : 'right', '100vw');
        }

        this.$container.one('transitionend.slideout', () => {
          Craft.setFocusWithin(this.$container);
        });

        if (this.$shade) {
          this.$shade[0].offsetWidth;
          this.$shade.addClass('so-visible');
        }

        this.$container[0].offsetWidth;
        Craft.Slideout.addPanel(this);

        this.enable();
        Garnish.uiLayerManager.addLayer(this.$outerContainer);
        Garnish.hideModalBackgroundLayers(this.$outerContainer);

        if (this.settings.closeOnEsc) {
          Garnish.uiLayerManager.registerShortcut(Garnish.ESC_KEY, () => {
            this.close();
          });
        }

        this.isOpen = true;
        this.trigger('open');
      },

      setTriggerElement: function (trigger) {
        this.settings.triggerElement = trigger;
      },

      close: function () {
        if (!this.isOpen) {
          return;
        }

        this.trigger('beforeClose');
        this.disable();
        this.isOpen = false;

        this._cancelTransitionListeners();

        if (this.$shade) {
          this.$shade
            .removeClass('so-visible')
            .one('transitionend.slideout', () => {
              this.$shade.hide();
>>>>>>> c44d3bab
            });
        }

        Craft.Slideout.removePanel(this);
        Garnish.uiLayerManager.removeLayer();
        Garnish.resetModalBackgroundLayerVisibility(this.$outerContainer);
        this.$container.one('transitionend.slideout', () => {
          this.$outerContainer.addClass('hidden');
          this.trigger('close');
        });

        if (this.settings.triggerElement) {
          this.settings.triggerElement.focus();
        }
      },

      _cancelTransitionListeners: function () {
        if (this.$shade) {
          this.$shade.off('transitionend.slideout');
        }

        this.$container.off('transitionend.slideout');
      },

      /**
       * Destroy
       */
      destroy: function () {
        if (this.$shade) {
          this.$shade.remove();
          this.$shade = null;
        }

        this.$outerContainer.remove();
        this.$outerContainer = null;
        this.$container = null;

        this.base();
      },
    },
    {
      defaults: {
        containerElement: 'div',
        containerAttributes: {},
        autoOpen: true,
        closeOnEsc: true,
        closeOnShadeClick: true,
        triggerElement: null,
      },
      openPanels: [],
      addPanel: function (panel) {
        Craft.Slideout.openPanels.unshift(panel);
        if (Garnish.isMobileBrowser()) {
          panel.$container.css('top', 0);
        } else {
          Craft.Slideout.updateStyles();
        }
      },
      removePanel: function (panel) {
        Craft.Slideout.openPanels = Craft.Slideout.openPanels.filter(
          (m) => m !== panel
        );
        if (Garnish.isMobileBrowser()) {
          panel.$container.css('top', '100vh');
        } else {
          panel.$container.css(Garnish.ltr ? 'left' : 'right', '100vw');
          Craft.Slideout.updateStyles();
        }
      },
      updateStyles: function () {
        const totalPanels = Craft.Slideout.openPanels.length;
        Craft.Slideout.openPanels.forEach((panel, i) => {
          panel.$container.css(
            Garnish.ltr ? 'left' : 'right',
            `${50 * ((totalPanels - i) / totalPanels)}vw`
          );
        });

        if (totalPanels !== 0) {
          Garnish.$bod.addClass('no-scroll');
        } else {
          Garnish.$bod.removeClass('no-scroll');
        }
      },
    }
  );
})(jQuery);<|MERGE_RESOLUTION|>--- conflicted
+++ resolved
@@ -1,195 +1,3 @@
-<<<<<<< HEAD
-(function($) {
-    /** global: Craft */
-    /** global: Garnish */
-    /**
-     * Slide Picker
-     */
-    Craft.Slideout = Garnish.Base.extend({
-        $outerContainer: null,
-        $container: null,
-        $shade: null,
-        isOpen: false,
-
-        init: function(contents, settings) {
-            this.setSettings(settings, Craft.Slideout.defaults);
-
-            if (!Garnish.isMobileBrowser()) {
-                this.$shade = $('<div class="slideout-shade"/>')
-                    .appendTo(Garnish.$bod);
-
-                if (this.settings.closeOnShadeClick) {
-                    this.addListener(this.$shade, 'click', ev => {
-                        ev.stopPropagation();
-                        this.close();
-                    });
-                }
-            }
-
-            this.$outerContainer = $('<div/>', {class: 'slideout-container hidden'});
-            this.$container = $(`<${this.settings.containerElement}/>`, this.settings.containerAttributes)
-                .attr('data-slideout', '')
-                .addClass('slideout')
-                .append(contents)
-                .data('slideout', this)
-                .appendTo(this.$outerContainer);
-
-            Garnish.addModalAttributes(this.$outerContainer);
-
-            if (Garnish.isMobileBrowser()) {
-                this.$container.addClass('so-mobile');
-            }
-
-            Craft.trapFocusWithin(this.$container);
-
-            if (this.settings.autoOpen) {
-                this.open();
-            }
-        },
-
-        open: function() {
-            if (this.isOpen) {
-                return;
-            }
-
-            this.setTriggerElement(document.activeElement);
-
-            this._cancelTransitionListeners();
-
-            // Move the shade + container to the end of <body> so they get the highest sub-z-indexes
-            if (this.$shade) {
-                this.$shade
-                    .appendTo(Garnish.$bod)
-                    .show();
-            }
-
-            this.$outerContainer
-                .appendTo(Garnish.$bod)
-                .removeClass('hidden');
-
-            if (Garnish.isMobileBrowser()) {
-                this.$container.css('top', '100vh');
-            } else {
-                this.$container.css(Garnish.ltr ? 'left' : 'right', '100vw');
-            }
-
-            this.$container.one('transitionend.slideout', () => {
-                Craft.setFocusWithin(this.$container);
-            });
-
-            if (this.$shade) {
-                this.$shade[0].offsetWidth;
-                this.$shade.addClass('so-visible');
-            }
-
-            this.$container[0].offsetWidth;
-            Craft.Slideout.addPanel(this);
-
-            this.enable();
-            Garnish.uiLayerManager.addLayer(this.$outerContainer);
-            Garnish.hideModalBackgroundLayers();
-
-            if (this.settings.closeOnEsc) {
-                Garnish.uiLayerManager.registerShortcut(Garnish.ESC_KEY, () => {
-                    this.close();
-                });
-            }
-
-            this.isOpen = true;
-            this.trigger('open');
-        },
-
-        setTriggerElement: function(trigger) {
-          this.settings.triggerElement = trigger;
-        },
-
-        close: function() {
-            if (!this.isOpen) {
-                return;
-            }
-
-            this.trigger('beforeClose');
-            this.disable();
-            this.isOpen = false;
-
-            this._cancelTransitionListeners();
-
-            if (this.$shade) {
-                this.$shade
-                    .removeClass('so-visible')
-                    .one('transitionend.slideout', () => {
-                        this.$shade.hide();
-                    });
-            }
-
-            Craft.Slideout.removePanel(this);
-            Garnish.uiLayerManager.removeLayer();
-            Garnish.resetModalBackgroundLayerVisibility();
-            this.$container.one('transitionend.slideout', () => {
-                this.$outerContainer.addClass('hidden');
-                this.trigger('close');
-            });
-
-            if (this.settings.triggerElement) {
-                this.settings.triggerElement.focus();
-            }
-        },
-
-        _cancelTransitionListeners: function() {
-            if (this.$shade) {
-                this.$shade.off('transitionend.slideout');
-            }
-
-            this.$container.off('transitionend.slideout');
-        },
-
-        /**
-         * Destroy
-         */
-        destroy: function() {
-            if (this.$shade) {
-                this.$shade.remove();
-                this.$shade = null;
-            }
-
-            this.$outerContainer.remove();
-            this.$outerContainer = null;
-            this.$container = null;
-
-            this.base();
-        },
-    }, {
-        defaults: {
-            containerElement: 'div',
-            containerAttributes: {},
-            autoOpen: true,
-            closeOnEsc: true,
-            closeOnShadeClick: true,
-            triggerElement: null,
-        },
-        openPanels: [],
-        addPanel: function(panel) {
-            Craft.Slideout.openPanels.unshift(panel);
-            if (Garnish.isMobileBrowser()) {
-                panel.$container.css('top', 0);
-            } else {
-                Craft.Slideout.updateStyles();
-            }
-        },
-        removePanel: function(panel) {
-            Craft.Slideout.openPanels = Craft.Slideout.openPanels.filter(m => m !== panel);
-            if (Garnish.isMobileBrowser()) {
-                panel.$container.css('top', '100vh');
-            } else {
-                panel.$container.css(Garnish.ltr ? 'left' : 'right', '100vw');
-                Craft.Slideout.updateStyles();
-            }
-        },
-        updateStyles: function() {
-            const totalPanels = Craft.Slideout.openPanels.length;
-            Craft.Slideout.openPanels.forEach((panel, i) => {
-                panel.$container.css(Garnish.ltr ? 'left' : 'right', `${50 * ((totalPanels - i) / totalPanels)}vw`);
-=======
 (function ($) {
   /** global: Craft */
   /** global: Garnish */
@@ -226,6 +34,7 @@
           `<${this.settings.containerElement}/>`,
           this.settings.containerAttributes
         )
+          .attr('data-slideout', '')
           .addClass('slideout')
           .append(contents)
           .data('slideout', this)
@@ -280,7 +89,7 @@
 
         this.enable();
         Garnish.uiLayerManager.addLayer(this.$outerContainer);
-        Garnish.hideModalBackgroundLayers(this.$outerContainer);
+        Garnish.hideModalBackgroundLayers();
 
         if (this.settings.closeOnEsc) {
           Garnish.uiLayerManager.registerShortcut(Garnish.ESC_KEY, () => {
@@ -312,13 +121,12 @@
             .removeClass('so-visible')
             .one('transitionend.slideout', () => {
               this.$shade.hide();
->>>>>>> c44d3bab
             });
         }
 
         Craft.Slideout.removePanel(this);
         Garnish.uiLayerManager.removeLayer();
-        Garnish.resetModalBackgroundLayerVisibility(this.$outerContainer);
+        Garnish.resetModalBackgroundLayerVisibility();
         this.$container.one('transitionend.slideout', () => {
           this.$outerContainer.addClass('hidden');
           this.trigger('close');
