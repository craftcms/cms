(function($) {
    /** global: Craft */
    /** global: Garnish */
    /**
     * Slide Picker
     */
    Craft.Slideout = Garnish.Base.extend({
        $outerContainer: null,
        $container: null,
        $shade: null,
        isOpen: false,

        init: function(contents, settings) {
            this.setSettings(settings, Craft.Slideout.defaults);

            if (!Garnish.isMobileBrowser()) {
                this.$shade = $('<div class="slideout-shade"/>')
                    .appendTo(Garnish.$bod);

                if (this.settings.closeOnShadeClick) {
                    this.addListener(this.$shade, 'click', ev => {
                        ev.stopPropagation();
                        this.close();
                    });
                }
            }

            this.$outerContainer = $('<div/>', {class: 'slideout-container hidden'});
            this.$container = $(`<${this.settings.containerElement}/>`, this.settings.containerAttributes)
                .addClass('slideout')
                .append(contents)
                .data('slideout', this)
                .appendTo(this.$outerContainer);

            Garnish.addModalAttributes(this.$outerContainer);

            if (Garnish.isMobileBrowser()) {
                this.$container.addClass('so-mobile');
            }

            Craft.trapFocusWithin(this.$container);

            if (this.settings.autoOpen) {
                this.open();
            }
        },

        open: function() {
            if (this.isOpen) {
                return;
            }

            this.setTriggerElement(document.activeElement);

            this._cancelTransitionListeners();

            // Move the shade + container to the end of <body> so they get the highest sub-z-indexes
            if (this.$shade) {
                this.$shade
                    .appendTo(Garnish.$bod)
                    .show();
            }

            this.$outerContainer
                .appendTo(Garnish.$bod)
                .removeClass('hidden');

            if (Garnish.isMobileBrowser()) {
                this.$container.css('top', '100vh');
            } else {
                this.$container.css(Garnish.ltr ? 'left' : 'right', '100vw');
            }

            this.$container.one('transitionend.slideout', () => {
                Craft.setFocusWithin(this.$container);
            });

            if (this.$shade) {
                this.$shade[0].offsetWidth;
                this.$shade.addClass('so-visible');
            }

            this.$container[0].offsetWidth;
            Craft.Slideout.addPanel(this);

            this.enable();
<<<<<<< HEAD
            Garnish.shortcutManager.addLayer();
            Garnish.hideModalBackgroundContent(this.$outerContainer);
=======
            Garnish.uiLayerManager.addLayer(this.$outerContainer);
            Garnish.hideModalBackgroundLayers();
>>>>>>> f9a04c88

            if (this.settings.closeOnEsc) {
                Garnish.uiLayerManager.registerShortcut(Garnish.ESC_KEY, () => {
                    this.close();
                });
            }

            this.isOpen = true;
            this.trigger('open');
        },

        setTriggerElement: function(trigger) {
          this.settings.triggerElement = trigger;
        },

        close: function() {
            if (!this.isOpen) {
                return;
            }

            this.trigger('beforeClose');
            this.disable();
            this.isOpen = false;

            this._cancelTransitionListeners();

            if (this.$shade) {
                this.removeListener(this.$shade, 'click');
                this.$shade
                    .removeClass('so-visible')
                    .one('transitionend.slideout', () => {
                        this.$shade.hide();
                    });
            }

            Craft.Slideout.removePanel(this);
<<<<<<< HEAD
            Garnish.shortcutManager.removeLayer();
            Garnish.resetBackgroundContentVisibility(this.$outerContainer);
=======
            Garnish.uiLayerManager.removeLayer();
            Garnish.resetModalBackgroundLayerVisibility();
>>>>>>> f9a04c88
            this.$container.one('transitionend.slideout', () => {
                this.$outerContainer.addClass('hidden');
                this.trigger('close');
            });

            if (this.settings.triggerElement) {
                this.settings.triggerElement.focus();
            }
        },

        _cancelTransitionListeners: function() {
            if (this.$shade) {
                this.$shade.off('transitionend.slideout');
            }

            this.$container.off('transitionend.slideout');
        },

        /**
         * Destroy
         */
        destroy: function() {
            if (this.$shade) {
                this.$shade.remove();
                this.$shade = null;
            }

            this.$outerContainer.remove();
            this.$outerContainer = null;
            this.$container = null;

            this.base();
        },
    }, {
        defaults: {
            containerElement: 'div',
            containerAttributes: {},
            autoOpen: true,
            closeOnEsc: true,
            closeOnShadeClick: true,
            triggerElement: null,
        },
        openPanels: [],
        addPanel: function(panel) {
            Craft.Slideout.openPanels.unshift(panel);
            if (Garnish.isMobileBrowser()) {
                panel.$container.css('top', 0);
            } else {
                Craft.Slideout.updateStyles();
            }
        },
        removePanel: function(panel) {
            Craft.Slideout.openPanels = Craft.Slideout.openPanels.filter(m => m !== panel);
            if (Garnish.isMobileBrowser()) {
                panel.$container.css('top', '100vh');
            } else {
                panel.$container.css(Garnish.ltr ? 'left' : 'right', '100vw');
                Craft.Slideout.updateStyles();
            }
        },
        updateStyles: function() {
            const totalPanels = Craft.Slideout.openPanels.length;
            Craft.Slideout.openPanels.forEach((panel, i) => {
                panel.$container.css(Garnish.ltr ? 'left' : 'right', `${50 * ((totalPanels - i) / totalPanels)}vw`);
            });

            if (totalPanels !== 0) {
                Garnish.$bod.addClass('no-scroll');
            } else {
                Garnish.$bod.removeClass('no-scroll');
            }
        },
    });
})(jQuery);<|MERGE_RESOLUTION|>--- conflicted
+++ resolved
@@ -84,13 +84,8 @@
             Craft.Slideout.addPanel(this);
 
             this.enable();
-<<<<<<< HEAD
-            Garnish.shortcutManager.addLayer();
-            Garnish.hideModalBackgroundContent(this.$outerContainer);
-=======
             Garnish.uiLayerManager.addLayer(this.$outerContainer);
-            Garnish.hideModalBackgroundLayers();
->>>>>>> f9a04c88
+            Garnish.hideModalBackgroundLayers(this.$outerContainer);
 
             if (this.settings.closeOnEsc) {
                 Garnish.uiLayerManager.registerShortcut(Garnish.ESC_KEY, () => {
@@ -127,13 +122,8 @@
             }
 
             Craft.Slideout.removePanel(this);
-<<<<<<< HEAD
-            Garnish.shortcutManager.removeLayer();
-            Garnish.resetBackgroundContentVisibility(this.$outerContainer);
-=======
             Garnish.uiLayerManager.removeLayer();
-            Garnish.resetModalBackgroundLayerVisibility();
->>>>>>> f9a04c88
+            Garnish.resetModalBackgroundLayerVisibility(this.$outerContainer);
             this.$container.one('transitionend.slideout', () => {
                 this.$outerContainer.addClass('hidden');
                 this.trigger('close');
