--- conflicted
+++ resolved
@@ -1670,7 +1670,6 @@
       postData.flipData = this.flipData;
       postData.zoom = this.zoomRatio;
 
-<<<<<<< HEAD
       Craft.sendActionRequest('POST', 'assets/save-image', {data: postData})
         .then(({data}) => {
           this.onSave(data);
@@ -1687,31 +1686,12 @@
           Craft.Preview.refresh();
         })
         .catch(({response}) => {
-          alert(response.data.message);
+          Craft.cp.displayError(response.data.message);
         })
         .finally(() => {
           this.$buttons.find('.btn').removeClass('loading');
           this.saving = false;
         });
-=======
-      Craft.postActionRequest('assets/save-image', postData, (data) => {
-        this.$buttons
-          .find('.btn')
-          .removeClass('disabled')
-          .end()
-          .find('.spinner')
-          .remove();
-
-        if (data.error) {
-          Craft.cp.displayError(data.error);
-          return;
-        }
-
-        this.onSave();
-        this.hide();
-        Craft.cp.runQueue();
-      });
->>>>>>> 13037ee6
     },
 
     /**
