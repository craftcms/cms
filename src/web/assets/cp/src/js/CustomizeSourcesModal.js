/** global: Craft */
/** global: Garnish */
/**
 * Customize Sources modal
 */
Craft.CustomizeSourcesModal = Garnish.Modal.extend({
<<<<<<< HEAD
    elementIndex: null,
    $elementIndexSourcesContainer: null,

    $sidebar: null,
    $sourcesContainer: null,
    $sourceSettingsContainer: null,
    $addSourceMenu: null,
    addSourceMenu: null,
    $footer: null,
    $footerBtnContainer: null,
    $saveBtn: null,
    $cancelBtn: null,
    $loadingSpinner: null,

    sourceSort: null,
    sources: null,
    selectedSource: null,

    elementTypeName: null,
    availableTableAttributes: null,
    customFieldAttributes: null,

    conditionBuilderHtml: null,
    conditionBuilderJs: null,
    userGroups: null,

    init: function(elementIndex, settings) {
        this.base();

        this.setSettings(settings, {
            resizable: true
        });

        this.elementIndex = elementIndex;
        this.$elementIndexSourcesContainer = this.elementIndex.$sidebar.children('nav').children('ul');

        const $container = $('<form class="modal customize-sources-modal"/>').appendTo(Garnish.$bod);

        this.$sidebar = $('<div class="cs-sidebar block-types"/>').appendTo($container);
        this.$sourcesContainer = $('<div class="sources">').appendTo(this.$sidebar);
        this.$sourceSettingsContainer = $('<div class="source-settings">').appendTo($container);

        this.$footer = $('<div class="footer"/>').appendTo($container);
        this.$footerBtnContainer = $('<div class="buttons right"/>').appendTo(this.$footer);
        this.$cancelBtn = $('<button/>', {
            type: 'button',
            class: 'btn',
            text: Craft.t('app', 'Cancel'),
        }).appendTo(this.$footerBtnContainer);
        this.$saveBtn = Craft.ui.createSubmitButton({
            class: 'disabled',
            label: Craft.t('app', 'Save'),
            spinner: true,
        }).appendTo(this.$footerBtnContainer);

        this.$loadingSpinner = $('<div class="spinner"/>').appendTo(this.$sourceSettingsContainer);

        this.setContainer($container);
        this.show();

        Craft.sendActionRequest('POST', 'element-index-settings/get-customize-sources-modal-data', {
            data: {
                elementType: this.elementIndex.elementType,
            },
        }).then(response => {
            this.$saveBtn.removeClass('disabled');
            this.buildModal(response.data);
        }).finally(() => {
            this.$loadingSpinner.remove();
        });

        this.addListener(this.$cancelBtn, 'click', 'hide');
        this.addListener(this.$saveBtn, 'click', 'save');
        this.addListener(this.$container, 'submit', 'save');
    },

    buildModal: function(response) {
        this.availableTableAttributes = response.availableTableAttributes;
        this.customFieldAttributes = response.customFieldAttributes;
        this.elementTypeName = response.elementTypeName;
        this.conditionBuilderHtml = response.conditionBuilderHtml;
        this.conditionBuilderJs = response.conditionBuilderJs;
        this.userGroups = response.userGroups;

        if (response.headHtml) {
            Craft.appendHeadHtml(response.headHtml);
        }
        if (response.bodyHtml) {
            Craft.appendBodyHtml(response.bodyHtml);
        }

        // Create the source item sorter
        this.sourceSort = new Garnish.DragSort({
            handle: '.move',
            axis: 'y',
        });

        // Create the sources
        this.sources = [];

        for (let i = 0; i < response.sources.length; i++) {
            this.sources.push(this.addSource(response.sources[i]));
=======
  elementIndex: null,
  $elementIndexSourcesContainer: null,

  $sidebar: null,
  $sourcesContainer: null,
  $sourceSettingsContainer: null,
  $newHeadingBtn: null,
  $footer: null,
  $footerBtnContainer: null,
  $saveBtn: null,
  $cancelBtn: null,
  $saveSpinner: null,
  $loadingSpinner: null,

  sourceSort: null,
  sources: null,
  selectedSource: null,
  updateSourcesOnSave: false,

  availableTableAttributes: null,

  init: function (elementIndex, settings) {
    this.base();

    this.setSettings(settings, {
      resizable: true,
    });

    this.elementIndex = elementIndex;
    this.$elementIndexSourcesContainer = this.elementIndex.$sidebar
      .children('nav')
      .children('ul');

    var $container = $(
      '<form class="modal customize-sources-modal"/>'
    ).appendTo(Garnish.$bod);

    this.$sidebar = $('<div class="cs-sidebar block-types"/>').appendTo(
      $container
    );
    this.$sourcesContainer = $('<div class="sources">').appendTo(this.$sidebar);
    this.$sourceSettingsContainer = $('<div class="source-settings">').appendTo(
      $container
    );

    this.$footer = $('<div class="footer"/>').appendTo($container);
    this.$footerBtnContainer = $('<div class="buttons right"/>').appendTo(
      this.$footer
    );
    this.$cancelBtn = $('<button/>', {
      type: 'button',
      class: 'btn',
      text: Craft.t('app', 'Cancel'),
    }).appendTo(this.$footerBtnContainer);
    this.$saveBtn = $('<button/>', {
      type: 'button',
      class: 'btn submit disabled',
      text: Craft.t('app', 'Save'),
    }).appendTo(this.$footerBtnContainer);
    this.$saveSpinner = $('<div class="spinner hidden"/>').appendTo(
      this.$footerBtnContainer
    );
    this.$newHeadingBtn = $('<button/>', {
      type: 'button',
      class: 'btn submit add icon',
      text: Craft.t('app', 'New heading'),
    }).appendTo(
      $('<div class="buttons left secondary-buttons"/>').appendTo(this.$footer)
    );

    this.$loadingSpinner = $('<div class="spinner"/>').appendTo($container);

    this.setContainer($container);
    this.show();

    var data = {
      elementType: this.elementIndex.elementType,
    };

    Craft.postActionRequest(
      'element-index-settings/get-customize-sources-modal-data',
      data,
      (response, textStatus) => {
        this.$loadingSpinner.remove();

        if (textStatus === 'success') {
          this.$saveBtn.removeClass('disabled');
          this.buildModal(response);
>>>>>>> c44d3bab
        }
      }
    );

    this.addListener(this.$newHeadingBtn, 'click', 'handleNewHeadingBtnClick');
    this.addListener(this.$cancelBtn, 'click', 'hide');
    this.addListener(this.$saveBtn, 'click', 'save');
    this.addListener(this.$container, 'submit', 'save');
  },

  buildModal: function (response) {
    // Store the available table attribute options
    this.availableTableAttributes = response.availableTableAttributes;

    // Create the source item sorter
    this.sourceSort = new Garnish.DragSort({
      handle: '.move',
      axis: 'y',
      onSortChange: () => {
        this.updateSourcesOnSave = true;
      },
    });

<<<<<<< HEAD
        if (!this.selectedSource && typeof this.sources[0] !== 'undefined') {
            this.sources[0].select();
        }

        const $menuBtnContainer = $('<div class="buttons left" data-wrapper/>').appendTo(this.$footer);
        const $menuBtn = $('<button/>', {
            type: 'button',
            class: 'btn menubtn add icon',
            'aria-label': Craft.t('app', 'Add…'),
            'aria-controls': 'add-source-menu',
            title: Craft.t('app', 'Add…'),
            'data-disclosure-trigger': '',
        }).appendTo($menuBtnContainer);

        this.$addSourceMenu = $('<div/>', {
            id: 'add-source-menu',
            class: 'menu menu--disclosure',
        }).appendTo($menuBtnContainer);

        const addSource = sourceData => {
            const source = this.addSource(sourceData, true);
            Garnish.scrollContainerToElement(this.$sidebar, source.$item);
            source.select();
            this.addSourceMenu.hide();
        };

        const $newHeadingBtn = $('<button/>', {
            type: 'button',
            class: 'menu-option',
            text: Craft.t('app', 'New heading'),
        }).on('click', () => {
            addSource({
                type: 'heading',
            });
        });

        const $newCustomSourceBtn = $('<button/>', {
            type: 'button',
            class: 'menu-option',
            text: Craft.t('app', 'New custom source'),
            'data-type': 'custom',
        }).on('click', () => {
            addSource({
                type: 'custom',
                key: `custom:${Craft.uuid()}`,
                tableAttributes: [],
                availableTableAttributes: [],
            });
        });

        const $ul  = $('<ul/>').append(
            $('<li/>').append($newHeadingBtn)
        ).appendTo(this.$addSourceMenu);

        if (response.conditionBuilderHtml) {
            $('<li/>')
                .append($newCustomSourceBtn)
                .appendTo($ul);
        }

        this.addSourceMenu = new Garnish.DisclosureMenu($menuBtn);
    },

    addSource: function(sourceData, isNew) {
        const $item = $('<div class="customize-sources-item"/>').appendTo(this.$sourcesContainer);
        const $itemLabel = $('<div class="label"/>').appendTo($item);
        const $itemInput = $('<input type="hidden"/>').appendTo($item);
        $('<a class="move icon" title="' + Craft.t('app', 'Reorder') + '" role="button"></a>').appendTo($item);

        let source;

        if (sourceData.type === 'heading') {
            $item.addClass('heading');
            $itemInput.attr('name', 'sourceOrder[][heading]');
            source = new Craft.CustomizeSourcesModal.Heading(this, $item, $itemLabel, $itemInput, sourceData, isNew);
            source.updateItemLabel(sourceData.heading);
        } else {
            $itemInput.attr('name', 'sourceOrder[][key]').val(sourceData.key);
            if (sourceData.type === 'native') {
                source = new Craft.CustomizeSourcesModal.Source(this, $item, $itemLabel, $itemInput, sourceData, isNew);
            } else {
                source = new Craft.CustomizeSourcesModal.CustomSource(this, $item, $itemLabel, $itemInput, sourceData, isNew);
            }
            source.updateItemLabel(sourceData.label);

            // Select this by default?
            if ((this.elementIndex.sourceKey + '/').substring(0, sourceData.key.length + 1) === sourceData.key + '/') {
                source.select();
            }
        }

        this.sourceSort.addItems($item);
        return source;
    },

    save: function(ev) {
        if (ev) {
            ev.preventDefault();
        }

        if (this.$saveBtn.hasClass('disabled') || this.$saveBtn.hasClass('loading')) {
            return;
        }

        this.$saveBtn.addClass('loading');

        Craft.sendActionRequest('POST', 'element-index-settings/save-customize-sources-modal-settings', {
            data: this.$container.serialize() + '&elementType=' + this.elementIndex.elementType,
        }).then(({data}) => {
            if (this.$elementIndexSourcesContainer.length) {
                let $lastSourceItem = null,
                    $pendingHeading;

                for (let i = 0; i < this.sourceSort.$items.length; i++) {
                    const $item = this.sourceSort.$items.eq(i),
                        source = $item.data('source'),
                        $indexSourceItem = source.getIndexSourceItem();

                    if (!$indexSourceItem) {
                        continue;
                    }

                    if (source.isHeading()) {
                        $pendingHeading = $indexSourceItem;
                        continue;
                    }

                    const $a = $indexSourceItem.children('a');
                    let visible = true;

                    if (source.isNative()) {
                        const key = $a.data('key');
                        visible = !key || !data.disabledSourceKeys.includes(key);
                        if (visible) {
                            $a.removeAttr('data-disabled');
                        } else {
                            $a.attr('data-disabled', '');
                        }
                    }

                    if (visible && $pendingHeading) {
                        this.appendIndexSourceItem($pendingHeading, $lastSourceItem);
                        $lastSourceItem = $pendingHeading;
                        $pendingHeading = null;
                    }

                    const isNew = !$indexSourceItem.parent().length;
                    this.appendIndexSourceItem($indexSourceItem, $lastSourceItem);
                    if (isNew) {
                        this.elementIndex.initSource($a);
                    }
                    $lastSourceItem = $indexSourceItem;
                }

                // Remove any additional sources (most likely just old headings)
                if ($lastSourceItem) {
                    const $extraSources = $lastSourceItem.nextAll();
                    this.elementIndex.sourceSelect.removeItems($extraSources);
                    $extraSources.remove();
                }
            }

            // Update source visibility based on updated data-disabled attributes
            this.elementIndex.updateSourceVisibility();

            // Figure out which source to select
            let sourceKey = null;
            if (
                this.selectedSource &&
                this.selectedSource.sourceData.key &&
                !data.disabledSourceKeys.includes(this.selectedSource.sourceData.key)
            ) {
                sourceKey = this.selectedSource.sourceData.key;
            } else if (!this.elementIndex.sourceKey) {
                sourceKey = this.elementIndex.$visibleSources.first().data('key');
            }

            if (sourceKey) {
                this.elementIndex.selectSourceByKey(sourceKey);
            }

            this.elementIndex.updateElements();

            Craft.cp.displayNotice(Craft.t('app', 'Source settings saved'));
            this.hide();
        }).catch(() => {
            Craft.cp.displayError(Craft.t('app', 'A server error occurred.'));
        }).finally(() => {
            this.$saveBtn.removeClass('loading');
        });
    },

    appendIndexSourceItem: function($sourceItem, $lastSourceItem) {
        if (!$lastSourceItem) {
            $sourceItem.prependTo(this.$elementIndexSourcesContainer);
        } else {
            $sourceItem.insertAfter($lastSourceItem);
        }
    },

    destroy: function() {
        for (let i = 0; i < this.sources.length; i++) {
            this.sources[i].destroy();
=======
    // Create the sources
    this.sources = [];

    for (var i = 0; i < response.sources.length; i++) {
      var source = this.addSource(response.sources[i]);
      this.sources.push(source);
    }

    if (!this.selectedSource && typeof this.sources[0] !== 'undefined') {
      this.sources[0].select();
    }
  },

  addSource: function (sourceData) {
    var $item = $('<div class="customize-sources-item"/>').appendTo(
      this.$sourcesContainer
    );
    var $itemLabel = $('<div class="label"/>').appendTo($item);
    var $itemInput = $('<input type="hidden"/>').appendTo($item);
    $(
      '<a class="move icon" title="' +
        Craft.t('app', 'Reorder') +
        '" role="button"></a>'
    ).appendTo($item);

    var source;

    // Is this a heading?
    if (typeof sourceData.heading !== 'undefined') {
      $item.addClass('heading');
      $itemInput.attr('name', 'sourceOrder[][heading]');
      source = new Craft.CustomizeSourcesModal.Heading(
        this,
        $item,
        $itemLabel,
        $itemInput,
        sourceData
      );
      source.updateItemLabel(sourceData.heading);
    } else {
      $itemInput.attr('name', 'sourceOrder[][key]').val(sourceData.key);
      source = new Craft.CustomizeSourcesModal.Source(
        this,
        $item,
        $itemLabel,
        $itemInput,
        sourceData
      );
      source.updateItemLabel(sourceData.label);

      // Select this by default?
      if (
        (this.elementIndex.sourceKey + '/').substr(
          0,
          sourceData.key.length + 1
        ) ===
        sourceData.key + '/'
      ) {
        source.select();
      }
    }

    this.sourceSort.addItems($item);

    return source;
  },

  handleNewHeadingBtnClick: function () {
    var source = this.addSource({
      heading: '',
    });

    Garnish.scrollContainerToElement(this.$sidebar, source.$item);

    source.select();
    this.updateSourcesOnSave = true;
  },

  save: function (ev) {
    if (ev) {
      ev.preventDefault();
    }

    if (
      this.$saveBtn.hasClass('disabled') ||
      !this.$saveSpinner.hasClass('hidden')
    ) {
      return;
    }

    this.$saveSpinner.removeClass('hidden');
    var data =
      this.$container.serialize() +
      '&elementType=' +
      this.elementIndex.elementType;

    Craft.postActionRequest(
      'element-index-settings/save-customize-sources-modal-settings',
      data,
      (response, textStatus) => {
        this.$saveSpinner.addClass('hidden');

        if (textStatus === 'success' && response.success) {
          // Have any changes been made to the source list?
          if (this.updateSourcesOnSave) {
            if (this.$elementIndexSourcesContainer.length) {
              var $lastSource = null,
                $pendingHeading;

              for (var i = 0; i < this.sourceSort.$items.length; i++) {
                var $item = this.sourceSort.$items.eq(i),
                  source = $item.data('source'),
                  $indexSource = source.getIndexSource();

                if (!$indexSource) {
                  continue;
                }

                if (source.isHeading()) {
                  $pendingHeading = $indexSource;
                } else {
                  if ($pendingHeading) {
                    this.appendSource($pendingHeading, $lastSource);
                    $lastSource = $pendingHeading;
                    $pendingHeading = null;
                  }

                  this.appendSource($indexSource, $lastSource);
                  $lastSource = $indexSource;
                }
              }

              // Remove any additional sources (most likely just old headings)
              if ($lastSource) {
                var $extraSources = $lastSource.nextAll();
                this.elementIndex.sourceSelect.removeItems($extraSources);
                $extraSources.remove();
              }
            }
          }

          // If a source is selected, have the element index select that one by default on the next request
          if (this.selectedSource && this.selectedSource.sourceData.key) {
            this.elementIndex.selectSourceByKey(
              this.selectedSource.sourceData.key
            );
            this.elementIndex.updateElements();
          }

          Craft.cp.displayNotice(Craft.t('app', 'Source settings saved'));
          this.hide();
        } else {
          var error =
            textStatus === 'success' && response.error
              ? response.error
              : Craft.t('app', 'A server error occurred.');
          Craft.cp.displayError(error);
>>>>>>> c44d3bab
        }
      }
    );
  },

  appendSource: function ($source, $lastSource) {
    if (!$lastSource) {
      $source.prependTo(this.$elementIndexSourcesContainer);
    } else {
      $source.insertAfter($lastSource);
    }
  },

<<<<<<< HEAD
        if (this.addSourceMenu) {
            this.addSourceMenu.destroy();
            this.$addSourceMenu.remove();
        }

        delete this.sources;
        this.base();
=======
  destroy: function () {
    for (var i = 0; i < this.sources.length; i++) {
      this.sources[i].destroy();
>>>>>>> c44d3bab
    }

    delete this.sources;
    this.base();
  },
});

Craft.CustomizeSourcesModal.BaseSource = Garnish.Base.extend({
  modal: null,

  $item: null,
  $itemLabel: null,
  $itemInput: null,
  $settingsContainer: null,

<<<<<<< HEAD
    sourceData: null,
    isNew: null,

    init: function(modal, $item, $itemLabel, $itemInput, sourceData, isNew) {
        this.modal = modal;
        this.$item = $item;
        this.$itemLabel = $itemLabel;
        this.$itemInput = $itemInput;
        this.sourceData = sourceData;
        this.isNew = isNew;
=======
  sourceData: null,

  init: function (modal, $item, $itemLabel, $itemInput, sourceData) {
    this.modal = modal;
    this.$item = $item;
    this.$itemLabel = $itemLabel;
    this.$itemInput = $itemInput;
    this.sourceData = sourceData;
>>>>>>> c44d3bab

    this.$item.data('source', this);

    this.addListener(this.$item, 'click', 'select');
  },

  isHeading: function () {
    return false;
  },

<<<<<<< HEAD
    isNative: function() {
        return false;
    },

    isSelected: function() {
        return (this.modal.selectedSource === this);
    },
=======
  isSelected: function () {
    return this.modal.selectedSource === this;
  },
>>>>>>> c44d3bab

  select: function () {
    if (this.isSelected()) {
      return;
    }

    if (this.modal.selectedSource) {
      this.modal.selectedSource.deselect();
    }

    this.$item.addClass('sel');
    this.modal.selectedSource = this;

<<<<<<< HEAD
        if (!this.$settingsContainer) {
            this.$settingsContainer = $('<div/>').appendTo(this.modal.$sourceSettingsContainer);
            this.createSettings(this.$settingsContainer);
        } else {
            this.$settingsContainer.removeClass('hidden');
        }
=======
    if (!this.$settingsContainer) {
      this.$settingsContainer = this.createSettings().appendTo(
        this.modal.$sourceSettingsContainer
      );
    } else {
      this.$settingsContainer.removeClass('hidden');
    }
>>>>>>> c44d3bab

    this.modal.$sourceSettingsContainer.scrollTop(0);
  },

<<<<<<< HEAD
    createSettings: function() {
    },

    getIndexSourceItem: function() {
    },
=======
  createSettings: function () {
    return $('<div/>');
  },

  getIndexSource: function () {},
>>>>>>> c44d3bab

  deselect: function () {
    this.$item.removeClass('sel');
    this.modal.selectedSource = null;
    this.$settingsContainer.addClass('hidden');
  },

<<<<<<< HEAD
    updateItemLabel: function(val) {
        if (val) {
            this.$itemLabel.text(val);
        } else {
            this.$itemLabel.html('&nbsp;');
        }
    },

    destroy: function() {
        this.modal.sourceSort.removeItems(this.$item);
        this.modal.sources.splice($.inArray(this, this.modal.sources), 1);

        if (this.isSelected()) {
            this.deselect();

            if (this.modal.sources.length) {
                this.modal.sources[0].select();
            }
        }

        this.$item.data('source', null);
        this.$item.remove();

        if (this.$settingsContainer) {
            this.$settingsContainer.remove();
        }

        this.base();
    }
});

Craft.CustomizeSourcesModal.Source = Craft.CustomizeSourcesModal.BaseSource.extend({
    isNative: function() {
        return true;
    },

    createSettings: function($container) {
        Craft.ui.createLightswitchField({
            label: Craft.t('app', 'Enabled'),
            name: `sources[${this.sourceData.key}][enabled]`,
            on: !this.sourceData.disabled,
        }).appendTo($container);
        this.createTableAttributesField($container);
    },

    createTableAttributesField: function($container) {
        const availableTableAttributes = this.availableTableAttributes();

        if (!this.sourceData.tableAttributes.length && !availableTableAttributes.length) {
            return;
        }

        const $columnCheckboxes = $('<div/>');
        const selectedAttributes = [];

        $(`<input type="hidden" name="sources[${this.sourceData.key}][tableAttributes][]" value=""/>`).appendTo($columnCheckboxes);

        // Add the selected columns, in the selected order
        for (let i = 0; i < this.sourceData.tableAttributes.length; i++) {
            let [key, label] = this.sourceData.tableAttributes[i];
            $columnCheckboxes.append(this.createTableColumnOption(key, label, true));
            selectedAttributes.push(key);
        }

        // Add the rest
        for (let i = 0; i < availableTableAttributes.length; i++) {
            const [key, label] = availableTableAttributes[i];
            if (!Craft.inArray(key, selectedAttributes)) {
                $columnCheckboxes.append(this.createTableColumnOption(key, label, false));
            }
        }

        new Garnish.DragSort($columnCheckboxes.children(), {
            handle: '.move',
            axis: 'y'
        });

        Craft.ui.createField($columnCheckboxes, {
            label: Craft.t('app', 'Table Columns'),
            instructions: Craft.t('app', 'Choose which table columns should be visible for this source, and in which order.')
        }).appendTo($container);
    },

    availableTableAttributes: function() {
        const attributes = this.modal.availableTableAttributes.slice(0);
        attributes.push(...this.sourceData.availableTableAttributes);
        return attributes;
    },

    createTableColumnOption: function(key, label, checked) {
        return $('<div class="customize-sources-table-column"/>')
          .append('<div class="icon move"/>')
          .append(
            Craft.ui.createCheckbox({
                label: Craft.escapeHtml(label),
                name: 'sources[' + this.sourceData.key + '][tableAttributes][]',
                value: key,
                checked: checked,
            })
          );
    },

    getIndexSourceItem: function() {
        const $source = this.modal.elementIndex.getSourceByKey(this.sourceData.key);
=======
  updateItemLabel: function (val) {
    this.$itemLabel.text(val);
  },

  destroy: function () {
    this.$item.data('source', null);
    this.base();
  },
});

Craft.CustomizeSourcesModal.Source =
  Craft.CustomizeSourcesModal.BaseSource.extend({
    createSettings: function () {
      let $settings = $('<div/>').append(
        Craft.ui.createTextField({
          label: Craft.t('app', 'Header Column Heading'),
          id: 'defaultHeaderColHeading' + Math.floor(Math.random() * 100000),
          name: `sources[${this.sourceData.key}][headerColHeading]`,
          value: this.sourceData.headerColHeading,
          placeholder: this.sourceData.defaultHeaderColHeading,
        })
      );

      if (this.sourceData.tableAttributes.length) {
        $settings.append(this.createTableColumnsField());
      }

      return $settings;
    },

    createTableColumnsField: function () {
      // Create the title column option
      let [firstKey, firstLabel] = this.sourceData.tableAttributes[0];
      let $titleColumnCheckbox = this.createTableColumnOption(
        firstKey,
        firstLabel,
        true,
        true
      );

      // Create the rest of the options
      let $columnCheckboxes = $('<div/>');
      let selectedAttributes = [firstKey];

      $(
        '<input type="hidden" name="sources[' +
          this.sourceData.key +
          '][tableAttributes][]" value=""/>'
      ).appendTo($columnCheckboxes);

      // Add the selected columns, in the selected order
      for (let i = 1; i < this.sourceData.tableAttributes.length; i++) {
        let [key, label] = this.sourceData.tableAttributes[i];
        $columnCheckboxes.append(
          this.createTableColumnOption(key, label, false, true)
        );
        selectedAttributes.push(key);
      }

      // Add the rest
      let availableTableAttributes =
        this.modal.availableTableAttributes.slice(0);
      availableTableAttributes.push(
        ...this.sourceData.availableTableAttributes
      );

      for (let i = 0; i < availableTableAttributes.length; i++) {
        let [key, label] = availableTableAttributes[i];
        if (!Craft.inArray(key, selectedAttributes)) {
          $columnCheckboxes.append(
            this.createTableColumnOption(key, label, false, false)
          );
        }
      }

      new Garnish.DragSort($columnCheckboxes.children(), {
        handle: '.move',
        axis: 'y',
      });

      return Craft.ui.createField(
        $([$titleColumnCheckbox[0], $columnCheckboxes[0]]),
        {
          label: Craft.t('app', 'Table Columns'),
          instructions: Craft.t(
            'app',
            'Choose which table columns should be visible for this source, and in which order.'
          ),
        }
      );
    },

    createTableColumnOption: function (key, label, first, checked) {
      var $option = $('<div class="customize-sources-table-column"/>')
        .append('<div class="icon move"/>')
        .append(
          Craft.ui.createCheckbox({
            label: Craft.escapeHtml(label),
            name: 'sources[' + this.sourceData.key + '][tableAttributes][]',
            value: key,
            checked: checked,
            disabled: first,
          })
        );

      if (first) {
        $option.children('.move').addClass('disabled');
      }

      return $option;
    },

    getIndexSource: function () {
      var $source = this.modal.elementIndex.getSourceByKey(this.sourceData.key);
>>>>>>> c44d3bab

      if ($source) {
        return $source.closest('li');
      }
    },
  });

<<<<<<< HEAD
Craft.CustomizeSourcesModal.CustomSource = Craft.CustomizeSourcesModal.Source.extend({
    $labelInput: null,

    createSettings: function($container) {
        const $labelField = Craft.ui.createTextField({
            label: Craft.t('app', 'Label'),
            name: `sources[${this.sourceData.key}][label]`,
            value: this.sourceData.label,
        }).appendTo($container);
        this.$labelInput = $labelField.find('.text');
        const defaultId = `condition${Math.floor(Math.random() * 1000000)}`;

        const swapPlaceholders = str => str
          .replace(/__ID__/g, defaultId)
          .replace(/__SOURCE_KEY__(?=-)/g, Craft.formatInputId(this.sourceData.key))
          .replace(/__SOURCE_KEY__/g, this.sourceData.key);

        const conditionBuilderHtml = this.sourceData.conditionBuilderHtml ||
            swapPlaceholders(this.modal.conditionBuilderHtml);
        const conditionBuilderJs = this.sourceData.conditionBuilderJs ||
            swapPlaceholders(this.modal.conditionBuilderJs);

        Craft.ui.createField($('<div/>').append(conditionBuilderHtml), {
            id: 'criteria',
            label: Craft.t('app', '{type} Criteria', {
                type: this.modal.elementTypeName,
            }),
        }).appendTo($container);
        Craft.appendBodyHtml(conditionBuilderJs);

        this.createTableAttributesField($container);

        if (this.modal.userGroups.length) {
            Craft.ui.createCheckboxSelectField({
                label: Craft.t('app', 'User Groups'),
                instructions: Craft.t('app', 'Choose which user groups should have access to this source.'),
                name: `sources[${this.sourceData.key}][userGroups]`,
                options: this.modal.userGroups,
                values: this.sourceData.userGroups || '*',
                showAllOption: true,
            }).appendTo($container);
        }

        $container.append('<hr/>');

        this.$deleteBtn = $('<a class="error delete"/>').text(Craft.t('app', 'Delete custom source'))
          .appendTo($container);

        this.addListener(this.$labelInput, 'input', 'handleLabelInputChange');
        this.addListener(this.$deleteBtn, 'click', 'destroy');
    },

    availableTableAttributes: function() {
        const attributes = this.base();
        if (this.isNew) {
            attributes.push(...this.modal.customFieldAttributes);
        }
        return attributes;
    },

    select: function() {
        this.base();
        this.$labelInput.focus();
    },

    handleLabelInputChange: function() {
        this.updateItemLabel(this.$labelInput.val());
    },

    getIndexSourceItem: function() {
        let $source = this.base();
        let $label;

        if ($source) {
            $label = $source.find('.label');
        } else {
            $label = $('<span/>', {class: 'label'});
            $source = $('<li/>').append(
              $('<a/>', {
                  'data-key': this.sourceData.key,
              }).append($label)
            );
        }

        if (this.$labelInput) {
            let label = Craft.trim(this.$labelInput.val());
            if (label === '') {
                label = Craft.t('app', '(blank)');
            }
            $label.text(label);
        }

        return $source;
    },
});

Craft.CustomizeSourcesModal.Heading = Craft.CustomizeSourcesModal.BaseSource.extend({
=======
Craft.CustomizeSourcesModal.Heading =
  Craft.CustomizeSourcesModal.BaseSource.extend({
    $labelField: null,
>>>>>>> c44d3bab
    $labelInput: null,
    $deleteBtn: null,

    isHeading: function () {
      return true;
    },

<<<<<<< HEAD
    select: function() {
        this.base();
        this.$labelInput.focus();
    },

    createSettings: function($container) {
        const $labelField = Craft.ui.createTextField({
            label: Craft.t('app', 'Heading'),
            instructions: Craft.t('app', 'This can be left blank if you just want an unlabeled separator.'),
            value: this.sourceData.heading || '',
        }).appendTo($container);
        this.$labelInput = $labelField.find('.text');

        $container.append('<hr/>');

        this.$deleteBtn = $('<a class="error delete"/>').text(Craft.t('app', 'Delete heading'))
          .appendTo($container);

        this.addListener(this.$labelInput, 'input', 'handleLabelInputChange');
        this.addListener(this.$deleteBtn, 'click', 'destroy');
    },

    handleLabelInputChange: function() {
        this.updateItemLabel(this.$labelInput.val());
=======
    select: function () {
      this.base();
      this.$labelInput.trigger('focus');
    },

    createSettings: function () {
      let $settings = $('<div/>');

      this.$labelField = Craft.ui
        .createTextField({
          label: Craft.t('app', 'Heading'),
          instructions: Craft.t(
            'app',
            'This can be left blank if you just want an unlabeled separator.'
          ),
          value: this.sourceData.heading,
        })
        .appendTo($settings);

      this.$labelInput = this.$labelField.find('.text');

      $settings.append('<hr/>');

      this.$deleteBtn = $('<a class="error delete"/>')
        .text(Craft.t('app', 'Delete heading'))
        .appendTo($settings);

      this.addListener(this.$labelInput, 'input', 'handleLabelInputChange');
      this.addListener(this.$deleteBtn, 'click', 'deleteHeading');

      return $settings;
    },

    handleLabelInputChange: function () {
      this.updateItemLabel(this.$labelInput.val());
      this.modal.updateSourcesOnSave = true;
>>>>>>> c44d3bab
    },

    updateItemLabel: function (val) {
      this.$itemLabel.html(
        (val
          ? Craft.escapeHtml(val)
          : '<em class="light">' + Craft.t('app', '(blank)') + '</em>') +
          '&nbsp;'
      );
      this.$itemInput.val(val);
    },

<<<<<<< HEAD
    getIndexSourceItem: function() {
        const label = (this.$labelInput ? this.$labelInput.val() : null) || this.sourceData.heading || '';
        return $('<li class="heading"/>').append($('<span/>').text(label));
    },
});
=======
    deleteHeading: function () {
      this.modal.sourceSort.removeItems(this.$item);
      this.modal.sources.splice($.inArray(this, this.modal.sources), 1);
      this.modal.updateSourcesOnSave = true;

      if (this.isSelected()) {
        this.deselect();

        if (this.modal.sources.length) {
          this.modal.sources[0].select();
        }
      }

      this.$item.remove();
      this.$settingsContainer.remove();
      this.destroy();
    },

    getIndexSource: function () {
      var label = this.$labelInput
        ? this.$labelInput.val()
        : this.sourceData.heading;
      return $('<li class="heading"/>').append($('<span/>').text(label));
    },
  });
>>>>>>> c44d3bab
<|MERGE_RESOLUTION|>--- conflicted
+++ resolved
@@ -4,130 +4,31 @@
  * Customize Sources modal
  */
 Craft.CustomizeSourcesModal = Garnish.Modal.extend({
-<<<<<<< HEAD
-    elementIndex: null,
-    $elementIndexSourcesContainer: null,
-
-    $sidebar: null,
-    $sourcesContainer: null,
-    $sourceSettingsContainer: null,
-    $addSourceMenu: null,
-    addSourceMenu: null,
-    $footer: null,
-    $footerBtnContainer: null,
-    $saveBtn: null,
-    $cancelBtn: null,
-    $loadingSpinner: null,
-
-    sourceSort: null,
-    sources: null,
-    selectedSource: null,
-
-    elementTypeName: null,
-    availableTableAttributes: null,
-    customFieldAttributes: null,
-
-    conditionBuilderHtml: null,
-    conditionBuilderJs: null,
-    userGroups: null,
-
-    init: function(elementIndex, settings) {
-        this.base();
-
-        this.setSettings(settings, {
-            resizable: true
-        });
-
-        this.elementIndex = elementIndex;
-        this.$elementIndexSourcesContainer = this.elementIndex.$sidebar.children('nav').children('ul');
-
-        const $container = $('<form class="modal customize-sources-modal"/>').appendTo(Garnish.$bod);
-
-        this.$sidebar = $('<div class="cs-sidebar block-types"/>').appendTo($container);
-        this.$sourcesContainer = $('<div class="sources">').appendTo(this.$sidebar);
-        this.$sourceSettingsContainer = $('<div class="source-settings">').appendTo($container);
-
-        this.$footer = $('<div class="footer"/>').appendTo($container);
-        this.$footerBtnContainer = $('<div class="buttons right"/>').appendTo(this.$footer);
-        this.$cancelBtn = $('<button/>', {
-            type: 'button',
-            class: 'btn',
-            text: Craft.t('app', 'Cancel'),
-        }).appendTo(this.$footerBtnContainer);
-        this.$saveBtn = Craft.ui.createSubmitButton({
-            class: 'disabled',
-            label: Craft.t('app', 'Save'),
-            spinner: true,
-        }).appendTo(this.$footerBtnContainer);
-
-        this.$loadingSpinner = $('<div class="spinner"/>').appendTo(this.$sourceSettingsContainer);
-
-        this.setContainer($container);
-        this.show();
-
-        Craft.sendActionRequest('POST', 'element-index-settings/get-customize-sources-modal-data', {
-            data: {
-                elementType: this.elementIndex.elementType,
-            },
-        }).then(response => {
-            this.$saveBtn.removeClass('disabled');
-            this.buildModal(response.data);
-        }).finally(() => {
-            this.$loadingSpinner.remove();
-        });
-
-        this.addListener(this.$cancelBtn, 'click', 'hide');
-        this.addListener(this.$saveBtn, 'click', 'save');
-        this.addListener(this.$container, 'submit', 'save');
-    },
-
-    buildModal: function(response) {
-        this.availableTableAttributes = response.availableTableAttributes;
-        this.customFieldAttributes = response.customFieldAttributes;
-        this.elementTypeName = response.elementTypeName;
-        this.conditionBuilderHtml = response.conditionBuilderHtml;
-        this.conditionBuilderJs = response.conditionBuilderJs;
-        this.userGroups = response.userGroups;
-
-        if (response.headHtml) {
-            Craft.appendHeadHtml(response.headHtml);
-        }
-        if (response.bodyHtml) {
-            Craft.appendBodyHtml(response.bodyHtml);
-        }
-
-        // Create the source item sorter
-        this.sourceSort = new Garnish.DragSort({
-            handle: '.move',
-            axis: 'y',
-        });
-
-        // Create the sources
-        this.sources = [];
-
-        for (let i = 0; i < response.sources.length; i++) {
-            this.sources.push(this.addSource(response.sources[i]));
-=======
   elementIndex: null,
   $elementIndexSourcesContainer: null,
 
   $sidebar: null,
   $sourcesContainer: null,
   $sourceSettingsContainer: null,
-  $newHeadingBtn: null,
+  $addSourceMenu: null,
+  addSourceMenu: null,
   $footer: null,
   $footerBtnContainer: null,
   $saveBtn: null,
   $cancelBtn: null,
-  $saveSpinner: null,
   $loadingSpinner: null,
 
   sourceSort: null,
   sources: null,
   selectedSource: null,
-  updateSourcesOnSave: false,
-
+
+  elementTypeName: null,
   availableTableAttributes: null,
+  customFieldAttributes: null,
+
+  conditionBuilderHtml: null,
+  conditionBuilderJs: null,
+  userGroups: null,
 
   init: function (elementIndex, settings) {
     this.base();
@@ -141,7 +42,7 @@
       .children('nav')
       .children('ul');
 
-    var $container = $(
+    const $container = $(
       '<form class="modal customize-sources-modal"/>'
     ).appendTo(Garnish.$bod);
 
@@ -162,298 +63,149 @@
       class: 'btn',
       text: Craft.t('app', 'Cancel'),
     }).appendTo(this.$footerBtnContainer);
-    this.$saveBtn = $('<button/>', {
-      type: 'button',
-      class: 'btn submit disabled',
-      text: Craft.t('app', 'Save'),
-    }).appendTo(this.$footerBtnContainer);
-    this.$saveSpinner = $('<div class="spinner hidden"/>').appendTo(
-      this.$footerBtnContainer
+    this.$saveBtn = Craft.ui
+      .createSubmitButton({
+        class: 'disabled',
+        label: Craft.t('app', 'Save'),
+        spinner: true,
+      })
+      .appendTo(this.$footerBtnContainer);
+
+    this.$loadingSpinner = $('<div class="spinner"/>').appendTo(
+      this.$sourceSettingsContainer
     );
-    this.$newHeadingBtn = $('<button/>', {
-      type: 'button',
-      class: 'btn submit add icon',
-      text: Craft.t('app', 'New heading'),
-    }).appendTo(
-      $('<div class="buttons left secondary-buttons"/>').appendTo(this.$footer)
-    );
-
-    this.$loadingSpinner = $('<div class="spinner"/>').appendTo($container);
 
     this.setContainer($container);
     this.show();
 
-    var data = {
-      elementType: this.elementIndex.elementType,
-    };
-
-    Craft.postActionRequest(
+    Craft.sendActionRequest(
+      'POST',
       'element-index-settings/get-customize-sources-modal-data',
-      data,
-      (response, textStatus) => {
+      {
+        data: {
+          elementType: this.elementIndex.elementType,
+        },
+      }
+    )
+      .then((response) => {
+        this.$saveBtn.removeClass('disabled');
+        this.buildModal(response.data);
+      })
+      .finally(() => {
         this.$loadingSpinner.remove();
-
-        if (textStatus === 'success') {
-          this.$saveBtn.removeClass('disabled');
-          this.buildModal(response);
->>>>>>> c44d3bab
-        }
-      }
-    );
-
-    this.addListener(this.$newHeadingBtn, 'click', 'handleNewHeadingBtnClick');
+      });
+
     this.addListener(this.$cancelBtn, 'click', 'hide');
     this.addListener(this.$saveBtn, 'click', 'save');
     this.addListener(this.$container, 'submit', 'save');
   },
 
   buildModal: function (response) {
-    // Store the available table attribute options
     this.availableTableAttributes = response.availableTableAttributes;
+    this.customFieldAttributes = response.customFieldAttributes;
+    this.elementTypeName = response.elementTypeName;
+    this.conditionBuilderHtml = response.conditionBuilderHtml;
+    this.conditionBuilderJs = response.conditionBuilderJs;
+    this.userGroups = response.userGroups;
+
+    if (response.headHtml) {
+      Craft.appendHeadHtml(response.headHtml);
+    }
+    if (response.bodyHtml) {
+      Craft.appendBodyHtml(response.bodyHtml);
+    }
 
     // Create the source item sorter
     this.sourceSort = new Garnish.DragSort({
       handle: '.move',
       axis: 'y',
-      onSortChange: () => {
-        this.updateSourcesOnSave = true;
-      },
     });
 
-<<<<<<< HEAD
-        if (!this.selectedSource && typeof this.sources[0] !== 'undefined') {
-            this.sources[0].select();
-        }
-
-        const $menuBtnContainer = $('<div class="buttons left" data-wrapper/>').appendTo(this.$footer);
-        const $menuBtn = $('<button/>', {
-            type: 'button',
-            class: 'btn menubtn add icon',
-            'aria-label': Craft.t('app', 'Add…'),
-            'aria-controls': 'add-source-menu',
-            title: Craft.t('app', 'Add…'),
-            'data-disclosure-trigger': '',
-        }).appendTo($menuBtnContainer);
-
-        this.$addSourceMenu = $('<div/>', {
-            id: 'add-source-menu',
-            class: 'menu menu--disclosure',
-        }).appendTo($menuBtnContainer);
-
-        const addSource = sourceData => {
-            const source = this.addSource(sourceData, true);
-            Garnish.scrollContainerToElement(this.$sidebar, source.$item);
-            source.select();
-            this.addSourceMenu.hide();
-        };
-
-        const $newHeadingBtn = $('<button/>', {
-            type: 'button',
-            class: 'menu-option',
-            text: Craft.t('app', 'New heading'),
-        }).on('click', () => {
-            addSource({
-                type: 'heading',
-            });
-        });
-
-        const $newCustomSourceBtn = $('<button/>', {
-            type: 'button',
-            class: 'menu-option',
-            text: Craft.t('app', 'New custom source'),
-            'data-type': 'custom',
-        }).on('click', () => {
-            addSource({
-                type: 'custom',
-                key: `custom:${Craft.uuid()}`,
-                tableAttributes: [],
-                availableTableAttributes: [],
-            });
-        });
-
-        const $ul  = $('<ul/>').append(
-            $('<li/>').append($newHeadingBtn)
-        ).appendTo(this.$addSourceMenu);
-
-        if (response.conditionBuilderHtml) {
-            $('<li/>')
-                .append($newCustomSourceBtn)
-                .appendTo($ul);
-        }
-
-        this.addSourceMenu = new Garnish.DisclosureMenu($menuBtn);
-    },
-
-    addSource: function(sourceData, isNew) {
-        const $item = $('<div class="customize-sources-item"/>').appendTo(this.$sourcesContainer);
-        const $itemLabel = $('<div class="label"/>').appendTo($item);
-        const $itemInput = $('<input type="hidden"/>').appendTo($item);
-        $('<a class="move icon" title="' + Craft.t('app', 'Reorder') + '" role="button"></a>').appendTo($item);
-
-        let source;
-
-        if (sourceData.type === 'heading') {
-            $item.addClass('heading');
-            $itemInput.attr('name', 'sourceOrder[][heading]');
-            source = new Craft.CustomizeSourcesModal.Heading(this, $item, $itemLabel, $itemInput, sourceData, isNew);
-            source.updateItemLabel(sourceData.heading);
-        } else {
-            $itemInput.attr('name', 'sourceOrder[][key]').val(sourceData.key);
-            if (sourceData.type === 'native') {
-                source = new Craft.CustomizeSourcesModal.Source(this, $item, $itemLabel, $itemInput, sourceData, isNew);
-            } else {
-                source = new Craft.CustomizeSourcesModal.CustomSource(this, $item, $itemLabel, $itemInput, sourceData, isNew);
-            }
-            source.updateItemLabel(sourceData.label);
-
-            // Select this by default?
-            if ((this.elementIndex.sourceKey + '/').substring(0, sourceData.key.length + 1) === sourceData.key + '/') {
-                source.select();
-            }
-        }
-
-        this.sourceSort.addItems($item);
-        return source;
-    },
-
-    save: function(ev) {
-        if (ev) {
-            ev.preventDefault();
-        }
-
-        if (this.$saveBtn.hasClass('disabled') || this.$saveBtn.hasClass('loading')) {
-            return;
-        }
-
-        this.$saveBtn.addClass('loading');
-
-        Craft.sendActionRequest('POST', 'element-index-settings/save-customize-sources-modal-settings', {
-            data: this.$container.serialize() + '&elementType=' + this.elementIndex.elementType,
-        }).then(({data}) => {
-            if (this.$elementIndexSourcesContainer.length) {
-                let $lastSourceItem = null,
-                    $pendingHeading;
-
-                for (let i = 0; i < this.sourceSort.$items.length; i++) {
-                    const $item = this.sourceSort.$items.eq(i),
-                        source = $item.data('source'),
-                        $indexSourceItem = source.getIndexSourceItem();
-
-                    if (!$indexSourceItem) {
-                        continue;
-                    }
-
-                    if (source.isHeading()) {
-                        $pendingHeading = $indexSourceItem;
-                        continue;
-                    }
-
-                    const $a = $indexSourceItem.children('a');
-                    let visible = true;
-
-                    if (source.isNative()) {
-                        const key = $a.data('key');
-                        visible = !key || !data.disabledSourceKeys.includes(key);
-                        if (visible) {
-                            $a.removeAttr('data-disabled');
-                        } else {
-                            $a.attr('data-disabled', '');
-                        }
-                    }
-
-                    if (visible && $pendingHeading) {
-                        this.appendIndexSourceItem($pendingHeading, $lastSourceItem);
-                        $lastSourceItem = $pendingHeading;
-                        $pendingHeading = null;
-                    }
-
-                    const isNew = !$indexSourceItem.parent().length;
-                    this.appendIndexSourceItem($indexSourceItem, $lastSourceItem);
-                    if (isNew) {
-                        this.elementIndex.initSource($a);
-                    }
-                    $lastSourceItem = $indexSourceItem;
-                }
-
-                // Remove any additional sources (most likely just old headings)
-                if ($lastSourceItem) {
-                    const $extraSources = $lastSourceItem.nextAll();
-                    this.elementIndex.sourceSelect.removeItems($extraSources);
-                    $extraSources.remove();
-                }
-            }
-
-            // Update source visibility based on updated data-disabled attributes
-            this.elementIndex.updateSourceVisibility();
-
-            // Figure out which source to select
-            let sourceKey = null;
-            if (
-                this.selectedSource &&
-                this.selectedSource.sourceData.key &&
-                !data.disabledSourceKeys.includes(this.selectedSource.sourceData.key)
-            ) {
-                sourceKey = this.selectedSource.sourceData.key;
-            } else if (!this.elementIndex.sourceKey) {
-                sourceKey = this.elementIndex.$visibleSources.first().data('key');
-            }
-
-            if (sourceKey) {
-                this.elementIndex.selectSourceByKey(sourceKey);
-            }
-
-            this.elementIndex.updateElements();
-
-            Craft.cp.displayNotice(Craft.t('app', 'Source settings saved'));
-            this.hide();
-        }).catch(() => {
-            Craft.cp.displayError(Craft.t('app', 'A server error occurred.'));
-        }).finally(() => {
-            this.$saveBtn.removeClass('loading');
-        });
-    },
-
-    appendIndexSourceItem: function($sourceItem, $lastSourceItem) {
-        if (!$lastSourceItem) {
-            $sourceItem.prependTo(this.$elementIndexSourcesContainer);
-        } else {
-            $sourceItem.insertAfter($lastSourceItem);
-        }
-    },
-
-    destroy: function() {
-        for (let i = 0; i < this.sources.length; i++) {
-            this.sources[i].destroy();
-=======
     // Create the sources
     this.sources = [];
 
-    for (var i = 0; i < response.sources.length; i++) {
-      var source = this.addSource(response.sources[i]);
-      this.sources.push(source);
+    for (let i = 0; i < response.sources.length; i++) {
+      this.sources.push(this.addSource(response.sources[i]));
     }
 
     if (!this.selectedSource && typeof this.sources[0] !== 'undefined') {
       this.sources[0].select();
     }
-  },
-
-  addSource: function (sourceData) {
-    var $item = $('<div class="customize-sources-item"/>').appendTo(
+
+    const $menuBtnContainer = $(
+      '<div class="buttons left" data-wrapper/>'
+    ).appendTo(this.$footer);
+    const $menuBtn = $('<button/>', {
+      type: 'button',
+      class: 'btn menubtn add icon',
+      'aria-label': Craft.t('app', 'Add…'),
+      'aria-controls': 'add-source-menu',
+      title: Craft.t('app', 'Add…'),
+      'data-disclosure-trigger': '',
+    }).appendTo($menuBtnContainer);
+
+    this.$addSourceMenu = $('<div/>', {
+      id: 'add-source-menu',
+      class: 'menu menu--disclosure',
+    }).appendTo($menuBtnContainer);
+
+    const addSource = (sourceData) => {
+      const source = this.addSource(sourceData, true);
+      Garnish.scrollContainerToElement(this.$sidebar, source.$item);
+      source.select();
+      this.addSourceMenu.hide();
+    };
+
+    const $newHeadingBtn = $('<button/>', {
+      type: 'button',
+      class: 'menu-option',
+      text: Craft.t('app', 'New heading'),
+    }).on('click', () => {
+      addSource({
+        type: 'heading',
+      });
+    });
+
+    const $newCustomSourceBtn = $('<button/>', {
+      type: 'button',
+      class: 'menu-option',
+      text: Craft.t('app', 'New custom source'),
+      'data-type': 'custom',
+    }).on('click', () => {
+      addSource({
+        type: 'custom',
+        key: `custom:${Craft.uuid()}`,
+        tableAttributes: [],
+        availableTableAttributes: [],
+      });
+    });
+
+    const $ul = $('<ul/>')
+      .append($('<li/>').append($newHeadingBtn))
+      .appendTo(this.$addSourceMenu);
+
+    if (response.conditionBuilderHtml) {
+      $('<li/>').append($newCustomSourceBtn).appendTo($ul);
+    }
+
+    this.addSourceMenu = new Garnish.DisclosureMenu($menuBtn);
+  },
+
+  addSource: function (sourceData, isNew) {
+    const $item = $('<div class="customize-sources-item"/>').appendTo(
       this.$sourcesContainer
     );
-    var $itemLabel = $('<div class="label"/>').appendTo($item);
-    var $itemInput = $('<input type="hidden"/>').appendTo($item);
+    const $itemLabel = $('<div class="label"/>').appendTo($item);
+    const $itemInput = $('<input type="hidden"/>').appendTo($item);
     $(
       '<a class="move icon" title="' +
         Craft.t('app', 'Reorder') +
         '" role="button"></a>'
     ).appendTo($item);
 
-    var source;
-
-    // Is this a heading?
-    if (typeof sourceData.heading !== 'undefined') {
+    let source;
+
+    if (sourceData.type === 'heading') {
       $item.addClass('heading');
       $itemInput.attr('name', 'sourceOrder[][heading]');
       source = new Craft.CustomizeSourcesModal.Heading(
@@ -461,23 +213,36 @@
         $item,
         $itemLabel,
         $itemInput,
-        sourceData
+        sourceData,
+        isNew
       );
       source.updateItemLabel(sourceData.heading);
     } else {
       $itemInput.attr('name', 'sourceOrder[][key]').val(sourceData.key);
-      source = new Craft.CustomizeSourcesModal.Source(
-        this,
-        $item,
-        $itemLabel,
-        $itemInput,
-        sourceData
-      );
+      if (sourceData.type === 'native') {
+        source = new Craft.CustomizeSourcesModal.Source(
+          this,
+          $item,
+          $itemLabel,
+          $itemInput,
+          sourceData,
+          isNew
+        );
+      } else {
+        source = new Craft.CustomizeSourcesModal.CustomSource(
+          this,
+          $item,
+          $itemLabel,
+          $itemInput,
+          sourceData,
+          isNew
+        );
+      }
       source.updateItemLabel(sourceData.label);
 
       // Select this by default?
       if (
-        (this.elementIndex.sourceKey + '/').substr(
+        (this.elementIndex.sourceKey + '/').substring(
           0,
           sourceData.key.length + 1
         ) ===
@@ -488,19 +253,7 @@
     }
 
     this.sourceSort.addItems($item);
-
     return source;
-  },
-
-  handleNewHeadingBtnClick: function () {
-    var source = this.addSource({
-      heading: '',
-    });
-
-    Garnish.scrollContainerToElement(this.$sidebar, source.$item);
-
-    source.select();
-    this.updateSourcesOnSave = true;
   },
 
   save: function (ev) {
@@ -510,105 +263,125 @@
 
     if (
       this.$saveBtn.hasClass('disabled') ||
-      !this.$saveSpinner.hasClass('hidden')
+      this.$saveBtn.hasClass('loading')
     ) {
       return;
     }
 
-    this.$saveSpinner.removeClass('hidden');
-    var data =
-      this.$container.serialize() +
-      '&elementType=' +
-      this.elementIndex.elementType;
-
-    Craft.postActionRequest(
+    this.$saveBtn.addClass('loading');
+
+    Craft.sendActionRequest(
+      'POST',
       'element-index-settings/save-customize-sources-modal-settings',
-      data,
-      (response, textStatus) => {
-        this.$saveSpinner.addClass('hidden');
-
-        if (textStatus === 'success' && response.success) {
-          // Have any changes been made to the source list?
-          if (this.updateSourcesOnSave) {
-            if (this.$elementIndexSourcesContainer.length) {
-              var $lastSource = null,
-                $pendingHeading;
-
-              for (var i = 0; i < this.sourceSort.$items.length; i++) {
-                var $item = this.sourceSort.$items.eq(i),
-                  source = $item.data('source'),
-                  $indexSource = source.getIndexSource();
-
-                if (!$indexSource) {
-                  continue;
-                }
-
-                if (source.isHeading()) {
-                  $pendingHeading = $indexSource;
-                } else {
-                  if ($pendingHeading) {
-                    this.appendSource($pendingHeading, $lastSource);
-                    $lastSource = $pendingHeading;
-                    $pendingHeading = null;
-                  }
-
-                  this.appendSource($indexSource, $lastSource);
-                  $lastSource = $indexSource;
-                }
-              }
-
-              // Remove any additional sources (most likely just old headings)
-              if ($lastSource) {
-                var $extraSources = $lastSource.nextAll();
-                this.elementIndex.sourceSelect.removeItems($extraSources);
-                $extraSources.remove();
+      {
+        data:
+          this.$container.serialize() +
+          '&elementType=' +
+          this.elementIndex.elementType,
+      }
+    )
+      .then(({data}) => {
+        if (this.$elementIndexSourcesContainer.length) {
+          let $lastSourceItem = null,
+            $pendingHeading;
+
+          for (let i = 0; i < this.sourceSort.$items.length; i++) {
+            const $item = this.sourceSort.$items.eq(i),
+              source = $item.data('source'),
+              $indexSourceItem = source.getIndexSourceItem();
+
+            if (!$indexSourceItem) {
+              continue;
+            }
+
+            if (source.isHeading()) {
+              $pendingHeading = $indexSourceItem;
+              continue;
+            }
+
+            const $a = $indexSourceItem.children('a');
+            let visible = true;
+
+            if (source.isNative()) {
+              const key = $a.data('key');
+              visible = !key || !data.disabledSourceKeys.includes(key);
+              if (visible) {
+                $a.removeAttr('data-disabled');
+              } else {
+                $a.attr('data-disabled', '');
               }
             }
+
+            if (visible && $pendingHeading) {
+              this.appendIndexSourceItem($pendingHeading, $lastSourceItem);
+              $lastSourceItem = $pendingHeading;
+              $pendingHeading = null;
+            }
+
+            const isNew = !$indexSourceItem.parent().length;
+            this.appendIndexSourceItem($indexSourceItem, $lastSourceItem);
+            if (isNew) {
+              this.elementIndex.initSource($a);
+            }
+            $lastSourceItem = $indexSourceItem;
           }
 
-          // If a source is selected, have the element index select that one by default on the next request
-          if (this.selectedSource && this.selectedSource.sourceData.key) {
-            this.elementIndex.selectSourceByKey(
-              this.selectedSource.sourceData.key
-            );
-            this.elementIndex.updateElements();
+          // Remove any additional sources (most likely just old headings)
+          if ($lastSourceItem) {
+            const $extraSources = $lastSourceItem.nextAll();
+            this.elementIndex.sourceSelect.removeItems($extraSources);
+            $extraSources.remove();
           }
-
-          Craft.cp.displayNotice(Craft.t('app', 'Source settings saved'));
-          this.hide();
-        } else {
-          var error =
-            textStatus === 'success' && response.error
-              ? response.error
-              : Craft.t('app', 'A server error occurred.');
-          Craft.cp.displayError(error);
->>>>>>> c44d3bab
         }
-      }
-    );
-  },
-
-  appendSource: function ($source, $lastSource) {
-    if (!$lastSource) {
-      $source.prependTo(this.$elementIndexSourcesContainer);
+
+        // Update source visibility based on updated data-disabled attributes
+        this.elementIndex.updateSourceVisibility();
+
+        // Figure out which source to select
+        let sourceKey = null;
+        if (
+          this.selectedSource &&
+          this.selectedSource.sourceData.key &&
+          !data.disabledSourceKeys.includes(this.selectedSource.sourceData.key)
+        ) {
+          sourceKey = this.selectedSource.sourceData.key;
+        } else if (!this.elementIndex.sourceKey) {
+          sourceKey = this.elementIndex.$visibleSources.first().data('key');
+        }
+
+        if (sourceKey) {
+          this.elementIndex.selectSourceByKey(sourceKey);
+        }
+
+        this.elementIndex.updateElements();
+
+        Craft.cp.displayNotice(Craft.t('app', 'Source settings saved'));
+        this.hide();
+      })
+      .catch(() => {
+        Craft.cp.displayError(Craft.t('app', 'A server error occurred.'));
+      })
+      .finally(() => {
+        this.$saveBtn.removeClass('loading');
+      });
+  },
+
+  appendIndexSourceItem: function ($sourceItem, $lastSourceItem) {
+    if (!$lastSourceItem) {
+      $sourceItem.prependTo(this.$elementIndexSourcesContainer);
     } else {
-      $source.insertAfter($lastSource);
-    }
-  },
-
-<<<<<<< HEAD
-        if (this.addSourceMenu) {
-            this.addSourceMenu.destroy();
-            this.$addSourceMenu.remove();
-        }
-
-        delete this.sources;
-        this.base();
-=======
+      $sourceItem.insertAfter($lastSourceItem);
+    }
+  },
+
   destroy: function () {
-    for (var i = 0; i < this.sources.length; i++) {
+    for (let i = 0; i < this.sources.length; i++) {
       this.sources[i].destroy();
->>>>>>> c44d3bab
+    }
+
+    if (this.addSourceMenu) {
+      this.addSourceMenu.destroy();
+      this.$addSourceMenu.remove();
     }
 
     delete this.sources;
@@ -624,27 +397,16 @@
   $itemInput: null,
   $settingsContainer: null,
 
-<<<<<<< HEAD
-    sourceData: null,
-    isNew: null,
-
-    init: function(modal, $item, $itemLabel, $itemInput, sourceData, isNew) {
-        this.modal = modal;
-        this.$item = $item;
-        this.$itemLabel = $itemLabel;
-        this.$itemInput = $itemInput;
-        this.sourceData = sourceData;
-        this.isNew = isNew;
-=======
   sourceData: null,
-
-  init: function (modal, $item, $itemLabel, $itemInput, sourceData) {
+  isNew: null,
+
+  init: function (modal, $item, $itemLabel, $itemInput, sourceData, isNew) {
     this.modal = modal;
     this.$item = $item;
     this.$itemLabel = $itemLabel;
     this.$itemInput = $itemInput;
     this.sourceData = sourceData;
->>>>>>> c44d3bab
+    this.isNew = isNew;
 
     this.$item.data('source', this);
 
@@ -655,19 +417,13 @@
     return false;
   },
 
-<<<<<<< HEAD
-    isNative: function() {
-        return false;
-    },
-
-    isSelected: function() {
-        return (this.modal.selectedSource === this);
-    },
-=======
+  isNative: function () {
+    return false;
+  },
+
   isSelected: function () {
     return this.modal.selectedSource === this;
   },
->>>>>>> c44d3bab
 
   select: function () {
     if (this.isSelected()) {
@@ -681,39 +437,21 @@
     this.$item.addClass('sel');
     this.modal.selectedSource = this;
 
-<<<<<<< HEAD
-        if (!this.$settingsContainer) {
-            this.$settingsContainer = $('<div/>').appendTo(this.modal.$sourceSettingsContainer);
-            this.createSettings(this.$settingsContainer);
-        } else {
-            this.$settingsContainer.removeClass('hidden');
-        }
-=======
     if (!this.$settingsContainer) {
-      this.$settingsContainer = this.createSettings().appendTo(
+      this.$settingsContainer = $('<div/>').appendTo(
         this.modal.$sourceSettingsContainer
       );
+      this.createSettings(this.$settingsContainer);
     } else {
       this.$settingsContainer.removeClass('hidden');
     }
->>>>>>> c44d3bab
 
     this.modal.$sourceSettingsContainer.scrollTop(0);
   },
 
-<<<<<<< HEAD
-    createSettings: function() {
-    },
-
-    getIndexSourceItem: function() {
-    },
-=======
-  createSettings: function () {
-    return $('<div/>');
-  },
-
-  getIndexSource: function () {},
->>>>>>> c44d3bab
+  createSettings: function () {},
+
+  getIndexSourceItem: function () {},
 
   deselect: function () {
     this.$item.removeClass('sel');
@@ -721,183 +459,86 @@
     this.$settingsContainer.addClass('hidden');
   },
 
-<<<<<<< HEAD
-    updateItemLabel: function(val) {
-        if (val) {
-            this.$itemLabel.text(val);
-        } else {
-            this.$itemLabel.html('&nbsp;');
-        }
-    },
-
-    destroy: function() {
-        this.modal.sourceSort.removeItems(this.$item);
-        this.modal.sources.splice($.inArray(this, this.modal.sources), 1);
-
-        if (this.isSelected()) {
-            this.deselect();
-
-            if (this.modal.sources.length) {
-                this.modal.sources[0].select();
-            }
-        }
-
-        this.$item.data('source', null);
-        this.$item.remove();
-
-        if (this.$settingsContainer) {
-            this.$settingsContainer.remove();
-        }
-
-        this.base();
-    }
-});
-
-Craft.CustomizeSourcesModal.Source = Craft.CustomizeSourcesModal.BaseSource.extend({
-    isNative: function() {
-        return true;
-    },
-
-    createSettings: function($container) {
-        Craft.ui.createLightswitchField({
-            label: Craft.t('app', 'Enabled'),
-            name: `sources[${this.sourceData.key}][enabled]`,
-            on: !this.sourceData.disabled,
-        }).appendTo($container);
-        this.createTableAttributesField($container);
-    },
-
-    createTableAttributesField: function($container) {
-        const availableTableAttributes = this.availableTableAttributes();
-
-        if (!this.sourceData.tableAttributes.length && !availableTableAttributes.length) {
-            return;
-        }
-
-        const $columnCheckboxes = $('<div/>');
-        const selectedAttributes = [];
-
-        $(`<input type="hidden" name="sources[${this.sourceData.key}][tableAttributes][]" value=""/>`).appendTo($columnCheckboxes);
-
-        // Add the selected columns, in the selected order
-        for (let i = 0; i < this.sourceData.tableAttributes.length; i++) {
-            let [key, label] = this.sourceData.tableAttributes[i];
-            $columnCheckboxes.append(this.createTableColumnOption(key, label, true));
-            selectedAttributes.push(key);
-        }
-
-        // Add the rest
-        for (let i = 0; i < availableTableAttributes.length; i++) {
-            const [key, label] = availableTableAttributes[i];
-            if (!Craft.inArray(key, selectedAttributes)) {
-                $columnCheckboxes.append(this.createTableColumnOption(key, label, false));
-            }
-        }
-
-        new Garnish.DragSort($columnCheckboxes.children(), {
-            handle: '.move',
-            axis: 'y'
-        });
-
-        Craft.ui.createField($columnCheckboxes, {
-            label: Craft.t('app', 'Table Columns'),
-            instructions: Craft.t('app', 'Choose which table columns should be visible for this source, and in which order.')
-        }).appendTo($container);
-    },
-
-    availableTableAttributes: function() {
-        const attributes = this.modal.availableTableAttributes.slice(0);
-        attributes.push(...this.sourceData.availableTableAttributes);
-        return attributes;
-    },
-
-    createTableColumnOption: function(key, label, checked) {
-        return $('<div class="customize-sources-table-column"/>')
-          .append('<div class="icon move"/>')
-          .append(
-            Craft.ui.createCheckbox({
-                label: Craft.escapeHtml(label),
-                name: 'sources[' + this.sourceData.key + '][tableAttributes][]',
-                value: key,
-                checked: checked,
-            })
-          );
-    },
-
-    getIndexSourceItem: function() {
-        const $source = this.modal.elementIndex.getSourceByKey(this.sourceData.key);
-=======
   updateItemLabel: function (val) {
-    this.$itemLabel.text(val);
+    if (val) {
+      this.$itemLabel.text(val);
+    } else {
+      this.$itemLabel.html('&nbsp;');
+    }
   },
 
   destroy: function () {
+    this.modal.sourceSort.removeItems(this.$item);
+    this.modal.sources.splice($.inArray(this, this.modal.sources), 1);
+
+    if (this.isSelected()) {
+      this.deselect();
+
+      if (this.modal.sources.length) {
+        this.modal.sources[0].select();
+      }
+    }
+
     this.$item.data('source', null);
+    this.$item.remove();
+
+    if (this.$settingsContainer) {
+      this.$settingsContainer.remove();
+    }
+
     this.base();
   },
 });
 
 Craft.CustomizeSourcesModal.Source =
   Craft.CustomizeSourcesModal.BaseSource.extend({
-    createSettings: function () {
-      let $settings = $('<div/>').append(
-        Craft.ui.createTextField({
-          label: Craft.t('app', 'Header Column Heading'),
-          id: 'defaultHeaderColHeading' + Math.floor(Math.random() * 100000),
-          name: `sources[${this.sourceData.key}][headerColHeading]`,
-          value: this.sourceData.headerColHeading,
-          placeholder: this.sourceData.defaultHeaderColHeading,
+    isNative: function () {
+      return true;
+    },
+
+    createSettings: function ($container) {
+      Craft.ui
+        .createLightswitchField({
+          label: Craft.t('app', 'Enabled'),
+          name: `sources[${this.sourceData.key}][enabled]`,
+          on: !this.sourceData.disabled,
         })
-      );
-
-      if (this.sourceData.tableAttributes.length) {
-        $settings.append(this.createTableColumnsField());
-      }
-
-      return $settings;
-    },
-
-    createTableColumnsField: function () {
-      // Create the title column option
-      let [firstKey, firstLabel] = this.sourceData.tableAttributes[0];
-      let $titleColumnCheckbox = this.createTableColumnOption(
-        firstKey,
-        firstLabel,
-        true,
-        true
-      );
-
-      // Create the rest of the options
-      let $columnCheckboxes = $('<div/>');
-      let selectedAttributes = [firstKey];
+        .appendTo($container);
+      this.createTableAttributesField($container);
+    },
+
+    createTableAttributesField: function ($container) {
+      const availableTableAttributes = this.availableTableAttributes();
+
+      if (
+        !this.sourceData.tableAttributes.length &&
+        !availableTableAttributes.length
+      ) {
+        return;
+      }
+
+      const $columnCheckboxes = $('<div/>');
+      const selectedAttributes = [];
 
       $(
-        '<input type="hidden" name="sources[' +
-          this.sourceData.key +
-          '][tableAttributes][]" value=""/>'
+        `<input type="hidden" name="sources[${this.sourceData.key}][tableAttributes][]" value=""/>`
       ).appendTo($columnCheckboxes);
 
       // Add the selected columns, in the selected order
-      for (let i = 1; i < this.sourceData.tableAttributes.length; i++) {
+      for (let i = 0; i < this.sourceData.tableAttributes.length; i++) {
         let [key, label] = this.sourceData.tableAttributes[i];
         $columnCheckboxes.append(
-          this.createTableColumnOption(key, label, false, true)
+          this.createTableColumnOption(key, label, true)
         );
         selectedAttributes.push(key);
       }
 
       // Add the rest
-      let availableTableAttributes =
-        this.modal.availableTableAttributes.slice(0);
-      availableTableAttributes.push(
-        ...this.sourceData.availableTableAttributes
-      );
-
       for (let i = 0; i < availableTableAttributes.length; i++) {
-        let [key, label] = availableTableAttributes[i];
+        const [key, label] = availableTableAttributes[i];
         if (!Craft.inArray(key, selectedAttributes)) {
           $columnCheckboxes.append(
-            this.createTableColumnOption(key, label, false, false)
+            this.createTableColumnOption(key, label, false)
           );
         }
       }
@@ -907,20 +548,25 @@
         axis: 'y',
       });
 
-      return Craft.ui.createField(
-        $([$titleColumnCheckbox[0], $columnCheckboxes[0]]),
-        {
+      Craft.ui
+        .createField($columnCheckboxes, {
           label: Craft.t('app', 'Table Columns'),
           instructions: Craft.t(
             'app',
             'Choose which table columns should be visible for this source, and in which order.'
           ),
-        }
-      );
-    },
-
-    createTableColumnOption: function (key, label, first, checked) {
-      var $option = $('<div class="customize-sources-table-column"/>')
+        })
+        .appendTo($container);
+    },
+
+    availableTableAttributes: function () {
+      const attributes = this.modal.availableTableAttributes.slice(0);
+      attributes.push(...this.sourceData.availableTableAttributes);
+      return attributes;
+    },
+
+    createTableColumnOption: function (key, label, checked) {
+      return $('<div class="customize-sources-table-column"/>')
         .append('<div class="icon move"/>')
         .append(
           Craft.ui.createCheckbox({
@@ -928,20 +574,14 @@
             name: 'sources[' + this.sourceData.key + '][tableAttributes][]',
             value: key,
             checked: checked,
-            disabled: first,
           })
         );
-
-      if (first) {
-        $option.children('.move').addClass('disabled');
-      }
-
-      return $option;
-    },
-
-    getIndexSource: function () {
-      var $source = this.modal.elementIndex.getSourceByKey(this.sourceData.key);
->>>>>>> c44d3bab
+    },
+
+    getIndexSourceItem: function () {
+      const $source = this.modal.elementIndex.getSourceByKey(
+        this.sourceData.key
+      );
 
       if ($source) {
         return $source.closest('li');
@@ -949,109 +589,121 @@
     },
   });
 
-<<<<<<< HEAD
-Craft.CustomizeSourcesModal.CustomSource = Craft.CustomizeSourcesModal.Source.extend({
+Craft.CustomizeSourcesModal.CustomSource =
+  Craft.CustomizeSourcesModal.Source.extend({
     $labelInput: null,
 
-    createSettings: function($container) {
-        const $labelField = Craft.ui.createTextField({
-            label: Craft.t('app', 'Label'),
-            name: `sources[${this.sourceData.key}][label]`,
-            value: this.sourceData.label,
-        }).appendTo($container);
-        this.$labelInput = $labelField.find('.text');
-        const defaultId = `condition${Math.floor(Math.random() * 1000000)}`;
-
-        const swapPlaceholders = str => str
+    createSettings: function ($container) {
+      const $labelField = Craft.ui
+        .createTextField({
+          label: Craft.t('app', 'Label'),
+          name: `sources[${this.sourceData.key}][label]`,
+          value: this.sourceData.label,
+        })
+        .appendTo($container);
+      this.$labelInput = $labelField.find('.text');
+      const defaultId = `condition${Math.floor(Math.random() * 1000000)}`;
+
+      const swapPlaceholders = (str) =>
+        str
           .replace(/__ID__/g, defaultId)
-          .replace(/__SOURCE_KEY__(?=-)/g, Craft.formatInputId(this.sourceData.key))
+          .replace(
+            /__SOURCE_KEY__(?=-)/g,
+            Craft.formatInputId(this.sourceData.key)
+          )
           .replace(/__SOURCE_KEY__/g, this.sourceData.key);
 
-        const conditionBuilderHtml = this.sourceData.conditionBuilderHtml ||
-            swapPlaceholders(this.modal.conditionBuilderHtml);
-        const conditionBuilderJs = this.sourceData.conditionBuilderJs ||
-            swapPlaceholders(this.modal.conditionBuilderJs);
-
-        Craft.ui.createField($('<div/>').append(conditionBuilderHtml), {
-            id: 'criteria',
-            label: Craft.t('app', '{type} Criteria', {
-                type: this.modal.elementTypeName,
-            }),
-        }).appendTo($container);
-        Craft.appendBodyHtml(conditionBuilderJs);
-
-        this.createTableAttributesField($container);
-
-        if (this.modal.userGroups.length) {
-            Craft.ui.createCheckboxSelectField({
-                label: Craft.t('app', 'User Groups'),
-                instructions: Craft.t('app', 'Choose which user groups should have access to this source.'),
-                name: `sources[${this.sourceData.key}][userGroups]`,
-                options: this.modal.userGroups,
-                values: this.sourceData.userGroups || '*',
-                showAllOption: true,
-            }).appendTo($container);
+      const conditionBuilderHtml =
+        this.sourceData.conditionBuilderHtml ||
+        swapPlaceholders(this.modal.conditionBuilderHtml);
+      const conditionBuilderJs =
+        this.sourceData.conditionBuilderJs ||
+        swapPlaceholders(this.modal.conditionBuilderJs);
+
+      Craft.ui
+        .createField($('<div/>').append(conditionBuilderHtml), {
+          id: 'criteria',
+          label: Craft.t('app', '{type} Criteria', {
+            type: this.modal.elementTypeName,
+          }),
+        })
+        .appendTo($container);
+      Craft.appendBodyHtml(conditionBuilderJs);
+
+      this.createTableAttributesField($container);
+
+      if (this.modal.userGroups.length) {
+        Craft.ui
+          .createCheckboxSelectField({
+            label: Craft.t('app', 'User Groups'),
+            instructions: Craft.t(
+              'app',
+              'Choose which user groups should have access to this source.'
+            ),
+            name: `sources[${this.sourceData.key}][userGroups]`,
+            options: this.modal.userGroups,
+            values: this.sourceData.userGroups || '*',
+            showAllOption: true,
+          })
+          .appendTo($container);
+      }
+
+      $container.append('<hr/>');
+
+      this.$deleteBtn = $('<a class="error delete"/>')
+        .text(Craft.t('app', 'Delete custom source'))
+        .appendTo($container);
+
+      this.addListener(this.$labelInput, 'input', 'handleLabelInputChange');
+      this.addListener(this.$deleteBtn, 'click', 'destroy');
+    },
+
+    availableTableAttributes: function () {
+      const attributes = this.base();
+      if (this.isNew) {
+        attributes.push(...this.modal.customFieldAttributes);
+      }
+      return attributes;
+    },
+
+    select: function () {
+      this.base();
+      this.$labelInput.focus();
+    },
+
+    handleLabelInputChange: function () {
+      this.updateItemLabel(this.$labelInput.val());
+    },
+
+    getIndexSourceItem: function () {
+      let $source = this.base();
+      let $label;
+
+      if ($source) {
+        $label = $source.find('.label');
+      } else {
+        $label = $('<span/>', {class: 'label'});
+        $source = $('<li/>').append(
+          $('<a/>', {
+            'data-key': this.sourceData.key,
+          }).append($label)
+        );
+      }
+
+      if (this.$labelInput) {
+        let label = Craft.trim(this.$labelInput.val());
+        if (label === '') {
+          label = Craft.t('app', '(blank)');
         }
-
-        $container.append('<hr/>');
-
-        this.$deleteBtn = $('<a class="error delete"/>').text(Craft.t('app', 'Delete custom source'))
-          .appendTo($container);
-
-        this.addListener(this.$labelInput, 'input', 'handleLabelInputChange');
-        this.addListener(this.$deleteBtn, 'click', 'destroy');
-    },
-
-    availableTableAttributes: function() {
-        const attributes = this.base();
-        if (this.isNew) {
-            attributes.push(...this.modal.customFieldAttributes);
-        }
-        return attributes;
-    },
-
-    select: function() {
-        this.base();
-        this.$labelInput.focus();
-    },
-
-    handleLabelInputChange: function() {
-        this.updateItemLabel(this.$labelInput.val());
-    },
-
-    getIndexSourceItem: function() {
-        let $source = this.base();
-        let $label;
-
-        if ($source) {
-            $label = $source.find('.label');
-        } else {
-            $label = $('<span/>', {class: 'label'});
-            $source = $('<li/>').append(
-              $('<a/>', {
-                  'data-key': this.sourceData.key,
-              }).append($label)
-            );
-        }
-
-        if (this.$labelInput) {
-            let label = Craft.trim(this.$labelInput.val());
-            if (label === '') {
-                label = Craft.t('app', '(blank)');
-            }
-            $label.text(label);
-        }
-
-        return $source;
-    },
-});
-
-Craft.CustomizeSourcesModal.Heading = Craft.CustomizeSourcesModal.BaseSource.extend({
-=======
+        $label.text(label);
+      }
+
+      return $source;
+    },
+  });
+
 Craft.CustomizeSourcesModal.Heading =
   Craft.CustomizeSourcesModal.BaseSource.extend({
-    $labelField: null,
->>>>>>> c44d3bab
     $labelInput: null,
     $deleteBtn: null,
 
@@ -1059,69 +711,36 @@
       return true;
     },
 
-<<<<<<< HEAD
-    select: function() {
-        this.base();
-        this.$labelInput.focus();
-    },
-
-    createSettings: function($container) {
-        const $labelField = Craft.ui.createTextField({
-            label: Craft.t('app', 'Heading'),
-            instructions: Craft.t('app', 'This can be left blank if you just want an unlabeled separator.'),
-            value: this.sourceData.heading || '',
-        }).appendTo($container);
-        this.$labelInput = $labelField.find('.text');
-
-        $container.append('<hr/>');
-
-        this.$deleteBtn = $('<a class="error delete"/>').text(Craft.t('app', 'Delete heading'))
-          .appendTo($container);
-
-        this.addListener(this.$labelInput, 'input', 'handleLabelInputChange');
-        this.addListener(this.$deleteBtn, 'click', 'destroy');
-    },
-
-    handleLabelInputChange: function() {
-        this.updateItemLabel(this.$labelInput.val());
-=======
     select: function () {
       this.base();
-      this.$labelInput.trigger('focus');
-    },
-
-    createSettings: function () {
-      let $settings = $('<div/>');
-
-      this.$labelField = Craft.ui
+      this.$labelInput.focus();
+    },
+
+    createSettings: function ($container) {
+      const $labelField = Craft.ui
         .createTextField({
           label: Craft.t('app', 'Heading'),
           instructions: Craft.t(
             'app',
             'This can be left blank if you just want an unlabeled separator.'
           ),
-          value: this.sourceData.heading,
+          value: this.sourceData.heading || '',
         })
-        .appendTo($settings);
-
-      this.$labelInput = this.$labelField.find('.text');
-
-      $settings.append('<hr/>');
+        .appendTo($container);
+      this.$labelInput = $labelField.find('.text');
+
+      $container.append('<hr/>');
 
       this.$deleteBtn = $('<a class="error delete"/>')
         .text(Craft.t('app', 'Delete heading'))
-        .appendTo($settings);
+        .appendTo($container);
 
       this.addListener(this.$labelInput, 'input', 'handleLabelInputChange');
-      this.addListener(this.$deleteBtn, 'click', 'deleteHeading');
-
-      return $settings;
+      this.addListener(this.$deleteBtn, 'click', 'destroy');
     },
 
     handleLabelInputChange: function () {
       this.updateItemLabel(this.$labelInput.val());
-      this.modal.updateSourcesOnSave = true;
->>>>>>> c44d3bab
     },
 
     updateItemLabel: function (val) {
@@ -1134,36 +753,11 @@
       this.$itemInput.val(val);
     },
 
-<<<<<<< HEAD
-    getIndexSourceItem: function() {
-        const label = (this.$labelInput ? this.$labelInput.val() : null) || this.sourceData.heading || '';
-        return $('<li class="heading"/>').append($('<span/>').text(label));
-    },
-});
-=======
-    deleteHeading: function () {
-      this.modal.sourceSort.removeItems(this.$item);
-      this.modal.sources.splice($.inArray(this, this.modal.sources), 1);
-      this.modal.updateSourcesOnSave = true;
-
-      if (this.isSelected()) {
-        this.deselect();
-
-        if (this.modal.sources.length) {
-          this.modal.sources[0].select();
-        }
-      }
-
-      this.$item.remove();
-      this.$settingsContainer.remove();
-      this.destroy();
-    },
-
-    getIndexSource: function () {
-      var label = this.$labelInput
-        ? this.$labelInput.val()
-        : this.sourceData.heading;
+    getIndexSourceItem: function () {
+      const label =
+        (this.$labelInput ? this.$labelInput.val() : null) ||
+        this.sourceData.heading ||
+        '';
       return $('<li class="heading"/>').append($('<span/>').text(label));
     },
-  });
->>>>>>> c44d3bab
+  });