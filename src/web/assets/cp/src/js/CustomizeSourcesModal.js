--- conflicted
+++ resolved
@@ -359,7 +359,6 @@
             }
         }
 
-<<<<<<< HEAD
         new Garnish.DragSort($columnCheckboxes.children(), {
             handle: '.move',
             axis: 'y'
@@ -376,7 +375,7 @@
             .append('<div class="icon move"/>')
             .append(
                 Craft.ui.createCheckbox({
-                    label: label,
+                    label: Craft.escapeHtml(label),
                     name: 'sources[' + this.sourceData.key + '][tableAttributes][]',
                     value: key,
                     checked: checked,
@@ -387,35 +386,6 @@
         if (first) {
             $option.children('.move').addClass('disabled');
         }
-=======
-            new Garnish.DragSort($columnCheckboxes.children(), {
-                handle: '.move',
-                axis: 'y'
-            });
-
-            return Craft.ui.createField($([$titleColumnCheckbox[0], $columnCheckboxes[0]]), {
-                label: Craft.t('app', 'Table Columns'),
-                instructions: Craft.t('app', 'Choose which table columns should be visible for this source, and in which order.')
-            });
-        },
-
-        createTableColumnOption: function(key, label, first, checked) {
-            var $option = $('<div class="customize-sources-table-column"/>')
-                .append('<div class="icon move"/>')
-                .append(
-                    Craft.ui.createCheckbox({
-                        label: Craft.escapeHtml(label),
-                        name: 'sources[' + this.sourceData.key + '][tableAttributes][]',
-                        value: key,
-                        checked: checked,
-                        disabled: first
-                    })
-                );
-
-            if (first) {
-                $option.children('.move').addClass('disabled');
-            }
->>>>>>> 3f111d8a
 
         return $option;
     },
