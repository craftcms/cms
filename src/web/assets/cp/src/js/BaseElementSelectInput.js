--- conflicted
+++ resolved
@@ -191,23 +191,15 @@
           collapseDraggees: true,
           magnetStrength: 4,
           helperLagBase: 1.5,
-<<<<<<< HEAD
-          onSortChange: () => {
-            this.onSortChange();
-          },
-=======
           onBeforeDragStart: () => {
             this.elementEditor?.pause();
           },
           onDragStop: () => {
             this.elementEditor?.resume();
           },
-          onSortChange: this.settings.selectable
-            ? () => {
-                this.elementSelect.resetItemOrder();
-              }
-            : null,
->>>>>>> f6f2e83d
+          onSortChange: () => {
+            this.onSortChange();
+          },
         });
       }
     },
