--- conflicted
+++ resolved
@@ -408,13 +408,15 @@
     },
 
     removeElement: function ($element) {
-<<<<<<< HEAD
       if (this.settings.relateAncestors) {
         // Find any descendants this element might have
         const $allElements = $element.add(
           $element.parent().siblings('ul').find('.element')
         );
 
+        // Remove any inputs from the form data
+        $('[name]', $allElements).removeAttr('name');
+
         // Remove our record of them all at once
         this.removeElements($allElements);
 
@@ -423,20 +425,13 @@
           this._animateStructureElementAway($allElements, i);
         }
       } else {
+        // Remove any inputs from the form data
+        $('[name]', $element).removeAttr('name');
         this.removeElements($element);
         this.animateElementAway($element, () => {
           $element.remove();
         });
       }
-=======
-      // Remove any inputs from the form data
-      $('[name]', $element).removeAttr('name');
-
-      this.removeElements($element);
-      this.animateElementAway($element, () => {
-        $element.remove();
-      });
->>>>>>> e01741fe
     },
 
     animateElementAway: function ($element, callback) {
