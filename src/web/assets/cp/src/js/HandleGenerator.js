--- conflicted
+++ resolved
@@ -4,44 +4,6 @@
  * Handle Generator
  */
 Craft.HandleGenerator = Craft.BaseInputGenerator.extend({
-<<<<<<< HEAD
-    generateTargetValue: function(sourceVal) {
-        // Remove HTML tags
-        var handle = sourceVal.replace("/<(.*?)>/g", '');
-
-        // Remove inner-word punctuation
-        handle = handle.replace(/['"‘’“”\[\]\(\)\{\}:]/g, '');
-
-        // Make it lowercase
-        handle = handle.toLowerCase();
-
-        // Convert extended ASCII characters to basic ASCII
-        handle = Craft.asciiString(handle);
-
-        if (!this.settings.allowNonAlphaStart) {
-            // Handle must start with a letter
-            handle = handle.replace(/^[^a-z]+/, '');
-        }
-
-        // Get the "words"
-        var words = Craft.filterArray(handle.split(/[^a-z0-9]+/));
-        handle = '';
-
-        if (Craft.handleCasing === 'snake') {
-            return words.join('_');
-        }
-
-        // Make it camelCase
-        for (let i = 0; i < words.length; i++) {
-            if (Craft.handleCasing !== 'pascal' && i === 0) {
-                handle += words[i];
-            } else {
-                handle += words[i].charAt(0).toUpperCase() + words[i].substring(1);
-            }
-        }
-
-        return handle;
-=======
   generateTargetValue: function (sourceVal) {
     // Remove HTML tags
     var handle = sourceVal.replace('/<(.*?)>/g', '');
@@ -66,7 +28,6 @@
 
     if (Craft.handleCasing === 'snake') {
       return words.join('_');
->>>>>>> c44d3bab
     }
 
     // Make it camelCase
@@ -74,7 +35,7 @@
       if (Craft.handleCasing !== 'pascal' && i === 0) {
         handle += words[i];
       } else {
-        handle += words[i].charAt(0).toUpperCase() + words[i].substr(1);
+        handle += words[i].charAt(0).toUpperCase() + words[i].substring(1);
       }
     }
 
