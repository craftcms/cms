--- conflicted
+++ resolved
@@ -1442,15 +1442,10 @@
             }
 
             if (this.initialized) {
-<<<<<<< HEAD
-                // Remember this site for later
-                Craft.cp.setSiteId(siteId);
-=======
                 if (this.settings.context === 'index') {
                     // Remember this site for later
                     Craft.cp.setSiteId(siteId);
                 }
->>>>>>> 28b01f8a
 
                 // Update the elements
                 this.updateElements();
