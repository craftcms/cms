/** global: Craft */
/** global: Garnish */
/**
 * Element index class
 */
Craft.BaseElementIndex = Garnish.Base.extend(
  {
    initialized: false,
    elementType: null,

    instanceState: null,
    sourceStates: null,
    sourceStatesStorageKey: null,

    searchTimeout: null,
    sourceSelect: null,

    $container: null,
    $main: null,
    isIndexBusy: false,

    $sidebar: null,
    showingSidebar: null,
    sourceKey: null,
    sourceViewModes: null,
    $source: null,
    sourcesByKey: null,
    $visibleSources: null,

    $customizeSourcesBtn: null,
    customizeSourcesModal: null,

    $toolbar: null,
    toolbarOffset: null,

    $search: null,
    searching: false,
    searchText: null,
    trashed: false,
    drafts: false,
    $clearSearchBtn: null,

    $statusMenuBtn: null,
    $statusMenuContainer: null,
    statusMenu: null,
    status: null,

    $siteMenuBtn: null,
    siteMenu: null,
    siteId: null,

    $sortMenuBtn: null,
    sortMenu: null,
    $sortAttributesList: null,
    $sortDirectionsList: null,
    $scoreSortAttribute: null,
    $structureSortAttribute: null,

    _sourcePath: null,
    $sourcePathOuterContainer: null,
    $sourcePathInnerContainer: null,
    $sourcePathOverflowBtnContainer: null,
    $sourcePathActionsBtn: null,

    $elements: null,
    $viewModeBtnContainer: null,
    viewModeBtns: null,
    viewMode: null,
    view: null,
    _autoSelectElements: null,
    $countSpinner: null,
    $countContainer: null,
    page: 1,
    resultSet: null,
    totalResults: null,
    $exportBtn: null,

    actions: null,
    actionsHeadHtml: null,
    actionsFootHtml: null,
    $selectAllContainer: null,
    $selectAllCheckbox: null,
    showingActionTriggers: false,
    exporters: null,
    exportersByType: null,
    _$detachedToolbarItems: null,
    _$triggers: null,

    _ignoreFailedRequest: false,
    _cancelToken: null,

    /**
     * Constructor
     */
    init: function (elementType, $container, settings) {
      this.elementType = elementType;
      this.$container = $container;
      this.setSettings(settings, Craft.BaseElementIndex.defaults);

      // Set the state objects
      // ---------------------------------------------------------------------

      this.instanceState = this.getDefaultInstanceState();

      this.sourceStates = {};

      // Instance states (selected source) are stored by a custom storage key defined in the settings
      if (this.settings.storageKey) {
        $.extend(
          this.instanceState,
          Craft.getLocalStorage(this.settings.storageKey),
          {}
        );
      }

      // Source states (view mode, etc.) are stored by the element type and context
      this.sourceStatesStorageKey =
        'BaseElementIndex.' + this.elementType + '.' + this.settings.context;
      $.extend(
        this.sourceStates,
        Craft.getLocalStorage(this.sourceStatesStorageKey, {})
      );

      // Find the DOM elements
      // ---------------------------------------------------------------------

      this.$main = this.$container.find('.main');
      this.$toolbar = this.$container.find(this.settings.toolbarSelector);
      this.$statusMenuBtn = this.$toolbar.find('.statusmenubtn:first');
      this.$statusMenuContainer = this.$statusMenuBtn.parent();
      this.$siteMenuBtn = this.$container.find('.sitemenubtn:first');
      this.$sortMenuBtn = this.$toolbar.find('.sortmenubtn:first');
      this.$search = this.$toolbar.find('.search:first input:first');
      this.$clearSearchBtn = this.$toolbar.find('.search:first > .clear');
      this.$sidebar = this.$container.find('.sidebar:first');
      this.$customizeSourcesBtn = this.$sidebar.find('.customize-sources');
      this.$elements = this.$container.find('.elements:first');
      this.$countSpinner = this.$container.find('#count-spinner');
      this.$countContainer = this.$container.find('#count-container');
      this.$exportBtn = this.$container.find('#export-btn');

      // Hide sidebar if needed
      if (this.settings.hideSidebar) {
        this.$sidebar.hide();
        $('.body, .content', this.$container).removeClass('has-sidebar');
      }

      // Initialize the sources
      // ---------------------------------------------------------------------

      if (!this.initSources()) {
        return;
      }

      // Customize button
      if (this.$customizeSourcesBtn.length) {
        this.addListener(
          this.$customizeSourcesBtn,
          'click',
          'createCustomizeSourcesModal'
        );
      }

      // Initialize the status menu
      // ---------------------------------------------------------------------

      if (this.$statusMenuBtn.length) {
        this.statusMenu = this.$statusMenuBtn.menubtn().data('menubtn').menu;
        this.statusMenu.on('optionselect', this._handleStatusChange.bind(this));
      }

      // Initialize the site menu
      // ---------------------------------------------------------------------

      // Is there a site menu?
      if (this.$siteMenuBtn.length) {
        this.siteMenu = this.$siteMenuBtn.menubtn().data('menubtn').menu;

        // Figure out the initial site
        var $option = this.siteMenu.$options.filter('.sel:first');

        if (!$option.length) {
          $option = this.siteMenu.$options.first();
        }

        if ($option.length) {
          this._setSite($option.data('site-id'));
        } else {
          // No site options -- they must not have any site permissions
          this.settings.criteria = {id: '0'};
        }

        this.siteMenu.on('optionselect', this._handleSiteChange.bind(this));

        if (this.siteId) {
          // Should we be using a different default site?
          var defaultSiteId =
            this.settings.defaultSiteId || Craft.cp.getSiteId();

          if (defaultSiteId && defaultSiteId != this.siteId) {
            // Is that one available here?
            var $storedSiteOption = this.siteMenu.$options.filter(
              '[data-site-id="' + defaultSiteId + '"]:first'
            );

            if ($storedSiteOption.length) {
              // Todo: switch this to siteMenu.selectOption($storedSiteOption) once Menu is updated to support that
              $storedSiteOption.trigger('click');
            }
          }
        }
      } else if (
        this.settings.criteria &&
        this.settings.criteria.siteId &&
        this.settings.criteria.siteId !== '*'
      ) {
        this._setSite(this.settings.criteria.siteId);
      } else {
        this._setSite(Craft.siteId);
      }

      // Don't let the criteria override the selected site
      if (this.settings.criteria && this.settings.criteria.siteId) {
        delete this.settings.criteria.siteId;
      }

      // Initialize the search input
      // ---------------------------------------------------------------------

      // Automatically update the elements after new search text has been sitting for a 1/2 second
      this.addListener(this.$search, 'input', () => {
        if (!this.searching && this.$search.val()) {
          this.startSearching();
        } else if (this.searching && !this.$search.val()) {
          this.stopSearching();
        }

        if (this.searchTimeout) {
          clearTimeout(this.searchTimeout);
        }

        this.searchTimeout = setTimeout(
          this.updateElementsIfSearchTextChanged.bind(this),
          500
        );
      });

      // Update the elements when the Return key is pressed
      this.addListener(this.$search, 'keypress', (ev) => {
        if (ev.keyCode === Garnish.RETURN_KEY) {
          ev.preventDefault();

          if (this.searchTimeout) {
            clearTimeout(this.searchTimeout);
          }

          this.updateElementsIfSearchTextChanged();
        }
      });

      // Clear the search when the X button is clicked
      this.addListener(this.$clearSearchBtn, 'click', () => {
        this.clearSearch(true);

        if (!Garnish.isMobileBrowser(true)) {
          this.$search.trigger('focus');
        }
      });

      // Auto-focus the Search box
      if (!Garnish.isMobileBrowser(true)) {
        this.$search.trigger('focus');
      }

      // Initialize the sort menu
      // ---------------------------------------------------------------------

      // Is there a sort menu?
      if (this.$sortMenuBtn.length) {
        this.sortMenu = this.$sortMenuBtn.menubtn().data('menubtn').menu;
        this.$sortAttributesList =
          this.sortMenu.$container.children('.sort-attributes');
        this.$sortDirectionsList =
          this.sortMenu.$container.children('.sort-directions');

        this.sortMenu.on('optionselect', this._handleSortChange.bind(this));
      }

      // Initialize the Export button
      // ---------------------------------------------------------------------

      this.addListener(this.$exportBtn, 'click', '_showExportHud');

      // Let everyone know that the UI is initialized
      // ---------------------------------------------------------------------

      this.initialized = true;
      this.afterInit();

      // Select the initial source + source path
      // ---------------------------------------------------------------------

      this.selectDefaultSource();

      const sourcePath = this.getDefaultSourcePath();
      if (sourcePath !== null) {
        this.sourcePath = sourcePath;
      }
      if (this.settings.context === 'index') {
        this.addListener(Garnish.$win, 'resize', 'handleResize');
      }
      this.handleResize();

      // Load the first batch of elements!
      // ---------------------------------------------------------------------

      // Default to whatever page is in the URL
      this.setPage(Craft.pageNum);

      this.updateElements(true);
    },

    afterInit: function () {
      this.onAfterInit();
    },

    handleResize: function () {
      if (this.sourcePath.length) {
        this._updateSourcePathVisibility();
      }
    },

    _createCancelToken: function () {
      this._cancelToken = axios.CancelToken.source();
      return this._cancelToken.token;
    },

    _cancelRequests: function () {
      if (this._cancelToken) {
        this._ignoreFailedRequest = true;
        this._cancelToken.cancel();
        Garnish.requestAnimationFrame(() => {
          this._ignoreFailedRequest = false;
        });
      }
    },

    getSourceContainer: function () {
      return this.$sidebar.find('nav > ul');
    },

    get $sources() {
      if (!this.sourceSelect) {
        return undefined;
      }

      return this.sourceSelect.$items;
    },

    getSite: function () {
      if (!this.siteId) {
        return undefined;
      }
      return Craft.sites.find((s) => s.id == this.siteId);
    },

    initSources: function () {
      var $sources = this._getSourcesInList(this.getSourceContainer());

      // No source, no party.
      if ($sources.length === 0) {
        return false;
      }

      // The source selector
      if (!this.sourceSelect) {
        this.sourceSelect = new Garnish.Select(this.$sidebar.find('nav'), {
          multi: false,
          allowEmpty: false,
          vertical: true,
          onSelectionChange: this._handleSourceSelectionChange.bind(this),
        });
      }

      this.sourcesByKey = {};

      for (let i = 0; i < $sources.length; i++) {
        this.initSource($($sources[i]));
      }

      return true;
    },

    selectDefaultSource: function () {
      var sourceKey = this.getDefaultSourceKey(),
        $source;

      if (sourceKey) {
        $source = this.getSourceByKey(sourceKey);

        // Make sure it's visible
        if (this.$visibleSources.index($source) === -1) {
          $source = null;
        }
      }

      if (!sourceKey || !$source) {
        // Select the first source by default
        $source = this.$visibleSources.first();
      }

      return this.selectSource($source);
    },

    refreshSources: function () {
      this.sourceSelect.removeAllItems();

      this.setIndexBusy();

      Craft.sendActionRequest('POST', this.settings.refreshSourcesAction, {
        data: {
          context: this.settings.context,
          elementType: this.elementType,
        },
      })
        .then((response) => {
          this.setIndexAvailable();
          this.getSourceContainer().replaceWith(response.data.html);
          this.initSources();
          this.selectDefaultSource();
        })
        .catch(() => {
          this.setIndexAvailable();
          if (!this._ignoreFailedRequest) {
            Craft.cp.displayError(Craft.t('app', 'A server error occurred.'));
          }
        });
    },

    initSource: function ($source) {
      this.sourceSelect.addItems($source);
      this.initSourceToggle($source);
      this.sourcesByKey[$source.data('key')] = $source;

      if (
        $source.data('hasNestedSources') &&
        this.instanceState.expandedSources.indexOf($source.data('key')) !== -1
      ) {
        this._expandSource($source);
      }
    },

    initSourceToggle: function ($source) {
      // Remove handlers for the same thing. Just in case.
      this.deinitSourceToggle($source);

      var $toggle = this._getSourceToggle($source);

      if ($toggle.length) {
        this.addListener($source, 'dblclick', '_handleSourceDblClick');
        this.addListener($toggle, 'click', '_handleSourceToggleClick');
        $source.data('hasNestedSources', true);
      } else {
        $source.data('hasNestedSources', false);
      }
    },

    deinitSource: function ($source) {
      this.sourceSelect.removeItems($source);
      this.deinitSourceToggle($source);
      delete this.sourcesByKey[$source.data('key')];
    },

    deinitSourceToggle: function ($source) {
      if ($source.data('hasNestedSources')) {
        this.removeListener($source, 'dblclick');
        this.removeListener(this._getSourceToggle($source), 'click');
      }

      $source.removeData('hasNestedSources');
    },

    getDefaultInstanceState: function () {
      return {
        selectedSource: null,
        expandedSources: [],
      };
    },

    getDefaultSourceKey: function () {
      let sourceKey = null;

      if (this.settings.defaultSource) {
        let $lastSource = null;
        let refreshSources = false;

        for (const segment of this.settings.defaultSource.split('/')) {
          if ($lastSource) {
            this._expandSource($lastSource);
            refreshSources = true;
          }

          const testSourceKey =
            (sourceKey !== null ? `${sourceKey}/` : '') + segment;
          const $source = this.getSourceByKey(testSourceKey);

          if (!$source) {
            if ($lastSource) {
              this._collapseSource($lastSource);
            }
            break;
          }

          $lastSource = $source;
          sourceKey = testSourceKey;
        }

        if (refreshSources) {
          // Make sure that the modal is aware of the newly expanded sources
          this._setSite(this.siteId);
        }
      }

      return sourceKey ?? this.instanceState.selectedSource;
    },

    /**
     * @returns {Object[]|null}
     */
    getDefaultSourcePath: function () {
      return this.settings.defaultSourcePath;
    },

    getDefaultExpandedSources: function () {
      return this.instanceState.expandedSources;
    },

    /**
     * @returns {Object[]}
     */
    get sourcePath() {
      return this._sourcePath || [];
    },

    /**
     * @param {Object[]|null} sourcePath
     */
    set sourcePath(sourcePath) {
      this._sourcePath = sourcePath && sourcePath.length ? sourcePath : null;

      if (this.$sourcePathOuterContainer) {
        this.$sourcePathOuterContainer.remove();
        this.$sourcePathOuterContainer = null;
        this.$sourcePathInnerContainer = null;
        this.$sourcePathOverflowBtnContainer = null;
        this.$sourcePathActionsBtn = null;
      }

      if (this._sourcePath && this.settings.showSourcePath) {
        const actions = this.getSourcePathActions();

        this.$sourcePathOuterContainer = $('<div/>', {
          class: 'source-path',
        }).insertBefore(this.$elements);
        this.$sourcePathInnerContainer = $('<div/>', {
          class: 'chevron-btns',
        }).appendTo(this.$sourcePathOuterContainer);
        const $nav = $('<nav/>', {
          'aria-label': this.getSourcePathLabel(),
        }).appendTo(this.$sourcePathInnerContainer);
        const $ol = $('<ol/>').appendTo($nav);

        let $overflowBtn, overflowMenuId, $overflowUl;

        if (sourcePath.length > 1) {
          this.$sourcePathOverflowBtnContainer = $('<li/>', {
            class: 'first-step hidden',
          }).appendTo($ol);

          overflowMenuId = 'menu' + Math.floor(Math.random() * 1000000);
          $overflowBtn = $('<button/>', {
            type: 'button',
            class: 'btn',
            title: Craft.t('app', 'More items'),
            'aria-label': Craft.t('app', 'More items'),
            'data-disclosure-trigger': true,
            'aria-controls': overflowMenuId,
          })
            .append(
              $('<span/>', {class: 'btn-body'}).append(
                $('<span/>', {class: 'label'}).append(
                  $('<span/>', {'data-icon': 'ellipsis', 'aria-hidden': 'true'})
                )
              )
            )
            .append($('<span/>', {class: 'chevron-right'}))
            .appendTo(this.$sourcePathOverflowBtnContainer);

          const $overflowMenu = $('<div/>', {
            id: overflowMenuId,
            class: 'menu menu--disclosure',
          }).appendTo(this.$sourcePathOverflowBtnContainer);
          $overflowUl = $('<ul/>').appendTo($overflowMenu);

          $overflowBtn.disclosureMenu();
        }

        for (let i = 0; i < sourcePath.length; i++) {
          ((i) => {
            const step = sourcePath[i];

            if ($overflowUl && i < sourcePath.length - 1) {
              step.$overflowLi = $('<li/>', {
                class: 'hidden',
              }).appendTo($overflowUl);

              $('<a/>', {
                class: 'flex flex-nowrap',
                href: '#',
                type: 'button',
                role: 'button',
                html: step.icon
                  ? `<span data-icon="${step.icon}" aria-hidden="true"></span><span>${step.label}</span>`
                  : step.label,
              })
                .appendTo(step.$overflowLi)
                .on('click', (ev) => {
                  ev.preventDefault();
                  $overflowBtn.data('trigger').hide();
                  this.selectSourcePathStep(i);
                });
            }

            const isFirst = i === 0;
            const isLast = i === sourcePath.length - 1;

            step.$li = $('<li/>').appendTo($ol);

            if (isFirst) {
              step.$li.addClass('first-step');
            }

            step.$btn = $('<a/>', {
              href: step.uri ? Craft.getCpUrl(step.uri) : '#',
              class: 'btn',
              role: 'button',
            });

            if (step.icon) {
              step.$btn.attr('aria-label', step.label);
            }

            const $btnBody = $('<span/>', {
              class: 'btn-body',
            }).appendTo(step.$btn);

            step.$label = $('<span/>', {
              class: 'label',
              html: step.icon
                ? `<span data-icon="${step.icon}" aria-hidden="true"></span>`
                : step.label,
            }).appendTo($btnBody);

            step.$btn.append($('<span class="chevron-left"/>'));

            if (!isLast || !actions.length) {
              step.$btn.append($('<span class="chevron-right"/>'));
            } else {
              step.$btn.addClass('has-action-menu');
            }

            if (isLast) {
              step.$btn.addClass('current-step').attr('aria-current', 'page');
            }

            step.$btn.appendTo(step.$li);

            this.addListener(step.$btn, 'activate', () => {
              this.selectSourcePathStep(i);
            });
          })(i);
        }

        // Action menu
        if (actions && actions.length) {
          const actionBtnLabel = this.getSourcePathActionLabel();
          const menuId = 'menu' + Math.floor(Math.random() * 1000000);
          this.$sourcePathActionsBtn = $('<button/>', {
            type: 'button',
            class: 'btn current-step',
            title: actionBtnLabel,
            'aria-label': actionBtnLabel,
            'data-disclosure-trigger': true,
            'aria-controls': menuId,
          })
            .append(
              $('<span/>', {class: 'btn-body'}).append(
                $('<span/>', {class: 'label'})
              )
            )
            .append($('<span/>', {class: 'chevron-right'}))
            .appendTo(this.$sourcePathInnerContainer);

          const groupedActions = [
            actions.filter((a) => !a.destructive && !a.administrative),
            actions.filter((a) => a.destructive && !a.administrative),
            actions.filter((a) => a.administrative),
          ].filter((group) => group.length);

          const $menu = $('<div/>', {
            id: menuId,
            class: 'menu menu--disclosure',
          }).appendTo(this.$sourcePathInnerContainer);

          groupedActions.forEach((group, index) => {
            if (index !== 0) {
              $('<hr/>').appendTo($menu);
            }
            this._buildSourcePathActionList(group).appendTo($menu);
          });

          this.$sourcePathActionsBtn.disclosureMenu();
          this._updateSourcePathVisibility();
        }

        // Update the URL if we're on the index page
        if (
          this.settings.context === 'index' &&
          typeof sourcePath[sourcePath.length - 1].uri !== 'undefined' &&
          typeof history != 'undefined'
        ) {
          history.replaceState(
            {},
            '',
            Craft.getCpUrl(sourcePath[sourcePath.length - 1].uri)
          );
        }
      }

      this.onSourcePathChange();
    },

    /**
     * @returns {string}
     */
    getSourcePathLabel: function () {
      return '';
    },

    /**
     * @returns {Object[]}
     */
    getSourcePathActions: function () {
      return [];
    },

    /**
     * @returns {string}
     */
    getSourcePathActionLabel: function () {
      return '';
    },

    _updateSourcePathVisibility: function () {
      const firstStep = this.sourcePath[0];
      const lastStep = this.sourcePath[this.sourcePath.length - 1];

      // reset the source path styles
      if (this.$sourcePathOverflowBtnContainer) {
        this.$sourcePathOverflowBtnContainer.addClass('hidden');
        firstStep.$li.addClass('first-step');
      }

      for (const step of this.sourcePath) {
        if (step.$overflowLi) {
          step.$overflowLi.addClass('hidden');
        }
        step.$li.removeClass('hidden');
      }

      lastStep.$label.css('width', '');
      lastStep.$btn.removeAttr('title');

      let overage = this._checkSourcePathOverage();
      if (!overage) {
        return;
      }

      // show the overflow menu, if we have one
      if (this.$sourcePathOverflowBtnContainer) {
        this.$sourcePathOverflowBtnContainer.removeClass('hidden');
        firstStep.$li.removeClass('first-step');

        for (let i = 0; i < this.sourcePath.length - 1; i++) {
          const step = this.sourcePath[i];
          step.$overflowLi.removeClass('hidden');
          step.$li.addClass('hidden');

          // are we done yet?
          overage = this._checkSourcePathOverage();
          if (!overage) {
            return;
          }
        }
      }

      // if we're still here, truncation is the only remaining strategy
      if (!lastStep.icon) {
        const width = lastStep.$label[0].getBoundingClientRect().width;
        lastStep.$label.width(Math.floor(width - overage));
        lastStep.$btn.attr('title', lastStep.label);
      }
    },

    _checkSourcePathOverage: function () {
      const outerWidth =
        this.$sourcePathOuterContainer[0].getBoundingClientRect().width;
      const innerWidth =
        this.$sourcePathInnerContainer[0].getBoundingClientRect().width;
      return Math.max(innerWidth - outerWidth, 0);
    },

    _buildSourcePathActionList: function (actions) {
      const $ul = $('<ul/>');

      actions.forEach((action) => {
        const $a = $('<a/>', {
          href: '#',
          type: 'button',
          role: 'button',
          'aria-label': action.label,
          text: action.label,
        }).on('click', (ev) => {
          ev.preventDefault();
          this.$sourcePathActionsBtn.data('trigger').hide();
          if (action.onSelect) {
            action.onSelect();
          }
        });

        if (action.destructive) {
          $a.addClass('error');
        }

        $('<li/>').append($a).appendTo($ul);
      });

      return $ul;
    },

    onSourcePathChange: function () {},

    selectSourcePathStep: function (num) {
      this.sourcePath = this.sourcePath.slice(0, num + 1);
      this.sourcePath[num].$btn.focus();
      this.clearSearch(false);
      this.updateElements();
    },

    startSearching: function () {
      // Show the clear button and add/select the Score sort option
      this.$clearSearchBtn.removeClass('hidden');

      if (!this.$scoreSortAttribute) {
        this.$scoreSortAttribute = $(
          '<li><a data-attr="score">' + Craft.t('app', 'Score') + '</a></li>'
        );
        this.sortMenu.addOptions(this.$scoreSortAttribute.children());
      }

      this.$scoreSortAttribute.prependTo(this.$sortAttributesList);

      this.searching = true;

      this._updateStructureSortOption();
      this.setSortAttribute('score');
    },

    clearSearch: function (updateElements) {
      if (!this.searching) {
        return;
      }

      this.$search.val('');

      if (this.searchTimeout) {
        clearTimeout(this.searchTimeout);
      }

      this.stopSearching();

      if (updateElements) {
        this.updateElementsIfSearchTextChanged();
      } else {
        this.searchText = null;
      }
    },

    stopSearching: function () {
      // Hide the clear button and Score sort option
      this.$clearSearchBtn.addClass('hidden');

      this.$scoreSortAttribute.detach();

      this.searching = false;

      this._updateStructureSortOption();
    },

    setInstanceState: function (key, value) {
      if (typeof key === 'object') {
        $.extend(this.instanceState, key);
      } else {
        this.instanceState[key] = value;
      }

      this.storeInstanceState();
    },

    storeInstanceState: function () {
      if (this.settings.storageKey) {
        Craft.setLocalStorage(this.settings.storageKey, this.instanceState);
      }
    },

    getSourceState: function (source, key, defaultValue) {
      if (typeof this.sourceStates[source] === 'undefined') {
        // Set it now so any modifications to it by whoever's calling this will be stored.
        this.sourceStates[source] = {};
      }

      if (typeof key === 'undefined') {
        return this.sourceStates[source];
      } else if (typeof this.sourceStates[source][key] !== 'undefined') {
        return this.sourceStates[source][key];
      } else {
        return typeof defaultValue !== 'undefined' ? defaultValue : null;
      }
    },

    getSelectedSourceState: function (key, defaultValue) {
      return this.getSourceState(
        this.instanceState.selectedSource,
        key,
        defaultValue
      );
    },

    setSelecetedSourceState: function (key, value) {
      var viewState = this.getSelectedSourceState();

      if (typeof key === 'object') {
        $.extend(viewState, key);
      } else {
        viewState[key] = value;
      }

      this.sourceStates[this.instanceState.selectedSource] = viewState;

      // Store it in localStorage too
      Craft.setLocalStorage(this.sourceStatesStorageKey, this.sourceStates);
    },

    storeSortAttributeAndDirection: function () {
      const attr = this.getSelectedSortAttribute();

      if (attr !== 'score') {
        const history = [];

        if (attr) {
          // Remember the previous choices
          const attributes = [attr];

          // Only include the most last attribute if it changed
          const lastAttr = this.getSelectedSourceState('order');
          if (lastAttr && lastAttr !== attr) {
            history.push([lastAttr, this.getSelectedSourceState('sort')]);
            attributes.push(lastAttr);
          }

          const oldHistory = this.getSelectedSourceState('orderHistory', []);
          for (let i = 0; i < oldHistory.length; i++) {
            const [a] = oldHistory[i];
            if (a && !attributes.includes(a)) {
              history.push(oldHistory[i]);
              attributes.push(a);
            } else {
              break;
            }
          }
        }

        this.setSelecetedSourceState({
          order: attr,
          sort: this.getSelectedSortDirection(),
          orderHistory: history,
        });
      }
    },

    /**
     * Sets the page number.
     */
    setPage: function (page) {
      if (this.settings.context !== 'index') {
        return;
      }

      page = Math.max(page, 1);
      this.page = page;

      // Update the URL
      var url = document.location.href
        .replace(/\?.*$/, '')
        .replace(
          new RegExp(
            '/' +
              Craft.pageTrigger.replace(/[.*+?^${}()|[\]\\]/g, '\\$&') +
              '\\d+$'
          ),
          ''
        )
        .replace(/\/+$/, '');

      if (this.page !== 1) {
        if (Craft.pageTrigger[0] !== '?') {
          url += '/';
        }
        url += Craft.pageTrigger + this.page;
      }

      history.replaceState({}, '', url);
    },

    _resetCount: function () {
      this.resultSet = null;
      this.totalResults = null;
    },

    /**
     * Returns the data that should be passed to the elementIndex/getElements controller action
     * when loading elements.
     */
    getViewParams: function () {
      var criteria = {
        siteId: this.siteId,
        search: this.searchText,
        offset: this.settings.batchSize * (this.page - 1),
        limit: this.settings.batchSize,
      };

      // Only set drafts/draftOf/trashed params when needed, so we don't potentially override a source's criteria
      if (
        this.settings.canHaveDrafts &&
        (this.drafts || (this.settings.context === 'index' && !this.status))
      ) {
        criteria.drafts = this.drafts || null;
        criteria.savedDraftsOnly = true;
        if (!this.drafts) {
          criteria.draftOf = false;
        }
      }
      if (this.trashed) {
        criteria.trashed = true;
      }

      if (!Garnish.hasAttr(this.$source, 'data-override-status')) {
        criteria.status = this.status;
      }

      $.extend(criteria, this.settings.criteria);

      if (this.sourcePath.length) {
        const currentStep = this.sourcePath[this.sourcePath.length - 1];
        if (typeof currentStep.criteria !== 'undefined') {
          $.extend(criteria, currentStep.criteria);
        }
      }

      var params = {
        context: this.settings.context,
        elementType: this.elementType,
        source: this.instanceState.selectedSource,
        criteria: criteria,
        disabledElementIds: this.settings.disabledElementIds,
        viewState: $.extend({}, this.getSelectedSourceState()),
        paginated: this._isViewPaginated() ? 1 : 0,
      };

      // Possible that the order/sort isn't entirely accurate if we're sorting by Score
      params.viewState.order = this.getSelectedSortAttribute();
      params.viewState.sort = this.getSelectedSortDirection();

      if (this.getSelectedSortAttribute() === 'structure') {
        if (typeof this.instanceState.collapsedElementIds === 'undefined') {
          this.instanceState.collapsedElementIds = [];
        }
        params.collapsedElementIds = this.instanceState.collapsedElementIds;
      }

      // Give plugins a chance to hook in here
      this.trigger('registerViewParams', {
        params: params,
      });

      return params;
    },

    updateElements: function (preservePagination) {
      return new Promise((resolve, reject) => {
        // Ignore if we're not fully initialized yet
        if (!this.initialized) {
          debugger;
          reject('The element index isn’t initialized yet.');
          return;
        }

        // Cancel any ongoing requests
        this._cancelRequests();

        this.setIndexBusy();

        // Kill the old view class
        if (this.view) {
          this.view.destroy();
          delete this.view;
        }

        if (preservePagination !== true) {
          this.setPage(1);
          this._resetCount();
        }

        var params = this.getViewParams();

<<<<<<< HEAD
        Craft.sendActionRequest('POST', this.settings.updateElementsAction, {
          data: params,
          cancelToken: this._createCancelToken(),
=======
      Craft.sendActionRequest('POST', this.settings.updateElementsAction, {
        data: params,
        cancelToken: this._createCancelToken(),
      })
        .then((response) => {
          this.setIndexAvailable();

          if (this.settings.context === 'index') {
            if (Craft.cp.fixedHeader) {
              const headerContainerHeight = Craft.cp.$headerContainer.height();
              const maxScrollTop =
                this.$main.offset().top - headerContainerHeight;
              if (maxScrollTop < Garnish.$scrollContainer.scrollTop()) {
                Garnish.$scrollContainer.scrollTop(maxScrollTop);
              }
            }
          } else {
            this.$main.scrollTop(0);
          }

          this._updateView(params, response.data);
>>>>>>> f79803be
        })
          .then((response) => {
            this.setIndexAvailable();
            (this.settings.context === 'index'
              ? Garnish.$scrollContainer
              : this.$main
            ).scrollTop(0);
            this._updateView(params, response.data);
            resolve();
          })
          .catch((e) => {
            this.setIndexAvailable();
            if (!this._ignoreFailedRequest) {
              Craft.cp.displayError(Craft.t('app', 'A server error occurred.'));
            }
            reject(e);
          });
      });
    },

    updateElementsIfSearchTextChanged: function () {
      if (
        this.searchText !==
        (this.searchText = this.searching ? this.$search.val() : null)
      ) {
        this.updateElements();
      }
    },

    showActionTriggers: function () {
      // Ignore if they're already shown
      if (this.showingActionTriggers) {
        return;
      }

      // Hard-code the min toolbar height in case it was taller than the actions toolbar
      // (prevents the elements from jumping if this ends up being a double-click)
      this.$toolbar.css('min-height', this.$toolbar.height());

      // Hide any toolbar inputs
      this._$detachedToolbarItems = this.$toolbar.children();
      this._$detachedToolbarItems.detach();

      if (!this._$triggers) {
        this._createTriggers();
      } else {
        this._$triggers.appendTo(this.$toolbar);
      }

      this.showingActionTriggers = true;
    },

    submitAction: function (action, actionParams) {
      // Make sure something's selected
      var selectedElementIds = this.view.getSelectedElementIds(),
        totalSelected = selectedElementIds.length;

      if (totalSelected === 0) {
        return;
      }

      if (typeof action === 'string') {
        action = this._findAction(action);
      }

      if (action.confirm && !confirm(action.confirm)) {
        return;
      }

      // Cancel any ongoing requests
      this._cancelRequests();

      // Get ready to submit
      var viewParams = this.getViewParams();

      actionParams = actionParams ? Craft.expandPostArray(actionParams) : {};
      var params = $.extend(viewParams, action.settings || {}, actionParams, {
        elementAction: action.type,
        elementIds: selectedElementIds,
      });

      // Do it
      this.setIndexBusy();
      this._autoSelectElements = selectedElementIds;

      if (action.download) {
        if (Craft.csrfTokenName) {
          params[Craft.csrfTokenName] = Craft.csrfTokenValue;
        }
        Craft.downloadFromUrl(
          'POST',
          Craft.getActionUrl(this.settings.submitActionsAction),
          params
        )
          .then((response) => {
            this.setIndexAvailable();
          })
          .catch((e) => {
            this.setIndexAvailable();
          });
      } else {
        Craft.sendActionRequest('POST', this.settings.submitActionsAction, {
          data: params,
          cancelToken: this._createCancelToken(),
        })
          .then((response) => {
            this.setIndexAvailable();
            if (response.data.success) {
              // Update the count text too
              this._resetCount();
              this._updateView(viewParams, response.data);

              if (typeof response.data.badgeCounts !== 'undefined') {
                this._updateBadgeCounts(response.data.badgeCounts);
              }

              if (response.data.message) {
                Craft.cp.displayNotice(response.data.message);
              }

              this.afterAction(action, params);
            } else {
              Craft.cp.displayError(response.data.message);
            }
          })
          .catch(() => {
            this.setIndexAvailable();
          });
      }
    },

    _findAction: function (actionClass) {
      for (var i = 0; i < this.actions.length; i++) {
        if (this.actions[i].type === actionClass) {
          return this.actions[i];
        }
      }
      throw `Invalid element action: ${actionClass}`;
    },

    afterAction: function (action, params) {
      // There may be a new background job that needs to be run
      Craft.cp.runQueue();

      this.onAfterAction(action, params);
    },

    hideActionTriggers: function () {
      // Ignore if there aren't any
      if (!this.showingActionTriggers) {
        return;
      }

      this._$detachedToolbarItems.appendTo(this.$toolbar);
      this._$triggers.detach();
      // this._$detachedToolbarItems.removeClass('hidden');

      // Unset the min toolbar height
      this.$toolbar.css('min-height', '');

      this.showingActionTriggers = false;
    },

    updateActionTriggers: function () {
      // Do we have an action UI to update?
      if (this.actions) {
        var totalSelected = this.view.getSelectedElements().length;

        if (totalSelected !== 0) {
          if (totalSelected === this.view.getEnabledElements().length) {
            this.$selectAllCheckbox.removeClass('indeterminate');
            this.$selectAllCheckbox.addClass('checked');
            this.$selectAllContainer.attr('aria-checked', 'true');
          } else {
            this.$selectAllCheckbox.addClass('indeterminate');
            this.$selectAllCheckbox.removeClass('checked');
            this.$selectAllContainer.attr('aria-checked', 'mixed');
          }

          this.showActionTriggers();
        } else {
          this.$selectAllCheckbox.removeClass('indeterminate checked');
          this.$selectAllContainer.attr('aria-checked', 'false');
          this.hideActionTriggers();
        }
      }
    },

    getSelectedElements: function () {
      return this.view ? this.view.getSelectedElements() : $();
    },

    getSelectedElementIds: function () {
      return this.view ? this.view.getSelectedElementIds() : [];
    },

    setStatus: function (status) {
      // Find the option (and make sure it actually exists)
      var $option = this.statusMenu.$options.filter(
        'a[data-status="' + status + '"]:first'
      );

      if ($option.length) {
        this.statusMenu.selectOption($option[0]);
      }
    },

    getSortAttributeOption: function (attr) {
      return this.$sortAttributesList.find('a[data-attr="' + attr + '"]:first');
    },

    getSelectedSortAttribute: function () {
      return this.$sortAttributesList.find('a.sel:first').data('attr');
    },

    setSortAttribute: function (attr) {
      // Find the option (and make sure it actually exists)
      var $option = this.getSortAttributeOption(attr);

      if ($option.length) {
        this.$sortAttributesList.find('a.sel').removeClass('sel');
        $option.addClass('sel');

        var label = $option.text();
        this.$sortMenuBtn.attr(
          'title',
          Craft.t('app', 'Sort by {attribute}', {attribute: label})
        );
        this.$sortMenuBtn.text(label);

        if (attr === 'score') {
          this.setSortDirection('desc');
        } else {
          this.setSortDirection($option.data('default-dir') || 'asc');
        }

        if (attr === 'structure') {
          this.$sortDirectionsList.find('a').addClass('disabled');
        } else {
          this.$sortDirectionsList.find('a').removeClass('disabled');
        }
      }
    },

    getSortDirectionOption: function (dir) {
      return this.$sortDirectionsList.find('a[data-dir=' + dir + ']:first');
    },

    getSelectedSortDirection: function () {
      return this.$sortDirectionsList.find('a.sel:first').data('dir');
    },

    getSelectedViewMode: function () {
      return this.getSelectedSourceState('mode') || 'table';
    },

    setSortDirection: function (dir) {
      if (dir !== 'desc') {
        dir = 'asc';
      }

      this.$sortMenuBtn.attr('data-icon', dir);
      this.$sortDirectionsList.find('a.sel').removeClass('sel');
      this.getSortDirectionOption(dir).addClass('sel');
    },

    getSourceByKey: function (key) {
      if (typeof this.sourcesByKey[key] === 'undefined') {
        return null;
      }

      return this.sourcesByKey[key];
    },

    selectSource: function ($source) {
      if (!$source || !$source.length) {
        return false;
      }

      if (
        this.$source &&
        this.$source[0] &&
        this.$source[0] === $source[0] &&
        $source.data('key') === this.sourceKey
      ) {
        return false;
      }

      // Hide action triggers if they're currently being shown
      this.hideActionTriggers();

      this.$source = $source;
      this.sourceKey = $source.data('key');
      this.setInstanceState('selectedSource', this.sourceKey);
      this.sourceSelect.selectItem($source);

      Craft.cp.updateSidebarMenuLabel();

      if (this.searching) {
        // Clear the search value without causing it to update elements
        this.searchText = null;
        this.$search.val('');
        this.stopSearching();
      }

      // Sort menu
      // ----------------------------------------------------------------------

      // Remove any existing custom sort options from the menu
      this.$sortAttributesList.children('li[data-extra]').remove();

      // Does this source have any custom sort options?
      let $topSource = this.$source.closest('nav > ul > li').children('a');
      let sortOptions = $topSource.data('sort-options');
      if (sortOptions) {
        for (let i = 0; i < sortOptions.length; i++) {
          let $option = $('<li/>', {
            'data-extra': true,
          })
            .append(
              $('<a/>', {
                text: sortOptions[i][0],
                'data-attr': sortOptions[i][1],
              })
            )
            .appendTo(this.$sortAttributesList);
          this.sortMenu.addOptions($option.children());
        }
      }

      // Does this source have a structure?
      if (Garnish.hasAttr(this.$source, 'data-has-structure')) {
        if (!this.$structureSortAttribute) {
          this.$structureSortAttribute = $(
            '<li><a data-attr="structure">' +
              Craft.t('app', 'Structure') +
              '</a></li>'
          );
          this.sortMenu.addOptions(this.$structureSortAttribute.children());
        }

        this.$structureSortAttribute.prependTo(this.$sortAttributesList);
      } else if (this.$structureSortAttribute) {
        this.$structureSortAttribute.removeClass('sel').detach();
      }

      this.setStoredSortOptionsForSource();

      // Status menu
      // ----------------------------------------------------------------------

      if (this.$statusMenuBtn.length) {
        if (Garnish.hasAttr(this.$source, 'data-override-status')) {
          this.$statusMenuContainer.addClass('hidden');
        } else {
          this.$statusMenuContainer.removeClass('hidden');
        }

        if (this.trashed) {
          // Swap to the initial status
          var $firstOption = this.statusMenu.$options.first();
          this.setStatus($firstOption.data('status'));
        }
      }

      // View mode buttons
      // ----------------------------------------------------------------------

      // Clear out any previous view mode data
      if (this.$viewModeBtnContainer) {
        this.$viewModeBtnContainer.remove();
      }

      this.viewModeBtns = {};
      this.viewMode = null;

      // Get the new list of view modes
      this.sourceViewModes = this.getViewModesForSource();

      // Create the buttons if there's more than one mode available to this source
      if (this.sourceViewModes.length > 1) {
        this.$viewModeBtnContainer = $('<div class="btngroup"/>').appendTo(
          this.$toolbar
        );

        for (var i = 0; i < this.sourceViewModes.length; i++) {
          let sourceViewMode = this.sourceViewModes[i];

          let $viewModeBtn = $('<button/>', {
            type: 'button',
            class:
              'btn' +
              (typeof sourceViewMode.className !== 'undefined'
                ? ` ${sourceViewMode.className}`
                : ''),
            'data-view': sourceViewMode.mode,
            'data-icon': sourceViewMode.icon,
            'aria-label': sourceViewMode.title,
            title: sourceViewMode.title,
          }).appendTo(this.$viewModeBtnContainer);

          this.viewModeBtns[sourceViewMode.mode] = $viewModeBtn;

          this.addListener(
            $viewModeBtn,
            'click',
            {mode: sourceViewMode.mode},
            function (ev) {
              this.selectViewMode(ev.data.mode);
              this.updateElements();
            }
          );
        }
      }

      // Figure out which mode we should start with
      var viewMode = this.getSelectedViewMode();

      if (!viewMode || !this.doesSourceHaveViewMode(viewMode)) {
        // Try to keep using the current view mode
        if (this.viewMode && this.doesSourceHaveViewMode(this.viewMode)) {
          viewMode = this.viewMode;
        }
        // Just use the first one
        else {
          viewMode = this.sourceViewModes[0].mode;
        }
      }

      this.selectViewMode(viewMode);

      this.sourcePath = this.$source.data('default-source-path');

      this.onSelectSource();

      return true;
    },

    selectSourceByKey: function (key) {
      var $source = this.getSourceByKey(key);

      if ($source) {
        return this.selectSource($source);
      } else {
        return false;
      }
    },

    setStoredSortOptionsForSource: function () {
      var sortAttr = this.getSelectedSourceState('order'),
        sortDir = this.getSelectedSourceState('sort');

      if (!sortAttr || !sortDir) {
        // Get the default
        sortAttr = this.getDefaultSort();

        if (Garnish.isArray(sortAttr)) {
          sortDir = sortAttr[1];
          sortAttr = sortAttr[0];
        }
      }

      if (sortDir !== 'asc' && sortDir !== 'desc') {
        sortDir = 'asc';
      }

      this.setSortAttribute(sortAttr);
      this.setSortDirection(sortDir);
    },

    getDefaultSort: function () {
      // Does the source specify what to do?
      if (this.$source && Garnish.hasAttr(this.$source, 'data-default-sort')) {
        return this.$source.attr('data-default-sort').split(':');
      } else {
        // Default to whatever's first
        return [this.$sortAttributesList.find('a:first').data('attr'), 'asc'];
      }
    },

    getViewModesForSource: function () {
      var viewModes = [
        {
          mode: 'table',
          title: Craft.t('app', 'Display in a table'),
          icon: 'list',
        },
      ];

      if (this.$source && Garnish.hasAttr(this.$source, 'data-has-thumbs')) {
        viewModes.push({
          mode: 'thumbs',
          title: Craft.t('app', 'Display as thumbnails'),
          icon: 'grid',
        });
      }

      return viewModes;
    },

    doesSourceHaveViewMode: function (viewMode) {
      for (var i = 0; i < this.sourceViewModes.length; i++) {
        if (this.sourceViewModes[i].mode === viewMode) {
          return true;
        }
      }

      return false;
    },

    selectViewMode: function (viewMode, force) {
      // Make sure that the current source supports it
      if (!force && !this.doesSourceHaveViewMode(viewMode)) {
        viewMode = this.sourceViewModes[0].mode;
      }

      // Has anything changed?
      if (viewMode === this.viewMode) {
        return;
      }

      // Deselect the previous view mode
      if (
        this.viewMode &&
        typeof this.viewModeBtns[this.viewMode] !== 'undefined'
      ) {
        this.viewModeBtns[this.viewMode].removeClass('active');
      }

      this.viewMode = viewMode;
      this.setSelecetedSourceState('mode', this.viewMode);

      if (typeof this.viewModeBtns[this.viewMode] !== 'undefined') {
        this.viewModeBtns[this.viewMode].addClass('active');
      }
    },

    createView: function (mode, settings) {
      var viewClass = this.getViewClass(mode);
      return new viewClass(this, this.$elements, settings);
    },

    getViewClass: function (mode) {
      switch (mode) {
        case 'table':
          return Craft.TableElementIndexView;
        case 'thumbs':
          return Craft.ThumbsElementIndexView;
        default:
          throw `View mode "${mode}" not supported.`;
      }
    },

    rememberDisabledElementId: function (id) {
      var index = $.inArray(id, this.settings.disabledElementIds);

      if (index === -1) {
        this.settings.disabledElementIds.push(id);
      }
    },

    forgetDisabledElementId: function (id) {
      var index = $.inArray(id, this.settings.disabledElementIds);

      if (index !== -1) {
        this.settings.disabledElementIds.splice(index, 1);
      }
    },

    enableElements: function ($elements) {
      $elements
        .removeClass('disabled')
        .parents('.disabled')
        .removeClass('disabled');

      for (var i = 0; i < $elements.length; i++) {
        var id = $($elements[i]).data('id');
        this.forgetDisabledElementId(id);
      }

      this.onEnableElements($elements);
    },

    disableElements: function ($elements) {
      $elements.removeClass('sel').addClass('disabled');

      for (var i = 0; i < $elements.length; i++) {
        var id = $($elements[i]).data('id');
        this.rememberDisabledElementId(id);
      }

      this.onDisableElements($elements);
    },

    getElementById: function (id) {
      return this.view.getElementById(id);
    },

    enableElementsById: function (ids) {
      ids = $.makeArray(ids);

      for (var i = 0; i < ids.length; i++) {
        var id = ids[i],
          $element = this.getElementById(id);

        if ($element && $element.length) {
          this.enableElements($element);
        } else {
          this.forgetDisabledElementId(id);
        }
      }
    },

    disableElementsById: function (ids) {
      ids = $.makeArray(ids);

      for (var i = 0; i < ids.length; i++) {
        var id = ids[i],
          $element = this.getElementById(id);

        if ($element && $element.length) {
          this.disableElements($element);
        } else {
          this.rememberDisabledElementId(id);
        }
      }
    },

    selectElementAfterUpdate: function (id) {
      if (this._autoSelectElements === null) {
        this._autoSelectElements = [];
      }

      this._autoSelectElements.push(id);
    },

    addButton: function ($button) {
      this.getButtonContainer().append($button);
    },

    isShowingSidebar: function () {
      if (this.showingSidebar === null) {
        this.showingSidebar =
          this.$sidebar.length && !this.$sidebar.hasClass('hidden');
      }

      return this.showingSidebar;
    },

    getButtonContainer: function () {
      // Is there a predesignated place where buttons should go?
      if (this.settings.buttonContainer) {
        return $(this.settings.buttonContainer);
      } else {
        var $container = $('#action-button');

        if (!$container.length) {
          $container = $('<div id="action-button"/>').appendTo($('#header'));
        }

        return $container;
      }
    },

    setIndexBusy: function () {
      this.$elements.addClass('busy');
      this.isIndexBusy = true;
    },

    setIndexAvailable: function () {
      this.$elements.removeClass('busy');
      this.isIndexBusy = false;
    },

    createCustomizeSourcesModal: function () {
      // Recreate it each time
      var modal = new Craft.CustomizeSourcesModal(this, {
        onHide: function () {
          modal.destroy();
        },
      });

      return modal;
    },

    disable: function () {
      if (this.sourceSelect) {
        this.sourceSelect.disable();
      }

      if (this.view) {
        this.view.disable();
      }

      this.base();
    },

    enable: function () {
      if (this.sourceSelect) {
        this.sourceSelect.enable();
      }

      if (this.view) {
        this.view.enable();
      }

      this.base();
    },

    onAfterInit: function () {
      this.settings.onAfterInit();
      this.trigger('afterInit');
    },

    onSelectSource: function () {
      this.settings.onSelectSource(this.sourceKey);
      this.trigger('selectSource', {sourceKey: this.sourceKey});
    },

    onSelectSite: function () {
      this.settings.onSelectSite(this.siteId);
      this.trigger('selectSite', {siteId: this.siteId});
    },

    onUpdateElements: function () {
      this.settings.onUpdateElements();
      this.trigger('updateElements');
    },

    onSelectionChange: function () {
      this.settings.onSelectionChange();
      this.trigger('selectionChange');
    },

    onEnableElements: function ($elements) {
      this.settings.onEnableElements($elements);
      this.trigger('enableElements', {elements: $elements});
    },

    onDisableElements: function ($elements) {
      this.settings.onDisableElements($elements);
      this.trigger('disableElements', {elements: $elements});
    },

    onAfterAction: function (action, params) {
      this.settings.onAfterAction(action, params);
      this.trigger('afterAction', {action: action, params: params});
    },

    // UI state handlers
    // -------------------------------------------------------------------------

    _handleSourceSelectionChange: function () {
      // If the selected source was just removed (maybe because its parent was collapsed),
      // there won't be a selected source
      if (!this.sourceSelect.totalSelected) {
        this.sourceSelect.selectItem(this.$visibleSources.first());
        return;
      }

      if (this.selectSource(this.sourceSelect.$selectedItems)) {
        this.updateElements();
      }
    },

    _handleActionTriggerSubmit: function (ev) {
      ev.preventDefault();

      var $form = $(ev.currentTarget);

      // Make sure Craft.ElementActionTrigger isn't overriding this
      if ($form.hasClass('disabled') || $form.data('custom-handler')) {
        return;
      }

      this.submitAction($form.data('action'), Garnish.getPostData($form));
    },

    _handleMenuActionTriggerSubmit: function (ev) {
      var $option = $(ev.option);

      // Make sure Craft.ElementActionTrigger isn't overriding this
      if ($option.hasClass('disabled') || $option.data('custom-handler')) {
        return;
      }

      this.submitAction($option.data('action'));
    },

    _handleStatusChange: function (ev) {
      this.statusMenu.$options.removeClass('sel');
      var $option = $(ev.selectedOption).addClass('sel');
      this.$statusMenuBtn.html($option.html());

      this.trashed = false;
      this.drafts = false;
      this.status = null;

      if (Garnish.hasAttr($option, 'data-trashed')) {
        this.trashed = true;
      } else if (Garnish.hasAttr($option, 'data-drafts')) {
        this.drafts = true;
      } else {
        this.status = $option.data('status');
      }

      this._updateStructureSortOption();
      this.updateElements();
    },

    _handleSiteChange: function (ev) {
      this.siteMenu.$options.removeClass('sel');
      var $option = $(ev.selectedOption).addClass('sel');
      this.$siteMenuBtn.html($option.html());
      this._setSite($option.data('site-id'));
      if (this.initialized) {
        this.updateElements();
      }
      this.onSelectSite();
    },

    _setSite: function (siteId) {
      let firstSite = this.siteId === null;
      this.siteId = siteId;
      this.$visibleSources = $();

      // Hide any sources that aren't available for this site
      var $firstVisibleSource;
      var $source;
      // Select a new source automatically if a site is already selected, but we don't have a selected source
      // (or if the currently selected source ends up not supporting the new site)
      var selectNewSource =
        !firstSite && (!this.$source || !this.$source.length);

      for (var i = 0; i < this.$sources.length; i++) {
        $source = this.$sources.eq(i);
        if (
          typeof $source.data('sites') === 'undefined' ||
          $source
            .data('sites')
            .toString()
            .split(',')
            .indexOf(siteId.toString()) !== -1
        ) {
          $source.parent().removeClass('hidden');
          this.$visibleSources = this.$visibleSources.add($source);
          if (!$firstVisibleSource) {
            $firstVisibleSource = $source;
          }
        } else {
          $source.parent().addClass('hidden');

          // Is this the currently selected source?
          if (this.$source && this.$source.get(0) == $source.get(0)) {
            selectNewSource = true;
          }
        }
      }

      if (this.initialized && selectNewSource) {
        this.selectSource($firstVisibleSource);
      }

      // Hide any empty-nester headings
      var $headings = this.getSourceContainer().children('.heading');
      var $heading;

      for (i = 0; i < $headings.length; i++) {
        $heading = $headings.eq(i);
        if ($heading.nextUntil('.heading', ':not(.hidden)').length !== 0) {
          $heading.removeClass('hidden');
        } else {
          $heading.addClass('hidden');
        }
      }

      if (this.initialized && this.settings.context === 'index') {
        // Remember this site for later
        Craft.cp.setSiteId(siteId);
      }
    },

    _handleSortChange: function (ev) {
      var $option = $(ev.selectedOption);

      if ($option.hasClass('disabled') || $option.hasClass('sel')) {
        return;
      }

      // Is this an attribute or a direction?
      if ($option.parent().parent().is(this.$sortAttributesList)) {
        this.setSortAttribute($option.data('attr'));
      } else {
        this.setSortDirection($option.data('dir'));
      }

      this.storeSortAttributeAndDirection();
      this.updateElements();
    },

    _handleSelectionChange: function () {
      this.updateActionTriggers();
      this.onSelectionChange();
    },

    _handleSourceDblClick: function (ev) {
      this._toggleSource($(ev.currentTarget));
      ev.stopPropagation();
    },

    _handleSourceToggleClick: function (ev) {
      this._toggleSource($(ev.currentTarget).prev('a'));
      ev.stopPropagation();
    },

    _updateStructureSortOption: function () {
      var $option = this.getSortAttributeOption('structure');

      if (!$option.length) {
        return;
      }

      if (this.trashed || this.drafts || this.searching) {
        $option.addClass('disabled');
        if (this.getSelectedSortAttribute() === 'structure') {
          // Temporarily set the sort to the first option
          var $firstOption = this.$sortAttributesList.find(
            'a:not(.disabled):first'
          );
          this.setSortAttribute($firstOption.data('attr'));
          this.setSortDirection('asc');
        }
      } else {
        $option.removeClass('disabled');
        this.setStoredSortOptionsForSource();
      }
    },

    // Source managemnet
    // -------------------------------------------------------------------------

    _getSourcesInList: function ($list) {
      return $list.children('li').children('a');
    },

    _getChildSources: function ($source) {
      var $list = $source.siblings('ul');
      return this._getSourcesInList($list);
    },

    _getSourceToggle: function ($source) {
      return $source.siblings('.toggle');
    },

    _toggleSource: function ($source) {
      if ($source.parent('li').hasClass('expanded')) {
        this._collapseSource($source);
      } else {
        this._expandSource($source);
      }
    },

    _expandSource: function ($source) {
      $source.next('.toggle').attr({
        'aria-expanded': 'true',
        'aria-label': Craft.t('app', 'Hide nested sources'),
      });
      $source.parent('li').addClass('expanded');

      var $childSources = this._getChildSources($source);
      for (let i = 0; i < $childSources.length; i++) {
        this.initSource($($childSources[i]));
        if (this.$visibleSources) {
          this.$visibleSources = this.$visibleSources.add($childSources[i]);
        }
      }

      var key = $source.data('key');
      if (this.instanceState.expandedSources.indexOf(key) === -1) {
        this.instanceState.expandedSources.push(key);
        this.storeInstanceState();
      }
    },

    _collapseSource: function ($source) {
      $source.next('.toggle').attr({
        'aria-expanded': 'false',
        'aria-label': Craft.t('app', 'Show nested sources'),
      });
      $source.parent('li').removeClass('expanded');

      var $childSources = this._getChildSources($source);
      for (let i = 0; i < $childSources.length; i++) {
        this.deinitSource($($childSources[i]));
        this.$visibleSources = this.$visibleSources.not($childSources[i]);
      }

      var i = this.instanceState.expandedSources.indexOf($source.data('key'));
      if (i !== -1) {
        this.instanceState.expandedSources.splice(i, 1);
        this.storeInstanceState();
      }
    },

    // View
    // -------------------------------------------------------------------------

    _isViewPaginated: function () {
      return (
        this.settings.context === 'index' &&
        this.getSelectedSortAttribute() !== 'structure'
      );
    },

    _updateView: function (params, response) {
      // Cleanup
      // -------------------------------------------------------------

      // Get rid of the old action triggers regardless of whether the new batch has actions or not
      if (this.actions) {
        this.hideActionTriggers();
        this.actions =
          this.actionsHeadHtml =
          this.actionsFootHtml =
          this._$triggers =
            null;
      }

      // Update the count text
      // -------------------------------------------------------------

      if (this.$countContainer.length) {
        this.$countSpinner.removeClass('hidden');
        this.$countContainer.html('');

        this._countResults()
          .then((total) => {
            this.$countSpinner.addClass('hidden');

            let itemLabel = Craft.elementTypeNames[this.elementType]
              ? Craft.elementTypeNames[this.elementType][2]
              : this.settings.elementTypeName.toLowerCase();
            let itemsLabel = Craft.elementTypeNames[this.elementType]
              ? Craft.elementTypeNames[this.elementType][3]
              : this.settings.elementTypePluralName.toLowerCase();

            if (!this._isViewPaginated()) {
              let countLabel = Craft.t(
                'app',
                '{total, number} {total, plural, =1{{item}} other{{items}}}',
                {
                  total: total,
                  item: itemLabel,
                  items: itemsLabel,
                }
              );
              this.$countContainer.text(countLabel);
            } else {
              let first = Math.min(
                this.settings.batchSize * (this.page - 1) + 1,
                total
              );
              let last = Math.min(first + (this.settings.batchSize - 1), total);
              let countLabel = Craft.t(
                'app',
                '{first, number}-{last, number} of {total, number} {total, plural, =1{{item}} other{{items}}}',
                {
                  first: first,
                  last: last,
                  total: total,
                  item: itemLabel,
                  items: itemsLabel,
                }
              );

              let $paginationContainer = $(
                '<div class="flex pagination"/>'
              ).appendTo(this.$countContainer);
              let totalPages = Math.max(
                Math.ceil(total / this.settings.batchSize),
                1
              );

              let $prevBtn = $('<div/>', {
                class:
                  'page-link prev-page' + (this.page > 1 ? '' : ' disabled'),
                title: Craft.t('app', 'Previous Page'),
              }).appendTo($paginationContainer);
              let $nextBtn = $('<div/>', {
                class:
                  'page-link next-page' +
                  (this.page < totalPages ? '' : ' disabled'),
                title: Craft.t('app', 'Next Page'),
              }).appendTo($paginationContainer);

              $('<div/>', {
                class: 'page-info',
                text: countLabel,
              }).appendTo($paginationContainer);

              if (this.page > 1) {
                this.addListener($prevBtn, 'click', function () {
                  this.removeListener($prevBtn, 'click');
                  this.removeListener($nextBtn, 'click');
                  this.setPage(this.page - 1);
                  this.updateElements(true);
                });
              }

              if (this.page < totalPages) {
                this.addListener($nextBtn, 'click', function () {
                  this.removeListener($prevBtn, 'click');
                  this.removeListener($nextBtn, 'click');
                  this.setPage(this.page + 1);
                  this.updateElements(true);
                });
              }
            }
          })
          .catch(() => {
            this.$countSpinner.addClass('hidden');
          });
      }

      // Update the view with the new container + elements HTML
      // -------------------------------------------------------------

      this.$elements.html(response.html);
      Craft.appendHeadHtml(response.headHtml);
      Craft.appendFootHtml(response.footHtml);

      // Batch actions setup
      // -------------------------------------------------------------

      this.$selectAllContainer = this.$elements.find(
        '.selectallcontainer:first'
      );

      if (response.actions && response.actions.length) {
        if (this.$selectAllContainer.length) {
          this.actions = response.actions;
          this.actionsHeadHtml = response.actionsHeadHtml;
          this.actionsFootHtml = response.actionsFootHtml;

          // Create the select all checkbox
          this.$selectAllCheckbox = $('<div class="checkbox"/>').prependTo(
            this.$selectAllContainer
          );

          this.$selectAllContainer.attr({
            role: 'checkbox',
            tabindex: '0',
            'aria-checked': 'false',
            'aria-label': Craft.t('app', 'Select all'),
          });

          this.addListener(this.$selectAllContainer, 'click', function () {
            if (this.view.getSelectedElements().length === 0) {
              this.view.selectAllElements();
            } else {
              this.view.deselectAllElements();
            }
          });

          this.addListener(this.$selectAllContainer, 'keydown', function (ev) {
            if (ev.keyCode === Garnish.SPACE_KEY) {
              ev.preventDefault();

              $(ev.currentTarget).trigger('click');
            }
          });
        }
      } else {
        if (!this.$selectAllContainer.siblings().length) {
          this.$selectAllContainer.parent('.header').remove();
        }
        this.$selectAllContainer.remove();
      }

      // Exporters setup
      // -------------------------------------------------------------

      this.exporters = response.exporters;
      this.exportersByType = Craft.index(this.exporters || [], (e) => e.type);

      if (this.exporters && this.exporters.length) {
        this.$exportBtn.removeClass('hidden');
      } else {
        this.$exportBtn.addClass('hidden');
      }

      // Create the view
      // -------------------------------------------------------------

      // Should we make the view selectable?
      var selectable = this.actions || this.settings.selectable;

      this.view = this.createView(this.getSelectedViewMode(), {
        context: this.settings.context,
        batchSize:
          this.settings.context !== 'index' ||
          this.getSelectedSortAttribute() === 'structure'
            ? this.settings.batchSize
            : null,
        params: params,
        selectable: selectable,
        multiSelect: this.actions || this.settings.multiSelect,
        checkboxMode: !!this.actions,
        onSelectionChange: this._handleSelectionChange.bind(this),
      });

      // Auto-select elements
      // -------------------------------------------------------------

      if (this._autoSelectElements) {
        if (selectable) {
          for (var i = 0; i < this._autoSelectElements.length; i++) {
            this.view.selectElementById(this._autoSelectElements[i]);
          }
        }

        this._autoSelectElements = null;
      }

      // Trigger the event
      // -------------------------------------------------------------

      this.onUpdateElements();
    },

    _updateBadgeCounts: function (badgeCounts) {
      for (let sourceKey in badgeCounts) {
        if (badgeCounts.hasOwnProperty(sourceKey)) {
          const $source = this.getSourceByKey(sourceKey);
          if ($source) {
            let $badge = $source.children('.badge');
            if (badgeCounts[sourceKey] !== null) {
              if (!$badge.length) {
                $badge = $('<span class="badge"/>').appendTo($source);
              }
              $badge.text(badgeCounts[sourceKey]);
            } else if ($badge) {
              $badge.remove();
            }
          }
        }
      }
    },

    _countResults: function () {
      return new Promise((resolve, reject) => {
        if (this.totalResults !== null) {
          resolve(this.totalResults);
        } else {
          var params = this.getViewParams();
          delete params.criteria.offset;
          delete params.criteria.limit;

          // Make sure we've got an active result set ID
          if (this.resultSet === null) {
            this.resultSet = Math.floor(Math.random() * 100000000);
          }
          params.resultSet = this.resultSet;

          Craft.sendActionRequest('POST', this.settings.countElementsAction, {
            data: params,
            cancelToken: this._createCancelToken(),
          })
            .then((response) => {
              if (response.data.resultSet == this.resultSet) {
                this.totalResults = response.data.count;
                resolve(response.data.count);
              } else {
                reject();
              }
            })
            .catch(reject);
        }
      });
    },

    _createTriggers: function () {
      var triggers = [],
        safeMenuActions = [],
        destructiveMenuActions = [];

      var i;

      for (i = 0; i < this.actions.length; i++) {
        var action = this.actions[i];

        if (action.trigger) {
          var $form = $(
            '<form id="' +
              Craft.formatInputId(action.type) +
              '-actiontrigger"/>'
          )
            .data('action', action)
            .append(action.trigger);

          this.addListener($form, 'submit', '_handleActionTriggerSubmit');
          triggers.push($form);
        } else {
          if (!action.destructive) {
            safeMenuActions.push(action);
          } else {
            destructiveMenuActions.push(action);
          }
        }
      }

      var $btn;

      if (safeMenuActions.length || destructiveMenuActions.length) {
        var $menuTrigger = $('<form/>');

        $btn = $('<button/>', {
          type: 'button',
          class: 'btn menubtn',
          'data-icon': 'settings',
          title: Craft.t('app', 'Actions'),
        }).appendTo($menuTrigger);

        var $menu = $('<ul class="menu"/>').appendTo($menuTrigger),
          $safeList = this._createMenuTriggerList(safeMenuActions, false),
          $destructiveList = this._createMenuTriggerList(
            destructiveMenuActions,
            true
          );

        if ($safeList) {
          $safeList.appendTo($menu);
        }

        if ($safeList && $destructiveList) {
          $('<hr/>').appendTo($menu);
        }

        if ($destructiveList) {
          $destructiveList.appendTo($menu);
        }

        triggers.push($menuTrigger);
      }

      this._$triggers = $();

      for (i = 0; i < triggers.length; i++) {
        var $div = $('<div/>').append(triggers[i]);
        this._$triggers = this._$triggers.add($div);
      }

      this._$triggers.appendTo(this.$toolbar);
      Craft.appendHeadHtml(this.actionsHeadHtml);
      Craft.appendFootHtml(this.actionsFootHtml);

      Craft.initUiElements(this._$triggers);

      if ($btn) {
        $btn
          .data('menubtn')
          .on('optionSelect', this._handleMenuActionTriggerSubmit.bind(this));
      }
    },

    _showExportHud: function () {
      this.$exportBtn.addClass('active');

      var $form = $('<form/>', {
        class: 'export-form',
      });

      var typeOptions = [];
      for (var i = 0; i < this.exporters.length; i++) {
        typeOptions.push({
          label: this.exporters[i].name,
          value: this.exporters[i].type,
        });
      }
      var $typeField = Craft.ui
        .createSelectField({
          label: Craft.t('app', 'Export Type'),
          options: typeOptions,
          class: 'fullwidth',
        })
        .appendTo($form);

      var $formatField = Craft.ui
        .createSelectField({
          label: Craft.t('app', 'Format'),
          options: [
            {label: 'CSV', value: 'csv'},
            {label: 'JSON', value: 'json'},
            {label: 'XML', value: 'xml'},
          ],
          class: 'fullwidth',
        })
        .appendTo($form);

      let $typeSelect = $typeField.find('select');
      this.addListener($typeSelect, 'change', () => {
        let type = $typeSelect.val();
        if (this.exportersByType[type].formattable) {
          $formatField.removeClass('hidden');
        } else {
          $formatField.addClass('hidden');
        }
      });
      $typeSelect.trigger('change');

      // Only show the Limit field if there aren't any selected elements
      var selectedElementIds = this.view.getSelectedElementIds();

      if (!selectedElementIds.length) {
        var $limitField = Craft.ui
          .createTextField({
            label: Craft.t('app', 'Limit'),
            placeholder: Craft.t('app', 'No limit'),
            type: 'number',
            min: 1,
          })
          .appendTo($form);
      }

      $('<button/>', {
        type: 'submit',
        class: 'btn submit fullwidth',
        text: Craft.t('app', 'Export'),
      }).appendTo($form);

      var $spinner = $('<div/>', {
        class: 'spinner hidden',
      }).appendTo($form);

      var hud = new Garnish.HUD(this.$exportBtn, $form);

      hud.on('hide', () => {
        this.$exportBtn.removeClass('active');
      });

      var submitting = false;

      this.addListener($form, 'submit', function (ev) {
        ev.preventDefault();
        if (submitting) {
          return;
        }

        submitting = true;
        $spinner.removeClass('hidden');

        var params = this.getViewParams();
        delete params.criteria.offset;
        delete params.criteria.limit;
        delete params.collapsedElementIds;

        params.type = $typeField.find('select').val();
        params.format = $formatField.find('select').val();

        if (selectedElementIds.length) {
          params.criteria.id = selectedElementIds;
        } else {
          var limit = parseInt($limitField.find('input').val());
          if (limit && !isNaN(limit)) {
            params.criteria.limit = limit;
          }
        }

        if (Craft.csrfTokenValue) {
          params[Craft.csrfTokenName] = Craft.csrfTokenValue;
        }

        Craft.downloadFromUrl(
          'POST',
          Craft.getActionUrl('element-indexes/export'),
          params
        )
          .then(function () {
            submitting = false;
            $spinner.addClass('hidden');
          })
          .catch(function () {
            submitting = false;
            $spinner.addClass('hidden');
            if (!this._ignoreFailedRequest) {
              Craft.cp.displayError(Craft.t('app', 'A server error occurred.'));
            }
          });
      });
    },

    _createMenuTriggerList: function (actions, destructive) {
      if (actions && actions.length) {
        var $ul = $('<ul/>');

        for (var i = 0; i < actions.length; i++) {
          $('<li/>')
            .append(
              $('<a/>', {
                id: Craft.formatInputId(actions[i].type) + '-actiontrigger',
                class: destructive ? 'error' : null,
                data: {
                  action: actions[i],
                },
                text: actions[i].name,
              })
            )
            .appendTo($ul);
        }

        return $ul;
      }
    },
  },
  {
    defaults: {
      context: 'index',
      modal: null,
      storageKey: null,
      criteria: null,
      batchSize: 100,
      disabledElementIds: [],
      selectable: false,
      multiSelect: false,
      buttonContainer: null,
      hideSidebar: false,
      toolbarSelector: '.toolbar:first',
      refreshSourcesAction: 'element-indexes/get-source-tree-html',
      updateElementsAction: 'element-indexes/get-elements',
      countElementsAction: 'element-indexes/count-elements',
      submitActionsAction: 'element-indexes/perform-action',
      defaultSiteId: null,
      defaultSource: null,
      defaultSourcePath: null,
      showSourcePath: true,
      canHaveDrafts: false,

      elementTypeName: Craft.t('app', 'Element'),
      elementTypePluralName: Craft.t('app', 'Elements'),

      onAfterInit: $.noop,
      onSelectSource: $.noop,
      onSelectSite: $.noop,
      onUpdateElements: $.noop,
      onSelectionChange: $.noop,
      onEnableElements: $.noop,
      onDisableElements: $.noop,
      onAfterAction: $.noop,
    },
  }
);<|MERGE_RESOLUTION|>--- conflicted
+++ resolved
@@ -1133,40 +1133,27 @@
 
         var params = this.getViewParams();
 
-<<<<<<< HEAD
         Craft.sendActionRequest('POST', this.settings.updateElementsAction, {
           data: params,
           cancelToken: this._createCancelToken(),
-=======
-      Craft.sendActionRequest('POST', this.settings.updateElementsAction, {
-        data: params,
-        cancelToken: this._createCancelToken(),
-      })
-        .then((response) => {
-          this.setIndexAvailable();
-
-          if (this.settings.context === 'index') {
-            if (Craft.cp.fixedHeader) {
-              const headerContainerHeight = Craft.cp.$headerContainer.height();
-              const maxScrollTop =
-                this.$main.offset().top - headerContainerHeight;
-              if (maxScrollTop < Garnish.$scrollContainer.scrollTop()) {
-                Garnish.$scrollContainer.scrollTop(maxScrollTop);
-              }
-            }
-          } else {
-            this.$main.scrollTop(0);
-          }
-
-          this._updateView(params, response.data);
->>>>>>> f79803be
         })
           .then((response) => {
             this.setIndexAvailable();
-            (this.settings.context === 'index'
-              ? Garnish.$scrollContainer
-              : this.$main
-            ).scrollTop(0);
+
+            if (this.settings.context === 'index') {
+              if (Craft.cp.fixedHeader) {
+                const headerContainerHeight =
+                  Craft.cp.$headerContainer.height();
+                const maxScrollTop =
+                  this.$main.offset().top - headerContainerHeight;
+                if (maxScrollTop < Garnish.$scrollContainer.scrollTop()) {
+                  Garnish.$scrollContainer.scrollTop(maxScrollTop);
+                }
+              }
+            } else {
+              this.$main.scrollTop(0);
+            }
+
             this._updateView(params, response.data);
             resolve();
           })
