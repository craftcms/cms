--- conflicted
+++ resolved
@@ -2544,15 +2544,6 @@
           .addClass('active')
           .attr('aria-pressed', 'true');
       }
-<<<<<<< HEAD
-
-      // Update the view menu
-      if (this.activeViewMenu) {
-        this.activeViewMenu.updateSortField();
-        this.activeViewMenu.updateTableFieldVisibility();
-      }
-=======
->>>>>>> 154ca144
     },
 
     createView: function (mode, settings) {
@@ -3995,6 +3986,7 @@
     this.menu.on('show', () => {
       this.$trigger.addClass('active');
       this.updateSortField();
+      this.updateTableFieldVisibility();
     });
 
     this.menu.on('hide', () => {
