--- conflicted
+++ resolved
@@ -1589,13 +1589,10 @@
             multiSelect: false,
             buttonContainer: null,
             hideSidebar: false,
-<<<<<<< HEAD
             refreshSourcesAction: 'element-indexes/get-source-tree-html',
             updateElementsAction: 'element-indexes/get-elements',
             submitActionsAction: 'element-indexes/perform-action',
-=======
             toolbarFixed: null,
->>>>>>> 654ce05d
 
             onAfterInit: $.noop,
             onSelectSource: $.noop,
