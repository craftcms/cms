--- conflicted
+++ resolved
@@ -2742,8 +2742,7 @@
         {
           context: this.settings.context,
           batchSize:
-            this.settings.context !== 'index' ||
-            this.getSelectedSortAttribute() === 'structure'
+            this.settings.context !== 'index' || this.viewMode === 'structure'
               ? this.settings.batchSize
               : null,
           params: params,
@@ -2756,23 +2755,7 @@
         this.getViewSettings()
       );
 
-<<<<<<< HEAD
-      this.view = this.createView(this.getSelectedViewMode(), {
-        context: this.settings.context,
-        batchSize:
-          this.settings.context !== 'index' || this.viewMode === 'structure'
-            ? this.settings.batchSize
-            : null,
-        params: params,
-        selectable: selectable,
-        multiSelect: this.actions || this.settings.multiSelect,
-        canSelectElement: this.settings.canSelectElement,
-        checkboxMode: !!this.actions,
-        onSelectionChange: this._handleSelectionChange.bind(this),
-      });
-=======
       this.view = this.createView(this.getSelectedViewMode(), settings);
->>>>>>> d97d5edc
 
       // Refocus the previously-focused element
       // -------------------------------------------------------------
