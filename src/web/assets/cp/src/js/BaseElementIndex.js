/** global: Craft */
/** global: Garnish */

/**
 * Element index class
 */
Craft.BaseElementIndex = Garnish.Base.extend(
  {
    initialized: false,
    elementType: null,
    idPrefix: null,

    instanceState: null,
    sourceStates: null,
    sourceStatesStorageKey: null,

    searchTimeout: null,
    sourceSelect: null,

    $container: null,
    $main: null,
    isIndexBusy: false,

    $sidebar: null,
    showingSidebar: null,
    sourceKey: null,
    rootSourceKey: null,
    sourceViewModes: null,
    $source: null,
    $rootSource: null,
    sourcesByKey: null,
    $visibleSources: null,

    $sourceActionsContainer: null,
    $sourceActionsBtn: null,

    $toolbar: null,
    toolbarOffset: null,

    $searchContainer: null,
    $search: null,
    $filterBtn: null,
    searching: false,
    searchText: null,
    sortByScore: null,
    trashed: false,
    drafts: false,
    $clearSearchBtn: null,

    $statusMenuBtn: null,
    $statusMenuContainer: null,
    statusMenu: null,
    status: null,

    $siteMenuBtn: null,
    siteMenu: null,
    siteId: null,

    _sourcePath: null,
    $sourcePathContainer: null,
    $sourcePathActionsBtn: null,

    _sourcePath: null,
    $sourcePathOuterContainer: null,
    $sourcePathInnerContainer: null,
    $sourcePathActionsBtn: null,

    $elements: null,
    $updateSpinner: null,
    $viewModeBtnContainer: null,
    viewModeBtns: null,
    viewMode: null,
    view: null,
    _autoSelectElements: null,
    $countSpinner: null,
    $countContainer: null,
    $actionsContainer: null,
    page: 1,
    resultSet: null,
    totalResults: null,
    $exportBtn: null,

    actions: null,
    actionsHeadHtml: null,
    actionsBodyHtml: null,
    $selectAllContainer: null,
    $selectAllCheckbox: null,
    showingActionTriggers: false,
    exporters: null,
    exportersByType: null,
    _$triggers: null,

    _ignoreFailedRequest: false,
    _cancelToken: null,

    viewMenus: null,
    activeViewMenu: null,
    filterHuds: null,

    /**
     * Constructor
     */
    init: function (elementType, $container, settings) {
      this.elementType = elementType;
      this.$container = $container;
      this.setSettings(settings, Craft.BaseElementIndex.defaults);

      // Define an ID prefix that can be used for dynamically created elements
      // ---------------------------------------------------------------------

      this.idPrefix = Craft.randomString(10);

      // Set the state objects
      // ---------------------------------------------------------------------

      this.instanceState = this.getDefaultInstanceState();

      this.sourceStates = {};

      // Instance states (selected source) are stored by a custom storage key defined in the settings
      if (this.settings.storageKey) {
        $.extend(
          this.instanceState,
          Craft.getLocalStorage(this.settings.storageKey),
          {}
        );
      }

      // Source states (view mode, etc.) are stored by the element type and context
      this.sourceStatesStorageKey =
        'BaseElementIndex.' + this.elementType + '.' + this.settings.context;
      $.extend(
        this.sourceStates,
        Craft.getLocalStorage(this.sourceStatesStorageKey, {})
      );

      // Find the DOM elements
      // ---------------------------------------------------------------------

      this.$main = this.$container.find('.main');
      this.$toolbar = this.$container.find(this.settings.toolbarSelector);
      this.$statusMenuBtn = this.$toolbar.find('.statusmenubtn:first');
      this.$statusMenuContainer = this.$statusMenuBtn.parent();
      this.$siteMenuBtn = this.$container.find('.sitemenubtn:first');

      this.$searchContainer = this.$toolbar.find('.search:first');
      this.$search = this.$searchContainer.children('input:first');
      this.$filterBtn = this.$searchContainer.children('.filter-btn:first');
      this.$clearSearchBtn = this.$searchContainer.children('.clear-btn:first');

      this.$sidebar = this.$container.find('.sidebar:first');
      this.$sourceActionsContainer = this.$sidebar.find('#source-actions');

      this.$elements = this.$container.find('.elements:first');
      this.$updateSpinner = this.$elements.find('.spinner');

      if (!this.$updateSpinner.length) {
        this.$updateSpinner = $('<div/>', {
          class: 'update-spinner spinner spinner-absolute',
        }).appendTo(this.$elements);
      }

      this.$countSpinner = this.$container.find('#count-spinner');
      this.$countContainer = this.$container.find('#count-container');
      this.$actionsContainer = this.$container.find('#actions-container');
      this.$exportBtn = this.$container.find('#export-btn');

      // Hide sidebar if needed
      if (this.settings.hideSidebar) {
        this.$sidebar.hide();
        $('.body, .content', this.$container).removeClass('has-sidebar');
      }

      // Initialize the sources
      // ---------------------------------------------------------------------

      if (!this.initSources()) {
        return;
      }

      // Initialize the status menu
      // ---------------------------------------------------------------------

      if (this.$statusMenuBtn.length) {
        this.statusMenu = this.$statusMenuBtn.menubtn().data('menubtn').menu;
        this.statusMenu.on('optionselect', this._handleStatusChange.bind(this));
      }

      // Initialize the site menu
      // ---------------------------------------------------------------------

      // Is there a site menu?
      if (this.$siteMenuBtn.length) {
        this.siteMenu = this.$siteMenuBtn.menubtn().data('menubtn').menu;

        // Figure out the initial site
        var $option = this.siteMenu.$options.filter('.sel:first');

        if (!$option.length) {
          $option = this.siteMenu.$options.first();
        }

        if ($option.length) {
          this._setSite($option.data('site-id'));
        } else {
          // No site options -- they must not have any site permissions
          this.settings.criteria = {id: '0'};
        }

        this.siteMenu.on('optionselect', this._handleSiteChange.bind(this));

        if (this.siteId) {
          // Should we be using a different default site?
          var defaultSiteId =
            this.settings.defaultSiteId || Craft.cp.getSiteId();

          if (defaultSiteId && defaultSiteId != this.siteId) {
            // Is that one available here?
            var $storedSiteOption = this.siteMenu.$options.filter(
              '[data-site-id="' + defaultSiteId + '"]:first'
            );

            if ($storedSiteOption.length) {
              // Todo: switch this to siteMenu.selectOption($storedSiteOption) once Menu is updated to support that
              $storedSiteOption.trigger('click');
            }
          }
        }
      } else if (
        this.settings.criteria &&
        this.settings.criteria.siteId &&
        this.settings.criteria.siteId !== '*'
      ) {
        this._setSite(this.settings.criteria.siteId);
      } else {
        this._setSite(Craft.siteId);
      }

      // Don't let the criteria override the selected site
      if (this.settings.criteria && this.settings.criteria.siteId) {
        delete this.settings.criteria.siteId;
      }

      // Initialize the search input
      // ---------------------------------------------------------------------

      // Automatically update the elements after new search text has been sitting for a 1/2 second
      this.addListener(this.$search, 'input', () => {
        if (!this.searching && this.$search.val()) {
          this.startSearching();
        } else if (this.searching && !this.$search.val()) {
          this.stopSearching();
        }

        if (this.searchTimeout) {
          clearTimeout(this.searchTimeout);
        }

        this.searchTimeout = setTimeout(
          this.updateElementsIfSearchTextChanged.bind(this),
          500
        );
      });

      // Update the elements when the Return key is pressed
      this.addListener(this.$search, 'keypress', (ev) => {
        if (ev.keyCode === Garnish.RETURN_KEY) {
          ev.preventDefault();

          if (this.searchTimeout) {
            clearTimeout(this.searchTimeout);
          }

          this.updateElementsIfSearchTextChanged();
        }
      });

      // Clear the search when the X button is clicked
      this.addListener(this.$clearSearchBtn, 'click', () => {
        this.clearSearch(true);

        if (!Garnish.isMobileBrowser(true)) {
          this.$search.trigger('focus');
        }
      });

      // View menus
      this.viewMenus = {};

      // Filter HUDs
      this.filterHuds = {};
      this.addListener(this.$filterBtn, 'click', 'showFilterHud');

      // Set the default status
      // ---------------------------------------------------------------------

      const queryParams = Craft.getQueryParams();

      if (queryParams.status) {
        let selector;
        switch (queryParams.status) {
          case 'trashed':
            selector = '[data-trashed]';
            break;
          case 'drafts':
            selector = '[data-drafts]';
            break;
          default:
            selector = `[data-status="${queryParams.status}"]`;
        }

        const $option = this.statusMenu.$options.filter(selector);
        if ($option.length) {
          this.statusMenu.selectOption($option[0]);
        } else {
          Craft.setQueryParam('status', null);
        }
      }

      // Initialize the Export button
      // ---------------------------------------------------------------------

      this.addListener(this.$exportBtn, 'click', '_showExportHud');

      // Let everyone know that the UI is initialized
      // ---------------------------------------------------------------------

      this.initialized = true;
      this.afterInit();

      // Select the initial source + source path
      // ---------------------------------------------------------------------

      this.selectDefaultSource();

      const sourcePath = this.getDefaultSourcePath();
      if (sourcePath !== null) {
        this.sourcePath = sourcePath;
      }
      if (this.settings.context === 'index') {
        this.addListener(Garnish.$win, 'resize', 'handleResize');
      }
      this.handleResize();

<<<<<<< HEAD
      // Respect initial search
      // ---------------------------------------------------------------------
      // Has to go after selecting the default source because selecting a source
      // clears out search params

      if (queryParams.search) {
        this.startSearching();
        this.searchText = queryParams.search;
      }

      // Select the default sort attribute/direction
      // ---------------------------------------------------------------------

      if (queryParams.sort) {
        const lastDashPos = queryParams.sort.lastIndexOf('-');
        if (lastDashPos !== -1) {
          const attr = queryParams.sort.substring(0, lastDashPos);
          const dir = queryParams.sort.substring(lastDashPos + 1);
          this.setSelectedSortAttribute(attr, dir);
        }
      }

=======
>>>>>>> 10211451
      // Load the first batch of elements!
      // ---------------------------------------------------------------------

      // Default to whatever page is in the URL
      this.setPage(Craft.pageNum);

      this.updateElements(true);
    },

    afterInit: function () {
      this.onAfterInit();
    },

    handleResize: function () {
<<<<<<< HEAD
      if (this.$sourcePathContainer) {
        const $labels = this.$sourcePathContainer.find('.label');
        $labels.css('width', '');
        const containerWidth =
          this.$sourcePathContainer[0].getBoundingClientRect().width;
        let innerWidth = this.$sourcePathContainer
          .children('nav')[0]
          .getBoundingClientRect().width;
        if (this.$sourcePathActionsBtn) {
          innerWidth +=
            this.$sourcePathActionsBtn[0].getBoundingClientRect().width +
            parseInt(this.$sourcePathActionsBtn.css('margin-right')) +
            parseInt(this.$sourcePathActionsBtn.css('margin-left'));
        }
        if (innerWidth > containerWidth) {
          const overage = innerWidth - containerWidth;
=======
      if (this.$sourcePathOuterContainer) {
        const $labels = this.$sourcePathInnerContainer.find('.label');
        $labels.css('width', '');
        const outerWidth =
          this.$sourcePathOuterContainer[0].getBoundingClientRect().width;
        const innerWidth =
          this.$sourcePathInnerContainer[0].getBoundingClientRect().width;
        if (innerWidth > outerWidth) {
          const overage = innerWidth - outerWidth;
>>>>>>> 10211451
          const labels = $labels.toArray();
          const labelWidths = [];
          let totalLabelWidth = 0;
          labels.forEach((label) => {
            const width = label.getBoundingClientRect().width;
            labelWidths.push(width);
            totalLabelWidth += width;
          });
          const reduceFactor = 1 - overage / totalLabelWidth;
          labels.forEach((label, i) => {
            $(label).width(Math.floor(labelWidths[i] * reduceFactor));
          });
        }
      }
    },

    _createCancelToken: function () {
      this._cancelToken = axios.CancelToken.source();
      return this._cancelToken.token;
    },

    _cancelRequests: function () {
      if (this._cancelToken) {
        this._ignoreFailedRequest = true;
        this._cancelToken.cancel();
        Garnish.requestAnimationFrame(() => {
          this._ignoreFailedRequest = false;
        });
      }
    },

    getSourceContainer: function () {
      return this.$sidebar.find('nav > ul');
    },

    get $sources() {
      if (!this.sourceSelect) {
        return undefined;
      }

      return this.sourceSelect.$items;
    },

    getSite: function () {
      if (!this.siteId) {
        return undefined;
      }
      return Craft.sites.find((s) => s.id == this.siteId);
    },

    initSources: function () {
      var $sources = this._getSourcesInList(this.getSourceContainer(), true);

      // No source, no party.
      if ($sources.length === 0) {
        return false;
      }

      // The source selector
      if (!this.sourceSelect) {
        this.sourceSelect = new Garnish.Select(this.$sidebar.find('nav'), {
          multi: false,
          allowEmpty: false,
          vertical: true,
          onSelectionChange: this._handleSourceSelectionChange.bind(this),
        });
      }

      this.sourcesByKey = {};

      for (let i = 0; i < $sources.length; i++) {
        this.initSource($($sources[i]));
      }

      return true;
    },

    selectDefaultSource: function () {
      // The `source` query param should always take precedence
      let sourceKey;
      if (this.settings.context === 'index') {
        sourceKey = Craft.getQueryParam('source');
      }

      if (!sourceKey) {
        sourceKey = this.getDefaultSourceKey();
      }

      let $source;

      if (sourceKey) {
        $source = this.getSourceByKey(sourceKey);

        // Make sure it's visible
        if (this.$visibleSources.index($source) === -1) {
          $source = null;
        }
      }

      if (!sourceKey || !$source) {
        // Select the first source by default
        $source = this.$visibleSources.first();
      }

      return this.selectSource($source);
    },

    refreshSources: function () {
      this.sourceSelect.removeAllItems();

      this.setIndexBusy();

      Craft.sendActionRequest('POST', this.settings.refreshSourcesAction, {
        data: {
          context: this.settings.context,
          elementType: this.elementType,
        },
      })
        .then((response) => {
          this.setIndexAvailable();
          this.getSourceContainer().replaceWith(response.data.html);
          this.initSources();
          this.selectDefaultSource();
        })
        .catch(() => {
          this.setIndexAvailable();
          if (!this._ignoreFailedRequest) {
            Craft.cp.displayError(Craft.t('app', 'A server error occurred.'));
          }
        });
    },

    initSource: function ($source) {
      this.sourceSelect.addItems($source);
      this.initSourceToggle($source);
      this.sourcesByKey[$source.data('key')] = $source;

      if (
        $source.data('hasNestedSources') &&
        this.instanceState.expandedSources.indexOf($source.data('key')) !== -1
      ) {
        this._expandSource($source);
      }
    },

    initSourceToggle: function ($source) {
      // Remove handlers for the same thing. Just in case.
      this.deinitSourceToggle($source);

      var $toggle = this._getSourceToggle($source);

      if ($toggle.length) {
        this.addListener($source, 'dblclick', '_handleSourceDblClick');
        this.addListener($toggle, 'click', '_handleSourceToggleClick');
        $source.data('hasNestedSources', true);
      } else {
        $source.data('hasNestedSources', false);
      }
    },

    deinitSource: function ($source) {
      this.sourceSelect.removeItems($source);
      this.deinitSourceToggle($source);
      delete this.sourcesByKey[$source.data('key')];
    },

    deinitSourceToggle: function ($source) {
      if ($source.data('hasNestedSources')) {
        this.removeListener($source, 'dblclick');
        this.removeListener(this._getSourceToggle($source), 'click');
      }

      $source.removeData('hasNestedSources');
    },

    getDefaultInstanceState: function () {
      return {
        selectedSource: null,
        expandedSources: [],
      };
    },

    getDefaultSourceKey: function () {
      let sourceKey = null;

      if (this.settings.defaultSource) {
        let $lastSource = null;
        let refreshSources = false;

        for (const segment of this.settings.defaultSource.split('/')) {
          if ($lastSource) {
            this._expandSource($lastSource);
            refreshSources = true;
          }

          const testSourceKey =
            (sourceKey !== null ? `${sourceKey}/` : '') + segment;
          const $source = this.getSourceByKey(testSourceKey);

          if (!$source) {
            if ($lastSource) {
              this._collapseSource($lastSource);
            }
            break;
          }

          $lastSource = $source;
          sourceKey = testSourceKey;
        }

        if (refreshSources) {
          // Make sure that the modal is aware of the newly expanded sources
          this._setSite(this.siteId);
        }
      }

      return sourceKey ?? this.instanceState.selectedSource;
    },

    /**
     * @returns {Object[]|null}
     */
    getDefaultSourcePath: function () {
      return this.settings.defaultSourcePath;
    },

    getDefaultExpandedSources: function () {
      return this.instanceState.expandedSources;
    },

    /**
     * @returns {Object[]}
     */
    get sourcePath() {
      return this._sourcePath || [];
    },
<<<<<<< HEAD
=======

    /**
     * @param {Object[]|null} sourcePath
     */
    set sourcePath(sourcePath) {
      this._sourcePath = sourcePath && sourcePath.length ? sourcePath : null;

      if (this.$sourcePathOuterContainer) {
        this.$sourcePathOuterContainer.remove();
        this.$sourcePathOuterContainer = null;
        this.$sourcePathInnerContainer = null;
        this.$sourcePathActionsBtn = null;
      }

      if (this._sourcePath && this.settings.showSourcePath) {
        const actions = this.getSourcePathActions();

        this.$sourcePathOuterContainer = $('<div/>', {
          class: 'source-path',
        }).insertBefore(this.$elements);
        this.$sourcePathInnerContainer = $('<div/>', {
          class: 'chevron-btns',
        }).appendTo(this.$sourcePathOuterContainer);
        const $nav = $('<nav/>', {
          'aria-label': this.getSourcePathLabel(),
        }).appendTo(this.$sourcePathInnerContainer);
        const $ol = $('<ol/>').appendTo($nav);

        for (let i = 0; i < sourcePath.length; i++) {
          ((i) => {
            const step = sourcePath[i];
            const isFirst = i === 0;
            const isLast = i === sourcePath.length - 1;

            step.$btn = $('<a/>', {
              href: step.uri ? Craft.getCpUrl(step.uri) : '#',
              class: 'btn',
              role: 'button',
            });

            const $btnBody = $('<span/>', {
              class: 'btn-body',
            }).appendTo(step.$btn);

            if (step.altLabel) {
              step.$btn.attr('title', step.altLabel);
              step.$btn.attr('aria-label', step.altLabel);
              $btnBody.html(step.label);
            } else {
              const $label = $('<span/>', {
                class: 'label',
                html: step.label,
              }).appendTo($btnBody);
              step.$btn.attr('title', $label.text());
            }

            if (!isFirst) {
              step.$btn.append($('<span class="chevron-left"/>'));
            }

            if (!isLast || !actions.length) {
              step.$btn.append($('<span class="chevron-right"/>'));
            } else {
              step.$btn.addClass('has-action-menu');
            }

            if (isLast) {
              step.$btn.attr('aria-current', 'true');
            }

            $('<li/>').append(step.$btn).appendTo($ol);

            this.addListener(step.$btn, 'activate', (ev) => {
              this.sourcePath = this.sourcePath.slice(0, i + 1);
              this.sourcePath[i].$btn.focus();
              this.clearSearch(false);
              this.updateElements();
            });
          })(i);
        }

        // Action menu
        if (actions && actions.length) {
          const actionBtnLabel = this.getSourcePathActionLabel();
          const menuId = 'menu' + Math.floor(Math.random() * 1000000);
          this.$sourcePathActionsBtn = $('<button/>', {
            type: 'button',
            class: 'btn',
            title: actionBtnLabel,
            'aria-label': actionBtnLabel,
            'data-disclosure-trigger': true,
            'aria-controls': menuId,
          })
            .append($('<span/>', {class: 'btn-body'}))
            .append($('<span/>', {class: 'chevron-right'}))
            .appendTo(this.$sourcePathInnerContainer);

          const groupedActions = [
            actions.filter((a) => !a.destructive && !a.administrative),
            actions.filter((a) => a.destructive && !a.administrative),
            actions.filter((a) => a.administrative),
          ].filter((group) => group.length);

          const $menu = $('<div/>', {
            id: menuId,
            class: 'menu menu--disclosure',
          }).appendTo(this.$sourcePathInnerContainer);

          groupedActions.forEach((group, index) => {
            if (index !== 0) {
              $('<hr/>').appendTo($menu);
            }
            this._buildSourcePathActionList(group).appendTo($menu);
          });

          this.$sourcePathActionsBtn.disclosureMenu();
          this.handleResize();
        }

        // Update the URL if we're on the index page
        if (
          this.settings.context === 'index' &&
          typeof sourcePath[sourcePath.length - 1].uri !== 'undefined' &&
          typeof history != 'undefined'
        ) {
          history.replaceState(
            {},
            '',
            Craft.getCpUrl(sourcePath[sourcePath.length - 1].uri)
          );
        }
      }

      this.onSourcePathChange();
    },

    /**
     * @returns {string}
     */
    getSourcePathLabel: function () {
      return '';
    },

    /**
     * @returns {Object[]}
     */
    getSourcePathActions: function () {
      return [];
    },

    /**
     * @returns {string}
     */
    getSourcePathActionLabel: function () {
      return '';
    },

    _buildSourcePathActionList: function (actions) {
      const $ul = $('<ul/>');

      actions.forEach((action) => {
        const $a = $('<a/>', {
          href: '#',
          type: 'button',
          role: 'button',
          'aria-label': action.label,
          text: action.label,
        }).on('click', (ev) => {
          ev.preventDefault();
          this.$sourcePathActionsBtn.data('trigger').hide();
          if (action.onSelect) {
            action.onSelect();
          }
        });

        if (action.destructive) {
          $a.addClass('error');
        }

        $('<li/>').append($a).appendTo($ul);
      });

      return $ul;
    },

    onSourcePathChange: function () {},

    startSearching: function () {
      // Show the clear button and add/select the Score sort option
      this.$clearSearchBtn.removeClass('hidden');
>>>>>>> 10211451

    /**
     * @param {Object[]|null} sourcePath
     */
    set sourcePath(sourcePath) {
      this._sourcePath = sourcePath && sourcePath.length ? sourcePath : null;

      if (this.$sourcePathContainer) {
        this.$sourcePathContainer.remove();
        this.$sourcePathContainer = null;
        this.$sourcePathActionsBtn = null;
      }

      if (this._sourcePath && this.settings.showSourcePath) {
        const actions = this.getSourcePathActions();

        this.$sourcePathContainer = $('<div/>', {
          class: 'source-path chevron-btns',
        }).insertBefore(this.$elements);
        const $nav = $('<nav/>', {
          'aria-label': this.getSourcePathLabel(),
        }).appendTo(this.$sourcePathContainer);
        const $ol = $('<ol/>').appendTo($nav);

        for (let i = 0; i < sourcePath.length; i++) {
          ((i) => {
            const step = sourcePath[i];
            const isFirst = i === 0;
            const isLast = i === sourcePath.length - 1;

            const $a = $('<a/>', {
              href: step.uri ? Craft.getCpUrl(step.uri) : '#',
              class: 'btn',
            });

            if (step.altLabel) {
              $a.html(step.label);
            } else {
              $('<span/>', {
                class: 'label',
                html: step.label,
              }).appendTo($a);
            }

            if (!isFirst) {
              $a.append($('<span class="chevron-left"/>'));
            }

            if (!isLast || !actions.length) {
              $a.append($('<span class="chevron-right"/>'));
            } else {
              $a.addClass('has-action-menu');
            }

            if (isLast) {
              $a.attr('aria-current', 'true');
            }

            const textLabel = step.altLabel || $a.text();
            $a.attr('title', textLabel).attr('aria-label', textLabel);

            $('<li/>').append($a).appendTo($ol);

            this.addListener($a, 'click', (ev) => {
              // Don't interfere if the step has a URI and it was a Ctrl-click
              if (
                typeof step.uri === 'undefined' ||
                !Garnish.isCtrlKeyPressed(ev)
              ) {
                ev.preventDefault();
                this.sourcePath = this.sourcePath.slice(0, i + 1);
                this.clearSearch(false);
                this.updateElements();
              }
            });
          })(i);
        }

        // Action menu
        if (actions && actions.length) {
          const actionBtnLabel = this.getSourcePathActionLabel();
          this.$sourcePathActionsBtn = $('<button/>', {
            type: 'button',
            class: 'btn',
            title: actionBtnLabel,
            'aria-label': actionBtnLabel,
          })
            .append($('<span class="chevron-right"/>'))
            .appendTo(this.$sourcePathContainer);

          const groupedActions = [
            actions.filter((a) => !a.destructive && !a.administrative),
            actions.filter((a) => a.destructive && !a.administrative),
            actions.filter((a) => a.administrative),
          ].filter((group) => group.length);

          const menuId = 'menu' + Math.floor(Math.random() * 1000000);
          const $menu = $('<div/>', {
            id: menuId,
            class: 'menu menu--disclosure',
          }).appendTo(this.$sourcePathContainer);

          groupedActions.forEach((group, index) => {
            if (index !== 0) {
              $('<hr/>').appendTo($menu);
            }
            this._buildSourcePathActionList(group).appendTo($menu);
          });

          this.$sourcePathActionsBtn
            .addClass('menubtn')
            .attr({
              'data-disclosure-trigger': true,
              'aria-controls': menuId,
            })
            .disclosureMenu();
        }

        // Update the URL if we're on the index page
        if (
          this.settings.context === 'index' &&
          typeof sourcePath[sourcePath.length - 1].uri !== 'undefined' &&
          typeof history != 'undefined'
        ) {
          history.replaceState(
            {},
            '',
            Craft.getCpUrl(sourcePath[sourcePath.length - 1].uri)
          );
        }
      }

      this.onSourcePathChange();
    },

    /**
     * @returns {string}
     */
    getSourcePathLabel: function () {
      return '';
    },

    /**
     * @returns {Object[]}
     */
    getSourcePathActions: function () {
      return [];
    },

    /**
     * @returns {string}
     */
    getSourcePathActionLabel: function () {
      return '';
    },

    _buildSourcePathActionList: function (actions) {
      const $ul = $('<ul/>');

      actions.forEach((action) => {
        const $a = $('<a/>', {
          href: '#',
          type: 'button',
          role: 'button',
          'aria-label': action.label,
          text: action.label,
        }).on('click', (ev) => {
          ev.preventDefault();
          this.$sourcePathActionsBtn.data('trigger').hide();
          if (action.onSelect) {
            action.onSelect();
          }
        });

        if (action.destructive) {
          $a.addClass('error');
        }

        $('<li/>').append($a).appendTo($ul);
      });

      return $ul;
    },

    onSourcePathChange: function () {},

    startSearching: function () {
      // Show the clear button
      this.$clearSearchBtn.removeClass('hidden');
      this.searching = true;
      this.sortByScore = true;

      if (this.activeViewMenu) {
        this.activeViewMenu.updateSortField();
      }
    },

    clearSearch: function (updateElements) {
      if (!this.searching) {
        return;
      }

      this.$search.val('');

      if (this.searchTimeout) {
        clearTimeout(this.searchTimeout);
      }

      this.stopSearching();

      if (updateElements) {
        this.updateElementsIfSearchTextChanged();
      } else {
        this.searchText = null;
      }
    },

    stopSearching: function () {
      // Hide the clear button
      this.$clearSearchBtn.addClass('hidden');
      this.searching = false;
      this.sortByScore = false;

      if (this.activeViewMenu) {
        this.activeViewMenu.updateSortField();
      }
    },

    setInstanceState: function (key, value) {
      if (typeof key === 'object') {
        $.extend(this.instanceState, key);
      } else {
        this.instanceState[key] = value;
      }

      this.storeInstanceState();
    },

    storeInstanceState: function () {
      if (this.settings.storageKey) {
        Craft.setLocalStorage(this.settings.storageKey, this.instanceState);
      }
    },

    getSourceState: function (sourceKey, key, defaultValue) {
      sourceKey = sourceKey.replace(/\/.*/, '');

      if (typeof this.sourceStates[sourceKey] === 'undefined') {
        // Set it now so any modifications to it by whoever's calling this will be stored.
        this.sourceStates[sourceKey] = {};
      }

      if (typeof key === 'undefined') {
        return this.sourceStates[sourceKey];
      } else if (typeof this.sourceStates[sourceKey][key] !== 'undefined') {
        return this.sourceStates[sourceKey][key];
      } else {
        return typeof defaultValue !== 'undefined' ? defaultValue : null;
      }
    },

    getSelectedSourceState: function (key, defaultValue) {
      return this.getSourceState(
        this.instanceState.selectedSource,
        key,
        defaultValue
      );
    },

    setSelecetedSourceState: function (key, value) {
      var viewState = this.getSelectedSourceState();

      if (typeof key === 'object') {
        for (let k in key) {
          if (key.hasOwnProperty(k)) {
            if (key[k] !== null) {
              viewState[k] = key[k];
            } else {
              delete viewState[k];
            }
          }
        }
      } else if (value !== null) {
        viewState[key] = value;
      } else {
        delete viewState[key];
      }

      const sourceKey = this.instanceState.selectedSource.replace(/\/.*/, '');

      this.sourceStates[sourceKey] = viewState;

      // Clean up sourceStates while we're at it
      for (let i in this.sourceStates) {
        if (this.sourceStates.hasOwnProperty(i) && i.includes('/')) {
          delete this.sourceStates[i];
        }
      }

      // Store it in localStorage too
      Craft.setLocalStorage(this.sourceStatesStorageKey, this.sourceStates);
    },

    /**
     * @deprecated in 4.3.0.
     */
    storeSortAttributeAndDirection: function () {},

    /**
     * Sets the page number.
     */
    setPage: function (page) {
      if (this.settings.context !== 'index') {
        return;
      }

      page = Math.max(page, 1);
      this.page = page;

      const url = Craft.getPageUrl(this.page);
      history.replaceState({}, '', url);
    },

    _resetCount: function () {
      this.resultSet = null;
      this.totalResults = null;
    },

    updateSourceMenu: function () {
      if (!this.$sourceActionsContainer.length) {
        return;
      }

      if (this.$sourceActionsBtn) {
        this.$sourceActionsBtn.data('trigger').destroy();
        this.$sourceActionsContainer.empty();
        $('#source-actions-menu').remove();
        this.$sourceActionsBtn = null;
      }

      const actions = this.getSourceActions();
      if (!actions.length) {
        return;
      }

      const groupedActions = [
        actions.filter((a) => !a.destructive && !a.administrative),
        actions.filter((a) => a.destructive && !a.administrative),
        actions.filter((a) => a.administrative),
      ].filter((group) => group.length);

      this.$sourceActionsBtn = $('<button/>', {
        type: 'button',
        class: 'btn settings icon menubtn',
        title: Craft.t('app', 'Source settings'),
        'aria-label': Craft.t('app', 'Source settings'),
        'aria-controls': 'source-actions-menu',
      }).appendTo(this.$sourceActionsContainer);

      const $menu = $('<div/>', {
        id: 'source-actions-menu',
        class: 'menu menu--disclosure',
      }).appendTo(this.$sourceActionsContainer);

      groupedActions.forEach((group, index) => {
        if (index !== 0) {
          $('<hr/>').appendTo($menu);
        }

        this._buildActionList(group).appendTo($menu);
      });

      this.$sourceActionsBtn.disclosureMenu();
    },

    _buildActionList: function (actions) {
      const $ul = $('<ul/>');

      actions.forEach((action) => {
        const $button = $('<button/>', {
          type: 'button',
          class: 'menu-option',
          text: action.label,
        }).on('click', () => {
          this.$sourceActionsBtn.data('trigger').hide();
          if (action.onSelect) {
            action.onSelect();
          }
        });

        if (action.destructive) {
          $button.addClass('error');
        }

        $('<li/>').append($button).appendTo($ul);
      });

      return $ul;
    },

    getSourceActions: function () {
      let actions = [];

      if (Craft.userIsAdmin && Craft.allowAdminChanges) {
        actions.push({
          label: Craft.t('app', 'Customize sources'),
          administrative: true,
          onSelect: () => {
            this.createCustomizeSourcesModal();
          },
        });
      }

      return actions;
    },

    updateViewMenu: function () {
      if (
        !this.activeViewMenu ||
        this.activeViewMenu !== this.viewMenus[this.rootSourceKey]
      ) {
        if (this.activeViewMenu) {
          this.activeViewMenu.hideTrigger();
        }
        if (!this.viewMenus[this.rootSourceKey]) {
          this.viewMenus[this.rootSourceKey] = new ViewMenu(
            this,
            this.$rootSource
          );
        }
        this.activeViewMenu = this.viewMenus[this.rootSourceKey];
        this.activeViewMenu.showTrigger();
      }
    },

    /**
     * Returns the data that should be passed to the elementIndex/getElements controller action
     * when loading elements.
     */
    getViewParams: function () {
      var criteria = {
        siteId: this.siteId,
        search: this.searchText,
        offset: this.settings.batchSize * (this.page - 1),
        limit: this.settings.batchSize,
      };

      // Only set drafts/draftOf/trashed params when needed, so we don't potentially override a source's criteria
      if (
        this.settings.canHaveDrafts &&
        (this.drafts || (this.settings.context === 'index' && !this.status))
      ) {
        criteria.drafts = this.drafts || null;
        criteria.savedDraftsOnly = true;
        if (!this.drafts) {
          criteria.draftOf = false;
        }
      }
      if (this.trashed) {
        criteria.trashed = true;
      }

      if (!Garnish.hasAttr(this.$source, 'data-override-status')) {
        criteria.status = this.status;
      }

      $.extend(criteria, this.settings.criteria);

      if (this.sourcePath.length) {
        const currentStep = this.sourcePath[this.sourcePath.length - 1];
        if (typeof currentStep.criteria !== 'undefined') {
          $.extend(criteria, currentStep.criteria);
        }
      }

      var params = {
        context: this.settings.context,
        elementType: this.elementType,
        source: this.instanceState.selectedSource,
        condition: this.settings.condition,
        criteria: criteria,
        disabledElementIds: this.settings.disabledElementIds,
        viewState: $.extend({}, this.getSelectedSourceState()),
        paginated: this._isViewPaginated() ? 1 : 0,
      };

      // Possible that the order/sort isn't entirely accurate if we're sorting by Score
      const [sortAttribute, sortDirection] =
        this.getSortAttributeAndDirection();
      params.viewState.order = sortAttribute;
      params.viewState.sort = sortDirection;

      if (sortAttribute === 'structure') {
        if (typeof this.instanceState.collapsedElementIds === 'undefined') {
          this.instanceState.collapsedElementIds = [];
        }
        params.collapsedElementIds = this.instanceState.collapsedElementIds;
      }

      if (
        this.filterHuds[this.siteId] &&
        this.filterHuds[this.siteId][this.sourceKey] &&
        this.filterHuds[this.siteId][this.sourceKey].serialized
      ) {
        params.filters =
          this.filterHuds[this.siteId][this.sourceKey].serialized;
      }

      // Give plugins a chance to hook in here
      this.trigger('registerViewParams', {
        params: params,
      });

      return params;
    },

<<<<<<< HEAD
    updateElements: function (preservePagination, pageChanged) {
      // Ignore if we're not fully initialized yet
      if (!this.initialized) {
        return;
      }
=======
    updateElements: function (preservePagination) {
      return new Promise((resolve, reject) => {
        // Ignore if we're not fully initialized yet
        if (!this.initialized) {
          reject('The element index isn’t initialized yet.');
        }
>>>>>>> 10211451

        // Cancel any ongoing requests
        this._cancelRequests();

        this.setIndexBusy();

        // Kill the old view class
        if (this.view) {
          this.view.destroy();
          delete this.view;
        }

        if (preservePagination !== true) {
          this.setPage(1);
          this._resetCount();
        }

        var params = this.getViewParams();

<<<<<<< HEAD
      Craft.sendActionRequest('POST', this.settings.updateElementsAction, {
        data: params,
        cancelToken: this._createCancelToken(),
      })
        .then((response) => {
          this.setIndexAvailable();
          (this.settings.context === 'index'
            ? Garnish.$scrollContainer
            : this.$main
          ).scrollTop(0);
          this._updateView(params, response.data);

          if (pageChanged) {
            const $elementContainer = this.view.getElementContainer();
            Garnish.firstFocusableElement($elementContainer).trigger('focus');
          }
=======
        Craft.sendActionRequest('POST', this.settings.updateElementsAction, {
          data: params,
          cancelToken: this._createCancelToken(),
>>>>>>> 10211451
        })
          .then((response) => {
            this.setIndexAvailable();
            (this.settings.context === 'index'
              ? Garnish.$scrollContainer
              : this.$main
            ).scrollTop(0);
            this._updateView(params, response.data);
            resolve();
          })
          .catch((e) => {
            this.setIndexAvailable();
            if (!this._ignoreFailedRequest) {
              Craft.cp.displayError(Craft.t('app', 'A server error occurred.'));
            }
            reject(e);
          });
      });
    },

    updateElementsIfSearchTextChanged: function () {
      if (
        this.searchText !==
        (this.searchText = this.searching ? this.$search.val() : null)
      ) {
        Craft.setQueryParam('search', this.$search.val());
        this.updateElements();
      }
    },

    showActionTriggers: function () {
      // Ignore if they're already shown
      if (this.showingActionTriggers) {
        return;
      }

      if (!this._$triggers) {
        this._createTriggers();
      } else {
        this._$triggers.appendTo(this.$actionsContainer);
      }

      this.showingActionTriggers = true;
    },

    submitAction: function (action, actionParams) {
      // Make sure something's selected
      var selectedElementIds = this.view.getSelectedElementIds(),
        totalSelected = selectedElementIds.length;

      if (totalSelected === 0) {
        return;
      }

      if (typeof action === 'string') {
        action = this._findAction(action);
      }

      if (action.confirm && !confirm(action.confirm)) {
        return;
      }

      // Cancel any ongoing requests
      this._cancelRequests();

      // Get ready to submit
      var viewParams = this.getViewParams();

      actionParams = actionParams ? Craft.expandPostArray(actionParams) : {};
      var params = $.extend(viewParams, action.settings || {}, actionParams, {
        elementAction: action.type,
        elementIds: selectedElementIds,
      });

      // Do it
      this.setIndexBusy();
      this._autoSelectElements = selectedElementIds;

      if (action.download) {
        if (Craft.csrfTokenName) {
          params[Craft.csrfTokenName] = Craft.csrfTokenValue;
        }
        Craft.downloadFromUrl(
          'POST',
          Craft.getActionUrl(this.settings.submitActionsAction),
          params
        )
          .then((response) => {
            this.setIndexAvailable();
          })
          .catch((e) => {
            this.setIndexAvailable();
          });
      } else {
        Craft.sendActionRequest('POST', this.settings.submitActionsAction, {
          data: params,
          cancelToken: this._createCancelToken(),
        })
          .then((response) => {
            // Update the count text too
            this._resetCount();
            this._updateView(viewParams, response.data);

            if (typeof response.data.badgeCounts !== 'undefined') {
              this._updateBadgeCounts(response.data.badgeCounts);
            }

            if (response.data.message) {
              Craft.cp.displaySuccess(response.data.message);
            }

            this.afterAction(action, params);
          })
          .catch(({response}) => {
            Craft.cp.displayError(response.data.message);
          })
          .finally(() => {
            this.setIndexAvailable();
          });
      }
    },

    _findAction: function (actionClass) {
      for (var i = 0; i < this.actions.length; i++) {
        if (this.actions[i].type === actionClass) {
          return this.actions[i];
        }
      }
      throw `Invalid element action: ${actionClass}`;
    },

    afterAction: function (action, params) {
      // There may be a new background job that needs to be run
      Craft.cp.runQueue();

      this.onAfterAction(action, params);
    },

    hideActionTriggers: function () {
      // Ignore if there aren't any
      if (!this.showingActionTriggers) {
        return;
      }

      this._$triggers.detach();

      this.showingActionTriggers = false;
    },

    updateActionTriggers: function () {
      // Do we have an action UI to update?
      if (this.actions) {
        var totalSelected = this.view.getSelectedElements().length;

        if (totalSelected !== 0) {
          if (totalSelected === this.view.getEnabledElements().length) {
            this.$selectAllCheckbox.removeClass('indeterminate');
            this.$selectAllCheckbox.addClass('checked');
            this.$selectAllCheckbox.attr('aria-checked', 'true');
          } else {
            this.$selectAllCheckbox.addClass('indeterminate');
            this.$selectAllCheckbox.removeClass('checked');
            this.$selectAllCheckbox.attr('aria-checked', 'mixed');
          }

          this.showActionTriggers();
        } else {
          this.$selectAllCheckbox.removeClass('indeterminate checked');
          this.$selectAllCheckbox.attr('aria-checked', 'false');
          this.hideActionTriggers();
        }
      }
    },

    getSelectedElements: function () {
      return this.view ? this.view.getSelectedElements() : $();
    },

    getSelectedElementIds: function () {
      return this.view ? this.view.getSelectedElementIds() : [];
    },

    setStatus: function (status) {
      // Find the option (and make sure it actually exists)
      var $option = this.statusMenu.$options.filter(
        'a[data-status="' + status + '"]:first'
      );

      if ($option.length) {
        this.statusMenu.selectOption($option[0]);
      }
    },

    /**
     * Returns the selected sort attribute for a source
     * @param {jQuery} [$source]
     * @returns {string}
     */
    getSelectedSortAttribute: function ($source) {
      $source = $source || this.$source;
      if ($source) {
        const attribute = this.getSourceState($source.data('key'), 'order');

        // Make sure it's valid
        if (this.getSortOption(attribute, $source)) {
          return attribute;
        }
      }

      return this.getDefaultSort()[0];
    },

    /**
     * Returns the selected sort direction for a source
     * @param {jQuery} [$source]
     * @returns {string}
     */
    getSelectedSortDirection: function ($source) {
      $source = $source || this.$source;
      if ($source) {
        const direction = this.getSourceState($source.data('key'), 'sort');

        // Make sure it's valid
        if (['asc', 'desc'].includes(direction)) {
          return direction;
        }
      }

      return this.getDefaultSort()[1];
    },

    /**
     * @deprecated in 4.3.0. Use setSelectedSortAttribute() instead.
     */
    setSortAttribute: function (attr) {
      this.setSelectedSortAttribute(attr);
    },

    /**
     * Sets the selected sort attribute and direction.
     *
     * If direction isn’t provided, the attribute’s default direction will be used.
     *
     * @param {string} attr
     * @param {string} [dir]
     */
    setSelectedSortAttribute: function (attr, dir) {
      // If score, keep track of that separately
      if (attr === 'score') {
        this.sortByScore = true;
        if (this.activeViewMenu) {
          this.activeViewMenu.updateSortField();
        }
        return;
      }

      this.sortByScore = false;

      // Make sure it's valid
      const sortOption = this.getSortOption(attr);
      if (!sortOption) {
        console.warn(`Invalid sort option: ${attr}`);
        return;
      }

      if (attr === 'structure') {
        dir = 'asc';
      } else {
        dir = dir || sortOption.defaultDir;
      }

      const history = [];

      // Remember the previous choices
      const attributes = [attr];

      // Only include the last attribute if it changed
      const lastAttr = this.getSelectedSourceState('order');
      if (lastAttr && lastAttr !== attr) {
        history.push([lastAttr, this.getSelectedSourceState('sort')]);
        attributes.push(lastAttr);
      }

      const oldHistory = this.getSelectedSourceState('orderHistory', []);
      for (let i = 0; i < oldHistory.length; i++) {
        const [a] = oldHistory[i];
        if (a && !attributes.includes(a)) {
          history.push(oldHistory[i]);
          attributes.push(a);
        } else {
          break;
        }
      }

      this.setSelecetedSourceState({
        order: attr,
        sort: dir,
        orderHistory: history,
      });

      // Update the view menu
      if (this.activeViewMenu) {
        this.activeViewMenu.updateSortField();
      }

      // Update the query string
      Craft.setQueryParam('sort', `${attr}-${dir}`);
    },

    /**
     * @deprecated in 4.3.0. Use setSelectedSortAttribute() or setSelectedSortDirection() instead.
     */
    setSortDirection: function (dir) {
      this.setSelectedSortDirection(dir);
    },

    /**
     * Sets the selected sort direction, maintaining the current sort attribute.
     * @param {string} dir
     */
    setSelectedSortDirection: function (dir) {
      this.setSelectedSortAttribute(this.getSelectedSortAttribute(), dir);
    },

    /**
     * Returns whether sorting by a structure is permitted for the current state.
     * @returns {boolean}
     */
    canSortByStructure: function () {
      return (
        !this.trashed && !this.drafts && !this.searching && !this.sortByScore
      );
    },

    /**
     * Returns the actual sort attribute, which may be different from what's selected.
     * @returns {string[]}
     */
    getSortAttributeAndDirection: function () {
      if (this.searching && this.sortByScore) {
        return ['score', 'desc'];
      }

      let attribute = this.getSelectedSortAttribute();
      let direction = this.getSelectedSortDirection();

      if (attribute === 'structure') {
        if (!this.canSortByStructure()) {
          const alt = this.getSortOptions().find((a) => a.attr !== 'structure');
          attribute = alt.attr;
          direction = alt.defaultDir;
        } else {
          direction = 'asc';
        }
      }

      return [attribute, direction];
    },

    getSortLabel: function (attr) {
      const sortOption = this.getSortOption(attr);
      return sortOption ? sortOption.label : null;
    },

    getSelectedViewMode: function () {
      return this.getSelectedSourceState('mode') || 'table';
    },

    /**
     * Returns the nesting level for a given source, where 1 = the root level
     * @param {jQuery} $source
     * @returns {number}
     */
    getSourceLevel: function ($source) {
      return $source.parentsUntil('nav', 'ul.nested').length + 1;
    },

    /**
     * Returns a source’s parent, or null if it’s the root source
     * @param {jQuery} $source
     * @returns {?jQuery}
     */
    getParentSource: function ($source) {
      const $parent = $source.parent().parent().siblings('a');
      return $parent.length ? $parent : null;
    },

    /**
     * Returns the root level source for a given source.
     * @param {jQuery} $source
     * @returns {jQuery}
     */
    getRootSource: function ($source) {
      let $parent;
      while (($parent = this.getParentSource($source))) {
        $source = $parent;
      }
      return $source;
    },

    getSourceByKey: function (key) {
      return this.sourcesByKey[key] || null;
    },

    selectSource: function (source) {
      const $source = $(source);

      // return false if there truly are no sources;
      // don't attempt to check only default/visible sources
      if (!this.sourcesByKey || !Object.keys(this.sourcesByKey).length) {
        return false;
      }

      if (
        this.$source &&
        this.$source[0] &&
        this.$source[0] === $source[0] &&
        $source.data('key') === this.sourceKey
      ) {
        return false;
      }

      // Hide action triggers if they're currently being shown
      this.hideActionTriggers();

      this.$source = $source;
      this.$rootSource = this.getRootSource($source);
      this.sourceKey = $source.data('key');
      this.rootSourceKey = this.$rootSource.data('key');
      this.setInstanceState('selectedSource', this.sourceKey);
      this.sourceSelect.selectItem($source);

      Craft.cp.updateContentHeading();

      if (this.searching) {
        // Clear the search value without causing it to update elements
        this.searchText = null;
        this.$search.val('');
        Craft.setQueryParam('search', null);
        this.stopSearching();
      }

      // Status menu
      // ----------------------------------------------------------------------

      if (this.$statusMenuBtn.length) {
        if (Garnish.hasAttr(this.$source, 'data-override-status')) {
          this.$statusMenuContainer.addClass('hidden');
        } else {
          this.$statusMenuContainer.removeClass('hidden');
        }

        if (this.trashed) {
          // Swap to the initial status
          var $firstOption = this.statusMenu.$options.first();
          this.setStatus($firstOption.data('status'));
        }
      }

      // View mode buttons
      // ----------------------------------------------------------------------

      // Clear out any previous view mode data
      if (this.$viewModeBtnContainer) {
        this.$viewModeBtnContainer.remove();
      }

      this.viewModeBtns = {};
      this.viewMode = null;

      // Get the new list of view modes
      this.sourceViewModes = this.getViewModesForSource();

      // Create the buttons if there's more than one mode available to this source
      if (this.sourceViewModes.length > 1) {
        this.$viewModeBtnContainer = $(
          '<section class="btngroup btngroup--exclusive"/>'
        ).attr('aria-label', Craft.t('app', 'View'));

        if (this.activeViewMenu) {
          this.$viewModeBtnContainer.insertBefore(this.activeViewMenu.$trigger);
        } else {
          this.$viewModeBtnContainer.appendTo(this.$toolbar);
        }

        for (var i = 0; i < this.sourceViewModes.length; i++) {
          let sourceViewMode = this.sourceViewModes[i];

          let $viewModeBtn = $('<button/>', {
            type: 'button',
            class:
              'btn' +
              (typeof sourceViewMode.className !== 'undefined'
                ? ` ${sourceViewMode.className}`
                : ''),
            'data-view': sourceViewMode.mode,
            'data-icon': sourceViewMode.icon,
            'aria-label': sourceViewMode.title,
            'aria-pressed': 'false',
            title: sourceViewMode.title,
          }).appendTo(this.$viewModeBtnContainer);

          this.viewModeBtns[sourceViewMode.mode] = $viewModeBtn;

          this.addListener(
            $viewModeBtn,
            'click',
            {mode: sourceViewMode.mode},
            function (ev) {
              this.selectViewMode(ev.data.mode);
              this.updateElements();
            }
          );
        }
      }

      // Figure out which mode we should start with
      var viewMode = this.getSelectedViewMode();

      if (!viewMode || !this.doesSourceHaveViewMode(viewMode)) {
        // Try to keep using the current view mode
        if (this.viewMode && this.doesSourceHaveViewMode(this.viewMode)) {
          viewMode = this.viewMode;
        }
        // Just use the first one
        else {
          viewMode = this.sourceViewModes[0].mode;
        }
      }

      this.selectViewMode(viewMode);

<<<<<<< HEAD
      this.updateSourceMenu();
      this.updateViewMenu();
      this.updateFilterBtn();

=======
>>>>>>> 10211451
      this.sourcePath = this.$source.data('default-source-path');

      this.onSelectSource();

      if (this.settings.context === 'index') {
        const urlParams = Craft.getQueryParams();
        urlParams.source = this.sourceKey;
        Craft.setUrl(Craft.getUrl(Craft.path, urlParams));
      }

      return true;
    },

    selectSourceByKey: function (key) {
      var $source = this.getSourceByKey(key);

      if ($source) {
        return this.selectSource($source);
      } else {
        return false;
      }
    },

    /**
     * Returns the available sort attributes for a source (or the selected root source)
     * @param {jQuery} [$source]
     * @returns {Object[]}
     */
    getSortOptions: function ($source) {
      $source = $source || this.$rootSource;
      const sortOptions = ($source ? $source.data('sort-opts') : null) || [];

      // Make sure there's at least one non-structure attribute
      if (!sortOptions.find((a) => a.attr !== 'structure')) {
        sortOptions.push({
          label: Craft.t('app', 'Title'),
          attr: 'title',
          defaultDir: 'asc',
        });
      }

      return sortOptions;
    },

    /**
     * Returns info about a sort attribute.
     * @param {string} attribute
     * @param {jQuery} [$source]
     * @returns {?Object}
     */
    getSortOption: function (attribute, $source) {
      return (
        this.getSortOptions($source).find((o) => o.attr === attribute) || null
      );
    },

    /**
     * Returns the default sort attribute and direction for a source.
     * @param {jQuery} [$source]
     * @returns {string[]}
     */
    getDefaultSort: function ($source) {
      $source = $source || this.$rootSource;
      if ($source) {
        let defaultSort = $source.data('default-sort');
        if (defaultSort) {
          if (typeof defaultSort === 'string') {
            defaultSort = [defaultSort];
          }

          // Make sure it's valid
          const sortOption = this.getSortOption(defaultSort[0], $source);
          if (sortOption) {
            // Fill in the default direction if it's not specified
            if (!defaultSort[1]) {
              defaultSort[1] = sortOption.defaultDir;
            }

            return defaultSort;
          }
        }
      }

      // Default to the first sort option
      const sortOptions = this.getSortOptions($source);
      return [sortOptions[0].attr, sortOptions[0].defaultDir];
    },

    /**
     * Returns the available table columns for a source (or the selected root source)
     * @param {jQuery} [$source]
     * @returns {Object[]}
     */
    getTableColumnOptions: function ($source) {
      $source = $source || this.$rootSource;
      return ($source ? $source.data('table-col-opts') : null) || [];
    },

    /**
     * Returns info about a table column.
     * @param {string} attribute
     * @param {jQuery} [$source]
     * @returns {?Object}
     */
    getTableColumnOption: function (attribute, $source) {
      return (
        this.getTableColumnOptions($source).find((o) => o.attr === attribute) ||
        null
      );
    },

    /**
     * Returns the default table columns for a source (or the selected root source)
     * @param {jQuery} [$source]
     * @returns {string[]}
     */
    getDefaultTableColumns: function ($source) {
      $source = $source || this.$rootSource;
      return ($source ? $source.data('default-table-cols') : null) || [];
    },

    /**
     * Returns the selected sort attribute for a source
     * @param {jQuery} [$source]
     * @returns {string[]}
     */
    getSelectedTableColumns: function ($source) {
      $source = $source || this.$rootSource;
      if ($source) {
        const attributes = this.getSourceState(
          $source.data('key'),
          'tableColumns'
        );

        if (attributes) {
          // Only return the valid ones
          return attributes.filter(
            (a) => !!this.getTableColumnOption(a, $source)
          );
        }
      }

      return this.getDefaultTableColumns($source);
    },

    setSelectedTableColumns: function (attributes) {
      this.setSelecetedSourceState({
        tableColumns: attributes,
      });

      // Update the view menu
      if (this.activeViewMenu) {
        this.activeViewMenu.updateTableColumnField();
      }
    },

    getViewModesForSource: function () {
      var viewModes = [
        {
          mode: 'table',
          title: Craft.t('app', 'Display in a table'),
          icon: 'list',
        },
      ];

      if (this.$source && Garnish.hasAttr(this.$source, 'data-has-thumbs')) {
        viewModes.push({
          mode: 'thumbs',
          title: Craft.t('app', 'Display as thumbnails'),
          icon: 'grid',
        });
      }

      return viewModes;
    },

    doesSourceHaveViewMode: function (viewMode) {
      for (var i = 0; i < this.sourceViewModes.length; i++) {
        if (this.sourceViewModes[i].mode === viewMode) {
          return true;
        }
      }

      return false;
    },

    selectViewMode: function (viewMode, force) {
      // Make sure that the current source supports it
      if (!force && !this.doesSourceHaveViewMode(viewMode)) {
        viewMode = this.sourceViewModes[0].mode;
      }

      // Has anything changed?
      if (viewMode === this.viewMode) {
        return;
      }

      // Deselect the previous view mode
      if (
        this.viewMode &&
        typeof this.viewModeBtns[this.viewMode] !== 'undefined'
      ) {
        this.viewModeBtns[this.viewMode]
          .removeClass('active')
          .attr('aria-pressed', 'false');
      }

      this.viewMode = viewMode;
      this.setSelecetedSourceState('mode', this.viewMode);

      if (typeof this.viewModeBtns[this.viewMode] !== 'undefined') {
        this.viewModeBtns[this.viewMode]
          .addClass('active')
          .attr('aria-pressed', 'true');
      }
    },

    createView: function (mode, settings) {
      var viewClass = this.getViewClass(mode);
      return new viewClass(this, this.$elements, settings);
    },

    getViewClass: function (mode) {
      switch (mode) {
        case 'table':
          return Craft.TableElementIndexView;
        case 'thumbs':
          return Craft.ThumbsElementIndexView;
        default:
          throw `View mode "${mode}" not supported.`;
      }
    },

    rememberDisabledElementId: function (id) {
      var index = $.inArray(id, this.settings.disabledElementIds);

      if (index === -1) {
        this.settings.disabledElementIds.push(id);
      }
    },

    forgetDisabledElementId: function (id) {
      var index = $.inArray(id, this.settings.disabledElementIds);

      if (index !== -1) {
        this.settings.disabledElementIds.splice(index, 1);
      }
    },

    enableElements: function ($elements) {
      $elements
        .removeClass('disabled')
        .parents('.disabled')
        .removeClass('disabled');

      for (var i = 0; i < $elements.length; i++) {
        var id = $($elements[i]).data('id');
        this.forgetDisabledElementId(id);
      }

      this.onEnableElements($elements);
    },

    disableElements: function ($elements) {
      $elements.removeClass('sel').addClass('disabled');

      for (var i = 0; i < $elements.length; i++) {
        var id = $($elements[i]).data('id');
        this.rememberDisabledElementId(id);
      }

      this.onDisableElements($elements);
    },

    getElementById: function (id) {
      return this.view.getElementById(id);
    },

    enableElementsById: function (ids) {
      ids = $.makeArray(ids);

      for (var i = 0; i < ids.length; i++) {
        var id = ids[i],
          $element = this.getElementById(id);

        if ($element && $element.length) {
          this.enableElements($element);
        } else {
          this.forgetDisabledElementId(id);
        }
      }
    },

    disableElementsById: function (ids) {
      ids = $.makeArray(ids);

      for (var i = 0; i < ids.length; i++) {
        var id = ids[i],
          $element = this.getElementById(id);

        if ($element && $element.length) {
          this.disableElements($element);
        } else {
          this.rememberDisabledElementId(id);
        }
      }
    },

    selectElementAfterUpdate: function (id) {
      if (this._autoSelectElements === null) {
        this._autoSelectElements = [];
      }

      this._autoSelectElements.push(id);
    },

    addButton: function ($button) {
      this.getButtonContainer().append($button);
    },

    isShowingSidebar: function () {
      if (this.showingSidebar === null) {
        this.showingSidebar =
          this.$sidebar.length && !this.$sidebar.hasClass('hidden');
      }

      return this.showingSidebar;
    },

    getButtonContainer: function () {
      // Is there a predesignated place where buttons should go?
      if (this.settings.buttonContainer) {
        return $(this.settings.buttonContainer);
      } else {
        var $container = $('#action-buttons');

        if (!$container.length) {
          $container = $('<div id="action-buttons"/>').appendTo($('#header'));
        }

        return $container;
      }
    },

    setIndexBusy: function () {
      this.$elements.addClass('busy');
      this.$updateSpinner.appendTo(this.$elements);
      this.isIndexBusy = true;
    },

    setIndexAvailable: function () {
      this.$elements.removeClass('busy');
      this.$updateSpinner.remove();
      this.isIndexBusy = false;
    },

    createCustomizeSourcesModal: function () {
      // Recreate it each time
      var modal = new Craft.CustomizeSourcesModal(this, {
        onHide: function () {
          modal.destroy();
        },
      });

      return modal;
    },

    disable: function () {
      if (this.sourceSelect) {
        this.sourceSelect.disable();
      }

      if (this.view) {
        this.view.disable();
      }

      this.base();
    },

    enable: function () {
      if (this.sourceSelect) {
        this.sourceSelect.enable();
      }

      if (this.view) {
        this.view.enable();
      }

      this.base();
    },

    onAfterInit: function () {
      this.settings.onAfterInit();
      this.trigger('afterInit');
    },

    onSelectSource: function () {
      this.settings.onSelectSource(this.sourceKey);
      this.trigger('selectSource', {sourceKey: this.sourceKey});
    },

    onSelectSite: function () {
      this.settings.onSelectSite(this.siteId);
      this.trigger('selectSite', {siteId: this.siteId});
    },

    onUpdateElements: function () {
      this.settings.onUpdateElements();
      this.trigger('updateElements');
    },

    onSelectionChange: function () {
      this.settings.onSelectionChange();
      this.trigger('selectionChange');
    },

    onEnableElements: function ($elements) {
      this.settings.onEnableElements($elements);
      this.trigger('enableElements', {elements: $elements});
    },

    onDisableElements: function ($elements) {
      this.settings.onDisableElements($elements);
      this.trigger('disableElements', {elements: $elements});
    },

    onAfterAction: function (action, params) {
      this.settings.onAfterAction(action, params);
      this.trigger('afterAction', {action: action, params: params});
    },

    // UI state handlers
    // -------------------------------------------------------------------------

    _handleSourceSelectionChange: function () {
      // If the selected source was just removed (maybe because its parent was collapsed),
      // there won't be a selected source
      if (!this.sourceSelect.totalSelected) {
        this.sourceSelect.selectItem(this.$visibleSources.first());
        return;
      }

      if (this.selectSource(this.sourceSelect.$selectedItems)) {
        this.updateElements();
      }
    },

    _handleActionTriggerSubmit: function (ev) {
      ev.preventDefault();

      var $form = $(ev.currentTarget);

      // Make sure Craft.ElementActionTrigger isn't overriding this
      if ($form.hasClass('disabled') || $form.data('custom-handler')) {
        return;
      }

      this.submitAction($form.data('action'), Garnish.getPostData($form));
    },

    _handleMenuActionTriggerSubmit: function (ev) {
      var $option = $(ev.option);

      // Make sure Craft.ElementActionTrigger isn't overriding this
      if ($option.hasClass('disabled') || $option.data('custom-handler')) {
        return;
      }

      this.submitAction($option.data('action'));
    },

    _handleStatusChange: function (ev) {
      this.statusMenu.$options.removeClass('sel');
      var $option = $(ev.selectedOption).addClass('sel');
      this.$statusMenuBtn.html($option.html());

      this.trashed = false;
      this.drafts = false;
      this.status = null;
      let queryParam = null;

      if (Garnish.hasAttr($option, 'data-trashed')) {
        this.trashed = true;
        queryParam = 'trashed';
      } else if (Garnish.hasAttr($option, 'data-drafts')) {
        this.drafts = true;
        queryParam = 'drafts';
      } else {
        this.status = queryParam = $option.data('status') || null;
      }

      if (this.activeViewMenu) {
        this.activeViewMenu.updateSortField();
      }

      Craft.setQueryParam('status', queryParam);
      this.updateElements();
    },

    _handleSiteChange: function (ev) {
      this.siteMenu.$options.removeClass('sel');
      var $option = $(ev.selectedOption).addClass('sel');
      this.$siteMenuBtn.html($option.html());
      this._setSite($option.data('site-id'));
      this.updateElements();
      this.onSelectSite();
    },

    _setSite: function (siteId) {
      let firstSite = this.siteId === null;
      this.siteId = siteId;

      this.updateSourceVisibility();

      if (
        this.initialized &&
        !firstSite &&
        (!this.$source || !this.$source.length) &&
        this.$visibleSources.length
      ) {
        this.selectSource(this.$visibleSources[0]);
      }

      // Hide any empty-nester headings
      var $headings = this.getSourceContainer().children('.heading');
      var $heading;

      for (let i = 0; i < $headings.length; i++) {
        $heading = $headings.eq(i);
        if ($heading.has('> ul > li:not(.hidden)').length !== 0) {
          $heading.removeClass('hidden');
        } else {
          $heading.addClass('hidden');
        }
      }

      if (this.initialized) {
        if (this.settings.context === 'index') {
          // Remember this site for later
          Craft.cp.setSiteId(siteId);
        }

        this.updateFilterBtn();
      }
    },

    updateSourceVisibility: function () {
      this.$visibleSources = $();

      for (let i = 0; i < this.$sources.length; i++) {
        const $source = this.$sources.eq(i);

        if (
          !Garnish.hasAttr($source, 'data-disabled') &&
          (typeof $source.data('sites') === 'undefined' ||
            $source
              .data('sites')
              .toString()
              .split(',')
              .indexOf(this.siteId.toString()) !== -1)
        ) {
          $source.parent().removeClass('hidden');
          this.$visibleSources = this.$visibleSources.add($source);
        } else {
          $source.parent().addClass('hidden');

          // Is this the currently selected source?
          if (this.$source && this.$source.get(0) === $source.get(0)) {
            this.$source = null;
            this.$rootSource = null;
            this.sourceKey = null;
            this.rootSourceKey = null;
          }
        }
      }
    },

    _handleSelectionChange: function () {
      this.updateActionTriggers();
      this.onSelectionChange();
    },

    _handleSourceDblClick: function (ev) {
      this._toggleSource($(ev.currentTarget));
      ev.stopPropagation();
    },

    _handleSourceToggleClick: function (ev) {
      this._toggleSource($(ev.currentTarget).prev('a'));
      ev.stopPropagation();
    },

    // Source managemnet
    // -------------------------------------------------------------------------

    _getSourcesInList: function ($list, topLevel) {
      let $sources = $list.find('> li:not(.heading) > a');
      if (topLevel) {
        $sources = $sources.add($list.find('> li.heading > ul > li > a'));
      }
      return $sources;
    },

    _getChildSources: function ($source) {
      var $list = $source.siblings('ul');
      return this._getSourcesInList($list);
    },

    _getSourceToggle: function ($source) {
      return $source.siblings('.toggle');
    },

    _toggleSource: function ($source) {
      if ($source.parent('li').hasClass('expanded')) {
        this._collapseSource($source);
      } else {
        this._expandSource($source);
      }
    },

    _expandSource: function ($source) {
      $source.next('.toggle').attr({
        'aria-expanded': 'true',
        'aria-label': Craft.t('app', 'Hide nested sources'),
      });
      $source.parent('li').addClass('expanded');

      var $childSources = this._getChildSources($source);
      for (let i = 0; i < $childSources.length; i++) {
        this.initSource($($childSources[i]));
        if (this.$visibleSources) {
          this.$visibleSources = this.$visibleSources.add($childSources[i]);
        }
      }

      var key = $source.data('key');
      if (this.instanceState.expandedSources.indexOf(key) === -1) {
        this.instanceState.expandedSources.push(key);
        this.storeInstanceState();
      }
    },

    _collapseSource: function ($source) {
      $source.next('.toggle').attr({
        'aria-expanded': 'false',
        'aria-label': Craft.t('app', 'Show nested sources'),
      });
      $source.parent('li').removeClass('expanded');

      var $childSources = this._getChildSources($source);
      for (let i = 0; i < $childSources.length; i++) {
        this.deinitSource($($childSources[i]));
        this.$visibleSources = this.$visibleSources.not($childSources[i]);
      }

      var i = this.instanceState.expandedSources.indexOf($source.data('key'));
      if (i !== -1) {
        this.instanceState.expandedSources.splice(i, 1);
        this.storeInstanceState();
      }
    },

    // View
    // -------------------------------------------------------------------------

    _isViewPaginated: function () {
      return (
        this.settings.context === 'index' &&
        this.getSortAttributeAndDirection()[0] !== 'structure'
      );
    },

    _updateView: function (params, response) {
      // Cleanup
      // -------------------------------------------------------------

      // Get rid of the old action triggers regardless of whether the new batch has actions or not
      if (this.actions) {
        this.hideActionTriggers();
        this.actions =
          this.actionsHeadHtml =
          this.actionsBodyHtml =
          this._$triggers =
            null;
      }

      // Capture the focused element, in case it's about to get removed from the DOM
      const activeElement = document.activeElement;

      // Update the count text
      // -------------------------------------------------------------

      if (this.$countContainer.length) {
        this.$countSpinner.removeClass('hidden');
        this.$countContainer.html('');

        this._countResults()
          .then((total) => {
            this.$countSpinner.addClass('hidden');

            let itemLabel = Craft.elementTypeNames[this.elementType]
              ? Craft.elementTypeNames[this.elementType][2]
              : this.settings.elementTypeName.toLowerCase();
            let itemsLabel = Craft.elementTypeNames[this.elementType]
              ? Craft.elementTypeNames[this.elementType][3]
              : this.settings.elementTypePluralName.toLowerCase();

            if (!this._isViewPaginated()) {
              let countLabel = Craft.t(
                'app',
                '{total, number} {total, plural, =1{{item}} other{{items}}}',
                {
                  total: total,
                  item: itemLabel,
                  items: itemsLabel,
                }
              );
              this.$countContainer.text(countLabel);
            } else {
              let first = Math.min(
                this.settings.batchSize * (this.page - 1) + 1,
                total
              );
              let last = Math.min(first + (this.settings.batchSize - 1), total);
              let countLabel = Craft.t(
                'app',
                '{first, number}-{last, number} of {total, number} {total, plural, =1{{item}} other{{items}}}',
                {
                  first: first,
                  last: last,
                  total: total,
                  item: itemLabel,
                  items: itemsLabel,
                }
              );

              let $paginationContainer = $(
                '<div class="flex pagination"/>'
              ).appendTo(this.$countContainer);
              let totalPages = Math.max(
                Math.ceil(total / this.settings.batchSize),
                1
              );

              const $paginationNav = $('<nav/>', {
                class: 'flex',
                'aria-label': Craft.t('app', '{element} pagination', {
                  element: itemLabel,
                }),
              }).appendTo($paginationContainer);

              let $prevBtn = $('<button/>', {
                role: 'button',
                class:
                  'page-link prev-page' + (this.page > 1 ? '' : ' disabled'),
                disabled: this.page === 1,
                title: Craft.t('app', 'Previous Page'),
              }).appendTo($paginationNav);
              let $nextBtn = $('<button/>', {
                role: 'button',
                class:
                  'page-link next-page' +
                  (this.page < totalPages ? '' : ' disabled'),
                disabled: this.page === totalPages,
                title: Craft.t('app', 'Next Page'),
              }).appendTo($paginationNav);

              $('<div/>', {
                class: 'page-info',
                text: countLabel,
              }).appendTo($paginationContainer);

              if (this.page > 1) {
                this.addListener($prevBtn, 'click', function () {
                  this.removeListener($prevBtn, 'click');
                  this.removeListener($nextBtn, 'click');
                  this.setPage(this.page - 1);
                  this.updateElements(true, true);
                });
              }

              if (this.page < totalPages) {
                this.addListener($nextBtn, 'click', function () {
                  this.removeListener($prevBtn, 'click');
                  this.removeListener($nextBtn, 'click');
                  this.setPage(this.page + 1);
                  this.updateElements(true, true);
                });
              }
            }
          })
          .catch(() => {
            this.$countSpinner.addClass('hidden');
          });
      }

      // Update the view with the new container + elements HTML
      // -------------------------------------------------------------

      this.$elements.html(response.html);
      Craft.appendHeadHtml(response.headHtml);
      Craft.appendBodyHtml(response.bodyHtml);

      // Batch actions setup
      // -------------------------------------------------------------

      this.$selectAllContainer = this.$elements.find(
        '.selectallcontainer:first'
      );

      if (response.actions && response.actions.length) {
        if (this.$selectAllContainer.length) {
          this.actions = response.actions;
          this.actionsHeadHtml = response.actionsHeadHtml;
          this.actionsBodyHtml = response.actionsBodyHtml;

          // Create the select all checkbox
          this.$selectAllCheckbox = $('<div class="checkbox"/>')
            .prependTo(this.$selectAllContainer)
            .attr({
              role: 'checkbox',
              tabindex: '0',
              'aria-checked': 'false',
              'aria-label': Craft.t('app', 'Select all'),
            });

          this.addListener(this.$selectAllCheckbox, 'click', function () {
            if (this.view.getSelectedElements().length === 0) {
              this.view.selectAllElements();
            } else {
              this.view.deselectAllElements();
            }
          });

          this.addListener(this.$selectAllCheckbox, 'keydown', function (ev) {
            if (ev.keyCode === Garnish.SPACE_KEY) {
              ev.preventDefault();

              $(ev.currentTarget).trigger('click');
            }
          });
        }
      } else {
        if (!this.$selectAllContainer.siblings().length) {
          this.$selectAllContainer.parent('.header').remove();
        }
        this.$selectAllContainer.remove();
      }

      // Exporters setup
      // -------------------------------------------------------------

      this.exporters = response.exporters;
      this.exportersByType = Craft.index(this.exporters || [], (e) => e.type);

      if (this.exporters && this.exporters.length) {
        this.$exportBtn.removeClass('hidden');
      } else {
        this.$exportBtn.addClass('hidden');
      }

      // Create the view
      // -------------------------------------------------------------

      // Should we make the view selectable?
      var selectable = this.actions || this.settings.selectable;

      this.view = this.createView(this.getSelectedViewMode(), {
        context: this.settings.context,
        batchSize:
          this.settings.context !== 'index' ||
          this.getSortAttributeAndDirection()[0] === 'structure'
            ? this.settings.batchSize
            : null,
        params: params,
        selectable: selectable,
        multiSelect: this.actions || this.settings.multiSelect,
        checkboxMode: !!this.actions,
        onSelectionChange: this._handleSelectionChange.bind(this),
      });

      // Refocus the previously-focused element
      // -------------------------------------------------------------

      if (
        activeElement &&
        activeElement.id &&
        !document.body.contains(activeElement)
      ) {
        $(`#${activeElement.id}`).focus();
      }

      // Auto-select elements
      // -------------------------------------------------------------

      if (this._autoSelectElements) {
        if (selectable) {
          for (var i = 0; i < this._autoSelectElements.length; i++) {
            this.view.selectElementById(this._autoSelectElements[i]);
          }
        }

        this._autoSelectElements = null;
      }

      // Trigger the event
      // -------------------------------------------------------------

      this.onUpdateElements();
    },

    _updateBadgeCounts: function (badgeCounts) {
      for (let sourceKey in badgeCounts) {
        if (badgeCounts.hasOwnProperty(sourceKey)) {
          const $source = this.getSourceByKey(sourceKey);
          if ($source) {
            let $badge = $source.children('.badge');
            if (badgeCounts[sourceKey] !== null) {
              if (!$badge.length) {
                $badge = $('<span class="badge"/>').appendTo($source);
              }
              $badge.text(badgeCounts[sourceKey]);
            } else if ($badge) {
              $badge.remove();
            }
          }
        }
      }
    },

    _countResults: function () {
      return new Promise((resolve, reject) => {
        if (this.totalResults !== null) {
          resolve(this.totalResults);
        } else {
          var params = this.getViewParams();
          delete params.criteria.offset;
          delete params.criteria.limit;

          // Make sure we've got an active result set ID
          if (this.resultSet === null) {
            this.resultSet = Math.floor(Math.random() * 100000000);
          }
          params.resultSet = this.resultSet;

          Craft.sendActionRequest('POST', this.settings.countElementsAction, {
            data: params,
            cancelToken: this._createCancelToken(),
          })
            .then((response) => {
              if (response.data.resultSet == this.resultSet) {
                this.totalResults = response.data.count;
                resolve(response.data.count);
              } else {
                reject();
              }
            })
            .catch(reject);
        }
      });
    },

    _createTriggers: function () {
      var triggers = [],
        safeMenuActions = [],
        destructiveMenuActions = [];

      var i;

      for (i = 0; i < this.actions.length; i++) {
        var action = this.actions[i];

        if (action.trigger) {
          var $form = $(
            '<form id="' +
              Craft.formatInputId(action.type) +
              '-actiontrigger"/>'
          )
            .data('action', action)
            .append(action.trigger);

          this.addListener($form, 'submit', '_handleActionTriggerSubmit');
          triggers.push($form);
        } else {
          if (!action.destructive) {
            safeMenuActions.push(action);
          } else {
            destructiveMenuActions.push(action);
          }
        }
      }

      var $btn;

      if (safeMenuActions.length || destructiveMenuActions.length) {
        var $menuTrigger = $('<form/>');

        $btn = $('<button/>', {
          type: 'button',
          class: 'btn menubtn',
          'data-icon': 'settings',
          title: Craft.t('app', 'Actions'),
        }).appendTo($menuTrigger);

        var $menu = $('<ul class="menu"/>').appendTo($menuTrigger),
          $safeList = this._createMenuTriggerList(safeMenuActions, false),
          $destructiveList = this._createMenuTriggerList(
            destructiveMenuActions,
            true
          );

        if ($safeList) {
          $safeList.appendTo($menu);
        }

        if ($safeList && $destructiveList) {
          $('<hr/>').appendTo($menu);
        }

        if ($destructiveList) {
          $destructiveList.appendTo($menu);
        }

        triggers.push($menuTrigger);
      }

      this._$triggers = $();

      for (i = 0; i < triggers.length; i++) {
        var $div = $('<div/>').append(triggers[i]);
        this._$triggers = this._$triggers.add($div);
      }

      this._$triggers.appendTo(this.$actionsContainer);
      Craft.appendHeadHtml(this.actionsHeadHtml);
      Craft.appendBodyHtml(this.actionsBodyHtml);

      Craft.initUiElements(this._$triggers);

      if ($btn) {
        $btn
          .data('menubtn')
          .on('optionSelect', this._handleMenuActionTriggerSubmit.bind(this));
      }
    },

    _showExportHud: function () {
      this.$exportBtn.addClass('active');
      this.$exportBtn.attr('aria-expanded', 'true');

      var $form = $('<form/>', {
        class: 'export-form',
      });

      var typeOptions = [];
      for (var i = 0; i < this.exporters.length; i++) {
        typeOptions.push({
          label: this.exporters[i].name,
          value: this.exporters[i].type,
        });
      }
      var $typeField = Craft.ui
        .createSelectField({
          label: Craft.t('app', 'Export Type'),
          options: typeOptions,
          class: 'fullwidth',
        })
        .appendTo($form);

      var $formatField = Craft.ui
        .createSelectField({
          label: Craft.t('app', 'Format'),
          options: [
            {label: 'CSV', value: 'csv'},
            {label: 'JSON', value: 'json'},
            {label: 'XML', value: 'xml'},
          ],
          class: 'fullwidth',
        })
        .appendTo($form);

      let $typeSelect = $typeField.find('select');
      this.addListener($typeSelect, 'change', () => {
        let type = $typeSelect.val();
        if (this.exportersByType[type].formattable) {
          $formatField.removeClass('hidden');
        } else {
          $formatField.addClass('hidden');
        }
      });
      $typeSelect.trigger('change');

      // Only show the Limit field if there aren't any selected elements
      var selectedElementIds = this.view.getSelectedElementIds();

      if (!selectedElementIds.length) {
        var $limitField = Craft.ui
          .createTextField({
            label: Craft.t('app', 'Limit'),
            placeholder: Craft.t('app', 'No limit'),
            type: 'number',
            min: 1,
          })
          .appendTo($form);
      }

      const $submitBtn = Craft.ui
        .createSubmitButton({
          class: 'fullwidth',
          label: Craft.t('app', 'Export'),
          spinner: true,
        })
        .appendTo($form);

      var hud = new Garnish.HUD(this.$exportBtn, $form);

      hud.on('hide', () => {
        this.$exportBtn.removeClass('active');
        this.$exportBtn.attr('aria-expanded', 'false');
      });

      var submitting = false;

      this.addListener($form, 'submit', function (ev) {
        ev.preventDefault();
        if (submitting) {
          return;
        }

        submitting = true;
        $submitBtn.addClass('loading');

        var params = this.getViewParams();
        delete params.criteria.offset;
        delete params.criteria.limit;
        delete params.collapsedElementIds;

        params.type = $typeField.find('select').val();
        params.format = $formatField.find('select').val();

        if (selectedElementIds.length) {
          params.criteria.id = selectedElementIds;
        } else {
          var limit = parseInt($limitField.find('input').val());
          if (limit && !isNaN(limit)) {
            params.criteria.limit = limit;
          }
        }

        if (Craft.csrfTokenValue) {
          params[Craft.csrfTokenName] = Craft.csrfTokenValue;
        }

        Craft.downloadFromUrl(
          'POST',
          Craft.getActionUrl('element-indexes/export'),
          params
        )
          .catch(() => {
            if (!this._ignoreFailedRequest) {
              Craft.cp.displayError(Craft.t('app', 'A server error occurred.'));
            }
          })
          .finally(() => {
            submitting = false;
            $submitBtn.removeClass('loading');
          });
      });
    },

    _createMenuTriggerList: function (actions, destructive) {
      if (actions && actions.length) {
        var $ul = $('<ul/>');

        for (var i = 0; i < actions.length; i++) {
          $('<li/>')
            .append(
              $('<a/>', {
                id: Craft.formatInputId(actions[i].type) + '-actiontrigger',
                class: destructive ? 'error' : null,
                data: {
                  action: actions[i],
                },
                text: actions[i].name,
              })
            )
            .appendTo($ul);
        }

        return $ul;
      }
    },

    showFilterHud: function () {
      if (!this.filterHuds[this.siteId]) {
        this.filterHuds[this.siteId] = {};
      }
      if (!this.filterHuds[this.siteId][this.sourceKey]) {
        this.filterHuds[this.siteId][this.sourceKey] = new FilterHud(
          this,
          this.sourceKey,
          this.siteId
        );
        this.updateFilterBtn();
      } else {
        this.filterHuds[this.siteId][this.sourceKey].show();
      }
    },

    updateFilterBtn: function () {
      this.$filterBtn.removeClass('active');

      if (
        this.filterHuds[this.siteId] &&
        this.filterHuds[this.siteId][this.sourceKey]
      ) {
        this.$filterBtn
          .attr(
            'aria-controls',
            this.filterHuds[this.siteId][this.sourceKey].id
          )
          .attr(
            'aria-expanded',
            this.filterHuds[this.siteId][this.sourceKey].showing
              ? 'true'
              : 'false'
          );

        if (
          this.filterHuds[this.siteId][this.sourceKey].showing ||
          this.filterHuds[this.siteId][this.sourceKey].hasRules()
        ) {
          this.$filterBtn.addClass('active');
        }
      } else {
        this.$filterBtn.attr('aria-controls', null);
      }
    },
  },
  {
    defaults: {
      context: 'index',
      modal: null,
      storageKey: null,
      condition: null,
      criteria: null,
      batchSize: 100,
      disabledElementIds: [],
      selectable: false,
      multiSelect: false,
      buttonContainer: null,
      hideSidebar: false,
      toolbarSelector: '.toolbar:first',
      refreshSourcesAction: 'element-indexes/get-source-tree-html',
      updateElementsAction: 'element-indexes/get-elements',
      countElementsAction: 'element-indexes/count-elements',
      submitActionsAction: 'element-indexes/perform-action',
      defaultSiteId: null,
      defaultSource: null,
      defaultSourcePath: null,
      showSourcePath: true,
      canHaveDrafts: false,

      elementTypeName: Craft.t('app', 'Element'),
      elementTypePluralName: Craft.t('app', 'Elements'),

      onAfterInit: $.noop,
      onSelectSource: $.noop,
      onSelectSite: $.noop,
      onUpdateElements: $.noop,
      onSelectionChange: $.noop,
      onEnableElements: $.noop,
      onDisableElements: $.noop,
      onAfterAction: $.noop,
    },
  }
);

const ViewMenu = Garnish.Base.extend({
  elementIndex: null,
  $source: null,
  sourceKey: null,
  menu: null,
  id: null,

  $trigger: null,
  $container: null,
  $sortAttributeSelect: null,
  $sortDirectionPicker: null,
  sortDirectionListbox: null,
  $tableColumnsContainer: null,
  $revertContainer: null,
  $revertBtn: null,
  $closeBtn: null,

  init: function (elementIndex, $source) {
    this.elementIndex = elementIndex;
    this.$source = $source;
    this.sourceKey = $source.data('key');
    this.id = `view-menu-${Math.floor(Math.random() * 1000000000)}`;

    this.$trigger = $('<button/>', {
      type: 'button',
      class: 'btn menubtn hidden',
      text: Craft.t('app', 'View'),
      'aria-label': Craft.t('app', 'View settings'),
      'aria-controls': this.id,
      'data-icon': 'sliders',
    }).appendTo(this.elementIndex.$toolbar);

    this.$container = $('<div/>', {
      id: this.id,
      class: 'menu menu--disclosure element-index-view-menu',
      'data-align': 'right',
    }).appendTo(Garnish.$bod);

    this._buildMenu();

    this.addListener(this.$container, 'mousedown', (ev) => {
      ev.stopPropagation();
    });

    this.menu = new Garnish.DisclosureMenu(this.$trigger);

    this.menu.on('show', () => {
      this.$trigger.addClass('active');
    });

    this.menu.on('hide', () => {
      this.$trigger.removeClass('active');

      // Move all checked table column checkboxes to the top once it's fully faded out
      setTimeout(() => {
        this.tidyTableColumnField();
      }, Garnish.FX_DURATION);
    });
  },

  showTrigger: function () {
    this.$trigger.removeClass('hidden');
  },

  hideTrigger: function () {
    this.$trigger.data('trigger').hide();
    this.$trigger.addClass('hidden');
    this.menu.hide();
  },

  updateSortField: function () {
    let [attribute, direction] =
      this.elementIndex.getSortAttributeAndDirection();

    // Add/remove a score option
    const $scoreOption = this.$sortAttributeSelect.children(
      'option[value="score"]'
    );

    // If searching by score, just keep showing the actual selection
    if (this.elementIndex.searching) {
      if (!$scoreOption.length) {
        this.$sortAttributeSelect.prepend(
          $('<option/>', {
            value: 'score',
            text: Craft.t('app', 'Score'),
          })
        );
      }
    } else if ($scoreOption.length) {
      $scoreOption.remove();
    }

    this.$sortAttributeSelect.val(attribute);
    this.sortDirectionListbox.select(direction === 'asc' ? 0 : 1);

    if (['structure', 'score'].includes(attribute)) {
      this.sortDirectionListbox.disable();
      this.$sortDirectionPicker.addClass('disabled');
    } else {
      this.sortDirectionListbox.enable();
      this.$sortDirectionPicker.removeClass('disabled');
    }

    if (!this.elementIndex.canSortByStructure()) {
      this.$sortAttributeSelect
        .children('option[value="structure"]')
        .attr('disabled', 'disabled');
    } else {
      this.$sortAttributeSelect
        .children('option[value="structure"]')
        .removeAttr('disabled');
    }
  },

  updateTableColumnField: function () {
    const attributes = this.elementIndex.getSelectedTableColumns();
    let $lastContainer, lastIndex;

    attributes.forEach((attribute) => {
      const $checkbox = this.$tableColumnsContainer.find(
        `input[value="${attribute}"]`
      );
      if (!$checkbox.prop('checked')) {
        $checkbox.prop('checked', true);
      }
      const $container = $checkbox.parent();

      // Do we need to move it up?
      if ($lastContainer && $container.index() < lastIndex) {
        $container.insertAfter($lastContainer);
      }

      $lastContainer = $container;
      lastIndex = $container.index();
    });

    // See if we need to uncheck any checkboxes
    const $checkboxes = this._getTableColumnCheckboxes();
    for (let i = 0; i < $checkboxes.length; i++) {
      const $checkbox = $checkboxes.eq(i);
      if ($checkbox.prop('checked') && !attributes.includes($checkbox.val())) {
        $checkbox.prop('checked', false);
      }
    }
  },

  tidyTableColumnField: function () {
    const defaultOrder = this.elementIndex
      .getTableColumnOptions(this.$source)
      .map((column) => column.attr)
      .reduce((obj, attr, index) => {
        return {...obj, [attr]: index};
      }, {});

    this.$tableColumnsContainer
      .children()
      .sort((a, b) => {
        const checkboxA = $(a).children('input[type="checkbox"]')[0];
        const checkboxB = $(b).children('input[type="checkbox"]')[0];
        if (checkboxA.checked && checkboxB.checked) {
          return 0;
        }
        if (checkboxA.checked || checkboxB.checked) {
          return checkboxA.checked ? -1 : 1;
        }
        return defaultOrder[checkboxA.value] < defaultOrder[checkboxB.value]
          ? -1
          : 1;
      })
      .appendTo(this.$tableColumnsContainer);
  },

  revert: function () {
    this.elementIndex.setSelecetedSourceState({
      order: null,
      sort: null,
      tableColumns: null,
    });

    this.updateSortField();
    this.updateTableColumnField();
    this.tidyTableColumnField();

    this.$revertBtn.remove();
    this.$revertBtn = null;

    this.$closeBtn.focus();
    this.elementIndex.updateElements();
  },

  _buildMenu: function () {
    const $metaContainer = $('<div class="meta"/>').appendTo(this.$container);
    this._createSortField().appendTo($metaContainer);
    this._createTableColumnsField().appendTo($metaContainer);

    this.$sortAttributeSelect.focus();

    const $footerContainer = $('<div/>', {
      class: 'flex menu-footer',
    }).appendTo(this.$container);

    this.$revertContainer = $('<div/>', {
      class: 'flex-grow',
    }).appendTo($footerContainer);

    // Only create the revert button if there's a custom view state
    if (
      this.elementIndex.getSelectedSourceState('order') ||
      this.elementIndex.getSelectedSourceState('sort') ||
      this.elementIndex.getSelectedSourceState('tableColumns')
    ) {
      this._createRevertBtn();
    }

    this.$closeBtn = $('<button/>', {
      type: 'button',
      class: 'btn',
      text: Craft.t('app', 'Close'),
    })
      .appendTo($footerContainer)
      .on('click', () => {
        this.menu.hide();
      });
  },

  _createSortField: function () {
    const $container = $('<div class="flex"/>');

    const $sortAttributeSelectContainer = Craft.ui
      .createSelect({
        options: this.elementIndex.getSortOptions(this.$source).map((o) => {
          return {
            label: o.label,
            value: o.attr,
          };
        }),
      })
      .addClass('fullwidth')
      .appendTo($('<div class="flex-grow"/>').appendTo($container));

    this.$sortAttributeSelect = $sortAttributeSelectContainer
      .children('select')
      .attr({
        'aria-label': Craft.t('app', 'Sort attribute'),
      });

    this.$sortDirectionPicker = $('<section/>', {
      class: 'btngroup btngroup--exclusive',
      'aria-label': Craft.t('app', 'Sort direction'),
    })
      .append(
        $('<button/>', {
          type: 'button',
          class: 'btn',
          title: Craft.t('app', 'Sort ascending'),
          'aria-label': Craft.t('app', 'Sort ascending'),
          'aria-pressed': 'false',
          'data-icon': 'asc',
          'data-dir': 'asc',
        })
      )
      .append(
        $('<button/>', {
          type: 'button',
          class: 'btn',
          title: Craft.t('app', 'Sort descending'),
          'aria-label': Craft.t('app', 'Sort descending'),
          'aria-pressed': 'false',
          'data-icon': 'desc',
          'data-dir': 'desc',
        })
      )
      .appendTo($container);

    this.sortDirectionListbox = new Craft.Listbox(this.$sortDirectionPicker, {
      onChange: ($selectedOption) => {
        const direction = $selectedOption.data('dir');
        if (direction !== this.elementIndex.getSelectedSortDirection()) {
          this.elementIndex.setSelectedSortAttribute(
            this.$sortAttributeSelect.val(),
            $selectedOption.data('dir')
          );
          this.elementIndex.updateElements();
          this._createRevertBtn();
        }
      },
    });

    this.$sortAttributeSelect.on('change', () => {
      this.elementIndex.setSelectedSortAttribute(
        this.$sortAttributeSelect.val(),
        null,
        false
      );
      this.elementIndex.updateElements();
      this._createRevertBtn();
    });

    this.updateSortField();

    const $field = Craft.ui.createField($container, {
      label: Craft.t('app', 'Sort by'),
      fieldset: true,
    });
    $field.addClass('sort-field');
    return $field;
  },

  _getTableColumnCheckboxes: function () {
    return this.$tableColumnsContainer.find('input[type="checkbox"]');
  },

  _createTableColumnsField: function () {
    const columns = this.elementIndex.getTableColumnOptions(this.$source);

    if (!columns.length) {
      return $();
    }

    this.$tableColumnsContainer = $('<div/>');

    columns.forEach((column) => {
      $('<div class="element-index-view-menu-table-column"/>')
        .append('<div class="icon move"/>')
        .append(
          Craft.ui.createCheckbox({
            label: Craft.escapeHtml(column.label),
            value: column.attr,
          })
        )
        .appendTo(this.$tableColumnsContainer);
    });

    this.updateTableColumnField();
    this.tidyTableColumnField();

    new Garnish.DragSort(this.$tableColumnsContainer.children(), {
      handle: '.move',
      axis: 'y',
      onSortChange: () => {
        this._onTableColumnChange();
      },
    });

    this._getTableColumnCheckboxes().on('change', (ev) => {
      this._onTableColumnChange();
    });

    const $field = Craft.ui.createField(this.$tableColumnsContainer, {
      label: Craft.t('app', 'Table Columns'),
      fieldset: true,
    });
    $field.addClass('table-columns-field');
    return $field;
  },

  _onTableColumnChange: function () {
    const columns = [];
    const $selectedCheckboxes =
      this._getTableColumnCheckboxes().filter(':checked');
    for (let i = 0; i < $selectedCheckboxes.length; i++) {
      columns.push($selectedCheckboxes.eq(i).val());
    }

    // Only commit the change if it's different from the current column selections
    // (maybe an unchecked column was dragged, etc.)
    if (
      Craft.compare(
        columns,
        this.elementIndex.getSelectedTableColumns(this.$source)
      )
    ) {
      return;
    }

    this.elementIndex.setSelectedTableColumns(columns, false);
    this.elementIndex.updateElements();
    this._createRevertBtn();
  },

  _createRevertBtn: function () {
    if (this.$revertBtn) {
      return;
    }

    this.$revertBtn = $('<button/>', {
      type: 'button',
      class: 'light',
      text: Craft.t('app', 'Use defaults'),
    })
      .appendTo(this.$revertContainer)
      .on('click', () => {
        this.revert();
      });
  },

  destroy: function () {
    this.menu.destroy();
    delete this.menu;
    this.base();
  },
});

const FilterHud = Garnish.HUD.extend({
  elementIndex: null,
  sourceKey: null,
  siteId: null,
  id: null,
  loading: true,
  serialized: null,
  $clearBtn: null,
  cleared: false,

  init: function (elementIndex, sourceKey, siteId) {
    this.elementIndex = elementIndex;
    this.sourceKey = sourceKey;
    this.siteId = siteId;
    this.id = `filter-${Math.floor(Math.random() * 1000000000)}`;

    const $loadingContent = $('<div/>')
      .append(
        $('<div/>', {
          class: 'spinner',
        })
      )
      .append(
        $('<div/>', {
          text: Craft.t('app', 'Loading'),
          class: 'visually-hidden',
          'aria-role': 'alert',
        })
      );

    this.base(this.elementIndex.$filterBtn, $loadingContent, {
      hudClass: 'hud element-filter-hud loading',
    });

    this.$hud.attr({
      id: this.id,
      'aria-live': 'polite',
      'aria-busy': 'false',
    });
    this.$tip.remove();
    this.$tip = null;

    this.$body.on('submit', (ev) => {
      ev.preventDefault();
      this.hide();
    });

    Craft.sendActionRequest('POST', 'element-indexes/filter-hud', {
      data: {
        elementType: this.elementIndex.elementType,
        source: this.sourceKey,
        condition: this.elementIndex.settings.condition,
        id: `${this.id}-filters`,
      },
    })
      .then((response) => {
        this.loading = false;
        this.$hud.removeClass('loading');
        $loadingContent.remove();

        this.$main.append(response.data.hudHtml);
        Craft.appendHeadHtml(response.data.headHtml);
        Craft.appendBodyHtml(response.data.bodyHtml);

        const $btnContainer = $('<div/>', {
          class: 'flex flex-nowrap',
        }).appendTo(this.$main);
        $('<div/>', {
          class: 'flex-grow',
        }).appendTo($btnContainer);
        this.$clearBtn = $('<button/>', {
          type: 'button',
          class: 'btn',
          text: Craft.t('app', 'Cancel'),
        }).appendTo($btnContainer);
        $('<button/>', {
          type: 'submit',
          class: 'btn secondary',
          text: Craft.t('app', 'Apply'),
        }).appendTo($btnContainer);
        this.$clearBtn.on('click', () => {
          this.clear();
        });

        this.$hud.find('.condition-container').on('htmx:beforeRequest', () => {
          this.setBusy();
        });

        this.$hud.find('.condition-container').on('htmx:load', () => {
          this.setReady();
        });
        this.setFocus();
      })
      .catch(() => {
        Craft.cp.displayError(Craft.t('app', 'A server error occurred.'));
      });

    this.$hud.css('position', 'fixed');

    this.addListener(Garnish.$win, 'scroll,resize', () => {
      this.updateSizeAndPosition(true);
    });
  },

  addListener: function (elem, events, data, func) {
    if (elem === this.$main && events === 'resize') {
      return;
    }
    this.base(elem, events, data, func);
  },

  setBusy: function () {
    this.$hud.attr('aria-busy', 'true');

    $('<div/>', {
      class: 'visually-hidden',
      text: Craft.t('app', 'Loading'),
    }).insertAfter(this.$main.find('.htmx-indicator'));
  },

  setReady: function () {
    this.$hud.attr('aria-busy', 'false');
  },

  setFocus: function () {
    Garnish.setFocusWithin(this.$main);
  },

  clear: function () {
    this.cleared = true;
    this.hide();
  },

  updateSizeAndPositionInternal: function () {
    // const searchOffset = this.elementIndex.$searchContainer.offset();
    const searchOffset =
      this.elementIndex.$searchContainer[0].getBoundingClientRect();

    this.$hud.css({
      width: this.elementIndex.$searchContainer.outerWidth() - 2,
      top: searchOffset.top + this.elementIndex.$searchContainer.outerHeight(),
      left: searchOffset.left + 1,
    });
  },

  onShow: function () {
    this.base();

    // Cancel => Clear
    if (this.$clearBtn) {
      this.$clearBtn.text(Craft.t('app', 'Clear'));
    }

    this.elementIndex.updateFilterBtn();
    this.setFocus();
  },

  onHide: function () {
    this.base();

    // If something changed, update the elements
    if (this.serialized !== (this.serialized = this.serialize())) {
      this.elementIndex.updateElements();
    }

    if (this.cleared) {
      this.destroy();
    } else {
      this.$hud.detach();
      this.$shade.detach();
    }

    this.elementIndex.updateFilterBtn();
    this.elementIndex.$filterBtn.focus();
  },

  hasRules: function () {
    return this.$main.has('.condition-rule').length !== 0;
  },

  serialize: function () {
    return !this.cleared && this.hasRules() ? this.$body.serialize() : null;
  },

  destroy: function () {
    this.base();
    delete this.elementIndex.filterHuds[this.siteId][this.sourceKey];
  },
});<|MERGE_RESOLUTION|>--- conflicted
+++ resolved
@@ -55,10 +55,6 @@
     $siteMenuBtn: null,
     siteMenu: null,
     siteId: null,
-
-    _sourcePath: null,
-    $sourcePathContainer: null,
-    $sourcePathActionsBtn: null,
 
     _sourcePath: null,
     $sourcePathOuterContainer: null,
@@ -342,7 +338,6 @@
       }
       this.handleResize();
 
-<<<<<<< HEAD
       // Respect initial search
       // ---------------------------------------------------------------------
       // Has to go after selecting the default source because selecting a source
@@ -365,8 +360,6 @@
         }
       }
 
-=======
->>>>>>> 10211451
       // Load the first batch of elements!
       // ---------------------------------------------------------------------
 
@@ -381,24 +374,6 @@
     },
 
     handleResize: function () {
-<<<<<<< HEAD
-      if (this.$sourcePathContainer) {
-        const $labels = this.$sourcePathContainer.find('.label');
-        $labels.css('width', '');
-        const containerWidth =
-          this.$sourcePathContainer[0].getBoundingClientRect().width;
-        let innerWidth = this.$sourcePathContainer
-          .children('nav')[0]
-          .getBoundingClientRect().width;
-        if (this.$sourcePathActionsBtn) {
-          innerWidth +=
-            this.$sourcePathActionsBtn[0].getBoundingClientRect().width +
-            parseInt(this.$sourcePathActionsBtn.css('margin-right')) +
-            parseInt(this.$sourcePathActionsBtn.css('margin-left'));
-        }
-        if (innerWidth > containerWidth) {
-          const overage = innerWidth - containerWidth;
-=======
       if (this.$sourcePathOuterContainer) {
         const $labels = this.$sourcePathInnerContainer.find('.label');
         $labels.css('width', '');
@@ -408,7 +383,6 @@
           this.$sourcePathInnerContainer[0].getBoundingClientRect().width;
         if (innerWidth > outerWidth) {
           const overage = innerWidth - outerWidth;
->>>>>>> 10211451
           const labels = $labels.toArray();
           const labelWidths = [];
           let totalLabelWidth = 0;
@@ -645,8 +619,6 @@
     get sourcePath() {
       return this._sourcePath || [];
     },
-<<<<<<< HEAD
-=======
 
     /**
      * @param {Object[]|null} sourcePath
@@ -835,196 +807,6 @@
     onSourcePathChange: function () {},
 
     startSearching: function () {
-      // Show the clear button and add/select the Score sort option
-      this.$clearSearchBtn.removeClass('hidden');
->>>>>>> 10211451
-
-    /**
-     * @param {Object[]|null} sourcePath
-     */
-    set sourcePath(sourcePath) {
-      this._sourcePath = sourcePath && sourcePath.length ? sourcePath : null;
-
-      if (this.$sourcePathContainer) {
-        this.$sourcePathContainer.remove();
-        this.$sourcePathContainer = null;
-        this.$sourcePathActionsBtn = null;
-      }
-
-      if (this._sourcePath && this.settings.showSourcePath) {
-        const actions = this.getSourcePathActions();
-
-        this.$sourcePathContainer = $('<div/>', {
-          class: 'source-path chevron-btns',
-        }).insertBefore(this.$elements);
-        const $nav = $('<nav/>', {
-          'aria-label': this.getSourcePathLabel(),
-        }).appendTo(this.$sourcePathContainer);
-        const $ol = $('<ol/>').appendTo($nav);
-
-        for (let i = 0; i < sourcePath.length; i++) {
-          ((i) => {
-            const step = sourcePath[i];
-            const isFirst = i === 0;
-            const isLast = i === sourcePath.length - 1;
-
-            const $a = $('<a/>', {
-              href: step.uri ? Craft.getCpUrl(step.uri) : '#',
-              class: 'btn',
-            });
-
-            if (step.altLabel) {
-              $a.html(step.label);
-            } else {
-              $('<span/>', {
-                class: 'label',
-                html: step.label,
-              }).appendTo($a);
-            }
-
-            if (!isFirst) {
-              $a.append($('<span class="chevron-left"/>'));
-            }
-
-            if (!isLast || !actions.length) {
-              $a.append($('<span class="chevron-right"/>'));
-            } else {
-              $a.addClass('has-action-menu');
-            }
-
-            if (isLast) {
-              $a.attr('aria-current', 'true');
-            }
-
-            const textLabel = step.altLabel || $a.text();
-            $a.attr('title', textLabel).attr('aria-label', textLabel);
-
-            $('<li/>').append($a).appendTo($ol);
-
-            this.addListener($a, 'click', (ev) => {
-              // Don't interfere if the step has a URI and it was a Ctrl-click
-              if (
-                typeof step.uri === 'undefined' ||
-                !Garnish.isCtrlKeyPressed(ev)
-              ) {
-                ev.preventDefault();
-                this.sourcePath = this.sourcePath.slice(0, i + 1);
-                this.clearSearch(false);
-                this.updateElements();
-              }
-            });
-          })(i);
-        }
-
-        // Action menu
-        if (actions && actions.length) {
-          const actionBtnLabel = this.getSourcePathActionLabel();
-          this.$sourcePathActionsBtn = $('<button/>', {
-            type: 'button',
-            class: 'btn',
-            title: actionBtnLabel,
-            'aria-label': actionBtnLabel,
-          })
-            .append($('<span class="chevron-right"/>'))
-            .appendTo(this.$sourcePathContainer);
-
-          const groupedActions = [
-            actions.filter((a) => !a.destructive && !a.administrative),
-            actions.filter((a) => a.destructive && !a.administrative),
-            actions.filter((a) => a.administrative),
-          ].filter((group) => group.length);
-
-          const menuId = 'menu' + Math.floor(Math.random() * 1000000);
-          const $menu = $('<div/>', {
-            id: menuId,
-            class: 'menu menu--disclosure',
-          }).appendTo(this.$sourcePathContainer);
-
-          groupedActions.forEach((group, index) => {
-            if (index !== 0) {
-              $('<hr/>').appendTo($menu);
-            }
-            this._buildSourcePathActionList(group).appendTo($menu);
-          });
-
-          this.$sourcePathActionsBtn
-            .addClass('menubtn')
-            .attr({
-              'data-disclosure-trigger': true,
-              'aria-controls': menuId,
-            })
-            .disclosureMenu();
-        }
-
-        // Update the URL if we're on the index page
-        if (
-          this.settings.context === 'index' &&
-          typeof sourcePath[sourcePath.length - 1].uri !== 'undefined' &&
-          typeof history != 'undefined'
-        ) {
-          history.replaceState(
-            {},
-            '',
-            Craft.getCpUrl(sourcePath[sourcePath.length - 1].uri)
-          );
-        }
-      }
-
-      this.onSourcePathChange();
-    },
-
-    /**
-     * @returns {string}
-     */
-    getSourcePathLabel: function () {
-      return '';
-    },
-
-    /**
-     * @returns {Object[]}
-     */
-    getSourcePathActions: function () {
-      return [];
-    },
-
-    /**
-     * @returns {string}
-     */
-    getSourcePathActionLabel: function () {
-      return '';
-    },
-
-    _buildSourcePathActionList: function (actions) {
-      const $ul = $('<ul/>');
-
-      actions.forEach((action) => {
-        const $a = $('<a/>', {
-          href: '#',
-          type: 'button',
-          role: 'button',
-          'aria-label': action.label,
-          text: action.label,
-        }).on('click', (ev) => {
-          ev.preventDefault();
-          this.$sourcePathActionsBtn.data('trigger').hide();
-          if (action.onSelect) {
-            action.onSelect();
-          }
-        });
-
-        if (action.destructive) {
-          $a.addClass('error');
-        }
-
-        $('<li/>').append($a).appendTo($ul);
-      });
-
-      return $ul;
-    },
-
-    onSourcePathChange: function () {},
-
-    startSearching: function () {
       // Show the clear button
       this.$clearSearchBtn.removeClass('hidden');
       this.searching = true;
@@ -1354,20 +1136,13 @@
       return params;
     },
 
-<<<<<<< HEAD
     updateElements: function (preservePagination, pageChanged) {
-      // Ignore if we're not fully initialized yet
-      if (!this.initialized) {
-        return;
-      }
-=======
-    updateElements: function (preservePagination) {
       return new Promise((resolve, reject) => {
         // Ignore if we're not fully initialized yet
         if (!this.initialized) {
           reject('The element index isn’t initialized yet.');
-        }
->>>>>>> 10211451
+          return;
+        }
 
         // Cancel any ongoing requests
         this._cancelRequests();
@@ -1387,28 +1162,9 @@
 
         var params = this.getViewParams();
 
-<<<<<<< HEAD
-      Craft.sendActionRequest('POST', this.settings.updateElementsAction, {
-        data: params,
-        cancelToken: this._createCancelToken(),
-      })
-        .then((response) => {
-          this.setIndexAvailable();
-          (this.settings.context === 'index'
-            ? Garnish.$scrollContainer
-            : this.$main
-          ).scrollTop(0);
-          this._updateView(params, response.data);
-
-          if (pageChanged) {
-            const $elementContainer = this.view.getElementContainer();
-            Garnish.firstFocusableElement($elementContainer).trigger('focus');
-          }
-=======
         Craft.sendActionRequest('POST', this.settings.updateElementsAction, {
           data: params,
           cancelToken: this._createCancelToken(),
->>>>>>> 10211451
         })
           .then((response) => {
             this.setIndexAvailable();
@@ -1417,6 +1173,12 @@
               : this.$main
             ).scrollTop(0);
             this._updateView(params, response.data);
+
+            if (pageChanged) {
+              const $elementContainer = this.view.getElementContainer();
+              Garnish.firstFocusableElement($elementContainer).trigger('focus');
+            }
+
             resolve();
           })
           .catch((e) => {
@@ -1941,13 +1703,10 @@
 
       this.selectViewMode(viewMode);
 
-<<<<<<< HEAD
       this.updateSourceMenu();
       this.updateViewMenu();
       this.updateFilterBtn();
 
-=======
->>>>>>> 10211451
       this.sourcePath = this.$source.data('default-source-path');
 
       this.onSelectSource();
