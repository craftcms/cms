/** global: Craft */
/** global: Garnish */

import $ from 'jquery';
import Garnish from '../../../garnish/src';

/**
 * Element index class
 */
Craft.BaseElementIndex = Garnish.Base.extend(
  {
    initialized: false,
    elementType: null,
    idPrefix: null,

    instanceState: null,
    sourceStates: null,
    sourceStatesStorageKey: null,

    searchTimeout: null,
    sourceSelect: null,
    sourceNav: null,

    $container: null,
    $main: null,
    isIndexBusy: false,

    $sidebar: null,
    showingSidebar: null,
    sourceKey: null,
    rootSourceKey: null,
    sourceViewModes: null,
    $source: null,
    $rootSource: null,
    sourcesByKey: null,
    $visibleSources: null,

    $sourceActionsContainer: null,
    $sourceActionsBtn: null,

    $toolbar: null,
    toolbarOffset: null,

    $searchContainer: null,
    $search: null,
    $filterBtn: null,
    searching: false,
    searchText: null,
    sortByScore: null,
    trashed: false,
    drafts: false,
    $clearSearchBtn: null,

    $statusMenuBtn: null,
    $statusMenuContainer: null,
    statusMenu: null,
    status: null,

    $siteMenuBtn: null,
    siteMenu: null,
    siteId: null,

    sourcePaths: null,
    $sourcePathOuterContainer: null,
    $sourcePathInnerContainer: null,
    $sourcePathOverflowBtnContainer: null,
    $sourcePathActionsBtn: null,

    $elements: null,
    $updateSpinner: null,
    $viewModeBtnContainer: null,
    viewModeBtns: null,
    _viewMode: null,
    view: null,
    _autoSelectElements: null,
    $countSpinner: null,
    $countContainer: null,
    $actionsContainer: null,
    $actionMenuBtn: null,
    page: 1,
    resultSet: null,
    totalResults: null,
    totalUnfilteredResults: null,
    $exportBtn: null,

    actions: null,
    actionsHeadHtml: null,
    actionsBodyHtml: null,
    $selectAllContainer: null,
    $selectAllCheckbox: null,
    showingActionTriggers: false,
    exporters: null,
    exportersByType: null,
    _$triggers: null,

    _cancelToken: null,

    viewMenus: null,
    activeViewMenu: null,
    filterHuds: null,

    _activeElement: null,

    inlineEditing: false,
    nestedInputNamespace: null,

    get viewMode() {
      if (this._viewMode === 'structure' && !this.canSort) {
        // return the default
        return this.validateViewMode(null);
      }

      return this.validateViewMode(this._viewMode);
    },

    set viewMode(viewMode) {
      this._viewMode = viewMode ? this.validateViewMode(viewMode) : null;
    },

    get paginated() {
      return !!(this.isAdministrative && this.viewMode !== 'structure');
    },

    get selectable() {
      return (
        !!(this.actions || this.settings.selectable) && !this.inlineEditing
      );
    },

    get multiSelect() {
      return !!(
        this.actions ||
        (this.settings.selectable && this.settings.multiSelect)
      );
    },

    get sortable() {
      return this.settings.sortable && this.canSort && !this.inlineEditing;
    },

    get canSort() {
      return (
        this.isAdministrative &&
        !this.status &&
        !this.trashed &&
        !this.drafts &&
        !this.searching &&
        !this.hasActiveFilter
      );
    },

    get isAdministrative() {
      return ['index', 'embedded-index'].includes(this.settings.context);
    },

    get hasActiveFilter() {
      return (
        this.filterHuds[this.siteId] &&
        this.filterHuds[this.siteId][this.sourceKey] &&
        this.filterHuds[this.siteId][this.sourceKey].isActive
      );
    },

    /**
     * Constructor
     */
    init: function (elementType, $container, settings) {
      this.elementType = elementType;
      this.$container = $container;
      this.setSettings(settings, Craft.BaseElementIndex.defaults);

      this.nestedInputNamespace = `elementindex-${Math.floor(
        Math.random() * 100000
      )}`;
      this.sourcePaths = {};

      // Define an ID prefix that can be used for dynamically created elements
      // ---------------------------------------------------------------------

      this.idPrefix = Craft.randomString(10);

      // Set the state objects
      // ---------------------------------------------------------------------

      this.instanceState = this.getDefaultInstanceState();

      this.sourceStates = {};

      // Instance states (selected source) are stored by a custom storage key defined in the settings
      if (this.settings.storageKey) {
        $.extend(
          this.instanceState,
          Craft.getLocalStorage(this.settings.storageKey),
          {}
        );
      }

      // Source states (view mode, etc.) are stored by the element type and context
      this.sourceStatesStorageKey =
        'BaseElementIndex.' + this.elementType + '.' + this.settings.context;
      $.extend(
        this.sourceStates,
        Craft.getLocalStorage(this.sourceStatesStorageKey, {})
      );

      // Find the DOM elements
      // ---------------------------------------------------------------------

      this.$main = this.$container.find('.main');
      this.$toolbar = this.$container.find(this.settings.toolbarSelector);
      this.$statusMenuBtn = this.$toolbar.find('.statusmenubtn:first');
      this.$statusMenuContainer = this.$statusMenuBtn.parent();
      this.$siteMenuBtn = this.$container.find('.sitemenubtn:first');

      this.$searchContainer = this.$toolbar.find('.search-container:first');
      this.$search = this.$searchContainer.children('input:first');
      this.$filterBtn = this.$searchContainer.children('.filter-btn:first');
      this.$clearSearchBtn = this.$searchContainer.children('.clear-btn:first');

      this.$sidebar = this.$container.find('.sidebar:first');
      this.$sourceActionsContainer = this.$sidebar.find(
        `#${this.namespaceId('source-actions')}`
      );

      this.$elements = this.$container.find('.elements:first');
      this.$updateSpinner = this.$elements.find('.spinner');

      if (!this.$updateSpinner.length) {
        this.$updateSpinner = $('<div/>', {
          class: 'update-spinner spinner spinner-absolute',
        }).appendTo(this.$elements);
      }

      this.$countSpinner = this.$container.find(
        `#${this.namespaceId('count-spinner')}`
      );
      this.$countContainer = this.$container.find(
        `#${this.namespaceId('count-container')}`
      );
      this.$actionsContainer = this.$container.find(
        `#${this.namespaceId('actions-container')}`
      );
      this.$exportBtn = this.$container.find(
        `#${this.namespaceId('export-btn')}`
      );

      // Hide sidebar if needed
      if (this.settings.hideSidebar) {
        this.$sidebar.hide();
        $('.body, .content', this.$container).removeClass('has-sidebar');
      }

      // Initialize the sources
      // ---------------------------------------------------------------------

      if (!this.initSources()) {
        return;
      }

      // Initialize the status menu
      // ---------------------------------------------------------------------

      if (this.$statusMenuBtn.length) {
        this.statusMenu = this.$statusMenuBtn.menubtn().data('menubtn').menu;
        this.statusMenu.on('optionselect', this._handleStatusChange.bind(this));
      }

      // Initialize the site menu
      // ---------------------------------------------------------------------

      // Is there a site menu?
      if (this.$siteMenuBtn.length) {
        this.siteMenu = this.$siteMenuBtn.menubtn().data('menubtn').menu;

        // Figure out the initial site
        var $option = this.siteMenu.$options.filter('.sel:first');

        if (!$option.length) {
          $option = this.siteMenu.$options.first();
        }

        if ($option.length) {
          this._setSite($option.data('site-id'));
        } else {
          // No site options -- they must not have any site permissions
          this.settings.criteria = {id: '0'};
        }

        this.siteMenu.on('optionselect', this._handleSiteChange.bind(this));

        if (this.siteId) {
          // Should we be using a different default site?
          var defaultSiteId =
            this.settings.defaultSiteId || Craft.cp.getSiteId();

          if (defaultSiteId && defaultSiteId != this.siteId) {
            // Is that one available here?
            var $storedSiteOption = this.siteMenu.$options.filter(
              '[data-site-id="' + defaultSiteId + '"]:first'
            );

            if ($storedSiteOption.length) {
              // Todo: switch this to siteMenu.selectOption($storedSiteOption) once Menu is updated to support that
              $storedSiteOption.trigger('click');
            }
          }
        }
      } else if (
        this.settings.criteria &&
        this.settings.criteria.siteId &&
        this.settings.criteria.siteId !== '*'
      ) {
        this._setSite(this.settings.criteria.siteId);
      } else {
        this._setSite(Craft.siteId);
      }

      // Don't let the criteria override the selected site
      if (this.settings.criteria && this.settings.criteria.siteId) {
        delete this.settings.criteria.siteId;
      }

      // Initialize the search input
      // ---------------------------------------------------------------------

      // Automatically update the elements after new search text has been sitting for a 1/2 second
      this.addListener(this.$search, 'input', () => {
        if (!this.searching && this.$search.val()) {
          this.startSearching();
        } else if (this.searching && !this.$search.val()) {
          this.stopSearching();
        }

        if (this.searchTimeout) {
          clearTimeout(this.searchTimeout);
        }

        this.searchTimeout = setTimeout(
          this.updateElementsIfSearchTextChanged.bind(this),
          500
        );
      });

      // Update the elements when the Return key is pressed
      this.addListener(this.$search, 'keypress', (ev) => {
        if (ev.keyCode === Garnish.RETURN_KEY) {
          ev.preventDefault();

          if (this.searchTimeout) {
            clearTimeout(this.searchTimeout);
          }

          this.updateElementsIfSearchTextChanged();
        }
      });

      // Clear the search when the X button is clicked
      this.addListener(this.$clearSearchBtn, 'click', () => {
        this.clearSearch(true);

        if (!Garnish.isMobileBrowser(true)) {
          this.$search.trigger('focus');
        }
      });

<<<<<<< HEAD
=======
      // Autofocus the Search box, unless this is an embedded index
      if (
        this.settings.context !== 'embedded-index' &&
        !Garnish.isMobileBrowser(true)
      ) {
        this.$search.trigger('focus');
      }

>>>>>>> 8d46ab1c
      // View menus
      this.viewMenus = {};

      // Filter HUDs
      this.filterHuds = {};
      this.addListener(this.$filterBtn, 'click', 'showFilterHud');

      // Set the default status
      // ---------------------------------------------------------------------

      const queryParams =
        this.settings.context === 'index' ? Craft.getQueryParams() : {};

      if (queryParams.status) {
        let selector;
        switch (queryParams.status) {
          case 'trashed':
            selector = '[data-trashed]';
            break;
          case 'drafts':
            selector = '[data-drafts]';
            break;
          default:
            selector = `[data-status="${queryParams.status}"]`;
        }

        const $option = this.statusMenu.$options.filter(selector);
        if ($option.length) {
          this.statusMenu.selectOption($option[0]);
        } else {
          Craft.setQueryParam('status', null);
        }
      }

      // Initialize the Export button
      // ---------------------------------------------------------------------

      this.addListener(this.$exportBtn, 'click', '_showExportHud');

      // Let everyone know that the UI is initialized
      // ---------------------------------------------------------------------

      this.initialized = true;
      this.afterInit();

      // Select the initial source + source path
      // ---------------------------------------------------------------------

      // Grab the localStorage step key up front, so we don's lose track of it when the default source's default
      // source path is selected
      const stepKey = this.getSelectedSourceState('sourcePathStep');

      this.selectDefaultSource();

      const sourcePath = this.getDefaultSourcePath();

      // If no default source path was explicitly configured, use the localStorage key
      if (!sourcePath && stepKey) {
        this.loadSourcePathByKey(stepKey).then((sourcePath) => {
          if (sourcePath) {
            // Filter out any source path steps that are above the source's root
            const lastSourceKey = this.sourceKey.split('/').slice(-1)[0];
            const sourceRootIndex = sourcePath.findIndex(
              (p) => p.key === lastSourceKey
            );
            if (sourceRootIndex !== -1) {
              this.sourcePath = sourcePath.slice(sourceRootIndex);
            }
          }
          this.afterSetInitialSource(queryParams);
        });
      } else {
        if (sourcePath) {
          this.sourcePath = sourcePath;
        }
        this.afterSetInitialSource(queryParams);
      }
    },

    afterInit: function () {
      this.onAfterInit();
    },

    namespaceInputName(name) {
      return Craft.namespaceInputName(name, this.settings.namespace);
    },

    namespaceId(id) {
      return Craft.namespaceId(id, this.settings.namespace);
    },

    loadSourcePathByKey: function (stepKey) {
      return new Promise((resolve, reject) => {
        // If the step key is equal to the current source key, then it represents the root. No source path needed.
        if (stepKey === this.sourceKey) {
          resolve([]);
          return;
        }

        const params = this.getViewParams();
        params.stepKey = stepKey;

        Craft.sendActionRequest('POST', 'element-indexes/source-path', {
          data: params,
        })
          .then(({data}) => {
            resolve(data.sourcePath);
          })
          .catch(reject);
      });
    },

    afterSetInitialSource: function (queryParams) {
      // Resize handler
      // ---------------------------------------------------------------------

      if (this.settings.context === 'index') {
        this.addListener(Garnish.$win, 'resize', 'handleResize');
      }

      this.handleResize();

      // Respect initial search
      // ---------------------------------------------------------------------
      // Has to go after selecting the default source because selecting a source
      // clears out search params

      if (queryParams.search) {
        this.startSearching();
        this.searchText = queryParams.search;
      }

      // Respect the initial filters
      // ---------------------------------------------------------------------

      if (queryParams.filters) {
        this.createFilterHud({
          showOnInit: false,
          serialized: queryParams.filters,
        });
      }

      // Select the default sort attribute/direction
      // ---------------------------------------------------------------------

      if (queryParams.sort) {
        const lastDashPos = queryParams.sort.lastIndexOf('-');
        if (lastDashPos !== -1) {
          const attr = queryParams.sort.substring(0, lastDashPos);
          const dir = queryParams.sort.substring(lastDashPos + 1);
          this.setSelectedSortAttribute(attr, dir);
        }
      }

      // Load the first batch of elements!
      // ---------------------------------------------------------------------

      // Default to whatever page is in the URL
      this.setPage(Craft.pageNum);

      this.updateElements(true);
    },

    handleResize: function () {
      if (this.sourcePath.length && this.settings.showSourcePath) {
        this._updateSourcePathVisibility();
      }
    },

    _createCancelToken: function () {
      this._cancelToken = axios.CancelToken.source();
      return this._cancelToken.token;
    },

    _cancelRequests: function () {
      if (this._cancelToken) {
        this._cancelToken.cancel();
      }
    },

    getSourceContainer: function () {
      return this.$sidebar.find('nav > ul');
    },

    get $sources() {
      if (!this.sourceNav) {
        return undefined;
      }

      return this.sourceNav.$items;
    },

    getSite: function () {
      if (!this.siteId) {
        return undefined;
      }
      return Craft.sites.find((s) => s.id == this.siteId);
    },

    initSources: function () {
      var $sources = this._getSourcesInList(this.getSourceContainer(), true);

      // No source, no party.
      if ($sources.length === 0) {
        return false;
      }

      if (!this.sourceNav) {
        this.sourceNav = new SourceNav(this.$sidebar.find('nav'), {
          onSelectionChange: this._handleSourceSelectionChange.bind(this),
        });
      }

      this.sourcesByKey = {};

      for (let i = 0; i < $sources.length; i++) {
        this.initSource($($sources[i]));
      }

      return true;
    },

    selectDefaultSource: function () {
      // The `source` query param should always take precedence
      let sourceKey;
      if (this.settings.context === 'index') {
        sourceKey = Craft.getQueryParam('source');
      }

      if (!sourceKey) {
        sourceKey = this.getDefaultSourceKey();
      }

      let $source;

      if (sourceKey) {
        $source = this.getSourceByKey(sourceKey);

        // Make sure it's visible
        if (this.$visibleSources.index($source) === -1) {
          $source = null;
        }
      }

      if (!sourceKey || !$source) {
        // Select the first source by default
        $source = this.$visibleSources.first();
      }

      return this.selectSource($source);
    },

    refreshSources: function () {
      this.sourceNav.removeAllItems();

      this.setIndexBusy();

      Craft.sendActionRequest('POST', this.settings.refreshSourcesAction, {
        data: {
          context: this.settings.context,
          elementType: this.elementType,
        },
      })
        .then((response) => {
          this.setIndexAvailable();
          this.getSourceContainer().replaceWith(response.data.html);
          this.initSources();
          this.selectDefaultSource();
        })
        .catch((e) => {
          if (!axios.isCancel(e)) {
            this.setIndexAvailable();
            Craft.cp.displayError(Craft.t('app', 'A server error occurred.'));
          }
        });
    },

    initSource: function ($source) {
      this.sourceNav.addItems($source);
      this.initSourceToggle($source);
      this.sourcesByKey[$source.data('key')] = $source;

      if (
        $source.data('hasNestedSources') &&
        this.instanceState.expandedSources.indexOf($source.data('key')) !== -1
      ) {
        this._expandSource($source);
      }
    },

    initSourceToggle: function ($source) {
      // Remove handlers for the same thing. Just in case.
      this.deinitSourceToggle($source);

      var $toggle = this._getSourceToggle($source);

      if ($toggle.length) {
        this.addListener($source, 'dblclick', '_handleSourceDblClick');
        this.addListener($toggle, 'click', '_handleSourceToggleClick');
        $source.data('hasNestedSources', true);
      } else {
        $source.data('hasNestedSources', false);
      }
    },

    deinitSource: function ($source) {
      this.sourceNav.removeItems($source);
      this.deinitSourceToggle($source);
      delete this.sourcesByKey[$source.data('key')];
    },

    deinitSourceToggle: function ($source) {
      if ($source.data('hasNestedSources')) {
        this.removeListener($source, 'dblclick');
        this.removeListener(this._getSourceToggle($source), 'click');
      }

      $source.removeData('hasNestedSources');
    },

    getDefaultInstanceState: function () {
      return {
        selectedSource: null,
        expandedSources: [],
      };
    },

    getDefaultSourceKey: function () {
      if (
        this.settings.preferStoredSource &&
        this.instanceState.selectedSource
      ) {
        // Discard the defaults and go with localStorage
        this.settings.defaultSource = null;
        this.settings.defaultSourcePath = null;
        return this.instanceState.selectedSource;
      }

      let sourceKey = null;

      if (this.settings.defaultSource) {
        let $lastSource = null;
        let refreshSources = false;

        for (const segment of this.settings.defaultSource.split('/')) {
          if ($lastSource) {
            this._expandSource($lastSource);
            refreshSources = true;
          }

          const testSourceKey =
            (sourceKey !== null ? `${sourceKey}/` : '') + segment;
          const $source = this.getSourceByKey(testSourceKey);

          if (!$source) {
            if ($lastSource) {
              this._collapseSource($lastSource);
            }
            break;
          }

          $lastSource = $source;
          sourceKey = testSourceKey;
        }

        if (refreshSources) {
          // Make sure that the modal is aware of the newly expanded sources
          this._setSite(this.siteId);
        }
      }

      if (!sourceKey) {
        // If we couldn't resolve a default source, clear out the defaultSource and defaultSourcePath
        // settings, as defaultSourcePath is expected to be relative to defaultSource
        // (https://github.com/craftcms/cms/issues/13072)
        this.settings.defaultSource = null;
        this.settings.defaultSourcePath = null;
      }

      return sourceKey ?? this.instanceState.selectedSource;
    },

    /**
     * @returns {Object[]|null}
     */
    getDefaultSourcePath: function () {
      // @link https://github.com/craftcms/cms/issues/13006
      if (
        this.settings.defaultSourcePath !== null &&
        this.settings.defaultSourcePath[0] !== undefined &&
        this.settings.defaultSourcePath[0].canView === true
      ) {
        return this.settings.defaultSourcePath;
      } else {
        return null;
      }
    },

    getDefaultExpandedSources: function () {
      return this.instanceState.expandedSources;
    },

    /**
     * @returns {Object[]}
     */
    get sourcePath() {
      return this.sourcePaths[this.sourceKey] || [];
    },

    /**
     * @param {Object[]|null} sourcePath
     */
    set sourcePath(sourcePath) {
      this.sourcePaths[this.sourceKey] =
        sourcePath && sourcePath.length ? sourcePath : null;

      if (this.$sourcePathOuterContainer) {
        this.$sourcePathOuterContainer.remove();
        this.$sourcePathOuterContainer = null;
        this.$sourcePathInnerContainer = null;
        this.$sourcePathOverflowBtnContainer = null;
        this.$sourcePathActionsBtn = null;
      }

      if (this.sourcePaths[this.sourceKey] && this.settings.showSourcePath) {
        const actions = this.getSourcePathActions();

        this.$sourcePathOuterContainer = $('<div/>', {
          class: 'source-path',
        }).insertBefore(this.$elements);
        this.$sourcePathInnerContainer = $('<div/>', {
          class: 'chevron-btns',
        }).appendTo(this.$sourcePathOuterContainer);
        const $nav = $('<nav/>', {
          'aria-label': this.getSourcePathLabel(),
        }).appendTo(this.$sourcePathInnerContainer);
        const $ol = $('<ol/>').appendTo($nav);

        let $overflowBtn, overflowMenuId, $overflowUl;

        if (sourcePath.length > 1) {
          this.$sourcePathOverflowBtnContainer = $('<li/>', {
            class: 'first-step hidden',
          }).appendTo($ol);

          overflowMenuId = 'menu' + Math.floor(Math.random() * 1000000);
          $overflowBtn = $('<button/>', {
            type: 'button',
            class: 'btn',
            title: Craft.t('app', 'More items'),
            'aria-label': Craft.t('app', 'More items'),
            'data-disclosure-trigger': true,
            'aria-controls': overflowMenuId,
          })
            .append(
              $('<span/>', {class: 'btn-body'}).append(
                $('<span/>', {class: 'label'}).append(
                  $('<span/>', {'data-icon': 'ellipsis', 'aria-hidden': 'true'})
                )
              )
            )
            .append($('<span/>', {class: 'chevron-right'}))
            .appendTo(this.$sourcePathOverflowBtnContainer);

          const $overflowMenu = $('<div/>', {
            id: overflowMenuId,
            class: 'menu menu--disclosure',
          }).appendTo(this.$sourcePathOverflowBtnContainer);
          $overflowUl = $('<ul/>').appendTo($overflowMenu);

          $overflowBtn.disclosureMenu();
        }

        for (let i = 0; i < sourcePath.length; i++) {
          ((i) => {
            const step = sourcePath[i];

            if ($overflowUl && i < sourcePath.length - 1) {
              step.$overflowLi = $('<li/>', {
                class: 'hidden',
              }).appendTo($overflowUl);

              $('<a/>', {
                class: 'flex flex-nowrap',
                href: '#',
                type: 'button',
                role: 'button',
                html: step.icon
                  ? `<span data-icon="${step.icon}" aria-hidden="true"></span><span>${step.label}</span>`
                  : step.label,
              })
                .appendTo(step.$overflowLi)
                .on('click', (ev) => {
                  ev.preventDefault();
                  $overflowBtn.data('trigger').hide();
                  this.selectSourcePathStep(i);
                });
            }

            const isFirst = i === 0;
            const isLast = i === sourcePath.length - 1;

            step.$li = $('<li/>').appendTo($ol);

            if (isFirst) {
              step.$li.addClass('first-step');
            }

            step.$btn = $('<a/>', {
              href: step.uri ? Craft.getCpUrl(step.uri) : '#',
              class: 'btn',
              role: 'button',
            });

            if (step.icon) {
              step.$btn.attr('aria-label', step.label);
            }

            const $btnBody = $('<span/>', {
              class: 'btn-body',
            }).appendTo(step.$btn);

            step.$label = $('<span/>', {
              class: 'label',
              html: step.icon
                ? `<span data-icon="${step.icon}" aria-hidden="true"></span>`
                : step.label,
            }).appendTo($btnBody);

            step.$btn.append($('<span class="chevron-left"/>'));

            if (!isLast || !actions.length) {
              step.$btn.append($('<span class="chevron-right"/>'));
            } else {
              step.$btn.addClass('has-action-menu');
            }

            if (isLast) {
              step.$btn.addClass('current-step').attr('aria-current', 'page');
            }

            step.$btn.appendTo(step.$li);

            this.addListener(step.$btn, 'activate', () => {
              this.selectSourcePathStep(i);
            });
          })(i);
        }

        // Action menu
        if (actions && actions.length) {
          const actionBtnLabel = this.getSourcePathActionLabel();
          const menuId = 'menu' + Math.floor(Math.random() * 1000000);
          this.$sourcePathActionsBtn = $('<button/>', {
            type: 'button',
            class: 'btn current-step',
            title: actionBtnLabel,
            'aria-label': actionBtnLabel,
            'data-disclosure-trigger': true,
            'aria-controls': menuId,
          })
            .append(
              $('<span/>', {class: 'btn-body'}).append(
                $('<span/>', {class: 'label'})
              )
            )
            .append($('<span/>', {class: 'chevron-right'}))
            .appendTo(this.$sourcePathInnerContainer);

          const groupedActions = [
            actions.filter((a) => !a.destructive && !a.administrative),
            actions.filter((a) => a.destructive && !a.administrative),
            actions.filter((a) => a.administrative),
          ].filter((group) => group.length);

          const $menu = $('<div/>', {
            id: menuId,
            class: 'menu menu--disclosure',
          }).appendTo(this.$sourcePathInnerContainer);

          groupedActions.forEach((group, index) => {
            if (index !== 0) {
              $('<hr/>').appendTo($menu);
            }
            this._buildSourcePathActionList(group).appendTo($menu);
          });

          this.$sourcePathActionsBtn.disclosureMenu();
          this._updateSourcePathVisibility();
        }

        // Update the URL if we're on the index page
        if (
          this.settings.context === 'index' &&
          typeof sourcePath[sourcePath.length - 1].uri !== 'undefined' &&
          typeof history != 'undefined'
        ) {
          history.replaceState(
            {},
            '',
            Craft.getCpUrl(sourcePath[sourcePath.length - 1].uri)
          );
        }
      }

      // Store the source path
      this.setSelecetedSourceState(
        'sourcePathStep',
        (this.sourcePaths[this.sourceKey]
          ? this.sourcePaths[this.sourceKey][
              this.sourcePaths[this.sourceKey].length - 1
            ].key
          : null) || null
      );

      this.onSourcePathChange();
    },

    /**
     * @returns {string}
     */
    getSourcePathLabel: function () {
      return '';
    },

    /**
     * @returns {Object[]}
     */
    getSourcePathActions: function () {
      return [];
    },

    /**
     * @returns {string}
     */
    getSourcePathActionLabel: function () {
      return '';
    },

    _updateSourcePathVisibility: function () {
      const firstStep = this.sourcePath[0];
      const lastStep = this.sourcePath[this.sourcePath.length - 1];

      // reset the source path styles
      if (this.$sourcePathOverflowBtnContainer) {
        this.$sourcePathOverflowBtnContainer.addClass('hidden');
        firstStep.$li.addClass('first-step');
      }

      for (const step of this.sourcePath) {
        if (step.$overflowLi) {
          step.$overflowLi.addClass('hidden');
        }
        step.$li.removeClass('hidden');
      }

      lastStep.$label.css('width', '');
      lastStep.$btn.removeAttr('title');

      let overage = this._checkSourcePathOverage();
      if (!overage) {
        return;
      }

      // show the overflow menu, if we have one
      if (this.$sourcePathOverflowBtnContainer) {
        this.$sourcePathOverflowBtnContainer.removeClass('hidden');
        firstStep.$li.removeClass('first-step');

        for (let i = 0; i < this.sourcePath.length - 1; i++) {
          const step = this.sourcePath[i];
          step.$overflowLi.removeClass('hidden');
          step.$li.addClass('hidden');

          // are we done yet?
          overage = this._checkSourcePathOverage();
          if (!overage) {
            return;
          }
        }
      }

      // if we're still here, truncation is the only remaining strategy
      if (!lastStep.icon) {
        const width = lastStep.$label[0].getBoundingClientRect().width;
        lastStep.$label.width(Math.floor(width - overage));
        lastStep.$btn.attr('title', lastStep.label);
      }
    },

    _checkSourcePathOverage: function () {
      const outerWidth =
        this.$sourcePathOuterContainer[0].getBoundingClientRect().width;
      const innerWidth =
        this.$sourcePathInnerContainer[0].getBoundingClientRect().width;
      return Math.max(innerWidth - outerWidth, 0);
    },

    _buildSourcePathActionList: function (actions) {
      const $ul = $('<ul/>');

      actions.forEach((action) => {
        const $a = $('<a/>', {
          href: '#',
          type: 'button',
          role: 'button',
          'aria-label': action.label,
          text: action.label,
        }).on('click', (ev) => {
          ev.preventDefault();
          this.$sourcePathActionsBtn.data('trigger').hide();
          if (action.onSelect) {
            action.onSelect();
          }
        });

        if (action.destructive) {
          $a.addClass('error');
        }

        $('<li/>').append($a).appendTo($ul);
      });

      return $ul;
    },

    onSourcePathChange: function () {
      this.settings.onSourcePathChange();
      this.trigger('sourcePathChange');
    },

    selectSourcePathStep: function (num) {
      this.sourcePath = this.sourcePath.slice(0, num + 1);
      this.sourcePath[num].$btn.focus();
      this.clearSearch(false);
      this.updateElements();
    },

    startSearching: function () {
      // Show the clear button
      this.$clearSearchBtn.removeClass('hidden');
      this.searching = true;
      this.sortByScore = true;

      if (this.activeViewMenu) {
        this.activeViewMenu.updateSortField();
      }
    },

    clearSearch: function (updateElements) {
      if (!this.searching) {
        return;
      }

      this.$search.val('');

      if (this.searchTimeout) {
        clearTimeout(this.searchTimeout);
      }

      this.stopSearching();

      if (updateElements) {
        this.updateElementsIfSearchTextChanged();
      } else {
        this.searchText = null;
      }
    },

    stopSearching: function () {
      // Hide the clear button
      this.$clearSearchBtn.addClass('hidden');
      this.searching = false;
      this.sortByScore = false;

      if (this.activeViewMenu) {
        this.activeViewMenu.updateSortField();
      }
    },

    setInstanceState: function (key, value) {
      if (typeof key === 'object') {
        $.extend(this.instanceState, key);
      } else {
        this.instanceState[key] = value;
      }

      this.storeInstanceState();
    },

    storeInstanceState: function () {
      if (this.settings.storageKey) {
        Craft.setLocalStorage(this.settings.storageKey, this.instanceState);
      }
    },

    getSourceState: function (sourceKey, key, defaultValue) {
      // account for when all sources are disabled
      if (sourceKey == undefined) {
        return null;
      }

      sourceKey = sourceKey.replace(/\/.*/, '');

      if (typeof this.sourceStates[sourceKey] === 'undefined') {
        // Set it now so any modifications to it by whoever's calling this will be stored.
        this.sourceStates[sourceKey] = {};
      }

      if (typeof key === 'undefined') {
        return this.sourceStates[sourceKey];
      } else if (typeof this.sourceStates[sourceKey][key] !== 'undefined') {
        return this.sourceStates[sourceKey][key];
      } else {
        return typeof defaultValue !== 'undefined' ? defaultValue : null;
      }
    },

    getSelectedSourceState: function (key, defaultValue) {
      return this.getSourceState(
        this.instanceState.selectedSource,
        key,
        defaultValue
      );
    },

    setSelecetedSourceState: function (key, value) {
      var viewState = this.getSelectedSourceState();

      // account for when all sources are disabled
      if (viewState == null) {
        viewState = [];
      }

      if (typeof key === 'object') {
        for (let k in key) {
          if (key.hasOwnProperty(k)) {
            if (key[k] !== null) {
              viewState[k] = key[k];
            } else {
              delete viewState[k];
            }
          }
        }
      } else if (value !== null) {
        viewState[key] = value;
      } else {
        delete viewState[key];
      }

      // account for when all sources are disabled
      let sourceKey = '*';
      if (this.instanceState.selectedSource != undefined) {
        // otherwise do what we used to do
        sourceKey = this.instanceState.selectedSource.replace(/\/.*/, '');
      }

      this.sourceStates[sourceKey] = viewState;

      // Clean up sourceStates while we're at it
      for (let i in this.sourceStates) {
        if (this.sourceStates.hasOwnProperty(i) && i.includes('/')) {
          delete this.sourceStates[i];
        }
      }

      // Store it in localStorage too
      Craft.setLocalStorage(this.sourceStatesStorageKey, this.sourceStates);
    },

    /**
     * @deprecated in 4.3.0.
     */
    storeSortAttributeAndDirection: function () {},

    /**
     * Sets the page number.
     */
    setPage: function (page) {
      if (!this.isAdministrative) {
        return;
      }

      page = Math.max(page, 1);
      this.page = page;

      const url = Craft.getPageUrl(this.page);
      history.replaceState({}, '', url);
    },

    _resetCount: function () {
      this.resultSet = null;
      this.totalResults = null;
      this.totalUnfilteredResults = null;
    },

    updateSourceMenu: function () {
      if (!this.$sourceActionsContainer.length) {
        return;
      }

      if (this.$sourceActionsBtn) {
        this.$sourceActionsBtn.data('trigger').destroy();
        this.$sourceActionsContainer.empty();
        $(`#${this.namespaceId('source-actions-menu')}`).remove();
        this.$sourceActionsBtn = null;
      }

      const actions = this.getSourceActions();
      if (!actions.length) {
        return;
      }

      const groupedActions = [
        actions.filter((a) => !a.destructive && !a.administrative),
        actions.filter((a) => a.destructive && !a.administrative),
        actions.filter((a) => a.administrative),
      ].filter((group) => group.length);

      this.$sourceActionsBtn = $('<button/>', {
        type: 'button',
        class: 'btn settings icon menubtn',
        title: Craft.t('app', 'Source settings'),
        'aria-label': Craft.t('app', 'Source settings'),
        'aria-controls': 'source-actions-menu',
      }).appendTo(this.$sourceActionsContainer);

      const $menu = $('<div/>', {
        id: 'source-actions-menu',
        class: 'menu menu--disclosure',
      }).appendTo(this.$sourceActionsContainer);

      groupedActions.forEach((group, index) => {
        if (index !== 0) {
          $('<hr/>').appendTo($menu);
        }

        this._buildActionList(group).appendTo($menu);
      });

      this.$sourceActionsBtn.disclosureMenu();
    },

    _buildActionList: function (actions) {
      const $ul = $('<ul/>');

      actions.forEach((action) => {
        const $button = $('<button/>', {
          type: 'button',
          class: 'menu-option',
          text: action.label,
        }).on('click', () => {
          this.$sourceActionsBtn.data('trigger').hide();
          if (action.onSelect) {
            action.onSelect();
          }
        });

        if (action.destructive) {
          $button.addClass('error');
        }

        $('<li/>').append($button).appendTo($ul);
      });

      return $ul;
    },

    getSourceActions: function () {
      let actions = [];

      if (Craft.userIsAdmin && Craft.allowAdminChanges) {
        actions.push({
          label: Craft.t('app', 'Customize sources'),
          administrative: true,
          onSelect: () => {
            this.createCustomizeSourcesModal();
          },
        });
      }

      return actions;
    },

    updateViewMenu: function () {
      if (
        !this.activeViewMenu ||
        this.activeViewMenu !== this.viewMenus[this.rootSourceKey]
      ) {
        if (this.activeViewMenu) {
          this.activeViewMenu.hideTrigger();
        }
        if (!this.viewMenus[this.rootSourceKey]) {
          if (
            !this.getViewModesForSource().find(
              (mode) => mode.mode === 'table'
            ) &&
            this.settings.sortable
          ) {
            return;
          }
          this.viewMenus[this.rootSourceKey] = new ViewMenu(
            this,
            this.$rootSource
          );
        }
        this.activeViewMenu = this.viewMenus[this.rootSourceKey];
        this.activeViewMenu.showTrigger();
      }
    },

    /**
     * Returns any additional settings that should be passed to the view instance.
     */
    getViewSettings: function () {
      return {};
    },

    /**
     * Returns the data that should be passed to the elementIndex/getElements controller action
     * when loading elements.
     */
    getViewParams: function () {
      const baseCriteria = {
        siteId: this.siteId,
        offset: this.settings.batchSize * (this.page - 1),
        limit: this.settings.batchSize,
      };
      const criteria = {};

      if (this.searchText) {
        criteria.search = this.searchText;
      }

      // Only set drafts/draftOf/trashed params when needed, so we don't potentially override a source's criteria
      if (this.settings.canHaveDrafts && this.drafts) {
        criteria.drafts = true;
      }

      if (this.trashed) {
        criteria.trashed = true;
      }

      if (!Garnish.hasAttr(this.$source, 'data-override-status')) {
        baseCriteria.status = null;

        if (this.status) {
          criteria.status = this.status;
        }
      }

      $.extend(baseCriteria, this.settings.criteria);

      if (this.sourcePath.length) {
        const currentStep = this.sourcePath[this.sourcePath.length - 1];
        if (typeof currentStep.criteria !== 'undefined') {
          $.extend(baseCriteria, currentStep.criteria);
        }
      }

      const params = {
        context: this.settings.context,
        elementType: this.elementType,
        canHaveDrafts: this.settings.canHaveDrafts,
        source: this.instanceState.selectedSource,
        condition: this.settings.condition,
        referenceElementId: this.settings.referenceElementId,
        referenceElementSiteId: this.settings.referenceElementSiteId,
        baseCriteria,
        criteria,
        disabledElementIds: this.settings.disabledElementIds,
        viewState: $.extend({}, this.getSelectedSourceState()),
        paginated: this.paginated,
        selectable: this.selectable,
        sortable: this.sortable,
      };

      params.viewState.showHeaderColumn = this.settings.showHeaderColumn;
      params.viewState.inlineEditing = this.inlineEditing;
      params.viewState.nestedInputNamespace = this.nestedInputNamespace;

      // override viewState.mode in case it's different from what's stored
      params.viewState.mode = this.viewMode;

      if (this.viewMode === 'structure') {
        params.viewState.mode = 'table';
        params.viewState.order = 'structure';
        params.viewState.sort = 'asc';

        if (typeof this.instanceState.collapsedElementIds === 'undefined') {
          this.instanceState.collapsedElementIds = [];
        }
        params.collapsedElementIds = this.instanceState.collapsedElementIds;
      } else if (!this.sortable) {
        // Possible that the order/sort isn't entirely accurate if we're sorting by Score
        const [sortAttribute, sortDirection] =
          this.getSortAttributeAndDirection();
        params.viewState.order = sortAttribute;
        params.viewState.sort = sortDirection;
      }

      if (
        this.filterHuds[this.siteId] &&
        this.filterHuds[this.siteId][this.sourceKey] &&
        (this.filterHuds[this.siteId][this.sourceKey].conditionConfig ||
          this.filterHuds[this.siteId][this.sourceKey].serialized)
      ) {
        params.filterConfig =
          this.filterHuds[this.siteId][this.sourceKey].conditionConfig;
        params.filters =
          this.filterHuds[this.siteId][this.sourceKey].serialized;
      }

      if (
        this.sourceKey === '__IMP__' &&
        typeof params.viewState.tableColumns === 'undefined'
      ) {
        params.viewState.tableColumns = this.getDefaultTableColumns();
      }

      // Give plugins a chance to hook in here
      this.trigger('registerViewParams', {
        params: params,
      });

      return params;
    },

    updateElements: function (preservePagination, pageChanged) {
      return new Promise((resolve, reject) => {
        // Ignore if we're not fully initialized yet
        if (!this.initialized) {
          reject('The element index isn’t initialized yet.');
          return;
        }

        this.onBeforeUpdateElements();

        // Cancel any ongoing requests
        this._cancelRequests();

        this.setIndexBusy();

        // Kill the old view class
        if (this.view) {
          this.view.disable();
        }

        if (preservePagination !== true) {
          this.setPage(1);
          this._resetCount();
        }

        var params = this.getViewParams();

        Craft.sendActionRequest('POST', this.settings.updateElementsAction, {
          data: params,
          cancelToken: this._createCancelToken(),
        })
          .then((response) => {
            this.setIndexAvailable();

            if (this.settings.context === 'index') {
              if (Craft.cp.fixedHeader) {
                const headerContainerHeight =
                  Craft.cp.$headerContainer.height();
                const maxScrollTop =
                  this.$main.offset().top - headerContainerHeight;
                if (maxScrollTop < Garnish.$scrollContainer.scrollTop()) {
                  Garnish.$scrollContainer.scrollTop(maxScrollTop);
                }
              }
            } else {
              this.$main.scrollTop(0);
            }

            this._updateView(params, response.data);

            if (pageChanged) {
              const $elementContainer = this.view.getElementContainer();
              Garnish.firstFocusableElement($elementContainer).trigger('focus');
            }

            resolve();
          })
          .catch((e) => {
            if (!axios.isCancel(e)) {
              this.setIndexAvailable();
              Craft.cp.displayError(Craft.t('app', 'A server error occurred.'));
            }
            reject(e);
          });
      });
    },

    updateElementsIfSearchTextChanged: function () {
      if (
        this.searchText !==
        (this.searchText = this.searching ? this.$search.val() : null)
      ) {
        if (this.settings.context === 'index') {
          Craft.setQueryParam('search', this.$search.val());
        }
        this.updateElements();
      }
    },

    showActionTriggers: function () {
      // Ignore if they're already shown
      if (this.showingActionTriggers) {
        return;
      }

      if (!this._$triggers) {
        this._createTriggers();
      } else {
        this._$triggers.appendTo(this.$actionsContainer);
      }

      this.showingActionTriggers = true;
    },

    submitAction: function (action, actionParams) {
      // Make sure something's selected
      var selectedElementIds = this.view.getSelectedElementIds(),
        totalSelected = selectedElementIds.length;

      if (totalSelected === 0) {
        return;
      }

      if (typeof action === 'string') {
        action = this._findAction(action);
      }

      if (action.confirm && !confirm(action.confirm)) {
        return;
      }

      // Cancel any ongoing requests
      this._cancelRequests();

      // Get ready to submit
      var viewParams = this.getViewParams();

      actionParams = actionParams ? Craft.expandPostArray(actionParams) : {};
      var params = $.extend(viewParams, action.settings || {}, actionParams, {
        elementAction: action.type,
        elementIds: selectedElementIds,
      });

      // Do it
      this.setIndexBusy();
      this._autoSelectElements = selectedElementIds;

      if (action.download) {
        if (Craft.csrfTokenName) {
          params[Craft.csrfTokenName] = Craft.csrfTokenValue;
        }
        Craft.downloadFromUrl(
          'POST',
          Craft.getActionUrl(this.settings.submitActionsAction),
          params
        )
          .then((response) => {
            this.setIndexAvailable();
          })
          .catch((e) => {
            this.setIndexAvailable();
          });
      } else {
        Craft.sendActionRequest('POST', this.settings.submitActionsAction, {
          data: params,
          cancelToken: this._createCancelToken(),
        })
          .then((response) => {
            // Update the count text too
            this._resetCount();
            this._updateView(viewParams, response.data);

            if (typeof response.data.badgeCounts !== 'undefined') {
              this._updateBadgeCounts(response.data.badgeCounts);
            }

            if (response.data.message) {
              Craft.cp.displaySuccess(response.data.message);
            }

            this.afterAction(action, params);
          })
          .catch(({response}) => {
            Craft.cp.displayError(response.data.message);
          })
          .finally(() => {
            this.setIndexAvailable();
          });
      }
    },

    _findAction: function (actionClass) {
      for (var i = 0; i < this.actions.length; i++) {
        if (this.actions[i].type === actionClass) {
          return this.actions[i];
        }
      }
      throw `Invalid element action: ${actionClass}`;
    },

    afterAction: function (action, params) {
      // There may be a new background job that needs to be run
      Craft.cp.runQueue();

      this.onAfterAction(action, params);
    },

    hideActionTriggers: function () {
      // Ignore if there aren't any
      if (!this.showingActionTriggers) {
        return;
      }

      this._$triggers.detach();

      this.showingActionTriggers = false;
    },

    updateSelectAllCheckbox: function () {
      if (this.$selectAllCheckbox) {
        const totalSelected = this.view.getSelectedElements().length;

        if (totalSelected !== 0) {
          if (totalSelected === this.view.getEnabledElements().length) {
            this.$selectAllCheckbox.removeClass('indeterminate');
            this.$selectAllCheckbox.addClass('checked');
            this.$selectAllCheckbox.attr('aria-checked', 'true');
          } else {
            this.$selectAllCheckbox.addClass('indeterminate');
            this.$selectAllCheckbox.removeClass('checked');
            this.$selectAllCheckbox.attr('aria-checked', 'mixed');
          }
        } else {
          this.$selectAllCheckbox.removeClass('indeterminate checked');
          this.$selectAllCheckbox.attr('aria-checked', 'false');
        }
      }
    },

    updateActionTriggers: function () {
      // Do we have an action UI to update?
      if (this.actions) {
        const totalSelected = this.view.getSelectedElements().length;

        if (totalSelected !== 0) {
          this.showActionTriggers();
        } else {
          this.hideActionTriggers();
        }
      }
    },

    getSelectedElements: function () {
      return this.view ? this.view.getSelectedElements() : $();
    },

    getSelectedElementIds: function () {
      return this.view ? this.view.getSelectedElementIds() : [];
    },

    setStatus: function (status) {
      // Find the option (and make sure it actually exists)
      var $option = this.statusMenu.$options.filter(
        'a[data-status="' + status + '"]:first'
      );

      if ($option.length) {
        this.statusMenu.selectOption($option[0]);
      }
    },

    /**
     * Returns the selected sort attribute for a source
     * @param {jQuery} [$source]
     * @returns {string}
     */
    getSelectedSortAttribute: function ($source) {
      $source = $source ? this.getRootSource($source) : this.$rootSource;

      if ($source) {
        const attribute = this.getSourceState($source.data('key'), 'order');

        // Make sure it's valid
        if (this.getSortOption(attribute, $source)) {
          return attribute;
        }
      }

      return this.getDefaultSort()[0];
    },

    /**
     * Returns the selected sort direction for a source
     * @param {jQuery} [$source]
     * @returns {string}
     */
    getSelectedSortDirection: function ($source) {
      $source = $source || this.$source;
      if ($source) {
        const direction = this.getSourceState($source.data('key'), 'sort');

        // Make sure it's valid
        if (['asc', 'desc'].includes(direction)) {
          return direction;
        }
      }

      return this.getDefaultSort()[1];
    },

    /**
     * @deprecated in 4.3.0. Use setSelectedSortAttribute() instead.
     */
    setSortAttribute: function (attr) {
      this.setSelectedSortAttribute(attr);
    },

    /**
     * Sets the selected sort attribute and direction.
     *
     * If direction isn’t provided, the attribute’s default direction will be used.
     *
     * @param {string} attr
     * @param {string} [dir]
     */
    setSelectedSortAttribute: function (attr, dir) {
      // If score, keep track of that separately
      if (attr === 'score') {
        this.sortByScore = true;
        if (this.activeViewMenu) {
          this.activeViewMenu.updateSortField();
        }
        return;
      }

      this.sortByScore = false;

      // Make sure it's valid
      const sortOption = this.getSortOption(attr);
      if (!sortOption) {
        console.warn(`Invalid sort option: ${attr}`);
        return;
      }

      if (!dir) {
        dir = sortOption.defaultDir;
      }

      const history = [];

      // Remember the previous choices
      const attributes = [attr];

      // Only include the last attribute if it changed
      const lastAttr = this.getSelectedSourceState('order');
      if (lastAttr && lastAttr !== attr) {
        history.push([lastAttr, this.getSelectedSourceState('sort')]);
        attributes.push(lastAttr);
      }

      const oldHistory = this.getSelectedSourceState('orderHistory', []);
      for (let i = 0; i < oldHistory.length; i++) {
        const [a] = oldHistory[i];
        if (a && !attributes.includes(a)) {
          history.push(oldHistory[i]);
          attributes.push(a);
        } else {
          break;
        }
      }

      this.setSelecetedSourceState({
        order: attr,
        sort: dir,
        orderHistory: history,
      });

      // Update the view menu
      if (this.activeViewMenu) {
        this.activeViewMenu.updateSortField();
      }

      if (this.settings.context === 'index') {
        // Update the query string
        Craft.setQueryParam('sort', `${attr}-${dir}`);
      }
    },

    /**
     * @deprecated in 4.3.0. Use setSelectedSortAttribute() or setSelectedSortDirection() instead.
     */
    setSortDirection: function (dir) {
      this.setSelectedSortDirection(dir);
    },

    /**
     * Sets the selected sort direction, maintaining the current sort attribute.
     * @param {string} dir
     */
    setSelectedSortDirection: function (dir) {
      this.setSelectedSortAttribute(this.getSelectedSortAttribute(), dir);
    },

    /**
     * Returns the actual sort attribute, which may be different from what's selected.
     * @returns {string[]}
     */
    getSortAttributeAndDirection: function () {
      if (this.searching && this.sortByScore) {
        return ['score', 'desc'];
      }

      return [this.getSelectedSortAttribute(), this.getSelectedSortDirection()];
    },

    getSortLabel: function (attr) {
      const sortOption = this.getSortOption(attr);
      return sortOption ? sortOption.label : null;
    },

    getSelectedViewMode: function () {
      return this.validateViewMode(this.getSelectedSourceState('mode') || null);
    },

    /**
     * Returns the nesting level for a given source, where 1 = the root level
     * @param {jQuery} $source
     * @returns {number}
     */
    getSourceLevel: function ($source) {
      return $source.parentsUntil('nav', 'ul.nested').length + 1;
    },

    /**
     * Returns a source’s parent, or null if it’s the root source
     * @param {jQuery} $source
     * @returns {?jQuery}
     */
    getParentSource: function ($source) {
      const $parent = $source.parent().parent().siblings('a');
      return $parent.length ? $parent : null;
    },

    /**
     * Returns the root level source for a given source.
     * @param {jQuery} $source
     * @returns {jQuery}
     */
    getRootSource: function ($source) {
      let $parent;
      while (($parent = this.getParentSource($source))) {
        $source = $parent;
      }
      return $source;
    },

    getSourceByKey: function (key) {
      return this.sourcesByKey[key] || null;
    },

    selectSource: function (source) {
      const $source = $(source);

      // return false if there truly are no sources;
      // don't attempt to check only default/visible sources
      if (!this.sourcesByKey || !Object.keys(this.sourcesByKey).length) {
        return false;
      }

      if (
        this.$source &&
        this.$source[0] &&
        this.$source[0] === $source[0] &&
        $source.data('key') === this.sourceKey
      ) {
        return false;
      }

      // Hide action triggers if they're currently being shown
      this.hideActionTriggers();

      this.$source = $source;
      this.$rootSource = this.getRootSource($source);
      this.sourceKey = $source.data('key');
      this.rootSourceKey = this.$rootSource.data('key');
      this.setInstanceState('selectedSource', this.sourceKey);
      this.sourceNav.selectItem($source);

      Craft.cp.updateContentHeading();

      if (this.searching) {
        // Clear the search value without causing it to update elements
        this.searchText = null;
        this.$search.val('');
        if (this.settings.context === 'index') {
          Craft.setQueryParam('search', null);
        }
        this.stopSearching();
      }

      // Status menu
      // ----------------------------------------------------------------------

      if (this.$statusMenuBtn.length) {
        if (Garnish.hasAttr(this.$source, 'data-override-status')) {
          this.$statusMenuContainer.addClass('hidden');
        } else {
          this.$statusMenuContainer.removeClass('hidden');
        }

        if (this.trashed) {
          // Swap to the initial status
          var $firstOption = this.statusMenu.$options.first();
          this.setStatus($firstOption.data('status'));
        }
      }

      // View mode buttons
      // ----------------------------------------------------------------------

      // Clear out any previous view mode data
      if (this.$viewModeBtnContainer) {
        this.$viewModeBtnContainer.remove();
      }

      this.viewModeBtns = {};
      this.viewMode = null;

      // Get the new list of view modes
      this.sourceViewModes = this.getViewModesForSource();

      // Create the buttons if there's more than one mode available to this source
      if (this.sourceViewModes.length > 1) {
        this.$viewModeBtnContainer = $(
          '<section class="btngroup btngroup--exclusive"/>'
        )
          .attr('aria-label', Craft.t('app', 'View'))
          .insertAfter(this.$searchContainer);

        for (var i = 0; i < this.sourceViewModes.length; i++) {
          let sourceViewMode = this.sourceViewModes[i];

          let $viewModeBtn = $('<button/>', {
            type: 'button',
            class:
              'btn' +
              (typeof sourceViewMode.className !== 'undefined'
                ? ` ${sourceViewMode.className}`
                : ''),
            'data-view': sourceViewMode.mode,
            'data-icon': sourceViewMode.icon,
            'aria-label': sourceViewMode.title,
            'aria-pressed': 'false',
            title: sourceViewMode.title,
          }).appendTo(this.$viewModeBtnContainer);

          this.viewModeBtns[sourceViewMode.mode] = $viewModeBtn;

          this.addListener(
            $viewModeBtn,
            'click',
            {mode: sourceViewMode.mode},
            function (ev) {
              this.selectViewMode(ev.data.mode);
              this.updateElements();
            }
          );
        }
      }

      // Figure out which mode we should start with
      var viewMode = this.getSelectedSourceState('mode');

      // Maintain the structure view for source states that were saved with an older Craft version
      if (
        viewMode === 'table' &&
        this.getSourceState($source.data('key'), 'order') === 'structure'
      ) {
        viewMode = 'structure';
      }

      if (!viewMode || !this.doesSourceHaveViewMode(viewMode)) {
        // Try to keep using the current view mode
        if (this.viewMode && this.doesSourceHaveViewMode(this.viewMode)) {
          viewMode = this.viewMode;
        }
        // Just use the first one
        else {
          viewMode = this.sourceViewModes[0].mode;
        }
      }

      this.selectViewMode(viewMode);

      this.updateSourceMenu();
      this.updateViewMenu();

      if (!this.filterHudExists() && this.$source.data('default-filter')) {
        this.createFilterHud({
          showOnInit: false,
          conditionConfig: this.$source.data('default-filter'),
        });
      } else {
        this.updateFilterBtn();
      }

      this.sourcePath =
        this.sourcePaths[this.sourceKey] ||
        this.$source.data('default-source-path');

      this.onSelectSource();

      if (this.settings.context === 'index') {
        const urlParams = Craft.getQueryParams();
        urlParams.source = this.sourceKey;
        Craft.setUrl(Craft.getUrl(Craft.path, urlParams));
      }

      return true;
    },

    selectSourceByKey: function (key) {
      var $source = this.getSourceByKey(key);

      if ($source) {
        return this.selectSource($source);
      } else {
        return false;
      }
    },

    /**
     * Returns the available sort attributes for a source (or the selected root source)
     * @param {jQuery} [$source]
     * @returns {Object[]}
     */
    getSortOptions: function ($source) {
      $source = $source ? this.getRootSource($source) : this.$rootSource;
      const sortOptions = ($source ? $source.data('sort-opts') : null) || [];

      // Make sure there's at least one attribute
      if (!sortOptions.length) {
        sortOptions.push({
          label: Craft.t('app', 'Title'),
          attr: 'title',
          defaultDir: 'asc',
        });
      }

      return sortOptions;
    },

    /**
     * Returns info about a sort attribute.
     * @param {string} attribute
     * @param {jQuery} [$source]
     * @returns {?Object}
     */
    getSortOption: function (attribute, $source) {
      return (
        this.getSortOptions($source).find((o) => o.attr === attribute) || null
      );
    },

    /**
     * Returns the default sort attribute and direction for a source.
     * @param {jQuery} [$source]
     * @returns {string[]}
     */
    getDefaultSort: function ($source) {
      $source = $source ? this.getRootSource($source) : this.$rootSource;
      if ($source) {
        let defaultSort = $source.data('default-sort');
        if (defaultSort) {
          if (typeof defaultSort === 'string') {
            defaultSort = [defaultSort];
          }

          // Make sure it's valid
          const sortOption = this.getSortOption(defaultSort[0], $source);
          if (sortOption) {
            // Fill in the default direction if it's not specified
            if (!defaultSort[1]) {
              defaultSort[1] = sortOption.defaultDir;
            }

            return defaultSort;
          }
        }
      }

      // Default to the first sort option
      const sortOptions = this.getSortOptions($source);
      return [sortOptions[0].attr, sortOptions[0].defaultDir];
    },

    /**
     * Returns the available table columns for a source (or the selected root source)
     * @param {jQuery} [$source]
     * @returns {Object[]}
     */
    getTableColumnOptions: function ($source) {
      $source = $source ? this.getRootSource($source) : this.$rootSource;
      return ($source ? $source.data('table-col-opts') : null) || [];
    },

    /**
     * Returns info about a table column.
     * @param {string} attribute
     * @param {jQuery} [$source]
     * @returns {?Object}
     */
    getTableColumnOption: function (attribute, $source) {
      return (
        this.getTableColumnOptions($source).find((o) => o.attr === attribute) ||
        null
      );
    },

    /**
     * Returns the default table columns for a source (or the selected root source)
     * @param {jQuery} [$source]
     * @returns {string[]}
     */
    getDefaultTableColumns: function ($source) {
      $source = $source ? this.getRootSource($source) : this.$rootSource;
      return ($source ? $source.data('default-table-cols') : null) || [];
    },

    /**
     * Returns the selected sort attribute for a source
     * @param {jQuery} [$source]
     * @returns {string[]}
     */
    getSelectedTableColumns: function ($source) {
      $source = $source ? this.getRootSource($source) : this.$rootSource;
      if ($source) {
        const attributes = this.getSourceState(
          $source.data('key'),
          'tableColumns'
        );

        if (attributes) {
          // Only return the valid ones
          return attributes.filter(
            (a) => !!this.getTableColumnOption(a, $source)
          );
        }
      }

      return this.getDefaultTableColumns($source);
    },

    setSelectedTableColumns: function (attributes) {
      this.setSelecetedSourceState({
        tableColumns: attributes,
      });

      // Update the view menu
      if (this.activeViewMenu) {
        this.activeViewMenu.updateTableColumnField();
      }
    },

    getViewModesForSource: function () {
      const viewModes = [];

      if (!Garnish.isMobileBrowser(true)) {
        if (Garnish.hasAttr(this.$source, 'data-has-structure')) {
          viewModes.push({
            mode: 'structure',
            title: Craft.t('app', 'Display in a structured table'),
            icon: Craft.orientation === 'rtl' ? 'structurertl' : 'structure',
          });
        }

        viewModes.push({
          mode: 'table',
          title: Craft.t('app', 'Display in a table'),
          icon: 'list',
        });
      }

      if (this.$source && Garnish.hasAttr(this.$source, 'data-has-thumbs')) {
        viewModes.push({
          mode: 'thumbs',
          title: Craft.t('app', 'Display as thumbnails'),
          icon: 'grid',
        });
      }

      viewModes.push({
        mode: 'cards',
        title: Craft.t('app', 'Display as cards'),
        icon: 'cards',
      });

      if (this.settings.allowedViewModes) {
        return viewModes.filter((mode) =>
          this.settings.allowedViewModes.includes(mode.mode)
        );
      }

      return viewModes;
    },

    doesSourceHaveViewMode: function (viewMode) {
      if (!this.sourceViewModes) {
        return false;
      }

      for (var i = 0; i < this.sourceViewModes.length; i++) {
        if (this.sourceViewModes[i].mode === viewMode) {
          return true;
        }
      }

      return false;
    },

    validateViewMode: function (viewMode) {
      if (viewMode && this.doesSourceHaveViewMode(viewMode)) {
        return viewMode;
      }

      if (this.sourceViewModes && this.sourceViewModes.length) {
        return this.sourceViewModes[0].mode;
      }

      return this.doesSourceHaveViewMode('table') ? 'table' : 'cards';
    },

    selectViewMode: function (viewMode, force) {
      // Make sure that the current source supports it
      if (!force && !this.doesSourceHaveViewMode(viewMode)) {
        viewMode = this.sourceViewModes[0].mode;
      }

      // Has anything changed?
      if (viewMode === this._viewMode) {
        return;
      }

      // Deselect the previous view mode
      if (
        this._viewMode &&
        typeof this.viewModeBtns[this._viewMode] !== 'undefined'
      ) {
        this.viewModeBtns[this._viewMode]
          .removeClass('active')
          .attr('aria-pressed', 'false');
      }

      this._viewMode = viewMode;
      this.setSelecetedSourceState('mode', this._viewMode);

      if (typeof this.viewModeBtns[this._viewMode] !== 'undefined') {
        this.viewModeBtns[this._viewMode]
          .addClass('active')
          .attr('aria-pressed', 'true');
      }

      // Update the view menu
      if (this.activeViewMenu) {
        this.activeViewMenu.updateSortField();
      }
    },

    createView: function (mode, settings) {
      var viewClass = this.getViewClass(mode);
      return new viewClass(this, this.$elements, settings);
    },

    getViewClass: function (mode) {
      switch (mode) {
        case 'table':
        case 'structure':
          return Craft.TableElementIndexView;
        case 'cards':
          return Craft.CardsElementIndexView;
        case 'thumbs':
          return Craft.ThumbsElementIndexView;
        default:
          throw `View mode "${mode}" not supported.`;
      }
    },

    rememberDisabledElementId: function (id) {
      var index = $.inArray(id, this.settings.disabledElementIds);

      if (index === -1) {
        this.settings.disabledElementIds.push(id);
      }
    },

    forgetDisabledElementId: function (id) {
      var index = $.inArray(id, this.settings.disabledElementIds);

      if (index !== -1) {
        this.settings.disabledElementIds.splice(index, 1);
      }
    },

    enableElements: function ($elements) {
      $elements
        .removeClass('disabled')
        .parents('.disabled')
        .removeClass('disabled');

      for (var i = 0; i < $elements.length; i++) {
        var id = $($elements[i]).data('id');
        this.forgetDisabledElementId(id);
      }

      this.onEnableElements($elements);
    },

    disableElements: function ($elements) {
      $elements.removeClass('sel').addClass('disabled');

      for (var i = 0; i < $elements.length; i++) {
        var id = $($elements[i]).data('id');
        this.rememberDisabledElementId(id);
      }

      this.onDisableElements($elements);
    },

    getElementById: function (id) {
      return this.view.getElementById(id);
    },

    enableElementsById: function (ids) {
      ids = $.makeArray(ids);

      for (var i = 0; i < ids.length; i++) {
        var id = ids[i],
          $element = this.getElementById(id);

        if ($element && $element.length) {
          this.enableElements($element);
        } else {
          this.forgetDisabledElementId(id);
        }
      }
    },

    disableElementsById: function (ids) {
      ids = $.makeArray(ids);

      for (var i = 0; i < ids.length; i++) {
        var id = ids[i],
          $element = this.getElementById(id);

        if ($element && $element.length) {
          this.disableElements($element);
        } else {
          this.rememberDisabledElementId(id);
        }
      }
    },

    selectElementAfterUpdate: function (id) {
      if (this._autoSelectElements === null) {
        this._autoSelectElements = [];
      }

      this._autoSelectElements.push(id);
    },

    addButton: function ($button) {
      this.getButtonContainer().append($button);
    },

    isShowingSidebar: function () {
      if (this.showingSidebar === null) {
        this.showingSidebar =
          this.$sidebar.length && !this.$sidebar.hasClass('hidden');
      }

      return this.showingSidebar;
    },

    getButtonContainer: function () {
      // Is there a predesignated place where buttons should go?
      if (this.settings.buttonContainer) {
        return $(this.settings.buttonContainer);
      } else {
        var $container = $(`#${this.namespaceId('action-buttons')}`);

        if (!$container.length) {
          $container = $(`<div/>`, {
            id: this.namespaceId('action-buttons'),
          }).appendTo($(`#${this.namespaceId('header')}`));
        }

        return $container;
      }
    },

    setIndexBusy: function () {
      this.$elements.addClass('busy');
      this.$updateSpinner.appendTo(this.$elements);
      this.isIndexBusy = true;

      // Blur the active element, if it's within the element listing pane
      if (
        document.activeElement &&
        this.$elements[0].contains(document.activeElement)
      ) {
        this._activeElement = document.activeElement;
        document.activeElement.blur();
      }

      let elementsHeight = this.$elements.height();
      let windowHeight = window.innerHeight;
      let scrollTop = $(document).scrollTop();

      if (this.settings.context == 'modal') {
        windowHeight = this.$elements.parents('.modal').height();
        scrollTop = this.$elements.scrollParent().scrollTop();
      }

      if (elementsHeight > windowHeight) {
        let positionTop = Math.floor(scrollTop + windowHeight / 2) - 100;
        positionTop = Math.floor((positionTop / elementsHeight) * 100);

        document.documentElement.style.setProperty(
          '--elements-busy-top-position',
          positionTop + '%'
        );
      }
    },

    setIndexAvailable: function () {
      this.$elements.removeClass('busy');
      this.$updateSpinner.remove();
      this.isIndexBusy = false;

      // Refocus the previously-focused element
      if (this._activeElement) {
        if (
          !document.activeElement ||
          document.activeElement === document.body
        ) {
          if (document.body.contains(this._activeElement)) {
            this._activeElement.focus();
          } else if (this._activeElement.id) {
            $(`#${this._activeElement.id}`).focus();
          }
        }
        this._activeElement = null;
      }
    },

    createCustomizeSourcesModal: function () {
      // Recreate it each time
      var modal = new Craft.CustomizeSourcesModal(this, {
        hideOnEsc: false,
        hideOnShadeClick: false,
        onHide: function () {
          modal.destroy();
        },
      });

      return modal;
    },

    disable: function () {
      if (this.sourceNav) {
        this.sourceNav.disable();
      }

      if (this.view) {
        this.view.disable();
      }

      this.base();
    },

    enable: function () {
      if (this.sourceNav) {
        this.sourceNav.enable();
      }

      if (this.view) {
        this.view.enable();
      }

      this.base();
    },

    onAfterInit: function () {
      this.settings.onAfterInit();
      this.trigger('afterInit');
    },

    onSelectSource: function () {
      this.settings.onSelectSource(this.sourceKey);
      this.trigger('selectSource', {sourceKey: this.sourceKey});
    },

    onSelectSite: function () {
      this.settings.onSelectSite(this.siteId);
      this.trigger('selectSite', {siteId: this.siteId});
    },

    onBeforeUpdateElements: function () {
      this.settings.onBeforeUpdateElements();
      this.trigger('beforeUpdateElements');
    },

    onUpdateElements: function () {
      this.settings.onUpdateElements();
      this.trigger('updateElements');
    },

    onCountResults: function () {
      this.settings.onCountResults(
        this.totalResults,
        this.totalUnfilteredResults
      );
      this.trigger('countResults', {
        total: this.totalResults,
        totalUnfiltered: this.totalUnfilteredResults,
      });
    },

    onSelectionChange: function () {
      this.settings.onSelectionChange();
      this.trigger('selectionChange');
    },

    onEnableElements: function ($elements) {
      this.settings.onEnableElements($elements);
      this.trigger('enableElements', {elements: $elements});
    },

    onDisableElements: function ($elements) {
      this.settings.onDisableElements($elements);
      this.trigger('disableElements', {elements: $elements});
    },

    onAfterAction: function (action, params) {
      this.settings.onAfterAction(action, params);
      this.trigger('afterAction', {action: action, params: params});
    },

    // UI state handlers
    // -------------------------------------------------------------------------

    _handleSourceSelectionChange: function (event) {
      // If the selected source was just removed (maybe because its parent was collapsed),
      // there won't be a selected source

      if (!this.sourceNav.$selectedItem) {
        this.sourceNav.selectItem(this.$visibleSources.first());
        return;
      }

      if (this.selectSource(this.sourceNav.$selectedItem)) {
        this.updateElements();
      }
    },

    _handleActionTriggerSubmit: function (ev) {
      ev.preventDefault();

      var $form = $(ev.currentTarget);

      // Make sure Craft.ElementActionTrigger isn't overriding this
      if ($form.hasClass('disabled') || $form.data('custom-handler')) {
        return;
      }

      this.submitAction($form.data('action'), Garnish.getPostData($form));
    },

    _handleMenuActionTriggerSubmit: function (ev) {
      var $option = $(ev.option);

      // Make sure Craft.ElementActionTrigger isn't overriding this
      if ($option.hasClass('disabled') || $option.data('custom-handler')) {
        return;
      }

      this.submitAction($option.data('action'));
    },

    _handleStatusChange: function (ev) {
      this.statusMenu.$options.removeClass('sel');
      var $option = $(ev.selectedOption).addClass('sel');
      this.$statusMenuBtn.html($option.html());

      this.trashed = false;
      this.drafts = false;
      this.status = null;
      let queryParam = null;

      if (Garnish.hasAttr($option, 'data-trashed')) {
        this.trashed = true;
        queryParam = 'trashed';
      } else if (Garnish.hasAttr($option, 'data-drafts')) {
        this.drafts = true;
        queryParam = 'drafts';
      } else {
        this.status = queryParam = $option.data('status') || null;
      }

      if (this.activeViewMenu) {
        this.activeViewMenu.updateSortField();
      }

      if (this.settings.context === 'index') {
        Craft.setQueryParam('status', queryParam);
      }

      this.updateElements();
    },

    _handleSiteChange: function (ev) {
      this.siteMenu.$options.removeClass('sel');
      var $option = $(ev.selectedOption).addClass('sel');
      this.$siteMenuBtn.html($option.html());
      this._setSite($option.data('site-id'));
      if (this.initialized) {
        this.updateElements();
      }
      this.onSelectSite();
    },

    _setSite: function (siteId) {
      let firstSite = this.siteId === null;
      this.siteId = siteId;

      this.updateSourceVisibility();

      if (
        this.initialized &&
        !firstSite &&
        (!this.$source || !this.$source.length) &&
        this.$visibleSources.length
      ) {
        this.selectSource(this.$visibleSources[0]);
      }

      // Hide any empty-nester headings
      var $headings = this.getSourceContainer().children('.heading');
      var $heading;

      for (let i = 0; i < $headings.length; i++) {
        $heading = $headings.eq(i);
        if ($heading.has('> ul > li:not(.hidden)').length !== 0) {
          $heading.removeClass('hidden');
        } else {
          $heading.addClass('hidden');
        }
      }

      if (this.initialized) {
        if (this.settings.context === 'index') {
          // Remember this site for later
          Craft.cp.setSiteId(siteId);
        }

        this.updateFilterBtn();
      }
    },

    updateSourceVisibility: function () {
      this.$visibleSources = $();

      for (let i = 0; i < this.$sources.length; i++) {
        const $source = this.$sources.eq(i);

        if (
          !Garnish.hasAttr($source, 'data-disabled') &&
          (typeof $source.data('sites') === 'undefined' ||
            $source
              .data('sites')
              .toString()
              .split(',')
              .some((siteId) => {
                if (siteId == this.siteId) {
                  return true;
                }
                // maybe UUIDs were used
                if (siteId != parseInt(siteId)) {
                  const site = Craft.sites.find(
                    (site) => site.id == this.siteId
                  );
                  if (site && siteId == site.uid) {
                    return true;
                  }
                }

                return false;
              }))
        ) {
          $source.parent().removeClass('hidden');
          this.$visibleSources = this.$visibleSources.add($source);
        } else {
          $source.parent().addClass('hidden');

          // Is this the currently selected source?
          if (this.$source && this.$source.get(0) === $source.get(0)) {
            this.$source = null;
            this.$rootSource = null;
            this.sourceKey = null;
            this.rootSourceKey = null;
          }
        }
      }
    },

    _handleSelectionChange: function () {
      this.updateSelectAllCheckbox();
      this.updateActionTriggers();
      this.onSelectionChange();
    },

    _handleSourceDblClick: function (ev) {
      this._toggleSource($(ev.currentTarget));
      ev.stopPropagation();
    },

    _handleSourceToggleClick: function (ev) {
      this._toggleSource($(ev.currentTarget).prev('a'));
      ev.stopPropagation();
    },

    // Source managemnet
    // -------------------------------------------------------------------------

    _getSourcesInList: function ($list, topLevel) {
      let $sources = $list.find('> li:not(.heading) > a');
      if (topLevel) {
        $sources = $sources.add($list.find('> li.heading > ul > li > a'));
      }
      return $sources;
    },

    _getChildSources: function ($source) {
      var $list = $source.siblings('ul');
      return this._getSourcesInList($list);
    },

    _getSourceToggle: function ($source) {
      return $source.siblings('.toggle');
    },

    _toggleSource: function ($source) {
      if ($source.parent('li').hasClass('expanded')) {
        this._collapseSource($source);
      } else {
        this._expandSource($source);
      }
    },

    _expandSource: function ($source) {
      $source.next('.toggle').attr({
        'aria-expanded': 'true',
      });
      $source.parent('li').addClass('expanded');

      var $childSources = this._getChildSources($source);
      for (let i = 0; i < $childSources.length; i++) {
        this.initSource($($childSources[i]));
        if (this.$visibleSources) {
          this.$visibleSources = this.$visibleSources.add($childSources[i]);
        }
      }

      var key = $source.data('key');
      if (this.instanceState.expandedSources.indexOf(key) === -1) {
        this.instanceState.expandedSources.push(key);
        this.storeInstanceState();
      }
    },

    _collapseSource: function ($source) {
      $source.next('.toggle').attr({
        'aria-expanded': 'false',
        'aria-label': Craft.t('app', 'Show nested sources'),
      });
      $source.parent('li').removeClass('expanded');

      var $childSources = this._getChildSources($source);
      for (let i = 0; i < $childSources.length; i++) {
        this.deinitSource($($childSources[i]));
        this.$visibleSources = this.$visibleSources.not($childSources[i]);
      }

      var i = this.instanceState.expandedSources.indexOf($source.data('key'));
      if (i !== -1) {
        this.instanceState.expandedSources.splice(i, 1);
        this.storeInstanceState();
      }
    },

    // View
    // -------------------------------------------------------------------------

    _updateView: function (params, response) {
      // Cleanup
      // -------------------------------------------------------------

      // Get rid of the old action triggers regardless of whether the new batch has actions or not
      if (this.actions) {
        this.hideActionTriggers();
        this.actions =
          this.actionsHeadHtml =
          this.actionsBodyHtml =
          this._$triggers =
          this.$actionMenuBtn =
            null;
      }

      // Update the count text
      // -------------------------------------------------------------

      if (this.$countContainer.length) {
        this.$countSpinner.removeClass('hidden');
        this.$countContainer.html('');

        this._countResults()
          .then((total) => {
            this.$countSpinner.addClass('hidden');

            let itemLabel = Craft.elementTypeNames[this.elementType]
              ? Craft.elementTypeNames[this.elementType][2]
              : this.settings.elementTypeName.toLowerCase();
            let itemsLabel = Craft.elementTypeNames[this.elementType]
              ? Craft.elementTypeNames[this.elementType][3]
              : this.settings.elementTypePluralName.toLowerCase();

            if (!this.paginated) {
              let countLabel = Craft.t(
                'app',
                '{total, number} {total, plural, =1{{item}} other{{items}}}',
                {
                  total: total,
                  item: itemLabel,
                  items: itemsLabel,
                }
              );
              this.$countContainer.text(countLabel);
            } else {
              let first = Math.min(
                this.settings.batchSize * (this.page - 1) + 1,
                total
              );
              let last = Math.min(first + (this.settings.batchSize - 1), total);
              let countLabel = Craft.t(
                'app',
                '{first, number}-{last, number} of {total, number} {total, plural, =1{{item}} other{{items}}}',
                {
                  first: first,
                  last: last,
                  total: total,
                  item: itemLabel,
                  items: itemsLabel,
                }
              );

              let $paginationContainer = $(
                '<div class="flex pagination"/>'
              ).appendTo(this.$countContainer);
              let totalPages = Math.max(
                Math.ceil(total / this.settings.batchSize),
                1
              );

              const $paginationNav = $('<nav/>', {
                class: 'flex',
                'aria-label': Craft.t('app', '{element} pagination', {
                  element: itemLabel,
                }),
              }).appendTo($paginationContainer);

              let $prevBtn = $('<button/>', {
                type: 'button',
                role: 'button',
                class:
                  'page-link prev-page' + (this.page > 1 ? '' : ' disabled'),
                disabled: this.page === 1,
                title: Craft.t('app', 'Previous Page'),
              }).appendTo($paginationNav);
              let $nextBtn = $('<button/>', {
                type: 'button',
                role: 'button',
                class:
                  'page-link next-page' +
                  (this.page < totalPages ? '' : ' disabled'),
                disabled: this.page === totalPages,
                title: Craft.t('app', 'Next Page'),
              }).appendTo($paginationNav);

              $('<div/>', {
                class: 'page-info',
                text: countLabel,
              }).appendTo($paginationContainer);

              if (this.page > 1) {
                this.addListener($prevBtn, 'click', function () {
                  this.removeListener($prevBtn, 'click');
                  this.removeListener($nextBtn, 'click');
                  this.setPage(this.page - 1);
                  this.updateElements(true, true);
                });
              }

              if (this.page < totalPages) {
                this.addListener($nextBtn, 'click', function () {
                  this.removeListener($prevBtn, 'click');
                  this.removeListener($nextBtn, 'click');
                  this.setPage(this.page + 1);
                  this.updateElements(true, true);
                });
              }
            }
          })
          .catch(() => {
            this.$countSpinner.addClass('hidden');
          });
      }

      // Update the view with the new container + elements HTML
      // -------------------------------------------------------------

      if (this.isAdministrative) {
        // set Craft.currentElementIndex for actions
        Craft.currentElementIndex = this;
      }

      this.$elements.html(response.html);
      Craft.appendHeadHtml(response.headHtml);
      Craft.appendBodyHtml(response.bodyHtml);

      // Batch actions setup
      // -------------------------------------------------------------

      this.$selectAllContainer = this.$elements.find(
        '.selectallcontainer:first'
      );

      if (this.multiSelect || (response.actions && response.actions.length)) {
        if (this.$selectAllContainer.length) {
          if (response.actions && response.actions.length) {
            this.actions = response.actions;
            this.actionsHeadHtml = response.actionsHeadHtml;
            this.actionsBodyHtml = response.actionsBodyHtml;
          }

          if (this.settings.actions && this.settings.actions.length) {
            if (!this.actions) {
              this.actions = [];
            }

            for (let action of this.settings.actions) {
              // clone it so bodyHtml doesn't make it into this.actions
              action = Object.assign({}, action);
              if (action.bodyHtml) {
                this.actionsBodyHtml += action.bodyHtml;
                delete action.bodyHtml;
              }
              this.actions.push(action);
            }
          }

          // Create the select all checkbox
          this.$selectAllCheckbox = $('<div class="checkbox"/>')
            .prependTo(this.$selectAllContainer)
            .attr({
              role: 'checkbox',
              tabindex: '0',
              'aria-checked': 'false',
              'aria-label': Craft.t('app', 'Select all'),
            });

          this.addListener(this.$selectAllContainer, 'click', function () {
            if (this.view.getSelectedElements().length === 0) {
              this.view.selectAllElements();
            } else {
              this.view.deselectAllElements();
            }
          });

          this.addListener(this.$selectAllCheckbox, 'keydown', function (ev) {
            if (ev.keyCode === Garnish.SPACE_KEY) {
              ev.preventDefault();

              $(ev.currentTarget).trigger('click');
            }
          });
        }
      } else {
        if (!this.$selectAllContainer.siblings().length) {
          this.$selectAllContainer.parent('.header').remove();
        }
        this.$selectAllContainer.remove();
      }

      // Exporters setup
      // -------------------------------------------------------------

      this.exporters = response.exporters;
      this.exportersByType = Craft.index(this.exporters || [], (e) => e.type);

      if (this.exporters && this.exporters.length) {
        this.$exportBtn.removeClass('hidden');
      } else {
        this.$exportBtn.addClass('hidden');
      }

      // Create the view
      // -------------------------------------------------------------

      const settings = Object.assign(
        {
          context: this.settings.context,
          batchSize:
            this.isAdministrative || this.viewMode === 'structure'
              ? this.settings.batchSize
              : null,
          params: params,
          selectable: this.selectable,
          multiSelect: this.multiSelect,
          canSelectElement: this.settings.canSelectElement,
          checkboxMode: this.selectable,
          sortable: this.sortable,
          onSelectionChange: this._handleSelectionChange.bind(this),
          onSortChange: this.settings.onSortChange,
        },
        this.getViewSettings()
      );

      // Kill the old view class
      if (this.view) {
        this.view.destroy();
        delete this.view;
      }

      this.view = this.createView(this.getSelectedViewMode(), settings);

      // Auto-select elements
      // -------------------------------------------------------------

      if (this._autoSelectElements) {
        if (this.selectable) {
          for (var i = 0; i < this._autoSelectElements.length; i++) {
            this.view.selectElementById(this._autoSelectElements[i]);
          }
        }

        this._autoSelectElements = null;
      }

      // Trigger the event
      // -------------------------------------------------------------

      this.onUpdateElements();
    },

    _updateBadgeCounts: function (badgeCounts) {
      for (let sourceKey in badgeCounts) {
        if (badgeCounts.hasOwnProperty(sourceKey)) {
          const $source = this.getSourceByKey(sourceKey);
          if ($source) {
            let $badge = $source.children('.badge');
            if (badgeCounts[sourceKey] !== null) {
              if (!$badge.length) {
                $badge = $('<span class="badge"/>').appendTo($source);
              }
              $badge.text(badgeCounts[sourceKey]);
            } else if ($badge) {
              $badge.remove();
            }
          }
        }
      }
    },

    _countResults: function () {
      return new Promise((resolve, reject) => {
        if (this.totalResults !== null) {
          resolve(this.totalResults, this.totalUnfilteredResults);
        } else {
          var params = this.getViewParams();
          delete params.baseCriteria.offset;
          delete params.baseCriteria.limit;

          // Make sure we've got an active result set ID
          if (this.resultSet === null) {
            this.resultSet = Math.floor(Math.random() * 100000000);
          }
          params.resultSet = this.resultSet;

          Craft.sendActionRequest('POST', this.settings.countElementsAction, {
            data: params,
            cancelToken: this._createCancelToken(),
          })
            .then((response) => {
              if (response.data.resultSet == this.resultSet) {
                this.totalResults = response.data.total;
                this.totalUnfilteredResults = response.data.unfilteredTotal;
                resolve(this.totalResults, this.totalUnfilteredResults);
                this.onCountResults();
              } else {
                reject();
              }
            })
            .catch(reject);
        }
      });
    },

    _createTriggers: async function () {
      this._$triggers = $();
      const safeMenuActions = [];
      const destructiveMenuActions = [];

      for (let i = 0; i < this.actions.length; i++) {
        const action = this.actions[i];

        if (action.trigger) {
          const $trigger = $('<div/>', {
            id: `${this.namespaceId(action.type)}-actiontrigger`,
          }).append(action.trigger);
          $trigger.find('.btn').addClass('secondary');

          // Add any active inputs to action.settings,
          // and remove their input names so they don't muck up the parent form
          if (!action.settings) {
            action.settings = {};
          }
          $.extend(
            action.settings,
            Craft.expandPostArray(Garnish.getPostData($trigger))
          );
          $trigger.find('[name]').removeAttr('name');

          // create a new form at the end of the DOM, in case the element index is within another form
          const formId = `element-action-form-${Math.floor(
            Math.random() * 1000000
          )}`;
          const $form = $('<form/>', {
            id: formId,
            method: 'post',
            action: '',
            class: 'hidden',
            data: {action},
          }).appendTo(Garnish.$bod);

          // redirect all submits to the remote form
          $trigger
            .find('button[type=submit],input[type=submit],.formsubmit')
            .addClass('formsubmit')
            .attr('data-form', formId);

          this.addListener($form, 'submit', '_handleActionTriggerSubmit');
          this._$triggers = this._$triggers.add($trigger);
        } else {
          if (!action.destructive) {
            safeMenuActions.push(action);
          } else {
            destructiveMenuActions.push(action);
          }
        }
      }

      if (safeMenuActions.length || destructiveMenuActions.length) {
        const $menuTrigger = $('<form/>');

        this.$actionMenuBtn = $('<button/>', {
          type: 'button',
          class: 'btn secondary menubtn',
          'data-icon': 'settings',
          title: Craft.t('app', 'Actions'),
        }).appendTo($menuTrigger);

        const $menu = $('<ul class="menu"/>').appendTo($menuTrigger),
          $safeList = this._createMenuTriggerList(safeMenuActions, false),
          $destructiveList = this._createMenuTriggerList(
            destructiveMenuActions,
            true
          );

        if ($safeList) {
          $safeList.appendTo($menu);
        }

        if ($safeList && $destructiveList) {
          $('<hr/>').appendTo($menu);
        }

        if ($destructiveList) {
          $destructiveList.appendTo($menu);
        }

        this._$triggers = this._$triggers.add($menuTrigger);
      }

      this._$triggers.appendTo(this.$actionsContainer);
      await Craft.appendHeadHtml(this.actionsHeadHtml);
      await Craft.appendBodyHtml(this.actionsBodyHtml);

      Craft.initUiElements(this._$triggers);

      if (this.$actionMenuBtn) {
        this.$actionMenuBtn
          .data('menubtn')
          .on('optionSelect', this._handleMenuActionTriggerSubmit.bind(this));
      }
    },

    _showExportHud: function () {
      this.$exportBtn.addClass('active');
      this.$exportBtn.attr('aria-expanded', 'true');

      var $form = $('<form/>', {
        class: 'export-form',
      });

      var typeOptions = [];
      for (var i = 0; i < this.exporters.length; i++) {
        typeOptions.push({
          label: this.exporters[i].name,
          value: this.exporters[i].type,
        });
      }
      var $typeField = Craft.ui
        .createSelectField({
          label: Craft.t('app', 'Export Type'),
          options: typeOptions,
          class: 'fullwidth',
        })
        .appendTo($form);

      var $formatField = Craft.ui
        .createSelectField({
          label: Craft.t('app', 'Format'),
          options: [
            {label: 'CSV', value: 'csv'},
            {label: 'JSON', value: 'json'},
            {label: 'XML', value: 'xml'},
          ],
          class: 'fullwidth',
        })
        .appendTo($form);

      let $typeSelect = $typeField.find('select');
      this.addListener($typeSelect, 'change', () => {
        let type = $typeSelect.val();
        if (this.exportersByType[type].formattable) {
          $formatField.removeClass('hidden');
        } else {
          $formatField.addClass('hidden');
        }
      });
      $typeSelect.trigger('change');

      // Only show the Limit field if there aren't any selected elements
      var selectedElementIds = this.view.getSelectedElementIds();

      if (!selectedElementIds.length) {
        var $limitField = Craft.ui
          .createTextField({
            label: Craft.t('app', 'Limit'),
            placeholder: Craft.t('app', 'No limit'),
            type: 'number',
            min: 1,
          })
          .appendTo($form);
      }

      const $submitBtn = Craft.ui
        .createSubmitButton({
          class: 'fullwidth',
          label: Craft.t('app', 'Export'),
          spinner: true,
        })
        .appendTo($form);

      const $exportSubmit = new Garnish.MultiFunctionBtn($submitBtn);

      var hud = new Garnish.HUD(this.$exportBtn, $form);

      hud.on('hide', () => {
        this.$exportBtn.removeClass('active');
        this.$exportBtn.attr('aria-expanded', 'false');
      });

      var submitting = false;

      this.addListener($form, 'submit', function (ev) {
        ev.preventDefault();
        if (submitting) {
          return;
        }

        submitting = true;
        $exportSubmit.busyEvent();

        var params = this.getViewParams();
        delete params.baseCriteria.offset;
        delete params.baseCriteria.limit;
        delete params.collapsedElementIds;

        params.type = $typeField.find('select').val();
        params.format = $formatField.find('select').val();

        if (selectedElementIds.length) {
          params.criteria.id = selectedElementIds;
        } else {
          var limit = parseInt($limitField.find('input').val());
          if (limit && !isNaN(limit)) {
            params.criteria.limit = limit;
          }
        }

        if (Craft.csrfTokenValue) {
          params[Craft.csrfTokenName] = Craft.csrfTokenValue;
        }

        Craft.downloadFromUrl(
          'POST',
          Craft.getActionUrl('element-indexes/export'),
          params
        )
          .catch((e) => {
            if (!axios.isCancel(e)) {
              Craft.cp.displayError(Craft.t('app', 'A server error occurred.'));
            }
          })
          .finally(() => {
            submitting = false;
            $exportSubmit.successEvent();
          });
      });
    },

    _createMenuTriggerList: function (actions, destructive) {
      if (actions && actions.length) {
        const $ul = $('<ul/>');

        for (let action of actions) {
          $('<li/>')
            .append(
              $('<a/>', {
                id: `${this.namespaceId(action.type)}-actiontrigger`,
                class: destructive ? 'error' : null,
                data: {action},
                text: action.name,
              })
            )
            .appendTo($ul);
        }

        return $ul;
      }
    },

    filterHudExists: function () {
      return (
        this.filterHuds[this.siteId] &&
        this.filterHuds[this.siteId][this.sourceKey]
      );
    },

    showFilterHud: function () {
      if (!this.filterHudExists()) {
        this.createFilterHud();
      } else {
        this.filterHuds[this.siteId][this.sourceKey].show();
      }
    },

    createFilterHud: function (settings) {
      if (!this.filterHuds[this.siteId]) {
        this.filterHuds[this.siteId] = {};
      }

      this.filterHuds[this.siteId][this.sourceKey] = new FilterHud(
        this,
        this.sourceKey,
        this.siteId,
        settings
      );

      this.updateFilterBtn();
    },

    updateFilterBtn: function () {
      this.$filterBtn.removeClass('active');

      if (this.settings.context === 'index') {
        Craft.setQueryParam('filters', null);
      }

      if (
        this.filterHuds[this.siteId] &&
        this.filterHuds[this.siteId][this.sourceKey]
      ) {
        this.$filterBtn
          .attr(
            'aria-controls',
            this.filterHuds[this.siteId][this.sourceKey].id
          )
          .attr(
            'aria-expanded',
            this.filterHuds[this.siteId][this.sourceKey].showing
              ? 'true'
              : 'false'
          );

        if (this.hasActiveFilter) {
          this.$filterBtn.addClass('active');

          if (this.settings.context === 'index') {
            Craft.setQueryParam(
              'filters',
              this.filterHuds[this.siteId][this.sourceKey].serialized
            );
          }
        }
      } else {
        this.$filterBtn.attr('aria-controls', null);
      }
    },
  },
  {
    defaults: {
      context: 'index',
      namespace: null,
      modal: null,
      storageKey: null,
      condition: null,
      referenceElementId: null,
      referenceElementSiteId: null,
      allowedViewModes: null,
      showHeaderColumn: true,
      criteria: null,
      batchSize: 100,
      disabledElementIds: [],
      selectable: false,
      multiSelect: false,
      canSelectElement: null,
      canDuplicateElements: () => true,
      canDeleteElements: () => true,
      sortable: false,
      inlineEditable: null,
      actions: null,
      buttonContainer: null,
      hideSidebar: false,
      toolbarSelector: '.toolbar:first',
      refreshSourcesAction: 'element-indexes/get-source-tree-html',
      updateElementsAction: 'element-indexes/get-elements',
      countElementsAction: 'element-indexes/count-elements',
      submitActionsAction: 'element-indexes/perform-action',
      defaultSiteId: null,
      defaultSource: null,
      defaultSourcePath: null,
      preferStoredSource: false,
      showSourcePath: true,
      canHaveDrafts: false,

      elementTypeName: Craft.t('app', 'Element'),
      elementTypePluralName: Craft.t('app', 'Elements'),

      onAfterInit: $.noop,
      onSelectSource: $.noop,
      onSelectSite: $.noop,
      onBeforeUpdateElements: $.noop,
      onUpdateElements: $.noop,
      onCountResults: $.noop,
      onSelectionChange: $.noop,
      onSourcePathChange: $.noop,
      onEnableElements: $.noop,
      onDisableElements: $.noop,
      onAfterAction: $.noop,
      onSortChange: $.noop,
    },
  }
);

const SourceNav = Garnish.Base.extend(
  {
    $container: null,
    $items: null,
    $selectedItem: null,

    init: function (container, settings) {
      this.$container = $(container);

      const items = this.$container.find('[data-source-item]');

      this.setSettings(settings, SourceNav.defaults);

      this.$items = $();
      this.addItems(items);
    },

    addItems: function (items) {
      const $items = $(items);

      for (var i = 0; i < $items.length; i++) {
        const item = $items[i];

        this.addListener(item, 'click', this.handleClick.bind(this));
        this.addListener(item, 'keydown', this.handleKeypress.bind(this));
      }

      this.$items = this.$items.add($items);
    },

    /**
     * Remove All Items
     */
    removeAllItems: function () {
      for (var i = 0; i < this.$items.length; i++) {
        this._deinitItem(this.$items[i]);
      }

      this.$items = $();
      this.$selectedItem = $();
    },

    handleKeypress: function (event) {
      const {keyCode} = event;

      if (keyCode === Garnish.RETURN_KEY || keyCode === Garnish.SPACE_KEY) {
        event.preventDefault();
        this.selectItem(event.target);
      }
    },

    handleClick: function (event) {
      const $item = this.getClosestItem(event.target);

      this.selectItem($item);
    },

    getClosestItem: function (element) {
      return $(element).closest('[data-source-item]');
    },

    selectItem: function (item) {
      const $item = $(item);
      this.deselectAll();

      this.$selectedItem = $item
        .attr('aria-current', 'true')
        .addClass(this.settings.selectedClass);

      this.onSelectionChange();
    },

    deselectAll: function () {
      this.$items
        .attr('aria-current', 'false')
        .removeClass(this.settings.selectedClass);

      this.onSelectionChange();
    },

    removeItems: function (items) {
      let selectedItem;

      items = $.makeArray(items);

      let itemsChanged = false,
        selectionChanged = false;

      for (let i = 0; i < items.length; i++) {
        const item = items[i];

        // Is this item in the list of navigation items?
        const index = $.inArray(item, this.$items);

        // Yes! Then deinitialize the item and remove it from the list
        if (index !== -1) {
          this._deinitItem(item);
          this.$items.splice(index, 1);
          itemsChanged = true;

          // One of the items is currently selected
          if ($(item).is(this.$selectedItem)) {
            selectionChanged = true;
            this.$selectedItem = null;
          }
        }
      }

      if (itemsChanged) {
        if (selectionChanged) {
          $(items).removeClass(this.settings.selectedClass);
          this.onSelectionChange();
        }
      }
    },

    onSelectionChange: function () {
      if (this.callbackFrame) {
        Garnish.cancelAnimationFrame(this.callbackFrame);
        this.callbackFrame = null;
      }

      this.callbackFrame = Garnish.requestAnimationFrame(
        function () {
          this.callbackFrame = null;
          this.trigger('selectionChange');
          this.settings.onSelectionChange();
        }.bind(this)
      );
    },

    _deinitItem: function (item) {
      const $item = $(item);
      this.removeAllListeners($item);
    },
  },
  {
    defaults: {
      selectedClass: 'sel',
      onSelectionChange: $.noop,
    },
  }
);

const ViewMenu = Garnish.Base.extend({
  elementIndex: null,
  $source: null,
  sourceKey: null,
  menu: null,
  id: null,

  $trigger: null,
  $container: null,
  $sortField: null,
  $sortAttributeSelect: null,
  $sortDirectionPicker: null,
  sortDirectionListbox: null,
  $tableColumnsField: null,
  $tableColumnsContainer: null,
  $revertContainer: null,
  $revertBtn: null,
  $closeBtn: null,

  init: function (elementIndex, $source) {
    this.elementIndex = elementIndex;
    this.$source = $source;
    this.sourceKey = $source.data('key');
    this.id = `view-menu-${Math.floor(Math.random() * 1000000000)}`;

    this.$trigger = $('<button/>', {
      type: 'button',
      class: 'btn menubtn hidden',
      text: Craft.t('app', 'View'),
      'aria-label': Craft.t('app', 'View settings'),
      'aria-controls': this.id,
      'data-icon': 'sliders',
    }).appendTo(this.elementIndex.$toolbar);

    this.$container = $('<div/>', {
      id: this.id,
      class: 'menu menu--disclosure element-index-view-menu',
      'data-align': 'right',
    }).appendTo(Garnish.$bod);

    this._buildMenu();

    this.addListener(this.$container, 'mousedown', (ev) => {
      ev.stopPropagation();
    });

    this.menu = new Garnish.DisclosureMenu(this.$trigger);

    this.menu.on('show', () => {
      this.$trigger.addClass('active');
    });

    this.menu.on('hide', () => {
      this.$trigger.removeClass('active');

      // Move all checked table column checkboxes to the top once it's fully faded out
      setTimeout(() => {
        this.tidyTableColumnField();
      }, Garnish.FX_DURATION);
    });
  },

  showTrigger: function () {
    this.$trigger.removeClass('hidden');
  },

  hideTrigger: function () {
    this.$trigger.data('trigger').hide();
    this.$trigger.addClass('hidden');
    this.menu.hide();
  },

  updateSortField: function () {
    if (this.elementIndex.settings.sortable) {
      return;
    }

    if (this.$sortField) {
      if (this.elementIndex.viewMode === 'structure') {
        this.$sortField.addClass('hidden');
        if (this.$tableColumnsField) {
          this.$tableColumnsField.addClass('first-child');
        }
      } else {
        this.$sortField.removeClass('hidden');
        if (this.$tableColumnsField) {
          this.$tableColumnsField.removeClass('first-child');
        }
      }
    }

    let [attribute, direction] =
      this.elementIndex.getSortAttributeAndDirection();

    // Add/remove a score option
    const $scoreOption = this.$sortAttributeSelect.children(
      'option[value="score"]'
    );

    // If searching by score, just keep showing the actual selection
    if (this.elementIndex.searching) {
      if (!$scoreOption.length) {
        this.$sortAttributeSelect.prepend(
          $('<option/>', {
            value: 'score',
            text: Craft.t('app', 'Score'),
          })
        );
      }
    } else if ($scoreOption.length) {
      $scoreOption.remove();
    }

    this.$sortAttributeSelect.val(attribute);
    this.sortDirectionListbox.select(direction === 'asc' ? 0 : 1);

    if (attribute === 'score') {
      this.sortDirectionListbox.disable();
      this.$sortDirectionPicker.addClass('disabled');
    } else {
      this.sortDirectionListbox.enable();
      this.$sortDirectionPicker.removeClass('disabled');
    }
  },

  updateTableColumnField: function () {
    if (!this.$tableColumnsContainer) {
      return;
    }

    const attributes = this.elementIndex.getSelectedTableColumns();
    let $lastContainer, lastIndex;

    attributes.forEach((attribute) => {
      const $checkbox = this.$tableColumnsContainer.find(
        `input[value="${attribute}"]`
      );
      if (!$checkbox.prop('checked')) {
        $checkbox.prop('checked', true);
      }
      const $container = $checkbox.parent();

      // Do we need to move it up?
      if ($lastContainer && $container.index() < lastIndex) {
        $container.insertAfter($lastContainer);
      }

      $lastContainer = $container;
      lastIndex = $container.index();
    });

    // See if we need to uncheck any checkboxes
    const $checkboxes = this._getTableColumnCheckboxes();
    for (let i = 0; i < $checkboxes.length; i++) {
      const $checkbox = $checkboxes.eq(i);
      if ($checkbox.prop('checked') && !attributes.includes($checkbox.val())) {
        $checkbox.prop('checked', false);
      }
    }
  },

  tidyTableColumnField: function () {
    if (!this.$tableColumnsContainer) {
      return;
    }

    const defaultOrder = this.elementIndex
      .getTableColumnOptions(this.$source)
      .map((column) => column.attr)
      .reduce((obj, attr, index) => {
        return {...obj, [attr]: index};
      }, {});

    this.$tableColumnsContainer
      .children()
      .sort((a, b) => {
        const checkboxA = $(a).children('input[type="checkbox"]')[0];
        const checkboxB = $(b).children('input[type="checkbox"]')[0];
        if (checkboxA.checked && checkboxB.checked) {
          return 0;
        }
        if (checkboxA.checked || checkboxB.checked) {
          return checkboxA.checked ? -1 : 1;
        }
        return defaultOrder[checkboxA.value] < defaultOrder[checkboxB.value]
          ? -1
          : 1;
      })
      .appendTo(this.$tableColumnsContainer);
  },

  revert: function () {
    this.elementIndex.setSelecetedSourceState({
      order: null,
      sort: null,
      tableColumns: null,
    });

    this.updateSortField();
    this.updateTableColumnField();
    this.tidyTableColumnField();

    this.$revertBtn.remove();
    this.$revertBtn = null;

    this.$closeBtn.focus();
    this.elementIndex.updateElements();
  },

  _buildMenu: function () {
    const $metaContainer = $('<div class="meta"/>').appendTo(this.$container);

    if (!this.elementIndex.settings.sortable) {
      this.$sortField = this._createSortField().appendTo($metaContainer);
    }

    if (!Garnish.isMobileBrowser(true)) {
      this.$tableColumnsField =
        this._createTableColumnsField().appendTo($metaContainer);
    }

    this.updateSortField();

    if (this.$sortAttributeSelect) {
      this.$sortAttributeSelect.focus();
    }

    const $footerContainer = $('<div/>', {
      class: 'flex menu-footer',
    }).appendTo(this.$container);

    this.$revertContainer = $('<div/>', {
      class: 'flex-grow',
    }).appendTo($footerContainer);

    // Only create the revert button if there's a custom view state
    if (
      this.elementIndex.getSelectedSourceState('order') ||
      this.elementIndex.getSelectedSourceState('sort') ||
      this.elementIndex.getSelectedSourceState('tableColumns')
    ) {
      this._createRevertBtn();
    }

    this.$closeBtn = $('<button/>', {
      type: 'button',
      class: 'btn',
      text: Craft.t('app', 'Close'),
    })
      .appendTo($footerContainer)
      .on('click', () => {
        this.menu.hide();
      });
  },

  _createSortField: function () {
    const $container = $('<div class="flex"/>');

    const $sortAttributeSelectContainer = Craft.ui
      .createSelect({
        options: this.elementIndex.getSortOptions(this.$source).map((o) => {
          return {
            label: Craft.escapeHtml(o.label),
            value: o.attr,
          };
        }),
      })
      .addClass('fullwidth')
      .appendTo($('<div class="flex-grow"/>').appendTo($container));

    this.$sortAttributeSelect = $sortAttributeSelectContainer
      .children('select')
      .attr({
        'aria-label': Craft.t('app', 'Sort attribute'),
      });

    this.$sortDirectionPicker = $('<section/>', {
      class: 'btngroup btngroup--exclusive',
      'aria-label': Craft.t('app', 'Sort direction'),
    })
      .append(
        $('<button/>', {
          type: 'button',
          class: 'btn',
          title: Craft.t('app', 'Sort ascending'),
          'aria-label': Craft.t('app', 'Sort ascending'),
          'aria-pressed': 'false',
          'data-icon': 'asc',
          'data-dir': 'asc',
        })
      )
      .append(
        $('<button/>', {
          type: 'button',
          class: 'btn',
          title: Craft.t('app', 'Sort descending'),
          'aria-label': Craft.t('app', 'Sort descending'),
          'aria-pressed': 'false',
          'data-icon': 'desc',
          'data-dir': 'desc',
        })
      )
      .appendTo($container);

    this.sortDirectionListbox = new Craft.Listbox(this.$sortDirectionPicker, {
      onChange: ($selectedOption) => {
        const direction = $selectedOption.data('dir');
        if (direction !== this.elementIndex.getSelectedSortDirection()) {
          this.elementIndex.setSelectedSortAttribute(
            this.$sortAttributeSelect.val(),
            $selectedOption.data('dir')
          );

          if (!this.elementIndex.sortByScore) {
            // In case it's actually the structure view
            this.elementIndex.selectViewMode(this.elementIndex.viewMode);
          }

          this.elementIndex.updateElements();
          this._createRevertBtn();
        }
      },
    });

    this.$sortAttributeSelect.on('change', () => {
      this.elementIndex.setSelectedSortAttribute(
        this.$sortAttributeSelect.val(),
        null,
        false
      );

      // In case it's actually the structure view
      this.elementIndex.selectViewMode(this.elementIndex.viewMode);

      this.elementIndex.updateElements();
      this._createRevertBtn();
    });

    const $field = Craft.ui.createField($container, {
      label: Craft.t('app', 'Sort by'),
      fieldset: true,
    });
    $field.addClass('sort-field');
    return $field;
  },

  _getTableColumnCheckboxes: function () {
    if (!this.$tableColumnsContainer) {
      return $();
    }

    return this.$tableColumnsContainer.find('input[type="checkbox"]');
  },

  _createTableColumnsField: function () {
    const columns = this.elementIndex.getTableColumnOptions(this.$source);

    if (!columns.length) {
      return $();
    }

    this.$tableColumnsContainer = Craft.ui.createCheckboxSelect({
      options: columns.map((c) => ({
        label: c.label,
        value: c.attr,
      })),
      sortable: true,
    });

    this.updateTableColumnField();
    this.tidyTableColumnField();

    this.$tableColumnsContainer.data('dragSort').on('sortChange', () => {
      this._onTableColumnChange();
    });

    this._getTableColumnCheckboxes().on('change', (ev) => {
      this._onTableColumnChange();
    });

    const $field = Craft.ui.createField(this.$tableColumnsContainer, {
      label: Craft.t('app', 'Table Columns'),
      fieldset: true,
    });
    $field.addClass('table-columns-field');
    return $field;
  },

  _onTableColumnChange: function () {
    const columns = [];
    const $selectedCheckboxes =
      this._getTableColumnCheckboxes().filter(':checked');
    for (let i = 0; i < $selectedCheckboxes.length; i++) {
      columns.push($selectedCheckboxes.eq(i).val());
    }

    // Only commit the change if it's different from the current column selections
    // (maybe an unchecked column was dragged, etc.)
    if (
      Craft.compare(
        columns,
        this.elementIndex.getSelectedTableColumns(this.$source)
      )
    ) {
      return;
    }

    this.elementIndex.setSelectedTableColumns(columns, false);
    this.elementIndex.updateElements();
    this._createRevertBtn();
  },

  _createRevertBtn: function () {
    if (this.$revertBtn) {
      return;
    }

    this.$revertBtn = $('<button/>', {
      type: 'button',
      class: 'light',
      text: Craft.t('app', 'Use defaults'),
    })
      .appendTo(this.$revertContainer)
      .on('click', () => {
        this.revert();
      });
  },

  destroy: function () {
    this.menu.destroy();
    delete this.menu;
    this.base();
  },
});

const FilterHud = Garnish.HUD.extend({
  elementIndex: null,
  sourceKey: null,
  siteId: null,
  id: null,
  loading: true,
  conditionConfig: null,
  serialized: null,
  $clearBtn: null,
  cleared: false,

  get isActive() {
    return this.showing || this.conditionConfig || this.serialized;
  },

  init: function (elementIndex, sourceKey, siteId, settings) {
    this.elementIndex = elementIndex;
    this.sourceKey = sourceKey;
    this.siteId = siteId;
    this.id = `filter-${Math.floor(Math.random() * 1000000000)}`;

    if (settings) {
      if (settings.conditionConfig) {
        this.conditionConfig = settings.conditionConfig;
        delete settings.conditionConfig;
      } else if (settings.serialized) {
        this.serialized = settings.serialized;
        delete settings.serialized;
      }
    }

    const $loadingContent = $('<div/>')
      .append(
        $('<div/>', {
          class: 'spinner',
        })
      )
      .append(
        $('<div/>', {
          text: Craft.t('app', 'Loading'),
          class: 'visually-hidden',
          'aria-role': 'alert',
        })
      );

    this.base(
      this.elementIndex.$filterBtn,
      $loadingContent,
      Object.assign(
        {
          hudClass: 'hud element-filter-hud loading',
        },
        settings
      )
    );

    this.$hud.attr({
      id: this.id,
      'aria-live': 'polite',
      'aria-busy': 'false',
    });
    this.$tip.remove();
    this.$tip = null;

    this.$body.on('submit', (ev) => {
      ev.preventDefault();
      this.hide();
    });

    Craft.sendActionRequest('POST', 'element-indexes/filter-hud', {
      data: {
        elementType: this.elementIndex.elementType,
        source: this.sourceKey,
        condition: this.elementIndex.settings.condition,
        conditionConfig: this.conditionConfig,
        serialized: this.serialized,
        id: `${this.id}-filters`,
      },
    })
      .then((response) => {
        this.loading = false;
        this.$hud.removeClass('loading');
        $loadingContent.remove();

        this.$main.append(response.data.hudHtml);
        Craft.appendHeadHtml(response.data.headHtml);
        Craft.appendBodyHtml(response.data.bodyHtml);

        const $btnContainer = $('<div/>', {
          class: 'flex flex-nowrap',
        }).appendTo(this.$main);
        $('<div/>', {
          class: 'flex-grow',
        }).appendTo($btnContainer);
        this.$clearBtn = $('<button/>', {
          type: 'button',
          class: 'btn',
          text: Craft.t('app', 'Cancel'),
        }).appendTo($btnContainer);
        $('<button/>', {
          type: 'submit',
          class: 'btn secondary',
          text: Craft.t('app', 'Apply'),
        }).appendTo($btnContainer);
        this.$clearBtn.on('click', () => {
          this.clear();
        });

        this.$hud.find('.condition-container').on('htmx:beforeRequest', () => {
          this.setBusy();
        });

        this.$hud.find('.condition-container').on('htmx:load', () => {
          this.setReady();
          this.updateSizeAndPosition(true);
        });
        this.setFocus();

        if (this.conditionConfig) {
          // conditionConfig => serialized
          this.conditionConfig = null;
          this.serialized = this.serialize();
        }
      })
      .catch(() => {
        Craft.cp.displayError(Craft.t('app', 'A server error occurred.'));
      });

    this.$hud.css('position', 'fixed');

    this.addListener(Garnish.$win, 'scroll,resize', () => {
      this.updateSizeAndPosition(true);
    });
  },

  addListener: function (elem, events, data, func) {
    if (elem === this.$main && events === 'resize') {
      return;
    }
    this.base(elem, events, data, func);
  },

  setBusy: function () {
    this.$hud.attr('aria-busy', 'true');

    $('<div/>', {
      class: 'visually-hidden',
      text: Craft.t('app', 'Loading'),
    }).insertAfter(this.$main.find('.htmx-indicator'));
  },

  setReady: function () {
    this.$hud.attr('aria-busy', 'false');
  },

  setFocus: function () {
    Garnish.setFocusWithin(this.$main);
  },

  clear: function () {
    this.cleared = true;
    this.hide();
  },

  updateSizeAndPositionInternal: function () {
    const searchOffset =
      this.elementIndex.$searchContainer[0].getBoundingClientRect();

    // Ensure HUD is scrollable if content falls off-screen
    const windowHeight = Garnish.$win.height();
    let hudHeight;
    const availableSpace = windowHeight - searchOffset.bottom;

    if (this.$body.height() > availableSpace) {
      hudHeight = windowHeight - searchOffset.bottom - 10;
    }

    this.$hud.css({
      width: this.elementIndex.$searchContainer.outerWidth() - 2,
      top: searchOffset.top + this.elementIndex.$searchContainer.outerHeight(),
      left: searchOffset.left + 1,
      height: hudHeight ? `${hudHeight}px` : 'unset',
      overflowY: hudHeight ? 'scroll' : 'unset',
    });
  },

  onShow: function () {
    this.base();

    // Cancel => Clear
    if (this.$clearBtn) {
      this.$clearBtn.text(Craft.t('app', 'Clear'));
    }

    this.elementIndex.updateFilterBtn();
    this.setFocus();
  },

  onHide: function () {
    this.base();

    // If something changed, update the elements
    if (this.serialized !== (this.serialized = this.serialize())) {
      this.elementIndex.updateElements();
    }

    if (this.cleared) {
      this.destroy();
    } else {
      this.$hud.detach();
      this.$shade.detach();
    }

    this.elementIndex.updateFilterBtn();
    this.elementIndex.$filterBtn.focus();
  },

  hasRules: function () {
    return this.$main.has('.condition-rule').length !== 0;
  },

  serialize: function () {
    return !this.cleared && this.hasRules() ? this.$body.serialize() : null;
  },

  destroy: function () {
    this.base();
    delete this.elementIndex.filterHuds[this.siteId][this.sourceKey];
  },
});<|MERGE_RESOLUTION|>--- conflicted
+++ resolved
@@ -363,8 +363,6 @@
         }
       });
 
-<<<<<<< HEAD
-=======
       // Autofocus the Search box, unless this is an embedded index
       if (
         this.settings.context !== 'embedded-index' &&
@@ -373,7 +371,6 @@
         this.$search.trigger('focus');
       }
 
->>>>>>> 8d46ab1c
       // View menus
       this.viewMenus = {};
 
