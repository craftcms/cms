--- conflicted
+++ resolved
@@ -575,15 +575,6 @@
       let sourceKey = null;
 
       if (this.settings.defaultSource) {
-<<<<<<< HEAD
-        const paths = this.settings.defaultSource.split('/');
-        let path = '';
-
-        // Expand the tree
-        for (let i = 0; i < paths.length; i++) {
-          path += paths[i];
-          const $source = this.getSourceByKey(path);
-=======
         let $lastSource = null;
         let refreshSources = false;
 
@@ -596,7 +587,6 @@
           const testSourceKey =
             (sourceKey !== null ? `${sourceKey}/` : '') + segment;
           const $source = this.getSourceByKey(testSourceKey);
->>>>>>> aba11b2e
 
           if (!$source) {
             if ($lastSource) {
