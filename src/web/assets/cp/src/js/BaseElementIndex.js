--- conflicted
+++ resolved
@@ -56,18 +56,7 @@
     siteMenu: null,
     siteId: null,
 
-<<<<<<< HEAD
-    _sourcePath: null,
-=======
-    $sortMenuBtn: null,
-    sortMenu: null,
-    $sortAttributesList: null,
-    $sortDirectionsList: null,
-    $scoreSortAttribute: null,
-    $structureSortAttribute: null,
-
     sourcePaths: null,
->>>>>>> 7dea9555
     $sourcePathOuterContainer: null,
     $sourcePathInnerContainer: null,
     $sourcePathOverflowBtnContainer: null,
@@ -125,14 +114,12 @@
       this.$container = $container;
       this.setSettings(settings, Craft.BaseElementIndex.defaults);
 
-<<<<<<< HEAD
+      this.sourcePaths = {};
+
       // Define an ID prefix that can be used for dynamically created elements
       // ---------------------------------------------------------------------
 
       this.idPrefix = Craft.randomString(10);
-=======
-      this.sourcePaths = {};
->>>>>>> 7dea9555
 
       // Set the state objects
       // ---------------------------------------------------------------------
@@ -1967,17 +1954,13 @@
 
       this.selectViewMode(viewMode);
 
-<<<<<<< HEAD
       this.updateSourceMenu();
       this.updateViewMenu();
       this.updateFilterBtn();
 
-      this.sourcePath = this.$source.data('default-source-path');
-=======
       this.sourcePath =
         this.sourcePaths[this.sourceKey] ||
         this.$source.data('default-source-path');
->>>>>>> 7dea9555
 
       this.onSelectSource();
 
