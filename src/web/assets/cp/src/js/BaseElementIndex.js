--- conflicted
+++ resolved
@@ -980,18 +980,7 @@
             this.$structureSortAttribute.removeClass('sel').detach();
         }
 
-<<<<<<< HEAD
         this.setStoredSortOptionsForSource();
-=======
-                    let $viewModeBtn = $('<button/>', {
-                        type: 'button',
-                        class: 'btn' + (typeof sourceViewMode.className !== 'undefined' ? ` ${sourceViewMode.className}` : ''),
-                        'data-view': sourceViewMode.mode,
-                        'data-icon': sourceViewMode.icon,
-                        'aria-label': sourceViewMode.title,
-                        title: sourceViewMode.title,
-                    }).appendTo(this.$viewModeBtnContainer);
->>>>>>> d5d6bf4f
 
         // Status menu
         // ----------------------------------------------------------------------
@@ -1036,6 +1025,8 @@
                     class: 'btn' + (typeof sourceViewMode.className !== 'undefined' ? ` ${sourceViewMode.className}` : ''),
                     'data-view': sourceViewMode.mode,
                     'data-icon': sourceViewMode.icon,
+                    'aria-label': sourceViewMode.title,
+                    title: sourceViewMode.title,
                 }).appendTo(this.$viewModeBtnContainer);
 
                 this.viewModeBtns[sourceViewMode.mode] = $viewModeBtn;
@@ -1626,20 +1617,11 @@
         // Cleanup
         // -------------------------------------------------------------
 
-<<<<<<< HEAD
         // Get rid of the old action triggers regardless of whether the new batch has actions or not
         if (this.actions) {
             this.hideActionTriggers();
             this.actions = this.actionsHeadHtml = this.actionsFootHtml = this._$triggers = null;
         }
-=======
-                    this.$selectAllContainer.attr({
-                        'role': 'checkbox',
-                        'tabindex': '0',
-                        'aria-checked': 'false',
-                        'aria-label': Craft.t('app', 'Select all'),
-                    });
->>>>>>> d5d6bf4f
 
         // Update the count text
         // -------------------------------------------------------------
@@ -1738,7 +1720,8 @@
                 this.$selectAllContainer.attr({
                     'role': 'checkbox',
                     'tabindex': '0',
-                    'aria-checked': 'false'
+                    'aria-checked': 'false',
+                    'aria-label': Craft.t('app', 'Select all'),
                 });
 
                 this.addListener(this.$selectAllContainer, 'click', function() {
