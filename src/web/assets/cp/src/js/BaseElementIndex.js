/** global: Craft */
/** global: Garnish */
/** global: $ */
/** global: jQuery */

/**
 * Element index class
 */
Craft.BaseElementIndex = Garnish.Base.extend(
  {
    initialized: false,
    elementType: null,
    idPrefix: null,

    instanceState: null,
    _sourceStates: null,
    sourceStatesStorageKey: null,

    searchTimeout: null,
    sourceSelect: null,
    sourceNav: null,

    $container: null,
    $main: null,
    isIndexBusy: false,

    $sidebar: null,
    showingSidebar: null,
    hasImplicitSource: false,
    sourceKey: null,
    rootSourceKey: null,
    sourceViewModes: null,
    $source: null,
    $rootSource: null,
    sourcesByKey: null,
    $visibleSources: null,

    $sourceActionsContainer: null,
    $sourceActionsBtn: null,

    $toolbar: null,
    toolbarOffset: null,

    $srStatusContainer: null,
    $searchContainer: null,
    $search: null,
    $filterBtn: null,
    searching: false,
    searchText: null,
    sortByScore: null,
    trashed: false,
    drafts: false,
    $clearSearchBtn: null,

    $statusMenuBtn: null,
    $statusMenuContainer: null,
    statusMenu: null,
    status: null,

    $siteMenuBtn: null,
    siteMenu: null,
    siteId: null,

    sourcePaths: null,
    $sourcePathOuterContainer: null,
    $sourcePathInnerContainer: null,
    $sourcePathOverflowBtnContainer: null,
    $sourcePathActionsBtn: null,

    $elements: null,
    $updateSpinner: null,
    $viewModeBtnContainer: null,
    viewModeBtns: null,
    _viewParams: null,
    _previousViewParams: null,
    _viewMode: null,
    view: null,
    _autoSelectElements: null,
    $countSpinner: null,
    $countContainer: null,
    $actionsContainer: null,
    $actionMenuBtn: null,
    page: 1,
    resultSet: null,
    totalResults: null,
    totalUnfilteredResults: null,
    $exportBtn: null,

    actions: null,
    actionsHeadHtml: null,
    actionsBodyHtml: null,
    $selectAllContainer: null,
    $selectAllCheckbox: null,
    showingActionTriggers: false,
    exporters: null,
    exportersByType: null,
    triggers: null,
    _$triggers: null,

    _cancelToken: null,

    viewMenus: null,
    activeViewMenu: null,
    filterHuds: null,

    _activeElement: null,

    inlineEditing: false,
    nestedInputNamespace: null,

    get viewMode() {
      if (this._viewMode === 'structure' && !this.canSort) {
        // return the default
        return this.validateViewMode(null);
      }

      return this.validateViewMode(this._viewMode);
    },

    set viewMode(viewMode) {
      this._viewMode = viewMode ? this.validateViewMode(viewMode) : null;
    },

    get paginated() {
      return !!(this.isAdministrative && this.viewMode !== 'structure');
    },

    get selectable() {
      return (
        !!(this.actions || this.settings.selectable) && !this.inlineEditing
      );
    },

    get multiSelect() {
      return !!(
        this.actions ||
        (this.settings.selectable && this.settings.multiSelect)
      );
    },

    get sortable() {
      return this.settings.sortable && this.canSort && !this.inlineEditing;
    },

    get canSort() {
      return (
        this.isAdministrative &&
        !this.status &&
        !this.trashed &&
        !this.drafts &&
        !this.searching &&
        !this.hasActiveFilter
      );
    },

    get isAdministrative() {
      return ['index', 'embedded-index'].includes(this.settings.context);
    },

    get hasActiveFilter() {
      return (
        this.filterHuds[this.siteId] &&
        this.filterHuds[this.siteId][this.sourceKey] &&
        this.filterHuds[this.siteId][this.sourceKey].isActive
      );
    },

    get baseCriteria() {
      const criteria = {};
      if (this.$source) {
        Object.assign(criteria, this.$source.data('criteria'));
      }
      if (this.settings.criteria) {
        Object.assign(criteria, this.settings.criteria);
      }
      if (this.sourcePath.length) {
        const currentStep = this.sourcePath[this.sourcePath.length - 1];
        if (currentStep.criteria) {
          Object.assign(criteria, currentStep.criteria);
        }
      }
      return criteria;
    },

    get sourceStates() {
      if (this.hasImplicitSource) {
        return {
          __IMP__: this.instanceState.source || {},
        };
      }

      return this._sourceStates;
    },

    set sourceStates(sourceStates) {
      if (this.hasImplicitSource) {
        this.setInstanceState('source', sourceStates.__IMP__ || {});
      } else {
        this._sourceStates = sourceStates;
        Craft.setLocalStorage(this.sourceStatesStorageKey, this.sourceStates);
      }
    },

    /**
     * Constructor
     */
    init: function (elementType, $container, settings) {
      this.elementType = elementType;
      this.$container = $container;
      this.setSettings(settings, Craft.BaseElementIndex.defaults);

      this.$container.data('elementIndex', this);

      this.nestedInputNamespace = `elementindex-${Math.floor(
        Math.random() * 100000
      )}`;
      this.sourcePaths = {};

      // Define an ID prefix that can be used for dynamically created elements
      // ---------------------------------------------------------------------

      this.idPrefix = Craft.randomString(10);

      // Find the DOM elements
      // ---------------------------------------------------------------------

      this.$main = this.$container.find('.main');
      this.$toolbar = this.$container.find(this.settings.toolbarSelector);
      this.$statusMenuBtn = this.$toolbar.find('.statusmenubtn:first');
      this.$statusMenuContainer = this.$statusMenuBtn.parent();
      this.$siteMenuBtn = this.$container.find('.sitemenubtn:first');

      this.$searchContainer = this.$toolbar.find('.search-container:first');
      this.$search = this.$searchContainer.children('input:first');
      this.$filterBtn = this.$searchContainer.children('.filter-btn:first');
      this.$clearSearchBtn = this.$searchContainer.children('.clear-btn:first');

      this.$sidebar = this.$container.find('.sidebar:first');
      this.$sourceActionsContainer = this.$sidebar.find(
        `#${this.namespaceId('source-actions')}`
      );
      this.$sourceActionsContainer = this.$sidebar.find('#source-actions');
      this.$srStatusContainer = this.$container.find('[data-status-message]');

      this.$elements = this.$container.find('.elements:first');
      this.$updateSpinner = this.$elements.find('.spinner');

      if (!this.$updateSpinner.length) {
        this.$updateSpinner = $('<div/>', {
          class: 'update-spinner spinner spinner-absolute',
        }).appendTo(this.$elements);
      }

      this.$countSpinner = this.$container.find(
        `#${this.namespaceId('count-spinner')}`
      );
      this.$countContainer = this.$container.find(
        `#${this.namespaceId('count-container')}`
      );
      this.$actionsContainer = this.$container.find(
        `#${this.namespaceId('actions-container')}`
      );
      this.$exportBtn = this.$container.find(
        `#${this.namespaceId('export-btn')}`
      );

      // Hide sidebar if needed
      if (this.settings.hideSidebar) {
        this.$sidebar.hide();
        $('.body, .content', this.$container).removeClass('has-sidebar');
      }

      // Find the sources
      // ---------------------------------------------------------------------

      const $sources = this.findSources();

      // Is there just an implicit source?
      if ($sources.length === 1 && $sources.data('key') === '__IMP__') {
        this.hasImplicitSource = true;
      }

      // Set the state objects
      // ---------------------------------------------------------------------

      this.instanceState = this.getDefaultInstanceState();

      // Instance states (selected source) are stored by a custom storage key defined in the settings
      if (this.settings.storageKey) {
        $.extend(
          this.instanceState,
          Craft.getLocalStorage(this.settings.storageKey),
          {}
        );
      }

      // Source states (view mode, etc.) are stored by the element type and context
      if (!this.hasImplicitSource) {
        this._sourceStates = {};

        this.sourceStatesStorageKey =
          'BaseElementIndex.' + this.elementType + '.' + this.settings.context;
        Object.assign(
          this._sourceStates,
          Craft.getLocalStorage(this.sourceStatesStorageKey, {})
        );
      }

      // Initialize the sources
      // ---------------------------------------------------------------------

      if (!this.initSources($sources)) {
        return;
      }

      // Initialize the status menu
      // ---------------------------------------------------------------------

      if (this.$statusMenuBtn.length) {
        this.statusMenu = this.$statusMenuBtn.menubtn().data('menubtn').menu;
        this.statusMenu.on('optionselect', this._handleStatusChange.bind(this));
      }

      // Initialize the site menu
      // ---------------------------------------------------------------------

      // Is there a site menu?
      if (this.$siteMenuBtn.length) {
        this.siteMenu = this.$siteMenuBtn.menubtn().data('menubtn').menu;

        // Figure out the initial site
        var $option = this.siteMenu.$options.filter('.sel:first');

        if (!$option.length) {
          $option = this.siteMenu.$options.first();
        }

        if ($option.length) {
          this._setSite($option.data('site-id'));
        } else {
          // No site options -- they must not have any site permissions
          this.settings.criteria = {id: '0'};
        }

        this.siteMenu.on('optionselect', this._handleSiteChange.bind(this));

        if (this.siteId) {
          // Should we be using a different default site?
          var defaultSiteId =
            this.settings.defaultSiteId || Craft.cp.getSiteId();

          if (defaultSiteId && defaultSiteId != this.siteId) {
            // Is that one available here?
            var $storedSiteOption = this.siteMenu.$options.filter(
              '[data-site-id="' + defaultSiteId + '"]:first'
            );

            if ($storedSiteOption.length) {
              // Todo: switch this to siteMenu.selectOption($storedSiteOption) once Menu is updated to support that
              $storedSiteOption.trigger('click');
            }
          }
        }
      } else if (
        this.settings.criteria &&
        this.settings.criteria.siteId &&
        this.settings.criteria.siteId !== '*'
      ) {
        this._setSite(this.settings.criteria.siteId);
      } else {
        this._setSite(Craft.siteId);
      }

      // Don't let the criteria override the selected site
      if (this.settings.criteria && this.settings.criteria.siteId) {
        delete this.settings.criteria.siteId;
      }

      // Initialize the search input
      // ---------------------------------------------------------------------

      // Automatically update the elements after new search text has been sitting for a 1/2 second
      this.addListener(this.$search, 'input', () => {
        if (!this.searching && this.$search.val()) {
          this.startSearching();
        } else if (this.searching && !this.$search.val()) {
          this.stopSearching();
        }

        if (this.searchTimeout) {
          clearTimeout(this.searchTimeout);
        }

        this.searchTimeout = setTimeout(
          this.updateElementsIfSearchTextChanged.bind(this),
          500
        );
      });

      // Update the elements when the Return key is pressed
      this.addListener(this.$search, 'keypress', (ev) => {
        if (ev.keyCode === Garnish.RETURN_KEY) {
          ev.preventDefault();

          if (this.searchTimeout) {
            clearTimeout(this.searchTimeout);
          }

          this.updateElementsIfSearchTextChanged();
        }
      });

      // Clear the search when the X button is clicked
      this.addListener(this.$clearSearchBtn, 'click', () => {
        this.clearSearch(true);

        if (!Garnish.isMobileBrowser(true)) {
          this.$search.focus();
        }
      });

<<<<<<< HEAD
      // Autofocus the Search box, unless this is an embedded index
      if (
        this.settings.context !== 'embedded-index' &&
        !Garnish.isMobileBrowser(true) &&
        Craft.disableAutofocus === false
      ) {
        this.$search.trigger('focus');
=======
      // Auto-focus the Search box
      if (!Garnish.isMobileBrowser(true)) {
        this.$search.focus();
>>>>>>> 3de4a4f3
      }

      // View menus
      this.viewMenus = {};

      // Filter HUDs
      this.filterHuds = {};
      this.addListener(this.$filterBtn, 'click', 'showFilterHud');

      // Set the default status
      // ---------------------------------------------------------------------

      const queryParams =
        this.settings.context === 'index' ? Craft.getQueryParams() : {};

      if (queryParams.status) {
        let selector;
        switch (queryParams.status) {
          case 'trashed':
            selector = '[data-trashed]';
            break;
          case 'drafts':
            selector = '[data-drafts]';
            break;
          default:
            selector = `[data-status="${queryParams.status}"]`;
        }

        const $option = this.statusMenu.$options.filter(selector);
        if ($option.length) {
          this.statusMenu.selectOption($option[0]);
        } else {
          Craft.setQueryParam('status', null);
        }
      }

      // Initialize the Export button
      // ---------------------------------------------------------------------

      this.addListener(this.$exportBtn, 'click', '_showExportHud');

      // Let everyone know that the UI is initialized
      // ---------------------------------------------------------------------

      this.initialized = true;
      this.afterInit();

      // Select the initial source + source path
      // ---------------------------------------------------------------------

      // Grab the localStorage step key up front, so we don's lose track of it when the default source's default
      // source path is selected
      let stepKey;
      if (this.settings.context === 'index') {
        if (queryParams.sourcePathStep !== undefined) {
          stepKey = queryParams.sourcePathStep;
        } else {
          stepKey = this.getSelectedSourceState('sourcePathStep');
        }
      } else {
        stepKey = this.instanceState.sourcePathStep || null;
      }

      this.selectDefaultSource();

      const sourcePath = this.getDefaultSourcePath();

      // If no default source path was explicitly configured, or it's set to the root of the volume, use the localStorage key
      if ((!sourcePath || sourcePath.length == 1) && stepKey) {
        this.loadSourcePathByKey(stepKey).then((sourcePath) => {
          if (sourcePath) {
            // Filter out any source path steps that are above the source's root
            const lastSourceKey = this.sourceKey.split('/').slice(-1)[0];
            const sourceRootIndex = sourcePath.findIndex(
              (p) => p.key === lastSourceKey
            );
            if (sourceRootIndex !== -1) {
              this.sourcePath = sourcePath.slice(sourceRootIndex);
            }
          }
          this.afterSetInitialSource(queryParams);
        });
      } else {
        if (sourcePath) {
          this.sourcePath = sourcePath;
        }
        this.afterSetInitialSource(queryParams);
      }

      // Set visible source name on small/zoomed screens
      this.updateMainHeading();
    },

    afterInit: function () {
      this.onAfterInit();
    },

    namespaceInputName(name) {
      return Craft.namespaceInputName(name, this.settings.namespace);
    },

    namespaceId(id) {
      return Craft.namespaceId(id, this.settings.namespace);
    },

    loadSourcePathByKey: function (stepKey) {
      return new Promise((resolve, reject) => {
        // If the step key is equal to the current source key, then it represents the root. No source path needed.
        if (stepKey === this.sourceKey) {
          resolve([]);
          return;
        }

        const params = this.getViewParams();
        params.stepKey = stepKey;

        Craft.sendActionRequest('POST', 'element-indexes/source-path', {
          data: params,
        })
          .then(({data}) => {
            resolve(data.sourcePath);
          })
          .catch(reject);
      });
    },

    afterSetInitialSource: function (queryParams) {
      // Resize handler
      // ---------------------------------------------------------------------

      if (this.settings.context === 'index') {
        this.addListener(Garnish.$win, 'resize', 'handleResize');
      }

      this.handleResize();

      // Respect initial search
      // ---------------------------------------------------------------------
      // Has to go after selecting the default source because selecting a source
      // clears out search params

      if (queryParams.search) {
        this.startSearching();
        this.searchText = queryParams.search;
      }

      // Respect the initial filters
      // ---------------------------------------------------------------------

      if (queryParams.filters) {
        this.createFilterHud({
          showOnInit: false,
          serialized: queryParams.filters,
        });
      }

      // Select the default sort attribute/direction
      // ---------------------------------------------------------------------

      if (queryParams.sort) {
        const lastDashPos = queryParams.sort.lastIndexOf('-');
        if (lastDashPos !== -1) {
          const attr = queryParams.sort.substring(0, lastDashPos);
          const dir = queryParams.sort.substring(lastDashPos + 1);
          this.setSelectedSortAttribute(attr, dir);
        }
      }

      // Load the first batch of elements!
      // ---------------------------------------------------------------------

      // Default to whatever page is in the URL
      this.setPage(Craft.pageNum);

      this.updateElements(true);
    },

    handleResize: function () {
      if (this.sourcePath.length && this.settings.showSourcePath) {
        this._updateSourcePathVisibility();
      }
    },

    _createCancelToken: function () {
      this._cancelToken = axios.CancelToken.source();
      return this._cancelToken.token;
    },

    _cancelRequests: function () {
      if (this._cancelToken) {
        this._cancelToken.cancel();
      }
    },

    getSourceContainer: function () {
      return this.$sidebar.find('nav > ul');
    },

    getSourceLabel: function () {
      return this.$source?.data('label');
    },

    getItemLabel: function () {
      return Craft.elementTypeNames[this.elementType]
        ? Craft.elementTypeNames[this.elementType][2]
        : this.settings.elementTypeName.toLowerCase();
    },

    getItemsLabel: function () {
      return Craft.elementTypeNames[this.elementType]
        ? Craft.elementTypeNames[this.elementType][3]
        : this.settings.elementTypePluralName.toLowerCase();
    },

    getFirstItemNumber: function (total) {
      return Math.min(this.settings.batchSize * (this.page - 1) + 1, total);
    },

    getLastItemNumber: function (first, total) {
      return Math.min(first + (this.settings.batchSize - 1), total);
    },

    get $sources() {
      if (!this.sourceNav) {
        return undefined;
      }

      return this.sourceNav.$items;
    },

    getSite: function () {
      if (!this.siteId) {
        return undefined;
      }
      return Craft.sites.find((s) => s.id == this.siteId);
    },

    initSources: function ($sources) {
      if (typeof $sources === 'undefined') {
        $sources = this.findSources();
      }

      // No source, no party.
      if ($sources.length === 0) {
        return false;
      }

      if (!this.sourceNav) {
        this.sourceNav = new SourceNav(this.$sidebar.find('nav'), {
          onSelectionChange: this._handleSourceSelectionChange.bind(this),
        });
      }

      this.sourcesByKey = {};

      for (let i = 0; i < $sources.length; i++) {
        this.initSource($($sources[i]));
      }

      return true;
    },

    findSources: function () {
      return this._getSourcesInList(this.getSourceContainer(), true);
    },

    selectDefaultSource: function () {
      // The `source` query param should always take precedence
      let sourceKey;
      if (this.settings.context === 'index') {
        sourceKey = Craft.getQueryParam('source');
      }

      if (!sourceKey) {
        sourceKey = this.getDefaultSourceKey();
      }

      let $source;

      if (sourceKey) {
        $source = this.getSourceByKey(sourceKey);

        // Make sure it's visible
        if (this.$visibleSources.index($source) === -1) {
          $source = null;
        }
      }

      if (!sourceKey || !$source) {
        // Select the first source by default
        $source = this.$visibleSources.first();
      }

      return this.selectSource($source);
    },

    refreshSources: function () {
      this.sourceNav.removeAllItems();

      this.setIndexBusy();

      Craft.sendActionRequest('POST', this.settings.refreshSourcesAction, {
        data: {
          context: this.settings.context,
          elementType: this.elementType,
        },
      })
        .then((response) => {
          this.setIndexAvailable();
          this.getSourceContainer().replaceWith(response.data.html);
          this.initSources();
          this.selectDefaultSource();
        })
        .catch((e) => {
          if (!axios.isCancel(e)) {
            this.setIndexAvailable();
            Craft.cp.displayError(Craft.t('app', 'A server error occurred.'));
          }
        });
    },

    initSource: function ($source) {
      this.sourceNav.addItems($source);
      this.initSourceToggle($source);
      this.sourcesByKey[$source.data('key')] = $source;

      if (
        $source.data('hasNestedSources') &&
        this.instanceState.expandedSources.indexOf($source.data('key')) !== -1
      ) {
        this._expandSource($source);
      }
    },

    initSourceToggle: function ($source) {
      // Remove handlers for the same thing. Just in case.
      this.deinitSourceToggle($source);

      var $toggle = this._getSourceToggle($source);

      if ($toggle.length) {
        this.addListener($source, 'dblclick', '_handleSourceDblClick');
        this.addListener($toggle, 'click', '_handleSourceToggleClick');
        $source.data('hasNestedSources', true);
      } else {
        $source.data('hasNestedSources', false);
      }
    },

    updateMainHeading: function () {
      let $contentHeading = $('#content-heading');

      if (!$contentHeading.length) {
        $contentHeading = $('<span>', {
          id: 'content-heading',
        });

        $contentHeading.appendTo('.screen-title');
      }

      $contentHeading.text(this.getSourceLabel());
    },

    deinitSource: function ($source) {
      this.sourceNav.removeItems($source);
      this.deinitSourceToggle($source);
      delete this.sourcesByKey[$source.data('key')];
    },

    deinitSourceToggle: function ($source) {
      if ($source.data('hasNestedSources')) {
        this.removeListener($source, 'dblclick');
        this.removeListener(this._getSourceToggle($source), 'click');
      }

      $source.removeData('hasNestedSources');
    },

    getDefaultInstanceState: function () {
      const state = {
        selectedSource: null,
        expandedSources: [],
      };

      if (this.hasImplicitSource) {
        state.source = {};
      }

      return state;
    },

    getDefaultSourceKey: function () {
      if (
        this.settings.preferStoredSource &&
        this.instanceState.selectedSource
      ) {
        // Discard the defaults and go with localStorage
        this.settings.defaultSource = null;
        this.settings.defaultSourcePath = null;
        return this.instanceState.selectedSource;
      }

      let sourceKey = null;

      if (this.settings.defaultSource) {
        let $lastSource = null;
        let refreshSources = false;

        for (const segment of this.settings.defaultSource.split('/')) {
          if ($lastSource) {
            this._expandSource($lastSource);
            refreshSources = true;
          }

          const testSourceKey =
            (sourceKey !== null ? `${sourceKey}/` : '') + segment;
          const $source = this.getSourceByKey(testSourceKey);

          if (!$source) {
            if ($lastSource) {
              this._collapseSource($lastSource);
            }
            break;
          }

          $lastSource = $source;
          sourceKey = testSourceKey;
        }

        if (refreshSources) {
          // Make sure that the modal is aware of the newly expanded sources
          this._setSite(this.siteId);
        }
      }

      if (!sourceKey) {
        // If we couldn't resolve a default source, clear out the defaultSource and defaultSourcePath
        // settings, as defaultSourcePath is expected to be relative to defaultSource
        // (https://github.com/craftcms/cms/issues/13072)
        this.settings.defaultSource = null;
        this.settings.defaultSourcePath = null;
      }

      return sourceKey ?? this.instanceState.selectedSource;
    },

    /**
     * @returns {Object[]|null}
     */
    getDefaultSourcePath: function () {
      // @link https://github.com/craftcms/cms/issues/13006
      if (
        this.settings.defaultSourcePath !== null &&
        this.settings.defaultSourcePath[0] !== undefined &&
        this.settings.defaultSourcePath[0].canView === true
      ) {
        return this.settings.defaultSourcePath;
      } else {
        return null;
      }
    },

    getDefaultExpandedSources: function () {
      return this.instanceState.expandedSources;
    },

    /**
     * @returns {Object[]}
     */
    get sourcePath() {
      return this.sourcePaths[this.sourceKey] || [];
    },

    /**
     * @param {Object[]|null} sourcePath
     */
    set sourcePath(sourcePath) {
      this.sourcePaths[this.sourceKey] =
        sourcePath && sourcePath.length ? sourcePath : null;

      if (this.$sourcePathOuterContainer) {
        this.$sourcePathOuterContainer.remove();
        this.$sourcePathOuterContainer = null;
        this.$sourcePathInnerContainer = null;
        this.$sourcePathOverflowBtnContainer = null;
        this.$sourcePathActionsBtn = null;
      }

      if (this.sourcePaths[this.sourceKey] && this.settings.showSourcePath) {
        const actions = this.getSourcePathActions();

        this.$sourcePathOuterContainer = $('<div/>', {
          class: 'source-path',
        }).insertBefore(this.$elements);
        this.$sourcePathInnerContainer = $('<div/>', {
          class: 'chevron-btns',
        }).appendTo(this.$sourcePathOuterContainer);
        const $nav = $('<nav/>', {
          'aria-label': this.getSourcePathLabel(),
        }).appendTo(this.$sourcePathInnerContainer);
        const $ol = $('<ol/>').appendTo($nav);

        let $overflowBtn, overflowMenuId, $overflowUl;

        if (sourcePath.length > 1) {
          this.$sourcePathOverflowBtnContainer = $('<li/>', {
            class: 'first-step hidden',
          }).appendTo($ol);

          overflowMenuId = 'menu' + Math.floor(Math.random() * 1000000);
          $overflowBtn = $('<button/>', {
            type: 'button',
            class: 'btn',
            title: Craft.t('app', 'More items'),
            'aria-label': Craft.t('app', 'More items'),
            'data-disclosure-trigger': true,
            'aria-controls': overflowMenuId,
          })
            .append(
              $('<span/>', {class: 'btn-body'}).append(
                $('<span/>', {class: 'label'}).append(
                  $('<span/>', {
                    'data-icon': 'ellipsis',
                    'aria-hidden': 'true',
                  })
                )
              )
            )
            .append($('<span/>', {class: 'chevron-right'}))
            .appendTo(this.$sourcePathOverflowBtnContainer);

          const $overflowMenu = $('<div/>', {
            id: overflowMenuId,
            class: 'menu menu--disclosure',
          }).appendTo(this.$sourcePathOverflowBtnContainer);
          $overflowUl = $('<ul/>').appendTo($overflowMenu);

          $overflowBtn.disclosureMenu();
        }

        for (let i = 0; i < sourcePath.length; i++) {
          ((i) => {
            const step = sourcePath[i];

            if ($overflowUl && i < sourcePath.length - 1) {
              step.$overflowLi = $('<li/>', {
                class: 'hidden',
              }).appendTo($overflowUl);

              $('<a/>', {
                class: 'flex flex-nowrap',
                href: '#',
                type: 'button',
                role: 'button',
                html: step.icon
                  ? `<span data-icon="${step.icon}" aria-hidden="true"></span><span>${step.label}</span>`
                  : step.label,
              })
                .appendTo(step.$overflowLi)
                .on('click', (ev) => {
                  ev.preventDefault();
                  $overflowBtn.data('trigger').hide();
                  this.selectSourcePathStep(i);
                });
            }

            const isFirst = i === 0;
            const isLast = i === sourcePath.length - 1;

            step.$li = $('<li/>').appendTo($ol);

            if (isFirst) {
              step.$li.addClass('first-step');
            }

            step.$btn = $('<a/>', {
              href: step.uri ? Craft.getCpUrl(step.uri) : '#',
              class: 'btn',
              role: 'button',
            });

            if (step.icon) {
              step.$btn.attr('aria-label', step.label);
            }

            const $btnBody = $('<span/>', {
              class: 'btn-body',
            }).appendTo(step.$btn);

            step.$label = $('<span/>', {
              class: 'label',
              html: step.icon
                ? `<span data-icon="${step.icon}" aria-hidden="true"></span>`
                : step.label,
            }).appendTo($btnBody);

            step.$btn.append($('<span class="chevron-left"/>'));

            if (!isLast || !actions.length) {
              step.$btn.append($('<span class="chevron-right"/>'));
            } else {
              step.$btn.addClass('has-action-menu');
            }

            if (isLast) {
              step.$btn.addClass('current-step').attr('aria-current', 'page');
            }

            step.$btn.appendTo(step.$li);

            this.addListener(step.$btn, 'activate', () => {
              this.selectSourcePathStep(i);
            });
          })(i);
        }

        // Action menu
        if (actions && actions.length) {
          const actionBtnLabel = this.getSourcePathActionLabel();
          const menuId = 'menu' + Math.floor(Math.random() * 1000000);
          this.$sourcePathActionsBtn = $('<button/>', {
            type: 'button',
            class: 'btn current-step',
            title: actionBtnLabel,
            'aria-label': actionBtnLabel,
            'data-disclosure-trigger': true,
            'aria-controls': menuId,
          })
            .append(
              $('<span/>', {class: 'btn-body'}).append(
                $('<span/>', {class: 'label'})
              )
            )
            .append($('<span/>', {class: 'chevron-right'}))
            .appendTo(this.$sourcePathInnerContainer);

          const groupedActions = [
            actions.filter((a) => !a.destructive && !a.administrative),
            actions.filter((a) => a.destructive && !a.administrative),
            actions.filter((a) => a.administrative),
          ].filter((group) => group.length);

          const $menu = $('<div/>', {
            id: menuId,
            class: 'menu menu--disclosure',
          }).appendTo(this.$sourcePathInnerContainer);

          groupedActions.forEach((group, index) => {
            if (index !== 0) {
              $('<hr/>').appendTo($menu);
            }
            this._buildSourcePathActionList(group).appendTo($menu);
          });

          this.$sourcePathActionsBtn.disclosureMenu();
          this._updateSourcePathVisibility();
        }

        // Update the URL if we're on the index page
        if (
          this.settings.context === 'index' &&
          typeof sourcePath[sourcePath.length - 1].uri !== 'undefined' &&
          typeof history != 'undefined'
        ) {
          history.replaceState(
            {},
            '',
            Craft.getCpUrl(sourcePath[sourcePath.length - 1].uri)
          );
        }
      }

      // Store the source path
      const sourcePathStep =
        (this.sourcePaths[this.sourceKey]
          ? this.sourcePaths[this.sourceKey][
              this.sourcePaths[this.sourceKey].length - 1
            ].key
          : null) || null;
      if (this.settings.context === 'index') {
        this.setSelecetedSourceState('sourcePathStep', sourcePathStep);
      } else {
        this.setInstanceState('sourcePathStep', sourcePathStep);
      }

      this.onSourcePathChange();
    },

    /**
     * @returns {string}
     */
    getSourcePathLabel: function () {
      return '';
    },

    /**
     * @returns {Object[]}
     */
    getSourcePathActions: function () {
      return [];
    },

    /**
     * @returns {string}
     */
    getSourcePathActionLabel: function () {
      return '';
    },

    _updateSourcePathVisibility: function () {
      const firstStep = this.sourcePath[0];
      const lastStep = this.sourcePath[this.sourcePath.length - 1];

      // reset the source path styles
      if (this.$sourcePathOverflowBtnContainer) {
        this.$sourcePathOverflowBtnContainer.addClass('hidden');
        firstStep.$li.addClass('first-step');
      }

      for (const step of this.sourcePath) {
        if (step.$overflowLi) {
          step.$overflowLi.addClass('hidden');
        }
        step.$li.removeClass('hidden');
      }

      lastStep.$label.css('width', '');
      lastStep.$btn.removeAttr('title');

      let overage = this._checkSourcePathOverage();
      if (!overage) {
        return;
      }

      // show the overflow menu, if we have one
      if (this.$sourcePathOverflowBtnContainer) {
        this.$sourcePathOverflowBtnContainer.removeClass('hidden');
        firstStep.$li.removeClass('first-step');

        for (let i = 0; i < this.sourcePath.length - 1; i++) {
          const step = this.sourcePath[i];
          step.$overflowLi.removeClass('hidden');
          step.$li.addClass('hidden');

          // are we done yet?
          overage = this._checkSourcePathOverage();
          if (!overage) {
            return;
          }
        }
      }

      // if we're still here, truncation is the only remaining strategy
      if (!lastStep.icon) {
        const width = lastStep.$label[0].getBoundingClientRect().width;
        lastStep.$label.width(Math.floor(width - overage));
        lastStep.$btn.attr('title', lastStep.label);
      }
    },

    _checkSourcePathOverage: function () {
      const outerWidth =
        this.$sourcePathOuterContainer[0].getBoundingClientRect().width;
      const innerWidth =
        this.$sourcePathInnerContainer[0].getBoundingClientRect().width;
      return Math.max(innerWidth - outerWidth, 0);
    },

    _buildSourcePathActionList: function (actions) {
      const $ul = $('<ul/>');

      actions.forEach((action) => {
        const $a = $('<a/>', {
          href: '#',
          type: 'button',
          role: 'button',
          'aria-label': action.label,
          text: action.label,
        }).on('click', (ev) => {
          ev.preventDefault();
          this.$sourcePathActionsBtn.data('trigger').hide();
          if (action.onSelect) {
            action.onSelect();
          }
        });

        if (action.destructive) {
          $a.addClass('error');
        }

        $('<li/>').append($a).appendTo($ul);
      });

      return $ul;
    },

    onSourcePathChange: function () {
      this.settings.onSourcePathChange();
      this.trigger('sourcePathChange');
    },

    selectSourcePathStep: function (num) {
      this.sourcePath = this.sourcePath.slice(0, num + 1);
      this.sourcePath[num].$btn.focus();
      this.clearSearch(false);
      this.updateElements();
    },

    startSearching: function () {
      // Show the clear button
      this.$clearSearchBtn.removeClass('hidden');
      this.searching = true;
      this.sortByScore = true;
    },

    clearSearch: function (updateElements) {
      if (!this.searching) {
        return;
      }

      this.$search.val('');

      if (this.searchTimeout) {
        clearTimeout(this.searchTimeout);
      }

      this.stopSearching();

      if (updateElements) {
        this.updateElementsIfSearchTextChanged();
      } else {
        this.searchText = null;
      }
    },

    stopSearching: function () {
      // Hide the clear button
      this.$clearSearchBtn.addClass('hidden');
      this.searching = false;
      this.sortByScore = false;
    },

    setInstanceState: function (key, value) {
      if (typeof key === 'object') {
        $.extend(this.instanceState, key);
      } else {
        this.instanceState[key] = value;
      }

      this.storeInstanceState();
    },

    storeInstanceState: function () {
      if (this.settings.storageKey) {
        Craft.setLocalStorage(this.settings.storageKey, this.instanceState);
      }
    },

    getSourceState: function (sourceKey, key, defaultValue) {
      // account for when all sources are disabled
      if (!sourceKey) {
        return null;
      }

      if (typeof this.sourceStates[sourceKey] === 'undefined') {
        // If this is a nested source key, see if we have a source state for the parent
        const lastSlashPos = sourceKey.lastIndexOf('/');
        if (lastSlashPos !== -1) {
          return this.getSourceState(
            sourceKey.substring(0, lastSlashPos),
            key,
            defaultValue
          );
        }
      }

      const sourceState = this.sourceStates[sourceKey] || {};

      if (typeof key === 'undefined') {
        return Object.assign({}, sourceState);
      }
      if (typeof sourceState[key] !== 'undefined') {
        return sourceState[key];
      }
      return typeof defaultValue !== 'undefined' ? defaultValue : null;
    },

    getSelectedSourceState: function (key, defaultValue) {
      return this.getSourceState(
        this.instanceState.selectedSource,
        key,
        defaultValue
      );
    },

    setSelecetedSourceState: function (key, value) {
      var viewState = this.getSelectedSourceState();

      // account for when all sources are disabled
      if (viewState == null) {
        viewState = [];
      }

      if (typeof key === 'object') {
        for (let k in key) {
          if (key.hasOwnProperty(k)) {
            if (key[k] !== null) {
              viewState[k] = key[k];
            } else {
              delete viewState[k];
            }
          }
        }
      } else if (value !== null) {
        viewState[key] = value;
      } else {
        delete viewState[key];
      }

      // account for when all sources are disabled
      let sourceKey = '*';
      if (this.instanceState.selectedSource != undefined) {
        // otherwise do what we used to do
        sourceKey = this.instanceState.selectedSource;
      }

      const sourceStates = this.sourceStates;
      sourceStates[sourceKey] = viewState;

      this.sourceStates = sourceStates;
    },

    /**
     * @deprecated in 4.3.0.
     */
    storeSortAttributeAndDirection: function () {},

    /**
     * Sets the page number.
     */
    setPage: function (page) {
      if (!this.isAdministrative) {
        return;
      }

      page = Math.max(page, 1);
      this.page = page;

      const url = Craft.getPageUrl(this.page);
      history.replaceState({}, '', url);
    },

    _resetCount: function () {
      this.resultSet = null;
      this.totalResults = null;
      this.totalUnfilteredResults = null;
    },

    updateSourceMenu: function () {
      if (!this.$sourceActionsContainer.length) {
        return;
      }

      if (this.$sourceActionsBtn) {
        this.$sourceActionsBtn.data('trigger').destroy();
        this.$sourceActionsContainer.empty();
        $(`#${this.namespaceId('source-actions-menu')}`).remove();
        this.$sourceActionsBtn = null;
      }

      const actions = this.getSourceActions();
      if (!actions.length) {
        return;
      }

      const groupedActions = [
        actions.filter((a) => !a.destructive && !a.administrative),
        actions.filter((a) => a.destructive && !a.administrative),
        actions.filter((a) => a.administrative),
      ].filter((group) => group.length);

      this.$sourceActionsBtn = $('<button/>', {
        type: 'button',
        class: 'btn action-btn hairline',
        title: Craft.t('app', 'Source settings'),
        'aria-label': Craft.t('app', 'Source settings'),
        'aria-controls': 'source-actions-menu',
      }).appendTo(this.$sourceActionsContainer);

      const $menu = $('<div/>', {
        id: 'source-actions-menu',
        class: 'menu menu--disclosure',
      }).appendTo(this.$sourceActionsContainer);

      groupedActions.forEach((group, index) => {
        if (index !== 0) {
          $('<hr/>').appendTo($menu);
        }

        this._buildActionList(group).appendTo($menu);
      });

      this.$sourceActionsBtn.disclosureMenu();
    },

    _buildActionList: function (actions) {
      const $ul = $('<ul/>');

      actions.forEach((action) => {
        const $button = $('<button/>', {
          type: 'button',
          class: 'menu-item',
          text: action.label,
        }).on('click', () => {
          this.$sourceActionsBtn.data('trigger').hide();
          if (action.onSelect) {
            action.onSelect();
          }
        });

        if (action.destructive) {
          $button.addClass('error');
        }

        $('<li/>').append($button).appendTo($ul);
      });

      return $ul;
    },

    getSourceActions: function () {
      let actions = [];

      if (Craft.userIsAdmin && Craft.allowAdminChanges) {
        actions.push({
          label: Craft.t('app', 'Customize sources'),
          administrative: true,
          onSelect: () => {
            this.createCustomizeSourcesModal();
          },
        });
      }

      return actions;
    },

    updateViewMenu: function () {
      if (
        !this.activeViewMenu ||
        this.activeViewMenu !== this.viewMenus[this.sourceKey]
      ) {
        if (this.activeViewMenu) {
          this.activeViewMenu.hideTrigger();
        }
        if (!this.viewMenus[this.sourceKey]) {
          if (
            !this.getViewModesForSource().find(
              (mode) => mode.mode === 'table'
            ) &&
            this.settings.sortable
          ) {
            return;
          }
          this.viewMenus[this.sourceKey] = new ViewMenu(this, this.$source);
        }
        this.activeViewMenu = this.viewMenus[this.sourceKey];
        this.activeViewMenu.showTrigger();
      }
    },

    /**
     * Returns any additional settings that should be passed to the view instance.
     */
    getViewSettings: function () {
      return {};
    },

    /**
     * Returns the data that should be passed to the elementIndex/getElements controller action
     * when loading elements.
     */
    getViewParams: function () {
      // baseCriteria: the criteria properties determined by the source and element index config
      // criteria: everything the user had some say in

      // baseCriteria will determine the unfilteredTotal count, in case something needs to know
      // the total number of elements the user has access to

      const baseCriteria = Object.assign(
        {
          status: null,
          drafts: this.settings.canHaveDrafts ? null : false,
          draftOf: this.settings.canHaveDrafts && this.drafts ? null : false,
          savedDraftsOnly: true,
        },
        this.baseCriteria,
        {
          siteId: this.siteId,
        }
      );

      const criteria = {
        offset: this.settings.batchSize * (this.page - 1),
        limit: this.settings.batchSize,
        search: this.searching ? this.searchText : null,
      };

      // Only set drafts/draftOf/trashed params when needed, so we don't potentially override a source's criteria
      if (this.settings.canHaveDrafts && this.drafts) {
        criteria.drafts = true;
      }

      if (this.trashed) {
        criteria.trashed = true;
      }

      if (!this.$statusMenuContainer.hasClass('hidden') && this.status) {
        criteria.status = this.status;
      }

      const params = {
        context: this.settings.context,
        elementType: this.elementType,
        canHaveDrafts: this.settings.canHaveDrafts,
        source: this.sourceKey,
        condition: this.settings.condition,
        referenceElementId: this.settings.referenceElementId,
        referenceElementSiteId: this.settings.referenceElementSiteId,
        baseCriteria,
        criteria,
        disabledElementIds: this.settings.disabledElementIds,
        viewState: $.extend({}, this.getSelectedSourceState()),
        paginated: this.paginated,
        selectable: this.selectable,
        sortable: this.sortable,
      };

      params.viewState.showHeaderColumn = this.settings.showHeaderColumn;
      params.viewState.inlineEditing = this.inlineEditing;
      params.viewState.nestedInputNamespace = this.nestedInputNamespace;

      // override viewState.mode in case it's different from what's stored
      params.viewState.mode = this.viewMode;

      if (this.viewMode === 'structure') {
        params.viewState.mode = 'table';
        params.viewState.order = 'structure';
        params.viewState.sort = 'asc';

        if (typeof this.instanceState.collapsedElementIds === 'undefined') {
          this.instanceState.collapsedElementIds = [];
        }
        params.collapsedElementIds = this.instanceState.collapsedElementIds;
      } else if (!this.sortable && !this.inlineEditing) {
        // Possible that the order/sort isn't entirely accurate if we're sorting by Score
        const [sortAttribute, sortDirection] =
          this.getSortAttributeAndDirection();
        params.viewState.order = sortAttribute;
        params.viewState.sort = sortDirection;
      }

      if (
        this.filterHuds[this.siteId] &&
        this.filterHuds[this.siteId][this.sourceKey] &&
        (this.filterHuds[this.siteId][this.sourceKey].conditionConfig ||
          this.filterHuds[this.siteId][this.sourceKey].serialized)
      ) {
        params.filterConfig =
          this.filterHuds[this.siteId][this.sourceKey].conditionConfig;
        params.filters =
          this.filterHuds[this.siteId][this.sourceKey].serialized;
      }

      if (
        this.hasImplicitSource &&
        typeof params.viewState.tableColumns === 'undefined'
      ) {
        params.viewState.tableColumns = this.getDefaultTableColumns();
      }

      // Give plugins a chance to hook in here
      this.trigger('registerViewParams', {
        params: params,
      });

      return params;
    },

    updateElements: function (preservePagination, pageChanged) {
      return new Promise((resolve, reject) => {
        // Ignore if we're not fully initialized yet
        if (!this.initialized) {
          reject('The element index isn’t initialized yet.');
          return;
        }

        this.onBeforeUpdateElements();

        // Cancel any ongoing requests
        this._cancelRequests();

        this.setIndexBusy();

        // Kill the old view class
        if (this.view) {
          this.view.disable();
        }

        if (preservePagination !== true) {
          this.setPage(1);
          this._resetCount();
        }

        this._previousViewParams = this._viewParams;
        this._viewParams = this.getViewParams();

        Craft.sendActionRequest('POST', this.settings.updateElementsAction, {
          data: this._viewParams,
          cancelToken: this._createCancelToken(),
        })
          .then((response) => {
            this.setIndexAvailable();

            if (this.settings.context === 'index') {
              if (Craft.cp.fixedHeader) {
                const headerContainerHeight =
                  Craft.cp.$headerContainer.height();
                const maxScrollTop =
                  this.$main.offset().top - headerContainerHeight;
                if (maxScrollTop < Garnish.$scrollContainer.scrollTop()) {
                  Garnish.$scrollContainer.scrollTop(maxScrollTop);
                }
              }
            } else {
              this.$main.scrollTop(0);
            }

            this._updateView(this._viewParams, response.data);

            if (this.criteriaHasChanged() && !this.sourceHasChanged()) {
              const itemLabel = this.getItemLabel();
              const itemsLabel = this.getItemsLabel();

              this._countResults().then((total) => {
                let successMessage;

                if (!this.paginated) {
                  successMessage = Craft.t(
                    'app',
                    'Showing {total, number} {total, plural, =1{{item}} other{{items}}}',
                    {
                      total: total,
                      item: itemLabel,
                      items: itemsLabel,
                    }
                  );
                } else {
                  const first = this.getFirstItemNumber(total);
                  successMessage = Craft.t(
                    'app',
                    'Showing {first, number}-{last, number} of {total, number} {total, plural, =1{{item}} other{{items}}}',
                    {
                      first: first,
                      last: this.getLastItemNumber(first, total),
                      total: total,
                      item: itemLabel,
                      items: itemsLabel,
                    }
                  );
                }

<<<<<<< HEAD
                this.updateLiveRegion(successMessage);
              });
            } else {
              this.updateLiveRegion(this.getSortMessage());
=======
            if (pageChanged) {
              const $elementContainer = this.view.getElementContainer();
              Garnish.firstFocusableElement($elementContainer).focus();
>>>>>>> 3de4a4f3
            }

            resolve();
          })
          .catch((e) => {
            if (!axios.isCancel(e)) {
              this.setIndexAvailable();
              Craft.cp.displayError(Craft.t('app', 'A server error occurred.'));
            }
            reject(e);
          });
      });
    },

    criteriaHasChanged: function () {
      if (!this._previousViewParams) {
        return false;
      }

      return !Craft.compare(
        this._viewParams.criteria,
        this._previousViewParams.criteria
      );
    },

    sourceHasChanged: function () {
      if (!this._previousViewParams) {
        return false;
      }

      return this._viewParams.source !== this._previousViewParams.source;
    },

    sortHasChanged: function () {
      if (!this._previousViewParams) {
        return false;
      }

      return (
        this._viewParams.viewState.order !==
          this._previousViewParams.viewState.order ||
        this._viewParams.viewState.sort !==
          this._previousViewParams.viewState.sort
      );
    },

    updateElementsIfSearchTextChanged: function () {
      if (
        this.searchText !==
        (this.searchText = this.searching ? this.$search.val() : null)
      ) {
        if (this.settings.context === 'index') {
          Craft.setQueryParam('search', this.$search.val());
        }
        this.updateElements();
      }
    },

    getSortMessage: function () {
      const attribute = this.getSelectedSortAttribute();
      const direction =
        this.getSelectedSortDirection() === 'asc'
          ? Craft.t('app', 'Ascending')
          : Craft.t('app', 'Descending');
      const sortLabel = this.getSortLabel(attribute);

      if (!attribute && !direction && !sortLabel) return;

      return Craft.t('app', '{name} sorted by {attribute}, {direction}', {
        name: this.getSourceLabel(),
        attribute: sortLabel,
        direction: direction,
      });
    },

    updateLiveRegion: function (message) {
      if (!message) return;

      this.$srStatusContainer.empty().text(message);

      // Clear message after interval
      setTimeout(() => {
        const currentMessage = this.$srStatusContainer.text();

        // Check that this is the same message and hasn't been updated since
        if (message !== currentMessage) return;

        this.$srStatusContainer.empty();
      }, 5000);
    },

    showActionTriggers: function () {
      // Ignore if they're already shown
      if (this.showingActionTriggers) {
        return;
      }

      if (!this._$triggers) {
        this._createTriggers();
      } else {
        this._$triggers.appendTo(this.$actionsContainer);
      }

      this.showingActionTriggers = true;
    },

    submitAction: async function (action, actionParams, beforeCallback) {
      // Make sure something's selected
      var selectedElementIds = this.view.getSelectedElementIds(),
        totalSelected = selectedElementIds.length;

      if (totalSelected === 0) {
        return false;
      }

      if (typeof action === 'string') {
        action = this._findAction(action);
      }

      if (action.confirm && !confirm(action.confirm)) {
        return false;
      }

      if (beforeCallback) {
        await beforeCallback();
      }

      // Cancel any ongoing requests
      this._cancelRequests();

      // Get ready to submit
      var viewParams = this.getViewParams();

      actionParams = actionParams ? Craft.expandPostArray(actionParams) : {};
      var params = $.extend(viewParams, action.settings || {}, actionParams, {
        elementAction: action.type,
        elementIds: selectedElementIds,
      });

      // Do it
      this.setIndexBusy();
      this._autoSelectElements = selectedElementIds;

      if (action.download) {
        if (Craft.csrfTokenName) {
          params[Craft.csrfTokenName] = Craft.csrfTokenValue;
        }
        try {
          await Craft.downloadFromUrl(
            'POST',
            Craft.getActionUrl(this.settings.submitActionsAction),
            params
          );
        } finally {
          this.setIndexAvailable();
        }
      } else {
        try {
          const response = await Craft.sendActionRequest(
            'POST',
            this.settings.submitActionsAction,
            {
              data: params,
              cancelToken: this._createCancelToken(),
            }
          );

          // Update the count text too
          this._resetCount();
          this._updateView(viewParams, response.data);

          if (typeof response.data.badgeCounts !== 'undefined') {
            this._updateBadgeCounts(response.data.badgeCounts);
          }

          if (response.data.message) {
            Craft.cp.displaySuccess(response.data.message);
          }

          this.afterAction(action, params);
        } catch (e) {
          Craft.cp.displayError(e?.response?.data?.message);
        } finally {
          this.setIndexAvailable();
        }
      }
    },

    _findAction: function (actionClass) {
      for (var i = 0; i < this.actions.length; i++) {
        if (this.actions[i].type === actionClass) {
          return this.actions[i];
        }
      }
      throw `Invalid element action: ${actionClass}`;
    },

    afterAction: function (action, params) {
      // There may be a new background job that needs to be run
      Craft.cp.runQueue();

      this.onAfterAction(action, params);
    },

    hideActionTriggers: function () {
      // Ignore if there aren't any
      if (!this.showingActionTriggers) {
        return;
      }

      this._$triggers.detach();

      this.showingActionTriggers = false;
    },

    updateSelectAllCheckbox: function () {
      if (this.$selectAllCheckbox) {
        const totalSelected = this.view.getSelectedElements().length;

        if (totalSelected !== 0) {
          if (totalSelected === this.view.getEnabledElements().length) {
            this.$selectAllCheckbox.removeClass('indeterminate');
            this.$selectAllCheckbox.addClass('checked');
            this.$selectAllCheckbox.attr('aria-checked', 'true');
          } else {
            this.$selectAllCheckbox.addClass('indeterminate');
            this.$selectAllCheckbox.removeClass('checked');
            this.$selectAllCheckbox.attr('aria-checked', 'mixed');
          }
        } else {
          this.$selectAllCheckbox.removeClass('indeterminate checked');
          this.$selectAllCheckbox.attr('aria-checked', 'false');
        }
      }
    },

    updateActionTriggers: function () {
      // Do we have an action UI to update?
      if (this.actions) {
        const totalSelected = this.view.getSelectedElements().length;

        if (totalSelected !== 0) {
          this.showActionTriggers();
        } else {
          this.hideActionTriggers();
        }
      }
    },

    getSelectedElements: function () {
      return this.view ? this.view.getSelectedElements() : $();
    },

    getSelectedElementIds: function () {
      return this.view ? this.view.getSelectedElementIds() : [];
    },

    setStatus: function (status) {
      // Find the option (and make sure it actually exists)
      var $option = this.statusMenu.$options.filter(
        'a[data-status="' + status + '"]:first'
      );

      if ($option.length) {
        this.statusMenu.selectOption($option[0]);
      }
    },

    /**
     * Returns the selected sort attribute for a source
     * @param {jQuery} [$source]
     * @returns {string}
     */
    getSelectedSortAttribute: function ($source) {
      $source = $source || this.$source;

      if ($source) {
        const attribute = this.getSourceState($source.data('key'), 'order');

        // Make sure it's valid
        if (this.getSortOption(attribute, $source)) {
          return attribute;
        }
      }

      return this.getDefaultSort()[0];
    },

    /**
     * Returns the selected sort direction for a source
     * @param {jQuery} [$source]
     * @returns {string}
     */
    getSelectedSortDirection: function ($source) {
      $source = $source || this.$source;

      if ($source) {
        const direction = this.getSourceState($source.data('key'), 'sort');

        // Make sure it's valid
        if (['asc', 'desc'].includes(direction)) {
          return direction;
        }
      }

      return this.getDefaultSort()[1];
    },

    /**
     * @deprecated in 4.3.0. Use setSelectedSortAttribute() instead.
     */
    setSortAttribute: function (attr) {
      this.setSelectedSortAttribute(attr);
    },

    /**
     * Sets the selected sort attribute and direction.
     *
     * If direction isn’t provided, the attribute’s default direction will be used.
     *
     * @param {string} attr
     * @param {string} [dir]
     */
    setSelectedSortAttribute: function (attr, dir) {
      // If score, keep track of that separately
      if (attr === 'score') {
        this.sortByScore = true;
        return;
      }

      this.sortByScore = false;

      // Make sure it's valid
      const sortOption = this.getSortOption(attr);
      if (!sortOption) {
        console.warn(`Invalid sort option: ${attr}`);
        return;
      }

      if (!dir) {
        dir = sortOption.defaultDir;
      }

      const history = [];

      // Remember the previous choices
      const attributes = [attr];

      // Only include the last attribute if it changed
      const lastAttr = this.getSelectedSourceState('order');
      if (lastAttr && lastAttr !== attr) {
        history.push([lastAttr, this.getSelectedSourceState('sort')]);
        attributes.push(lastAttr);
      }

      const oldHistory = this.getSelectedSourceState('orderHistory', []);
      for (let i = 0; i < oldHistory.length; i++) {
        const [a] = oldHistory[i];
        if (a && !attributes.includes(a)) {
          history.push(oldHistory[i]);
          attributes.push(a);
        } else {
          break;
        }
      }

      this.setSelecetedSourceState({
        order: attr,
        sort: dir,
        orderHistory: history,
      });

      if (this.settings.context === 'index') {
        // Update the query string
        Craft.setQueryParam('sort', `${attr}-${dir}`);
      }
    },

    /**
     * @deprecated in 4.3.0. Use setSelectedSortAttribute() or setSelectedSortDirection() instead.
     */
    setSortDirection: function (dir) {
      this.setSelectedSortDirection(dir);
    },

    /**
     * Sets the selected sort direction, maintaining the current sort attribute.
     * @param {string} dir
     */
    setSelectedSortDirection: function (dir) {
      this.setSelectedSortAttribute(this.getSelectedSortAttribute(), dir);
    },

    /**
     * Returns the actual sort attribute, which may be different from what's selected.
     * @returns {string[]}
     */
    getSortAttributeAndDirection: function () {
      if (this.searching && this.sortByScore) {
        return ['score', 'desc'];
      }

      return [this.getSelectedSortAttribute(), this.getSelectedSortDirection()];
    },

    getSortLabel: function (attr) {
      const sortOption = this.getSortOption(attr);
      return sortOption ? sortOption.label : null;
    },

    getSelectedViewMode: function () {
      return this.validateViewMode(this.getSelectedSourceState('mode') || null);
    },

    /**
     * Returns the nesting level for a given source, where 1 = the root level
     * @param {jQuery} $source
     * @returns {number}
     */
    getSourceLevel: function ($source) {
      return $source.parentsUntil('nav', 'ul.nested').length + 1;
    },

    /**
     * Returns a source’s parent, or null if it’s the root source
     * @param {jQuery} $source
     * @returns {?jQuery}
     */
    getParentSource: function ($source) {
      const $parent = $source.parent().parent().siblings('a');
      return $parent.length ? $parent : null;
    },

    /**
     * Returns the root level source for a given source.
     * @param {jQuery} $source
     * @returns {jQuery}
     */
    getRootSource: function ($source) {
      let $parent;
      while (($parent = this.getParentSource($source))) {
        $source = $parent;
      }
      return $source;
    },

    getSourceByKey: function (key) {
      return this.sourcesByKey[key] || null;
    },

    selectSource: function (source) {
      const $source = $(source);

      // return false if there truly are no sources;
      // don't attempt to check only default/visible sources
      if (!this.sourcesByKey || !Object.keys(this.sourcesByKey).length) {
        return false;
      }

      if (
        this.$source &&
        this.$source[0] &&
        this.$source[0] === $source[0] &&
        $source.data('key') === this.sourceKey
      ) {
        return false;
      }

      // Hide action triggers if they're currently being shown
      this.hideActionTriggers();

      this.$source = $source;
      this.$rootSource = this.getRootSource($source);
      this.sourceKey = $source.data('key');
      this.rootSourceKey = this.$rootSource.data('key');
      this.setInstanceState('selectedSource', this.sourceKey);
      this.sourceNav.selectItem($source);

      this.updateMainHeading();

      if (this.searching) {
        // Clear the search value without causing it to update elements
        this.searchText = null;
        this.$search.val('');
        if (this.settings.context === 'index') {
          Craft.setQueryParam('search', null);
        }
        this.stopSearching();
      }

      // Status menu
      // ----------------------------------------------------------------------

      if (this.$statusMenuBtn.length) {
        if (typeof this.baseCriteria.status !== 'undefined') {
          this.$statusMenuContainer.addClass('hidden');
        } else {
          this.$statusMenuContainer.removeClass('hidden');
        }

        if (this.trashed) {
          // Swap to the initial status
          var $firstOption = this.statusMenu.$options.first();
          this.setStatus($firstOption.data('status'));
        }
      }

      // View mode buttons
      // ----------------------------------------------------------------------

      // Clear out any previous view mode data
      if (this.$viewModeBtnContainer) {
        this.$viewModeBtnContainer.remove();
      }

      this.viewModeBtns = {};
      this.viewMode = null;

      // Get the new list of view modes
      this.sourceViewModes = this.getViewModesForSource();

      // Create the buttons if there's more than one mode available to this source
      if (this.sourceViewModes.length > 1) {
        this.$viewModeBtnContainer = $(
          '<section class="btngroup btngroup--exclusive"/>'
        )
          .attr('aria-label', Craft.t('app', 'View'))
          .insertAfter(this.$searchContainer);

        for (var i = 0; i < this.sourceViewModes.length; i++) {
          let sourceViewMode = this.sourceViewModes[i];

          let $viewModeBtn = $('<button/>', {
            type: 'button',
            class:
              'btn' +
              (typeof sourceViewMode.className !== 'undefined'
                ? ` ${sourceViewMode.className}`
                : ''),
            'data-view': sourceViewMode.mode,
            'data-icon': sourceViewMode.icon,
            'aria-label': sourceViewMode.title,
            'aria-pressed': 'false',
            title: sourceViewMode.title,
          }).appendTo(this.$viewModeBtnContainer);

          this.viewModeBtns[sourceViewMode.mode] = $viewModeBtn;

          this.addListener(
            $viewModeBtn,
            'click',
            {mode: sourceViewMode.mode},
            function (ev) {
              this.selectViewMode(ev.data.mode);
              this.updateElements();
            }
          );
        }
      }

      // Figure out which mode we should start with
      var viewMode = this.getSelectedSourceState('mode');

      // Maintain the structure view for source states that were saved with an older Craft version
      if (
        viewMode === 'table' &&
        this.getSourceState($source.data('key'), 'order') === 'structure'
      ) {
        viewMode = 'structure';
      }

      if (!viewMode || !this.doesSourceHaveViewMode(viewMode)) {
        // Try to keep using the current view mode
        if (this.viewMode && this.doesSourceHaveViewMode(this.viewMode)) {
          viewMode = this.viewMode;
        }
        // Just use the first one
        else {
          viewMode = this.sourceViewModes[0].mode;
        }
      }

      this.selectViewMode(viewMode);

      this.updateSourceMenu();
      this.updateViewMenu();

      if (!this.filterHudExists() && this.$source.data('default-filter')) {
        this.createFilterHud({
          showOnInit: false,
          conditionConfig: this.$source.data('default-filter'),
        });
      } else {
        this.updateFilterBtn();
      }

      this.onSelectSource();

      this.sourcePath =
        this.sourcePaths[this.sourceKey] ||
        this.$source.data('default-source-path');

      if (this.settings.context === 'index') {
        const urlParams = Craft.getQueryParams();
        urlParams.source = this.sourceKey;
        Craft.setUrl(Craft.getUrl(Craft.path, urlParams));
      }

      return true;
    },

    selectSourceByKey: function (key) {
      var $source = this.getSourceByKey(key);

      if ($source) {
        return this.selectSource($source);
      } else {
        return false;
      }
    },

    getSourceData($source, key) {
      $source ||= this.$source;
      if (!$source) {
        return undefined;
      }
      const data = $source.data(key);
      if (data === undefined) {
        const $parentSource = this.getParentSource($source);
        if ($parentSource) {
          return this.getSourceData($parentSource, key);
        }
      }
      return data;
    },

    /**
     * Returns the available sort attributes for a source (or the selected root source)
     * @param {jQuery} [$source]
     * @returns {Object[]}
     */
    getSortOptions: function ($source) {
      const sortOptions = this.getSourceData($source, 'sort-opts') || [];

      // Make sure there's at least one attribute
      if (!sortOptions.length) {
        sortOptions.push({
          label: Craft.t('app', 'Title'),
          attr: 'title',
          defaultDir: 'asc',
        });
      }

      return sortOptions;
    },

    /**
     * Returns info about a sort attribute.
     * @param {string} attribute
     * @param {jQuery} [$source]
     * @returns {?Object}
     */
    getSortOption: function (attribute, $source) {
      return (
        this.getSortOptions($source).find((o) => o.attr === attribute) || null
      );
    },

    /**
     * Returns the default sort attribute and direction for a source.
     * @param {jQuery} [$source]
     * @returns {string[]}
     */
    getDefaultSort: function ($source) {
      let defaultSort = this.getSourceData($source, 'default-sort');
      if (defaultSort) {
        if (typeof defaultSort === 'string') {
          defaultSort = [defaultSort];
        }

        // Make sure it's valid
        const sortOption = this.getSortOption(defaultSort[0], $source);
        if (sortOption) {
          // Fill in the default direction if it's not specified
          if (!defaultSort[1]) {
            defaultSort[1] = sortOption.defaultDir;
          }

          return defaultSort;
        }
      }

      // Default to the first sort option
      const sortOptions = this.getSortOptions($source);
      return [sortOptions[0].attr, sortOptions[0].defaultDir];
    },

    /**
     * Returns the available table columns for a source (or the selected root source)
     * @param {jQuery} [$source]
     * @returns {Object[]}
     */
    getTableColumnOptions: function ($source) {
      return this.getSourceData($source, 'table-col-opts') || [];
    },

    /**
     * Returns info about a table column.
     * @param {string} attribute
     * @param {jQuery} [$source]
     * @returns {?Object}
     */
    getTableColumnOption: function (attribute, $source) {
      return (
        this.getTableColumnOptions($source).find((o) => o.attr === attribute) ||
        null
      );
    },

    /**
     * Returns the default table columns for a source (or the selected root source)
     * @param {jQuery} [$source]
     * @returns {string[]}
     */
    getDefaultTableColumns: function ($source) {
      return this.getSourceData($source, 'default-table-cols') || [];
    },

    /**
     * Returns the selected sort attribute for a source
     * @param {jQuery} [$source]
     * @returns {string[]}
     */
    getSelectedTableColumns: function ($source) {
      $source ||= this.$source;
      if ($source) {
        const attributes = this.getSourceState(
          $source.data('key'),
          'tableColumns'
        );

        if (attributes) {
          // Only return the valid ones
          return attributes.filter(
            (a) => !!this.getTableColumnOption(a, $source)
          );
        }
      }

      return this.getDefaultTableColumns($source);
    },

    setSelectedTableColumns: function (attributes) {
      this.setSelecetedSourceState({
        tableColumns: attributes,
      });

      // Update the view menu
      if (this.activeViewMenu) {
        this.activeViewMenu.updateTableColumnField();
      }
    },

    getViewModesForSource: function () {
      const viewModes = [];

      if (!Garnish.isMobileBrowser(true)) {
        if (Garnish.hasAttr(this.$source, 'data-has-structure')) {
          viewModes.push({
            mode: 'structure',
            title: Craft.t('app', 'Display in a structured table'),
            icon: Craft.orientation === 'rtl' ? 'structurertl' : 'structure',
          });
        }

        viewModes.push({
          mode: 'table',
          title: Craft.t('app', 'Display in a table'),
          icon: 'list',
        });
      }

      if (this.$source && Garnish.hasAttr(this.$source, 'data-has-thumbs')) {
        viewModes.push({
          mode: 'thumbs',
          title: Craft.t('app', 'Display as thumbnails'),
          icon: 'grid',
        });
      }

      viewModes.push({
        mode: 'cards',
        title: Craft.t('app', 'Display as cards'),
        icon: 'element-cards',
      });

      if (this.settings.allowedViewModes) {
        return viewModes.filter((mode) =>
          this.settings.allowedViewModes.includes(mode.mode)
        );
      }

      return viewModes;
    },

    doesSourceHaveViewMode: function (viewMode) {
      if (!this.sourceViewModes) {
        return false;
      }

      for (var i = 0; i < this.sourceViewModes.length; i++) {
        if (this.sourceViewModes[i].mode === viewMode) {
          return true;
        }
      }

      return false;
    },

    validateViewMode: function (viewMode) {
      if (viewMode && this.doesSourceHaveViewMode(viewMode)) {
        return viewMode;
      }

      if (this.sourceViewModes && this.sourceViewModes.length) {
        return this.sourceViewModes[0].mode;
      }

      return this.doesSourceHaveViewMode('table') ? 'table' : 'cards';
    },

    selectViewMode: function (viewMode, force) {
      // Make sure that the current source supports it
      if (!force && !this.doesSourceHaveViewMode(viewMode)) {
        viewMode = this.sourceViewModes[0].mode;
      }

      // Has anything changed?
      if (viewMode === this._viewMode) {
        return;
      }

      // Deselect the previous view mode
      if (
        this._viewMode &&
        typeof this.viewModeBtns[this._viewMode] !== 'undefined'
      ) {
        this.viewModeBtns[this._viewMode]
          .removeClass('active')
          .attr('aria-pressed', 'false');
      }

      this._viewMode = viewMode;
      this.setSelecetedSourceState('mode', this._viewMode);

      if (typeof this.viewModeBtns[this._viewMode] !== 'undefined') {
        this.viewModeBtns[this._viewMode]
          .addClass('active')
          .attr('aria-pressed', 'true');
      }
    },

    createView: function (mode, settings) {
      var viewClass = this.getViewClass(mode);
      return new viewClass(this, this.$elements, settings);
    },

    getViewClass: function (mode) {
      switch (mode) {
        case 'table':
        case 'structure':
          return Craft.TableElementIndexView;
        case 'cards':
          return Craft.CardsElementIndexView;
        case 'thumbs':
          return Craft.ThumbsElementIndexView;
        default:
          throw `View mode "${mode}" not supported.`;
      }
    },

    rememberDisabledElementId: function (id) {
      var index = $.inArray(id, this.settings.disabledElementIds);

      if (index === -1) {
        this.settings.disabledElementIds.push(id);
      }
    },

    forgetDisabledElementId: function (id) {
      var index = $.inArray(id, this.settings.disabledElementIds);

      if (index !== -1) {
        this.settings.disabledElementIds.splice(index, 1);
      }
    },

    enableElements: function ($elements) {
      $elements
        .removeClass('disabled')
        .parents('.disabled')
        .removeClass('disabled');

      for (var i = 0; i < $elements.length; i++) {
        var id = $($elements[i]).data('id');
        this.forgetDisabledElementId(id);
      }

      this.onEnableElements($elements);
    },

    disableElements: function ($elements) {
      $elements.removeClass('sel').addClass('disabled');

      for (var i = 0; i < $elements.length; i++) {
        var id = $($elements[i]).data('id');
        this.rememberDisabledElementId(id);
      }

      this.onDisableElements($elements);
    },

    getElementById: function (id) {
      return this.view.getElementById(id);
    },

    enableElementsById: function (ids) {
      ids = $.makeArray(ids);

      for (var i = 0; i < ids.length; i++) {
        var id = ids[i],
          $element = this.getElementById(id);

        if ($element && $element.length) {
          this.enableElements($element);
        } else {
          this.forgetDisabledElementId(id);
        }
      }
    },

    disableElementsById: function (ids) {
      ids = $.makeArray(ids);

      for (var i = 0; i < ids.length; i++) {
        var id = ids[i],
          $element = this.getElementById(id);

        if ($element && $element.length) {
          this.disableElements($element);
        } else {
          this.rememberDisabledElementId(id);
        }
      }
    },

    selectElementAfterUpdate: function (id) {
      if (this._autoSelectElements === null) {
        this._autoSelectElements = [];
      }

      this._autoSelectElements.push(id);
    },

    addButton: function ($button) {
      this.getButtonContainer().append($button);
    },

    isShowingSidebar: function () {
      if (this.showingSidebar === null) {
        this.showingSidebar =
          this.$sidebar.length && !this.$sidebar.hasClass('hidden');
      }

      return this.showingSidebar;
    },

    getButtonContainer: function () {
      // Is there a predesignated place where buttons should go?
      if (this.settings.buttonContainer) {
        return $(this.settings.buttonContainer);
      } else {
        var $container = $(`#${this.namespaceId('action-buttons')}`);

        if (!$container.length) {
          $container = $(`<div/>`, {
            id: this.namespaceId('action-buttons'),
          }).appendTo($(`#${this.namespaceId('header')}`));
        }

        return $container;
      }
    },

    setIndexBusy: function () {
      this.$elements.addClass('busy');
      this.$updateSpinner.appendTo(this.$elements);
      this.isIndexBusy = true;

      // Blur the active element, if it's within the element listing pane
      if (
        document.activeElement &&
        this.$elements[0].contains(document.activeElement)
      ) {
        this._activeElement = document.activeElement;
        document.activeElement.blur();
      }

      let elementsHeight = this.$elements.height();
      let windowHeight = window.innerHeight;
      let scrollTop = $(document).scrollTop();

      if (this.settings.context == 'modal') {
        windowHeight = this.$elements.parents('.modal').height();
        scrollTop = this.$elements.scrollParent().scrollTop();
      }

      if (elementsHeight > windowHeight) {
        let positionTop = Math.floor(scrollTop + windowHeight / 2) - 100;
        positionTop = Math.floor((positionTop / elementsHeight) * 100);

        document.documentElement.style.setProperty(
          '--elements-busy-top-position',
          positionTop + '%'
        );
      }
      this.updateLiveRegion(Craft.t('app', 'Loading'));
    },

    setIndexAvailable: function () {
      this.$elements.removeClass('busy');
      this.$updateSpinner.remove();
      this.isIndexBusy = false;

      // Refocus the previously-focused element
      if (this._activeElement) {
        if (
          !document.activeElement ||
          document.activeElement === document.body
        ) {
          if (document.body.contains(this._activeElement)) {
            this._activeElement.focus();
          } else if (this._activeElement.id) {
            $(`#${this._activeElement.id}`).focus();
          }
        }
        this._activeElement = null;
      }
    },

    createCustomizeSourcesModal: function () {
      // Recreate it each time
      var modal = new Craft.CustomizeSourcesModal(this, {
        hideOnEsc: false,
        hideOnShadeClick: false,
        onHide: function () {
          modal.destroy();
        },
      });

      return modal;
    },

    disable: function () {
      if (this.sourceNav) {
        this.sourceNav.disable();
      }

      if (this.view) {
        this.view.disable();
      }

      this.base();
    },

    enable: function () {
      if (this.sourceNav) {
        this.sourceNav.enable();
      }

      if (this.view) {
        this.view.enable();
      }

      this.base();
    },

    onAfterInit: function () {
      this.settings.onAfterInit();
      this.trigger('afterInit');
    },

    onSelectSource: function () {
      this.settings.onSelectSource(this.sourceKey);
      this.trigger('selectSource', {sourceKey: this.sourceKey});
    },

    onSelectSite: function () {
      this.settings.onSelectSite(this.siteId);
      this.trigger('selectSite', {siteId: this.siteId});
    },

    onBeforeUpdateElements: function () {
      this.settings.onBeforeUpdateElements();
      this.trigger('beforeUpdateElements');
    },

    onUpdateElements: function () {
      this.settings.onUpdateElements();
      this.trigger('updateElements');
    },

    onCountResults: function () {
      this.settings.onCountResults(
        this.totalResults,
        this.totalUnfilteredResults
      );
      this.trigger('countResults', {
        total: this.totalResults,
        totalUnfiltered: this.totalUnfilteredResults,
      });
    },

    onSelectionChange: function () {
      this.settings.onSelectionChange();
      this.trigger('selectionChange');
    },

    onEnableElements: function ($elements) {
      this.settings.onEnableElements($elements);
      this.trigger('enableElements', {elements: $elements});
    },

    onDisableElements: function ($elements) {
      this.settings.onDisableElements($elements);
      this.trigger('disableElements', {elements: $elements});
    },

    onAfterAction: function (action, params) {
      this.settings.onAfterAction(action, params);
      this.trigger('afterAction', {action: action, params: params});
    },

    // UI state handlers
    // -------------------------------------------------------------------------

    _handleSourceSelectionChange: function (event) {
      // If the selected source was just removed (maybe because its parent was collapsed),
      // there won't be a selected source

      if (!this.sourceNav.$selectedItem) {
        this.sourceNav.selectItem(this.$visibleSources.first());
        return;
      }

      if (this.selectSource(this.sourceNav.$selectedItem)) {
        this.updateElements();
      }
    },

    _handleActionTriggerSubmit: function (ev) {
      ev.preventDefault();

      const $form = $(ev.currentTarget);

      // Make sure Craft.ElementActionTrigger isn't overriding this
      if ($form.hasClass('disabled') || $form.data('custom-handler')) {
        return;
      }

      this._submitActionInternal(
        $form.data('action'),
        $form.data('trigger') && $form.data('trigger').data('trigger'),
        Garnish.getPostData($form)
      );
    },

    _handleMenuActionTriggerSubmit: function (ev) {
      const $option = $(ev.option);

      // Make sure Craft.ElementActionTrigger isn't overriding this
      if ($option.hasClass('disabled') || $option.data('custom-handler')) {
        return;
      }

      this._submitActionInternal(
        $option.data('action'),
        $option.data('trigger')
      );
    },

    _submitActionInternal: async function (action, trigger, actionParams) {
      const $selectedElements = this.getSelectedElements();

      await this.submitAction(action, actionParams, async () => {
        if (trigger) {
          await trigger.settings.beforeActivate($selectedElements, this);
        }
      });

      if (trigger) {
        await trigger.settings.afterActivate($selectedElements, this);
      }
    },

    _handleStatusChange: function (ev) {
      this.statusMenu.$options.removeClass('sel');
      var $option = $(ev.selectedOption).addClass('sel');
      this.$statusMenuBtn.html($option.html());

      this.trashed = false;
      this.drafts = false;
      this.status = null;
      let queryParam = null;

      if (Garnish.hasAttr($option, 'data-trashed')) {
        this.trashed = true;
        queryParam = 'trashed';
      } else if (Garnish.hasAttr($option, 'data-drafts')) {
        this.drafts = true;
        queryParam = 'drafts';
      } else {
        this.status = queryParam = $option.data('status') || null;
      }

      if (this.settings.context === 'index') {
        Craft.setQueryParam('status', queryParam);
      }

      this.updateElements();
    },

    _handleSiteChange: function (ev) {
      this.siteMenu.$options.removeClass('sel');
      var $option = $(ev.selectedOption).addClass('sel');
      this.$siteMenuBtn.html($option.html());
      this._setSite($option.data('site-id'));
      if (this.initialized) {
        this.updateElements();
      }
      this.onSelectSite();
    },

    _setSite: function (siteId) {
      let firstSite = this.siteId === null;
      this.siteId = siteId;

      this.updateSourceVisibility();

      if (
        this.initialized &&
        !firstSite &&
        (!this.$source || !this.$source.length) &&
        this.$visibleSources.length
      ) {
        this.selectSource(this.$visibleSources[0]);
      }

      // Hide any empty-nester headings
      var $headings = this.getSourceContainer().children('.heading');
      var $heading;

      for (let i = 0; i < $headings.length; i++) {
        $heading = $headings.eq(i);
        if ($heading.has('> ul > li:not(.hidden)').length !== 0) {
          $heading.removeClass('hidden');
        } else {
          $heading.addClass('hidden');
        }
      }

      if (this.initialized) {
        if (this.settings.context === 'index') {
          // Remember this site for later
          Craft.cp.setSiteId(siteId);
        }

        this.updateFilterBtn();
      }
    },

    updateSourceVisibility: function () {
      this.$visibleSources = $();

      for (let i = 0; i < this.$sources.length; i++) {
        const $source = this.$sources.eq(i);

        if (
          !Garnish.hasAttr($source, 'data-disabled') &&
          (typeof $source.data('sites') === 'undefined' ||
            $source
              .data('sites')
              .toString()
              .split(',')
              .some((siteId) => siteId == this.siteId))
        ) {
          $source.parent().removeClass('hidden');
          this.$visibleSources = this.$visibleSources.add($source);
        } else {
          $source.parent().addClass('hidden');

          // Is this the currently selected source?
          if (this.$source && this.$source.get(0) === $source.get(0)) {
            this.$source = null;
            this.$rootSource = null;
            this.sourceKey = null;
            this.rootSourceKey = null;
          }
        }
      }
    },

    _handleSelectionChange: function () {
      this.updateSelectAllCheckbox();
      this.updateActionTriggers();
      this.onSelectionChange();
    },

    _handleSourceDblClick: function (ev) {
      this._toggleSource($(ev.currentTarget));
      ev.stopPropagation();
    },

    _handleSourceToggleClick: function (ev) {
      this._toggleSource($(ev.currentTarget).prev('a'));
      ev.stopPropagation();
    },

    // Source management
    // -------------------------------------------------------------------------

    _getSourcesInList: function ($list, topLevel) {
      let $sources = $list.find('> li:not(.heading) > a');
      if (topLevel) {
        $sources = $sources.add($list.find('> li.heading > ul > li > a'));
      }
      return $sources;
    },

    _getChildSources: function ($source) {
      var $list = $source.siblings('ul');
      return this._getSourcesInList($list);
    },

    _getSourceToggle: function ($source) {
      return $source.siblings('.toggle');
    },

    _toggleSource: function ($source) {
      if ($source.parent('li').hasClass('expanded')) {
        this._collapseSource($source);
      } else {
        this._expandSource($source);
      }
    },

    _expandSource: function ($source) {
      $source.next('.toggle').attr({
        'aria-expanded': 'true',
      });
      $source.parent('li').addClass('expanded');

      var $childSources = this._getChildSources($source);
      for (let i = 0; i < $childSources.length; i++) {
        this.initSource($($childSources[i]));
        if (this.$visibleSources) {
          this.$visibleSources = this.$visibleSources.add($childSources[i]);
        }
      }

      var key = $source.data('key');
      if (this.instanceState.expandedSources.indexOf(key) === -1) {
        this.instanceState.expandedSources.push(key);
        this.storeInstanceState();
      }
    },

    _collapseSource: function ($source) {
      $source.next('.toggle').attr({
        'aria-expanded': 'false',
        'aria-label': Craft.t('app', 'Show nested sources'),
      });
      $source.parent('li').removeClass('expanded');

      var $childSources = this._getChildSources($source);
      for (let i = 0; i < $childSources.length; i++) {
        this.deinitSource($($childSources[i]));
        this.$visibleSources = this.$visibleSources.not($childSources[i]);
      }

      var i = this.instanceState.expandedSources.indexOf($source.data('key'));
      if (i !== -1) {
        this.instanceState.expandedSources.splice(i, 1);
        this.storeInstanceState();
      }
    },

    // View
    // -------------------------------------------------------------------------

    async _updateView(params, response) {
      // Cleanup
      // -------------------------------------------------------------

      // Get rid of the old action triggers regardless of whether the new batch has actions or not
      if (this.actions) {
        this.hideActionTriggers();

        if (this.triggers) {
          for (let trigger of this.triggers) {
            trigger.destroy();
          }
        }

        this.actions =
          this.actionsHeadHtml =
          this.actionsBodyHtml =
          this.triggers =
          this._$triggers =
          this.$actionMenuBtn =
            null;
      }

      // Update the count text
      // -------------------------------------------------------------

      if (this.$countContainer.length) {
        this.$countSpinner.removeClass('hidden');
        this.$countContainer.html('');

        this._countResults()
          .then((total) => {
            this.$countSpinner.addClass('hidden');
            const itemLabel = this.getItemLabel();
            const itemsLabel = this.getItemsLabel();

            if (!this.paginated) {
              let countLabel = Craft.t(
                'app',
                '{total, number} {total, plural, =1{{item}} other{{items}}}',
                {
                  total: total,
                  item: itemLabel,
                  items: itemsLabel,
                }
              );
              this.$countContainer.text(countLabel);
            } else {
              const first = this.getFirstItemNumber(total);
              const last = this.getLastItemNumber(first, total);
              let countLabel = Craft.t(
                'app',
                '{first, number}-{last, number} of {total, number} {total, plural, =1{{item}} other{{items}}}',
                {
                  first: first,
                  last: last,
                  total: total,
                  item: itemLabel,
                  items: itemsLabel,
                }
              );

              let $paginationContainer = $(
                '<div class="flex pagination"/>'
              ).appendTo(this.$countContainer);
              let totalPages = Math.max(
                Math.ceil(total / this.settings.batchSize),
                1
              );

              const $paginationNav = $('<nav/>', {
                class: 'flex',
                'aria-label': Craft.t('app', '{element} pagination', {
                  element: itemLabel,
                }),
              }).appendTo($paginationContainer);

              let $prevBtn = $('<button/>', {
                type: 'button',
                role: 'button',
                class:
                  'page-link prev-page' + (this.page > 1 ? '' : ' disabled'),
                disabled: this.page === 1,
                title: Craft.t('app', 'Previous Page'),
              }).appendTo($paginationNav);
              let $nextBtn = $('<button/>', {
                type: 'button',
                role: 'button',
                class:
                  'page-link next-page' +
                  (this.page < totalPages ? '' : ' disabled'),
                disabled: this.page === totalPages,
                title: Craft.t('app', 'Next Page'),
              }).appendTo($paginationNav);

              $('<div/>', {
                class: 'page-info',
                text: countLabel,
              }).appendTo($paginationContainer);

              if (this.page > 1) {
                this.addListener($prevBtn, 'click', function () {
                  this.removeListener($prevBtn, 'click');
                  this.removeListener($nextBtn, 'click');
                  this.setPage(this.page - 1);
                  this.updateElements(true);
                });
              }

              if (this.page < totalPages) {
                this.addListener($nextBtn, 'click', function () {
                  this.removeListener($prevBtn, 'click');
                  this.removeListener($nextBtn, 'click');
                  this.setPage(this.page + 1);
                  this.updateElements(true);
                });
              }
            }
          })
          .catch(() => {
            this.$countSpinner.addClass('hidden');
          });
      }

      // Update the view with the new container + elements HTML
      // -------------------------------------------------------------

      this.$elements.html(response.html);
      await Craft.appendHeadHtml(response.headHtml);
      await Craft.appendBodyHtml(response.bodyHtml);

      // Batch actions setup
      // -------------------------------------------------------------

      this.$selectAllContainer = this.$elements.find(
        '.selectallcontainer:first'
      );

      if (this.multiSelect || (response.actions && response.actions.length)) {
        if (this.$selectAllContainer.length) {
          if (response.actions && response.actions.length) {
            this.actions = response.actions;
            this.actionsHeadHtml = response.actionsHeadHtml;
            this.actionsBodyHtml = response.actionsBodyHtml;
          }

          if (this.settings.actions && this.settings.actions.length) {
            if (!this.actions) {
              this.actions = [];
            }

            for (let action of this.settings.actions) {
              // clone it so bodyHtml doesn't make it into this.actions
              action = Object.assign({}, action);
              if (action.bodyHtml) {
                this.actionsBodyHtml += action.bodyHtml;
                delete action.bodyHtml;
              }
              this.actions.push(action);
            }
          }

          // Create the select all checkbox
          this.$selectAllCheckbox = $('<div class="checkbox"/>')
            .prependTo(this.$selectAllContainer)
            .attr({
              role: 'checkbox',
              tabindex: '0',
              'aria-checked': 'false',
              'aria-label': Craft.t('app', 'Select all'),
            });

          this.addListener(this.$selectAllContainer, 'click', function () {
            if (this.view.getSelectedElements().length === 0) {
              this.view.selectAllElements();
            } else {
              this.view.deselectAllElements();
            }
          });

          this.addListener(this.$selectAllCheckbox, 'keydown', function (ev) {
            if (ev.keyCode === Garnish.SPACE_KEY) {
              ev.preventDefault();

              $(ev.currentTarget).trigger('click');
            }
          });
        }
      } else if (this.$selectAllContainer.prop('nodeName') !== 'TH') {
        if (!this.$selectAllContainer.siblings().length) {
          this.$selectAllContainer.parent('.header').remove();
        }
        this.$selectAllContainer.remove();
      }

      // Exporters setup
      // -------------------------------------------------------------

      this.exporters = response.exporters;
      this.exportersByType = Craft.index(this.exporters || [], (e) => e.type);

      if (this.exporters && this.exporters.length) {
        this.$exportBtn.removeClass('hidden');
      } else {
        this.$exportBtn.addClass('hidden');
      }

      // Create the view
      // -------------------------------------------------------------

      const settings = Object.assign(
        {
          context: this.settings.context,
          batchSize:
            this.isAdministrative || this.viewMode === 'structure'
              ? this.settings.batchSize
              : null,
          params: params,
          selectable: this.selectable,
          multiSelect: this.multiSelect,
          canSelectElement: this.settings.canSelectElement,
          checkboxMode: this.selectable,
          waitForDoubleClicks: this.settings.waitForDoubleClicks,
          sortable: this.sortable,
          onSelectionChange: this._handleSelectionChange.bind(this),
          onSortChange: this.settings.onSortChange,
        },
        this.getViewSettings()
      );

      // Kill the old view class
      if (this.view) {
        this.view.destroy();
        delete this.view;
      }

      this.view = this.createView(this.getSelectedViewMode(), settings);

      // Auto-select elements
      // -------------------------------------------------------------

      if (this._autoSelectElements) {
        if (this.selectable) {
          for (var i = 0; i < this._autoSelectElements.length; i++) {
            this.view.selectElementById(this._autoSelectElements[i]);
          }
        }

        this._autoSelectElements = null;
      }

      // Trigger the event
      // -------------------------------------------------------------

      this.onUpdateElements();
    },

    _updateBadgeCounts: function (badgeCounts) {
      for (let sourceKey in badgeCounts) {
        if (badgeCounts.hasOwnProperty(sourceKey)) {
          const $source = this.getSourceByKey(sourceKey);
          if ($source) {
            let $badge = $source.children('.badge');
            if (badgeCounts[sourceKey] !== null) {
              if (!$badge.length) {
                $badge = $('<span class="badge"/>').appendTo($source);
              }
              $badge.text(badgeCounts[sourceKey]);
            } else if ($badge) {
              $badge.remove();
            }
          }
        }
      }
    },

    _countResults: function () {
      return new Promise((resolve, reject) => {
        if (this.totalResults !== null) {
          resolve(this.totalResults, this.totalUnfilteredResults);
          this.onCountResults();
        } else {
          var params = this.getViewParams();
          delete params.baseCriteria.offset;
          delete params.baseCriteria.limit;

          // Make sure we've got an active result set ID
          if (this.resultSet === null) {
            this.resultSet = Math.floor(Math.random() * 100000000);
          }
          params.resultSet = this.resultSet;

          Craft.sendActionRequest('POST', this.settings.countElementsAction, {
            data: params,
            cancelToken: this._createCancelToken(),
          })
            .then((response) => {
              if (response.data.resultSet == this.resultSet) {
                this.totalResults = response.data.total;
                this.totalUnfilteredResults = response.data.unfilteredTotal;
                resolve(this.totalResults, this.totalUnfilteredResults);
                this.onCountResults();
              } else {
                reject();
              }
            })
            .catch(reject);
        }
      });
    },

    _createTriggers: async function () {
      this.triggers = [];
      this._$triggers = $();
      const safeMenuActions = [];
      const destructiveMenuActions = [];

      for (let i = 0; i < this.actions.length; i++) {
        const action = this.actions[i];

        if (action.trigger) {
          const $trigger = $('<div/>', {
            id: `${this.namespaceId(action.type)}-actiontrigger`,
          }).append(action.trigger);
          $trigger.find('.btn').addClass('secondary');

          // Add any active inputs to action.settings,
          // and remove their input names so they don't muck up the parent form
          if (!action.settings) {
            action.settings = {};
          }
          $.extend(
            action.settings,
            Craft.expandPostArray(Garnish.getPostData($trigger))
          );
          $trigger.find('[name]').removeAttr('name');

          // create a new form at the end of the DOM, in case the element index is within another form
          const formId = `element-action-form-${Math.floor(
            Math.random() * 1000000
          )}`;
          const $form = $('<form/>', {
            id: formId,
            method: 'post',
            action: '',
            class: 'hidden',
            data: {action},
          }).appendTo(Garnish.$bod);

          // redirect all submits to the remote form
          $trigger
            .find('button[type=submit],input[type=submit],.formsubmit')
            .addClass('formsubmit')
            .attr('data-form', formId);

          $form.data('trigger', $trigger);

          this.addListener($form, 'submit', '_handleActionTriggerSubmit');
          this._$triggers = this._$triggers.add($trigger);
        } else {
          if (!action.destructive) {
            safeMenuActions.push(action);
          } else {
            destructiveMenuActions.push(action);
          }
        }
      }

      if (safeMenuActions.length || destructiveMenuActions.length) {
        const $menuTrigger = $('<form/>');

        this.$actionMenuBtn = $('<button/>', {
          type: 'button',
          class: 'btn secondary menubtn',
          'data-icon': 'settings',
          title: Craft.t('app', 'Actions'),
        }).appendTo($menuTrigger);

        const $menu = $('<ul class="menu"/>').appendTo($menuTrigger),
          $safeList = this._createMenuTriggerList(safeMenuActions, false),
          $destructiveList = this._createMenuTriggerList(
            destructiveMenuActions,
            true
          );

        if ($safeList) {
          $safeList.appendTo($menu);
        }

        if ($safeList && $destructiveList) {
          $('<hr/>').appendTo($menu);
        }

        if ($destructiveList) {
          $destructiveList.appendTo($menu);
        }

        this._$triggers = this._$triggers.add($menuTrigger);
      }

      this._$triggers.appendTo(this.$actionsContainer);

      if (this.isAdministrative) {
        // set Craft.currentElementIndex for actions
        Craft.currentElementIndex = this;
      }

      await Craft.appendHeadHtml(this.actionsHeadHtml);
      await Craft.appendBodyHtml(this.actionsBodyHtml);

      Craft.initUiElements(this._$triggers);

      if (this.$actionMenuBtn) {
        this.$actionMenuBtn
          .data('menubtn')
          .on('optionSelect', this._handleMenuActionTriggerSubmit.bind(this));
      }
    },

    _showExportHud: function () {
      this.$exportBtn.addClass('active');
      this.$exportBtn.attr('aria-expanded', 'true');

      var $form = $('<form/>', {
        class: 'export-form',
      });

      var typeOptions = [];
      for (var i = 0; i < this.exporters.length; i++) {
        typeOptions.push({
          label: this.exporters[i].name,
          value: this.exporters[i].type,
        });
      }
      var $typeField = Craft.ui
        .createSelectField({
          label: Craft.t('app', 'Export Type'),
          options: typeOptions,
          class: 'fullwidth',
        })
        .appendTo($form);

      var $formatField = Craft.ui
        .createSelectField({
          label: Craft.t('app', 'Format'),
          options: [
            {label: 'CSV', value: 'csv'},
            {label: 'JSON', value: 'json'},
            {label: 'XML', value: 'xml'},
          ],
          class: 'fullwidth',
        })
        .appendTo($form);

      let $typeSelect = $typeField.find('select');
      this.addListener($typeSelect, 'change', () => {
        let type = $typeSelect.val();
        if (this.exportersByType[type].formattable) {
          $formatField.removeClass('hidden');
        } else {
          $formatField.addClass('hidden');
        }
      });
      $typeSelect.trigger('change');

      // Only show the Limit field if there aren't any selected elements
      var selectedElementIds = this.view.getSelectedElementIds();

      if (!selectedElementIds.length) {
        var $limitField = Craft.ui
          .createTextField({
            label: Craft.t('app', 'Limit'),
            placeholder: Craft.t('app', 'No limit'),
            type: 'number',
            min: 1,
          })
          .appendTo($form);
      }

      const $submitBtn = Craft.ui
        .createSubmitButton({
          class: 'fullwidth',
          label: Craft.t('app', 'Export'),
          spinner: true,
        })
        .appendTo($form);

      const $exportSubmit = new Garnish.MultiFunctionBtn($submitBtn);

      var hud = new Garnish.HUD(this.$exportBtn, $form);

      hud.on('hide', () => {
        this.$exportBtn.removeClass('active');
        this.$exportBtn.attr('aria-expanded', 'false');
      });

      var submitting = false;

      this.addListener($form, 'submit', function (ev) {
        ev.preventDefault();
        if (submitting) {
          return;
        }

        submitting = true;
        $exportSubmit.busyEvent();

        var params = this.getViewParams();
        delete params.baseCriteria.offset;
        delete params.baseCriteria.limit;
        delete params.collapsedElementIds;

        params.type = $typeField.find('select').val();
        params.format = $formatField.find('select').val();

        if (selectedElementIds.length) {
          params.criteria.id = selectedElementIds;
        } else {
          var limit = parseInt($limitField.find('input').val());
          if (limit && !isNaN(limit)) {
            params.criteria.limit = limit;
          }
        }

        if (Craft.csrfTokenValue) {
          params[Craft.csrfTokenName] = Craft.csrfTokenValue;
        }

        Craft.downloadFromUrl(
          'POST',
          Craft.getActionUrl('element-indexes/export'),
          params
        )
          .catch((e) => {
            if (!axios.isCancel(e)) {
              Craft.cp.displayError(Craft.t('app', 'A server error occurred.'));
            }
          })
          .finally(() => {
            submitting = false;
            $exportSubmit.successEvent();
          });
      });
    },

    _createMenuTriggerList: function (actions, destructive) {
      if (actions && actions.length) {
        const $ul = $('<ul/>');

        for (let action of actions) {
          $('<li/>')
            .append(
              $('<a/>', {
                id: `${this.namespaceId(action.type)}-actiontrigger`,
                class: destructive ? 'error' : null,
                data: {action},
                text: action.name,
              })
            )
            .appendTo($ul);
        }

        return $ul;
      }
    },

    filterHudExists: function () {
      return (
        this.filterHuds[this.siteId] &&
        this.filterHuds[this.siteId][this.sourceKey]
      );
    },

    showFilterHud: function () {
      if (!this.filterHudExists()) {
        this.createFilterHud();
      } else {
        this.filterHuds[this.siteId][this.sourceKey].show();
      }
    },

    createFilterHud: function (settings) {
      if (!this.filterHuds[this.siteId]) {
        this.filterHuds[this.siteId] = {};
      }

      this.filterHuds[this.siteId][this.sourceKey] = new FilterHud(
        this,
        this.sourceKey,
        this.siteId,
        settings
      );

      this.updateFilterBtn();
    },

    updateFilterBtn: function () {
      this.$filterBtn.removeClass('active');

      if (this.settings.context === 'index') {
        Craft.setQueryParam('filters', null);
      }

      if (
        this.filterHuds[this.siteId] &&
        this.filterHuds[this.siteId][this.sourceKey]
      ) {
        this.$filterBtn
          .attr(
            'aria-controls',
            this.filterHuds[this.siteId][this.sourceKey].id
          )
          .attr(
            'aria-expanded',
            this.filterHuds[this.siteId][this.sourceKey].showing
              ? 'true'
              : 'false'
          );

        if (this.hasActiveFilter) {
          this.$filterBtn.addClass('active');

          if (this.settings.context === 'index') {
            Craft.setQueryParam(
              'filters',
              this.filterHuds[this.siteId][this.sourceKey].serialized
            );
          }
        }
      } else {
        this.$filterBtn.attr('aria-controls', null);
      }
    },
  },
  {
    defaults: {
      context: 'index',
      namespace: null,
      modal: null,
      storageKey: null,
      condition: null,
      referenceElementId: null,
      referenceElementSiteId: null,
      allowedViewModes: null,
      showHeaderColumn: true,
      criteria: null,
      batchSize: 100,
      disabledElementIds: [],
      selectable: false,
      multiSelect: false,
      waitForDoubleClicks: false,
      canSelectElement: null,
      canDuplicateElements: (selectedItems) => true,
      onBeforeDuplicateElements: async (selectedItems) => {},
      onDuplicateElements: async (selectedItems) => {},
      canDeleteElements: (selectedItems) => true,
      onBeforeDeleteElements: async (selectedItems) => {},
      onDeleteElements: async (selectedItems) => {},
      sortable: false,
      inlineEditable: null,
      actions: null,
      buttonContainer: null,
      hideSidebar: false,
      toolbarSelector: '.toolbar:first',
      refreshSourcesAction: 'element-indexes/get-source-tree-html',
      updateElementsAction: 'element-indexes/get-elements',
      countElementsAction: 'element-indexes/count-elements',
      submitActionsAction: 'element-indexes/perform-action',
      defaultSiteId: null,
      defaultSource: null,
      defaultSourcePath: null,
      preferStoredSource: false,
      showSourcePath: true,
      canHaveDrafts: false,

      elementTypeName: Craft.t('app', 'Element'),
      elementTypePluralName: Craft.t('app', 'Elements'),

      onAfterInit: $.noop,
      onSelectSource: $.noop,
      onSelectSite: $.noop,
      onBeforeUpdateElements: $.noop,
      onUpdateElements: $.noop,
      onCountResults: $.noop,
      onSelectionChange: $.noop,
      onSourcePathChange: $.noop,
      onEnableElements: $.noop,
      onDisableElements: $.noop,
      onAfterAction: $.noop,
      onSortChange: $.noop,
    },
  }
);

const SourceNav = Garnish.Base.extend(
  {
    $container: null,
    $items: null,
    $selectedItem: null,

    init: function (container, settings) {
      this.$container = $(container);

      const items = this.$container.find('[data-source-item]');

      this.setSettings(settings, SourceNav.defaults);

      this.$items = $();
      this.addItems(items);
    },

    addItems: function (items) {
      const $items = $(items);

      for (var i = 0; i < $items.length; i++) {
        const item = $items[i];

        this.addListener(item, 'click', this.handleClick.bind(this));
        this.addListener(item, 'keydown', this.handleKeypress.bind(this));
      }

      this.$items = this.$items.add($items);
    },

    /**
     * Remove All Items
     */
    removeAllItems: function () {
      for (var i = 0; i < this.$items.length; i++) {
        this._deinitItem(this.$items[i]);
      }

      this.$items = $();
      this.$selectedItem = $();
    },

    handleKeypress: function (event) {
      const {keyCode} = event;

      if (
        (keyCode === Garnish.RETURN_KEY || keyCode === Garnish.SPACE_KEY) &&
        !ev.shiftKey &&
        !Garnish.isCtrlKeyPressed(ev)
      ) {
        event.preventDefault();
        this.selectItem(event.target);
      }
    },

    handleClick: function (event) {
      const $item = this.getClosestItem(event.target);

      this.selectItem($item);
    },

    getClosestItem: function (element) {
      return $(element).closest('[data-source-item]');
    },

    selectItem: function (item) {
      if (item.length === 0) {
        return;
      }

      const $item = $(item);
      this.deselectAll();

      this.$selectedItem = $item
        .attr('aria-current', 'true')
        .addClass(this.settings.selectedClass);

      this.onSelectionChange();
    },

    deselectAll: function () {
      this.$items
        .attr('aria-current', 'false')
        .removeClass(this.settings.selectedClass);

      this.onSelectionChange();
    },

    removeItems: function (items) {
      let selectedItem;

      items = $.makeArray(items);

      let itemsChanged = false,
        selectionChanged = false;

      for (let i = 0; i < items.length; i++) {
        const item = items[i];

        // Is this item in the list of navigation items?
        const index = $.inArray(item, this.$items);

        // Yes! Then deinitialize the item and remove it from the list
        if (index !== -1) {
          this._deinitItem(item);
          this.$items.splice(index, 1);
          itemsChanged = true;

          // One of the items is currently selected
          if ($(item).is(this.$selectedItem)) {
            selectionChanged = true;
            this.$selectedItem = null;
          }
        }
      }

      if (itemsChanged) {
        if (selectionChanged) {
          $(items).removeClass(this.settings.selectedClass);
          this.onSelectionChange();
        }
      }
    },

    onSelectionChange: function () {
      if (this.callbackFrame) {
        Garnish.cancelAnimationFrame(this.callbackFrame);
        this.callbackFrame = null;
      }

      this.callbackFrame = Garnish.requestAnimationFrame(
        function () {
          this.callbackFrame = null;
          this.trigger('selectionChange');
          this.settings.onSelectionChange();
        }.bind(this)
      );
    },

    _deinitItem: function (item) {
      const $item = $(item);
      this.removeAllListeners($item);
    },
  },
  {
    defaults: {
      selectedClass: 'sel',
      onSelectionChange: $.noop,
    },
  }
);

const ViewMenu = Garnish.Base.extend({
  elementIndex: null,
  $source: null,
  sourceKey: null,
  menu: null,
  id: null,

  $trigger: null,
  $container: null,
  $sortField: null,
  $sortAttributeSelect: null,
  $sortDirectionPicker: null,
  sortDirectionListbox: null,
  $tableColumnsField: null,
  $tableColumnsContainer: null,
  $revertContainer: null,
  $revertBtn: null,
  $closeBtn: null,

  init: function (elementIndex, $source) {
    this.elementIndex = elementIndex;
    this.$source = $source;
    this.sourceKey = $source.data('key');
    this.id = `view-menu-${Math.floor(Math.random() * 1000000000)}`;

    this.$trigger = $('<button/>', {
      type: 'button',
      class: 'btn menubtn hidden',
      text: Craft.t('app', 'View'),
      'aria-label': Craft.t('app', 'View settings'),
      'aria-controls': this.id,
      'data-icon': 'sliders',
    }).appendTo(this.elementIndex.$toolbar);

    this.$container = $('<div/>', {
      id: this.id,
      class: 'menu menu--disclosure element-index-view-menu',
      'data-align': 'right',
    }).appendTo(Garnish.$bod);

    this._buildMenu();

    this.addListener(this.$container, 'mousedown', (ev) => {
      ev.stopPropagation();
    });

    this.menu = new Garnish.DisclosureMenu(this.$trigger);

    this.menu.on('show', () => {
      this.$trigger.addClass('active');
      this.updateSortField();
      this.updateTableFieldVisibility();
    });

    this.menu.on('hide', () => {
      this.$trigger.removeClass('active');

      // Move all checked table column checkboxes to the top once it's fully faded out
      setTimeout(() => {
        this.tidyTableColumnField();
      }, Garnish.FX_DURATION);
    });
  },

  showTrigger: function () {
    this.$trigger.removeClass('hidden');
  },

  hideTrigger: function () {
    this.$trigger.data('trigger').hide();
    this.$trigger.addClass('hidden');
    this.menu.hide();
  },

  updateTableFieldVisibility: function () {
    // we only want to show the "Table Columns" checkboxes and "Use defaults" btn in table and structure views
    if (
      this.elementIndex.viewMode !== 'table' &&
      this.elementIndex.viewMode !== 'structure'
    ) {
      if (this.$tableColumnsContainer) {
        this.$tableColumnsContainer
          .closest('.table-columns-field')
          .addClass('hidden');
      }
      if (this.$revertBtn) {
        this.$revertBtn.addClass('hidden');
      }
    } else {
      if (this.$tableColumnsContainer) {
        this.$tableColumnsContainer
          .closest('.table-columns-field')
          .removeClass('hidden');
      }
      if (this.$revertBtn) {
        this.$revertBtn.removeClass('hidden');
      }
    }
  },

  updateSortField: function () {
    if (this.elementIndex.settings.sortable) {
      return;
    }

    if (this.$sortField) {
      if (this.elementIndex.viewMode === 'structure') {
        this.$sortField.addClass('hidden');
        if (this.$tableColumnsField) {
          this.$tableColumnsField.addClass('first-child');
        }
      } else {
        this.$sortField.removeClass('hidden');
        if (this.$tableColumnsField) {
          this.$tableColumnsField.removeClass('first-child');
        }
      }
    }

    let [attribute, direction] =
      this.elementIndex.getSortAttributeAndDirection();

    // Add/remove a score option
    const $scoreOption = this.$sortAttributeSelect.children(
      'option[value="score"]'
    );

    // If searching by score, just keep showing the actual selection
    if (this.elementIndex.searching) {
      if (!$scoreOption.length) {
        this.$sortAttributeSelect.prepend(
          $('<option/>', {
            value: 'score',
            text: Craft.t('app', 'Score'),
          })
        );
      }
    } else if ($scoreOption.length) {
      $scoreOption.remove();
    }

    this.$sortAttributeSelect.val(attribute);
    this.sortDirectionListbox.select(direction === 'asc' ? 0 : 1);

    if (attribute === 'score') {
      this.sortDirectionListbox.disable();
      this.$sortDirectionPicker.addClass('disabled');
    } else {
      this.sortDirectionListbox.enable();
      this.$sortDirectionPicker.removeClass('disabled');
    }
  },

  updateTableColumnField: function () {
    if (!this.$tableColumnsContainer) {
      return;
    }

    const attributes = this.elementIndex.getSelectedTableColumns();
    let $lastContainer, lastIndex;

    attributes.forEach((attribute) => {
      const $checkbox = this.$tableColumnsContainer.find(
        `input[value="${attribute}"]`
      );
      if (!$checkbox.prop('checked')) {
        $checkbox.prop('checked', true);
      }
      const $container = $checkbox.parent();

      // Do we need to move it up?
      if ($lastContainer && $container.index() < lastIndex) {
        $container.insertAfter($lastContainer);
      }

      $lastContainer = $container;
      lastIndex = $container.index();
    });

    // See if we need to uncheck any checkboxes
    const $checkboxes = this._getTableColumnCheckboxes();
    for (let i = 0; i < $checkboxes.length; i++) {
      const $checkbox = $checkboxes.eq(i);
      if ($checkbox.prop('checked') && !attributes.includes($checkbox.val())) {
        $checkbox.prop('checked', false);
      }
    }
  },

  tidyTableColumnField: function () {
    if (!this.$tableColumnsContainer) {
      return;
    }

    const defaultOrder = this.elementIndex
      .getTableColumnOptions(this.$source)
      .map((column) => column.attr)
      .reduce((obj, attr, index) => {
        return {...obj, [attr]: index};
      }, {});

    this.$tableColumnsContainer
      .children()
      .sort((a, b) => {
        const checkboxA = $(a).children('input[type="checkbox"]')[0];
        const checkboxB = $(b).children('input[type="checkbox"]')[0];
        if (checkboxA.checked && checkboxB.checked) {
          return 0;
        }
        if (checkboxA.checked || checkboxB.checked) {
          return checkboxA.checked ? -1 : 1;
        }
        return defaultOrder[checkboxA.value] < defaultOrder[checkboxB.value]
          ? -1
          : 1;
      })
      .appendTo(this.$tableColumnsContainer);
  },

  revert: function () {
    this.elementIndex.setSelecetedSourceState({
      order: null,
      sort: null,
      tableColumns: null,
    });

    this.updateSortField();
    this.updateTableColumnField();
    this.tidyTableColumnField();

    this.$revertBtn.remove();
    this.$revertBtn = null;

    this.$closeBtn.focus();
    this.elementIndex.updateElements();
  },

  _buildMenu: function () {
    const $metaContainer = $('<div class="meta"/>').appendTo(this.$container);

    if (!this.elementIndex.settings.sortable) {
      this.$sortField = this._createSortField().appendTo($metaContainer);
    }

    if (!Garnish.isMobileBrowser(true)) {
      this.$tableColumnsField =
        this._createTableColumnsField().appendTo($metaContainer);
    }

    this.updateSortField();

    if (this.$sortAttributeSelect) {
      this.$sortAttributeSelect.focus();
    }

    const $footerContainer = $('<div/>', {
      class: 'flex menu-footer',
    }).appendTo(this.$container);

    this.$revertContainer = $('<div/>', {
      class: 'flex-grow',
    }).appendTo($footerContainer);

    // Only create the revert button if there's a custom view state
    if (
      this.elementIndex.getSelectedSourceState('order') ||
      this.elementIndex.getSelectedSourceState('sort') ||
      this.elementIndex.getSelectedSourceState('tableColumns')
    ) {
      this._createRevertBtn();
    }

    // we only want to show the "Use defaults" btn in table and structure views
    if (
      this.elementIndex.viewMode !== 'table' &&
      this.elementIndex.viewMode !== 'structure'
    ) {
      if (this.$revertBtn) {
        this.$revertBtn.addClass('hidden');
      }
    }

    this.$closeBtn = $('<button/>', {
      type: 'button',
      class: 'btn',
      text: Craft.t('app', 'Close'),
    })
      .appendTo($footerContainer)
      .on('click', () => {
        this.menu.hide();
      });
  },

  _createSortField: function () {
    const $container = $('<div class="flex"/>');

    const options = this.elementIndex
      .getSortOptions(this.$source)
      .sort((a, b) => {
        return a.label === b.label ? 0 : a.label < b.label ? -1 : 1;
      });
    const groups = options.reduce(
      (groups, o) => {
        const index = o.attr.startsWith('field:') ? 1 : 0;
        groups[index].push(o);
        return groups;
      },
      [[], []]
    );
    if (groups[1].length) {
      groups[1].unshift({
        optgroup: Craft.t('app', 'Fields'),
      });
    }

    const $sortAttributeSelectContainer = Craft.ui
      .createSelect({
        options: groups.flat().map((o) => {
          return o.optgroup
            ? o
            : {
                label: Craft.escapeHtml(o.label),
                value: o.attr,
              };
        }),
      })
      .addClass('fullwidth')
      .appendTo($('<div class="flex-grow"/>').appendTo($container));

    this.$sortAttributeSelect = $sortAttributeSelectContainer
      .children('select')
      .attr({
        'aria-label': Craft.t('app', 'Sort attribute'),
      });

    this.$sortDirectionPicker = $('<section/>', {
      class: 'btngroup btngroup--exclusive',
      'aria-label': Craft.t('app', 'Sort direction'),
    })
      .append(
        $('<button/>', {
          type: 'button',
          class: 'btn',
          title: Craft.t('app', 'Sort ascending'),
          'aria-label': Craft.t('app', 'Sort ascending'),
          'aria-pressed': 'false',
          'data-icon': 'asc',
          'data-dir': 'asc',
        })
      )
      .append(
        $('<button/>', {
          type: 'button',
          class: 'btn',
          title: Craft.t('app', 'Sort descending'),
          'aria-label': Craft.t('app', 'Sort descending'),
          'aria-pressed': 'false',
          'data-icon': 'desc',
          'data-dir': 'desc',
        })
      )
      .appendTo($container);

    this.sortDirectionListbox = new Craft.Listbox(this.$sortDirectionPicker, {
      onChange: ($selectedOption) => {
        const direction = $selectedOption.data('dir');
        if (direction !== this.elementIndex.getSelectedSortDirection()) {
          this.elementIndex.setSelectedSortAttribute(
            this.$sortAttributeSelect.val(),
            $selectedOption.data('dir')
          );

          if (!this.elementIndex.sortByScore) {
            // In case it's actually the structure view
            this.elementIndex.selectViewMode(this.elementIndex.viewMode);
          }

          this.elementIndex.updateElements();
          this._createRevertBtn();
        }
      },
    });

    this.$sortAttributeSelect.on('change', () => {
      this.elementIndex.setSelectedSortAttribute(
        this.$sortAttributeSelect.val(),
        null,
        false
      );

      // In case it's actually the structure view
      this.elementIndex.selectViewMode(this.elementIndex.viewMode);

      this.elementIndex.updateElements();
      this._createRevertBtn();
    });

    const $field = Craft.ui.createField($container, {
      label: Craft.t('app', 'Sort by'),
      fieldset: true,
    });
    $field.addClass('sort-field');
    return $field;
  },

  _getTableColumnCheckboxes: function () {
    if (!this.$tableColumnsContainer) {
      return $();
    }

    return this.$tableColumnsContainer.find('input[type="checkbox"]');
  },

  _createTableColumnsField: function () {
    const columns = this.elementIndex
      .getTableColumnOptions(this.$source)
      .sort((a, b) => {
        return a.label === b.label ? 0 : a.label < b.label ? -1 : 1;
      });

    if (!columns.length) {
      return $();
    }

    this.$tableColumnsContainer = Craft.ui.createCheckboxSelect({
      options: columns.map((c) => ({
        label: c.label,
        value: c.attr,
      })),
      sortable: true,
    });

    this.updateTableColumnField();
    this.tidyTableColumnField();

    this.$tableColumnsContainer.data('dragSort').on('sortChange', () => {
      this._onTableColumnChange();
    });

    this._getTableColumnCheckboxes().on('change', (ev) => {
      this._onTableColumnChange();
    });

    const $field = Craft.ui.createField(this.$tableColumnsContainer, {
      label: Craft.t('app', 'Table Columns'),
      fieldset: true,
    });
    $field.addClass('table-columns-field');

    // we only want to show the "Table Columns" checkboxes in table and structure views
    if (
      this.elementIndex.viewMode !== 'table' &&
      this.elementIndex.viewMode !== 'structure'
    ) {
      $field.addClass('hidden');
    }

    return $field;
  },

  _onTableColumnChange: function () {
    const columns = [];
    const $selectedCheckboxes =
      this._getTableColumnCheckboxes().filter(':checked');
    for (let i = 0; i < $selectedCheckboxes.length; i++) {
      columns.push($selectedCheckboxes.eq(i).val());
    }

    // Only commit the change if it's different from the current column selections
    // (maybe an unchecked column was dragged, etc.)
    if (
      Craft.compare(
        columns,
        this.elementIndex.getSelectedTableColumns(this.$source)
      )
    ) {
      return;
    }

    this.elementIndex.setSelectedTableColumns(columns, false);
    this.elementIndex.updateElements();
    this._createRevertBtn();
  },

  _createRevertBtn: function () {
    if (this.$revertBtn) {
      return;
    }

    this.$revertBtn = $('<button/>', {
      type: 'button',
      class: 'light',
      text: Craft.t('app', 'Use defaults'),
    })
      .appendTo(this.$revertContainer)
      .on('click', () => {
        this.revert();
      });
  },

  destroy: function () {
    this.menu.destroy();
    delete this.menu;
    this.base();
  },
});

const FilterHud = Garnish.HUD.extend({
  elementIndex: null,
  sourceKey: null,
  siteId: null,
  id: null,
  loading: true,
  conditionConfig: null,
  serialized: null,
  $clearBtn: null,
  cleared: false,

  get isActive() {
    return this.showing || this.conditionConfig || this.serialized;
  },

  init: function (elementIndex, sourceKey, siteId, settings) {
    this.elementIndex = elementIndex;
    this.sourceKey = sourceKey;
    this.siteId = siteId;
    this.id = `filter-${Math.floor(Math.random() * 1000000000)}`;

    if (settings) {
      if (settings.conditionConfig) {
        this.conditionConfig = settings.conditionConfig;
        delete settings.conditionConfig;
      } else if (settings.serialized) {
        this.serialized = settings.serialized;
        delete settings.serialized;
      }
    }

    const $loadingContent = $('<div/>')
      .append(
        $('<div/>', {
          class: 'spinner',
        })
      )
      .append(
        $('<div/>', {
          text: Craft.t('app', 'Loading'),
          class: 'visually-hidden',
          'aria-role': 'alert',
        })
      );

    this.base(
      this.elementIndex.$filterBtn,
      $loadingContent,
      Object.assign(
        {
          hudClass: 'hud element-filter-hud loading',
        },
        settings
      )
    );

    this.$hud.attr({
      id: this.id,
      'aria-live': 'polite',
      'aria-busy': 'false',
    });
    this.$tip.remove();
    this.$tip = null;

    this.$body.on('submit', (ev) => {
      ev.preventDefault();
      this.hide();
    });

    Craft.sendActionRequest('POST', 'element-indexes/filter-hud', {
      data: {
        elementType: this.elementIndex.elementType,
        source: this.sourceKey,
        condition: this.elementIndex.settings.condition,
        conditionConfig: this.conditionConfig,
        serialized: this.serialized,
        id: `${this.id}-filters`,
      },
    })
      .then(async (response) => {
        this.loading = false;
        this.$hud.removeClass('loading');
        $loadingContent.remove();

        this.$main.append(response.data.hudHtml);
        await Craft.appendHeadHtml(response.data.headHtml);
        await Craft.appendBodyHtml(response.data.bodyHtml);

        const $btnContainer = $('<div/>', {
          class: 'flex flex-nowrap',
        }).appendTo(this.$main);
        $('<div/>', {
          class: 'flex-grow',
        }).appendTo($btnContainer);
        this.$clearBtn = $('<button/>', {
          type: 'button',
          class: 'btn',
          text: Craft.t('app', 'Cancel'),
        }).appendTo($btnContainer);
        $('<button/>', {
          type: 'submit',
          class: 'btn secondary',
          text: Craft.t('app', 'Apply'),
        }).appendTo($btnContainer);
        this.$clearBtn.on('click', () => {
          this.clear();
        });

        this.$hud.find('.condition-container').on('htmx:beforeRequest', () => {
          this.setBusy();
        });

        this.$hud.find('.condition-container').on('htmx:load', () => {
          this.setReady();
          this.updateSizeAndPosition(true);
        });
        this.setFocus();

        if (this.conditionConfig) {
          // conditionConfig => serialized
          this.conditionConfig = null;
          this.serialized = this.serialize();
        }
      })
      .catch(() => {
        Craft.cp.displayError(Craft.t('app', 'A server error occurred.'));
      });

    this.$hud.css('position', 'fixed');

    this.addListener(Garnish.$win, 'scroll,resize', () => {
      this.updateSizeAndPosition(true);
    });
  },

  addListener: function (elem, events, data, func) {
    if (elem === this.$main && events === 'resize') {
      return;
    }
    this.base(elem, events, data, func);
  },

  setBusy: function () {
    this.$hud.attr('aria-busy', 'true');

    $('<div/>', {
      class: 'visually-hidden',
      text: Craft.t('app', 'Loading'),
    }).insertAfter(this.$main.find('.htmx-indicator'));
  },

  setReady: function () {
    this.$hud.attr('aria-busy', 'false');
  },

  setFocus: function () {
    Garnish.setFocusWithin(this.$main);
  },

  clear: function () {
    this.cleared = true;
    this.hide();
  },

  updateSizeAndPositionInternal: function () {
    const searchOffset =
      this.elementIndex.$searchContainer[0].getBoundingClientRect();

    // Ensure HUD is scrollable if content falls off-screen
    const windowHeight = Garnish.$win.height();
    let hudHeight;
    const availableSpace = windowHeight - searchOffset.bottom;

    if (this.$body.height() > availableSpace) {
      hudHeight = windowHeight - searchOffset.bottom - 10;
    }

    this.$hud.css({
      width: this.elementIndex.$searchContainer.outerWidth() - 2,
      top: searchOffset.top + this.elementIndex.$searchContainer.outerHeight(),
      left: searchOffset.left + 1,
      height: hudHeight ? `${hudHeight}px` : 'unset',
      overflowY: hudHeight ? 'scroll' : 'unset',
    });
  },

  onShow: function () {
    this.base();

    // Cancel => Clear
    if (this.$clearBtn) {
      this.$clearBtn.text(Craft.t('app', 'Clear'));
    }

    this.elementIndex.updateFilterBtn();
    this.setFocus();
  },

  onHide: function () {
    this.base();

    // If something changed, update the elements
    if (this.serialized !== (this.serialized = this.serialize())) {
      this.elementIndex.updateElements();
    }

    if (this.cleared) {
      this.destroy();
    } else {
      this.$hud.detach();
      this.$shade.detach();
    }

    this.elementIndex.updateFilterBtn();
    this.elementIndex.$filterBtn.focus();
  },

  hasRules: function () {
    return this.$main.has('.condition-rule').length !== 0;
  },

  serialize: function () {
    return !this.cleared && this.hasRules() ? this.$body.serialize() : null;
  },

  destroy: function () {
    this.base();
    delete this.elementIndex.filterHuds[this.siteId][this.sourceKey];
  },
});<|MERGE_RESOLUTION|>--- conflicted
+++ resolved
@@ -419,19 +419,13 @@
         }
       });
 
-<<<<<<< HEAD
       // Autofocus the Search box, unless this is an embedded index
       if (
         this.settings.context !== 'embedded-index' &&
         !Garnish.isMobileBrowser(true) &&
         Craft.disableAutofocus === false
       ) {
-        this.$search.trigger('focus');
-=======
-      // Auto-focus the Search box
-      if (!Garnish.isMobileBrowser(true)) {
         this.$search.focus();
->>>>>>> 3de4a4f3
       }
 
       // View menus
@@ -1703,16 +1697,10 @@
                   );
                 }
 
-<<<<<<< HEAD
                 this.updateLiveRegion(successMessage);
               });
             } else {
               this.updateLiveRegion(this.getSortMessage());
-=======
-            if (pageChanged) {
-              const $elementContainer = this.view.getElementContainer();
-              Garnish.firstFocusableElement($elementContainer).focus();
->>>>>>> 3de4a4f3
             }
 
             resolve();
