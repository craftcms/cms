--- conflicted
+++ resolved
@@ -1309,66 +1309,12 @@
           this._resetCount();
         }
 
-<<<<<<< HEAD
-      this.previousViewParams = this.viewParams;
-      this.viewParams = this.getViewParams();
-
-      Craft.sendActionRequest('POST', this.settings.updateElementsAction, {
-        data: this.viewParams,
-        cancelToken: this._createCancelToken(),
-      })
-        .then((response) => {
-          this.setIndexAvailable();
-          (this.settings.context === 'index'
-            ? Garnish.$scrollContainer
-            : this.$main
-          ).scrollTop(0);
-          this._updateView(this.viewParams, response.data);
-
-          if (this.criteriaHasChanged() && !this.sourceHasChanged()) {
-            const itemLabel = this.getItemLabel();
-            const itemsLabel = this.getItemsLabel();
-
-            this._countResults().then((total) => {
-              let successMessage;
-
-              if (!this._isViewPaginated) {
-                successMessage = Craft.t(
-                  'app',
-                  'Showing {total, number} {total, plural, =1{{item}} other{{items}}}',
-                  {
-                    total: total,
-                    item: itemLabel,
-                    items: itemsLabel,
-                  }
-                );
-              } else {
-                const first = this.getFirstItemNumber(total);
-                successMessage = Craft.t(
-                  'app',
-                  'Showing {first, number}-{last, number} of {total, number} {total, plural, =1{{item}} other{{items}}}',
-                  {
-                    first: first,
-                    last: this.getLastItemNumber(first, total),
-                    total: total,
-                    item: itemLabel,
-                    items: itemsLabel,
-                  }
-                );
-              }
-
-              this.updateLiveRegion(successMessage);
-            });
-          } else {
-            this.updateLiveRegion(this.getSortMessage());
-          }
-=======
-        var params = this.getViewParams();
+        this.previousViewParams = this.viewParams;
+        this.viewParams = this.getViewParams();
 
         Craft.sendActionRequest('POST', this.settings.updateElementsAction, {
-          data: params,
+          data: this.viewParams,
           cancelToken: this._createCancelToken(),
->>>>>>> fd9bd6e7
         })
           .then((response) => {
             this.setIndexAvailable();
@@ -1387,11 +1333,44 @@
               this.$main.scrollTop(0);
             }
 
-            this._updateView(params, response.data);
-
-            if (pageChanged) {
-              const $elementContainer = this.view.getElementContainer();
-              Garnish.firstFocusableElement($elementContainer).trigger('focus');
+            this._updateView(this.viewParams, response.data);
+
+            if (this.criteriaHasChanged() && !this.sourceHasChanged()) {
+              const itemLabel = this.getItemLabel();
+              const itemsLabel = this.getItemsLabel();
+
+              this._countResults().then((total) => {
+                let successMessage;
+
+                if (!this._isViewPaginated) {
+                  successMessage = Craft.t(
+                    'app',
+                    'Showing {total, number} {total, plural, =1{{item}} other{{items}}}',
+                    {
+                      total: total,
+                      item: itemLabel,
+                      items: itemsLabel,
+                    }
+                  );
+                } else {
+                  const first = this.getFirstItemNumber(total);
+                  successMessage = Craft.t(
+                    'app',
+                    'Showing {first, number}-{last, number} of {total, number} {total, plural, =1{{item}} other{{items}}}',
+                    {
+                      first: first,
+                      last: this.getLastItemNumber(first, total),
+                      total: total,
+                      item: itemLabel,
+                      items: itemsLabel,
+                    }
+                  );
+                }
+
+                this.updateLiveRegion(successMessage);
+              });
+            } else {
+              this.updateLiveRegion(this.getSortMessage());
             }
 
             resolve();
