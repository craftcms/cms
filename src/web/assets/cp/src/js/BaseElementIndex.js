--- conflicted
+++ resolved
@@ -3196,19 +3196,10 @@
       });
     },
 
-<<<<<<< HEAD
-    _createTriggers: function () {
+    _createTriggers: async function () {
       this._$triggers = $();
       const safeMenuActions = [];
       const destructiveMenuActions = [];
-=======
-    _createTriggers: async function () {
-      var triggers = [],
-        safeMenuActions = [],
-        destructiveMenuActions = [];
-
-      var i;
->>>>>>> 39d6ffa6
 
       for (let i = 0; i < this.actions.length; i++) {
         const action = this.actions[i];
