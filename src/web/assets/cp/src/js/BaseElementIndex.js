/** global: Craft */
/** global: Garnish */

/**
 * Element index class
 */
Craft.BaseElementIndex = Garnish.Base.extend(
  {
    initialized: false,
    elementType: null,
    idPrefix: null,

    instanceState: null,
    sourceStates: null,
    sourceStatesStorageKey: null,

    searchTimeout: null,
    sourceSelect: null,

    $container: null,
    $main: null,
    isIndexBusy: false,

    $sidebar: null,
    showingSidebar: null,
    sourceKey: null,
    rootSourceKey: null,
    sourceViewModes: null,
    $source: null,
    $rootSource: null,
    sourcesByKey: null,
    $visibleSources: null,

    $sourceActionsContainer: null,
    $sourceActionsBtn: null,

    $toolbar: null,
    toolbarOffset: null,

    $searchContainer: null,
    $search: null,
    $filterBtn: null,
    searching: false,
    searchText: null,
    sortByScore: null,
    trashed: false,
    drafts: false,
    $clearSearchBtn: null,

    $statusMenuBtn: null,
    $statusMenuContainer: null,
    statusMenu: null,
    status: null,

    $siteMenuBtn: null,
    siteMenu: null,
    siteId: null,

    _sourcePath: null,
    $sourcePathOuterContainer: null,
    $sourcePathInnerContainer: null,
    $sourcePathOverflowBtnContainer: null,
    $sourcePathActionsBtn: null,

    _sourcePath: null,
    $sourcePathOuterContainer: null,
    $sourcePathInnerContainer: null,
    $sourcePathOverflowBtnContainer: null,
    $sourcePathActionsBtn: null,

    $elements: null,
    $updateSpinner: null,
    $viewModeBtnContainer: null,
    viewModeBtns: null,
    _viewMode: null,
    view: null,
    _autoSelectElements: null,
    $countSpinner: null,
    $countContainer: null,
    $actionsContainer: null,
    page: 1,
    resultSet: null,
    totalResults: null,
    $exportBtn: null,

    actions: null,
    actionsHeadHtml: null,
    actionsBodyHtml: null,
    $selectAllContainer: null,
    $selectAllCheckbox: null,
    showingActionTriggers: false,
    exporters: null,
    exportersByType: null,
    _$triggers: null,

    _cancelToken: null,

    viewMenus: null,
    activeViewMenu: null,
    filterHuds: null,

    get viewMode() {
      if (this._viewMode === 'structure' && !this.canSortByStructure()) {
        return 'table';
      }
      return this._viewMode;
    },

    set viewMode(viewMode) {
      this._viewMode = viewMode;
    },

    /**
     * Constructor
     */
    init: function (elementType, $container, settings) {
      this.elementType = elementType;
      this.$container = $container;
      this.setSettings(settings, Craft.BaseElementIndex.defaults);

      // Define an ID prefix that can be used for dynamically created elements
      // ---------------------------------------------------------------------

      this.idPrefix = Craft.randomString(10);

      // Set the state objects
      // ---------------------------------------------------------------------

      this.instanceState = this.getDefaultInstanceState();

      this.sourceStates = {};

      // Instance states (selected source) are stored by a custom storage key defined in the settings
      if (this.settings.storageKey) {
        $.extend(
          this.instanceState,
          Craft.getLocalStorage(this.settings.storageKey),
          {}
        );
      }

      // Source states (view mode, etc.) are stored by the element type and context
      this.sourceStatesStorageKey =
        'BaseElementIndex.' + this.elementType + '.' + this.settings.context;
      $.extend(
        this.sourceStates,
        Craft.getLocalStorage(this.sourceStatesStorageKey, {})
      );

      // Find the DOM elements
      // ---------------------------------------------------------------------

      this.$main = this.$container.find('.main');
      this.$toolbar = this.$container.find(this.settings.toolbarSelector);
      this.$statusMenuBtn = this.$toolbar.find('.statusmenubtn:first');
      this.$statusMenuContainer = this.$statusMenuBtn.parent();
      this.$siteMenuBtn = this.$container.find('.sitemenubtn:first');

      this.$searchContainer = this.$toolbar.find('.search:first');
      this.$search = this.$searchContainer.children('input:first');
      this.$filterBtn = this.$searchContainer.children('.filter-btn:first');
      this.$clearSearchBtn = this.$searchContainer.children('.clear-btn:first');

      this.$sidebar = this.$container.find('.sidebar:first');
      this.$sourceActionsContainer = this.$sidebar.find('#source-actions');

      this.$elements = this.$container.find('.elements:first');
      this.$updateSpinner = this.$elements.find('.spinner');

      if (!this.$updateSpinner.length) {
        this.$updateSpinner = $('<div/>', {
          class: 'update-spinner spinner spinner-absolute',
        }).appendTo(this.$elements);
      }

      this.$countSpinner = this.$container.find('#count-spinner');
      this.$countContainer = this.$container.find('#count-container');
      this.$actionsContainer = this.$container.find('#actions-container');
      this.$exportBtn = this.$container.find('#export-btn');

      // Hide sidebar if needed
      if (this.settings.hideSidebar) {
        this.$sidebar.hide();
        $('.body, .content', this.$container).removeClass('has-sidebar');
      }

      // Initialize the sources
      // ---------------------------------------------------------------------

      if (!this.initSources()) {
        return;
      }

      // Initialize the status menu
      // ---------------------------------------------------------------------

      if (this.$statusMenuBtn.length) {
        this.statusMenu = this.$statusMenuBtn.menubtn().data('menubtn').menu;
        this.statusMenu.on('optionselect', this._handleStatusChange.bind(this));
      }

      // Initialize the site menu
      // ---------------------------------------------------------------------

      // Is there a site menu?
      if (this.$siteMenuBtn.length) {
        this.siteMenu = this.$siteMenuBtn.menubtn().data('menubtn').menu;

        // Figure out the initial site
        var $option = this.siteMenu.$options.filter('.sel:first');

        if (!$option.length) {
          $option = this.siteMenu.$options.first();
        }

        if ($option.length) {
          this._setSite($option.data('site-id'));
        } else {
          // No site options -- they must not have any site permissions
          this.settings.criteria = {id: '0'};
        }

        this.siteMenu.on('optionselect', this._handleSiteChange.bind(this));

        if (this.siteId) {
          // Should we be using a different default site?
          var defaultSiteId =
            this.settings.defaultSiteId || Craft.cp.getSiteId();

          if (defaultSiteId && defaultSiteId != this.siteId) {
            // Is that one available here?
            var $storedSiteOption = this.siteMenu.$options.filter(
              '[data-site-id="' + defaultSiteId + '"]:first'
            );

            if ($storedSiteOption.length) {
              // Todo: switch this to siteMenu.selectOption($storedSiteOption) once Menu is updated to support that
              $storedSiteOption.trigger('click');
            }
          }
        }
      } else if (
        this.settings.criteria &&
        this.settings.criteria.siteId &&
        this.settings.criteria.siteId !== '*'
      ) {
        this._setSite(this.settings.criteria.siteId);
      } else {
        this._setSite(Craft.siteId);
      }

      // Don't let the criteria override the selected site
      if (this.settings.criteria && this.settings.criteria.siteId) {
        delete this.settings.criteria.siteId;
      }

      // Initialize the search input
      // ---------------------------------------------------------------------

      // Automatically update the elements after new search text has been sitting for a 1/2 second
      this.addListener(this.$search, 'input', () => {
        if (!this.searching && this.$search.val()) {
          this.startSearching();
        } else if (this.searching && !this.$search.val()) {
          this.stopSearching();
        }

        if (this.searchTimeout) {
          clearTimeout(this.searchTimeout);
        }

        this.searchTimeout = setTimeout(
          this.updateElementsIfSearchTextChanged.bind(this),
          500
        );
      });

      // Update the elements when the Return key is pressed
      this.addListener(this.$search, 'keypress', (ev) => {
        if (ev.keyCode === Garnish.RETURN_KEY) {
          ev.preventDefault();

          if (this.searchTimeout) {
            clearTimeout(this.searchTimeout);
          }

          this.updateElementsIfSearchTextChanged();
        }
      });

      // Clear the search when the X button is clicked
      this.addListener(this.$clearSearchBtn, 'click', () => {
        this.clearSearch(true);

        if (!Garnish.isMobileBrowser(true)) {
          this.$search.trigger('focus');
        }
      });

      // View menus
      this.viewMenus = {};

      // Filter HUDs
      this.filterHuds = {};
      this.addListener(this.$filterBtn, 'click', 'showFilterHud');

      // Set the default status
      // ---------------------------------------------------------------------

      const queryParams = Craft.getQueryParams();

      if (queryParams.status) {
        let selector;
        switch (queryParams.status) {
          case 'trashed':
            selector = '[data-trashed]';
            break;
          case 'drafts':
            selector = '[data-drafts]';
            break;
          default:
            selector = `[data-status="${queryParams.status}"]`;
        }

        const $option = this.statusMenu.$options.filter(selector);
        if ($option.length) {
          this.statusMenu.selectOption($option[0]);
        } else {
          Craft.setQueryParam('status', null);
        }
      }

      // Initialize the Export button
      // ---------------------------------------------------------------------

      this.addListener(this.$exportBtn, 'click', '_showExportHud');

      // Let everyone know that the UI is initialized
      // ---------------------------------------------------------------------

      this.initialized = true;
      this.afterInit();

      // Select the initial source + source path
      // ---------------------------------------------------------------------

      this.selectDefaultSource();

      const sourcePath = this.getDefaultSourcePath();
      if (sourcePath !== null) {
        this.sourcePath = sourcePath;
      }
      if (this.settings.context === 'index') {
        this.addListener(Garnish.$win, 'resize', 'handleResize');
      }
      this.handleResize();

<<<<<<< HEAD
      // Respect initial search
      // ---------------------------------------------------------------------
      // Has to go after selecting the default source because selecting a source
      // clears out search params

      if (queryParams.search) {
        this.startSearching();
        this.searchText = queryParams.search;
      }

      // Select the default sort attribute/direction
      // ---------------------------------------------------------------------

      if (queryParams.sort) {
        const lastDashPos = queryParams.sort.lastIndexOf('-');
        if (lastDashPos !== -1) {
          const attr = queryParams.sort.substring(0, lastDashPos);
          const dir = queryParams.sort.substring(lastDashPos + 1);
          this.setSelectedSortAttribute(attr, dir);
        }
      }

=======
>>>>>>> 48cb17c2
      // Load the first batch of elements!
      // ---------------------------------------------------------------------

      // Default to whatever page is in the URL
      this.setPage(Craft.pageNum);

      this.updateElements(true);
    },

    afterInit: function () {
      this.onAfterInit();
    },

    handleResize: function () {
      if (this.sourcePath.length) {
        this._updateSourcePathVisibility();
      }
    },

    _createCancelToken: function () {
      this._cancelToken = axios.CancelToken.source();
      return this._cancelToken.token;
    },

    _cancelRequests: function () {
      if (this._cancelToken) {
        this._cancelToken.cancel();
      }
    },

    getSourceContainer: function () {
      return this.$sidebar.find('nav > ul');
    },

    get $sources() {
      if (!this.sourceSelect) {
        return undefined;
      }

      return this.sourceSelect.$items;
    },

    getSite: function () {
      if (!this.siteId) {
        return undefined;
      }
      return Craft.sites.find((s) => s.id == this.siteId);
    },

    initSources: function () {
      var $sources = this._getSourcesInList(this.getSourceContainer(), true);

      // No source, no party.
      if ($sources.length === 0) {
        return false;
      }

      // The source selector
      if (!this.sourceSelect) {
        this.sourceSelect = new Garnish.Select(this.$sidebar.find('nav'), {
          multi: false,
          allowEmpty: false,
          vertical: true,
          onSelectionChange: this._handleSourceSelectionChange.bind(this),
        });
      }

      this.sourcesByKey = {};

      for (let i = 0; i < $sources.length; i++) {
        this.initSource($($sources[i]));
      }

      return true;
    },

    selectDefaultSource: function () {
      // The `source` query param should always take precedence
      let sourceKey;
      if (this.settings.context === 'index') {
        sourceKey = Craft.getQueryParam('source');
      }

      if (!sourceKey) {
        sourceKey = this.getDefaultSourceKey();
      }

      let $source;

      if (sourceKey) {
        $source = this.getSourceByKey(sourceKey);

        // Make sure it's visible
        if (this.$visibleSources.index($source) === -1) {
          $source = null;
        }
      }

      if (!sourceKey || !$source) {
        // Select the first source by default
        $source = this.$visibleSources.first();
      }

      return this.selectSource($source);
    },

    refreshSources: function () {
      this.sourceSelect.removeAllItems();

      this.setIndexBusy();

      Craft.sendActionRequest('POST', this.settings.refreshSourcesAction, {
        data: {
          context: this.settings.context,
          elementType: this.elementType,
        },
      })
        .then((response) => {
          this.setIndexAvailable();
          this.getSourceContainer().replaceWith(response.data.html);
          this.initSources();
          this.selectDefaultSource();
        })
        .catch((e) => {
          if (!axios.isCancel(e)) {
            this.setIndexAvailable();
            Craft.cp.displayError(Craft.t('app', 'A server error occurred.'));
          }
        });
    },

    initSource: function ($source) {
      this.sourceSelect.addItems($source);
      this.initSourceToggle($source);
      this.sourcesByKey[$source.data('key')] = $source;

      if (
        $source.data('hasNestedSources') &&
        this.instanceState.expandedSources.indexOf($source.data('key')) !== -1
      ) {
        this._expandSource($source);
      }
    },

    initSourceToggle: function ($source) {
      // Remove handlers for the same thing. Just in case.
      this.deinitSourceToggle($source);

      var $toggle = this._getSourceToggle($source);

      if ($toggle.length) {
        this.addListener($source, 'dblclick', '_handleSourceDblClick');
        this.addListener($toggle, 'click', '_handleSourceToggleClick');
        $source.data('hasNestedSources', true);
      } else {
        $source.data('hasNestedSources', false);
      }
    },

    deinitSource: function ($source) {
      this.sourceSelect.removeItems($source);
      this.deinitSourceToggle($source);
      delete this.sourcesByKey[$source.data('key')];
    },

    deinitSourceToggle: function ($source) {
      if ($source.data('hasNestedSources')) {
        this.removeListener($source, 'dblclick');
        this.removeListener(this._getSourceToggle($source), 'click');
      }

      $source.removeData('hasNestedSources');
    },

    getDefaultInstanceState: function () {
      return {
        selectedSource: null,
        expandedSources: [],
      };
    },

    getDefaultSourceKey: function () {
      let sourceKey = null;

      if (this.settings.defaultSource) {
        let $lastSource = null;
        let refreshSources = false;

        for (const segment of this.settings.defaultSource.split('/')) {
          if ($lastSource) {
            this._expandSource($lastSource);
            refreshSources = true;
          }

          const testSourceKey =
            (sourceKey !== null ? `${sourceKey}/` : '') + segment;
          const $source = this.getSourceByKey(testSourceKey);

          if (!$source) {
            if ($lastSource) {
              this._collapseSource($lastSource);
            }
            break;
          }

          $lastSource = $source;
          sourceKey = testSourceKey;
        }

        if (refreshSources) {
          // Make sure that the modal is aware of the newly expanded sources
          this._setSite(this.siteId);
        }
      }

      return sourceKey ?? this.instanceState.selectedSource;
    },

    /**
     * @returns {Object[]|null}
     */
    getDefaultSourcePath: function () {
      return this.settings.defaultSourcePath;
    },

    getDefaultExpandedSources: function () {
      return this.instanceState.expandedSources;
    },

    /**
     * @returns {Object[]}
     */
    get sourcePath() {
      return this._sourcePath || [];
    },
<<<<<<< HEAD
=======

    /**
     * @param {Object[]|null} sourcePath
     */
    set sourcePath(sourcePath) {
      this._sourcePath = sourcePath && sourcePath.length ? sourcePath : null;

      if (this.$sourcePathOuterContainer) {
        this.$sourcePathOuterContainer.remove();
        this.$sourcePathOuterContainer = null;
        this.$sourcePathInnerContainer = null;
        this.$sourcePathOverflowBtnContainer = null;
        this.$sourcePathActionsBtn = null;
      }

      if (this._sourcePath && this.settings.showSourcePath) {
        const actions = this.getSourcePathActions();

        this.$sourcePathOuterContainer = $('<div/>', {
          class: 'source-path',
        }).insertBefore(this.$elements);
        this.$sourcePathInnerContainer = $('<div/>', {
          class: 'chevron-btns',
        }).appendTo(this.$sourcePathOuterContainer);
        const $nav = $('<nav/>', {
          'aria-label': this.getSourcePathLabel(),
        }).appendTo(this.$sourcePathInnerContainer);
        const $ol = $('<ol/>').appendTo($nav);

        let $overflowBtn, overflowMenuId, $overflowUl;

        if (sourcePath.length > 1) {
          this.$sourcePathOverflowBtnContainer = $('<li/>', {
            class: 'first-step hidden',
          }).appendTo($ol);

          overflowMenuId = 'menu' + Math.floor(Math.random() * 1000000);
          $overflowBtn = $('<button/>', {
            type: 'button',
            class: 'btn',
            title: Craft.t('app', 'More items'),
            'aria-label': Craft.t('app', 'More items'),
            'data-disclosure-trigger': true,
            'aria-controls': overflowMenuId,
          })
            .append(
              $('<span/>', {class: 'btn-body'}).append(
                $('<span/>', {class: 'label'}).append(
                  $('<span/>', {'data-icon': 'ellipsis', 'aria-hidden': 'true'})
                )
              )
            )
            .append($('<span/>', {class: 'chevron-right'}))
            .appendTo(this.$sourcePathOverflowBtnContainer);

          const $overflowMenu = $('<div/>', {
            id: overflowMenuId,
            class: 'menu menu--disclosure',
          }).appendTo(this.$sourcePathOverflowBtnContainer);
          $overflowUl = $('<ul/>').appendTo($overflowMenu);

          $overflowBtn.disclosureMenu();
        }

        for (let i = 0; i < sourcePath.length; i++) {
          ((i) => {
            const step = sourcePath[i];

            if ($overflowUl && i < sourcePath.length - 1) {
              step.$overflowLi = $('<li/>', {
                class: 'hidden',
              }).appendTo($overflowUl);

              $('<a/>', {
                class: 'flex flex-nowrap',
                href: '#',
                type: 'button',
                role: 'button',
                html: step.icon
                  ? `<span data-icon="${step.icon}" aria-hidden="true"></span><span>${step.label}</span>`
                  : step.label,
              })
                .appendTo(step.$overflowLi)
                .on('click', (ev) => {
                  ev.preventDefault();
                  $overflowBtn.data('trigger').hide();
                  this.selectSourcePathStep(i);
                });
            }

            const isFirst = i === 0;
            const isLast = i === sourcePath.length - 1;

            step.$li = $('<li/>').appendTo($ol);

            if (isFirst) {
              step.$li.addClass('first-step');
            }

            step.$btn = $('<a/>', {
              href: step.uri ? Craft.getCpUrl(step.uri) : '#',
              class: 'btn',
              role: 'button',
            });

            if (step.icon) {
              step.$btn.attr('aria-label', step.label);
            }

            const $btnBody = $('<span/>', {
              class: 'btn-body',
            }).appendTo(step.$btn);

            step.$label = $('<span/>', {
              class: 'label',
              html: step.icon
                ? `<span data-icon="${step.icon}" aria-hidden="true"></span>`
                : step.label,
            }).appendTo($btnBody);

            step.$btn.append($('<span class="chevron-left"/>'));

            if (!isLast || !actions.length) {
              step.$btn.append($('<span class="chevron-right"/>'));
            } else {
              step.$btn.addClass('has-action-menu');
            }

            if (isLast) {
              step.$btn.addClass('current-step').attr('aria-current', 'page');
            }

            step.$btn.appendTo(step.$li);

            this.addListener(step.$btn, 'activate', () => {
              this.selectSourcePathStep(i);
            });
          })(i);
        }

        // Action menu
        if (actions && actions.length) {
          const actionBtnLabel = this.getSourcePathActionLabel();
          const menuId = 'menu' + Math.floor(Math.random() * 1000000);
          this.$sourcePathActionsBtn = $('<button/>', {
            type: 'button',
            class: 'btn current-step',
            title: actionBtnLabel,
            'aria-label': actionBtnLabel,
            'data-disclosure-trigger': true,
            'aria-controls': menuId,
          })
            .append(
              $('<span/>', {class: 'btn-body'}).append(
                $('<span/>', {class: 'label'})
              )
            )
            .append($('<span/>', {class: 'chevron-right'}))
            .appendTo(this.$sourcePathInnerContainer);

          const groupedActions = [
            actions.filter((a) => !a.destructive && !a.administrative),
            actions.filter((a) => a.destructive && !a.administrative),
            actions.filter((a) => a.administrative),
          ].filter((group) => group.length);

          const $menu = $('<div/>', {
            id: menuId,
            class: 'menu menu--disclosure',
          }).appendTo(this.$sourcePathInnerContainer);

          groupedActions.forEach((group, index) => {
            if (index !== 0) {
              $('<hr/>').appendTo($menu);
            }
            this._buildSourcePathActionList(group).appendTo($menu);
          });

          this.$sourcePathActionsBtn.disclosureMenu();
          this._updateSourcePathVisibility();
        }

        // Update the URL if we're on the index page
        if (
          this.settings.context === 'index' &&
          typeof sourcePath[sourcePath.length - 1].uri !== 'undefined' &&
          typeof history != 'undefined'
        ) {
          history.replaceState(
            {},
            '',
            Craft.getCpUrl(sourcePath[sourcePath.length - 1].uri)
          );
        }
      }

      this.onSourcePathChange();
    },

    /**
     * @returns {string}
     */
    getSourcePathLabel: function () {
      return '';
    },

    /**
     * @returns {Object[]}
     */
    getSourcePathActions: function () {
      return [];
    },

    /**
     * @returns {string}
     */
    getSourcePathActionLabel: function () {
      return '';
    },

    _updateSourcePathVisibility: function () {
      const firstStep = this.sourcePath[0];
      const lastStep = this.sourcePath[this.sourcePath.length - 1];

      // reset the source path styles
      if (this.$sourcePathOverflowBtnContainer) {
        this.$sourcePathOverflowBtnContainer.addClass('hidden');
        firstStep.$li.addClass('first-step');
      }

      for (const step of this.sourcePath) {
        if (step.$overflowLi) {
          step.$overflowLi.addClass('hidden');
        }
        step.$li.removeClass('hidden');
      }

      lastStep.$label.css('width', '');
      lastStep.$btn.removeAttr('title');

      let overage = this._checkSourcePathOverage();
      if (!overage) {
        return;
      }

      // show the overflow menu, if we have one
      if (this.$sourcePathOverflowBtnContainer) {
        this.$sourcePathOverflowBtnContainer.removeClass('hidden');
        firstStep.$li.removeClass('first-step');

        for (let i = 0; i < this.sourcePath.length - 1; i++) {
          const step = this.sourcePath[i];
          step.$overflowLi.removeClass('hidden');
          step.$li.addClass('hidden');

          // are we done yet?
          overage = this._checkSourcePathOverage();
          if (!overage) {
            return;
          }
        }
      }

      // if we're still here, truncation is the only remaining strategy
      if (!lastStep.icon) {
        const width = lastStep.$label[0].getBoundingClientRect().width;
        lastStep.$label.width(Math.floor(width - overage));
        lastStep.$btn.attr('title', lastStep.label);
      }
    },

    _checkSourcePathOverage: function () {
      const outerWidth =
        this.$sourcePathOuterContainer[0].getBoundingClientRect().width;
      const innerWidth =
        this.$sourcePathInnerContainer[0].getBoundingClientRect().width;
      return Math.max(innerWidth - outerWidth, 0);
    },

    _buildSourcePathActionList: function (actions) {
      const $ul = $('<ul/>');

      actions.forEach((action) => {
        const $a = $('<a/>', {
          href: '#',
          type: 'button',
          role: 'button',
          'aria-label': action.label,
          text: action.label,
        }).on('click', (ev) => {
          ev.preventDefault();
          this.$sourcePathActionsBtn.data('trigger').hide();
          if (action.onSelect) {
            action.onSelect();
          }
        });

        if (action.destructive) {
          $a.addClass('error');
        }

        $('<li/>').append($a).appendTo($ul);
      });

      return $ul;
    },

    onSourcePathChange: function () {
      this.settings.onSourcePathChange();
      this.trigger('sourcePathChange');
    },

    selectSourcePathStep: function (num) {
      this.sourcePath = this.sourcePath.slice(0, num + 1);
      this.sourcePath[num].$btn.focus();
      this.clearSearch(false);
      this.updateElements();
    },

    startSearching: function () {
      // Show the clear button and add/select the Score sort option
      this.$clearSearchBtn.removeClass('hidden');
>>>>>>> 48cb17c2

    /**
     * @param {Object[]|null} sourcePath
     */
    set sourcePath(sourcePath) {
      this._sourcePath = sourcePath && sourcePath.length ? sourcePath : null;

      if (this.$sourcePathOuterContainer) {
        this.$sourcePathOuterContainer.remove();
        this.$sourcePathOuterContainer = null;
        this.$sourcePathInnerContainer = null;
        this.$sourcePathOverflowBtnContainer = null;
        this.$sourcePathActionsBtn = null;
      }

      if (this._sourcePath && this.settings.showSourcePath) {
        const actions = this.getSourcePathActions();

        this.$sourcePathOuterContainer = $('<div/>', {
          class: 'source-path',
        }).insertBefore(this.$elements);
        this.$sourcePathInnerContainer = $('<div/>', {
          class: 'chevron-btns',
        }).appendTo(this.$sourcePathOuterContainer);
        const $nav = $('<nav/>', {
          'aria-label': this.getSourcePathLabel(),
        }).appendTo(this.$sourcePathInnerContainer);
        const $ol = $('<ol/>').appendTo($nav);

        let $overflowBtn, overflowMenuId, $overflowUl;

        if (sourcePath.length > 1) {
          this.$sourcePathOverflowBtnContainer = $('<li/>', {
            class: 'first-step hidden',
          }).appendTo($ol);

          overflowMenuId = 'menu' + Math.floor(Math.random() * 1000000);
          $overflowBtn = $('<button/>', {
            type: 'button',
            class: 'btn',
            title: Craft.t('app', 'More items'),
            'aria-label': Craft.t('app', 'More items'),
            'data-disclosure-trigger': true,
            'aria-controls': overflowMenuId,
          })
            .append(
              $('<span/>', {class: 'btn-body'}).append(
                $('<span/>', {class: 'label'}).append(
                  $('<span/>', {'data-icon': 'ellipsis', 'aria-hidden': 'true'})
                )
              )
            )
            .append($('<span/>', {class: 'chevron-right'}))
            .appendTo(this.$sourcePathOverflowBtnContainer);

          const $overflowMenu = $('<div/>', {
            id: overflowMenuId,
            class: 'menu menu--disclosure',
          }).appendTo(this.$sourcePathOverflowBtnContainer);
          $overflowUl = $('<ul/>').appendTo($overflowMenu);

          $overflowBtn.disclosureMenu();
        }

        for (let i = 0; i < sourcePath.length; i++) {
          ((i) => {
            const step = sourcePath[i];

            if ($overflowUl && i < sourcePath.length - 1) {
              step.$overflowLi = $('<li/>', {
                class: 'hidden',
              }).appendTo($overflowUl);

              $('<a/>', {
                class: 'flex flex-nowrap',
                href: '#',
                type: 'button',
                role: 'button',
                html: step.icon
                  ? `<span data-icon="${step.icon}" aria-hidden="true"></span><span>${step.label}</span>`
                  : step.label,
              })
                .appendTo(step.$overflowLi)
                .on('click', (ev) => {
                  ev.preventDefault();
                  $overflowBtn.data('trigger').hide();
                  this.selectSourcePathStep(i);
                });
            }

            const isFirst = i === 0;
            const isLast = i === sourcePath.length - 1;

            step.$li = $('<li/>').appendTo($ol);

            if (isFirst) {
              step.$li.addClass('first-step');
            }

            step.$btn = $('<a/>', {
              href: step.uri ? Craft.getCpUrl(step.uri) : '#',
              class: 'btn',
              role: 'button',
            });

            if (step.icon) {
              step.$btn.attr('aria-label', step.label);
            }

            const $btnBody = $('<span/>', {
              class: 'btn-body',
            }).appendTo(step.$btn);

            step.$label = $('<span/>', {
              class: 'label',
              html: step.icon
                ? `<span data-icon="${step.icon}" aria-hidden="true"></span>`
                : step.label,
            }).appendTo($btnBody);

            step.$btn.append($('<span class="chevron-left"/>'));

            if (!isLast || !actions.length) {
              step.$btn.append($('<span class="chevron-right"/>'));
            } else {
              step.$btn.addClass('has-action-menu');
            }

            if (isLast) {
              step.$btn.addClass('current-step').attr('aria-current', 'page');
            }

            step.$btn.appendTo(step.$li);

            this.addListener(step.$btn, 'activate', () => {
              this.selectSourcePathStep(i);
            });
          })(i);
        }

        // Action menu
        if (actions && actions.length) {
          const actionBtnLabel = this.getSourcePathActionLabel();
          const menuId = 'menu' + Math.floor(Math.random() * 1000000);
          this.$sourcePathActionsBtn = $('<button/>', {
            type: 'button',
            class: 'btn current-step',
            title: actionBtnLabel,
            'aria-label': actionBtnLabel,
            'data-disclosure-trigger': true,
            'aria-controls': menuId,
          })
            .append(
              $('<span/>', {class: 'btn-body'}).append(
                $('<span/>', {class: 'label'})
              )
            )
            .append($('<span/>', {class: 'chevron-right'}))
            .appendTo(this.$sourcePathInnerContainer);

          const groupedActions = [
            actions.filter((a) => !a.destructive && !a.administrative),
            actions.filter((a) => a.destructive && !a.administrative),
            actions.filter((a) => a.administrative),
          ].filter((group) => group.length);

          const $menu = $('<div/>', {
            id: menuId,
            class: 'menu menu--disclosure',
          }).appendTo(this.$sourcePathInnerContainer);

          groupedActions.forEach((group, index) => {
            if (index !== 0) {
              $('<hr/>').appendTo($menu);
            }
            this._buildSourcePathActionList(group).appendTo($menu);
          });

          this.$sourcePathActionsBtn.disclosureMenu();
          this._updateSourcePathVisibility();
        }

        // Update the URL if we're on the index page
        if (
          this.settings.context === 'index' &&
          typeof sourcePath[sourcePath.length - 1].uri !== 'undefined' &&
          typeof history != 'undefined'
        ) {
          history.replaceState(
            {},
            '',
            Craft.getCpUrl(sourcePath[sourcePath.length - 1].uri)
          );
        }
      }

      this.onSourcePathChange();
    },

    /**
     * @returns {string}
     */
    getSourcePathLabel: function () {
      return '';
    },

    /**
     * @returns {Object[]}
     */
    getSourcePathActions: function () {
      return [];
    },

    /**
     * @returns {string}
     */
    getSourcePathActionLabel: function () {
      return '';
    },

    _updateSourcePathVisibility: function () {
      const firstStep = this.sourcePath[0];
      const lastStep = this.sourcePath[this.sourcePath.length - 1];

      // reset the source path styles
      if (this.$sourcePathOverflowBtnContainer) {
        this.$sourcePathOverflowBtnContainer.addClass('hidden');
        firstStep.$li.addClass('first-step');
      }

      for (const step of this.sourcePath) {
        if (step.$overflowLi) {
          step.$overflowLi.addClass('hidden');
        }
        step.$li.removeClass('hidden');
      }

      lastStep.$label.css('width', '');
      lastStep.$btn.removeAttr('title');

      let overage = this._checkSourcePathOverage();
      if (!overage) {
        return;
      }

      // show the overflow menu, if we have one
      if (this.$sourcePathOverflowBtnContainer) {
        this.$sourcePathOverflowBtnContainer.removeClass('hidden');
        firstStep.$li.removeClass('first-step');

        for (let i = 0; i < this.sourcePath.length - 1; i++) {
          const step = this.sourcePath[i];
          step.$overflowLi.removeClass('hidden');
          step.$li.addClass('hidden');

          // are we done yet?
          overage = this._checkSourcePathOverage();
          if (!overage) {
            return;
          }
        }
      }

      // if we're still here, truncation is the only remaining strategy
      if (!lastStep.icon) {
        const width = lastStep.$label[0].getBoundingClientRect().width;
        lastStep.$label.width(Math.floor(width - overage));
        lastStep.$btn.attr('title', lastStep.label);
      }
    },

    _checkSourcePathOverage: function () {
      const outerWidth =
        this.$sourcePathOuterContainer[0].getBoundingClientRect().width;
      const innerWidth =
        this.$sourcePathInnerContainer[0].getBoundingClientRect().width;
      return Math.max(innerWidth - outerWidth, 0);
    },

    _buildSourcePathActionList: function (actions) {
      const $ul = $('<ul/>');

      actions.forEach((action) => {
        const $a = $('<a/>', {
          href: '#',
          type: 'button',
          role: 'button',
          'aria-label': action.label,
          text: action.label,
        }).on('click', (ev) => {
          ev.preventDefault();
          this.$sourcePathActionsBtn.data('trigger').hide();
          if (action.onSelect) {
            action.onSelect();
          }
        });

        if (action.destructive) {
          $a.addClass('error');
        }

        $('<li/>').append($a).appendTo($ul);
      });

      return $ul;
    },

    onSourcePathChange: function () {},

    selectSourcePathStep: function (num) {
      this.sourcePath = this.sourcePath.slice(0, num + 1);
      this.sourcePath[num].$btn.focus();
      this.clearSearch(false);
      this.updateElements();
    },

    startSearching: function () {
      // Show the clear button
      this.$clearSearchBtn.removeClass('hidden');
      this.searching = true;
      this.sortByScore = true;

      if (this.activeViewMenu) {
        this.activeViewMenu.updateSortField();
      }
    },

    clearSearch: function (updateElements) {
      if (!this.searching) {
        return;
      }

      this.$search.val('');

      if (this.searchTimeout) {
        clearTimeout(this.searchTimeout);
      }

      this.stopSearching();

      if (updateElements) {
        this.updateElementsIfSearchTextChanged();
      } else {
        this.searchText = null;
      }
    },

    stopSearching: function () {
      // Hide the clear button
      this.$clearSearchBtn.addClass('hidden');
      this.searching = false;
      this.sortByScore = false;

      if (this.activeViewMenu) {
        this.activeViewMenu.updateSortField();
      }
    },

    setInstanceState: function (key, value) {
      if (typeof key === 'object') {
        $.extend(this.instanceState, key);
      } else {
        this.instanceState[key] = value;
      }

      this.storeInstanceState();
    },

    storeInstanceState: function () {
      if (this.settings.storageKey) {
        Craft.setLocalStorage(this.settings.storageKey, this.instanceState);
      }
    },

    getSourceState: function (sourceKey, key, defaultValue) {
      // account for when all sources are disabled
      if (sourceKey == undefined) {
        return null;
      }

      sourceKey = sourceKey.replace(/\/.*/, '');

      if (typeof this.sourceStates[sourceKey] === 'undefined') {
        // Set it now so any modifications to it by whoever's calling this will be stored.
        this.sourceStates[sourceKey] = {};
      }

      if (typeof key === 'undefined') {
        return this.sourceStates[sourceKey];
      } else if (typeof this.sourceStates[sourceKey][key] !== 'undefined') {
        return this.sourceStates[sourceKey][key];
      } else {
        return typeof defaultValue !== 'undefined' ? defaultValue : null;
      }
    },

    getSelectedSourceState: function (key, defaultValue) {
      return this.getSourceState(
        this.instanceState.selectedSource,
        key,
        defaultValue
      );
    },

    setSelecetedSourceState: function (key, value) {
      var viewState = this.getSelectedSourceState();

      // account for when all sources are disabled
      if (viewState == null) {
        viewState = [];
      }

      if (typeof key === 'object') {
        for (let k in key) {
          if (key.hasOwnProperty(k)) {
            if (key[k] !== null) {
              viewState[k] = key[k];
            } else {
              delete viewState[k];
            }
          }
        }
      } else if (value !== null) {
        viewState[key] = value;
      } else {
        delete viewState[key];
      }

      // account for when all sources are disabled
      let sourceKey = '*';
      if (this.instanceState.selectedSource != undefined) {
        // otherwise do what we used to do
        sourceKey = this.instanceState.selectedSource.replace(/\/.*/, '');
      }

      this.sourceStates[sourceKey] = viewState;

      // Clean up sourceStates while we're at it
      for (let i in this.sourceStates) {
        if (this.sourceStates.hasOwnProperty(i) && i.includes('/')) {
          delete this.sourceStates[i];
        }
      }

      // Store it in localStorage too
      Craft.setLocalStorage(this.sourceStatesStorageKey, this.sourceStates);
    },

    /**
     * @deprecated in 4.3.0.
     */
    storeSortAttributeAndDirection: function () {},

    /**
     * Sets the page number.
     */
    setPage: function (page) {
      if (this.settings.context !== 'index') {
        return;
      }

      page = Math.max(page, 1);
      this.page = page;

      const url = Craft.getPageUrl(this.page);
      history.replaceState({}, '', url);
    },

    _resetCount: function () {
      this.resultSet = null;
      this.totalResults = null;
    },

    updateSourceMenu: function () {
      if (!this.$sourceActionsContainer.length) {
        return;
      }

      if (this.$sourceActionsBtn) {
        this.$sourceActionsBtn.data('trigger').destroy();
        this.$sourceActionsContainer.empty();
        $('#source-actions-menu').remove();
        this.$sourceActionsBtn = null;
      }

      const actions = this.getSourceActions();
      if (!actions.length) {
        return;
      }

      const groupedActions = [
        actions.filter((a) => !a.destructive && !a.administrative),
        actions.filter((a) => a.destructive && !a.administrative),
        actions.filter((a) => a.administrative),
      ].filter((group) => group.length);

      this.$sourceActionsBtn = $('<button/>', {
        type: 'button',
        class: 'btn settings icon menubtn',
        title: Craft.t('app', 'Source settings'),
        'aria-label': Craft.t('app', 'Source settings'),
        'aria-controls': 'source-actions-menu',
      }).appendTo(this.$sourceActionsContainer);

      const $menu = $('<div/>', {
        id: 'source-actions-menu',
        class: 'menu menu--disclosure',
      }).appendTo(this.$sourceActionsContainer);

      groupedActions.forEach((group, index) => {
        if (index !== 0) {
          $('<hr/>').appendTo($menu);
        }

        this._buildActionList(group).appendTo($menu);
      });

      this.$sourceActionsBtn.disclosureMenu();
    },

    _buildActionList: function (actions) {
      const $ul = $('<ul/>');

      actions.forEach((action) => {
        const $button = $('<button/>', {
          type: 'button',
          class: 'menu-option',
          text: action.label,
        }).on('click', () => {
          this.$sourceActionsBtn.data('trigger').hide();
          if (action.onSelect) {
            action.onSelect();
          }
        });

        if (action.destructive) {
          $button.addClass('error');
        }

        $('<li/>').append($button).appendTo($ul);
      });

      return $ul;
    },

    getSourceActions: function () {
      let actions = [];

      if (Craft.userIsAdmin && Craft.allowAdminChanges) {
        actions.push({
          label: Craft.t('app', 'Customize sources'),
          administrative: true,
          onSelect: () => {
            this.createCustomizeSourcesModal();
          },
        });
      }

      return actions;
    },

    updateViewMenu: function () {
      if (
        !this.activeViewMenu ||
        this.activeViewMenu !== this.viewMenus[this.rootSourceKey]
      ) {
        if (this.activeViewMenu) {
          this.activeViewMenu.hideTrigger();
        }
        if (!this.viewMenus[this.rootSourceKey]) {
          this.viewMenus[this.rootSourceKey] = new ViewMenu(
            this,
            this.$rootSource
          );
        }
        this.activeViewMenu = this.viewMenus[this.rootSourceKey];
        this.activeViewMenu.showTrigger();
      }
    },

    /**
     * Returns the data that should be passed to the elementIndex/getElements controller action
     * when loading elements.
     */
    getViewParams: function () {
      var criteria = {
        siteId: this.siteId,
        search: this.searchText,
        offset: this.settings.batchSize * (this.page - 1),
        limit: this.settings.batchSize,
      };

      // Only set drafts/draftOf/trashed params when needed, so we don't potentially override a source's criteria
      if (
        this.settings.canHaveDrafts &&
        (this.drafts || (this.settings.context === 'index' && !this.status))
      ) {
        criteria.drafts = this.drafts || null;
        criteria.savedDraftsOnly = true;
        if (!this.drafts) {
          criteria.draftOf = false;
        }
      }
      if (this.trashed) {
        criteria.trashed = true;
      }

      if (!Garnish.hasAttr(this.$source, 'data-override-status')) {
        criteria.status = this.status;
      }

      $.extend(criteria, this.settings.criteria);

      if (this.sourcePath.length) {
        const currentStep = this.sourcePath[this.sourcePath.length - 1];
        if (typeof currentStep.criteria !== 'undefined') {
          $.extend(criteria, currentStep.criteria);
        }
      }

      var params = {
        context: this.settings.context,
        elementType: this.elementType,
        source: this.instanceState.selectedSource,
        condition: this.settings.condition,
        referenceElementId: this.settings.referenceElementId,
        referenceElementSiteId: this.settings.referenceElementSiteId,
        criteria: criteria,
        disabledElementIds: this.settings.disabledElementIds,
        viewState: $.extend({}, this.getSelectedSourceState()),
        paginated: this._isViewPaginated() ? 1 : 0,
      };

      // override viewState.mode in case it's different from what's stored
      params.viewState.mode = this.viewMode;

      if (this.viewMode === 'structure') {
        params.viewState.mode = 'table';
        params.viewState.order = 'structure';
        params.viewState.sort = 'asc';

        if (typeof this.instanceState.collapsedElementIds === 'undefined') {
          this.instanceState.collapsedElementIds = [];
        }
        params.collapsedElementIds = this.instanceState.collapsedElementIds;
      } else {
        // Possible that the order/sort isn't entirely accurate if we're sorting by Score
        const [sortAttribute, sortDirection] =
          this.getSortAttributeAndDirection();
        params.viewState.order = sortAttribute;
        params.viewState.sort = sortDirection;
      }

      if (
        this.filterHuds[this.siteId] &&
        this.filterHuds[this.siteId][this.sourceKey] &&
        this.filterHuds[this.siteId][this.sourceKey].serialized
      ) {
        params.filters =
          this.filterHuds[this.siteId][this.sourceKey].serialized;
      }

      // Give plugins a chance to hook in here
      this.trigger('registerViewParams', {
        params: params,
      });

      return params;
    },

<<<<<<< HEAD
    updateElements: function (preservePagination, pageChanged) {
=======
    updateElements: function (preservePagination) {
>>>>>>> 48cb17c2
      return new Promise((resolve, reject) => {
        // Ignore if we're not fully initialized yet
        if (!this.initialized) {
          reject('The element index isn’t initialized yet.');
          return;
        }

        // Cancel any ongoing requests
        this._cancelRequests();

        this.setIndexBusy();

        // Kill the old view class
        if (this.view) {
          this.view.destroy();
          delete this.view;
        }

        if (preservePagination !== true) {
          this.setPage(1);
          this._resetCount();
        }

        var params = this.getViewParams();

        Craft.sendActionRequest('POST', this.settings.updateElementsAction, {
          data: params,
          cancelToken: this._createCancelToken(),
        })
          .then((response) => {
            this.setIndexAvailable();

            if (this.settings.context === 'index') {
              if (Craft.cp.fixedHeader) {
                const headerContainerHeight =
                  Craft.cp.$headerContainer.height();
                const maxScrollTop =
                  this.$main.offset().top - headerContainerHeight;
                if (maxScrollTop < Garnish.$scrollContainer.scrollTop()) {
                  Garnish.$scrollContainer.scrollTop(maxScrollTop);
                }
              }
            } else {
              this.$main.scrollTop(0);
            }

            this._updateView(params, response.data);
<<<<<<< HEAD

            if (pageChanged) {
              const $elementContainer = this.view.getElementContainer();
              Garnish.firstFocusableElement($elementContainer).trigger('focus');
            }

=======
>>>>>>> 48cb17c2
            resolve();
          })
          .catch((e) => {
            if (!axios.isCancel(e)) {
              this.setIndexAvailable();
              Craft.cp.displayError(Craft.t('app', 'A server error occurred.'));
            }
            reject(e);
          });
      });
    },

    updateElementsIfSearchTextChanged: function () {
      if (
        this.searchText !==
        (this.searchText = this.searching ? this.$search.val() : null)
      ) {
        Craft.setQueryParam('search', this.$search.val());
        this.updateElements();
      }
    },

    showActionTriggers: function () {
      // Ignore if they're already shown
      if (this.showingActionTriggers) {
        return;
      }

      if (!this._$triggers) {
        this._createTriggers();
      } else {
        this._$triggers.appendTo(this.$actionsContainer);
      }

      this.showingActionTriggers = true;
    },

    submitAction: function (action, actionParams) {
      // Make sure something's selected
      var selectedElementIds = this.view.getSelectedElementIds(),
        totalSelected = selectedElementIds.length;

      if (totalSelected === 0) {
        return;
      }

      if (typeof action === 'string') {
        action = this._findAction(action);
      }

      if (action.confirm && !confirm(action.confirm)) {
        return;
      }

      // Cancel any ongoing requests
      this._cancelRequests();

      // Get ready to submit
      var viewParams = this.getViewParams();

      actionParams = actionParams ? Craft.expandPostArray(actionParams) : {};
      var params = $.extend(viewParams, action.settings || {}, actionParams, {
        elementAction: action.type,
        elementIds: selectedElementIds,
      });

      // Do it
      this.setIndexBusy();
      this._autoSelectElements = selectedElementIds;

      if (action.download) {
        if (Craft.csrfTokenName) {
          params[Craft.csrfTokenName] = Craft.csrfTokenValue;
        }
        Craft.downloadFromUrl(
          'POST',
          Craft.getActionUrl(this.settings.submitActionsAction),
          params
        )
          .then((response) => {
            this.setIndexAvailable();
          })
          .catch((e) => {
            this.setIndexAvailable();
          });
      } else {
        Craft.sendActionRequest('POST', this.settings.submitActionsAction, {
          data: params,
          cancelToken: this._createCancelToken(),
        })
          .then((response) => {
            // Update the count text too
            this._resetCount();
            this._updateView(viewParams, response.data);

            if (typeof response.data.badgeCounts !== 'undefined') {
              this._updateBadgeCounts(response.data.badgeCounts);
            }

            if (response.data.message) {
              Craft.cp.displaySuccess(response.data.message);
            }

            this.afterAction(action, params);
          })
          .catch(({response}) => {
            Craft.cp.displayError(response.data.message);
          })
          .finally(() => {
            this.setIndexAvailable();
          });
      }
    },

    _findAction: function (actionClass) {
      for (var i = 0; i < this.actions.length; i++) {
        if (this.actions[i].type === actionClass) {
          return this.actions[i];
        }
      }
      throw `Invalid element action: ${actionClass}`;
    },

    afterAction: function (action, params) {
      // There may be a new background job that needs to be run
      Craft.cp.runQueue();

      this.onAfterAction(action, params);
    },

    hideActionTriggers: function () {
      // Ignore if there aren't any
      if (!this.showingActionTriggers) {
        return;
      }

      this._$triggers.detach();

      this.showingActionTriggers = false;
    },

    updateActionTriggers: function () {
      // Do we have an action UI to update?
      if (this.actions) {
        var totalSelected = this.view.getSelectedElements().length;

        if (totalSelected !== 0) {
          if (totalSelected === this.view.getEnabledElements().length) {
            this.$selectAllCheckbox.removeClass('indeterminate');
            this.$selectAllCheckbox.addClass('checked');
            this.$selectAllCheckbox.attr('aria-checked', 'true');
          } else {
            this.$selectAllCheckbox.addClass('indeterminate');
            this.$selectAllCheckbox.removeClass('checked');
            this.$selectAllCheckbox.attr('aria-checked', 'mixed');
          }

          this.showActionTriggers();
        } else {
          this.$selectAllCheckbox.removeClass('indeterminate checked');
          this.$selectAllCheckbox.attr('aria-checked', 'false');
          this.hideActionTriggers();
        }
      }
    },

    getSelectedElements: function () {
      return this.view ? this.view.getSelectedElements() : $();
    },

    getSelectedElementIds: function () {
      return this.view ? this.view.getSelectedElementIds() : [];
    },

    setStatus: function (status) {
      // Find the option (and make sure it actually exists)
      var $option = this.statusMenu.$options.filter(
        'a[data-status="' + status + '"]:first'
      );

      if ($option.length) {
        this.statusMenu.selectOption($option[0]);
      }
    },

    /**
     * Returns the selected sort attribute for a source
     * @param {jQuery} [$source]
     * @returns {string}
     */
    getSelectedSortAttribute: function ($source) {
      $source = $source ? this.getRootSource($source) : this.$rootSource;

      if ($source) {
        const attribute = this.getSourceState($source.data('key'), 'order');

        // Make sure it's valid
        if (this.getSortOption(attribute, $source)) {
          return attribute;
        }
      }

      return this.getDefaultSort()[0];
    },

    /**
     * Returns the selected sort direction for a source
     * @param {jQuery} [$source]
     * @returns {string}
     */
    getSelectedSortDirection: function ($source) {
      $source = $source || this.$source;
      if ($source) {
        const direction = this.getSourceState($source.data('key'), 'sort');

        // Make sure it's valid
        if (['asc', 'desc'].includes(direction)) {
          return direction;
        }
      }

      return this.getDefaultSort()[1];
    },

    /**
     * @deprecated in 4.3.0. Use setSelectedSortAttribute() instead.
     */
    setSortAttribute: function (attr) {
      this.setSelectedSortAttribute(attr);
    },

    /**
     * Sets the selected sort attribute and direction.
     *
     * If direction isn’t provided, the attribute’s default direction will be used.
     *
     * @param {string} attr
     * @param {string} [dir]
     */
    setSelectedSortAttribute: function (attr, dir) {
      // If score, keep track of that separately
      if (attr === 'score') {
        this.sortByScore = true;
        if (this.activeViewMenu) {
          this.activeViewMenu.updateSortField();
        }
        return;
      }

      this.sortByScore = false;

      // Make sure it's valid
      const sortOption = this.getSortOption(attr);
      if (!sortOption) {
        console.warn(`Invalid sort option: ${attr}`);
        return;
      }

      if (!dir) {
        dir = sortOption.defaultDir;
      }

      const history = [];

      // Remember the previous choices
      const attributes = [attr];

      // Only include the last attribute if it changed
      const lastAttr = this.getSelectedSourceState('order');
      if (lastAttr && lastAttr !== attr) {
        history.push([lastAttr, this.getSelectedSourceState('sort')]);
        attributes.push(lastAttr);
      }

      const oldHistory = this.getSelectedSourceState('orderHistory', []);
      for (let i = 0; i < oldHistory.length; i++) {
        const [a] = oldHistory[i];
        if (a && !attributes.includes(a)) {
          history.push(oldHistory[i]);
          attributes.push(a);
        } else {
          break;
        }
      }

      this.setSelecetedSourceState({
        order: attr,
        sort: dir,
        orderHistory: history,
      });

      // Update the view menu
      if (this.activeViewMenu) {
        this.activeViewMenu.updateSortField();
      }

      // Update the query string
      Craft.setQueryParam('sort', `${attr}-${dir}`);
    },

    /**
     * @deprecated in 4.3.0. Use setSelectedSortAttribute() or setSelectedSortDirection() instead.
     */
    setSortDirection: function (dir) {
      this.setSelectedSortDirection(dir);
    },

    /**
     * Sets the selected sort direction, maintaining the current sort attribute.
     * @param {string} dir
     */
    setSelectedSortDirection: function (dir) {
      this.setSelectedSortAttribute(this.getSelectedSortAttribute(), dir);
    },

    /**
     * Returns whether we can use the structure view for the current state.
     * @returns {boolean}
     */
    canSortByStructure: function () {
      return !this.trashed && !this.drafts && !this.searching;
    },

    /**
     * Returns the actual sort attribute, which may be different from what's selected.
     * @returns {string[]}
     */
    getSortAttributeAndDirection: function () {
      if (this.searching && this.sortByScore) {
        return ['score', 'desc'];
      }

      return [this.getSelectedSortAttribute(), this.getSelectedSortDirection()];
    },

    getSortLabel: function (attr) {
      const sortOption = this.getSortOption(attr);
      return sortOption ? sortOption.label : null;
    },

    getSelectedViewMode: function () {
      return this.getSelectedSourceState('mode') || 'table';
    },

    /**
     * Returns the nesting level for a given source, where 1 = the root level
     * @param {jQuery} $source
     * @returns {number}
     */
    getSourceLevel: function ($source) {
      return $source.parentsUntil('nav', 'ul.nested').length + 1;
    },

    /**
     * Returns a source’s parent, or null if it’s the root source
     * @param {jQuery} $source
     * @returns {?jQuery}
     */
    getParentSource: function ($source) {
      const $parent = $source.parent().parent().siblings('a');
      return $parent.length ? $parent : null;
    },

    /**
     * Returns the root level source for a given source.
     * @param {jQuery} $source
     * @returns {jQuery}
     */
    getRootSource: function ($source) {
      let $parent;
      while (($parent = this.getParentSource($source))) {
        $source = $parent;
      }
      return $source;
    },

    getSourceByKey: function (key) {
      return this.sourcesByKey[key] || null;
    },

    selectSource: function (source) {
      const $source = $(source);

      // return false if there truly are no sources;
      // don't attempt to check only default/visible sources
      if (!this.sourcesByKey || !Object.keys(this.sourcesByKey).length) {
        return false;
      }

      if (
        this.$source &&
        this.$source[0] &&
        this.$source[0] === $source[0] &&
        $source.data('key') === this.sourceKey
      ) {
        return false;
      }

      // Hide action triggers if they're currently being shown
      this.hideActionTriggers();

      this.$source = $source;
      this.$rootSource = this.getRootSource($source);
      this.sourceKey = $source.data('key');
      this.rootSourceKey = this.$rootSource.data('key');
      this.setInstanceState('selectedSource', this.sourceKey);
      this.sourceSelect.selectItem($source);

      Craft.cp.updateContentHeading();

      if (this.searching) {
        // Clear the search value without causing it to update elements
        this.searchText = null;
        this.$search.val('');
        Craft.setQueryParam('search', null);
        this.stopSearching();
      }

      // Status menu
      // ----------------------------------------------------------------------

      if (this.$statusMenuBtn.length) {
        if (Garnish.hasAttr(this.$source, 'data-override-status')) {
          this.$statusMenuContainer.addClass('hidden');
        } else {
          this.$statusMenuContainer.removeClass('hidden');
        }

        if (this.trashed) {
          // Swap to the initial status
          var $firstOption = this.statusMenu.$options.first();
          this.setStatus($firstOption.data('status'));
        }
      }

      // View mode buttons
      // ----------------------------------------------------------------------

      // Clear out any previous view mode data
      if (this.$viewModeBtnContainer) {
        this.$viewModeBtnContainer.remove();
      }

      this.viewModeBtns = {};
      this.viewMode = null;

      // Get the new list of view modes
      this.sourceViewModes = this.getViewModesForSource();

      // Create the buttons if there's more than one mode available to this source
      if (this.sourceViewModes.length > 1) {
        this.$viewModeBtnContainer = $(
          '<section class="btngroup btngroup--exclusive"/>'
        )
          .attr('aria-label', Craft.t('app', 'View'))
          .insertAfter(this.$searchContainer);

        for (var i = 0; i < this.sourceViewModes.length; i++) {
          let sourceViewMode = this.sourceViewModes[i];

          let $viewModeBtn = $('<button/>', {
            type: 'button',
            class:
              'btn' +
              (typeof sourceViewMode.className !== 'undefined'
                ? ` ${sourceViewMode.className}`
                : ''),
            'data-view': sourceViewMode.mode,
            'data-icon': sourceViewMode.icon,
            'aria-label': sourceViewMode.title,
            'aria-pressed': 'false',
            title: sourceViewMode.title,
          }).appendTo(this.$viewModeBtnContainer);

          this.viewModeBtns[sourceViewMode.mode] = $viewModeBtn;

          this.addListener(
            $viewModeBtn,
            'click',
            {mode: sourceViewMode.mode},
            function (ev) {
              this.selectViewMode(ev.data.mode);
              this.updateElements();
            }
          );
        }
      }

      // Figure out which mode we should start with
      var viewMode = this.getSelectedSourceState('mode');

      // Maintain the structure view for source states that were saved with an older Craft version
      if (
        viewMode === 'table' &&
        this.getSourceState($source.data('key'), 'order') === 'structure'
      ) {
        viewMode = 'structure';
      }

      if (!viewMode || !this.doesSourceHaveViewMode(viewMode)) {
        // Try to keep using the current view mode
        if (this.viewMode && this.doesSourceHaveViewMode(this.viewMode)) {
          viewMode = this.viewMode;
        }
        // Just use the first one
        else {
          viewMode = this.sourceViewModes[0].mode;
        }
      }

      this.selectViewMode(viewMode);

<<<<<<< HEAD
      this.updateSourceMenu();
      this.updateViewMenu();
      this.updateFilterBtn();

=======
>>>>>>> 48cb17c2
      this.sourcePath = this.$source.data('default-source-path');

      this.onSelectSource();

      if (this.settings.context === 'index') {
        const urlParams = Craft.getQueryParams();
        urlParams.source = this.sourceKey;
        Craft.setUrl(Craft.getUrl(Craft.path, urlParams));
      }

      return true;
    },

    selectSourceByKey: function (key) {
      var $source = this.getSourceByKey(key);

      if ($source) {
        return this.selectSource($source);
      } else {
        return false;
      }
    },

    /**
     * Returns the available sort attributes for a source (or the selected root source)
     * @param {jQuery} [$source]
     * @returns {Object[]}
     */
    getSortOptions: function ($source) {
      $source = $source ? this.getRootSource($source) : this.$rootSource;
      const sortOptions = ($source ? $source.data('sort-opts') : null) || [];

      // Make sure there's at least one attribute
      if (!sortOptions.length) {
        sortOptions.push({
          label: Craft.t('app', 'Title'),
          attr: 'title',
          defaultDir: 'asc',
        });
      }

      return sortOptions;
    },

    /**
     * Returns info about a sort attribute.
     * @param {string} attribute
     * @param {jQuery} [$source]
     * @returns {?Object}
     */
    getSortOption: function (attribute, $source) {
      return (
        this.getSortOptions($source).find((o) => o.attr === attribute) || null
      );
    },

    /**
     * Returns the default sort attribute and direction for a source.
     * @param {jQuery} [$source]
     * @returns {string[]}
     */
    getDefaultSort: function ($source) {
      $source = $source ? this.getRootSource($source) : this.$rootSource;
      if ($source) {
        let defaultSort = $source.data('default-sort');
        if (defaultSort) {
          if (typeof defaultSort === 'string') {
            defaultSort = [defaultSort];
          }

          // Make sure it's valid
          const sortOption = this.getSortOption(defaultSort[0], $source);
          if (sortOption) {
            // Fill in the default direction if it's not specified
            if (!defaultSort[1]) {
              defaultSort[1] = sortOption.defaultDir;
            }

            return defaultSort;
          }
        }
      }

      // Default to the first sort option
      const sortOptions = this.getSortOptions($source);
      return [sortOptions[0].attr, sortOptions[0].defaultDir];
    },

    /**
     * Returns the available table columns for a source (or the selected root source)
     * @param {jQuery} [$source]
     * @returns {Object[]}
     */
    getTableColumnOptions: function ($source) {
      $source = $source ? this.getRootSource($source) : this.$rootSource;
      return ($source ? $source.data('table-col-opts') : null) || [];
    },

    /**
     * Returns info about a table column.
     * @param {string} attribute
     * @param {jQuery} [$source]
     * @returns {?Object}
     */
    getTableColumnOption: function (attribute, $source) {
      return (
        this.getTableColumnOptions($source).find((o) => o.attr === attribute) ||
        null
      );
    },

    /**
     * Returns the default table columns for a source (or the selected root source)
     * @param {jQuery} [$source]
     * @returns {string[]}
     */
    getDefaultTableColumns: function ($source) {
      $source = $source ? this.getRootSource($source) : this.$rootSource;
      return ($source ? $source.data('default-table-cols') : null) || [];
    },

    /**
     * Returns the selected sort attribute for a source
     * @param {jQuery} [$source]
     * @returns {string[]}
     */
    getSelectedTableColumns: function ($source) {
      $source = $source ? this.getRootSource($source) : this.$rootSource;
      if ($source) {
        const attributes = this.getSourceState(
          $source.data('key'),
          'tableColumns'
        );

        if (attributes) {
          // Only return the valid ones
          return attributes.filter(
            (a) => !!this.getTableColumnOption(a, $source)
          );
        }
      }

      return this.getDefaultTableColumns($source);
    },

    setSelectedTableColumns: function (attributes) {
      this.setSelecetedSourceState({
        tableColumns: attributes,
      });

      // Update the view menu
      if (this.activeViewMenu) {
        this.activeViewMenu.updateTableColumnField();
      }
    },

    getViewModesForSource: function () {
      var viewModes = [];

      if (Garnish.hasAttr(this.$source, 'data-has-structure')) {
        viewModes.push({
          mode: 'structure',
          title: Craft.t('app', 'Display in a structured table'),
          icon: Craft.orientation === 'rtl' ? 'structurertl' : 'structure',
        });
      }

      viewModes.push({
        mode: 'table',
        title: Craft.t('app', 'Display in a table'),
        icon: 'list',
      });

      if (this.$source && Garnish.hasAttr(this.$source, 'data-has-thumbs')) {
        viewModes.push({
          mode: 'thumbs',
          title: Craft.t('app', 'Display as thumbnails'),
          icon: 'grid',
        });
      }

      return viewModes;
    },

    doesSourceHaveViewMode: function (viewMode) {
      for (var i = 0; i < this.sourceViewModes.length; i++) {
        if (this.sourceViewModes[i].mode === viewMode) {
          return true;
        }
      }

      return false;
    },

    selectViewMode: function (viewMode, force) {
      // Make sure that the current source supports it
      if (!force && !this.doesSourceHaveViewMode(viewMode)) {
        viewMode = this.sourceViewModes[0].mode;
      }

      // Has anything changed?
      if (viewMode === this._viewMode) {
        return;
      }

      // Deselect the previous view mode
      if (
        this._viewMode &&
        typeof this.viewModeBtns[this._viewMode] !== 'undefined'
      ) {
        this.viewModeBtns[this._viewMode]
          .removeClass('active')
          .attr('aria-pressed', 'false');
      }

      this._viewMode = viewMode;
      this.setSelecetedSourceState('mode', this._viewMode);

      if (typeof this.viewModeBtns[this._viewMode] !== 'undefined') {
        this.viewModeBtns[this._viewMode]
          .addClass('active')
          .attr('aria-pressed', 'true');
      }

      // Update the view menu
      if (this.activeViewMenu) {
        this.activeViewMenu.updateSortField();
      }
    },

    createView: function (mode, settings) {
      var viewClass = this.getViewClass(mode);
      return new viewClass(this, this.$elements, settings);
    },

    getViewClass: function (mode) {
      switch (mode) {
        case 'table':
        case 'structure':
          return Craft.TableElementIndexView;
        case 'thumbs':
          return Craft.ThumbsElementIndexView;
        default:
          throw `View mode "${mode}" not supported.`;
      }
    },

    rememberDisabledElementId: function (id) {
      var index = $.inArray(id, this.settings.disabledElementIds);

      if (index === -1) {
        this.settings.disabledElementIds.push(id);
      }
    },

    forgetDisabledElementId: function (id) {
      var index = $.inArray(id, this.settings.disabledElementIds);

      if (index !== -1) {
        this.settings.disabledElementIds.splice(index, 1);
      }
    },

    enableElements: function ($elements) {
      $elements
        .removeClass('disabled')
        .parents('.disabled')
        .removeClass('disabled');

      for (var i = 0; i < $elements.length; i++) {
        var id = $($elements[i]).data('id');
        this.forgetDisabledElementId(id);
      }

      this.onEnableElements($elements);
    },

    disableElements: function ($elements) {
      $elements.removeClass('sel').addClass('disabled');

      for (var i = 0; i < $elements.length; i++) {
        var id = $($elements[i]).data('id');
        this.rememberDisabledElementId(id);
      }

      this.onDisableElements($elements);
    },

    getElementById: function (id) {
      return this.view.getElementById(id);
    },

    enableElementsById: function (ids) {
      ids = $.makeArray(ids);

      for (var i = 0; i < ids.length; i++) {
        var id = ids[i],
          $element = this.getElementById(id);

        if ($element && $element.length) {
          this.enableElements($element);
        } else {
          this.forgetDisabledElementId(id);
        }
      }
    },

    disableElementsById: function (ids) {
      ids = $.makeArray(ids);

      for (var i = 0; i < ids.length; i++) {
        var id = ids[i],
          $element = this.getElementById(id);

        if ($element && $element.length) {
          this.disableElements($element);
        } else {
          this.rememberDisabledElementId(id);
        }
      }
    },

    selectElementAfterUpdate: function (id) {
      if (this._autoSelectElements === null) {
        this._autoSelectElements = [];
      }

      this._autoSelectElements.push(id);
    },

    addButton: function ($button) {
      this.getButtonContainer().append($button);
    },

    isShowingSidebar: function () {
      if (this.showingSidebar === null) {
        this.showingSidebar =
          this.$sidebar.length && !this.$sidebar.hasClass('hidden');
      }

      return this.showingSidebar;
    },

    getButtonContainer: function () {
      // Is there a predesignated place where buttons should go?
      if (this.settings.buttonContainer) {
        return $(this.settings.buttonContainer);
      } else {
        var $container = $('#action-buttons');

        if (!$container.length) {
          $container = $('<div id="action-buttons"/>').appendTo($('#header'));
        }

        return $container;
      }
    },

    setIndexBusy: function () {
      this.$elements.addClass('busy');
      this.$updateSpinner.appendTo(this.$elements);
      this.isIndexBusy = true;
    },

    setIndexAvailable: function () {
      this.$elements.removeClass('busy');
      this.$updateSpinner.remove();
      this.isIndexBusy = false;
    },

    createCustomizeSourcesModal: function () {
      // Recreate it each time
      var modal = new Craft.CustomizeSourcesModal(this, {
        onHide: function () {
          modal.destroy();
        },
      });

      return modal;
    },

    disable: function () {
      if (this.sourceSelect) {
        this.sourceSelect.disable();
      }

      if (this.view) {
        this.view.disable();
      }

      this.base();
    },

    enable: function () {
      if (this.sourceSelect) {
        this.sourceSelect.enable();
      }

      if (this.view) {
        this.view.enable();
      }

      this.base();
    },

    onAfterInit: function () {
      this.settings.onAfterInit();
      this.trigger('afterInit');
    },

    onSelectSource: function () {
      this.settings.onSelectSource(this.sourceKey);
      this.trigger('selectSource', {sourceKey: this.sourceKey});
    },

    onSelectSite: function () {
      this.settings.onSelectSite(this.siteId);
      this.trigger('selectSite', {siteId: this.siteId});
    },

    onUpdateElements: function () {
      this.settings.onUpdateElements();
      this.trigger('updateElements');
    },

    onSelectionChange: function () {
      this.settings.onSelectionChange();
      this.trigger('selectionChange');
    },

    onEnableElements: function ($elements) {
      this.settings.onEnableElements($elements);
      this.trigger('enableElements', {elements: $elements});
    },

    onDisableElements: function ($elements) {
      this.settings.onDisableElements($elements);
      this.trigger('disableElements', {elements: $elements});
    },

    onAfterAction: function (action, params) {
      this.settings.onAfterAction(action, params);
      this.trigger('afterAction', {action: action, params: params});
    },

    // UI state handlers
    // -------------------------------------------------------------------------

    _handleSourceSelectionChange: function () {
      // If the selected source was just removed (maybe because its parent was collapsed),
      // there won't be a selected source
      if (!this.sourceSelect.totalSelected) {
        this.sourceSelect.selectItem(this.$visibleSources.first());
        return;
      }

      if (this.selectSource(this.sourceSelect.$selectedItems)) {
        this.updateElements();
      }
    },

    _handleActionTriggerSubmit: function (ev) {
      ev.preventDefault();

      var $form = $(ev.currentTarget);

      // Make sure Craft.ElementActionTrigger isn't overriding this
      if ($form.hasClass('disabled') || $form.data('custom-handler')) {
        return;
      }

      this.submitAction($form.data('action'), Garnish.getPostData($form));
    },

    _handleMenuActionTriggerSubmit: function (ev) {
      var $option = $(ev.option);

      // Make sure Craft.ElementActionTrigger isn't overriding this
      if ($option.hasClass('disabled') || $option.data('custom-handler')) {
        return;
      }

      this.submitAction($option.data('action'));
    },

    _handleStatusChange: function (ev) {
      this.statusMenu.$options.removeClass('sel');
      var $option = $(ev.selectedOption).addClass('sel');
      this.$statusMenuBtn.html($option.html());

      this.trashed = false;
      this.drafts = false;
      this.status = null;
      let queryParam = null;

      if (Garnish.hasAttr($option, 'data-trashed')) {
        this.trashed = true;
        queryParam = 'trashed';
      } else if (Garnish.hasAttr($option, 'data-drafts')) {
        this.drafts = true;
        queryParam = 'drafts';
      } else {
        this.status = queryParam = $option.data('status') || null;
      }

      if (this.activeViewMenu) {
        this.activeViewMenu.updateSortField();
      }

      Craft.setQueryParam('status', queryParam);
      this.updateElements();
    },

    _handleSiteChange: function (ev) {
      this.siteMenu.$options.removeClass('sel');
      var $option = $(ev.selectedOption).addClass('sel');
      this.$siteMenuBtn.html($option.html());
      this._setSite($option.data('site-id'));
      if (this.initialized) {
        this.updateElements();
      }
      this.onSelectSite();
    },

    _setSite: function (siteId) {
      let firstSite = this.siteId === null;
      this.siteId = siteId;

      this.updateSourceVisibility();

      if (
        this.initialized &&
        !firstSite &&
        (!this.$source || !this.$source.length) &&
        this.$visibleSources.length
      ) {
        this.selectSource(this.$visibleSources[0]);
      }

      // Hide any empty-nester headings
      var $headings = this.getSourceContainer().children('.heading');
      var $heading;

      for (let i = 0; i < $headings.length; i++) {
        $heading = $headings.eq(i);
        if ($heading.has('> ul > li:not(.hidden)').length !== 0) {
          $heading.removeClass('hidden');
        } else {
          $heading.addClass('hidden');
        }
      }

      if (this.initialized) {
        if (this.settings.context === 'index') {
          // Remember this site for later
          Craft.cp.setSiteId(siteId);
        }

        this.updateFilterBtn();
      }
    },

    updateSourceVisibility: function () {
      this.$visibleSources = $();

      for (let i = 0; i < this.$sources.length; i++) {
        const $source = this.$sources.eq(i);

        if (
          !Garnish.hasAttr($source, 'data-disabled') &&
          (typeof $source.data('sites') === 'undefined' ||
            $source
              .data('sites')
              .toString()
              .split(',')
              .indexOf(this.siteId.toString()) !== -1)
        ) {
          $source.parent().removeClass('hidden');
          this.$visibleSources = this.$visibleSources.add($source);
        } else {
          $source.parent().addClass('hidden');

          // Is this the currently selected source?
          if (this.$source && this.$source.get(0) === $source.get(0)) {
            this.$source = null;
            this.$rootSource = null;
            this.sourceKey = null;
            this.rootSourceKey = null;
          }
        }
      }
    },

    _handleSelectionChange: function () {
      this.updateActionTriggers();
      this.onSelectionChange();
    },

    _handleSourceDblClick: function (ev) {
      this._toggleSource($(ev.currentTarget));
      ev.stopPropagation();
    },

    _handleSourceToggleClick: function (ev) {
      this._toggleSource($(ev.currentTarget).prev('a'));
      ev.stopPropagation();
    },

    // Source managemnet
    // -------------------------------------------------------------------------

    _getSourcesInList: function ($list, topLevel) {
      let $sources = $list.find('> li:not(.heading) > a');
      if (topLevel) {
        $sources = $sources.add($list.find('> li.heading > ul > li > a'));
      }
      return $sources;
    },

    _getChildSources: function ($source) {
      var $list = $source.siblings('ul');
      return this._getSourcesInList($list);
    },

    _getSourceToggle: function ($source) {
      return $source.siblings('.toggle');
    },

    _toggleSource: function ($source) {
      if ($source.parent('li').hasClass('expanded')) {
        this._collapseSource($source);
      } else {
        this._expandSource($source);
      }
    },

    _expandSource: function ($source) {
      $source.next('.toggle').attr({
        'aria-expanded': 'true',
        'aria-label': Craft.t('app', 'Hide nested sources'),
      });
      $source.parent('li').addClass('expanded');

      var $childSources = this._getChildSources($source);
      for (let i = 0; i < $childSources.length; i++) {
        this.initSource($($childSources[i]));
        if (this.$visibleSources) {
          this.$visibleSources = this.$visibleSources.add($childSources[i]);
        }
      }

      var key = $source.data('key');
      if (this.instanceState.expandedSources.indexOf(key) === -1) {
        this.instanceState.expandedSources.push(key);
        this.storeInstanceState();
      }
    },

    _collapseSource: function ($source) {
      $source.next('.toggle').attr({
        'aria-expanded': 'false',
        'aria-label': Craft.t('app', 'Show nested sources'),
      });
      $source.parent('li').removeClass('expanded');

      var $childSources = this._getChildSources($source);
      for (let i = 0; i < $childSources.length; i++) {
        this.deinitSource($($childSources[i]));
        this.$visibleSources = this.$visibleSources.not($childSources[i]);
      }

      var i = this.instanceState.expandedSources.indexOf($source.data('key'));
      if (i !== -1) {
        this.instanceState.expandedSources.splice(i, 1);
        this.storeInstanceState();
      }
    },

    // View
    // -------------------------------------------------------------------------

    _isViewPaginated: function () {
      return this.settings.context === 'index' && this.viewMode !== 'structure';
    },

    _updateView: function (params, response) {
      // Cleanup
      // -------------------------------------------------------------

      // Get rid of the old action triggers regardless of whether the new batch has actions or not
      if (this.actions) {
        this.hideActionTriggers();
        this.actions =
          this.actionsHeadHtml =
          this.actionsBodyHtml =
          this._$triggers =
            null;
      }

      // Capture the focused element, in case it's about to get removed from the DOM
      const activeElement = document.activeElement;

      // Update the count text
      // -------------------------------------------------------------

      if (this.$countContainer.length) {
        this.$countSpinner.removeClass('hidden');
        this.$countContainer.html('');

        this._countResults()
          .then((total) => {
            this.$countSpinner.addClass('hidden');

            let itemLabel = Craft.elementTypeNames[this.elementType]
              ? Craft.elementTypeNames[this.elementType][2]
              : this.settings.elementTypeName.toLowerCase();
            let itemsLabel = Craft.elementTypeNames[this.elementType]
              ? Craft.elementTypeNames[this.elementType][3]
              : this.settings.elementTypePluralName.toLowerCase();

            if (!this._isViewPaginated()) {
              let countLabel = Craft.t(
                'app',
                '{total, number} {total, plural, =1{{item}} other{{items}}}',
                {
                  total: total,
                  item: itemLabel,
                  items: itemsLabel,
                }
              );
              this.$countContainer.text(countLabel);
            } else {
              let first = Math.min(
                this.settings.batchSize * (this.page - 1) + 1,
                total
              );
              let last = Math.min(first + (this.settings.batchSize - 1), total);
              let countLabel = Craft.t(
                'app',
                '{first, number}-{last, number} of {total, number} {total, plural, =1{{item}} other{{items}}}',
                {
                  first: first,
                  last: last,
                  total: total,
                  item: itemLabel,
                  items: itemsLabel,
                }
              );

              let $paginationContainer = $(
                '<div class="flex pagination"/>'
              ).appendTo(this.$countContainer);
              let totalPages = Math.max(
                Math.ceil(total / this.settings.batchSize),
                1
              );

              const $paginationNav = $('<nav/>', {
                class: 'flex',
                'aria-label': Craft.t('app', '{element} pagination', {
                  element: itemLabel,
                }),
              }).appendTo($paginationContainer);

              let $prevBtn = $('<button/>', {
                role: 'button',
                class:
                  'page-link prev-page' + (this.page > 1 ? '' : ' disabled'),
                disabled: this.page === 1,
                title: Craft.t('app', 'Previous Page'),
              }).appendTo($paginationNav);
              let $nextBtn = $('<button/>', {
                role: 'button',
                class:
                  'page-link next-page' +
                  (this.page < totalPages ? '' : ' disabled'),
                disabled: this.page === totalPages,
                title: Craft.t('app', 'Next Page'),
              }).appendTo($paginationNav);

              $('<div/>', {
                class: 'page-info',
                text: countLabel,
              }).appendTo($paginationContainer);

              if (this.page > 1) {
                this.addListener($prevBtn, 'click', function () {
                  this.removeListener($prevBtn, 'click');
                  this.removeListener($nextBtn, 'click');
                  this.setPage(this.page - 1);
                  this.updateElements(true, true);
                });
              }

              if (this.page < totalPages) {
                this.addListener($nextBtn, 'click', function () {
                  this.removeListener($prevBtn, 'click');
                  this.removeListener($nextBtn, 'click');
                  this.setPage(this.page + 1);
                  this.updateElements(true, true);
                });
              }
            }
          })
          .catch(() => {
            this.$countSpinner.addClass('hidden');
          });
      }

      // Update the view with the new container + elements HTML
      // -------------------------------------------------------------

      this.$elements.html(response.html);
      Craft.appendHeadHtml(response.headHtml);
      Craft.appendBodyHtml(response.bodyHtml);

      // Batch actions setup
      // -------------------------------------------------------------

      this.$selectAllContainer = this.$elements.find(
        '.selectallcontainer:first'
      );

      if (response.actions && response.actions.length) {
        if (this.$selectAllContainer.length) {
          this.actions = response.actions;
          this.actionsHeadHtml = response.actionsHeadHtml;
          this.actionsBodyHtml = response.actionsBodyHtml;

          // Create the select all checkbox
          this.$selectAllCheckbox = $('<div class="checkbox"/>')
            .prependTo(this.$selectAllContainer)
            .attr({
              role: 'checkbox',
              tabindex: '0',
              'aria-checked': 'false',
              'aria-label': Craft.t('app', 'Select all'),
            });

          this.addListener(this.$selectAllCheckbox, 'click', function () {
            if (this.view.getSelectedElements().length === 0) {
              this.view.selectAllElements();
            } else {
              this.view.deselectAllElements();
            }
          });

          this.addListener(this.$selectAllCheckbox, 'keydown', function (ev) {
            if (ev.keyCode === Garnish.SPACE_KEY) {
              ev.preventDefault();

              $(ev.currentTarget).trigger('click');
            }
          });
        }
      } else {
        if (!this.$selectAllContainer.siblings().length) {
          this.$selectAllContainer.parent('.header').remove();
        }
        this.$selectAllContainer.remove();
      }

      // Exporters setup
      // -------------------------------------------------------------

      this.exporters = response.exporters;
      this.exportersByType = Craft.index(this.exporters || [], (e) => e.type);

      if (this.exporters && this.exporters.length) {
        this.$exportBtn.removeClass('hidden');
      } else {
        this.$exportBtn.addClass('hidden');
      }

      // Create the view
      // -------------------------------------------------------------

      // Should we make the view selectable?
      var selectable = this.actions || this.settings.selectable;

      this.view = this.createView(this.getSelectedViewMode(), {
        context: this.settings.context,
        batchSize:
          this.settings.context !== 'index' || this.viewMode === 'structure'
            ? this.settings.batchSize
            : null,
        params: params,
        selectable: selectable,
        multiSelect: this.actions || this.settings.multiSelect,
        checkboxMode: !!this.actions,
        onSelectionChange: this._handleSelectionChange.bind(this),
      });

      // Refocus the previously-focused element
      // -------------------------------------------------------------

      if (
        activeElement &&
        activeElement.id &&
        !document.body.contains(activeElement)
      ) {
        $(`#${activeElement.id}`).focus();
      }

      // Auto-select elements
      // -------------------------------------------------------------

      if (this._autoSelectElements) {
        if (selectable) {
          for (var i = 0; i < this._autoSelectElements.length; i++) {
            this.view.selectElementById(this._autoSelectElements[i]);
          }
        }

        this._autoSelectElements = null;
      }

      // Trigger the event
      // -------------------------------------------------------------

      this.onUpdateElements();
    },

    _updateBadgeCounts: function (badgeCounts) {
      for (let sourceKey in badgeCounts) {
        if (badgeCounts.hasOwnProperty(sourceKey)) {
          const $source = this.getSourceByKey(sourceKey);
          if ($source) {
            let $badge = $source.children('.badge');
            if (badgeCounts[sourceKey] !== null) {
              if (!$badge.length) {
                $badge = $('<span class="badge"/>').appendTo($source);
              }
              $badge.text(badgeCounts[sourceKey]);
            } else if ($badge) {
              $badge.remove();
            }
          }
        }
      }
    },

    _countResults: function () {
      return new Promise((resolve, reject) => {
        if (this.totalResults !== null) {
          resolve(this.totalResults);
        } else {
          var params = this.getViewParams();
          delete params.criteria.offset;
          delete params.criteria.limit;

          // Make sure we've got an active result set ID
          if (this.resultSet === null) {
            this.resultSet = Math.floor(Math.random() * 100000000);
          }
          params.resultSet = this.resultSet;

          Craft.sendActionRequest('POST', this.settings.countElementsAction, {
            data: params,
            cancelToken: this._createCancelToken(),
          })
            .then((response) => {
              if (response.data.resultSet == this.resultSet) {
                this.totalResults = response.data.count;
                resolve(response.data.count);
              } else {
                reject();
              }
            })
            .catch(reject);
        }
      });
    },

    _createTriggers: function () {
      var triggers = [],
        safeMenuActions = [],
        destructiveMenuActions = [];

      var i;

      for (i = 0; i < this.actions.length; i++) {
        var action = this.actions[i];

        if (action.trigger) {
          var $form = $(
            '<form id="' +
              Craft.formatInputId(action.type) +
              '-actiontrigger"/>'
          )
            .data('action', action)
            .append(action.trigger);

          this.addListener($form, 'submit', '_handleActionTriggerSubmit');
          triggers.push($form);
        } else {
          if (!action.destructive) {
            safeMenuActions.push(action);
          } else {
            destructiveMenuActions.push(action);
          }
        }
      }

      var $btn;

      if (safeMenuActions.length || destructiveMenuActions.length) {
        var $menuTrigger = $('<form/>');

        $btn = $('<button/>', {
          type: 'button',
          class: 'btn menubtn',
          'data-icon': 'settings',
          title: Craft.t('app', 'Actions'),
        }).appendTo($menuTrigger);

        var $menu = $('<ul class="menu"/>').appendTo($menuTrigger),
          $safeList = this._createMenuTriggerList(safeMenuActions, false),
          $destructiveList = this._createMenuTriggerList(
            destructiveMenuActions,
            true
          );

        if ($safeList) {
          $safeList.appendTo($menu);
        }

        if ($safeList && $destructiveList) {
          $('<hr/>').appendTo($menu);
        }

        if ($destructiveList) {
          $destructiveList.appendTo($menu);
        }

        triggers.push($menuTrigger);
      }

      this._$triggers = $();

      for (i = 0; i < triggers.length; i++) {
        var $div = $('<div/>').append(triggers[i]);
        this._$triggers = this._$triggers.add($div);
      }

      this._$triggers.appendTo(this.$actionsContainer);
      Craft.appendHeadHtml(this.actionsHeadHtml);
      Craft.appendBodyHtml(this.actionsBodyHtml);

      Craft.initUiElements(this._$triggers);

      if ($btn) {
        $btn
          .data('menubtn')
          .on('optionSelect', this._handleMenuActionTriggerSubmit.bind(this));
      }
    },

    _showExportHud: function () {
      this.$exportBtn.addClass('active');
      this.$exportBtn.attr('aria-expanded', 'true');

      var $form = $('<form/>', {
        class: 'export-form',
      });

      var typeOptions = [];
      for (var i = 0; i < this.exporters.length; i++) {
        typeOptions.push({
          label: this.exporters[i].name,
          value: this.exporters[i].type,
        });
      }
      var $typeField = Craft.ui
        .createSelectField({
          label: Craft.t('app', 'Export Type'),
          options: typeOptions,
          class: 'fullwidth',
        })
        .appendTo($form);

      var $formatField = Craft.ui
        .createSelectField({
          label: Craft.t('app', 'Format'),
          options: [
            {label: 'CSV', value: 'csv'},
            {label: 'JSON', value: 'json'},
            {label: 'XML', value: 'xml'},
          ],
          class: 'fullwidth',
        })
        .appendTo($form);

      let $typeSelect = $typeField.find('select');
      this.addListener($typeSelect, 'change', () => {
        let type = $typeSelect.val();
        if (this.exportersByType[type].formattable) {
          $formatField.removeClass('hidden');
        } else {
          $formatField.addClass('hidden');
        }
      });
      $typeSelect.trigger('change');

      // Only show the Limit field if there aren't any selected elements
      var selectedElementIds = this.view.getSelectedElementIds();

      if (!selectedElementIds.length) {
        var $limitField = Craft.ui
          .createTextField({
            label: Craft.t('app', 'Limit'),
            placeholder: Craft.t('app', 'No limit'),
            type: 'number',
            min: 1,
          })
          .appendTo($form);
      }

      const $submitBtn = Craft.ui
        .createSubmitButton({
          class: 'fullwidth',
          label: Craft.t('app', 'Export'),
          spinner: true,
        })
        .appendTo($form);

      var hud = new Garnish.HUD(this.$exportBtn, $form);

      hud.on('hide', () => {
        this.$exportBtn.removeClass('active');
        this.$exportBtn.attr('aria-expanded', 'false');
      });

      var submitting = false;

      this.addListener($form, 'submit', function (ev) {
        ev.preventDefault();
        if (submitting) {
          return;
        }

        submitting = true;
        $submitBtn.addClass('loading');

        var params = this.getViewParams();
        delete params.criteria.offset;
        delete params.criteria.limit;
        delete params.collapsedElementIds;

        params.type = $typeField.find('select').val();
        params.format = $formatField.find('select').val();

        if (selectedElementIds.length) {
          params.criteria.id = selectedElementIds;
        } else {
          var limit = parseInt($limitField.find('input').val());
          if (limit && !isNaN(limit)) {
            params.criteria.limit = limit;
          }
        }

        if (Craft.csrfTokenValue) {
          params[Craft.csrfTokenName] = Craft.csrfTokenValue;
        }

        Craft.downloadFromUrl(
          'POST',
          Craft.getActionUrl('element-indexes/export'),
          params
        )
          .catch((e) => {
            if (!axios.isCancel(e)) {
              Craft.cp.displayError(Craft.t('app', 'A server error occurred.'));
            }
          })
          .finally(() => {
            submitting = false;
            $submitBtn.removeClass('loading');
          });
      });
    },

    _createMenuTriggerList: function (actions, destructive) {
      if (actions && actions.length) {
        var $ul = $('<ul/>');

        for (var i = 0; i < actions.length; i++) {
          $('<li/>')
            .append(
              $('<a/>', {
                id: Craft.formatInputId(actions[i].type) + '-actiontrigger',
                class: destructive ? 'error' : null,
                data: {
                  action: actions[i],
                },
                text: actions[i].name,
              })
            )
            .appendTo($ul);
        }

        return $ul;
      }
    },

    showFilterHud: function () {
      if (!this.filterHuds[this.siteId]) {
        this.filterHuds[this.siteId] = {};
      }
      if (!this.filterHuds[this.siteId][this.sourceKey]) {
        this.filterHuds[this.siteId][this.sourceKey] = new FilterHud(
          this,
          this.sourceKey,
          this.siteId
        );
        this.updateFilterBtn();
      } else {
        this.filterHuds[this.siteId][this.sourceKey].show();
      }
    },

    updateFilterBtn: function () {
      this.$filterBtn.removeClass('active');

      if (
        this.filterHuds[this.siteId] &&
        this.filterHuds[this.siteId][this.sourceKey]
      ) {
        this.$filterBtn
          .attr(
            'aria-controls',
            this.filterHuds[this.siteId][this.sourceKey].id
          )
          .attr(
            'aria-expanded',
            this.filterHuds[this.siteId][this.sourceKey].showing
              ? 'true'
              : 'false'
          );

        if (
          this.filterHuds[this.siteId][this.sourceKey].showing ||
          this.filterHuds[this.siteId][this.sourceKey].hasRules()
        ) {
          this.$filterBtn.addClass('active');
        }
      } else {
        this.$filterBtn.attr('aria-controls', null);
      }
    },
  },
  {
    defaults: {
      context: 'index',
      modal: null,
      storageKey: null,
      condition: null,
      referenceElementId: null,
      referenceElementSiteId: null,
      criteria: null,
      batchSize: 100,
      disabledElementIds: [],
      selectable: false,
      multiSelect: false,
      buttonContainer: null,
      hideSidebar: false,
      toolbarSelector: '.toolbar:first',
      refreshSourcesAction: 'element-indexes/get-source-tree-html',
      updateElementsAction: 'element-indexes/get-elements',
      countElementsAction: 'element-indexes/count-elements',
      submitActionsAction: 'element-indexes/perform-action',
      defaultSiteId: null,
      defaultSource: null,
      defaultSourcePath: null,
      showSourcePath: true,
      canHaveDrafts: false,

      elementTypeName: Craft.t('app', 'Element'),
      elementTypePluralName: Craft.t('app', 'Elements'),

      onAfterInit: $.noop,
      onSelectSource: $.noop,
      onSelectSite: $.noop,
      onUpdateElements: $.noop,
      onSelectionChange: $.noop,
      onSourcePathChange: $.noop,
      onEnableElements: $.noop,
      onDisableElements: $.noop,
      onAfterAction: $.noop,
    },
  }
);

const ViewMenu = Garnish.Base.extend({
  elementIndex: null,
  $source: null,
  sourceKey: null,
  menu: null,
  id: null,

  $trigger: null,
  $container: null,
  $sortField: null,
  $sortAttributeSelect: null,
  $sortDirectionPicker: null,
  sortDirectionListbox: null,
  $tableColumnsField: null,
  $tableColumnsContainer: null,
  $revertContainer: null,
  $revertBtn: null,
  $closeBtn: null,

  init: function (elementIndex, $source) {
    this.elementIndex = elementIndex;
    this.$source = $source;
    this.sourceKey = $source.data('key');
    this.id = `view-menu-${Math.floor(Math.random() * 1000000000)}`;

    this.$trigger = $('<button/>', {
      type: 'button',
      class: 'btn menubtn hidden',
      text: Craft.t('app', 'View'),
      'aria-label': Craft.t('app', 'View settings'),
      'aria-controls': this.id,
      'data-icon': 'sliders',
    }).appendTo(this.elementIndex.$toolbar);

    this.$container = $('<div/>', {
      id: this.id,
      class: 'menu menu--disclosure element-index-view-menu',
      'data-align': 'right',
    }).appendTo(Garnish.$bod);

    this._buildMenu();

    this.addListener(this.$container, 'mousedown', (ev) => {
      ev.stopPropagation();
    });

    this.menu = new Garnish.DisclosureMenu(this.$trigger);

    this.menu.on('show', () => {
      this.$trigger.addClass('active');
    });

    this.menu.on('hide', () => {
      this.$trigger.removeClass('active');

      // Move all checked table column checkboxes to the top once it's fully faded out
      setTimeout(() => {
        this.tidyTableColumnField();
      }, Garnish.FX_DURATION);
    });
  },

  showTrigger: function () {
    this.$trigger.removeClass('hidden');
  },

  hideTrigger: function () {
    this.$trigger.data('trigger').hide();
    this.$trigger.addClass('hidden');
    this.menu.hide();
  },

  updateSortField: function () {
    if (this.$sortField) {
      if (this.elementIndex.viewMode === 'structure') {
        this.$sortField.addClass('hidden');
        this.$tableColumnsField.addClass('first-child');
      } else {
        this.$sortField.removeClass('hidden');
        this.$tableColumnsField.removeClass('first-child');
      }
    }

    let [attribute, direction] =
      this.elementIndex.getSortAttributeAndDirection();

    // Add/remove a score option
    const $scoreOption = this.$sortAttributeSelect.children(
      'option[value="score"]'
    );

    // If searching by score, just keep showing the actual selection
    if (this.elementIndex.searching) {
      if (!$scoreOption.length) {
        this.$sortAttributeSelect.prepend(
          $('<option/>', {
            value: 'score',
            text: Craft.t('app', 'Score'),
          })
        );
      }
    } else if ($scoreOption.length) {
      $scoreOption.remove();
    }

    this.$sortAttributeSelect.val(attribute);
    this.sortDirectionListbox.select(direction === 'asc' ? 0 : 1);

    if (attribute === 'score') {
      this.sortDirectionListbox.disable();
      this.$sortDirectionPicker.addClass('disabled');
    } else {
      this.sortDirectionListbox.enable();
      this.$sortDirectionPicker.removeClass('disabled');
    }
  },

  updateTableColumnField: function () {
    const attributes = this.elementIndex.getSelectedTableColumns();
    let $lastContainer, lastIndex;

    attributes.forEach((attribute) => {
      const $checkbox = this.$tableColumnsContainer.find(
        `input[value="${attribute}"]`
      );
      if (!$checkbox.prop('checked')) {
        $checkbox.prop('checked', true);
      }
      const $container = $checkbox.parent();

      // Do we need to move it up?
      if ($lastContainer && $container.index() < lastIndex) {
        $container.insertAfter($lastContainer);
      }

      $lastContainer = $container;
      lastIndex = $container.index();
    });

    // See if we need to uncheck any checkboxes
    const $checkboxes = this._getTableColumnCheckboxes();
    for (let i = 0; i < $checkboxes.length; i++) {
      const $checkbox = $checkboxes.eq(i);
      if ($checkbox.prop('checked') && !attributes.includes($checkbox.val())) {
        $checkbox.prop('checked', false);
      }
    }
  },

  tidyTableColumnField: function () {
    const defaultOrder = this.elementIndex
      .getTableColumnOptions(this.$source)
      .map((column) => column.attr)
      .reduce((obj, attr, index) => {
        return {...obj, [attr]: index};
      }, {});

    this.$tableColumnsContainer
      .children()
      .sort((a, b) => {
        const checkboxA = $(a).children('input[type="checkbox"]')[0];
        const checkboxB = $(b).children('input[type="checkbox"]')[0];
        if (checkboxA.checked && checkboxB.checked) {
          return 0;
        }
        if (checkboxA.checked || checkboxB.checked) {
          return checkboxA.checked ? -1 : 1;
        }
        return defaultOrder[checkboxA.value] < defaultOrder[checkboxB.value]
          ? -1
          : 1;
      })
      .appendTo(this.$tableColumnsContainer);
  },

  revert: function () {
    this.elementIndex.setSelecetedSourceState({
      order: null,
      sort: null,
      tableColumns: null,
    });

    this.updateSortField();
    this.updateTableColumnField();
    this.tidyTableColumnField();

    this.$revertBtn.remove();
    this.$revertBtn = null;

    this.$closeBtn.focus();
    this.elementIndex.updateElements();
  },

  _buildMenu: function () {
    const $metaContainer = $('<div class="meta"/>').appendTo(this.$container);
    this.$sortField = this._createSortField().appendTo($metaContainer);
    this.$tableColumnsField =
      this._createTableColumnsField().appendTo($metaContainer);
    this.updateSortField();

    this.$sortAttributeSelect.focus();

    const $footerContainer = $('<div/>', {
      class: 'flex menu-footer',
    }).appendTo(this.$container);

    this.$revertContainer = $('<div/>', {
      class: 'flex-grow',
    }).appendTo($footerContainer);

    // Only create the revert button if there's a custom view state
    if (
      this.elementIndex.getSelectedSourceState('order') ||
      this.elementIndex.getSelectedSourceState('sort') ||
      this.elementIndex.getSelectedSourceState('tableColumns')
    ) {
      this._createRevertBtn();
    }

    this.$closeBtn = $('<button/>', {
      type: 'button',
      class: 'btn',
      text: Craft.t('app', 'Close'),
    })
      .appendTo($footerContainer)
      .on('click', () => {
        this.menu.hide();
      });
  },

  _createSortField: function () {
    const $container = $('<div class="flex"/>');

    const $sortAttributeSelectContainer = Craft.ui
      .createSelect({
        options: this.elementIndex.getSortOptions(this.$source).map((o) => {
          return {
            label: o.label,
            value: o.attr,
          };
        }),
      })
      .addClass('fullwidth')
      .appendTo($('<div class="flex-grow"/>').appendTo($container));

    this.$sortAttributeSelect = $sortAttributeSelectContainer
      .children('select')
      .attr({
        'aria-label': Craft.t('app', 'Sort attribute'),
      });

    this.$sortDirectionPicker = $('<section/>', {
      class: 'btngroup btngroup--exclusive',
      'aria-label': Craft.t('app', 'Sort direction'),
    })
      .append(
        $('<button/>', {
          type: 'button',
          class: 'btn',
          title: Craft.t('app', 'Sort ascending'),
          'aria-label': Craft.t('app', 'Sort ascending'),
          'aria-pressed': 'false',
          'data-icon': 'asc',
          'data-dir': 'asc',
        })
      )
      .append(
        $('<button/>', {
          type: 'button',
          class: 'btn',
          title: Craft.t('app', 'Sort descending'),
          'aria-label': Craft.t('app', 'Sort descending'),
          'aria-pressed': 'false',
          'data-icon': 'desc',
          'data-dir': 'desc',
        })
      )
      .appendTo($container);

    this.sortDirectionListbox = new Craft.Listbox(this.$sortDirectionPicker, {
      onChange: ($selectedOption) => {
        const direction = $selectedOption.data('dir');
        if (direction !== this.elementIndex.getSelectedSortDirection()) {
          this.elementIndex.setSelectedSortAttribute(
            this.$sortAttributeSelect.val(),
            $selectedOption.data('dir')
          );

          if (!this.elementIndex.sortByScore) {
            // In case it's actually the structure view
            this.elementIndex.selectViewMode(this.elementIndex.viewMode);
          }

          this.elementIndex.updateElements();
          this._createRevertBtn();
        }
      },
    });

    this.$sortAttributeSelect.on('change', () => {
      this.elementIndex.setSelectedSortAttribute(
        this.$sortAttributeSelect.val(),
        null,
        false
      );

      // In case it's actually the structure view
      this.elementIndex.selectViewMode(this.elementIndex.viewMode);

      this.elementIndex.updateElements();
      this._createRevertBtn();
    });

    const $field = Craft.ui.createField($container, {
      label: Craft.t('app', 'Sort by'),
      fieldset: true,
    });
    $field.addClass('sort-field');
    return $field;
  },

  _getTableColumnCheckboxes: function () {
    return this.$tableColumnsContainer.find('input[type="checkbox"]');
  },

  _createTableColumnsField: function () {
    const columns = this.elementIndex.getTableColumnOptions(this.$source);

    if (!columns.length) {
      return $();
    }

    this.$tableColumnsContainer = $('<div/>');

    columns.forEach((column) => {
      $('<div class="element-index-view-menu-table-column"/>')
        .append('<div class="icon move"/>')
        .append(
          Craft.ui.createCheckbox({
            label: Craft.escapeHtml(column.label),
            value: column.attr,
          })
        )
        .appendTo(this.$tableColumnsContainer);
    });

    this.updateTableColumnField();
    this.tidyTableColumnField();

    new Garnish.DragSort(this.$tableColumnsContainer.children(), {
      handle: '.move',
      axis: 'y',
      onSortChange: () => {
        this._onTableColumnChange();
      },
    });

    this._getTableColumnCheckboxes().on('change', (ev) => {
      this._onTableColumnChange();
    });

    const $field = Craft.ui.createField(this.$tableColumnsContainer, {
      label: Craft.t('app', 'Table Columns'),
      fieldset: true,
    });
    $field.addClass('table-columns-field');
    return $field;
  },

  _onTableColumnChange: function () {
    const columns = [];
    const $selectedCheckboxes =
      this._getTableColumnCheckboxes().filter(':checked');
    for (let i = 0; i < $selectedCheckboxes.length; i++) {
      columns.push($selectedCheckboxes.eq(i).val());
    }

    // Only commit the change if it's different from the current column selections
    // (maybe an unchecked column was dragged, etc.)
    if (
      Craft.compare(
        columns,
        this.elementIndex.getSelectedTableColumns(this.$source)
      )
    ) {
      return;
    }

    this.elementIndex.setSelectedTableColumns(columns, false);
    this.elementIndex.updateElements();
    this._createRevertBtn();
  },

  _createRevertBtn: function () {
    if (this.$revertBtn) {
      return;
    }

    this.$revertBtn = $('<button/>', {
      type: 'button',
      class: 'light',
      text: Craft.t('app', 'Use defaults'),
    })
      .appendTo(this.$revertContainer)
      .on('click', () => {
        this.revert();
      });
  },

  destroy: function () {
    this.menu.destroy();
    delete this.menu;
    this.base();
  },
});

const FilterHud = Garnish.HUD.extend({
  elementIndex: null,
  sourceKey: null,
  siteId: null,
  id: null,
  loading: true,
  serialized: null,
  $clearBtn: null,
  cleared: false,

  init: function (elementIndex, sourceKey, siteId) {
    this.elementIndex = elementIndex;
    this.sourceKey = sourceKey;
    this.siteId = siteId;
    this.id = `filter-${Math.floor(Math.random() * 1000000000)}`;

    const $loadingContent = $('<div/>')
      .append(
        $('<div/>', {
          class: 'spinner',
        })
      )
      .append(
        $('<div/>', {
          text: Craft.t('app', 'Loading'),
          class: 'visually-hidden',
          'aria-role': 'alert',
        })
      );

    this.base(this.elementIndex.$filterBtn, $loadingContent, {
      hudClass: 'hud element-filter-hud loading',
    });

    this.$hud.attr({
      id: this.id,
      'aria-live': 'polite',
      'aria-busy': 'false',
    });
    this.$tip.remove();
    this.$tip = null;

    this.$body.on('submit', (ev) => {
      ev.preventDefault();
      this.hide();
    });

    Craft.sendActionRequest('POST', 'element-indexes/filter-hud', {
      data: {
        elementType: this.elementIndex.elementType,
        source: this.sourceKey,
        condition: this.elementIndex.settings.condition,
        id: `${this.id}-filters`,
      },
    })
      .then((response) => {
        this.loading = false;
        this.$hud.removeClass('loading');
        $loadingContent.remove();

        this.$main.append(response.data.hudHtml);
        Craft.appendHeadHtml(response.data.headHtml);
        Craft.appendBodyHtml(response.data.bodyHtml);

        const $btnContainer = $('<div/>', {
          class: 'flex flex-nowrap',
        }).appendTo(this.$main);
        $('<div/>', {
          class: 'flex-grow',
        }).appendTo($btnContainer);
        this.$clearBtn = $('<button/>', {
          type: 'button',
          class: 'btn',
          text: Craft.t('app', 'Cancel'),
        }).appendTo($btnContainer);
        $('<button/>', {
          type: 'submit',
          class: 'btn secondary',
          text: Craft.t('app', 'Apply'),
        }).appendTo($btnContainer);
        this.$clearBtn.on('click', () => {
          this.clear();
        });

        this.$hud.find('.condition-container').on('htmx:beforeRequest', () => {
          this.setBusy();
        });

        this.$hud.find('.condition-container').on('htmx:load', () => {
          this.setReady();
        });
        this.setFocus();
      })
      .catch(() => {
        Craft.cp.displayError(Craft.t('app', 'A server error occurred.'));
      });

    this.$hud.css('position', 'fixed');

    this.addListener(Garnish.$win, 'scroll,resize', () => {
      this.updateSizeAndPosition(true);
    });
  },

  addListener: function (elem, events, data, func) {
    if (elem === this.$main && events === 'resize') {
      return;
    }
    this.base(elem, events, data, func);
  },

  setBusy: function () {
    this.$hud.attr('aria-busy', 'true');

    $('<div/>', {
      class: 'visually-hidden',
      text: Craft.t('app', 'Loading'),
    }).insertAfter(this.$main.find('.htmx-indicator'));
  },

  setReady: function () {
    this.$hud.attr('aria-busy', 'false');
  },

  setFocus: function () {
    Garnish.setFocusWithin(this.$main);
  },

  clear: function () {
    this.cleared = true;
    this.hide();
  },

  updateSizeAndPositionInternal: function () {
    // const searchOffset = this.elementIndex.$searchContainer.offset();
    const searchOffset =
      this.elementIndex.$searchContainer[0].getBoundingClientRect();

    this.$hud.css({
      width: this.elementIndex.$searchContainer.outerWidth() - 2,
      top: searchOffset.top + this.elementIndex.$searchContainer.outerHeight(),
      left: searchOffset.left + 1,
    });
  },

  onShow: function () {
    this.base();

    // Cancel => Clear
    if (this.$clearBtn) {
      this.$clearBtn.text(Craft.t('app', 'Clear'));
    }

    this.elementIndex.updateFilterBtn();
    this.setFocus();
  },

  onHide: function () {
    this.base();

    // If something changed, update the elements
    if (this.serialized !== (this.serialized = this.serialize())) {
      this.elementIndex.updateElements();
    }

    if (this.cleared) {
      this.destroy();
    } else {
      this.$hud.detach();
      this.$shade.detach();
    }

    this.elementIndex.updateFilterBtn();
    this.elementIndex.$filterBtn.focus();
  },

  hasRules: function () {
    return this.$main.has('.condition-rule').length !== 0;
  },

  serialize: function () {
    return !this.cleared && this.hasRules() ? this.$body.serialize() : null;
  },

  destroy: function () {
    this.base();
    delete this.elementIndex.filterHuds[this.siteId][this.sourceKey];
  },
});<|MERGE_RESOLUTION|>--- conflicted
+++ resolved
@@ -55,12 +55,6 @@
     $siteMenuBtn: null,
     siteMenu: null,
     siteId: null,
-
-    _sourcePath: null,
-    $sourcePathOuterContainer: null,
-    $sourcePathInnerContainer: null,
-    $sourcePathOverflowBtnContainer: null,
-    $sourcePathActionsBtn: null,
 
     _sourcePath: null,
     $sourcePathOuterContainer: null,
@@ -355,7 +349,6 @@
       }
       this.handleResize();
 
-<<<<<<< HEAD
       // Respect initial search
       // ---------------------------------------------------------------------
       // Has to go after selecting the default source because selecting a source
@@ -378,8 +371,6 @@
         }
       }
 
-=======
->>>>>>> 48cb17c2
       // Load the first batch of elements!
       // ---------------------------------------------------------------------
 
@@ -615,8 +606,6 @@
     get sourcePath() {
       return this._sourcePath || [];
     },
-<<<<<<< HEAD
-=======
 
     /**
      * @param {Object[]|null} sourcePath
@@ -937,326 +926,6 @@
     },
 
     startSearching: function () {
-      // Show the clear button and add/select the Score sort option
-      this.$clearSearchBtn.removeClass('hidden');
->>>>>>> 48cb17c2
-
-    /**
-     * @param {Object[]|null} sourcePath
-     */
-    set sourcePath(sourcePath) {
-      this._sourcePath = sourcePath && sourcePath.length ? sourcePath : null;
-
-      if (this.$sourcePathOuterContainer) {
-        this.$sourcePathOuterContainer.remove();
-        this.$sourcePathOuterContainer = null;
-        this.$sourcePathInnerContainer = null;
-        this.$sourcePathOverflowBtnContainer = null;
-        this.$sourcePathActionsBtn = null;
-      }
-
-      if (this._sourcePath && this.settings.showSourcePath) {
-        const actions = this.getSourcePathActions();
-
-        this.$sourcePathOuterContainer = $('<div/>', {
-          class: 'source-path',
-        }).insertBefore(this.$elements);
-        this.$sourcePathInnerContainer = $('<div/>', {
-          class: 'chevron-btns',
-        }).appendTo(this.$sourcePathOuterContainer);
-        const $nav = $('<nav/>', {
-          'aria-label': this.getSourcePathLabel(),
-        }).appendTo(this.$sourcePathInnerContainer);
-        const $ol = $('<ol/>').appendTo($nav);
-
-        let $overflowBtn, overflowMenuId, $overflowUl;
-
-        if (sourcePath.length > 1) {
-          this.$sourcePathOverflowBtnContainer = $('<li/>', {
-            class: 'first-step hidden',
-          }).appendTo($ol);
-
-          overflowMenuId = 'menu' + Math.floor(Math.random() * 1000000);
-          $overflowBtn = $('<button/>', {
-            type: 'button',
-            class: 'btn',
-            title: Craft.t('app', 'More items'),
-            'aria-label': Craft.t('app', 'More items'),
-            'data-disclosure-trigger': true,
-            'aria-controls': overflowMenuId,
-          })
-            .append(
-              $('<span/>', {class: 'btn-body'}).append(
-                $('<span/>', {class: 'label'}).append(
-                  $('<span/>', {'data-icon': 'ellipsis', 'aria-hidden': 'true'})
-                )
-              )
-            )
-            .append($('<span/>', {class: 'chevron-right'}))
-            .appendTo(this.$sourcePathOverflowBtnContainer);
-
-          const $overflowMenu = $('<div/>', {
-            id: overflowMenuId,
-            class: 'menu menu--disclosure',
-          }).appendTo(this.$sourcePathOverflowBtnContainer);
-          $overflowUl = $('<ul/>').appendTo($overflowMenu);
-
-          $overflowBtn.disclosureMenu();
-        }
-
-        for (let i = 0; i < sourcePath.length; i++) {
-          ((i) => {
-            const step = sourcePath[i];
-
-            if ($overflowUl && i < sourcePath.length - 1) {
-              step.$overflowLi = $('<li/>', {
-                class: 'hidden',
-              }).appendTo($overflowUl);
-
-              $('<a/>', {
-                class: 'flex flex-nowrap',
-                href: '#',
-                type: 'button',
-                role: 'button',
-                html: step.icon
-                  ? `<span data-icon="${step.icon}" aria-hidden="true"></span><span>${step.label}</span>`
-                  : step.label,
-              })
-                .appendTo(step.$overflowLi)
-                .on('click', (ev) => {
-                  ev.preventDefault();
-                  $overflowBtn.data('trigger').hide();
-                  this.selectSourcePathStep(i);
-                });
-            }
-
-            const isFirst = i === 0;
-            const isLast = i === sourcePath.length - 1;
-
-            step.$li = $('<li/>').appendTo($ol);
-
-            if (isFirst) {
-              step.$li.addClass('first-step');
-            }
-
-            step.$btn = $('<a/>', {
-              href: step.uri ? Craft.getCpUrl(step.uri) : '#',
-              class: 'btn',
-              role: 'button',
-            });
-
-            if (step.icon) {
-              step.$btn.attr('aria-label', step.label);
-            }
-
-            const $btnBody = $('<span/>', {
-              class: 'btn-body',
-            }).appendTo(step.$btn);
-
-            step.$label = $('<span/>', {
-              class: 'label',
-              html: step.icon
-                ? `<span data-icon="${step.icon}" aria-hidden="true"></span>`
-                : step.label,
-            }).appendTo($btnBody);
-
-            step.$btn.append($('<span class="chevron-left"/>'));
-
-            if (!isLast || !actions.length) {
-              step.$btn.append($('<span class="chevron-right"/>'));
-            } else {
-              step.$btn.addClass('has-action-menu');
-            }
-
-            if (isLast) {
-              step.$btn.addClass('current-step').attr('aria-current', 'page');
-            }
-
-            step.$btn.appendTo(step.$li);
-
-            this.addListener(step.$btn, 'activate', () => {
-              this.selectSourcePathStep(i);
-            });
-          })(i);
-        }
-
-        // Action menu
-        if (actions && actions.length) {
-          const actionBtnLabel = this.getSourcePathActionLabel();
-          const menuId = 'menu' + Math.floor(Math.random() * 1000000);
-          this.$sourcePathActionsBtn = $('<button/>', {
-            type: 'button',
-            class: 'btn current-step',
-            title: actionBtnLabel,
-            'aria-label': actionBtnLabel,
-            'data-disclosure-trigger': true,
-            'aria-controls': menuId,
-          })
-            .append(
-              $('<span/>', {class: 'btn-body'}).append(
-                $('<span/>', {class: 'label'})
-              )
-            )
-            .append($('<span/>', {class: 'chevron-right'}))
-            .appendTo(this.$sourcePathInnerContainer);
-
-          const groupedActions = [
-            actions.filter((a) => !a.destructive && !a.administrative),
-            actions.filter((a) => a.destructive && !a.administrative),
-            actions.filter((a) => a.administrative),
-          ].filter((group) => group.length);
-
-          const $menu = $('<div/>', {
-            id: menuId,
-            class: 'menu menu--disclosure',
-          }).appendTo(this.$sourcePathInnerContainer);
-
-          groupedActions.forEach((group, index) => {
-            if (index !== 0) {
-              $('<hr/>').appendTo($menu);
-            }
-            this._buildSourcePathActionList(group).appendTo($menu);
-          });
-
-          this.$sourcePathActionsBtn.disclosureMenu();
-          this._updateSourcePathVisibility();
-        }
-
-        // Update the URL if we're on the index page
-        if (
-          this.settings.context === 'index' &&
-          typeof sourcePath[sourcePath.length - 1].uri !== 'undefined' &&
-          typeof history != 'undefined'
-        ) {
-          history.replaceState(
-            {},
-            '',
-            Craft.getCpUrl(sourcePath[sourcePath.length - 1].uri)
-          );
-        }
-      }
-
-      this.onSourcePathChange();
-    },
-
-    /**
-     * @returns {string}
-     */
-    getSourcePathLabel: function () {
-      return '';
-    },
-
-    /**
-     * @returns {Object[]}
-     */
-    getSourcePathActions: function () {
-      return [];
-    },
-
-    /**
-     * @returns {string}
-     */
-    getSourcePathActionLabel: function () {
-      return '';
-    },
-
-    _updateSourcePathVisibility: function () {
-      const firstStep = this.sourcePath[0];
-      const lastStep = this.sourcePath[this.sourcePath.length - 1];
-
-      // reset the source path styles
-      if (this.$sourcePathOverflowBtnContainer) {
-        this.$sourcePathOverflowBtnContainer.addClass('hidden');
-        firstStep.$li.addClass('first-step');
-      }
-
-      for (const step of this.sourcePath) {
-        if (step.$overflowLi) {
-          step.$overflowLi.addClass('hidden');
-        }
-        step.$li.removeClass('hidden');
-      }
-
-      lastStep.$label.css('width', '');
-      lastStep.$btn.removeAttr('title');
-
-      let overage = this._checkSourcePathOverage();
-      if (!overage) {
-        return;
-      }
-
-      // show the overflow menu, if we have one
-      if (this.$sourcePathOverflowBtnContainer) {
-        this.$sourcePathOverflowBtnContainer.removeClass('hidden');
-        firstStep.$li.removeClass('first-step');
-
-        for (let i = 0; i < this.sourcePath.length - 1; i++) {
-          const step = this.sourcePath[i];
-          step.$overflowLi.removeClass('hidden');
-          step.$li.addClass('hidden');
-
-          // are we done yet?
-          overage = this._checkSourcePathOverage();
-          if (!overage) {
-            return;
-          }
-        }
-      }
-
-      // if we're still here, truncation is the only remaining strategy
-      if (!lastStep.icon) {
-        const width = lastStep.$label[0].getBoundingClientRect().width;
-        lastStep.$label.width(Math.floor(width - overage));
-        lastStep.$btn.attr('title', lastStep.label);
-      }
-    },
-
-    _checkSourcePathOverage: function () {
-      const outerWidth =
-        this.$sourcePathOuterContainer[0].getBoundingClientRect().width;
-      const innerWidth =
-        this.$sourcePathInnerContainer[0].getBoundingClientRect().width;
-      return Math.max(innerWidth - outerWidth, 0);
-    },
-
-    _buildSourcePathActionList: function (actions) {
-      const $ul = $('<ul/>');
-
-      actions.forEach((action) => {
-        const $a = $('<a/>', {
-          href: '#',
-          type: 'button',
-          role: 'button',
-          'aria-label': action.label,
-          text: action.label,
-        }).on('click', (ev) => {
-          ev.preventDefault();
-          this.$sourcePathActionsBtn.data('trigger').hide();
-          if (action.onSelect) {
-            action.onSelect();
-          }
-        });
-
-        if (action.destructive) {
-          $a.addClass('error');
-        }
-
-        $('<li/>').append($a).appendTo($ul);
-      });
-
-      return $ul;
-    },
-
-    onSourcePathChange: function () {},
-
-    selectSourcePathStep: function (num) {
-      this.sourcePath = this.sourcePath.slice(0, num + 1);
-      this.sourcePath[num].$btn.focus();
-      this.clearSearch(false);
-      this.updateElements();
-    },
-
-    startSearching: function () {
       // Show the clear button
       this.$clearSearchBtn.removeClass('hidden');
       this.searching = true;
@@ -1610,11 +1279,7 @@
       return params;
     },
 
-<<<<<<< HEAD
     updateElements: function (preservePagination, pageChanged) {
-=======
-    updateElements: function (preservePagination) {
->>>>>>> 48cb17c2
       return new Promise((resolve, reject) => {
         // Ignore if we're not fully initialized yet
         if (!this.initialized) {
@@ -1662,15 +1327,12 @@
             }
 
             this._updateView(params, response.data);
-<<<<<<< HEAD
 
             if (pageChanged) {
               const $elementContainer = this.view.getElementContainer();
               Garnish.firstFocusableElement($elementContainer).trigger('focus');
             }
 
-=======
->>>>>>> 48cb17c2
             resolve();
           })
           .catch((e) => {
@@ -2183,13 +1845,10 @@
 
       this.selectViewMode(viewMode);
 
-<<<<<<< HEAD
       this.updateSourceMenu();
       this.updateViewMenu();
       this.updateFilterBtn();
 
-=======
->>>>>>> 48cb17c2
       this.sourcePath = this.$source.data('default-source-path');
 
       this.onSelectSource();
