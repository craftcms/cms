/** global: Craft */
/** global: Garnish */
/**
<<<<<<< HEAD
 * Category Select input
 * @deprecated in 4.3.0. Use Craft.BaseElementSelectInput instead.
=======
 * Category select input
>>>>>>> 412f4349
 */
Craft.CategorySelectInput = Craft.BaseElementSelectInput.extend({
  setSettings: function () {
    this.base.apply(this, arguments);
    this.settings.sortable = false;
  },

  getModalSettings: function () {
    var settings = this.base();
    settings.hideOnSelect = false;
    return settings;
  },

  getElements: function () {
    return this.$elementsContainer.find('.element');
  },

  onModalSelect: function (elements) {
    // Disable the modal
    this.modal.disable();
    this.modal.disableCancelBtn();
    this.modal.disableSelectBtn();
    this.modal.showFooterSpinner();

    // Get the new category HTML
    var selectedCategoryIds = this.getSelectedElementIds();

    for (var i = 0; i < elements.length; i++) {
      selectedCategoryIds.push(elements[i].id);
    }

    var data = {
      categoryIds: selectedCategoryIds,
      siteId: elements[0].siteId,
      id: this.settings.id,
      name: this.settings.name,
      branchLimit: this.settings.branchLimit,
      selectionLabel: this.settings.selectionLabel,
    };

    const onResponse = () => {
      this.modal.enable();
      this.modal.enableCancelBtn();
      this.modal.enableSelectBtn();
      this.modal.hideFooterSpinner();
    };
    Craft.sendActionRequest('POST', 'categories/input-html', {data})
      .then((response) => {
        onResponse();
        var $newInput = $(response.data.html),
          $newElementsContainer = $newInput.children('.elements');

        this.$elementsContainer.replaceWith($newElementsContainer);
        this.$elementsContainer = $newElementsContainer;
        this.resetElements();

        var filteredElements = [];

        for (var i = 0; i < elements.length; i++) {
          var element = elements[i],
            $element = this.getElementById(element.id);

          if ($element) {
            this.animateElementIntoPlace(element.$element, $element);
            filteredElements.push(element);
          }
        }

        this.updateDisabledElementsInModal();
        this.modal.hide();
        this.onSelectElements(filteredElements);
      })
      .catch(({response}) => {
        onResponse();
      });
  },

  removeElement: function ($element) {
    // Find any descendants this category might have
    const $allCategories = $element.add(
      $element.parent().siblings('ul').find('.element')
    );

    // Remove our record of them all at once
    this.removeElements($allCategories);

    // Animate them away one at a time
    for (let i = 0; i < $allCategories.length; i++) {
      this._animateCategoryAway($allCategories, i);
    }
  },

  _animateCategoryAway: function ($allCategories, i) {
    let callback;

    // Is this the last one?
    if (i === $allCategories.length - 1) {
      callback = () => {
        const $li = $allCategories.first().parent().parent();
        const $ul = $li.parent();

        if ($ul[0] === this.$elementsContainer[0] || $li.siblings().length) {
          $li.remove();
        } else {
          $ul.remove();
        }
      };
    }

    const func = () => {
      this.animateElementAway($allCategories.eq(i), callback);
    };

    if (i === 0) {
      func();
    } else {
      setTimeout(func, 100 * i);
    }
  },
});<|MERGE_RESOLUTION|>--- conflicted
+++ resolved
@@ -1,12 +1,8 @@
 /** global: Craft */
 /** global: Garnish */
 /**
-<<<<<<< HEAD
- * Category Select input
+ * Category select input
  * @deprecated in 4.3.0. Use Craft.BaseElementSelectInput instead.
-=======
- * Category select input
->>>>>>> 412f4349
  */
 Craft.CategorySelectInput = Craft.BaseElementSelectInput.extend({
   setSettings: function () {
