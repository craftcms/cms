/** global: Craft */
/** global: Garnish */
/**
 * Tag select input
 */
Craft.TagSelectInput = Craft.BaseElementSelectInput.extend(
  {
    searchTimeout: null,
    searchMenu: null,

    $container: null,
    $elementsContainer: null,
    $elements: null,
    $addTagInput: null,
    $spinner: null,

    _ignoreBlur: false,

    init: function (settings) {
      // Normalize the settings
      // ---------------------------------------------------------------------

      // Are they still passing in a bunch of arguments?
      if (!$.isPlainObject(settings)) {
        // Loop through all of the old arguments and apply them to the settings
        var normalizedSettings = {},
          args = ['id', 'name', 'tagGroupId', 'sourceElementId'];

        for (var i = 0; i < args.length; i++) {
          if (typeof arguments[i] !== 'undefined') {
            normalizedSettings[args[i]] = arguments[i];
          } else {
            break;
          }
        }

        settings = normalizedSettings;
      }

      this.base($.extend({}, Craft.TagSelectInput.defaults, settings));

      this.$addTagInput = this.$container.children('.add').children('.text');
      this.$spinner = this.$addTagInput.next();

      this.addListener(this.$addTagInput, 'input', () => {
        if (this.searchTimeout) {
          clearTimeout(this.searchTimeout);
        }

        this.searchTimeout = setTimeout(this.searchForTags.bind(this), 500);
      });

      this.addListener(this.$addTagInput, 'keydown', function (ev) {
        if (ev.keyCode === Garnish.RETURN_KEY) {
          ev.preventDefault();
        }

        let $option;

        switch (ev.keyCode) {
          case Garnish.RETURN_KEY: {
            ev.preventDefault();
            if (this.searchMenu) {
              this.selectTag(this.searchMenu.$options.filter('.hover'));
            }
            return;
          }

          case Garnish.DOWN_KEY: {
            ev.preventDefault();
            if (this.searchMenu) {
              let $hoverOption = this.searchMenu.$options.filter('.hover');
              if ($hoverOption.length) {
                let $nextOption = $hoverOption
                  .parent()
                  .nextAll()
                  .find('a:not(.disabled)')
                  .first();
                if ($nextOption.length) {
                  this.focusOption($nextOption);
                }
              } else {
                this.focusOption(this.searchMenu.$options.eq(0));
              }
            }
            return;
          }

          case Garnish.UP_KEY: {
            ev.preventDefault();
            if (this.searchMenu) {
              let $hoverOption = this.searchMenu.$options.filter('.hover');
              if ($hoverOption.length) {
                let $prevOption = $hoverOption
                  .parent()
                  .prevAll()
                  .find('a:not(.disabled)')
                  .last();
                if ($prevOption.length) {
                  this.focusOption($prevOption);
                }
              } else {
                this.focusOption(
                  this.searchMenu.$options.eq(
                    this.searchMenu.$options.length - 1
                  )
                );
              }
            }
            return;
          }
        }
      });

      this.addListener(this.$addTagInput, 'focus', function () {
        if (this.searchMenu) {
          this.searchMenu.show();
        }
      });

      this.addListener(this.$addTagInput, 'blur', function () {
        if (this._ignoreBlur) {
          this._ignoreBlur = false;
          return;
        }

        setTimeout(() => {
          if (this.searchMenu) {
            this.searchMenu.hide();
          }
        }, 1);
      });
    },

    focusOption: function ($option) {
      this.searchMenu.$options.removeClass('hover');
      $option.addClass('hover');
      this.searchMenu.$menuList.attr(
        'aria-activedescendant',
        $option.attr('id')
      );
    },

    // No "add" button
    getAddElementsBtn: $.noop,

    getElementSortAxis: function () {
      return null;
    },

<<<<<<< HEAD
    searchForTags: function() {
        if (this.searchMenu) {
            this.killSearchMenu();
        }

        var val = this.$addTagInput.val();

        if (val) {
            this.$spinner.removeClass('hidden');

            var excludeIds = [];

            for (var i = 0; i < this.$elements.length; i++) {
                var id = $(this.$elements[i]).data('id');

                if (id) {
                    excludeIds.push(id);
                }
            }

            if (this.settings.sourceElementId) {
                excludeIds.push(this.settings.sourceElementId);
            }

            var data = {
                search: this.$addTagInput.val(),
                tagGroupId: this.settings.tagGroupId,
                excludeIds: excludeIds
            };

            Craft.sendActionRequest('POST', 'tags/search-for-tags', {data})
                .then((response) => {
                    if (this.searchMenu) {
                        this.killSearchMenu();
                    }
                    this.$spinner.addClass('hidden');
                    var $menu = $('<div class="menu tagmenu"/>').appendTo(Garnish.$bod),
                        $ul = $('<ul/>').appendTo($menu);

                    var $li;

                    for (var i = 0; i < response.data.tags.length; i++) {
                        $li = $('<li/>')
                            .appendTo($ul);

                        $('<a data-icon="tag"/>')
                            .appendTo($li)
                            .text(response.data.tags[i].title)
                            .data('id', response.data.tags[i].id)
                            .addClass(response.data.tags[i].exclude ? 'disabled' : '');
                    }

                    if (!response.data.exactMatch) {
                        $li = $('<li/>').appendTo($ul);
                        $('<a data-icon="plus"/>').appendTo($li).text(data.search);
                    }
=======
    searchForTags: function () {
      if (this.searchMenu) {
        this.killSearchMenu();
      }

      var val = this.$addTagInput.val();
>>>>>>> c44d3bab

      if (val) {
        this.$spinner.removeClass('hidden');

        var excludeIds = [];

        for (var i = 0; i < this.$elements.length; i++) {
          var id = $(this.$elements[i]).data('id');

<<<<<<< HEAD
                    this.searchMenu.show();
                })
                .catch(({response}) => {
                    // Just in case
                    if (this.searchMenu) {
                        this.killSearchMenu();
                    }

                    this.$spinner.addClass('hidden');
                });
        } else {
            this.$spinner.addClass('hidden');
=======
          if (id) {
            excludeIds.push(id);
          }
>>>>>>> c44d3bab
        }

        if (this.settings.sourceElementId) {
          excludeIds.push(this.settings.sourceElementId);
        }

        var data = {
          search: this.$addTagInput.val(),
          tagGroupId: this.settings.tagGroupId,
          excludeIds: excludeIds,
        };

        Craft.postActionRequest(
          'tags/search-for-tags',
          data,
          (response, textStatus) => {
            // Just in case
            if (this.searchMenu) {
              this.killSearchMenu();
            }

            this.$spinner.addClass('hidden');

            if (textStatus === 'success') {
              var $menu = $('<div class="menu tagmenu"/>').appendTo(
                  Garnish.$bod
                ),
                $ul = $('<ul/>').appendTo($menu);

              var $li;

              for (var i = 0; i < response.tags.length; i++) {
                $li = $('<li/>').appendTo($ul);

                $('<a data-icon="tag"/>')
                  .appendTo($li)
                  .text(response.tags[i].title)
                  .data('id', response.tags[i].id)
                  .addClass(response.tags[i].exclude ? 'disabled' : '');
              }

              if (!response.exactMatch) {
                $li = $('<li/>').appendTo($ul);
                $('<a data-icon="plus"/>').appendTo($li).text(data.search);
              }

              $ul.find('a:not(.disabled):first').addClass('hover');

              this.searchMenu = new Garnish.Menu($menu, {
                attachToElement: this.$addTagInput,
                onOptionSelect: this.selectTag.bind(this),
              });

              this.addListener($menu, 'mousedown', () => {
                this._ignoreBlur = true;
              });

<<<<<<< HEAD
        this.killSearchMenu();
        this.$addTagInput.val('');
        this.$addTagInput.trigger('focus');

        if (!id) {
            // We need to create the tag first
            $element.addClass('loading disabled');

            var data = {
                groupId: this.settings.tagGroupId,
                title: title
            };

            Craft.sendActionRequest('POST', 'tags/create-tag', {data})
                .then((response) => {
                    $element.attr('data-id', response.data.id);
                    $input.val(response.data.id);

                    $element.removeClass('loading disabled');

                })
                .catch(({response}) => {
                    this.removeElement($element);
                    Craft.cp.displayError(Craft.t('app', 'A server error occurred.'));
                });
        }
=======
              this.searchMenu.show();
            }
          }
        );
      } else {
        this.$spinner.addClass('hidden');
      }
>>>>>>> c44d3bab
    },

    selectTag: function (option) {
      var $option = $(option);

      if ($option.hasClass('disabled')) {
        return;
      }

      var id = $option.data('id');
      var title = $option.text();

      var $element = $('<div/>', {
        class: 'element small removable',
        'data-id': id,
        'data-site-id': this.settings.targetSiteId,
        'data-label': title,
        'data-editable': '1',
      }).appendTo(this.$elementsContainer);

      var $input = $('<input/>', {
        type: 'hidden',
        name: this.settings.name + '[]',
        value: id,
      }).appendTo($element);

      $('<a/>', {
        class: 'delete icon',
        title: Craft.t('app', 'Remove'),
      }).appendTo($element);

      var $titleContainer = $('<div/>', {
        class: 'label',
      }).appendTo($element);

      $('<span/>', {
        class: 'title',
        text: title,
      }).appendTo($titleContainer);

      var margin = -($element.outerWidth() + 10);
      this.$addTagInput.css('margin-' + Craft.left, margin + 'px');

      var animateCss = {};
      animateCss['margin-' + Craft.left] = 0;
      this.$addTagInput.velocity(animateCss, 'fast');

      this.$elements = this.$elements.add($element);

      this.addElements($element);

      this.killSearchMenu();
      this.$addTagInput.val('');
      this.$addTagInput.trigger('focus');

      if (!id) {
        // We need to create the tag first
        $element.addClass('loading disabled');

        var data = {
          groupId: this.settings.tagGroupId,
          title: title,
        };

        Craft.postActionRequest(
          'tags/create-tag',
          data,
          (response, textStatus) => {
            if (textStatus === 'success' && response.success) {
              $element.attr('data-id', response.id);
              $input.val(response.id);

              $element.removeClass('loading disabled');
            } else {
              this.removeElement($element);

              if (textStatus === 'success') {
                // Some sort of validation error that still resulted in  a 200 response. Shouldn't be possible though.
                Craft.cp.displayError(
                  Craft.t('app', 'A server error occurred.')
                );
              }
            }
          }
        );
      }
    },

    killSearchMenu: function () {
      this.searchMenu.hide();
      this.searchMenu.destroy();
      this.searchMenu = null;
    },
  },
  {
    defaults: {
      tagGroupId: null,
    },
  }
);<|MERGE_RESOLUTION|>--- conflicted
+++ resolved
@@ -148,71 +148,12 @@
       return null;
     },
 
-<<<<<<< HEAD
-    searchForTags: function() {
-        if (this.searchMenu) {
-            this.killSearchMenu();
-        }
-
-        var val = this.$addTagInput.val();
-
-        if (val) {
-            this.$spinner.removeClass('hidden');
-
-            var excludeIds = [];
-
-            for (var i = 0; i < this.$elements.length; i++) {
-                var id = $(this.$elements[i]).data('id');
-
-                if (id) {
-                    excludeIds.push(id);
-                }
-            }
-
-            if (this.settings.sourceElementId) {
-                excludeIds.push(this.settings.sourceElementId);
-            }
-
-            var data = {
-                search: this.$addTagInput.val(),
-                tagGroupId: this.settings.tagGroupId,
-                excludeIds: excludeIds
-            };
-
-            Craft.sendActionRequest('POST', 'tags/search-for-tags', {data})
-                .then((response) => {
-                    if (this.searchMenu) {
-                        this.killSearchMenu();
-                    }
-                    this.$spinner.addClass('hidden');
-                    var $menu = $('<div class="menu tagmenu"/>').appendTo(Garnish.$bod),
-                        $ul = $('<ul/>').appendTo($menu);
-
-                    var $li;
-
-                    for (var i = 0; i < response.data.tags.length; i++) {
-                        $li = $('<li/>')
-                            .appendTo($ul);
-
-                        $('<a data-icon="tag"/>')
-                            .appendTo($li)
-                            .text(response.data.tags[i].title)
-                            .data('id', response.data.tags[i].id)
-                            .addClass(response.data.tags[i].exclude ? 'disabled' : '');
-                    }
-
-                    if (!response.data.exactMatch) {
-                        $li = $('<li/>').appendTo($ul);
-                        $('<a data-icon="plus"/>').appendTo($li).text(data.search);
-                    }
-=======
     searchForTags: function () {
       if (this.searchMenu) {
         this.killSearchMenu();
       }
 
       var val = this.$addTagInput.val();
->>>>>>> c44d3bab
 
       if (val) {
         this.$spinner.removeClass('hidden');
@@ -222,24 +163,9 @@
         for (var i = 0; i < this.$elements.length; i++) {
           var id = $(this.$elements[i]).data('id');
 
-<<<<<<< HEAD
-                    this.searchMenu.show();
-                })
-                .catch(({response}) => {
-                    // Just in case
-                    if (this.searchMenu) {
-                        this.killSearchMenu();
-                    }
-
-                    this.$spinner.addClass('hidden');
-                });
-        } else {
-            this.$spinner.addClass('hidden');
-=======
           if (id) {
             excludeIds.push(id);
           }
->>>>>>> c44d3bab
         }
 
         if (this.settings.sourceElementId) {
@@ -252,87 +178,56 @@
           excludeIds: excludeIds,
         };
 
-        Craft.postActionRequest(
-          'tags/search-for-tags',
-          data,
-          (response, textStatus) => {
+        Craft.sendActionRequest('POST', 'tags/search-for-tags', {data})
+          .then((response) => {
+            if (this.searchMenu) {
+              this.killSearchMenu();
+            }
+            this.$spinner.addClass('hidden');
+            var $menu = $('<div class="menu tagmenu"/>').appendTo(Garnish.$bod),
+              $ul = $('<ul/>').appendTo($menu);
+
+            var $li;
+
+            for (var i = 0; i < response.data.tags.length; i++) {
+              $li = $('<li/>').appendTo($ul);
+
+              $('<a data-icon="tag"/>')
+                .appendTo($li)
+                .text(response.data.tags[i].title)
+                .data('id', response.data.tags[i].id)
+                .addClass(response.data.tags[i].exclude ? 'disabled' : '');
+            }
+
+            if (!response.data.exactMatch) {
+              $li = $('<li/>').appendTo($ul);
+              $('<a data-icon="plus"/>').appendTo($li).text(data.search);
+            }
+
+            $ul.find('a:not(.disabled):first').addClass('hover');
+
+            this.searchMenu = new Garnish.Menu($menu, {
+              attachToElement: this.$addTagInput,
+              onOptionSelect: this.selectTag.bind(this),
+            });
+
+            this.addListener($menu, 'mousedown', () => {
+              this._ignoreBlur = true;
+            });
+
+            this.searchMenu.show();
+          })
+          .catch(({response}) => {
             // Just in case
             if (this.searchMenu) {
               this.killSearchMenu();
             }
 
             this.$spinner.addClass('hidden');
-
-            if (textStatus === 'success') {
-              var $menu = $('<div class="menu tagmenu"/>').appendTo(
-                  Garnish.$bod
-                ),
-                $ul = $('<ul/>').appendTo($menu);
-
-              var $li;
-
-              for (var i = 0; i < response.tags.length; i++) {
-                $li = $('<li/>').appendTo($ul);
-
-                $('<a data-icon="tag"/>')
-                  .appendTo($li)
-                  .text(response.tags[i].title)
-                  .data('id', response.tags[i].id)
-                  .addClass(response.tags[i].exclude ? 'disabled' : '');
-              }
-
-              if (!response.exactMatch) {
-                $li = $('<li/>').appendTo($ul);
-                $('<a data-icon="plus"/>').appendTo($li).text(data.search);
-              }
-
-              $ul.find('a:not(.disabled):first').addClass('hover');
-
-              this.searchMenu = new Garnish.Menu($menu, {
-                attachToElement: this.$addTagInput,
-                onOptionSelect: this.selectTag.bind(this),
-              });
-
-              this.addListener($menu, 'mousedown', () => {
-                this._ignoreBlur = true;
-              });
-
-<<<<<<< HEAD
-        this.killSearchMenu();
-        this.$addTagInput.val('');
-        this.$addTagInput.trigger('focus');
-
-        if (!id) {
-            // We need to create the tag first
-            $element.addClass('loading disabled');
-
-            var data = {
-                groupId: this.settings.tagGroupId,
-                title: title
-            };
-
-            Craft.sendActionRequest('POST', 'tags/create-tag', {data})
-                .then((response) => {
-                    $element.attr('data-id', response.data.id);
-                    $input.val(response.data.id);
-
-                    $element.removeClass('loading disabled');
-
-                })
-                .catch(({response}) => {
-                    this.removeElement($element);
-                    Craft.cp.displayError(Craft.t('app', 'A server error occurred.'));
-                });
-        }
-=======
-              this.searchMenu.show();
-            }
-          }
-        );
+          });
       } else {
         this.$spinner.addClass('hidden');
       }
->>>>>>> c44d3bab
     },
 
     selectTag: function (option) {
@@ -397,27 +292,17 @@
           title: title,
         };
 
-        Craft.postActionRequest(
-          'tags/create-tag',
-          data,
-          (response, textStatus) => {
-            if (textStatus === 'success' && response.success) {
-              $element.attr('data-id', response.id);
-              $input.val(response.id);
-
-              $element.removeClass('loading disabled');
-            } else {
-              this.removeElement($element);
-
-              if (textStatus === 'success') {
-                // Some sort of validation error that still resulted in  a 200 response. Shouldn't be possible though.
-                Craft.cp.displayError(
-                  Craft.t('app', 'A server error occurred.')
-                );
-              }
-            }
-          }
-        );
+        Craft.sendActionRequest('POST', 'tags/create-tag', {data})
+          .then((response) => {
+            $element.attr('data-id', response.data.id);
+            $input.val(response.data.id);
+
+            $element.removeClass('loading disabled');
+          })
+          .catch(({response}) => {
+            this.removeElement($element);
+            Craft.cp.displayError(Craft.t('app', 'A server error occurred.'));
+          });
       }
     },
 
