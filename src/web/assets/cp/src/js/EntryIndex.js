/** global: Craft */
/** global: Garnish */
/**
 * Entry index class
 */
Craft.EntryIndex = Craft.BaseElementIndex.extend({
  publishableSections: null,
  $newEntryBtnGroup: null,
  $newEntryBtn: null,

  init: function (elementType, $container, settings) {
    this.publishableSections = [];
    this.on('selectSource', this.updateButton.bind(this));
    this.on('selectSite', this.updateButton.bind(this));
    this.base(elementType, $container, settings);
  },

  afterInit: function () {
    // Find which of the visible sections the user has permission to create new entries in
    const includedSections = this.$sources
      .toArray()
      .map((source) => $(source).data('handle'))
      .filter((handle) => !!handle);
    this.publishableSections = Craft.publishableSections.filter((section) =>
      includedSections.includes(section.handle)
    );

    this.base();
  },

  getDefaultSourceKey: function () {
    // Did they request a specific section in the URL?
    if (
      this.settings.context === 'index' &&
      typeof defaultSectionHandle !== 'undefined'
    ) {
      if (defaultSectionHandle === 'singles') {
        return 'singles';
      }

      for (let i = 0; i < this.$sources.length; i++) {
        const $source = $(this.$sources[i]);
        if ($source.data('handle') === defaultSectionHandle) {
          return $source.data('key');
        }
      }
    }

    return this.base();
  },

  updateButton: function () {
    if (!this.$source) {
      // Remove the old button, if there is one
      if (this.$newEntryBtnGroup) {
        this.$newEntryBtnGroup.remove();
      }
      return;
    }

    let sectionHandle, entryTypeHandle;

    // Get the handle of the selected source
    if (this.$source.data('key') === 'singles') {
      sectionHandle = 'singles';
    } else {
      sectionHandle = this.$source.data('handle');
      entryTypeHandle = this.$source.data('entry-type');
    }

    // Update the New Entry button
    // ---------------------------------------------------------------------

    if (this.publishableSections.length) {
      // Remove the old button, if there is one
      if (this.$newEntryBtnGroup) {
        this.$newEntryBtnGroup.remove();
      }

      // Determine if they are viewing a section that they have permission to create entries in
      const selectedSection = this.publishableSections.find(
        (s) => s.handle === sectionHandle
      );

      this.$newEntryBtnGroup = $('<div class="btngroup submit" data-wrapper/>');
      let $menuBtn;
      const menuId = 'new-entry-menu-' + Craft.randomString(10);

      // check if any publishable sections are available for this site
      const publishableSectionsForSite = this.publishableSections.filter(
        (section) => section.sites.includes(this.siteId)
      );

      // If they are, show a primary "New entry" button, and a dropdown of the other sections (if any).
      // Otherwise only show a menu button
      if (selectedSection) {
        const visibleLabel =
          this.settings.context === 'index'
            ? Craft.t('app', 'New {type}', {
<<<<<<< HEAD
                type: Craft.t('app', 'entry'),
=======
                type: Craft.elementTypeNames['craft\\elements\\Entry'][2],
>>>>>>> ec22174c
              })
            : Craft.t('app', 'New {section} entry', {
                section: selectedSection.name,
              });

        const ariaLabel =
          this.settings.context === 'index'
            ? Craft.t('app', 'New entry in the {section} section', {
                section: selectedSection.name,
              })
            : visibleLabel;

        // In index contexts, the button functions as a link
        // In non-index contexts, the button triggers a slideout editor
        const role = this.settings.context === 'index' ? 'link' : null;

        this.$newEntryBtn = Craft.ui
          .createButton({
            label: visibleLabel,
            ariaLabel: ariaLabel,
            spinner: true,
            role: role,
          })
          .addClass('submit add icon')
          .appendTo(this.$newEntryBtnGroup);

        this.addListener(this.$newEntryBtn, 'click mousedown', (ev) => {
          // If this is the element index, check for Ctrl+clicks and middle button clicks
          if (
            this.settings.context === 'index' &&
            ((ev.type === 'click' && Garnish.isCtrlKeyPressed(ev)) ||
              (ev.type === 'mousedown' && ev.originalEvent.button === 1))
          ) {
            const params = {};
            if (entryTypeHandle) {
              params.type = entryTypeHandle;
            }
            window.open(
              Craft.getUrl(`entries/${selectedSection.handle}/new`, params)
            );
          } else if (ev.type === 'click') {
            this._createEntry(selectedSection.id, entryTypeHandle);
          }
        });

        if (publishableSectionsForSite.length > 1) {
          $menuBtn = $('<button/>', {
            type: 'button',
            class: 'btn submit menubtn btngroup-btn-last',
            'aria-controls': menuId,
            'data-disclosure-trigger': '',
            'aria-label': Craft.t('app', 'New entry, choose a section'),
          }).appendTo(this.$newEntryBtnGroup);
        }
      } else if (publishableSectionsForSite.length > 0) {
        // only add the New Entry button if there are any sections for this site
        this.$newEntryBtn = $menuBtn = Craft.ui
          .createButton({
            label: Craft.t('app', 'New {type}', {
<<<<<<< HEAD
              type: Craft.t('app', 'entry'),
=======
              type: Craft.elementTypeNames['craft\\elements\\Entry'][2],
>>>>>>> ec22174c
            }),
            ariaLabel: Craft.t('app', 'New entry, choose a section'),
            spinner: true,
          })
          .addClass('submit add icon menubtn btngroup-btn-last')
          .attr('aria-controls', menuId)
          .attr('data-disclosure-trigger', '')
          .appendTo(this.$newEntryBtnGroup);
      }

      this.addButton(this.$newEntryBtnGroup);

      if ($menuBtn) {
        const $menuContainer = $('<div/>', {
          id: menuId,
          class: 'menu menu--disclosure',
        }).appendTo(this.$newEntryBtnGroup);
        const $ul = $('<ul/>').appendTo($menuContainer);

        for (const section of this.publishableSections) {
          const anchorRole =
            this.settings.context === 'index' ? 'link' : 'button';
          if (
            (this.settings.context === 'index' &&
              section.sites.includes(this.siteId)) ||
            (this.settings.context !== 'index' &&
              section !== selectedSection &&
              section.sites.includes(this.siteId))
          ) {
            const $li = $('<li/>').appendTo($ul);
            const $a = $('<a/>', {
              role: anchorRole === 'button' ? 'button' : null,
              href: Craft.getUrl(`entries/${section.handle}/new`),
              type: anchorRole === 'button' ? 'button' : null,
              text: Craft.t('app', 'New {section} entry', {
                section: section.name,
              }),
            }).appendTo($li);
            this.addListener($a, 'activate', () => {
              $menuBtn.data('trigger').hide();
              this._createEntry(section.id);
            });

            if (anchorRole === 'button') {
              this.addListener($a, 'keydown', (event) => {
                if (event.keyCode === Garnish.SPACE_KEY) {
                  event.preventDefault();
                  $menuBtn.data('trigger').hide();
                  this._createEntry(section.id);
                }
              });
            }
          }
        }

        new Garnish.DisclosureMenu($menuBtn);
      }
    }

    // Update the URL if we're on the Entries index
    // ---------------------------------------------------------------------

    if (this.settings.context === 'index') {
      let uri = 'entries';

      if (sectionHandle) {
        uri += '/' + sectionHandle;
      }

      Craft.setPath(uri);
    }
  },

  _createEntry: function (sectionId, entryTypeHandle) {
    if (this.$newEntryBtn.hasClass('loading')) {
      console.warn('New entry creation already in progress.');
      return;
    }

    // Find the section
    const section = this.publishableSections.find((s) => s.id === sectionId);

    if (!section) {
      throw `Invalid section ID: ${sectionId}`;
    }

    this.$newEntryBtn.addClass('loading');

    Craft.sendActionRequest('POST', 'entries/create', {
      data: {
        siteId: this.siteId,
        section: section.handle,
        type: entryTypeHandle,
      },
    })
      .then(({data}) => {
        if (this.settings.context === 'index') {
          document.location.href = Craft.getUrl(data.cpEditUrl, {fresh: 1});
        } else {
          const slideout = Craft.createElementEditor(this.elementType, {
            siteId: this.siteId,
            elementId: data.entry.id,
            draftId: data.entry.draftId,
            params: {
              fresh: 1,
            },
          });
          slideout.on('submit', () => {
            this.clearSearch();
            this.setSelectedSortAttribute('dateCreated', 'desc');
            this.selectElementAfterUpdate(data.entry.id);
            this.updateElements();
          });
        }
      })
      .finally(() => {
        this.$newEntryBtn.removeClass('loading');
      });
  },
});

// Register it!
Craft.registerElementIndexClass('craft\\elements\\Entry', Craft.EntryIndex);<|MERGE_RESOLUTION|>--- conflicted
+++ resolved
@@ -97,11 +97,7 @@
         const visibleLabel =
           this.settings.context === 'index'
             ? Craft.t('app', 'New {type}', {
-<<<<<<< HEAD
-                type: Craft.t('app', 'entry'),
-=======
                 type: Craft.elementTypeNames['craft\\elements\\Entry'][2],
->>>>>>> ec22174c
               })
             : Craft.t('app', 'New {section} entry', {
                 section: selectedSection.name,
@@ -161,11 +157,7 @@
         this.$newEntryBtn = $menuBtn = Craft.ui
           .createButton({
             label: Craft.t('app', 'New {type}', {
-<<<<<<< HEAD
-              type: Craft.t('app', 'entry'),
-=======
               type: Craft.elementTypeNames['craft\\elements\\Entry'][2],
->>>>>>> ec22174c
             }),
             ariaLabel: Craft.t('app', 'New entry, choose a section'),
             spinner: true,
