--- conflicted
+++ resolved
@@ -4,44 +4,12 @@
  * Entry index class
  */
 Craft.EntryIndex = Craft.BaseElementIndex.extend({
-<<<<<<< HEAD
-    publishableSections: null,
-    $newEntryBtnGroup: null,
-    $newEntryBtn: null,
-
-    init: function(elementType, $container, settings) {
-        this.publishableSections = [];
-        this.on('selectSource', this.updateButton.bind(this));
-        this.on('selectSite', this.updateButton.bind(this));
-        this.base(elementType, $container, settings);
-    },
-
-    afterInit: function() {
-        // Find which of the visible sections the user has permission to create new entries in
-        this.publishableSections = Craft.publishableSections.filter(s => !!this.getSourceByKey(`section:${s.uid}`));
-
-        this.base();
-    },
-
-    getDefaultSourceKey: function() {
-        // Did they request a specific section in the URL?
-        if (this.settings.context === 'index' && typeof defaultSectionHandle !== 'undefined') {
-            if (defaultSectionHandle === 'singles') {
-                return 'singles';
-            }
-
-            for (let i = 0; i < this.$sources.length; i++) {
-                const $source = $(this.$sources[i]);
-                if ($source.data('handle') === defaultSectionHandle) {
-                    return $source.data('key');
-                }
-            }
-=======
   publishableSections: null,
   $newEntryBtnGroup: null,
   $newEntryBtn: null,
 
   init: function (elementType, $container, settings) {
+    this.publishableSections = [];
     this.on('selectSource', this.updateButton.bind(this));
     this.on('selectSite', this.updateButton.bind(this));
     this.base(elementType, $container, settings);
@@ -49,15 +17,9 @@
 
   afterInit: function () {
     // Find which of the visible sections the user has permission to create new entries in
-    this.publishableSections = [];
-
-    for (var i = 0; i < Craft.publishableSections.length; i++) {
-      var section = Craft.publishableSections[i];
-
-      if (this.getSourceByKey('section:' + section.uid)) {
-        this.publishableSections.push(section);
-      }
-    }
+    this.publishableSections = Craft.publishableSections.filter(
+      (s) => !!this.getSourceByKey(`section:${s.uid}`)
+    );
 
     this.base();
   },
@@ -70,14 +32,12 @@
     ) {
       if (defaultSectionHandle === 'singles') {
         return 'singles';
-      } else {
-        for (var i = 0; i < this.$sources.length; i++) {
-          var $source = $(this.$sources[i]);
-
-          if ($source.data('handle') === defaultSectionHandle) {
-            return $source.data('key');
-          }
->>>>>>> c44d3bab
+      }
+
+      for (let i = 0; i < this.$sources.length; i++) {
+        const $source = $(this.$sources[i]);
+        if ($source.data('handle') === defaultSectionHandle) {
+          return $source.data('key');
         }
       }
     }
@@ -90,11 +50,7 @@
       return;
     }
 
-<<<<<<< HEAD
-        let handle;
-=======
-    var handle;
->>>>>>> c44d3bab
+    let handle;
 
     // Get the handle of the selected source
     if (this.$source.data('key') === 'singles') {
@@ -103,333 +59,162 @@
       handle = this.$source.data('handle');
     }
 
-<<<<<<< HEAD
-        // Update the New Entry button
-        // ---------------------------------------------------------------------
-
-        if (this.publishableSections.length) {
-            // Remove the old button, if there is one
-            if (this.$newEntryBtnGroup) {
-                this.$newEntryBtnGroup.remove();
-            }
-
-            // Determine if they are viewing a section that they have permission to create entries in
-            const selectedSection = this.publishableSections.find(s => s.handle === handle);
-
-            this.$newEntryBtnGroup = $('<div class="btngroup submit" data-wrapper/>');
-            let $menuBtn;
-            const menuId = 'new-entry-menu-' + Craft.randomString(10);
-
-            // If they are, show a primary "New entry" button, and a dropdown of the other sections (if any).
-            // Otherwise only show a menu button
-            if (selectedSection) {
-                this.$newEntryBtn = Craft.ui.createButton({
-                    label: this.settings.context === 'index'
-                        ? Craft.t('app', 'New entry')
-                        : Craft.t('app', 'New {section} entry', {
-                            section: selectedSection.name,
-                        }),
-                    spinner: true,
-                })
-                    .addClass('submit add icon')
-                    .appendTo(this.$newEntryBtnGroup);
-
-                this.addListener(this.$newEntryBtn, 'click', () => {
-                    this._createEntry(selectedSection.id);
-                });
-
-                if (this.publishableSections.length > 1) {
-                    $menuBtn = $('<button/>', {
-                        type: 'button',
-                        class: 'btn submit menubtn btngroup-btn-last',
-                        'aria-controls': menuId,
-                        'data-disclosure-trigger': '',
-                    }).appendTo(this.$newEntryBtnGroup);
-                }
-            } else {
-                this.$newEntryBtn = $menuBtn = Craft.ui.createButton({
-                    label: Craft.t('app', 'New entry'),
-                    spinner: true,
-                })
-                    .addClass('submit add icon menubtn btngroup-btn-last')
-                    .attr('aria-controls', menuId)
-                    .attr('data-disclosure-trigger', '')
-                    .appendTo(this.$newEntryBtnGroup);
-            }
-
-            this.addButton(this.$newEntryBtnGroup);
-
-            if ($menuBtn) {
-                const $menuContainer = $('<div/>', {
-                    id: menuId,
-                    class: 'menu menu--disclosure',
-                }).appendTo(this.$newEntryBtnGroup);
-                const $ul = $('<ul/>').appendTo($menuContainer);
-
-                for (const section of this.publishableSections) {
-                    if (
-                        (this.settings.context === 'index' && $.inArray(this.siteId, section.sites) !== -1) ||
-                        (this.settings.context !== 'index' && section !== selectedSection)
-                    ) {
-                        const $li = $('<li/>').appendTo($ul);
-                        const $a = $('<a/>', {
-                            role: 'button',
-                            tabindex: '0',
-                            text: Craft.t('app', 'New {section} entry', {
-                                section: section.name,
-                            }),
-                        }).appendTo($li);
-                        this.addListener($a, 'click', () => {
-                            $menuBtn.data('trigger').hide();
-                            this._createEntry(section.id);
-                        });
-                    }
-                }
-
-                new Garnish.DisclosureMenu($menuBtn);
-            }
-        }
-=======
     // Update the New Entry button
     // ---------------------------------------------------------------------
->>>>>>> c44d3bab
-
-    var i, href, label;
-
-<<<<<<< HEAD
-        if (this.settings.context === 'index') {
-            let uri = 'entries';
-=======
+
     if (this.publishableSections.length) {
       // Remove the old button, if there is one
       if (this.$newEntryBtnGroup) {
         this.$newEntryBtnGroup.remove();
       }
->>>>>>> c44d3bab
 
       // Determine if they are viewing a section that they have permission to create entries in
-      var selectedSection;
-
-<<<<<<< HEAD
-            Craft.setPath(uri);
-        }
-    },
-
-    _createEntry: function(sectionId) {
-        if (this.$newEntryBtn.hasClass('loading')) {
-            console.warn('New entry creation already in progress.');
-            return;
-        }
-
-        // Find the section
-        const section = this.publishableSections.find(s => s.id === sectionId);
-
-        if (!section) {
-            throw `Invalid section ID: ${sectionId}`;
-=======
-      if (handle) {
-        for (i = 0; i < this.publishableSections.length; i++) {
-          if (this.publishableSections[i].handle === handle) {
-            selectedSection = this.publishableSections[i];
-            break;
-          }
-        }
-      }
-
-      this.$newEntryBtnGroup = $('<div class="btngroup submit"/>');
-      var $menuBtn;
+      const selectedSection = this.publishableSections.find(
+        (s) => s.handle === handle
+      );
+
+      this.$newEntryBtnGroup = $('<div class="btngroup submit" data-wrapper/>');
+      let $menuBtn;
+      const menuId = 'new-entry-menu-' + Craft.randomString(10);
 
       // If they are, show a primary "New entry" button, and a dropdown of the other sections (if any).
       // Otherwise only show a menu button
       if (selectedSection) {
-        href = this._getSectionTriggerHref(selectedSection);
-        label =
-          this.settings.context === 'index'
-            ? Craft.t('app', 'New entry')
-            : Craft.t('app', 'New {section} entry', {
-                section: selectedSection.name,
-              });
-        this.$newEntryBtn = $(
-          '<a class="btn submit add icon" ' +
-            href +
-            ' role="button" tabindex="0">' +
-            Craft.escapeHtml(label) +
-            '</a>'
-        ).appendTo(this.$newEntryBtnGroup);
-
-        if (this.settings.context !== 'index') {
-          this.addListener(this.$newEntryBtn, 'click', function (ev) {
-            this._openCreateEntryModal(
-              ev.currentTarget.getAttribute('data-id')
-            );
-          });
-        }
+        this.$newEntryBtn = Craft.ui
+          .createButton({
+            label:
+              this.settings.context === 'index'
+                ? Craft.t('app', 'New entry')
+                : Craft.t('app', 'New {section} entry', {
+                    section: selectedSection.name,
+                  }),
+            spinner: true,
+          })
+          .addClass('submit add icon')
+          .appendTo(this.$newEntryBtnGroup);
+
+        this.addListener(this.$newEntryBtn, 'click', () => {
+          this._createEntry(selectedSection.id);
+        });
 
         if (this.publishableSections.length > 1) {
           $menuBtn = $('<button/>', {
             type: 'button',
-            class: 'btn submit menubtn',
+            class: 'btn submit menubtn btngroup-btn-last',
+            'aria-controls': menuId,
+            'data-disclosure-trigger': '',
           }).appendTo(this.$newEntryBtnGroup);
         }
       } else {
-        this.$newEntryBtn = $menuBtn = $('<button/>', {
-          type: 'button',
-          class: 'btn submit add icon menubtn',
-          text: Craft.t('app', 'New entry'),
+        this.$newEntryBtn = $menuBtn = Craft.ui
+          .createButton({
+            label: Craft.t('app', 'New entry'),
+            spinner: true,
+          })
+          .addClass('submit add icon menubtn btngroup-btn-last')
+          .attr('aria-controls', menuId)
+          .attr('data-disclosure-trigger', '')
+          .appendTo(this.$newEntryBtnGroup);
+      }
+
+      this.addButton(this.$newEntryBtnGroup);
+
+      if ($menuBtn) {
+        const $menuContainer = $('<div/>', {
+          id: menuId,
+          class: 'menu menu--disclosure',
         }).appendTo(this.$newEntryBtnGroup);
-      }
-
-      if ($menuBtn) {
-        var menuHtml = '<div class="menu"><ul>';
-
-        for (i = 0; i < this.publishableSections.length; i++) {
-          var section = this.publishableSections[i];
-
+        const $ul = $('<ul/>').appendTo($menuContainer);
+
+        for (const section of this.publishableSections) {
           if (
             (this.settings.context === 'index' &&
               $.inArray(this.siteId, section.sites) !== -1) ||
             (this.settings.context !== 'index' && section !== selectedSection)
           ) {
-            href = this._getSectionTriggerHref(section);
-            label =
-              this.settings.context === 'index'
-                ? section.name
-                : Craft.t('app', 'New {section} entry', {
-                    section: section.name,
-                  });
-            menuHtml +=
-              '<li><a ' + href + '>' + Craft.escapeHtml(label) + '</a></li>';
+            const $li = $('<li/>').appendTo($ul);
+            const $a = $('<a/>', {
+              role: 'button',
+              tabindex: '0',
+              text: Craft.t('app', 'New {section} entry', {
+                section: section.name,
+              }),
+            }).appendTo($li);
+            this.addListener($a, 'click', () => {
+              $menuBtn.data('trigger').hide();
+              this._createEntry(section.id);
+            });
           }
         }
 
-        menuHtml += '</ul></div>';
-
-        $(menuHtml).appendTo(this.$newEntryBtnGroup);
-        var menuBtn = new Garnish.MenuBtn($menuBtn);
-
-        if (this.settings.context !== 'index') {
-          menuBtn.on('optionSelect', (ev) => {
-            this._openCreateEntryModal(ev.option.getAttribute('data-id'));
-          });
->>>>>>> c44d3bab
-        }
-      }
-
-      this.addButton(this.$newEntryBtnGroup);
+        new Garnish.DisclosureMenu($menuBtn);
+      }
     }
 
     // Update the URL if we're on the Entries index
     // ---------------------------------------------------------------------
 
-<<<<<<< HEAD
-        this.$newEntryBtn.addClass('loading');
-
-        Craft.sendActionRequest('POST', 'entries/create', {
-            data: {
-                siteId: this.siteId,
-                section: section.handle,
-            },
-        }).then(({data}) => {
-            if (this.settings.context === 'index') {
-                document.location.href = Craft.getUrl(data.cpEditUrl, {fresh: 1});
-            } else {
-                const slideout = Craft.createElementEditor(this.elementType, {
-                    siteId: this.siteId,
-                    elementId: data.entry.id,
-                    draftId: data.entry.draftId,
-                    params: {
-                        fresh: 1,
-                    },
-                });
-                slideout.on('submit', () => {
-                    // Make sure the right section is selected
-                    const sectionSourceKey = `section:${section.uid}`;
-
-                    if (this.sourceKey !== sectionSourceKey) {
-                        this.selectSourceByKey(sectionSourceKey);
-                    }
-
-                    this.selectElementAfterUpdate(data.entry.id);
-                    this.updateElements();
-                });
-            }
-        }).finally(() => {
-            this.$newEntryBtn.removeClass('loading');
-        });
-    },
-=======
-    if (this.settings.context === 'index' && typeof history !== 'undefined') {
-      var uri = 'entries';
+    if (this.settings.context === 'index') {
+      let uri = 'entries';
 
       if (handle) {
         uri += '/' + handle;
       }
 
-      history.replaceState({}, '', Craft.getUrl(uri));
-    }
-  },
-
-  _getSectionTriggerHref: function (section) {
-    if (this.settings.context === 'index') {
-      const uri = `entries/${section.handle}/new`;
-      const site = this.getSite();
-      const params = site ? {site: site.handle} : undefined;
-      return `href="${Craft.getUrl(uri, params)}"`;
-    }
-
-    return `data-id="${section.id}"`;
-  },
-
-  _openCreateEntryModal: function (sectionId) {
+      Craft.setPath(uri);
+    }
+  },
+
+  _createEntry: function (sectionId) {
     if (this.$newEntryBtn.hasClass('loading')) {
+      console.warn('New entry creation already in progress.');
       return;
     }
 
     // Find the section
-    var section;
-
-    for (var i = 0; i < this.publishableSections.length; i++) {
-      if (this.publishableSections[i].id == sectionId) {
-        section = this.publishableSections[i];
-        break;
-      }
-    }
+    const section = this.publishableSections.find((s) => s.id === sectionId);
 
     if (!section) {
-      return;
-    }
-
-    this.$newEntryBtn.addClass('inactive');
-    var newEntryBtnText = this.$newEntryBtn.text();
-    this.$newEntryBtn.text(
-      Craft.t('app', 'New {section} entry', {section: section.name})
-    );
-
-    Craft.createElementEditor(this.elementType, {
-      hudTrigger: this.$newEntryBtnGroup,
-      siteId: this.siteId,
-      attributes: {
-        sectionId: sectionId,
-        typeId: section.entryTypes[0].id,
-        enabled: section.canPublish ? 1 : 0,
+      throw `Invalid section ID: ${sectionId}`;
+    }
+
+    this.$newEntryBtn.addClass('loading');
+
+    Craft.sendActionRequest('POST', 'entries/create', {
+      data: {
+        siteId: this.siteId,
+        section: section.handle,
       },
-      onHideHud: () => {
-        this.$newEntryBtn.removeClass('inactive').text(newEntryBtnText);
-      },
-      onSaveElement: (response) => {
-        // Make sure the right section is selected
-        var sectionSourceKey = 'section:' + section.uid;
-
-        if (this.sourceKey !== sectionSourceKey) {
-          this.selectSourceByKey(sectionSourceKey);
-        }
-
-        this.selectElementAfterUpdate(response.id);
-        this.updateElements();
-      },
-    });
-  },
->>>>>>> c44d3bab
+    })
+      .then(({data}) => {
+        if (this.settings.context === 'index') {
+          document.location.href = Craft.getUrl(data.cpEditUrl, {fresh: 1});
+        } else {
+          const slideout = Craft.createElementEditor(this.elementType, {
+            siteId: this.siteId,
+            elementId: data.entry.id,
+            draftId: data.entry.draftId,
+            params: {
+              fresh: 1,
+            },
+          });
+          slideout.on('submit', () => {
+            // Make sure the right section is selected
+            const sectionSourceKey = `section:${section.uid}`;
+
+            if (this.sourceKey !== sectionSourceKey) {
+              this.selectSourceByKey(sectionSourceKey);
+            }
+
+            this.selectElementAfterUpdate(data.entry.id);
+            this.updateElements();
+          });
+        }
+      })
+      .finally(() => {
+        this.$newEntryBtn.removeClass('loading');
+      });
+  },
 });
 
 // Register it!
