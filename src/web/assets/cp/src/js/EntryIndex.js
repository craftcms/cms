/** global: Craft */
/** global: Garnish */
/**
 * Entry index class
 */
Craft.EntryIndex = Craft.BaseElementIndex.extend({
  publishableSections: null,
  $newEntryBtnGroup: null,
  $newEntryBtn: null,

  init: function (elementType, $container, settings) {
    this.publishableSections = [];
    this.on('selectSource', this.updateButton.bind(this));
    this.on('selectSite', this.updateButton.bind(this));
    this.base(elementType, $container, settings);
  },

  afterInit: function () {
    // Find which of the visible sections the user has permission to create new entries in
    this.publishableSections = Craft.publishableSections.filter(
      (s) => !!this.getSourceByKey(`section:${s.uid}`)
    );

    this.base();
  },

  getDefaultSourceKey: function () {
    // Did they request a specific section in the URL?
    if (
      this.settings.context === 'index' &&
      typeof defaultSectionHandle !== 'undefined'
    ) {
      if (defaultSectionHandle === 'singles') {
        return 'singles';
      }

      for (let i = 0; i < this.$sources.length; i++) {
        const $source = $(this.$sources[i]);
        if ($source.data('handle') === defaultSectionHandle) {
          return $source.data('key');
        }
      }
    }

    return this.base();
  },

  updateButton: function () {
    if (!this.$source) {
      return;
    }

    let handle;

    // Get the handle of the selected source
    if (this.$source.data('key') === 'singles') {
      handle = 'singles';
    } else {
      handle = this.$source.data('handle');
    }

    // Update the New Entry button
    // ---------------------------------------------------------------------

    if (this.publishableSections.length) {
      // Remove the old button, if there is one
      if (this.$newEntryBtnGroup) {
        this.$newEntryBtnGroup.remove();
      }

      // Determine if they are viewing a section that they have permission to create entries in
      const selectedSection = this.publishableSections.find(
        (s) => s.handle === handle
      );

      this.$newEntryBtnGroup = $('<div class="btngroup submit" data-wrapper/>');
      let $menuBtn;
      const menuId = 'new-entry-menu-' + Craft.randomString(10);

      // If they are, show a primary "New entry" button, and a dropdown of the other sections (if any).
      // Otherwise only show a menu button
      if (selectedSection) {
        this.$newEntryBtn = Craft.ui
          .createButton({
            label:
              this.settings.context === 'index'
                ? Craft.t('app', 'New entry')
                : Craft.t('app', 'New {section} entry', {
                    section: selectedSection.name,
                  }),
            spinner: true,
          })
          .addClass('submit add icon')
          .appendTo(this.$newEntryBtnGroup);

        this.addListener(this.$newEntryBtn, 'click', () => {
          this._createEntry(selectedSection.id);
        });

        if (this.publishableSections.length > 1) {
          $menuBtn = $('<button/>', {
            type: 'button',
            class: 'btn submit menubtn btngroup-btn-last',
            'aria-controls': menuId,
            'data-disclosure-trigger': '',
          }).appendTo(this.$newEntryBtnGroup);
        }
      } else {
        this.$newEntryBtn = $menuBtn = Craft.ui
          .createButton({
            label: Craft.t('app', 'New entry'),
            spinner: true,
          })
          .addClass('submit add icon menubtn btngroup-btn-last')
          .attr('aria-controls', menuId)
          .attr('data-disclosure-trigger', '')
          .appendTo(this.$newEntryBtnGroup);
      }

      this.addButton(this.$newEntryBtnGroup);

      if ($menuBtn) {
        const $menuContainer = $('<div/>', {
          id: menuId,
          class: 'menu menu--disclosure',
        }).appendTo(this.$newEntryBtnGroup);
        const $ul = $('<ul/>').appendTo($menuContainer);

        for (const section of this.publishableSections) {
          if (
            (this.settings.context === 'index' &&
              $.inArray(this.siteId, section.sites) !== -1) ||
            (this.settings.context !== 'index' && section !== selectedSection)
          ) {
            const $li = $('<li/>').appendTo($ul);
            const $a = $('<a/>', {
              role: 'button',
              tabindex: '0',
              text: Craft.t('app', 'New {section} entry', {
                section: section.name,
              }),
            }).appendTo($li);
            this.addListener($a, 'click', () => {
              $menuBtn.data('trigger').hide();
              this._createEntry(section.id);
            });
          }
        }

        new Garnish.DisclosureMenu($menuBtn);
      }
    }

    // Update the URL if we're on the Entries index
    // ---------------------------------------------------------------------

    if (this.settings.context === 'index') {
      let uri = 'entries';

      if (handle) {
        uri += '/' + handle;
      }

      Craft.setPath(uri);
    }
  },

  _createEntry: function (sectionId) {
    if (this.$newEntryBtn.hasClass('loading')) {
      console.warn('New entry creation already in progress.');
      return;
    }

    // Find the section
    const section = this.publishableSections.find((s) => s.id === sectionId);

    if (!section) {
      throw `Invalid section ID: ${sectionId}`;
    }

    this.$newEntryBtn.addClass('loading');

    Craft.sendActionRequest('POST', 'entries/create', {
      data: {
        siteId: this.siteId,
        section: section.handle,
      },
    })
      .then(({data}) => {
        if (this.settings.context === 'index') {
          document.location.href = Craft.getUrl(data.cpEditUrl, {fresh: 1});
        } else {
          const slideout = Craft.createElementEditor(this.elementType, {
            siteId: this.siteId,
            elementId: data.entry.id,
            draftId: data.entry.draftId,
            params: {
              fresh: 1,
            },
          });
          slideout.on('submit', () => {
            // Make sure the right section is selected
            const sectionSourceKey = `section:${section.uid}`;

            if (this.sourceKey !== sectionSourceKey) {
              this.selectSourceByKey(sectionSourceKey);
            }

<<<<<<< HEAD
            this.selectElementAfterUpdate(data.entry.id);
            this.updateElements();
          });
        }
      })
      .finally(() => {
        this.$newEntryBtn.removeClass('loading');
      });
=======
        this.clearSearch();
        this.setSortAttribute('dateCreated');
        this.setSortDirection('desc');
        this.selectElementAfterUpdate(response.id);
        this.updateElements();
      },
    });
>>>>>>> 607afb7d
  },
});

// Register it!
Craft.registerElementIndexClass('craft\\elements\\Entry', Craft.EntryIndex);<|MERGE_RESOLUTION|>--- conflicted
+++ resolved
@@ -206,7 +206,9 @@
               this.selectSourceByKey(sectionSourceKey);
             }
 
-<<<<<<< HEAD
+            this.clearSearch();
+            this.setSortAttribute('dateCreated');
+            this.setSortDirection('desc');
             this.selectElementAfterUpdate(data.entry.id);
             this.updateElements();
           });
@@ -215,15 +217,6 @@
       .finally(() => {
         this.$newEntryBtn.removeClass('loading');
       });
-=======
-        this.clearSearch();
-        this.setSortAttribute('dateCreated');
-        this.setSortDirection('desc');
-        this.selectElementAfterUpdate(response.id);
-        this.updateElements();
-      },
-    });
->>>>>>> 607afb7d
   },
 });
 
