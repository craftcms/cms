--- conflicted
+++ resolved
@@ -120,35 +120,16 @@
       return;
     }
 
-<<<<<<< HEAD
-        this.active = true;
-        var $container = $(container);
-        if ($container.find('img').length) {
-            this.loadNext();
-            return;
-        }
-        var $img = $('<img/>', {
-            sizes: $container.attr('data-sizes'),
-            srcset: $container.attr('data-srcset'),
-            alt: $container.attr('data-alt') || '',
-        });
-        this.addListener($img, 'load,error', 'loadNext');
-        $img.appendTo($container);
-        picturefill({
-            elements: [$img[0]]
-        });
-=======
     this.active = true;
     var $container = $(container);
     if ($container.find('img').length) {
       this.loadNext();
       return;
->>>>>>> c44d3bab
     }
     var $img = $('<img/>', {
       sizes: $container.attr('data-sizes'),
       srcset: $container.attr('data-srcset'),
-      alt: '',
+      alt: $container.attr('data-alt') || '',
     });
     this.addListener($img, 'load,error', 'loadNext');
     $img.appendTo($container);
