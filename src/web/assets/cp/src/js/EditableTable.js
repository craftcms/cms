--- conflicted
+++ resolved
@@ -24,46 +24,6 @@
 
     radioCheckboxes: null,
 
-<<<<<<< HEAD
-    init: function(id, baseName, columns, settings) {
-        this.id = id;
-        this.baseName = baseName;
-        this.columns = columns;
-        this.setSettings(settings, Craft.EditableTable.defaults);
-        this.radioCheckboxes = {};
-
-        this.$table = $('#' + id);
-        this.$tbody = this.$table.children('tbody');
-        this.$tableParent = this.$table.parent();
-        this.$statusMessage = this.$tableParent.find('[data-status-message]');
-        this.rowCount = this.$tbody.find('tr').length;
-
-        // Is this already an editable table?
-        if (this.$table.data('editable-table')) {
-            console.warn('Double-instantiating an editable table on an element');
-            this.$table.data('editable-table').destroy();
-        }
-
-        this.$table.data('editable-table', this);
-
-        this.sorter = new Craft.DataTableSorter(this.$table, {
-            helperClass: 'editabletablesorthelper',
-            copyDraggeeInputValuesToHelper: true
-        });
-
-        if (this.isVisible()) {
-            this.initialize();
-        } else {
-            // Give everything a chance to initialize
-            window.setTimeout(this.initializeIfVisible.bind(this), 500);
-        }
-
-        if (this.settings.minRows && this.rowCount < this.settings.minRows) {
-            for (var i = this.rowCount; i < this.settings.minRows; i++) {
-                this.addRow();
-            }
-        }
-=======
     init: function (id, baseName, columns, settings) {
       this.id = id;
       this.baseName = baseName;
@@ -94,7 +54,7 @@
         this.initialize();
       } else {
         // Give everything a chance to initialize
-        setTimeout(this.initializeIfVisible.bind(this), 500);
+        window.setTimeout(this.initializeIfVisible.bind(this), 500);
       }
 
       if (this.settings.minRows && this.rowCount < this.settings.minRows) {
@@ -102,7 +62,6 @@
           this.addRow();
         }
       }
->>>>>>> c44d3bab
     },
 
     isVisible: function () {
@@ -185,17 +144,12 @@
         this.$statusMessage.text(message);
       }, 250);
     },
-<<<<<<< HEAD
-    canDeleteRow: function() {
-        if (!this.settings.allowDelete) {
-            return false;
-        }
-
-        return (this.rowCount > this.settings.minRows);
-=======
     canDeleteRow: function () {
+      if (!this.settings.allowDelete) {
+        return false;
+      }
+
       return this.rowCount > this.settings.minRows;
->>>>>>> c44d3bab
     },
     deleteRow: function (row) {
       if (!this.canDeleteRow()) {
@@ -218,17 +172,10 @@
 
       row.destroy();
     },
-<<<<<<< HEAD
-    canAddRow: function() {
-        if (!this.settings.allowAdd) {
-            return false;
-        }
-=======
     canAddRow: function () {
-      if (this.settings.staticRows) {
+      if (!this.settings.allowAdd) {
         return false;
       }
->>>>>>> c44d3bab
 
       if (this.settings.maxRows) {
         return this.rowCount < this.settings.maxRows;
@@ -278,13 +225,15 @@
       return row;
     },
 
-<<<<<<< HEAD
-    createRow: function(rowId, columns, baseName, values) {
-        return Craft.EditableTable.createRow(rowId, columns, baseName, values, this.settings.allowReorder, this.settings.allowDelete);
-=======
     createRow: function (rowId, columns, baseName, values) {
-      return Craft.EditableTable.createRow(rowId, columns, baseName, values);
->>>>>>> c44d3bab
+      return Craft.EditableTable.createRow(
+        rowId,
+        columns,
+        baseName,
+        values,
+        this.settings.allowReorder,
+        this.settings.allowDelete
+      );
     },
 
     createRowObj: function ($tr) {
@@ -399,71 +348,37 @@
       'url',
     ],
     defaults: {
-<<<<<<< HEAD
-        rowIdPrefix: '',
-        defaultValues: {},
-        allowAdd: false,
-        allowReorder: false,
-        allowDelete: false,
-        minRows: null,
-        maxRows: null,
-        onAddRow: $.noop,
-        onDeleteRow: $.noop
-    },
-
-    createRow: function(rowId, columns, baseName, values, allowReorder, allowDelete) {
-        var $tr = $('<tr/>', {
-            'data-id': rowId
-        });
-=======
       rowIdPrefix: '',
       defaultValues: {},
-      staticRows: false,
+      allowAdd: false,
+      allowReorder: false,
+      allowDelete: false,
       minRows: null,
       maxRows: null,
       onAddRow: $.noop,
       onDeleteRow: $.noop,
     },
 
-    createRow: function (rowId, columns, baseName, values) {
+    createRow: function (
+      rowId,
+      columns,
+      baseName,
+      values,
+      allowReorder,
+      allowDelete
+    ) {
       var $tr = $('<tr/>', {
         'data-id': rowId,
       });
->>>>>>> c44d3bab
 
       for (var colId in columns) {
         if (!columns.hasOwnProperty(colId)) {
           continue;
         }
 
-<<<<<<< HEAD
-        if (allowReorder) {
-            $('<td/>', {
-                'class': 'thin action'
-            }).append(
-                $('<a/>', {
-                    'class': 'move icon',
-                    'title': Craft.t('app', 'Reorder')
-                })
-            ).appendTo($tr);
-        }
-
-        if (allowDelete) {
-            $('<td/>', {
-                'class': 'thin action'
-            }).append(
-                $('<button/>', {
-                    'class': 'delete icon',
-                    'title': Craft.t('app', 'Delete'),
-                    'type': 'button',
-                })
-            ).appendTo($tr);
-        }
-=======
         var col = columns[colId],
           value = typeof values[colId] !== 'undefined' ? values[colId] : '',
           $cell;
->>>>>>> c44d3bab
 
         if (col.type === 'heading') {
           $cell = $('<th/>', {
@@ -589,28 +504,32 @@
         $cell.appendTo($tr);
       }
 
-      $('<td/>', {
-        class: 'thin action',
-      })
-        .append(
-          $('<a/>', {
-            class: 'move icon',
-            title: Craft.t('app', 'Reorder'),
-          })
-        )
-        .appendTo($tr);
-
-      $('<td/>', {
-        class: 'thin action',
-      })
-        .append(
-          $('<button/>', {
-            class: 'delete icon',
-            title: Craft.t('app', 'Delete'),
-            type: 'button',
-          })
-        )
-        .appendTo($tr);
+      if (allowReorder) {
+        $('<td/>', {
+          class: 'thin action',
+        })
+          .append(
+            $('<a/>', {
+              class: 'move icon',
+              title: Craft.t('app', 'Reorder'),
+            })
+          )
+          .appendTo($tr);
+      }
+
+      if (allowDelete) {
+        $('<td/>', {
+          class: 'thin action',
+        })
+          .append(
+            $('<button/>', {
+              class: 'delete icon',
+              title: Craft.t('app', 'Delete'),
+              type: 'button',
+            })
+          )
+          .appendTo($tr);
+      }
 
       return $tr;
     },
@@ -642,20 +561,17 @@
       this.$tr.data('editable-table-row', this);
 
       // Get the row ID, sans prefix
-      var id = parseInt(this.id.substr(this.table.settings.rowIdPrefix.length));
+      var id = parseInt(
+        this.id.substring(this.table.settings.rowIdPrefix.length)
+      );
 
       if (id > this.table.biggestId) {
         this.table.biggestId = id;
       }
 
-<<<<<<< HEAD
-        // Get the row ID, sans prefix
-        var id = parseInt(this.id.substring(this.table.settings.rowIdPrefix.length));
-=======
       this.$textareas = $();
       this.niceTexts = [];
       var textareasByColId = {};
->>>>>>> c44d3bab
 
       var i = 0;
       var colId, col, td, $textarea, $checkbox;
@@ -798,15 +714,9 @@
         return;
       }
 
-<<<<<<< HEAD
-        window.setTimeout(function() {
-            Craft.selectFullValue($textarea);
-        }, 0);
-=======
-      setTimeout(function () {
+      window.setTimeout(function () {
         Craft.selectFullValue($textarea);
       }, 0);
->>>>>>> c44d3bab
     },
 
     onRadioCheckboxChange: function (ev) {
@@ -822,28 +732,6 @@
       }
     },
 
-<<<<<<< HEAD
-    applyToggleCheckbox: function(checkboxColId) {
-        var checkboxCol = this.table.columns[checkboxColId];
-        var checked = $('input[type="checkbox"]', this.tds[checkboxColId]).prop('checked');
-        var colId, colIndex, neg;
-        for (var i = 0; i < checkboxCol.toggle.length; i++) {
-            colId = checkboxCol.toggle[i];
-            colIndex = this.table.colum;
-            neg = colId[0] === '!';
-            if (neg) {
-                colId = colId.substring(1);
-            }
-            if ((checked && !neg) || (!checked && neg)) {
-                $(this.tds[colId])
-                    .removeClass('disabled')
-                    .find('textarea, input').prop('disabled', false);
-            } else {
-                $(this.tds[colId])
-                    .addClass('disabled')
-                    .find('textarea, input').prop('disabled', true);
-            }
-=======
     applyToggleCheckbox: function (checkboxColId) {
       var checkboxCol = this.table.columns[checkboxColId];
       var checked = $('input[type="checkbox"]', this.tds[checkboxColId]).prop(
@@ -855,7 +743,7 @@
         colIndex = this.table.colum;
         neg = colId[0] === '!';
         if (neg) {
-          colId = colId.substr(1);
+          colId = colId.substring(1);
         }
         if ((checked && !neg) || (!checked && neg)) {
           $(this.tds[colId])
@@ -867,7 +755,6 @@
             .addClass('disabled')
             .find('textarea, input')
             .prop('disabled', true);
->>>>>>> c44d3bab
         }
       }
     },
