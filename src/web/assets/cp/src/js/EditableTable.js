--- conflicted
+++ resolved
@@ -83,22 +83,15 @@
         this.createRowObj($rows[i]);
       }
 
-<<<<<<< HEAD
-        const $container = this.$table.parent('.input');
-        if ($container.length && this.$table.width() > $container.width()) {
-            $container.css('overflow-x', 'auto');
-        }
-
-        this.$addRowBtn = this.$table.next('.add');
-        this.updateAddRowButton();
-        this.addListener(this.$addRowBtn, 'activate', 'addRow');
-        return true;
-=======
+      const $container = this.$table.parent('.input');
+      if ($container.length && this.$table.width() > $container.width()) {
+        $container.css('overflow-x', 'auto');
+      }
+
       this.$addRowBtn = this.$table.next('.add');
       this.updateAddRowButton();
       this.addListener(this.$addRowBtn, 'activate', 'addRow');
       return true;
->>>>>>> a2a46358
     },
     initializeIfVisible: function () {
       this.removeListener(Garnish.$win, 'resize');
