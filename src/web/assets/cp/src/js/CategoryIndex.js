/** global: Craft */
/** global: Garnish */
/**
 * Category index class
 */
Craft.CategoryIndex = Craft.BaseElementIndex.extend({
  editableGroups: null,
  $newCategoryBtnGroup: null,
  $newCategoryBtn: null,

  init: function (elementType, $container, settings) {
    this.editableGroups = [];
    this.on('selectSource', this.updateButton.bind(this));
    this.on('selectSite', this.updateButton.bind(this));
    this.base(elementType, $container, settings);
  },

  afterInit: function () {
    // Find which of the visible groups the user has permission to create new categories in
    this.editableGroups = Craft.editableCategoryGroups.filter(
      (g) => !!this.getSourceByKey(`group:${g.uid}`)
    );

    this.base();
  },

  getDefaultSourceKey: function () {
    // Did they request a specific category group in the URL?
    if (
      this.settings.context === 'index' &&
      typeof defaultGroupHandle !== 'undefined'
    ) {
      for (let i = 0; i < this.$sources.length; i++) {
        const $source = $(this.$sources[i]);
        if ($source.data('handle') === defaultGroupHandle) {
          return $source.data('key');
        }
      }
    }

    return this.base();
  },

  updateButton: function () {
    if (!this.$source) {
      return;
    }

    // Get the handle of the selected source
    const selectedSourceHandle = this.$source.data('handle');

    // Update the New Category button
    // ---------------------------------------------------------------------

    if (this.editableGroups.length) {
      // Remove the old button, if there is one
      if (this.$newCategoryBtnGroup) {
        this.$newCategoryBtnGroup.remove();
      }

      // Determine if they are viewing a group that they have permission to create categories in
      const selectedGroup = this.editableGroups.find(
        (g) => g.handle === selectedSourceHandle
      );

      this.$newCategoryBtnGroup = $(
        '<div class="btngroup submit" data-wrapper/>'
      );
      let $menuBtn;
      const menuId = 'new-category-menu-' + Craft.randomString(10);

      // If they are, show a primary "New category" button, and a dropdown of the other groups (if any).
      // Otherwise only show a menu button
      if (selectedGroup) {
        this.$newCategoryBtn = Craft.ui
          .createButton({
            label:
              this.settings.context === 'index'
                ? Craft.t('app', 'New category')
                : Craft.t('app', 'New {group} category', {
                    group: selectedGroup.name,
                  }),
            spinner: true,
          })
          .addClass('submit add icon')
          .appendTo(this.$newCategoryBtnGroup);

        this.addListener(this.$newCategoryBtn, 'click', () => {
          this._createCategory(selectedGroup.id);
        });

        if (this.editableGroups.length > 1) {
          $menuBtn = $('<button/>', {
            type: 'button',
            class: 'btn submit menubtn btngroup-btn-last',
            'aria-controls': menuId,
            'data-disclosure-trigger': '',
          }).appendTo(this.$newCategoryBtnGroup);
        }
      } else {
        this.$newCategoryBtn = $menuBtn = Craft.ui
          .createButton({
            label: Craft.t('app', 'New category'),
            spinner: true,
          })
          .addClass('submit add icon menubtn btngroup-btn-last')
          .attr('aria-controls', menuId)
          .attr('data-disclosure-trigger', '')
          .appendTo(this.$newCategoryBtnGroup);
      }

      this.addButton(this.$newCategoryBtnGroup);

      if ($menuBtn) {
        const $menuContainer = $('<div/>', {
          id: menuId,
          class: 'menu menu--disclosure',
        }).appendTo(this.$newCategoryBtnGroup);
        const $ul = $('<ul/>').appendTo($menuContainer);

        for (const group of this.editableGroups) {
          if (this.settings.context === 'index' || group !== selectedGroup) {
            const $li = $('<li/>').appendTo($ul);
            const $a = $('<a/>', {
              role: 'button',
              tabindex: '0',
              text: Craft.t('app', 'New {group} category', {
                group: group.name,
              }),
            }).appendTo($li);
            this.addListener($a, 'click', () => {
              $menuBtn.data('trigger').hide();
              this._createCategory(group.id);
            });
          }
        }

        new Garnish.DisclosureMenu($menuBtn);
      }
    }

    // Update the URL if we're on the Categories index
    // ---------------------------------------------------------------------

    if (this.settings.context === 'index') {
      let uri = 'categories';

      if (selectedSourceHandle) {
        uri += '/' + selectedSourceHandle;
      }

      Craft.setPath(uri);
    }
  },

  _createCategory: function (groupId) {
    if (this.$newCategoryBtn.hasClass('loading')) {
      console.warn('New category creation already in progress.');
      return;
    }

    // Find the group
    const group = this.editableGroups.find((s) => s.id === groupId);

    if (!group) {
      throw `Invalid category group ID: ${groupId}`;
    }

    this.$newCategoryBtn.addClass('loading');

    Craft.sendActionRequest('POST', 'elements/create', {
      data: {
        elementType: this.elementType,
        siteId: this.siteId,
        groupId: groupId,
      },
    })
      .then((ev) => {
        if (this.settings.context === 'index') {
          document.location.href = Craft.getUrl(ev.data.cpEditUrl, {fresh: 1});
        } else {
          const slideout = Craft.createElementEditor(this.elementType, {
            siteId: this.siteId,
            elementId: ev.data.element.id,
            draftId: ev.data.element.draftId,
            params: {
              fresh: 1,
            },
          });
          slideout.on('submit', () => {
            // Make sure the right group is selected
            const groupSourceKey = `group:${group.uid}`;

            if (this.sourceKey !== groupSourceKey) {
              this.selectSourceByKey(groupSourceKey);
            }

<<<<<<< HEAD
            this.selectElementAfterUpdate(ev.data.element.id);
            this.updateElements();
          });
        }
      })
      .finally(() => {
        this.$newCategoryBtn.removeClass('loading');
      });
=======
        this.clearSearch();
        this.selectElementAfterUpdate(response.id);
        this.updateElements();
      },
    });
>>>>>>> 607afb7d
  },
});

// Register it!
Craft.registerElementIndexClass(
  'craft\\elements\\Category',
  Craft.CategoryIndex
);<|MERGE_RESOLUTION|>--- conflicted
+++ resolved
@@ -195,7 +195,7 @@
               this.selectSourceByKey(groupSourceKey);
             }
 
-<<<<<<< HEAD
+            this.clearSearch();
             this.selectElementAfterUpdate(ev.data.element.id);
             this.updateElements();
           });
@@ -204,13 +204,6 @@
       .finally(() => {
         this.$newCategoryBtn.removeClass('loading');
       });
-=======
-        this.clearSearch();
-        this.selectElementAfterUpdate(response.id);
-        this.updateElements();
-      },
-    });
->>>>>>> 607afb7d
   },
 });
 
