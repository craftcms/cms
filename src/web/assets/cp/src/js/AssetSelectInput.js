/** global: Craft */
/** global: Garnish */
/**
 * Asset select input
 */
Craft.AssetSelectInput = Craft.BaseElementSelectInput.extend({
  $uploadBtn: null,
  uploader: null,
  progressBar: null,
  openPreviewTimeout: null,

  init: function () {
    this.base.apply(this, arguments);

    if (this.settings.canUpload) {
      this._attachUploader();
    }

    this.updateAddElementsBtn();

    this.addListener(
      this.$elementsContainer,
      'keydown',
      this._onKeyDown.bind(this)
    );
    this.elementSelect.on('focusItem', this._onElementFocus.bind(this));
  },

  /**
   * Handle a keypress
   * @private
   */
  _onKeyDown: function (ev) {
    if (ev.keyCode === Garnish.SPACE_KEY && ev.shiftKey) {
      this.openPreview();
      ev.stopPropagation();
      return false;
    }
  },

  onAddElements: function () {
    this.$elements
      .find('.elementthumb')
      .addClass('open-preview')
      .on('click', (ev) => {
        this.clearOpenPreviewTimeout();
        this.openPreviewTimeout = setTimeout(() => {
          this.openPreview();
          this.openPreviewTimeout = null;
        }, 500);
      })
      .on('dblclick', (ev) => {
        this.clearOpenPreviewTimeout();
      });
    this.base();
  },

  clearOpenPreviewTimeout: function () {
    if (this.openPreviewTimeout) {
      clearTimeout(this.openPreviewTimeout);
      this.openPreviewTimeout = null;
    }
  },

  openPreview: function () {
    if (Craft.PreviewFileModal.openInstance) {
      Craft.PreviewFileModal.openInstance.selfDestruct();
    } else {
      var $element = this.elementSelect.$focusedItem;

      if ($element.length) {
        this._loadPreview($element);
      }
    }
  },

  /**
   * Handle element being focused
   * @private
   */
  _onElementFocus: function (ev) {
    var $element = $(ev.item);

    if (Craft.PreviewFileModal.openInstance && $element.length) {
      this._loadPreview($element);
    }
  },

  /**
   * Load the preview for an asset
   * @private
   */
  _loadPreview: function ($element) {
    var settings = {
      minGutter: 50,
    };

    if ($element.data('image-width')) {
      settings.startingWidth = $element.data('image-width');
      settings.startingHeight = $element.data('image-height');
    }

    new Craft.PreviewFileModal(
      $element.data('id'),
      this.elementSelect,
      settings
    );
  },

  /**
   * Attach the uploader with drag event handler
   */
  _attachUploader: function () {
    this.progressBar = new Craft.ProgressBar(
      $('<div class="progress-shade"></div>').appendTo(this.$container)
    );

    if (this.$addElementBtn) {
      this.$uploadBtn = $('<button/>', {
        type: 'button',
        class: 'btn dashed',
        'data-icon': 'upload',
        'aria-label':
          this.settings.limit == 1
            ? Craft.t('app', 'Upload a file')
            : Craft.t('app', 'Upload files'),
        'aria-describedby': this.settings.describedBy,
        text:
          this.settings.limit == 1
            ? Craft.t('app', 'Upload a file')
            : Craft.t('app', 'Upload files'),
      }).insertAfter(this.$addElementBtn);
      this.$fileInput = $('<input/>', {
        type: 'file',
        class: 'hidden',
        multiple: this.settings.limit != 1,
      }).insertAfter(this.$uploadBtn);

      // Trigger a window resize in case the field is inside an element editor HUD
      Garnish.$win.trigger('resize');
    }

    var options = {
      dropZone: this.$container,
      fileInput: this.$fileInput,
    };

    if (typeof this.settings.criteria.kind !== 'undefined') {
      options.allowedKinds = this.settings.criteria.kind;
    }

    options.canAddMoreFiles = this.canAddMoreFiles.bind(this);

    options.events = {};
    options.events.fileuploadstart = this._onUploadStart.bind(this);
    options.events.fileuploadprogressall = this._onUploadProgress.bind(this);
    options.events.fileuploaddone = this._onUploadComplete.bind(this);
    options.events.fileuploadfail = this._onUploadFailure.bind(this);

    this.uploader = Craft.createAssetUploader(
      this.settings.fsType,
      this.$container,
      options
    );

    this.uploader.setParams({
      elementId: this.settings.sourceElementId,
      siteId: this.settings.criteria.siteId,
      fieldId: this.settings.fieldId,
    });

    if (this.$uploadBtn) {
      this.$uploadBtn.on('click', (ev) => {
        // We can't store a reference to the file input, because it gets replaced with a new input
        // each time a new file is uploaded - see https://stackoverflow.com/a/25034721/1688568
        this.$uploadBtn.next('input[type=file]').trigger('click');
      });
    }
  },

  enableAddElementsBtn: function () {
    if (this.$uploadBtn) {
      this.$uploadBtn.removeClass('hidden');
    }

    this.base();
  },

  disableAddElementsBtn: function () {
    if (this.$uploadBtn) {
      this.$uploadBtn.addClass('hidden');
    }

    this.base();
  },

  /**
   * Add the freshly uploaded file to the input field.
   */
  selectUploadedFile: function (element) {
    // Check if we're able to add new elements
    if (!this.canAddMoreElements()) {
      return;
    }

    var $newElement = element.$element;

    // Make a couple tweaks
    $newElement.addClass('removable');
    $newElement.prepend(
      '<input type="hidden" name="' +
        this.settings.name +
        '[]" value="' +
        element.id +
        '">' +
        '<a class="delete icon" title="' +
        Craft.t('app', 'Remove') +
        '"></a>'
    );

    $newElement.appendTo(this.$elementsContainer);

    var margin = -($newElement.outerWidth() + 10);

    this.$addElementBtn.css('margin-' + Craft.left, margin + 'px');

    var animateCss = {};
    animateCss['margin-' + Craft.left] = 0;
    this.$addElementBtn.velocity(animateCss, 'fast');

    this.addElements($newElement);

    delete this.modal;
  },

  /**
   * On upload start.
   */
  _onUploadStart: function () {
    this.progressBar.$progressBar.css({
      top: Math.round(this.$container.outerHeight() / 2) - 6,
    });

    this.$container.addClass('uploading');
    this.progressBar.resetProgressBar();
    this.progressBar.showProgressBar();
  },

  /**
   * On upload progress.
   */
  _onUploadProgress: function (event, data) {
<<<<<<< HEAD
    data = event instanceof Event ? event.detail : data;
=======
    data = event instanceof CustomEvent ? event.detail : data;
>>>>>>> cf178944

    var progress = parseInt(Math.min(data.loaded / data.total, 1) * 100, 10);
    this.progressBar.setProgressPercentage(progress);
  },

  /**
   * On a file being uploaded.
   */
  _onUploadComplete: function (event, data) {
<<<<<<< HEAD
    const result = event instanceof Event ? event.detail : data.result;
=======
    const result = event instanceof CustomEvent ? event.detail : data.result;
>>>>>>> cf178944

    const parameters = {
      elementId: result.assetId,
      siteId: this.settings.criteria.siteId,
      thumbSize: this.settings.viewMode,
    };

    Craft.sendActionRequest('POST', 'elements/get-element-html', {
      data: parameters,
    })
      .then((response) => {
        var html = $(response.data.html);
        Craft.appendHeadHtml(response.data.headHtml);
        this.selectUploadedFile(Craft.getElementInfo(html));

        // Last file
        if (this.uploader.isLastUpload()) {
          this.progressBar.hideProgressBar();
          this.$container.removeClass('uploading');
          this.$container.trigger('change');
        }
      })
      .catch(({response}) => {
        Craft.cp.displayError(response.data.message);
      });

    Craft.cp.runQueue();
  },

  /**
   * On Upload Failure.
   */
  _onUploadFailure: function (event, data) {
    const response =
<<<<<<< HEAD
      event instanceof Event
        ? event?.detail
        : data?.result?.response()?.jqXHR?.responseJSON || {};

    let {message, filename} = response;
=======
      event instanceof CustomEvent ? event.detail : data?.jqXHR?.responseJSON;

    let {message, filename} = response || {};
>>>>>>> cf178944

    if (!message) {
      message = filename
        ? Craft.t('app', 'Upload failed for “{filename}”.', {filename})
        : Craft.t('app', 'Upload failed.');
    }

    Craft.cp.displayError(message);
    this.progressBar.hideProgressBar();
    this.$container.removeClass('uploading');
  },

  /**
   * We have to take into account files about to be added as well
   */
  canAddMoreFiles: function (slotsTaken) {
    return (
      !this.settings.limit ||
      this.$elements.length + slotsTaken < this.settings.limit
    );
  },
});<|MERGE_RESOLUTION|>--- conflicted
+++ resolved
@@ -250,11 +250,7 @@
    * On upload progress.
    */
   _onUploadProgress: function (event, data) {
-<<<<<<< HEAD
-    data = event instanceof Event ? event.detail : data;
-=======
     data = event instanceof CustomEvent ? event.detail : data;
->>>>>>> cf178944
 
     var progress = parseInt(Math.min(data.loaded / data.total, 1) * 100, 10);
     this.progressBar.setProgressPercentage(progress);
@@ -264,11 +260,7 @@
    * On a file being uploaded.
    */
   _onUploadComplete: function (event, data) {
-<<<<<<< HEAD
-    const result = event instanceof Event ? event.detail : data.result;
-=======
     const result = event instanceof CustomEvent ? event.detail : data.result;
->>>>>>> cf178944
 
     const parameters = {
       elementId: result.assetId,
@@ -303,17 +295,9 @@
    */
   _onUploadFailure: function (event, data) {
     const response =
-<<<<<<< HEAD
-      event instanceof Event
-        ? event?.detail
-        : data?.result?.response()?.jqXHR?.responseJSON || {};
-
-    let {message, filename} = response;
-=======
       event instanceof CustomEvent ? event.detail : data?.jqXHR?.responseJSON;
 
     let {message, filename} = response || {};
->>>>>>> cf178944
 
     if (!message) {
       message = filename
