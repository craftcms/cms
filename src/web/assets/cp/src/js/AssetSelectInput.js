--- conflicted
+++ resolved
@@ -32,7 +32,6 @@
    */
   _onKeyDown: function (ev) {
     if (ev.keyCode === Garnish.SPACE_KEY && ev.shiftKey) {
-<<<<<<< HEAD
       this.openPreview();
       ev.stopPropagation();
       return false;
@@ -55,18 +54,6 @@
       });
     this.base();
   },
-=======
-      if (Craft.PreviewFileModal.openInstance) {
-        Craft.PreviewFileModal.openInstance.selfDestruct();
-      } else {
-        let $element = this.$elements
-          .filter(':focus')
-          .add(this.$elements.has(':focus'));
-        if ($element.length) {
-          this._loadPreview($element);
-        }
-      }
->>>>>>> d10a5876
 
   clearOpenPreviewTimeout: function () {
     if (this.openPreviewTimeout) {
@@ -79,8 +66,9 @@
     if (Craft.PreviewFileModal.openInstance) {
       Craft.PreviewFileModal.openInstance.selfDestruct();
     } else {
-      var $element = this.elementSelect.$focusedItem;
-
+      let $element = this.$elements
+        .filter(':focus')
+        .add(this.$elements.has(':focus'));
       if ($element.length) {
         this._loadPreview($element);
       }
