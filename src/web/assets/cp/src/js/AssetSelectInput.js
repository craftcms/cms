--- conflicted
+++ resolved
@@ -54,7 +54,6 @@
         }
     },
 
-<<<<<<< HEAD
     /**
      * Handle element being focused
      * @private
@@ -78,61 +77,6 @@
             settings.startingWidth = $element.data('image-width');
             settings.startingHeight = $element.data('image-height');
         }
-=======
-            new Craft.PreviewFileModal($element.data('id'), this.elementSelect, settings);
-        },
-
-        /**
-         * Create the element editor
-         */
-        createElementEditor: function($element) {
-            return this.base($element, {
-                params: {
-                    defaultFieldLayoutId: this.settings.defaultFieldLayoutId
-                },
-                input: this
-            });
-        },
-
-        /**
-         * Attach the uploader with drag event handler
-         */
-        _attachUploader: function() {
-            this.progressBar = new Craft.ProgressBar($('<div class="progress-shade"></div>').appendTo(this.$container));
-
-            var options = {
-                url: Craft.getActionUrl('assets/upload'),
-                dropZone: this.$container,
-                formData: {
-                    fieldId: this.settings.fieldId,
-                }
-            };
-
-            if (this.settings.sourceElementId) {
-                options.formData.elementId = this.settings.sourceElementId;
-            }
-
-            if (this.settings.criteria.siteId) {
-                options.formData.siteId = this.settings.criteria.siteId;
-            }
-
-            if (this.$addElementBtn) {
-                this.$uploadBtn = $('<button/>', {
-                    type: 'button',
-                    class: 'btn dashed',
-                    'data-icon': 'upload',
-                    text: this.settings.limit == 1 ? Craft.t('app', 'Upload a file') : Craft.t('app', 'Upload files'),
-                }).insertAfter(this.$addElementBtn);
-                options.fileInput = $('<input/>', {
-                    type: 'file',
-                    class: 'hidden',
-                    multiple: this.settings.limit != 1,
-                }).insertAfter(this.$uploadBtn);
-
-                // Trigger a window resize in case the field is inside an element editor HUD
-                Garnish.$win.trigger('resize');
-            }
->>>>>>> b0691706
 
         new Craft.PreviewFileModal($element.data('id'), this.elementSelect, settings);
     },
@@ -160,10 +104,16 @@
             dropZone: this.$container,
             formData: {
                 fieldId: this.settings.fieldId,
-                elementId: this.settings.sourceElementId,
-                siteId: this.settings.criteria.siteId,
             }
         };
+
+        if (this.settings.sourceElementId) {
+            options.formData.elementId = this.settings.sourceElementId;
+        }
+
+        if (this.settings.criteria.siteId) {
+            options.formData.siteId = this.settings.criteria.siteId;
+        }
 
         if (this.$addElementBtn) {
             this.$uploadBtn = $('<button/>', {
