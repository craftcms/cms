/** global: Craft */
/** global: Garnish */
/**
 * Asset select input
 */
Craft.AssetSelectInput = Craft.BaseElementSelectInput.extend({
  $uploadBtn: null,
  uploader: null,
  progressBar: null,
  openPreviewTimeout: null,

  init: function () {
    this.base.apply(this, arguments);

    if (this.settings.canUpload) {
      this._attachUploader();
    }

    this.updateAddElementsBtn();

    this.addListener(
      this.$elementsContainer,
      'keydown',
      this._onKeyDown.bind(this)
    );
    this.elementSelect.on('focusItem', this._onElementFocus.bind(this));
  },

  /**
   * Handle a keypress
   * @private
   */
  _onKeyDown: function (ev) {
    if (ev.keyCode === Garnish.SPACE_KEY && ev.shiftKey) {
      this.openPreview();
      ev.stopPropagation();
      return false;
    }
  },

  onAddElements: function () {
    this.$elements
      .find('.elementthumb')
      .addClass('open-preview')
      .on('click', (ev) => {
        this.clearOpenPreviewTimeout();
        this.openPreviewTimeout = setTimeout(() => {
          this.openPreview();
          this.openPreviewTimeout = null;
        }, 500);
      })
      .on('dblclick', (ev) => {
        this.clearOpenPreviewTimeout();
      });
    this.base();
  },

  clearOpenPreviewTimeout: function () {
    if (this.openPreviewTimeout) {
      clearTimeout(this.openPreviewTimeout);
      this.openPreviewTimeout = null;
    }
  },

  openPreview: function () {
    if (Craft.PreviewFileModal.openInstance) {
      Craft.PreviewFileModal.openInstance.selfDestruct();
    } else {
      var $element = this.elementSelect.$focusedItem;

      if ($element.length) {
        this._loadPreview($element);
      }
    }
  },

  /**
   * Handle element being focused
   * @private
   */
  _onElementFocus: function (ev) {
    var $element = $(ev.item);

    if (Craft.PreviewFileModal.openInstance && $element.length) {
      this._loadPreview($element);
    }
  },

  /**
   * Load the preview for an asset
   * @private
   */
  _loadPreview: function ($element) {
    var settings = {
      minGutter: 50,
    };

    if ($element.data('image-width')) {
      settings.startingWidth = $element.data('image-width');
      settings.startingHeight = $element.data('image-height');
    }

    new Craft.PreviewFileModal(
      $element.data('id'),
      this.elementSelect,
      settings
    );
  },

  /**
   * Attach the uploader with drag event handler
   */
  _attachUploader: function () {
    this.progressBar = new Craft.ProgressBar(
      $('<div class="progress-shade"></div>').appendTo(this.$container)
    );

    var options = {
      url: Craft.getActionUrl('assets/upload'),
      dropZone: this.$container,
      formData: {
        fieldId: this.settings.fieldId,
      },
    };

    if (this.settings.sourceElementId) {
      options.formData.elementId = this.settings.sourceElementId;
    }

    if (this.settings.criteria.siteId) {
      options.formData.siteId = this.settings.criteria.siteId;
    }

    if (this.$addElementBtn) {
      this.$uploadBtn = $('<button/>', {
        type: 'button',
        class: 'btn dashed',
        'data-icon': 'upload',
        'aria-label':
          this.settings.limit == 1
            ? Craft.t('app', 'Upload a file')
            : Craft.t('app', 'Upload files'),
        'aria-describedby': this.settings.describedBy,
        text:
          this.settings.limit == 1
            ? Craft.t('app', 'Upload a file')
            : Craft.t('app', 'Upload files'),
      }).insertAfter(this.$addElementBtn);
      options.fileInput = $('<input/>', {
        type: 'file',
        class: 'hidden',
        multiple: this.settings.limit != 1,
      }).insertAfter(this.$uploadBtn);

      // Trigger a window resize in case the field is inside an element editor HUD
      Garnish.$win.trigger('resize');
    }

    // If CSRF protection isn't enabled, these won't be defined.
    if (
      typeof Craft.csrfTokenName !== 'undefined' &&
      typeof Craft.csrfTokenValue !== 'undefined'
    ) {
      // Add the CSRF token
      options.formData[Craft.csrfTokenName] = Craft.csrfTokenValue;
    }

    if (typeof this.settings.criteria.kind !== 'undefined') {
      options.allowedKinds = this.settings.criteria.kind;
    }

    options.canAddMoreFiles = this.canAddMoreFiles.bind(this);

    options.events = {};
    options.events.fileuploadstart = this._onUploadStart.bind(this);
    options.events.fileuploadprogressall = this._onUploadProgress.bind(this);
    options.events.fileuploaddone = this._onUploadComplete.bind(this);
    options.events.fileuploadfail = this._onUploadFailure.bind(this);

    this.uploader = new Craft.Uploader(this.$container, options);

    if (this.$uploadBtn) {
      this.$uploadBtn.on('click', (ev) => {
        // We can't store a reference to the file input, because it gets replaced with a new input
        // each time a new file is uploaded - see https://stackoverflow.com/a/25034721/1688568
        this.$uploadBtn.next('input[type=file]').trigger('click');
      });
    }
  },

  enableAddElementsBtn: function () {
    if (this.$uploadBtn) {
      this.$uploadBtn.removeClass('hidden');
    }

<<<<<<< HEAD
    this.base();
  },

  disableAddElementsBtn: function () {
    if (this.$uploadBtn) {
      this.$uploadBtn.addClass('hidden');
    }

    this.base();
=======
    Craft.postActionRequest('elements/get-element-html', parameters, (data) => {
      if (data.error) {
        Craft.cp.displayError(data.error);
      } else {
        var $existing = this.$elements.filter('[data-id="' + elementId + '"]');
        $existing
          .find('.elementthumb')
          .replaceWith($(data.html).find('.elementthumb'));
        this.thumbLoader.load($existing);
      }
    });
>>>>>>> 13037ee6
  },

  /**
   * Add the freshly uploaded file to the input field.
   */
  selectUploadedFile: function (element) {
    // Check if we're able to add new elements
    if (!this.canAddMoreElements()) {
      return;
    }

    var $newElement = element.$element;

    // Make a couple tweaks
    $newElement.addClass('removable');
    $newElement.prepend(
      '<input type="hidden" name="' +
        this.settings.name +
        '[]" value="' +
        element.id +
        '">' +
        '<a class="delete icon" title="' +
        Craft.t('app', 'Remove') +
        '"></a>'
    );

    $newElement.appendTo(this.$elementsContainer);

    var margin = -($newElement.outerWidth() + 10);

    this.$addElementBtn.css('margin-' + Craft.left, margin + 'px');

    var animateCss = {};
    animateCss['margin-' + Craft.left] = 0;
    this.$addElementBtn.velocity(animateCss, 'fast');

    this.addElements($newElement);

    delete this.modal;
  },

  /**
   * On upload start.
   */
  _onUploadStart: function () {
    this.progressBar.$progressBar.css({
      top: Math.round(this.$container.outerHeight() / 2) - 6,
    });

    this.$container.addClass('uploading');
    this.progressBar.resetProgressBar();
    this.progressBar.showProgressBar();
  },

  /**
   * On upload progress.
   */
  _onUploadProgress: function (event, data) {
    var progress = parseInt((data.loaded / data.total) * 100, 10);
    this.progressBar.setProgressPercentage(progress);
  },

  /**
   * On a file being uploaded.
   */
  _onUploadComplete: function (event, data) {
    if (data.result.error) {
      Craft.cp.displayError(data.result.error);
      this.progressBar.hideProgressBar();
      this.$container.removeClass('uploading');
    } else {
      var parameters = {
        elementId: data.result.assetId,
        siteId: this.settings.criteria.siteId,
        thumbSize: this.settings.viewMode,
      };

<<<<<<< HEAD
      Craft.sendActionRequest('POST', 'elements/get-element-html', {
        data: parameters,
      })
        .then((response) => {
          var html = $(response.data.html);
          Craft.appendHeadHtml(response.data.headHtml);
          this.selectUploadedFile(Craft.getElementInfo(html));
=======
      Craft.postActionRequest(
        'elements/get-element-html',
        parameters,
        (data) => {
          if (data.error) {
            Craft.cp.displayError(data.error);
          } else {
            var html = $(data.html);
            Craft.appendHeadHtml(data.headHtml);
            this.selectUploadedFile(Craft.getElementInfo(html));
          }
>>>>>>> 13037ee6

          // Last file
          if (this.uploader.isLastUpload()) {
            this.progressBar.hideProgressBar();
            this.$container.removeClass('uploading');
            this.$container.trigger('change');
          }
        })
        .catch(({response}) => {
          alert(response.data.message);
        });

      Craft.cp.runQueue();
    }
  },

  /**
   * On Upload Failure.
   */
  _onUploadFailure: function (event, data) {
<<<<<<< HEAD
    const response = data.response();
    let {message, filename} = response?.jqXHR?.responseJSON || {};

    if (!message) {
      message = filename
        ? Craft.t('app', 'Upload failed for “{filename}”.', {filename})
        : Craft.t('app', 'Upload failed.');
=======
    if (data.jqXHR.responseJSON.error) {
      Craft.cp.displayError(data.jqXHR.responseJSON.error);
      this.progressBar.hideProgressBar();
      this.$container.removeClass('uploading');
>>>>>>> 13037ee6
    }

    alert(message);
    this.progressBar.hideProgressBar();
    this.$container.removeClass('uploading');
  },

  /**
   * We have to take into account files about to be added as well
   */
  canAddMoreFiles: function (slotsTaken) {
    return (
      !this.settings.limit ||
      this.$elements.length + slotsTaken < this.settings.limit
    );
  },
});<|MERGE_RESOLUTION|>--- conflicted
+++ resolved
@@ -193,7 +193,6 @@
       this.$uploadBtn.removeClass('hidden');
     }
 
-<<<<<<< HEAD
     this.base();
   },
 
@@ -203,19 +202,6 @@
     }
 
     this.base();
-=======
-    Craft.postActionRequest('elements/get-element-html', parameters, (data) => {
-      if (data.error) {
-        Craft.cp.displayError(data.error);
-      } else {
-        var $existing = this.$elements.filter('[data-id="' + elementId + '"]');
-        $existing
-          .find('.elementthumb')
-          .replaceWith($(data.html).find('.elementthumb'));
-        this.thumbLoader.load($existing);
-      }
-    });
->>>>>>> 13037ee6
   },
 
   /**
@@ -293,7 +279,6 @@
         thumbSize: this.settings.viewMode,
       };
 
-<<<<<<< HEAD
       Craft.sendActionRequest('POST', 'elements/get-element-html', {
         data: parameters,
       })
@@ -301,19 +286,6 @@
           var html = $(response.data.html);
           Craft.appendHeadHtml(response.data.headHtml);
           this.selectUploadedFile(Craft.getElementInfo(html));
-=======
-      Craft.postActionRequest(
-        'elements/get-element-html',
-        parameters,
-        (data) => {
-          if (data.error) {
-            Craft.cp.displayError(data.error);
-          } else {
-            var html = $(data.html);
-            Craft.appendHeadHtml(data.headHtml);
-            this.selectUploadedFile(Craft.getElementInfo(html));
-          }
->>>>>>> 13037ee6
 
           // Last file
           if (this.uploader.isLastUpload()) {
@@ -323,7 +295,7 @@
           }
         })
         .catch(({response}) => {
-          alert(response.data.message);
+          Craft.cp.displayError(response.data.message);
         });
 
       Craft.cp.runQueue();
@@ -334,7 +306,6 @@
    * On Upload Failure.
    */
   _onUploadFailure: function (event, data) {
-<<<<<<< HEAD
     const response = data.response();
     let {message, filename} = response?.jqXHR?.responseJSON || {};
 
@@ -342,15 +313,9 @@
       message = filename
         ? Craft.t('app', 'Upload failed for “{filename}”.', {filename})
         : Craft.t('app', 'Upload failed.');
-=======
-    if (data.jqXHR.responseJSON.error) {
-      Craft.cp.displayError(data.jqXHR.responseJSON.error);
-      this.progressBar.hideProgressBar();
-      this.$container.removeClass('uploading');
->>>>>>> 13037ee6
-    }
-
-    alert(message);
+    }
+
+    Craft.cp.displayError(message);
     this.progressBar.hideProgressBar();
     this.$container.removeClass('uploading');
   },
