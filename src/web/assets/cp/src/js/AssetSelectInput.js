/** global: Craft */
/** global: Garnish */
/**
 * Asset select input
 */
Craft.AssetSelectInput = Craft.BaseElementSelectInput.extend({
  $uploadBtn: null,
  uploader: null,
  progressBar: null,
  openPreviewTimeout: null,

  init: function () {
    this.base.apply(this, arguments);
    if (this.settings.canUpload) {
      this._attachUploader();
    }

    this.updateAddElementsBtn();

    this.addListener(
      this.$elementsContainer,
      'keydown',
      this._onKeyDown.bind(this)
    );
    this.elementSelect.on('focusItem', this._onElementFocus.bind(this));
  },

  /**
   * Handle a keypress
   * @private
   */
  _onKeyDown: function (ev) {
    if (ev.keyCode === Garnish.SPACE_KEY && ev.shiftKey) {
      this.openPreview();
      ev.stopPropagation();
      return false;
    }
  },

  onAddElements: function () {
    this.$elements
      .find('.elementthumb')
      .addClass('open-preview')
      .on('click', (ev) => {
        this.clearOpenPreviewTimeout();
        this.openPreviewTimeout = setTimeout(() => {
          this.openPreview();
          this.openPreviewTimeout = null;
        }, 500);
      })
      .on('dblclick', (ev) => {
        this.clearOpenPreviewTimeout();
      });
    this.base();
  },

  clearOpenPreviewTimeout: function () {
    if (this.openPreviewTimeout) {
      clearTimeout(this.openPreviewTimeout);
      this.openPreviewTimeout = null;
    }
  },

  openPreview: function () {
    if (Craft.PreviewFileModal.openInstance) {
      Craft.PreviewFileModal.openInstance.selfDestruct();
    } else {
      var $element = this.elementSelect.$focusedItem;

      if ($element.length) {
        this._loadPreview($element);
      }
    }
  },

  /**
   * Handle element being focused
   * @private
   */
  _onElementFocus: function (ev) {
    var $element = $(ev.item);

    if (Craft.PreviewFileModal.openInstance && $element.length) {
      this._loadPreview($element);
    }
  },

  /**
   * Load the preview for an asset
   * @private
   */
  _loadPreview: function ($element) {
    var settings = {
      minGutter: 50,
    };

    if ($element.data('image-width')) {
      settings.startingWidth = $element.data('image-width');
      settings.startingHeight = $element.data('image-height');
    }

    new Craft.PreviewFileModal(
      $element.data('id'),
      this.elementSelect,
      settings
    );
  },

  /**
   * Attach the uploader with drag event handler
   */
  _attachUploader: function () {
    this.progressBar = new Craft.ProgressBar(
      $('<div class="progress-shade"></div>').appendTo(this.$container)
    );

    var options = {
      url: Craft.getActionUrl('assets/upload'),
      dropZone: this.$container,
      formData: {
        fieldId: this.settings.fieldId,
      },
    };

    if (this.settings.sourceElementId) {
      options.formData.elementId = this.settings.sourceElementId;
    }

    if (this.settings.criteria.siteId) {
      options.formData.siteId = this.settings.criteria.siteId;
    }

    if (this.$addElementBtn) {
      this.$uploadBtn = $('<button/>', {
        type: 'button',
        class: 'btn dashed',
        'data-icon': 'upload',
        'aria-label':
          this.settings.limit == 1
            ? Craft.t('app', 'Upload a file')
            : Craft.t('app', 'Upload files'),
        'aria-describedby': this.settings.describedBy,
        text:
          this.settings.limit == 1
            ? Craft.t('app', 'Upload a file')
            : Craft.t('app', 'Upload files'),
      }).insertAfter(this.$addElementBtn);
      options.fileInput = $('<input/>', {
        type: 'file',
        class: 'hidden',
        multiple: this.settings.limit != 1,
      }).insertAfter(this.$uploadBtn);

      // Trigger a window resize in case the field is inside an element editor HUD
      Garnish.$win.trigger('resize');
    }

    // If CSRF protection isn't enabled, these won't be defined.
    if (
      typeof Craft.csrfTokenName !== 'undefined' &&
      typeof Craft.csrfTokenValue !== 'undefined'
    ) {
      // Add the CSRF token
      options.formData[Craft.csrfTokenName] = Craft.csrfTokenValue;
    }

    if (typeof this.settings.criteria.kind !== 'undefined') {
      options.allowedKinds = this.settings.criteria.kind;
    }

    options.canAddMoreFiles = this.canAddMoreFiles.bind(this);

    options.events = {};
    options.events.fileuploadstart = this._onUploadStart.bind(this);
    options.events.fileuploadprogressall = this._onUploadProgress.bind(this);
    options.events.fileuploaddone = this._onUploadComplete.bind(this);
    options.events.fileuploadfail = this._onUploadFailure.bind(this);

    this.uploader = new Craft.Uploader(this.$container, options);

    if (this.$uploadBtn) {
      this.$uploadBtn.on('click', (ev) => {
        // We can't store a reference to the file input, because it gets replaced with a new input
        // each time a new file is uploaded - see https://stackoverflow.com/a/25034721/1688568
        this.$uploadBtn.next('input[type=file]').trigger('click');
      });
    }
  },

  enableAddElementsBtn: function () {
    if (this.$uploadBtn) {
      this.$uploadBtn.removeClass('hidden');
    }

    this.base();
  },

  disableAddElementsBtn: function () {
    if (this.$uploadBtn) {
      this.$uploadBtn.addClass('hidden');
    }

    this.base();
  },

  /**
   * Add the freshly uploaded file to the input field.
   */
  selectUploadedFile: function (element) {
    // Check if we're able to add new elements
    if (!this.canAddMoreElements()) {
      return;
    }

    var $newElement = element.$element;

    // Make a couple tweaks
    $newElement.addClass('removable');
    $newElement.prepend(
      '<input type="hidden" name="' +
        this.settings.name +
        '[]" value="' +
        element.id +
        '">' +
        '<a class="delete icon" title="' +
        Craft.t('app', 'Remove') +
        '"></a>'
    );

    $newElement.appendTo(this.$elementsContainer);

    var margin = -($newElement.outerWidth() + 10);

    this.$addElementBtn.css('margin-' + Craft.left, margin + 'px');

    var animateCss = {};
    animateCss['margin-' + Craft.left] = 0;
    this.$addElementBtn.velocity(animateCss, 'fast');

    this.addElements($newElement);

    delete this.modal;
  },

  /**
   * On upload start.
   */
  _onUploadStart: function () {
    this.progressBar.$progressBar.css({
      top: Math.round(this.$container.outerHeight() / 2) - 6,
    });

    this.$container.addClass('uploading');
    this.progressBar.resetProgressBar();
    this.progressBar.showProgressBar();
  },

  /**
   * On upload progress.
   */
  _onUploadProgress: function (event, data) {
    var progress = parseInt((data.loaded / data.total) * 100, 10);
    this.progressBar.setProgressPercentage(progress);
  },

  /**
   * On a file being uploaded.
   */
  _onUploadComplete: function (event, data) {
<<<<<<< HEAD
    var parameters = {
      elementId: data.result.assetId,
      siteId: this.settings.criteria.siteId,
      thumbSize: this.settings.viewMode,
    };

    Craft.sendActionRequest('POST', 'elements/get-element-html', {
      data: parameters,
    })
      .then((response) => {
        var html = $(response.data.html);
        Craft.appendHeadHtml(response.data.headHtml);
        this.selectUploadedFile(Craft.getElementInfo(html));

        // Last file
        if (this.uploader.isLastUpload()) {
          this.progressBar.hideProgressBar();
          this.$container.removeClass('uploading');
          this.$container.trigger('change');
        }
      })
      .catch(({response}) => {
        alert(response.data.message);
      });

    Craft.cp.runQueue();
=======
    if (data.result.error) {
      Craft.cp.displayError(data.result.error);
      this.progressBar.hideProgressBar();
      this.$container.removeClass('uploading');
    } else {
      var parameters = {
        elementId: data.result.assetId,
        siteId: this.settings.criteria.siteId,
        thumbSize: this.settings.viewMode,
      };

      Craft.sendActionRequest('POST', 'elements/get-element-html', {
        data: parameters,
      })
        .then((response) => {
          var html = $(response.data.html);
          Craft.appendHeadHtml(response.data.headHtml);
          this.selectUploadedFile(Craft.getElementInfo(html));

          // Last file
          if (this.uploader.isLastUpload()) {
            this.progressBar.hideProgressBar();
            this.$container.removeClass('uploading');
            this.$container.trigger('change');
          }
        })
        .catch(({response}) => {
          Craft.cp.displayError(response.data.message);
        });

      Craft.cp.runQueue();
    }
>>>>>>> 7c7028d4
  },

  /**
   * On Upload Failure.
   */
  _onUploadFailure: function (event, data) {
    const response = data.response();
    let {message, filename, errors = {}} = response?.jqXHR?.responseJSON || {};

    let errorMessages = errors ? Object.values(errors).flat() : [];

    if (!message) {
      if (errorMessages.length) {
        message = errorMessages.join('\n');
      } else if (filename) {
        message = Craft.t('app', 'Upload failed for “{filename}”.', {filename});
      } else {
        message = Craft.t('app', 'Upload failed.');
      }
    }

    Craft.cp.displayError(message);
    this.progressBar.hideProgressBar();
    this.$container.removeClass('uploading');
  },

  /**
   * We have to take into account files about to be added as well
   */
  canAddMoreFiles: function (slotsTaken) {
    return (
      !this.settings.limit ||
      this.$elements.length + slotsTaken < this.settings.limit
    );
  },
});<|MERGE_RESOLUTION|>--- conflicted
+++ resolved
@@ -267,7 +267,6 @@
    * On a file being uploaded.
    */
   _onUploadComplete: function (event, data) {
-<<<<<<< HEAD
     var parameters = {
       elementId: data.result.assetId,
       siteId: this.settings.criteria.siteId,
@@ -290,44 +289,10 @@
         }
       })
       .catch(({response}) => {
-        alert(response.data.message);
+        Craft.cp.displayError(response.data.message);
       });
 
     Craft.cp.runQueue();
-=======
-    if (data.result.error) {
-      Craft.cp.displayError(data.result.error);
-      this.progressBar.hideProgressBar();
-      this.$container.removeClass('uploading');
-    } else {
-      var parameters = {
-        elementId: data.result.assetId,
-        siteId: this.settings.criteria.siteId,
-        thumbSize: this.settings.viewMode,
-      };
-
-      Craft.sendActionRequest('POST', 'elements/get-element-html', {
-        data: parameters,
-      })
-        .then((response) => {
-          var html = $(response.data.html);
-          Craft.appendHeadHtml(response.data.headHtml);
-          this.selectUploadedFile(Craft.getElementInfo(html));
-
-          // Last file
-          if (this.uploader.isLastUpload()) {
-            this.progressBar.hideProgressBar();
-            this.$container.removeClass('uploading');
-            this.$container.trigger('change');
-          }
-        })
-        .catch(({response}) => {
-          Craft.cp.displayError(response.data.message);
-        });
-
-      Craft.cp.runQueue();
-    }
->>>>>>> 7c7028d4
   },
 
   /**
