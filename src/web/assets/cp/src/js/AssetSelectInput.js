/** global: Craft */
/** global: Garnish */
/**
 * Asset select input
 */
Craft.AssetSelectInput = Craft.BaseElementSelectInput.extend({
  $uploadBtn: null,
  uploader: null,
  progressBar: null,
  openPreviewTimeout: null,

  init: function () {
    this.base.apply(this, arguments);
    if (this.settings.canUpload) {
      this._attachUploader();
    }

    this.updateAddElementsBtn();

    this.addListener(
      this.$elementsContainer,
      'keydown',
      this._onKeyDown.bind(this)
    );
    this.elementSelect.on('focusItem', this._onElementFocus.bind(this));
  },

  /**
   * Handle a keypress
   * @private
   */
  _onKeyDown: function (ev) {
    if (ev.keyCode === Garnish.SPACE_KEY && ev.shiftKey) {
      this.openPreview();
      ev.stopPropagation();
      return false;
    }
  },

  clearOpenPreviewTimeout: function () {
    if (this.openPreviewTimeout) {
      clearTimeout(this.openPreviewTimeout);
      this.openPreviewTimeout = null;
    }
  },

  openPreview: function ($element) {
    if (Craft.PreviewFileModal.openInstance) {
      Craft.PreviewFileModal.openInstance.selfDestruct();
    } else {
<<<<<<< HEAD
      if (!$element) {
        $element = this.elementSelect.$focusedItem;
      }

=======
      let $element = this.$elements
        .filter(':focus')
        .add(this.$elements.has(':focus'));
>>>>>>> 5af80f0a
      if ($element.length) {
        this._loadPreview($element);
      }
    }
  },

  /**
   * Handle element being focused
   * @private
   */
  _onElementFocus: function (ev) {
    var $element = $(ev.item);

    if (Craft.PreviewFileModal.openInstance && $element.length) {
      this._loadPreview($element);
    }
  },

  /**
   * Load the preview for an asset
   * @private
   */
  _loadPreview: function ($element) {
    var settings = {
      minGutter: 50,
    };

    if ($element.data('image-width')) {
      settings.startingWidth = $element.data('image-width');
      settings.startingHeight = $element.data('image-height');
    }

    new Craft.PreviewFileModal(
      $element.data('id'),
      this.elementSelect,
      settings
    );
  },

  /**
   * Attach the uploader with drag event handler
   */
  _attachUploader: function () {
    this.progressBar = new Craft.ProgressBar(
      $('<div class="progress-shade"></div>').appendTo(this.$container)
    );

    if (this.$addElementBtn) {
      this.$uploadBtn = $('<button/>', {
        type: 'button',
        class: 'btn dashed',
        'data-icon': 'upload',
        'aria-label':
          this.settings.limit == 1
            ? Craft.t('app', 'Upload a file')
            : Craft.t('app', 'Upload files'),
        'aria-describedby': this.settings.describedBy,
        text:
          this.settings.limit == 1
            ? Craft.t('app', 'Upload a file')
            : Craft.t('app', 'Upload files'),
      }).insertAfter(this.$addElementBtn);
      this.$fileInput = $('<input/>', {
        type: 'file',
        class: 'hidden',
        multiple: this.settings.limit != 1,
      }).insertAfter(this.$uploadBtn);

      // Trigger a window resize in case the field is inside an element editor HUD
      Garnish.$win.trigger('resize');
    }

    var options = {
      dropZone: this.$container,
      fileInput: this.$fileInput,
    };

    if (typeof this.settings.criteria.kind !== 'undefined') {
      options.allowedKinds = this.settings.criteria.kind;
    }

    options.canAddMoreFiles = this.canAddMoreFiles.bind(this);

    options.events = {};
    options.events.fileuploadstart = this._onUploadStart.bind(this);
    options.events.fileuploadprogressall = this._onUploadProgress.bind(this);
    options.events.fileuploaddone = this._onUploadComplete.bind(this);
    options.events.fileuploadfail = this._onUploadFailure.bind(this);

    this.uploader = Craft.createUploader(
      this.settings.fsType,
      this.$container,
      options
    );

    const params = {
      fieldId: this.settings.fieldId,
    };
    if (this.settings.sourceElementId) {
      params.elementId = this.settings.sourceElementId;
    }
    if (this.settings.criteria.siteId) {
      params.siteId = this.settings.criteria.siteId;
    }
    this.uploader.setParams(params);

    if (this.$uploadBtn) {
      this.$uploadBtn.on('click', (ev) => {
        // We can't store a reference to the file input, because it gets replaced with a new input
        // each time a new file is uploaded - see https://stackoverflow.com/a/25034721/1688568
        this.$uploadBtn.next('input[type=file]').trigger('click');
      });
    }
  },

  enableAddElementsBtn: function () {
    if (this.$uploadBtn) {
      this.$uploadBtn.removeClass('hidden');
    }

    this.base();
  },

  disableAddElementsBtn: function () {
    if (this.$uploadBtn) {
      this.$uploadBtn.addClass('hidden');
    }

    this.base();
  },

  /**
   * Add the freshly uploaded file to the input field.
   */
  selectUploadedFile: function (element) {
    // Check if we're able to add new elements
    if (!this.canAddMoreElements()) {
      return;
    }

    var $newElement = element.$element;

    $newElement.appendTo(this.$elementsContainer);

    var margin = -($newElement.outerWidth() + 10);

    this.$addElementBtn.css('margin-' + Craft.left, margin + 'px');

    var animateCss = {};
    animateCss['margin-' + Craft.left] = 0;
    this.$addElementBtn.velocity(animateCss, 'fast');

    this.addElements($newElement);

    delete this.modal;
  },

  /**
   * On upload start.
   */
  _onUploadStart: function () {
    this.progressBar.$progressBar.css({
      top: Math.round(this.$container.outerHeight() / 2) - 6,
    });

    this.$container.addClass('uploading');
    this.progressBar.resetProgressBar();
    this.progressBar.showProgressBar();
  },

  /**
   * On upload progress.
   */
  _onUploadProgress: function (event, data = null) {
    data = event instanceof CustomEvent ? event.detail : data;

    var progress = parseInt(Math.min(data.loaded / data.total, 1) * 100, 10);
    this.progressBar.setProgressPercentage(progress);
  },

  /**
   * On a file being uploaded.
   */
  _onUploadComplete: function (event, data = null) {
    const result = event instanceof CustomEvent ? event.detail : data.result;

    Craft.sendActionRequest('POST', 'app/render-elements', {
      data: {
        elements: [
          {
            type: 'craft\\elements\\Asset',
            id: result.assetId,
            siteId: this.settings.criteria.siteId,
            instances: [
              {
                context: 'field',
                ui: ['list', 'large'].includes(this.settings.viewMode)
                  ? 'chip'
                  : 'card',
                size: this.settings.viewMode === 'large' ? 'large' : 'small',
              },
            ],
          },
        ],
      },
    })
      .then(async ({data}) => {
        const elementInfo = Craft.getElementInfo(
          data.elements[result.assetId][0]
        );
        this.selectElements([elementInfo]);

        await Craft.appendHeadHtml(data.headHtml);
        await Craft.appendBodyHtml(data.bodyHtml);

        // Last file
        if (this.uploader.isLastUpload()) {
          this.progressBar.hideProgressBar();
          this.$container.removeClass('uploading');
          this.$container.trigger('change');
        }
      })
      .catch((error) => {
        if (error && error.response) {
          Craft.cp.displayError(response.data.message);
        } else {
          Craft.cp.displayError();
          throw error;
        }
      });

    Craft.cp.runQueue();
  },

  /**
   * On Upload Failure.
   */
  _onUploadFailure: function (event, data = null) {
    const response =
      event instanceof CustomEvent ? event.detail : data?.jqXHR?.responseJSON;

    let {message, filename, errors} = response || {};

    filename = filename || data?.files?.[0].name;

    let errorMessages = errors ? Object.values(errors).flat() : [];

    if (!message) {
      if (errorMessages.length) {
        message = errorMessages.join('\n');
      } else if (filename) {
        message = Craft.t('app', 'Upload failed for “{filename}”.', {filename});
      } else {
        message = Craft.t('app', 'Upload failed.');
      }
    }

    Craft.cp.displayError(message);
    this.progressBar.hideProgressBar();
    this.$container.removeClass('uploading');
  },

  /**
   * We have to take into account files about to be added as well
   */
  canAddMoreFiles: function (slotsTaken) {
    return (
      !this.settings.limit ||
      this.$elements.length + slotsTaken < this.settings.limit
    );
  },
});<|MERGE_RESOLUTION|>--- conflicted
+++ resolved
@@ -48,16 +48,12 @@
     if (Craft.PreviewFileModal.openInstance) {
       Craft.PreviewFileModal.openInstance.selfDestruct();
     } else {
-<<<<<<< HEAD
       if (!$element) {
-        $element = this.elementSelect.$focusedItem;
+        $element = this.$elements
+          .filter(':focus')
+          .add(this.$elements.has(':focus'));
       }
 
-=======
-      let $element = this.$elements
-        .filter(':focus')
-        .add(this.$elements.has(':focus'));
->>>>>>> 5af80f0a
       if ($element.length) {
         this._loadPreview($element);
       }
