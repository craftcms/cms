--- conflicted
+++ resolved
@@ -73,32 +73,8 @@
         // Is this the deepest descendant we've seen so far?
         var nextRowLevelDelta = nextRowLevel - this._draggeeLevel;
 
-<<<<<<< HEAD
-        // Do we have a maxLevels to enforce,
-        // and does it look like this draggee has descendants we don't know about yet?
-        if (
-            this.maxLevels &&
-            this.draggingLastElements &&
-            this.tableView.getMorePending()
-        ) {
-            // Only way to know the true descendant level delta is to ask PHP
-            this._loadingDraggeeLevelDelta = true;
-
-            var data = this._getAjaxBaseData(this.$targetItem);
-
-            Craft.sendActionRequest('POST', 'structures/get-element-level-delta', {data})
-                .then((response) => {
-                    this._loadingDraggeeLevelDelta = false;
-
-                    if (this.dragging) {
-                        this._draggeeLevelDelta = response.data.delta;
-                        this.drag(false);
-                    }
-                });
-=======
         if (nextRowLevelDelta > this._draggeeLevelDelta) {
           this._draggeeLevelDelta = nextRowLevelDelta;
->>>>>>> c44d3bab
         }
 
         // Add it and prep the next row
@@ -121,20 +97,16 @@
 
         var data = this._getAjaxBaseData(this.$targetItem);
 
-        Craft.postActionRequest(
-          'structures/get-element-level-delta',
+        Craft.sendActionRequest('POST', 'structures/get-element-level-delta', {
           data,
-          (response, textStatus) => {
-            if (textStatus === 'success') {
-              this._loadingDraggeeLevelDelta = false;
-
-              if (this.dragging) {
-                this._draggeeLevelDelta = response.delta;
-                this.drag(false);
-              }
-            }
+        }).then((response) => {
+          this._loadingDraggeeLevelDelta = false;
+
+          if (this.dragging) {
+            this._draggeeLevelDelta = response.data.delta;
+            this.drag(false);
           }
-        );
+        });
       }
 
       return $draggee;
@@ -322,60 +294,31 @@
               this.tableView._totalVisible--;
             }
 
-<<<<<<< HEAD
-            Craft.sendActionRequest('POST', 'structures/move-element', {data})
-                .then((response) => {
-                    Craft.cp.displayNotice(Craft.t('app', 'New position saved.'));
-                    this.onPositionChange();
-
-                    // Were we waiting on this to complete so we can expand the new parent?
-                    if ($spinnerRow && $spinnerRow.parent().length) {
-                        $spinnerRow.remove();
-                        this.tableView._expandElement($toggle, true);
-                    }
-
-                    // See if we should run any pending tasks
-                    Craft.cp.runQueue();
-                })
-                .catch(({response}) => {
-                    Craft.cp.displayError(Craft.t('app', 'A server error occurred.'));
-                    this.tableView.elementIndex.updateElements();
-                    return;
-                });
-=======
             break;
           }
 
           $prevRow = $prevRow.prev();
->>>>>>> c44d3bab
-        }
-
-        Craft.postActionRequest(
-          'structures/move-element',
-          data,
-          (response, textStatus) => {
-            if (textStatus === 'success') {
-              if (!response.success) {
-                Craft.cp.displayError(
-                  Craft.t('app', 'A server error occurred.')
-                );
-                this.tableView.elementIndex.updateElements();
-                return;
-              }
-              Craft.cp.displayNotice(Craft.t('app', 'New position saved.'));
-              this.onPositionChange();
-
-              // Were we waiting on this to complete so we can expand the new parent?
-              if ($spinnerRow && $spinnerRow.parent().length) {
-                $spinnerRow.remove();
-                this.tableView._expandElement($toggle, true);
-              }
-
-              // See if we should run any pending tasks
-              Craft.cp.runQueue();
+        }
+
+        Craft.sendActionRequest('POST', 'structures/move-element', {data})
+          .then((response) => {
+            Craft.cp.displayNotice(Craft.t('app', 'New position saved.'));
+            this.onPositionChange();
+
+            // Were we waiting on this to complete so we can expand the new parent?
+            if ($spinnerRow && $spinnerRow.parent().length) {
+              $spinnerRow.remove();
+              this.tableView._expandElement($toggle, true);
             }
-          }
-        );
+
+            // See if we should run any pending tasks
+            Craft.cp.runQueue();
+          })
+          .catch(({response}) => {
+            Craft.cp.displayError(Craft.t('app', 'A server error occurred.'));
+            this.tableView.elementIndex.updateElements();
+            return;
+          });
       }
     },
 
