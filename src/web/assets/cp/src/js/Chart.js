--- conflicted
+++ resolved
@@ -1,4 +1,8 @@
-/** global: Craft, d3, Garnish, $ */
+import d3 from 'd3';
+import Garnish from './Garnish.js';
+import $ from 'jquery';
+
+/** global: Craft */
 
 /**
  * Craft Charts
@@ -460,26 +464,6 @@
         var x = this.getX(true);
         var y = this.getY();
 
-<<<<<<< HEAD
-            this.drawingArea.append('g')
-                .attr('class', 'tip-triggers')
-                .selectAll('rect')
-                .data(this.dataTable.rows)
-                .enter().append('rect')
-                .attr('class', (d, index) => `trip-trigger tip-trigger-${index}`)
-                .attr('data-index', (d, index) => `${index}`)
-                .style('fill', 'transparent')
-                .style('fill-opacity', '1')
-                .attr('width', tipTriggerWidth)
-                .attr('height', this.height)
-                .attr('x', d => x(d[0]) - tipTriggerWidth / 2)
-                .on('mouseover', (event, dataValue) => {
-                    // Plot index
-                    var index = d3.select(event.target).attr('data-index');
-
-                    // Expand plot
-                    this.drawingArea.select('.plot-' + index).attr('r', 5);
-=======
         this.drawingArea
           .append('g')
           .attr('class', 'tip-triggers')
@@ -487,17 +471,19 @@
           .data(this.dataTable.rows)
           .enter()
           .append('rect')
-          .attr('class', 'tip-trigger')
+          .attr('class', (d, index) => `trip-trigger tip-trigger-${index}`)
+          .attr('data-index', (d, index) => `${index}`)
           .style('fill', 'transparent')
           .style('fill-opacity', '1')
           .attr('width', tipTriggerWidth)
           .attr('height', this.height)
           .attr('x', (d) => x(d[0]) - tipTriggerWidth / 2)
-          .on('mouseover', (d, index) => {
+          .on('mouseover', (event, dataValue) => {
+            // Plot index
+            var index = d3.select(event.target).attr('data-index');
+
             // Expand plot
-
             this.drawingArea.select('.plot-' + index).attr('r', 5);
->>>>>>> a598210a
 
             // Set tip content
 
@@ -505,13 +491,8 @@
             var $xValue = $('<div class="x-value" />').appendTo($content);
             var $yValue = $('<div class="y-value" />').appendTo($content);
 
-<<<<<<< HEAD
-                    $xValue.html(this.getXFormatter()(dataValue[0]));
-                    $yValue.html(this.getYFormatter()(dataValue[1]));
-=======
-            $xValue.html(this.getXFormatter()(d[0]));
-            $yValue.html(this.getYFormatter()(d[1]));
->>>>>>> a598210a
+            $xValue.html(this.getXFormatter()(dataValue[0]));
+            $yValue.html(this.getYFormatter()(dataValue[1]));
 
             var content = $content.get(0);
 
@@ -521,50 +502,30 @@
 
             var margin = this.getChartMargin();
 
-<<<<<<< HEAD
-                    var offset = 24;
-                    var top = (y(dataValue[1]) + offset);
-                    var left;
-
-                    if (this.orientation !== 'rtl') {
-                        left = (x(dataValue[0]) + margin.left + offset);
-=======
             var offset = 24;
-            var top = y(d[1]) + offset;
+            var top = y(dataValue[1]) + offset;
             var left;
 
             if (this.orientation !== 'rtl') {
-              left = x(d[0]) + margin.left + offset;
->>>>>>> a598210a
+              left = x(dataValue[0]) + margin.left + offset;
 
               var calcLeft =
                 this.$chart.offset().left + left + this.tip.$tip.width();
               var maxLeft =
                 this.$chart.offset().left + this.$chart.width() - offset;
 
-<<<<<<< HEAD
-                        if (calcLeft > maxLeft) {
-                            left = x(dataValue[0]) - (this.tip.$tip.width() + offset);
-                        }
-                    } else {
-                        left = (x(dataValue[0]) - (this.tip.$tip.width() + margin.left + offset));
-                    }
-
-                    if (left < 0) {
-                        left = (x(dataValue[0]) + margin.left + offset);
-                    }
-=======
               if (calcLeft > maxLeft) {
-                left = x(d[0]) - (this.tip.$tip.width() + offset);
+                left = x(dataValue[0]) - (this.tip.$tip.width() + offset);
               }
             } else {
-              left = x(d[0]) - (this.tip.$tip.width() + margin.left + offset);
+              left =
+                x(dataValue[0]) -
+                (this.tip.$tip.width() + margin.left + offset);
             }
 
             if (left < 0) {
-              left = x(d[0]) + margin.left + offset;
+              left = x(dataValue[0]) + margin.left + offset;
             }
->>>>>>> a598210a
 
             var position = {
               top: top,
@@ -575,22 +536,14 @@
 
             // Show tip
 
-<<<<<<< HEAD
-                    this.tip.show();
-                })
-                .on('mouseout', (event, dataValue) => {
-                    // Plot index
-                    var index = d3.select(event.target).attr('data-index');
-
-                    // Unexpand Plot
-                    this.drawingArea.select('.plot-' + index).attr('r', 4);
-=======
             this.tip.show();
           })
-          .on('mouseout', (d, index) => {
+          .on('mouseout', (event, dataValue) => {
+            // Plot index
+            var index = d3.select(event.target).attr('data-index');
+
             // Unexpand Plot
             this.drawingArea.select('.plot-' + index).attr('r', 4);
->>>>>>> a598210a
 
             // Hide tip
             this.tip.hide();
@@ -697,23 +650,16 @@
       return formatter;
     },
 
-<<<<<<< HEAD
-    getYMaxValue: function() {
-        let max = d3.max(this.dataTable.rows, function(d) {
-            return d[1];
-        });
-
-        if (max === 0) {
-            max = 1;
-        }
-
-        return max;
-=======
     getYMaxValue: function () {
-      return d3.max(this.dataTable.rows, function (d) {
+      let max = d3.max(this.dataTable.rows, function (d) {
         return d[1];
       });
->>>>>>> a598210a
+
+      if (max === 0) {
+        max = 1;
+      }
+
+      return max;
     },
 
     getYTickValues: function () {
