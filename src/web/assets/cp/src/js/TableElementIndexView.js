--- conflicted
+++ resolved
@@ -219,11 +219,7 @@
                 let data = $.extend(true, {}, this.settings.params);
                 data.criteria.descendantOf = id;
 
-<<<<<<< HEAD
-                Craft.postActionRequest('element-indexes/get-more-elements', params, (response, textStatus) => {
-=======
                 Craft.sendActionRequest('POST', this.settings.loadMoreElementsAction, {data}).then(response => {
->>>>>>> dcb5e1b7
                     // Do we even care about this anymore?
                     if (!$spinnerRow.parent().length) {
                         return;
