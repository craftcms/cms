--- conflicted
+++ resolved
@@ -659,10 +659,6 @@
     }
 
     const footer = document.querySelector('#content > #footer');
-<<<<<<< HEAD
-
-=======
->>>>>>> d95ab06d
     if (!footer) {
       return;
     }
