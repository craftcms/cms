--- conflicted
+++ resolved
@@ -7,13 +7,10 @@
   $table: null,
   $tableCaption: null,
   $selectedSortHeader: null,
-<<<<<<< HEAD
-=======
   $statusMessage: null,
   $editBtn: null,
   $saveBtn: null,
   $cancelBtn: null,
->>>>>>> 83f877cd
 
   tableSort: null,
 
@@ -37,16 +34,7 @@
     // Set the sort header
     this.initTableHeaders();
 
-<<<<<<< HEAD
-    // Create the Structure Table Sorter
-=======
-    // Add callback for after elements are updated
-    this.elementIndex.on('updateElements', () => {
-      this._updateScreenReaderStatus();
-    });
-
-    // Create the table sorter
->>>>>>> 83f877cd
+    // Create the table Sorter
     if (
       (this.settings.sortable ||
         (this.elementIndex.isAdministrative &&
@@ -630,42 +618,6 @@
     this.elementIndex.setIndexAvailable();
   },
 
-<<<<<<< HEAD
-=======
-  _updateScreenReaderStatus: function () {
-    let attr, dir;
-    if (this.elementIndex.viewMode === 'structure') {
-      attr = 'structure';
-      dir = 'asc';
-    } else {
-      [attr, dir] = this.elementIndex.getSortAttributeAndDirection();
-    }
-
-    const attrLabel = this.elementIndex.getSortLabel(attr);
-    if (!attrLabel) {
-      return;
-    }
-
-    const dirLabel =
-      dir === 'asc'
-        ? Craft.t('app', 'Ascending')
-        : Craft.t('app', 'Descending');
-
-    const message = Craft.t(
-      'app',
-      'Table {name} sorted by {attribute}, {direction}',
-      {
-        name: this.$table.attr('data-name'),
-        attribute: attrLabel,
-        direction: dirLabel,
-      }
-    );
-
-    this.$statusMessage.empty();
-    this.$statusMessage.text(message);
-  },
-
->>>>>>> 83f877cd
   _updateTableAttributes: function ($element, tableAttributes) {
     var $tr = $element.closest('tr');
 
