--- conflicted
+++ resolved
@@ -57,39 +57,6 @@
       this.handleTextChange();
     },
 
-<<<<<<< HEAD
-    handleTextChange: function() {
-        let val = this.$input.val();
-
-        if (val !== (val = Craft.trim(val))) {
-            this.$input.val(val);
-        }
-
-        // Chop off the #
-        if (val.length && val[0] === '#') {
-            val = val.substring(1);
-            this.$input.val(val);
-        }
-
-        // If empty, set the preview to transparent
-        if (!val.length) {
-            this.$colorPreview.css('background-color', '');
-            return;
-        }
-
-        // Now normalize it for the UI stuff
-        if (val.length === 3) {
-            val = val[0].repeat(2) + val[1].repeat(2) + val[2].repeat(2);
-        }
-
-        if (val.match(/^[0-9a-f]{6}$/i)) {
-            this.$colorPreview.css('background-color', `#${val}`);
-            if (this.$colorInput) {
-                this.$colorInput.val(`#${val}`);
-            }
-        } else {
-            this.$colorPreview.css('background-color', '');
-=======
     handleTextChange: function () {
       let val = this.$input.val();
 
@@ -99,7 +66,7 @@
 
       // Chop off the #
       if (val.length && val[0] === '#') {
-        val = val.substr(1);
+        val = val.substring(1);
         this.$input.val(val);
       }
 
@@ -118,7 +85,6 @@
         this.$colorPreview.css('background-color', `#${val}`);
         if (this.$colorInput) {
           this.$colorInput.val(`#${val}`);
->>>>>>> c44d3bab
         }
       } else {
         this.$colorPreview.css('background-color', '');
