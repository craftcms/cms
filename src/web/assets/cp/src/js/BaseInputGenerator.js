/** global: Craft */
/** global: Garnish */
/**
 * Input Generator
 */
Craft.BaseInputGenerator = Garnish.Base.extend({
    $source: null,
    $target: null,
    $form: null,
    settings: null,

    listening: null,
    timeout: null,

    init: function(source, target, settings) {
        this.$source = $(source);
        this.$target = $(target);
        this.$form = this.$source.closest('form');

        this.setSettings(settings);

        this.startListening();
    },

    setNewSource: function(source) {
        var listening = this.listening;
        this.stopListening();

        this.$source = $(source);

        if (listening) {
            this.startListening();
        }
    },

    startListening: function() {
        if (this.listening) {
            return;
        }

        this.listening = true;

        this.addListener(this.$source, 'input', 'onSourceTextChange');
        this.addListener(this.$target, 'input', 'onTargetTextChange');
        this.addListener(this.$form, 'submit', 'onFormSubmit');
    },

    stopListening: function() {
        if (!this.listening) {
            return;
        }

        this.listening = false;

        if (this.timeout) {
            clearTimeout(this.timeout);
        }

        this.removeAllListeners(this.$source);
        this.removeAllListeners(this.$target);
        this.removeAllListeners(this.$form);
    },

    onSourceTextChange: function() {
        if (this.timeout) {
            clearTimeout(this.timeout);
        }

        this.timeout = setTimeout($.proxy(this, 'updateTarget'), 250);
    },

    onTargetTextChange: function() {
        if (this.$target.get(0) === document.activeElement) {
            this.stopListening();
        }
    },

    onFormSubmit: function() {
        if (this.timeout) {
            clearTimeout(this.timeout);
        }

        this.updateTarget();
    },

    updateTarget: function() {
        if (!this.$target.is(':visible')) {
            return;
        }

        var sourceVal = this.$source.val();

        if (typeof sourceVal === 'undefined') {
            // The source input may not exist anymore
            return;
        }

        var targetVal = this.generateTargetValue(sourceVal);

        this.$target.val(targetVal);
<<<<<<< HEAD
        this.$target.trigger('change');
        for (let i = 0; i < this.$target.length; i++) {
=======

        for (let i = 0; i < this.$target.length; i++) {
            this.$target[i].dispatchEvent(new InputEvent('input', {
                inputType: 'insertText',
            }));
>>>>>>> e7df93cf
            this.$target[i].dispatchEvent(new Event('input'));
        }

        // If the target already has focus, select its whole value to mimic
        // the behavior if the value had already been generated and they just tabbed in
        if (this.$target.is(':focus')) {
            Craft.selectFullValue(this.$target);
        }
    },

    generateTargetValue: function(sourceVal) {
        return sourceVal;
    }
});<|MERGE_RESOLUTION|>--- conflicted
+++ resolved
@@ -98,16 +98,11 @@
         var targetVal = this.generateTargetValue(sourceVal);
 
         this.$target.val(targetVal);
-<<<<<<< HEAD
-        this.$target.trigger('change');
-        for (let i = 0; i < this.$target.length; i++) {
-=======
 
         for (let i = 0; i < this.$target.length; i++) {
             this.$target[i].dispatchEvent(new InputEvent('input', {
                 inputType: 'insertText',
             }));
->>>>>>> e7df93cf
             this.$target[i].dispatchEvent(new Event('input'));
         }
 
