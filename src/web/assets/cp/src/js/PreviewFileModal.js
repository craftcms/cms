--- conflicted
+++ resolved
@@ -197,7 +197,6 @@
       this.$spinner.css({left: left, top: top, position: 'absolute'});
       this.requestId++;
 
-<<<<<<< HEAD
       let data = {assetId: assetId, requestId: this.requestId};
       let onResponse = () => {
         this.$container.removeClass('loading');
@@ -210,38 +209,6 @@
 
           if (response.data.requestId != this.requestId) {
             return;
-=======
-      Craft.postActionRequest(
-        'assets/preview-file',
-        {assetId: assetId, requestId: this.requestId},
-        (response, textStatus) => {
-          this.$container.removeClass('loading');
-          this.$spinner.remove();
-          this.loaded = true;
-
-          if (textStatus === 'success') {
-            if (response.success) {
-              if (response.requestId != this.requestId) {
-                return;
-              }
-
-              if (!response.previewHtml) {
-                this.$container.addClass('zilch');
-                this.$container.append(
-                  $('<p/>', {text: Craft.t('app', 'No preview available.')})
-                );
-                return;
-              }
-
-              this.$container.removeClass('zilch');
-              this.$container.append(response.previewHtml);
-              Craft.appendHeadHtml(response.headHtml);
-              Craft.appendFootHtml(response.footHtml);
-            } else {
-              Craft.cp.displayError(response.error);
-              this.hide();
-            }
->>>>>>> 13037ee6
           }
 
           if (!response.data.previewHtml) {
@@ -263,7 +230,7 @@
         })
         .catch(({response}) => {
           onResponse();
-          alert(response.data.message);
+          Craft.cp.displayError(response.data.message);
           this.hide();
         });
     },
