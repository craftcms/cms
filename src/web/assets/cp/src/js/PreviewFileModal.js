/** global: Craft */
/** global: Garnish */
/**
 * Preview File Modal
 */
Craft.PreviewFileModal = Garnish.Modal.extend(
  {
    assetId: null,
    $spinner: null,
    $triggerElement: null,
    $bumperButtonStart: null,
    $bumperButtonEnd: null,
    elementSelect: null,
    type: null,
    loaded: null,
    requestId: 0,

    /**
     * Initialize the preview file modal.
     * @returns {*|void}
     */
    init: function (assetId, elementSelect, settings) {
      settings = $.extend(this.defaultSettings, settings);
      this.$triggerElement = Garnish.getFocusedElement();

      settings.onHide = this._onHide.bind(this);

      if (Craft.PreviewFileModal.openInstance) {
        var instance = Craft.PreviewFileModal.openInstance;

        if (instance.assetId !== assetId) {
          instance.loadAsset(
            assetId,
            settings.startingWidth,
            settings.startingHeight
          );
          instance.elementSelect = elementSelect;
        }

        return this.destroy();
      }

      Craft.PreviewFileModal.openInstance = this;
      this.elementSelect = elementSelect;

      this.$container = $('<div class="modal previewmodal loading"/>').appendTo(
        Garnish.$bod
      );

      this.base(
        this.$container,
        $.extend(
          {
            resizable: true,
          },
          settings
        )
      );

      // Cut the flicker, just show the nice person the preview.
      if (this.$container) {
        this.$container.velocity('stop');
        this.$container.show().css('opacity', 1);

        this.$shade.velocity('stop');
        this.$shade.show().css('opacity', 1);

        Garnish.setFocusWithin(this.$container);
      }

      // Add bumper elements to maintain focus trap
      this.$bumperButtonStart = Craft.ui.createButton({
        html: Craft.t('app', 'Close Preview'),
        class: 'skip-link',
      });

      this.addListener(this.$bumperButtonStart, 'click', () => {
        this.hide();
      });
      this.$bumperButtonEnd = this.$bumperButtonStart.clone(true);

      this.loadAsset(assetId, settings.startingWidth, settings.startingHeight);
    },

    /**
     * When hiding, remove all traces and focus last focused element.
     * @private
     */
    _onHide: function () {
      Craft.PreviewFileModal.openInstance = null;
      if (this.elementSelect) {
<<<<<<< HEAD
        this.elementSelect.focusItem(this.elementSelect.$focusedItem);
      } else if (this.$triggerElement && this.$triggerElement.length) {
        this.$triggerElement.trigger('focus');
=======
        this.elementSelect.focusItem(
          this.elementSelect.$items.filter(`[data-id=${this.assetId}]`)
        );
>>>>>>> d10a5876
      }

      this.$shade.remove();

      return this.destroy();
    },

    _addBumperButtons: function () {
      this.$container
        .prepend(this.$bumperButtonStart)
        .append(this.$bumperButtonEnd);
    },

    _addModalName: function () {
      const headingId = 'preview-heading';

      $('<h1/>', {
        class: 'visually-hidden',
        id: headingId,
        text: Craft.t('app', 'Preview file'),
      }).prependTo(this.$container);

      this.$container.attr('aria-labelledby', headingId);
    },

    /**
     * Disappear immediately forever.
     * @returns {boolean}
     */
    selfDestruct: function () {
      var instance = Craft.PreviewFileModal.openInstance;

      instance.hide();
      instance.$shade.remove();
      instance.destroy();

      Craft.PreviewFileModal.openInstance = null;
      Craft.focalPoint.destruct();
      Craft.focalPoint = null;

      return true;
    },

    /**
     * Load an asset, using starting width and height, if applicable
     * @param {number} assetId
     * @param {number} [startingWidth]
     * @param {number} [startingHeight]
     */
    loadAsset: function (assetId, startingWidth, startingHeight) {
      this.assetId = assetId;

      this.$container.empty();
      this.loaded = false;

      this.desiredHeight = null;
      this.desiredWidth = null;

      var containerHeight = Garnish.$win.height() * 0.66;
      var containerWidth = Math.min(
        (containerHeight / 3) * 4,
        Garnish.$win.width() - this.settings.minGutter * 2
      );
      containerHeight = (containerWidth / 4) * 3;

      if (startingWidth && startingHeight) {
        var ratio = startingWidth / startingHeight;
        containerWidth = Math.min(
          startingWidth,
          Garnish.$win.width() - this.settings.minGutter * 2
        );
        containerHeight = Math.min(
          containerWidth / ratio,
          Garnish.$win.height() - this.settings.minGutter * 2
        );
        containerWidth = containerHeight * ratio;

        // This might actually have put width over the viewport limits, so doublecheck
        if (
          containerWidth >
          Math.min(
            startingWidth,
            Garnish.$win.width() - this.settings.minGutter * 2
          )
        ) {
          containerWidth = Math.min(
            startingWidth,
            Garnish.$win.width() - this.settings.minGutter * 2
          );
          containerHeight = containerWidth / ratio;
        }
      }

      this._resizeContainer(containerWidth, containerHeight);

      this.$spinner = $('<div class="spinner centeralign"></div>').appendTo(
        this.$container
      );
      var top =
          this.$container.height() / 2 - this.$spinner.height() / 2 + 'px',
        left = this.$container.width() / 2 - this.$spinner.width() / 2 + 'px';

      this.$spinner.css({left: left, top: top, position: 'absolute'});
      this.requestId++;

      let data = {assetId: assetId, requestId: this.requestId};
      let onResponse = () => {
        this.$container.removeClass('loading');
        this.$spinner.remove();
        this.loaded = true;
      };
      Craft.sendActionRequest('POST', 'assets/preview-file', {data})
        .then((response) => {
          onResponse();

          if (response.data.requestId != this.requestId) {
            return;
          }

          if (!response.data.previewHtml) {
            this.$container.addClass('zilch');
            this.$container.append(
              $('<p/>', {text: Craft.t('app', 'No preview available.')})
            );
            this._addBumperButtons();
            return;
          }

          this.$container.removeClass('zilch');
          this.$container.attr('data-asset-id', this.assetId);
          this.$container.append(response.data.previewHtml);
          this._addBumperButtons();
          this._addModalName();
          Craft.appendHeadHtml(response.data.headHtml);
          Craft.appendBodyHtml(response.data.bodyHtml);
        })
        .catch(({response}) => {
          onResponse();
          Craft.cp.displayError(response.data.message);
          this.hide();
        });
    },

    /**
     * Resize the container to specified dimensions
     * @param {number} containerWidth
     * @param {number} containerHeight
     * @private
     */
    _resizeContainer: function (containerWidth, containerHeight) {
      this.$container.css({
        width: containerWidth,
        'min-width': containerWidth,
        'max-width': containerWidth,
        height: containerHeight,
        'min-height': containerHeight,
        'max-height': containerHeight,
        top: (Garnish.$win.height() - containerHeight) / 2,
        left: (Garnish.$win.width() - containerWidth) / 2,
      });
    },
  },
  {
    defaultSettings: {
      startingWidth: null,
      startingHeight: null,
    },
  }
);<|MERGE_RESOLUTION|>--- conflicted
+++ resolved
@@ -89,15 +89,11 @@
     _onHide: function () {
       Craft.PreviewFileModal.openInstance = null;
       if (this.elementSelect) {
-<<<<<<< HEAD
-        this.elementSelect.focusItem(this.elementSelect.$focusedItem);
+        this.elementSelect.focusItem(
+          this.elementSelect.$items.filter(`[data-id=${this.assetId}]`)
+        );
       } else if (this.$triggerElement && this.$triggerElement.length) {
         this.$triggerElement.trigger('focus');
-=======
-        this.elementSelect.focusItem(
-          this.elementSelect.$items.filter(`[data-id=${this.assetId}]`)
-        );
->>>>>>> d10a5876
       }
 
       this.$shade.remove();
@@ -261,9 +257,101 @@
     },
   },
   {
+    openInstance: null,
+
     defaultSettings: {
       startingWidth: null,
       startingHeight: null,
     },
+
+    resizePreviewImage() {
+      const instance = Craft.PreviewFileModal.openInstance;
+      if (!instance) {
+        return;
+      }
+
+      let containerHeight = Garnish.$win.height() * 0.66;
+      let containerWidth = Math.min(
+        (containerHeight / 3) * 4,
+        Garnish.$win.width() - instance.settings.minGutter * 2
+      );
+      containerHeight = (containerWidth / 4) * 3;
+
+      const $img = instance.$container.find('img');
+
+      $img.css({
+        width: containerWidth,
+        height: containerHeight,
+      });
+
+      if (instance.loaded && $img.length) {
+        // Make sure we maintain the ratio
+
+        const maxWidth = $img.data('maxwidth');
+        const maxHeight = $img.data('maxheight');
+        const imageRatio = maxWidth / maxHeight;
+        const desiredWidth = instance.desiredWidth
+          ? instance.desiredWidth
+          : instance.getWidth();
+        const desiredHeight = instance.desiredHeight
+          ? instance.desiredHeight
+          : instance.getHeight();
+        let width = Math.min(desiredWidth, maxWidth);
+        let height = Math.round(Math.min(maxHeight, width / imageRatio));
+
+        if (height > desiredHeight) {
+          height = desiredHeight;
+        }
+
+        width = Math.round(height * imageRatio);
+
+        $img.css({width: width, height: height});
+        instance._resizeContainer(width, height);
+
+        instance.desiredWidth = width;
+        instance.desiredHeight = height;
+      }
+
+      instance.base();
+
+      if (instance.loaded && $img.length) {
+        // Correct anomalies
+        containerWidth = Math.round(
+          Math.min(
+            Math.max($img.height() * imageRatio),
+            Garnish.$win.width() - instance.settings.minGutter * 2
+          )
+        );
+        containerHeight = Math.round(
+          Math.min(
+            Math.max(containerWidth / imageRatio),
+            Garnish.$win.height() - instance.settings.minGutter * 2
+          )
+        );
+        containerWidth = Math.round(containerHeight * imageRatio);
+
+        // This might actually have put width over the viewport limits, so double-check that
+        if (
+          containerWidth >
+          Math.min(
+            containerWidth,
+            Garnish.$win.width() - instance.settings.minGutter * 2
+          )
+        ) {
+          containerWidth = Math.min(
+            containerWidth,
+            Garnish.$win.width() - instance.settings.minGutter * 2
+          );
+          containerHeight = containerWidth / imageRatio;
+        }
+
+        instance._resizeContainer(containerWidth, containerHeight);
+        $img.css({width: containerWidth, height: containerHeight});
+
+        if (window.imageFocalPoint) {
+          window.imageFocalPoint.renderFocal();
+        }
+      }
+    },
   }
 );