--- conflicted
+++ resolved
@@ -91,13 +91,9 @@
       instance.$shade.remove();
       instance.destroy();
 
-<<<<<<< HEAD
-        Craft.PreviewFileModal.openInstance = null;
-        Craft.focalPoint.destruct();
-        Craft.focalPoint = null;
-=======
       Craft.PreviewFileModal.openInstance = null;
->>>>>>> c44d3bab
+      Craft.focalPoint.destruct();
+      Craft.focalPoint = null;
 
       return true;
     },
@@ -150,48 +146,6 @@
           );
           containerHeight = containerWidth / ratio;
         }
-<<<<<<< HEAD
-
-        this._resizeContainer(containerWidth, containerHeight);
-
-        this.$spinner = $('<div class="spinner centeralign"></div>').appendTo(this.$container);
-        var top = (this.$container.height() / 2 - this.$spinner.height() / 2) + 'px',
-            left = (this.$container.width() / 2 - this.$spinner.width() / 2) + 'px';
-
-        this.$spinner.css({left: left, top: top, position: 'absolute'});
-        this.requestId++;
-
-        let data = {assetId: assetId, requestId: this.requestId};
-        let onResponse = () => {
-            this.$container.removeClass('loading');
-            this.$spinner.remove();
-            this.loaded = true;
-        };
-        Craft.sendActionRequest('POST', 'assets/preview-file', {data})
-            .then((response) => {
-                onResponse();
-
-                if (response.data.requestId != this.requestId) {
-                    return;
-                }
-
-                if (!response.data.previewHtml) {
-                    this.$container.addClass('zilch');
-                    this.$container.append($('<p/>', {text: Craft.t('app', 'No preview available.')}));
-                    return;
-                }
-
-                this.$container.removeClass('zilch');
-                this.$container.append(response.data.previewHtml);
-                Craft.appendHeadHtml(response.data.headHtml);
-                Craft.appendBodyHtml(response.data.bodyHtml);
-            })
-            .catch(({response}) => {
-                onResponse();
-                alert(response.data.message);
-                this.hide();
-            });
-=======
       }
 
       this._resizeContainer(containerWidth, containerHeight);
@@ -206,41 +160,38 @@
       this.$spinner.css({left: left, top: top, position: 'absolute'});
       this.requestId++;
 
-      Craft.postActionRequest(
-        'assets/preview-file',
-        {assetId: assetId, requestId: this.requestId},
-        (response, textStatus) => {
-          this.$container.removeClass('loading');
-          this.$spinner.remove();
-          this.loaded = true;
-
-          if (textStatus === 'success') {
-            if (response.success) {
-              if (response.requestId != this.requestId) {
-                return;
-              }
-
-              if (!response.previewHtml) {
-                this.$container.addClass('zilch');
-                this.$container.append(
-                  $('<p/>', {text: Craft.t('app', 'No preview available.')})
-                );
-                return;
-              }
-
-              this.$container.removeClass('zilch');
-              this.$container.append(response.previewHtml);
-              Craft.appendHeadHtml(response.headHtml);
-              Craft.appendFootHtml(response.footHtml);
-            } else {
-              alert(response.error);
-
-              this.hide();
-            }
+      let data = {assetId: assetId, requestId: this.requestId};
+      let onResponse = () => {
+        this.$container.removeClass('loading');
+        this.$spinner.remove();
+        this.loaded = true;
+      };
+      Craft.sendActionRequest('POST', 'assets/preview-file', {data})
+        .then((response) => {
+          onResponse();
+
+          if (response.data.requestId != this.requestId) {
+            return;
           }
-        }
-      );
->>>>>>> c44d3bab
+
+          if (!response.data.previewHtml) {
+            this.$container.addClass('zilch');
+            this.$container.append(
+              $('<p/>', {text: Craft.t('app', 'No preview available.')})
+            );
+            return;
+          }
+
+          this.$container.removeClass('zilch');
+          this.$container.append(response.data.previewHtml);
+          Craft.appendHeadHtml(response.data.headHtml);
+          Craft.appendBodyHtml(response.data.bodyHtml);
+        })
+        .catch(({response}) => {
+          onResponse();
+          alert(response.data.message);
+          this.hide();
+        });
     },
 
     /**
