--- conflicted
+++ resolved
@@ -10,193 +10,19 @@
 };
 
 // Set all the standard Craft.* stuff
-<<<<<<< HEAD
-$.extend(Craft,
-    {
-        navHeight: 48,
-
-        /**
-         * @callback indexKeyCallback
-         * @param {Object} currentValue
-         * @param {number} [index]
-         * @return {string}
-         */
-        /**
-         * Indexes an array of objects by a specified key
-         *
-         * @param {Object[]} arr
-         * @param {(string|indexKeyCallback)} key
-         */
-        index: function(arr, key) {
-            if (!$.isArray(arr)) {
-                throw 'The first argument passed to Craft.index() must be an array.';
-            }
-
-            return arr.reduce((index, obj, i) => {
-                index[typeof key === 'string' ? obj[key] : key(obj, i)] = obj;
-                return index;
-            }, {});
-        },
-
-        /**
-         * @callback indexKeyCallback
-         * @param {Object} currentValue
-         * @param {number} [index]
-         * @return {string}
-         */
-        /**
-         * Groups an array of objects by a specified key
-         *
-         * @param {Object[]} arr
-         * @param {(string|indexKeyCallback)} key
-         */
-        group: function(arr, key) {
-            if (!$.isArray(arr)) {
-                throw 'The first argument passed to Craft.group() must be an array.';
-            }
-
-            let index = {};
-
-            return arr.reduce((grouped, obj, i) => {
-                const thisKey = typeof key === 'string' ? obj[key] : key(obj, i);
-                if (!index.hasOwnProperty(thisKey)) {
-                    index[thisKey] = [[], thisKey];
-                    grouped.push(index[thisKey]);
-                }
-                index[thisKey][0].push(obj);
-                return grouped;
-            }, []);
-        },
-
-        /**
-         * Get a translated message.
-         *
-         * @param {string} category
-         * @param {string} message
-         * @param {Object} params
-         * @return string
-         */
-        t: function(category, message, params) {
-            if (
-                typeof Craft.translations[category] !== 'undefined' &&
-                typeof Craft.translations[category][message] !== 'undefined'
-            ) {
-                message = Craft.translations[category][message];
-            }
-
-            if (params) {
-                return this.formatMessage(message, params);
-            }
-
-            return message;
-        },
-
-        formatMessage: function(pattern, args) {
-            let tokens;
-            if ((tokens = this._tokenizePattern(pattern)) === false) {
-                throw 'Message pattern is invalid.';
-            }
-            for (let i = 0; i < tokens.length; i++) {
-                let token = tokens[i];
-                if (typeof token === 'object') {
-                    if ((tokens[i] = this._parseToken(token, args)) === false) {
-                        throw 'Message pattern is invalid.';
-                    }
-                }
-            }
-            return tokens.join('');
-        },
-
-        _tokenizePattern: function(pattern) {
-            let depth = 1, start, pos;
-            // Get an array of the string characters (factoring in 3+ byte chars)
-            const chars = [...pattern];
-            if ((start = pos = chars.indexOf('{')) === -1) {
-                return [pattern];
-            }
-            let tokens = [chars.slice(0, pos).join('')];
-            while (true) {
-                let open = chars.indexOf('{', pos + 1);
-                let close = chars.indexOf('}', pos + 1);
-                if (open === -1) {
-                    open = false;
-                }
-                if (close === -1) {
-                    close = false;
-                }
-                if (open === false && close === false) {
-                    break;
-                }
-                if (open === false) {
-                    open = chars.length;
-                }
-                if (close > open) {
-                    depth++;
-                    pos = open;
-                } else {
-                    depth--;
-                    pos = close;
-                }
-                if (depth === 0) {
-                    tokens.push(chars.slice(start + 1, pos).join('').split(',', 3));
-                    start = pos + 1;
-                    tokens.push(chars.slice(start, open).join(''));
-                    start = open;
-                }
-
-                if (depth !== 0 && (open === false || close === false)) {
-                    break;
-                }
-            }
-            if (depth !== 0) {
-                return false;
-            }
-
-            return tokens;
-        },
-
-        _parseToken: function(token, args) {
-            // parsing pattern based on ICU grammar:
-            // http://icu-project.org/apiref/icu4c/classMessageFormat.html#details
-            const param = Craft.trim(token[0]);
-            if (typeof args[param] === 'undefined') {
-                return `{${token.join(',')}}`;
-            }
-            const arg = args[param];
-            const type = typeof token[1] !== 'undefined' ? Craft.trim(token[1]) : 'none';
-            switch (type) {
-                case 'number':
-                    return (() => {
-                        let format = typeof token[2] !== 'undefined' ? Craft.trim(token[2]) : null;
-                        if (format !== null && format !== 'integer') {
-                            throw `Message format 'number' is only supported for integer values.`;
-                        }
-                        let number = Craft.formatNumber(arg);
-                        let pos;
-                        if (format === null && (pos = `${arg}`.indexOf('.')) !== -1) {
-                            number += `.${arg.substring(pos + 1)}`;
-                        }
-                        return number;
-                    })();
-                case 'none':
-                    return arg;
-                case 'select':
-                    return (() => {
-                        /* http://icu-project.org/apiref/icu4c/classicu_1_1SelectFormat.html
-=======
 $.extend(Craft, {
   navHeight: 48,
 
   /**
    * @callback indexKeyCallback
-   * @param {object} currentValue
+   * @param {Object} currentValue
    * @param {number} [index]
    * @return {string}
    */
   /**
    * Indexes an array of objects by a specified key
    *
-   * @param {object[]} arr
+   * @param {Object[]} arr
    * @param {(string|indexKeyCallback)} key
    */
   index: function (arr, key) {
@@ -212,14 +38,14 @@
 
   /**
    * @callback indexKeyCallback
-   * @param {object} currentValue
+   * @param {Object} currentValue
    * @param {number} [index]
    * @return {string}
    */
   /**
    * Groups an array of objects by a specified key
    *
-   * @param {object[]} arr
+   * @param {Object[]} arr
    * @param {(string|indexKeyCallback)} key
    */
   group: function (arr, key) {
@@ -245,7 +71,7 @@
    *
    * @param {string} category
    * @param {string} message
-   * @param {object} params
+   * @param {Object} params
    * @return string
    */
   t: function (category, message, params) {
@@ -355,7 +181,7 @@
           let number = Craft.formatNumber(arg);
           let pos;
           if (format === null && (pos = `${arg}`.indexOf('.')) !== -1) {
-            number += `.${arg.substr(pos + 1)}`;
+            number += `.${arg.substring(pos + 1)}`;
           }
           return number;
         })();
@@ -364,7 +190,6 @@
       case 'select':
         return (() => {
           /* http://icu-project.org/apiref/icu4c/classicu_1_1SelectFormat.html
->>>>>>> c44d3bab
                         selectStyle = (selector '{' message '}')+
                         */
           if (typeof token[2] === 'undefined') {
@@ -400,279 +225,6 @@
                         keyword = [^[[:Pattern_Syntax:][:Pattern_White_Space:]]]+
                         message: see MessageFormat
                         */
-<<<<<<< HEAD
-                        if (typeof token[2] === 'undefined') {
-                            return false;
-                        }
-                        let plural = this._tokenizePattern(token[2]);
-                        const c = plural.length;
-                        let message = false;
-                        let offset = 0;
-                        for (let i = 0; i + 1 < c; i++) {
-                            if (typeof plural[i] === 'object' || typeof plural[i + 1] !== 'object') {
-                                return false;
-                            }
-                            let selector = Craft.trim(plural[i++]);
-                            let selectorChars = [...selector];
-
-                            if (i === 1 && selector.substring(0, 7) === 'offset:') {
-                                let pos = [...selector.replace(/[\n\r\t]/g, ' ')].indexOf(' ', 7);
-                                if (pos === -1) {
-                                    throw 'Message pattern is invalid.';
-                                }
-                                offset = parseInt(Craft.trim(selectorChars.slice(7, pos).join('')));
-                                selector = Craft.trim(selectorChars.slice(pos + 1, pos + 1 + selectorChars.length).join(''));
-                            }
-                            if (
-                              message === false &&
-                              selector === 'other' ||
-                              selector[0] === '=' && parseInt(selectorChars.slice(1, 1 + selectorChars.length).join('')) === arg ||
-                              selector === 'one' && arg - offset === 1
-                            ) {
-                                message = (typeof plural[i] === 'string' ? [plural[i]] : plural[i]).map((p) => {
-                                    return p.replace('#', arg - offset);
-                                }).join(',');
-                            }
-                        }
-                        if (message === false) {
-                            return false;
-                        }
-                        return this.formatMessage(message, args);
-                    })();
-                default:
-                    throw `Message format '${type}' is not supported.`;
-            }
-        },
-
-        formatDate: function(date) {
-            if (typeof date !== 'object') {
-                date = new Date(date);
-            }
-
-            return $.datepicker.formatDate(Craft.datepickerOptions.dateFormat, date);
-        },
-
-        /**
-         * Formats a number.
-         *
-         * @param {string} number
-         * @return string D3 format
-         */
-        formatNumber: function(number, format) {
-            if (typeof format == 'undefined') {
-                format = ',.0f';
-            }
-
-            var formatter = d3.formatLocale(d3FormatLocaleDefinition).format(format);
-
-            return formatter(number);
-        },
-
-        /**
-         * @param {string} key
-         * @param {boolean} shift
-         * @param {boolean} alt
-         */
-        shortcutText: function (key, shift, alt) {
-            if (Craft.clientOs === 'Mac') {
-                return (alt ? '⌥' : '') + (shift ? '⇧' : '') + '⌘' + key;
-            }
-            return 'Ctrl+' + (alt ? 'Alt+' : '') + (shift ? 'Shift+' : '') + key;
-        },
-
-        /**
-         * Escapes some HTML.
-         *
-         * @param {string} str
-         * @return string
-         */
-        escapeHtml: function(str) {
-            return $('<div/>').text(str).html();
-        },
-
-        /**
-         * Escapes special regular expression characters.
-         *
-         * @param {string} str
-         * @return string
-         */
-        escapeRegex: function(str) {
-            // h/t https://stackoverflow.com/a/9310752
-            return str.replace(/[-[\]{}()*+?.,\\^$|#\s]/g, '\\$&');
-        },
-
-        /**
-         * Returns the text in a string that might contain HTML tags.
-         *
-         * @param {string} str
-         * @return string
-         */
-        getText: function(str) {
-            return $('<div/>').html(str).text();
-        },
-
-        /**
-         * Encodes a URI copmonent. Mirrors PHP's rawurlencode().
-         *
-         * @param {string} str
-         * @return string
-         * @see http://stackoverflow.com/questions/1734250/what-is-the-equivalent-of-javascripts-encodeuricomponent-in-php
-         */
-        encodeUriComponent: function(str) {
-            str = encodeURIComponent(str);
-
-            var differences = {
-                '!': '%21',
-                '*': '%2A',
-                "'": '%27',
-                '(': '%28',
-                ')': '%29'
-            };
-
-            for (var chr in differences) {
-                var re = new RegExp('\\' + chr, 'g');
-                str = str.replace(re, differences[chr]);
-            }
-
-            return str;
-        },
-
-        /**
-         * Selects the full value of a given text input.
-         *
-         * @param input
-         */
-        selectFullValue: function(input) {
-            var $input = $(input);
-            var val = $input.val();
-
-            // Does the browser support setSelectionRange()?
-            if (typeof $input[0].setSelectionRange !== 'undefined') {
-                // Select the whole value
-                var length = val.length * 2;
-                $input[0].setSelectionRange(0, length);
-            } else {
-                // Refresh the value to get the cursor positioned at the end
-                $input.val(val);
-            }
-        },
-
-        /**
-         * Formats an ID out of an input name.
-         *
-         * @param {string} inputName
-         * @return string
-         */
-        formatInputId: function(inputName) {
-            return this.rtrim(inputName.replace(/[^\w]+/g, '-'), '-');
-        },
-
-        /**
-         * @param {string} [path]
-         * @param {Object|string} [params]
-         * @param {string} [baseUrl]
-         * @return string
-         */
-        getUrl: function(path, params, baseUrl) {
-            if (typeof path !== 'string') {
-                path = '';
-            }
-
-            // Normalize the params
-            let anchor = null;
-            if ($.isPlainObject(params) && typeof params['#'] !== 'undefined') {
-                anchor = params['#'];
-                delete params['#'];
-            } else if (typeof params === 'string') {
-                let anchorPos = params.indexOf('#');
-                if (anchorPos !== -1) {
-                    anchor = params.substring(anchorPos + 1);
-                    params = params.substring(0, anchorPos);
-                }
-                params = Object.fromEntries((new URLSearchParams(params)).entries())
-            }
-
-            // Was there already an anchor on the path?
-            let anchorPos = path.indexOf('#');
-            if (anchorPos !== -1) {
-                // Only keep it if the params didn't specify a new anchor
-                if (!anchor) {
-                    anchor = path.substring(anchorPos + 1);
-                }
-                path = path.substring(0, anchorPos);
-            }
-
-            // Were there already any query string params in the path?
-            let qsPos = path.indexOf('?');
-            if (qsPos !== -1) {
-                params = $.extend(Object.fromEntries((new URLSearchParams(path.substring(qsPos + 1))).entries()), params);
-                path = path.substring(0, qsPos);
-            }
-
-            // Return path if it appears to be an absolute URL.
-            if (path.search('://') !== -1 || path[0] === '/') {
-                return path + (params ? '?' + $.param(params) : '') + (anchor ? '#' + anchor : '');
-            }
-
-            path = Craft.trim(path, '/');
-
-            // Put it all together
-            let url;
-
-            if (baseUrl) {
-                url = baseUrl;
-
-                if (path && Craft.pathParam) {
-                    // Does baseUrl already contain a path?
-                    var pathMatch = url.match(new RegExp('[&\?]' + Craft.escapeRegex(Craft.pathParam) + '=[^&]+'));
-                    if (pathMatch) {
-                        url = url.replace(pathMatch[0], Craft.rtrim(pathMatch[0], '/') + '/' + path);
-                        path = '';
-                    }
-                }
-            } else {
-                url = Craft.baseUrl;
-            }
-
-            // Does the base URL already have a query string?
-            qsPos = url.indexOf('?');
-            if (qsPos !== -1) {
-                params = $.extend(Object.fromEntries((new URLSearchParams(url.substring(qsPos + 1))).entries()), params);
-                url = url.substring(0, qsPos);
-            }
-
-            if (!Craft.omitScriptNameInUrls && path) {
-                if (Craft.usePathInfo || !Craft.pathParam) {
-                    // Make sure that the script name is in the URL
-                    if (url.search(Craft.scriptName) === -1) {
-                        url = Craft.rtrim(url, '/') + '/' + Craft.scriptName;
-                    }
-                } else {
-                    // Move the path into the query string params
-
-                    // Is the path param already set?
-                    if (params && typeof params[Craft.pathParam] !== 'undefined') {
-                        let basePath = Craft.rtrim(params[Craft.pathParam]);
-                        path = basePath + (path ? '/' + path : '');
-                    }
-
-                    // Now move the path into the params
-                    if (typeof params !== 'object') {
-                        params = {};
-                    }
-
-                    params[Craft.pathParam] = path;
-                    path = null;
-                }
-            }
-
-            if (path) {
-                url = Craft.rtrim(url, '/') + '/' + path;
-            }
-
-            if (params) {
-                url += '?' + $.param(params);
-=======
           if (typeof token[2] === 'undefined') {
             return false;
           }
@@ -686,7 +238,6 @@
               typeof plural[i + 1] !== 'object'
             ) {
               return false;
->>>>>>> c44d3bab
             }
             let selector = Craft.trim(plural[i++]);
             let selectorChars = [...selector];
@@ -705,698 +256,6 @@
                   .join('')
               );
             }
-<<<<<<< HEAD
-
-            return url;
-        },
-
-        /**
-         * @param {string} [path]
-         * @param {Object|string} [params]
-         * @return string
-         */
-        getCpUrl: function(path, params) {
-            return this.getUrl(path, params, Craft.baseCpUrl);
-        },
-
-        /**
-         * @param {string} [path]
-         * @param {Object|string} [params]
-         * @return string
-         */
-        getSiteUrl: function(path, params) {
-            return this.getUrl(path, params, Craft.baseSiteUrl);
-        },
-
-        /**
-         * Returns an action URL.
-         *
-         * @param {string} action
-         * @param {Object|string} [params]
-         * @return string
-         */
-        getActionUrl: function(action, params) {
-            return Craft.getUrl(action, params, Craft.actionUrl);
-        },
-
-        /**
-         * Redirects the window to a given URL.
-         *
-         * @param {string} url
-         */
-        redirectTo: function(url) {
-            document.location.href = this.getUrl(url);
-        },
-
-        /**
-         * Replaces the page’s current URL.
-         *
-         * The location hash will be left intact, unless the given URL specifies one.
-         *
-         * @param {string} url
-         */
-        setUrl: function(url) {
-            if (typeof history === 'undefined') {
-                return;
-            }
-
-            if (!url.match(/#/)) {
-                url += document.location.hash;
-            }
-
-            history.replaceState({}, '', url);
-        },
-
-        /**
-         * Replaces the page’s current URL based on the given path, leaving the current query string and hash intact.
-         *
-         * @param {string} path
-         */
-        setPath: function(path) {
-            this.path = path;
-            this.setUrl(Craft.getUrl(path, document.location.search));
-        },
-
-        /**
-         * Replaces the page’s current URL based on the given query param name and value, leaving the current URI, other query params, and hash intact.
-         *
-         * @param {string} name
-         * @param value
-         */
-        setQueryParam(name, value) {
-            const baseUrl = document.location.origin + document.location.pathname;
-            const params = this.getQueryParams();
-
-            if (typeof value !== 'undefined' && value !== null && value !== false) {
-                params[name] = value;
-            } else {
-                delete params[name];
-            }
-
-            this.setUrl(Craft.getUrl(baseUrl, params));
-        },
-
-        /**
-         * Returns the current URL with a certain page added to it.
-         *
-         * @param {int} page
-         * @return {string}
-         */
-        getPageUrl: function(page) {
-            let url = document.location.origin + document.location.pathname;
-            url = Craft.rtrim(url, '/');
-
-            let qs = document.location.search ? document.location.search.substring(1) : '';
-
-            // query string-based pagination?
-            if (Craft.pageTrigger[0] === '?') {
-                const pageParam = Craft.pageTrigger.substring(1);
-                // remove the existing page param
-                if (document.location.search) {
-                    const params = Object.fromEntries((new URLSearchParams(qs)).entries());
-                    delete params[pageParam];
-                    qs = $.param(params);
-                }
-                if (page !== 1) {
-                    qs += (qs !== '' ? '&' : '') + `${pageParam}=${page}`;
-                }
-            } else {
-                // Remove the existing page segment(s)
-                url = url.replace(new RegExp('/' + Craft.escapeRegex(Craft.pageTrigger) + '\\d+$'), '');
-
-                if (page !== 1) {
-                    url += `/${Craft.pageTrigger}${page}`;
-                }
-            }
-
-            return url + (qs ? `?${qs}` : '') + document.location.hash;
-        },
-
-        /**
-         * Returns a hidden CSRF token input, if CSRF protection is enabled.
-         *
-         * @return string
-         */
-        getCsrfInput: function() {
-            if (Craft.csrfTokenName) {
-                return '<input type="hidden" name="' + Craft.csrfTokenName + '" value="' + Craft.csrfTokenValue + '"/>';
-            } else {
-                return '';
-            }
-        },
-
-                /**
-         * Posts an action request to the server.
-         *
-         * @param {string} action
-         * @param {Object|undefined} data
-         * @param {function|undefined} callback
-         * @param {Object|undefined} options
-         * @return jqXHR
-         * @deprecated in 3.4.6. sendActionRequest() should be used instead
-         */
-        postActionRequest: function(action, data, callback, options) {
-            // Make 'data' optional
-            if (typeof data === 'function') {
-                options = callback;
-                callback = data;
-                data = {};
-            }
-
-            options = options || {};
-
-            if (options.contentType && options.contentType.match(/\bjson\b/)) {
-                if (typeof data === 'object') {
-                    data = JSON.stringify(data);
-                }
-                options.contentType = 'application/json; charset=utf-8';
-            }
-
-            var jqXHR = $.ajax($.extend({
-                url: Craft.getActionUrl(action),
-                type: 'POST',
-                dataType: 'json',
-                headers: this._actionHeaders(),
-                data: data,
-                success: callback,
-                error: function(jqXHR, textStatus, errorThrown) {
-                    // Ignore incomplete requests, likely due to navigating away from the page
-                    // h/t https://stackoverflow.com/a/22107079/1688568
-                    if (jqXHR.readyState !== 4) {
-                        return;
-                    }
-
-                    if (typeof Craft.cp !== 'undefined') {
-                        Craft.cp.displayError();
-                    } else {
-                        alert(Craft.t('app', 'A server error occurred.'));
-                    }
-
-                    if (callback) {
-                        callback(null, textStatus, jqXHR);
-                    }
-                }
-            }, options));
-
-            // Call the 'send' callback
-            if (typeof options.send === 'function') {
-                options.send(jqXHR);
-            }
-
-            return jqXHR;
-        },
-
-        _waitingOnAjax: false,
-        _ajaxQueue: [],
-
-        /**
-         * Queues up an action request to be posted to the server.
-         */
-        queueActionRequest: function(callback) {
-            Craft._ajaxQueue.push(callback);
-
-            if (!Craft._waitingOnAjax) {
-                Craft._postNextActionRequestInQueue();
-            }
-        },
-
-        _postNextActionRequestInQueue: function() {
-            Craft._waitingOnAjax = true;
-
-            var callback = Craft._ajaxQueue.shift();
-
-            callback()
-                .then((response) => {
-                    if (callback && typeof callback === 'function') {
-                        callback(response ? response.data : null);
-                    }
-
-                    if (Craft._ajaxQueue.length) {
-                        Craft._postNextActionRequestInQueue();
-                    } else {
-                        Craft._waitingOnAjax = false;
-                    }
-                });
-        },
-
-        _actionHeaders: function() {
-            let headers = {
-                'X-Registered-Asset-Bundles': Object.keys(Craft.registeredAssetBundles).join(','),
-                'X-Registered-Js-Files': Object.keys(Craft.registeredJsFiles).join(',')
-            };
-
-            if (Craft.csrfTokenValue) {
-                headers['X-CSRF-Token'] = Craft.csrfTokenValue;
-            }
-
-            return headers;
-        },
-
-        /**
-         * Sends a request to a Craft/plugin action
-         * @param {string} method The request action to use ('GET' or 'POST')
-         * @param {string|null} [action] The action to request
-         * @param {Object} [options] Axios request options
-         * @returns {Promise}
-         * @since 3.4.6
-         */
-        sendActionRequest: function(method, action, options = {}) {
-            if ($.isPlainObject(action)) {
-                options = action;
-                action = null;
-            }
-
-            if (method.toUpperCase() === 'POST' && action && options.data) {
-                // Avoid conflicting `action` params
-                if (typeof options.data === 'string') {
-                    const namespace = options && options.headers && options.headers['X-Craft-Namespace'];
-                    const actionName = this.namespaceInputName('action', namespace);
-                    options.data += `&${actionName}=${action}`;
-                } else {
-                    delete options.data.action;
-                }
-            }
-
-            return new Promise((resolve, reject) => {
-                options = options ? $.extend({}, options) : {};
-                options.method = method;
-                options.url = action ? Craft.getActionUrl(action) : Craft.getCpUrl();
-                options.headers = $.extend({
-                    'X-Requested-With': 'XMLHttpRequest',
-                }, options.headers || {}, this._actionHeaders());
-                options.params = $.extend({}, options.params || {}, {
-                    // Force Safari to not load from cache
-                    v: new Date().getTime(),
-                });
-                axios.request(options).then(resolve).catch(reject);
-            });
-        },
-
-        /**
-         * Sends a request to the Craftnet API.
-         * @param {string} method The request action to use ('GET' or 'POST')
-         * @param {string} uri The API endpoint URI
-         * @param {Object} options Axios request options
-         * @returns {Promise}
-         * @since 3.3.16
-         */
-        sendApiRequest: function(method, uri, options) {
-            return new Promise((resolve, reject) => {
-                options = options ? $.extend({}, options) : {};
-                let cancelToken = options.cancelToken || null;
-
-                // Get the latest headers
-                this._getApiHeaders(cancelToken).then(apiHeaders => {
-                    // Send the API request
-                    options.method = method;
-                    options.baseURL = Craft.baseApiUrl;
-                    options.url = uri;
-                    options.headers = $.extend(apiHeaders, options.headers || {});
-                    options.params = $.extend(Craft.apiParams || {}, options.params || {}, {
-                        // Force Safari to not load from cache
-                        v: new Date().getTime(),
-                    });
-
-                    // Force the API to process the Craft headers if this is the first API request
-                    if (!this._apiHeaders) {
-                        options.params.processCraftHeaders = 1;
-                    }
-
-                    if (Craft.httpProxy) {
-                        options.proxy = Craft.httpProxy;
-                    }
-
-                    axios.request(options).then((apiResponse) => {
-                        // Process the response headers
-                        this._processApiHeaders(apiResponse.headers, cancelToken).then(() => {
-                            // Finally return the API response data
-                            resolve(apiResponse.data);
-                        }).catch(reject);
-                    }).catch(reject);
-                }).catch(reject);
-            });
-        },
-
-        _loadingApiHeaders: false,
-        _apiHeaders: null,
-        _apiHeaderWaitlist: [],
-
-        /**
-         * Returns the headers that should be sent with API requests.
-         *
-         * @param {Object|null} cancelToken
-         * @return {Promise}
-         */
-        _getApiHeaders: function(cancelToken) {
-            return new Promise((resolve, reject) => {
-                // Are we already loading them?
-                if (this._loadingApiHeaders) {
-                    this._apiHeaderWaitlist.push([resolve, reject]);
-                    return;
-                }
-
-                // Are the headers already cached?
-                if (this._apiHeaders) {
-                    resolve(this._apiHeaders);
-                    return;
-                }
-
-                this._loadingApiHeaders = true;
-                this.sendActionRequest('POST', 'app/api-headers', {
-                    cancelToken: cancelToken,
-                }).then(response => {
-                    // Make sure we even are waiting for these anymore
-                    if (!this._loadingApiHeaders) {
-                        reject(e);
-                        return;
-                    }
-
-                    resolve(response.data);
-                }).catch(e => {
-                    this._rejectApiRequests(reject, e);
-                });
-            });
-        },
-
-        _processApiHeaders: function(headers, cancelToken) {
-            return new Promise((resolve, reject) => {
-                // Have we already processed them?
-                if (this._apiHeaders) {
-                    resolve();
-                    return;
-                }
-
-                this.sendActionRequest('POST', 'app/process-api-response-headers', {
-                    data: {
-                        headers: headers,
-                    },
-                    cancelToken: cancelToken,
-                }).then(response => {
-                    // Make sure we even are waiting for these anymore
-                    if (!this._loadingApiHeaders) {
-                        reject(e);
-                        return;
-                    }
-
-                    this._apiHeaders = response.data;
-                    this._loadingApiHeaders = false;
-
-                    resolve();
-
-                    // Was anything else waiting for them?
-                    while (this._apiHeaderWaitlist.length) {
-                        this._apiHeaderWaitlist.shift()[0](this._apiHeaders);
-                    }
-                }).catch(e => {
-                    this._rejectApiRequests(reject, e);
-                });
-            });
-        },
-
-        _rejectApiRequests: function(reject, e) {
-            this._loadingApiHeaders = false;
-            reject(e);
-            while (this._apiHeaderWaitlist.length) {
-                this._apiHeaderWaitlist.shift()[1](e);
-            }
-        },
-
-        /**
-         * Clears the cached API headers.
-         */
-        clearCachedApiHeaders: function() {
-            this._apiHeaders = null;
-            this._loadingApiHeaders = false;
-
-            // Reject anything in the header waitlist
-            while (this._apiHeaderWaitlist.length) {
-                this._apiHeaderWaitlist.shift()[1]();
-            }
-        },
-
-        /**
-         * Requests a URL and downloads the response.
-         *
-         * @param {string} method the request method to use
-         * @param {string} url the URL
-         * @param {string|Object} [body] the request body, if method = POST
-         * @return {Promise}
-         */
-        downloadFromUrl: function(method, url, body) {
-            return new Promise((resolve, reject) => {
-                // h/t https://nehalist.io/downloading-files-from-post-requests/
-                let request = new XMLHttpRequest();
-                request.open(method, url, true);
-                if (typeof body === 'object') {
-                    request.setRequestHeader('Content-Type', 'application/json; charset=UTF-8');
-                    body = JSON.stringify(body);
-                } else {
-                    request.setRequestHeader('Content-Type', 'application/x-www-form-urlencoded; charset=UTF-8');
-                }
-                request.responseType = 'blob';
-
-                request.onload = () => {
-                    // Only handle status code 200
-                    if (request.status === 200) {
-                        // Try to find out the filename from the content disposition `filename` value
-                        let disposition = request.getResponseHeader('content-disposition');
-                        let matches = /"([^"]*)"/.exec(disposition);
-                        let filename = (matches != null && matches[1] ? matches[1] : 'Download');
-
-                        // Encode the download into an anchor href
-                        let contentType = request.getResponseHeader('content-type');
-                        let blob = new Blob([request.response], {type: contentType});
-                        let link = document.createElement('a');
-                        link.href = window.URL.createObjectURL(blob);
-                        link.download = filename;
-                        document.body.appendChild(link);
-                        link.click();
-                        document.body.removeChild(link);
-
-                        resolve();
-                    } else {
-                        reject();
-                    }
-                };
-
-                request.send(body);
-            });
-        },
-
-        /**
-         * Converts a comma-delimited string into an array.
-         *
-         * @param {string} str
-         * @return array
-         */
-        stringToArray: function(str) {
-            if (typeof str !== 'string') {
-                return str;
-            }
-
-            var arr = str.split(',');
-            for (var i = 0; i < arr.length; i++) {
-                arr[i] = $.trim(arr[i]);
-            }
-            return arr;
-        },
-
-        /**
-         * Compares old and new post data, and removes any values that haven't
-         * changed within the given list of delta namespaces.
-         *
-         * @param {string} oldData
-         * @param {string} newData
-         * @param {Object} deltaNames
-         * @param {function|null} [callback] Callback function that should be called whenever a new group of modified params has been found
-         * @param {Object} [initialDeltaValues] Initial delta values. If undefined, `Craft.initialDeltaValues` will be used.
-         * @param {Object} [modifiedDeltaNames} List of delta names that should be considered modified regardles of their param values
-         * @return {string}
-         */
-        findDeltaData: function(oldData, newData, deltaNames, callback, initialDeltaValues, modifiedDeltaNames) {
-            // Make sure oldData and newData are always strings. This is important because further below String.split is called.
-            oldData = typeof oldData === 'string' ? oldData : '';
-            newData = typeof newData === 'string' ? newData : '';
-            deltaNames = $.isArray(deltaNames) ? deltaNames : [];
-            initialDeltaValues = $.isPlainObject(initialDeltaValues) ? initialDeltaValues : {};
-            modifiedDeltaNames = $.isArray(modifiedDeltaNames) ? modifiedDeltaNames : [];
-
-            // Sort the delta namespaces from least -> most specific
-            deltaNames.sort(function(a, b) {
-                if (a.length === b.length) {
-                    return 0;
-                }
-                return a.length > b.length ? 1 : -1;
-            });
-
-            // Group all of the old & new params by namespace
-            var groupedOldParams = this._groupParamsByDeltaNames(oldData.split('&'), deltaNames, false, initialDeltaValues);
-            var groupedNewParams = this._groupParamsByDeltaNames(newData.split('&'), deltaNames, true, false);
-
-            // Figure out which of the new params should actually be posted
-            var params = groupedNewParams.__root__;
-            for (var n = 0; n < deltaNames.length; n++) {
-                if (
-                    Craft.inArray(deltaNames[n], modifiedDeltaNames) ||
-                    (
-                        typeof groupedNewParams[deltaNames[n]] === 'object' &&
-                        (
-                            typeof groupedOldParams[deltaNames[n]] !== 'object' ||
-                            JSON.stringify(groupedOldParams[deltaNames[n]]) !== JSON.stringify(groupedNewParams[deltaNames[n]])
-                        )
-                    )
-                ) {
-                    params = params.concat(groupedNewParams[deltaNames[n]]);
-                    params.push('modifiedDeltaNames[]=' + deltaNames[n]);
-                    if (callback) {
-                        callback(deltaNames[n], groupedNewParams[deltaNames[n]]);
-                    }
-                }
-            }
-
-            return params.join('&');
-        },
-
-        /**
-         * @param {Object} params
-         * @param {Object} deltaNames
-         * @param {boolean} withRoot
-         * @param {boolean|Object} initialValues
-         * @returns {{}}
-         * @private
-         */
-        _groupParamsByDeltaNames: function(params, deltaNames, withRoot, initialValues) {
-            const grouped = {};
-
-            if (withRoot) {
-                grouped.__root__ = [];
-            }
-
-            const encodeURIComponentExceptEqualChar = o => encodeURIComponent(o).replace('%3D', '=');
-
-            params = params.map(p => decodeURIComponent(p));
-
-            paramLoop: for (let p = 0; p < params.length; p++) {
-                // loop through the delta names from most -> least specific
-                for (let n = deltaNames.length - 1; n >= 0; n--) {
-                    const paramName = params[p].substring(0, deltaNames[n].length + 1);
-                    if (
-                        paramName === deltaNames[n] + '=' ||
-                        paramName === deltaNames[n] + '['
-                    ) {
-                        if (typeof grouped[deltaNames[n]] === 'undefined') {
-                            grouped[deltaNames[n]] = [];
-                        }
-                        grouped[deltaNames[n]].push(encodeURIComponentExceptEqualChar(params[p]));
-                        continue paramLoop;
-                    }
-                }
-
-                if (withRoot) {
-                    grouped.__root__.push(encodeURIComponentExceptEqualChar(params[p]));
-                }
-            }
-
-            if (initialValues) {
-                for (let name in initialValues) {
-                    if (initialValues.hasOwnProperty(name)) {
-                        grouped[name] = [encodeURIComponent(name) + '=' + $.param(initialValues[name])];
-                    }
-                }
-            }
-
-            return grouped;
-        },
-
-        /**
-         * Expands an array of POST array-style strings into an actual array.
-         *
-         * @param {Object} arr
-         * @return array
-         */
-        expandPostArray: function(arr) {
-            var expanded = {};
-            var i;
-
-            for (var key in arr) {
-                if (!arr.hasOwnProperty(key)) {
-                    continue;
-                }
-
-                var value = arr[key],
-                    m = key.match(/^(\w+)(\[.*)?/),
-                    keys;
-
-                if (m[2]) {
-                    // Get all of the nested keys
-                    keys = m[2].match(/\[[^\[\]]*\]/g);
-
-                    // Chop off the brackets
-                    for (i = 0; i < keys.length; i++) {
-                        keys[i] = keys[i].substring(1, keys[i].length - 1);
-                    }
-                } else {
-                    keys = [];
-                }
-
-                keys.unshift(m[1]);
-
-                var parentElem = expanded;
-
-                for (i = 0; i < keys.length; i++) {
-                    if (i < keys.length - 1) {
-                        if (typeof parentElem[keys[i]] !== 'object') {
-                            // Figure out what this will be by looking at the next key
-                            if (!keys[i + 1] || parseInt(keys[i + 1]) == keys[i + 1]) {
-                                parentElem[keys[i]] = [];
-                            } else {
-                                parentElem[keys[i]] = {};
-                            }
-                        }
-
-                        parentElem = parentElem[keys[i]];
-                    } else {
-                        // Last one. Set the value
-                        if (!keys[i]) {
-                            keys[i] = parentElem.length;
-                        }
-
-                        parentElem[keys[i]] = value;
-                    }
-                }
-            }
-
-            return expanded;
-        },
-
-        /**
-         * Creates a form element populated with hidden inputs based on a string of serialized form data.
-         *
-         * @param {string} data
-         * @returns {jQuery|HTMLElement}
-         */
-        createForm: function(data) {
-            var $form = $('<form/>', {
-                attr: {
-                    method: 'post',
-                    action: '',
-                    'accept-charset': 'UTF-8',
-                },
-            });
-
-            if (typeof data === 'string') {
-                var values = data.split('&');
-                var chunks;
-                for (var i = 0; i < values.length; i++) {
-                    chunks = values[i].split('=', 2);
-                    $('<input/>', {
-                        type: 'hidden',
-                        name: decodeURIComponent(chunks[0]),
-                        value: decodeURIComponent(chunks[1] || '')
-                    }).appendTo($form);
-                }
-            }
-=======
             if (
               (message === false && selector === 'other') ||
               (selector[0] === '=' &&
@@ -1548,10 +407,10 @@
   },
 
   /**
+   * @param {string} [path]
+   * @param {Object|string} [params]
+   * @param {string} [baseUrl]
    * @return string
-   * @param path
-   * @param params
-   * @param baseUrl
    */
   getUrl: function (path, params, baseUrl) {
     if (typeof path !== 'string') {
@@ -1559,60 +418,54 @@
     }
 
     // Normalize the params
-    var anchor = '';
-
-    if ($.isPlainObject(params)) {
-      var aParams = [];
-
-      for (var name in params) {
-        if (!params.hasOwnProperty(name)) {
-          continue;
-        }
-
-        var value = params[name];
-
-        if (name === '#') {
-          anchor = value;
-        } else if (value !== null && value !== '') {
-          aParams.push(name + '=' + value);
-        }
-      }
-
-      params = aParams;
-    }
-
-    if (Garnish.isArray(params)) {
-      params = params.join('&');
-    } else {
-      params = Craft.trim(params, '&?');
+    let anchor = null;
+    if ($.isPlainObject(params) && typeof params['#'] !== 'undefined') {
+      anchor = params['#'];
+      delete params['#'];
+    } else if (typeof params === 'string') {
+      let anchorPos = params.indexOf('#');
+      if (anchorPos !== -1) {
+        anchor = params.substring(anchorPos + 1);
+        params = params.substring(0, anchorPos);
+      }
+      params = Object.fromEntries(new URLSearchParams(params).entries());
     }
 
     // Was there already an anchor on the path?
-    var apos = path.indexOf('#');
-    if (apos !== -1) {
+    let anchorPos = path.indexOf('#');
+    if (anchorPos !== -1) {
       // Only keep it if the params didn't specify a new anchor
       if (!anchor) {
-        anchor = path.substr(apos + 1);
-      }
-      path = path.substr(0, apos);
+        anchor = path.substring(anchorPos + 1);
+      }
+      path = path.substring(0, anchorPos);
     }
 
     // Were there already any query string params in the path?
-    var qpos = path.indexOf('?');
-    if (qpos !== -1) {
-      params = path.substr(qpos + 1) + (params ? '&' + params : '');
-      path = path.substr(0, qpos);
+    let qsPos = path.indexOf('?');
+    if (qsPos !== -1) {
+      params = $.extend(
+        Object.fromEntries(
+          new URLSearchParams(path.substring(qsPos + 1)).entries()
+        ),
+        params
+      );
+      path = path.substring(0, qsPos);
     }
 
     // Return path if it appears to be an absolute URL.
     if (path.search('://') !== -1 || path[0] === '/') {
-      return path + (params ? '?' + params : '') + (anchor ? '#' + anchor : '');
+      return (
+        path +
+        (params ? '?' + $.param(params) : '') +
+        (anchor ? '#' + anchor : '')
+      );
     }
 
     path = Craft.trim(path, '/');
 
     // Put it all together
-    var url;
+    let url;
 
     if (baseUrl) {
       url = baseUrl;
@@ -1635,10 +488,15 @@
     }
 
     // Does the base URL already have a query string?
-    qpos = url.indexOf('?');
-    if (qpos !== -1) {
-      params = url.substr(qpos + 1) + (params ? '&' + params : '');
-      url = url.substr(0, qpos);
+    qsPos = url.indexOf('?');
+    if (qsPos !== -1) {
+      params = $.extend(
+        Object.fromEntries(
+          new URLSearchParams(url.substring(qsPos + 1)).entries()
+        ),
+        params
+      );
+      url = url.substring(0, qsPos);
     }
 
     if (!Craft.omitScriptNameInUrls && path) {
@@ -1651,29 +509,17 @@
         // Move the path into the query string params
 
         // Is the path param already set?
-        if (
-          params &&
-          params.substr(0, Craft.pathParam.length + 1) === Craft.pathParam + '='
-        ) {
-          var basePath,
-            endPath = params.indexOf('&');
-
-          if (endPath !== -1) {
-            basePath = params.substring(2, endPath);
-            params = params.substr(endPath + 1);
-          } else {
-            basePath = params.substr(2);
-            params = null;
-          }
-
-          // Just in case
-          basePath = Craft.rtrim(basePath);
-
+        if (params && typeof params[Craft.pathParam] !== 'undefined') {
+          let basePath = Craft.rtrim(params[Craft.pathParam]);
           path = basePath + (path ? '/' + path : '');
         }
 
         // Now move the path into the params
-        params = Craft.pathParam + '=' + path + (params ? '&' + params : '');
+        if (typeof params !== 'object') {
+          params = {};
+        }
+
+        params[Craft.pathParam] = path;
         path = null;
       }
     }
@@ -1683,7 +529,7 @@
     }
 
     if (params) {
-      url += '?' + params;
+      url += '?' + $.param(params);
     }
 
     if (anchor) {
@@ -1694,18 +540,18 @@
   },
 
   /**
+   * @param {string} [path]
+   * @param {Object|string} [params]
    * @return string
-   * @param path
-   * @param params
    */
   getCpUrl: function (path, params) {
     return this.getUrl(path, params, Craft.baseCpUrl);
   },
 
   /**
+   * @param {string} [path]
+   * @param {Object|string} [params]
    * @return string
-   * @param path
-   * @param params
    */
   getSiteUrl: function (path, params) {
     return this.getUrl(path, params, Craft.baseSiteUrl);
@@ -1714,12 +560,12 @@
   /**
    * Returns an action URL.
    *
-   * @param {string} path
-   * @param {object|string|undefined} params
+   * @param {string} action
+   * @param {Object|string} [params]
    * @return string
    */
-  getActionUrl: function (path, params) {
-    return Craft.getUrl(path, params, Craft.actionUrl);
+  getActionUrl: function (action, params) {
+    return Craft.getUrl(action, params, Craft.actionUrl);
   },
 
   /**
@@ -1729,6 +575,95 @@
    */
   redirectTo: function (url) {
     document.location.href = this.getUrl(url);
+  },
+
+  /**
+   * Replaces the page’s current URL.
+   *
+   * The location hash will be left intact, unless the given URL specifies one.
+   *
+   * @param {string} url
+   */
+  setUrl: function (url) {
+    if (typeof history === 'undefined') {
+      return;
+    }
+
+    if (!url.match(/#/)) {
+      url += document.location.hash;
+    }
+
+    history.replaceState({}, '', url);
+  },
+
+  /**
+   * Replaces the page’s current URL based on the given path, leaving the current query string and hash intact.
+   *
+   * @param {string} path
+   */
+  setPath: function (path) {
+    this.path = path;
+    this.setUrl(Craft.getUrl(path, document.location.search));
+  },
+
+  /**
+   * Replaces the page’s current URL based on the given query param name and value, leaving the current URI, other query params, and hash intact.
+   *
+   * @param {string} name
+   * @param value
+   */
+  setQueryParam(name, value) {
+    const baseUrl = document.location.origin + document.location.pathname;
+    const params = this.getQueryParams();
+
+    if (typeof value !== 'undefined' && value !== null && value !== false) {
+      params[name] = value;
+    } else {
+      delete params[name];
+    }
+
+    this.setUrl(Craft.getUrl(baseUrl, params));
+  },
+
+  /**
+   * Returns the current URL with a certain page added to it.
+   *
+   * @param {int} page
+   * @return {string}
+   */
+  getPageUrl: function (page) {
+    let url = document.location.origin + document.location.pathname;
+    url = Craft.rtrim(url, '/');
+
+    let qs = document.location.search
+      ? document.location.search.substring(1)
+      : '';
+
+    // query string-based pagination?
+    if (Craft.pageTrigger[0] === '?') {
+      const pageParam = Craft.pageTrigger.substring(1);
+      // remove the existing page param
+      if (document.location.search) {
+        const params = Object.fromEntries(new URLSearchParams(qs).entries());
+        delete params[pageParam];
+        qs = $.param(params);
+      }
+      if (page !== 1) {
+        qs += (qs !== '' ? '&' : '') + `${pageParam}=${page}`;
+      }
+    } else {
+      // Remove the existing page segment(s)
+      url = url.replace(
+        new RegExp('/' + Craft.escapeRegex(Craft.pageTrigger) + '\\d+$'),
+        ''
+      );
+
+      if (page !== 1) {
+        url += `/${Craft.pageTrigger}${page}`;
+      }
+    }
+
+    return url + (qs ? `?${qs}` : '') + document.location.hash;
   },
 
   /**
@@ -1754,9 +689,9 @@
    * Posts an action request to the server.
    *
    * @param {string} action
-   * @param {object|undefined} data
+   * @param {Object|undefined} data
    * @param {function|undefined} callback
-   * @param {object|undefined} options
+   * @param {Object|undefined} options
    * @return jqXHR
    * @deprecated in 3.4.6. sendActionRequest() should be used instead
    */
@@ -1822,15 +757,8 @@
   /**
    * Queues up an action request to be posted to the server.
    */
-  queueActionRequest: function (action, data, callback, options) {
-    // Make 'data' optional
-    if (typeof data === 'function') {
-      options = callback;
-      callback = data;
-      data = undefined;
-    }
-
-    Craft._ajaxQueue.push([action, data, callback, options]);
+  queueActionRequest: function (callback) {
+    Craft._ajaxQueue.push(callback);
 
     if (!Craft._waitingOnAjax) {
       Craft._postNextActionRequestInQueue();
@@ -1840,24 +768,19 @@
   _postNextActionRequestInQueue: function () {
     Craft._waitingOnAjax = true;
 
-    var args = Craft._ajaxQueue.shift();
-
-    Craft.postActionRequest(
-      args[0],
-      args[1],
-      function (data, textStatus, jqXHR) {
-        if (args[2] && typeof args[2] === 'function') {
-          args[2](data, textStatus, jqXHR);
-        }
-
-        if (Craft._ajaxQueue.length) {
-          Craft._postNextActionRequestInQueue();
-        } else {
-          Craft._waitingOnAjax = false;
-        }
-      },
-      args[3]
-    );
+    var callback = Craft._ajaxQueue.shift();
+
+    callback().then((response) => {
+      if (callback && typeof callback === 'function') {
+        callback(response ? response.data : null);
+      }
+
+      if (Craft._ajaxQueue.length) {
+        Craft._postNextActionRequestInQueue();
+      } else {
+        Craft._waitingOnAjax = false;
+      }
+    });
   },
 
   _actionHeaders: function () {
@@ -1878,16 +801,33 @@
   /**
    * Sends a request to a Craft/plugin action
    * @param {string} method The request action to use ('GET' or 'POST')
-   * @param {string} action The action to request
-   * @param {Object} options Axios request options
+   * @param {string|null} [action] The action to request
+   * @param {Object} [options] Axios request options
    * @returns {Promise}
    * @since 3.4.6
    */
-  sendActionRequest: function (method, action, options) {
+  sendActionRequest: function (method, action, options = {}) {
+    if ($.isPlainObject(action)) {
+      options = action;
+      action = null;
+    }
+
+    if (method.toUpperCase() === 'POST' && action && options.data) {
+      // Avoid conflicting `action` params
+      if (typeof options.data === 'string') {
+        const namespace =
+          options && options.headers && options.headers['X-Craft-Namespace'];
+        const actionName = this.namespaceInputName('action', namespace);
+        options.data += `&${actionName}=${action}`;
+      } else {
+        delete options.data.action;
+      }
+    }
+
     return new Promise((resolve, reject) => {
       options = options ? $.extend({}, options) : {};
       options.method = method;
-      options.url = Craft.getActionUrl(action);
+      options.url = action ? Craft.getActionUrl(action) : Craft.getCpUrl();
       options.headers = $.extend(
         {
           'X-Requested-With': 'XMLHttpRequest',
@@ -2140,9 +1080,10 @@
    *
    * @param {string} oldData
    * @param {string} newData
-   * @param {object} deltaNames
-   * @param {function} [callback] Callback function that should be called whenever a new group of modified params has been found
-   * @param {object} [initialDeltaValues] Initial delta values. If undefined, `Craft.initialDeltaValues` will be used.
+   * @param {Object} deltaNames
+   * @param {function|null} [callback] Callback function that should be called whenever a new group of modified params has been found
+   * @param {Object} [initialDeltaValues] Initial delta values. If undefined, `Craft.initialDeltaValues` will be used.
+   * @param {Object} [modifiedDeltaNames} List of delta names that should be considered modified regardles of their param values
    * @return {string}
    */
   findDeltaData: function (
@@ -2150,11 +1091,19 @@
     newData,
     deltaNames,
     callback,
-    initialDeltaValues
+    initialDeltaValues,
+    modifiedDeltaNames
   ) {
     // Make sure oldData and newData are always strings. This is important because further below String.split is called.
     oldData = typeof oldData === 'string' ? oldData : '';
     newData = typeof newData === 'string' ? newData : '';
+    deltaNames = $.isArray(deltaNames) ? deltaNames : [];
+    initialDeltaValues = $.isPlainObject(initialDeltaValues)
+      ? initialDeltaValues
+      : {};
+    modifiedDeltaNames = $.isArray(modifiedDeltaNames)
+      ? modifiedDeltaNames
+      : [];
 
     // Sort the delta namespaces from least -> most specific
     deltaNames.sort(function (a, b) {
@@ -2163,12 +1112,8 @@
       }
       return a.length > b.length ? 1 : -1;
     });
->>>>>>> c44d3bab
 
     // Group all of the old & new params by namespace
-    if (typeof initialDeltaValues === 'undefined') {
-      initialDeltaValues = Craft.initialDeltaValues;
-    }
     var groupedOldParams = this._groupParamsByDeltaNames(
       oldData.split('&'),
       deltaNames,
@@ -2184,10 +1129,9 @@
 
     // Figure out which of the new params should actually be posted
     var params = groupedNewParams.__root__;
-    var modifiedDeltaNames = [];
     for (var n = 0; n < deltaNames.length; n++) {
       if (
-        Craft.inArray(deltaNames[n], Craft.modifiedDeltaNames) ||
+        Craft.inArray(deltaNames[n], modifiedDeltaNames) ||
         (typeof groupedNewParams[deltaNames[n]] === 'object' &&
           (typeof groupedOldParams[deltaNames[n]] !== 'object' ||
             JSON.stringify(groupedOldParams[deltaNames[n]]) !==
@@ -2205,10 +1149,10 @@
   },
 
   /**
-   * @param {object} params
-   * @param {object} deltaNames
+   * @param {Object} params
+   * @param {Object} deltaNames
    * @param {boolean} withRoot
-   * @param {boolean|object} initialValues
+   * @param {boolean|Object} initialValues
    * @returns {{}}
    * @private
    */
@@ -2232,7 +1176,7 @@
     paramLoop: for (let p = 0; p < params.length; p++) {
       // loop through the delta names from most -> least specific
       for (let n = deltaNames.length - 1; n >= 0; n--) {
-        const paramName = params[p].substr(0, deltaNames[n].length + 1);
+        const paramName = params[p].substring(0, deltaNames[n].length + 1);
         if (
           paramName === deltaNames[n] + '=' ||
           paramName === deltaNames[n] + '['
@@ -2268,7 +1212,7 @@
   /**
    * Expands an array of POST array-style strings into an actual array.
    *
-   * @param {object} arr
+   * @param {Object} arr
    * @return array
    */
   expandPostArray: function (arr) {
@@ -2424,7 +1368,7 @@
   /**
    * Returns an array of an object's keys.
    *
-   * @param {object} obj
+   * @param {Object} obj
    * @return string
    */
   getObjectKeys: function (obj) {
@@ -2467,7 +1411,7 @@
    * Trim characters off of the beginning of a string.
    *
    * @param {string} str
-   * @param {string|object|undefined} chars The characters to trim off. Defaults to a space if left blank.
+   * @param {string|object|undefined} [chars] The characters to trim off. Defaults to a space if left blank.
    * @return string
    */
   ltrim: function (str, chars) {
@@ -2485,7 +1429,7 @@
    * Trim characters off of the end of a string.
    *
    * @param {string} str
-   * @param {string|object|undefined} chars The characters to trim off. Defaults to a space if left blank.
+   * @param {string|object|undefined} [chars] The characters to trim off. Defaults to a space if left blank.
    * @return string
    */
   rtrim: function (str, chars) {
@@ -2503,7 +1447,7 @@
    * Trim characters off of the beginning and end of a string.
    *
    * @param {string} str
-   * @param {string|object|undefined} chars The characters to trim off. Defaults to a space if left blank.
+   * @param {string|object|undefined} [chars] The characters to trim off. Defaults to a space if left blank.
    * @return string
    */
   trim: function (str, chars) {
@@ -2520,13 +1464,13 @@
    * @return boolean
    */
   startsWith: function (str, substr) {
-    return str.substr(0, substr.length) === substr;
+    return str.substring(0, substr.length) === substr;
   },
 
   /**
    * Filters an array.
    *
-   * @param {object} arr
+   * @param {Object} arr
    * @param {function} callback A user-defined callback function. If null, we'll just remove any elements that equate to false.
    * @return array
    */
@@ -2551,7 +1495,7 @@
   },
 
   /**
-   * Returns whether an element is in an array (unlike jQuery.inArray(), which returns the element's index, or -1).
+   * Returns whether an element is in an array (unlike jQuery.inArray(), which returns the element’s index, or -1).
    *
    * @param elem
    * @param arr
@@ -2568,7 +1512,7 @@
    * Removes an element from an array.
    *
    * @param elem
-   * @param {object} arr
+   * @param {Object} arr
    * @return boolean Whether the element could be found or not.
    */
   removeFromArray: function (elem, arr) {
@@ -2584,7 +1528,7 @@
   /**
    * Returns the last element in an array.
    *
-   * @param {object} arr
+   * @param {Object} arr
    * @return mixed
    */
   getLast: function (arr) {
@@ -2633,6 +1577,20 @@
     };
   },
 
+  getQueryParams: function () {
+    return Object.fromEntries(
+      new URLSearchParams(window.location.search).entries()
+    );
+  },
+
+  getQueryParam: function (name) {
+    // h/t https://stackoverflow.com/a/901144/1688568
+    const params = new Proxy(new URLSearchParams(window.location.search), {
+      get: (searchParams, prop) => searchParams.get(prop),
+    });
+    return params[name];
+  },
+
   isSameHost: function (url) {
     var requestUrlInfo = this.parseUrl(document.location.href);
     if (!requestUrlInfo) {
@@ -2726,7 +1684,7 @@
    * Converts extended ASCII characters to ASCII.
    *
    * @param {string} str
-   * @param {object|undefined} charMap
+   * @param {Object|undefined} charMap
    * @return string
    */
   asciiString: function (str, charMap) {
@@ -2745,6 +1703,42 @@
     }
 
     return asciiStr;
+  },
+
+  uuid: function () {
+    if (typeof crypto.randomUUID === 'function') {
+      return crypto.randomUUID();
+    }
+
+    // h/t https://stackoverflow.com/a/2117523/1688568
+    return ([1e7] + -1e3 + -4e3 + -8e3 + -1e11).replace(/[018]/g, (c) =>
+      (
+        c ^
+        (crypto.getRandomValues(new Uint8Array(1))[0] & (15 >> (c / 4)))
+      ).toString(16)
+    );
+  },
+
+  /**
+   * @param {string} name
+   * @param {string} [namespace]
+   * @returns {string}
+   */
+  namespaceInputName: function (name, namespace) {
+    if (!namespace) {
+      return name;
+    }
+
+    return name.replace(/([^'"\[\]]+)([^'"]*)/, `${namespace}[$1]$2`);
+  },
+
+  /**
+   * @param {string} id
+   * @param {string} [namespace]
+   * @returns {string}
+   */
+  namespaceId: function (id, namespace) {
+    return Craft.formatInputId(namespace ? `${namespace}-${id}` : id);
   },
 
   randomString: function (length) {
@@ -2761,7 +1755,7 @@
   /**
    * Creates a validation error list.
    *
-   * @param {object} errors
+   * @param {Object} errors
    * @return jQuery
    */
   createErrorList: function (errors) {
@@ -2776,6 +1770,11 @@
     return $ul;
   },
 
+  /**
+   * Appends HTML to the page `<head>`.
+   *
+   * @param {string} html
+   */
   appendHeadHtml: function (html) {
     if (!html) {
       return;
@@ -2804,7 +1803,12 @@
     $('head').append(html);
   },
 
-  appendFootHtml: function (html) {
+  /**
+   * Appends HTML to the page `<body>`.
+   *
+   * @param {string} html
+   */
+  appendBodyHtml: function (html) {
     if (!html) {
       return;
     }
@@ -2833,9 +1837,21 @@
   },
 
   /**
+   * Appends HTML to the page `<body>`.
+   *
+   * @deprecated in 4.0.0. `appendBodyHtml()` should be used instead
+   */
+  appendFootHtml: function (html) {
+    console.warn(
+      'Craft.appendFootHtml() is deprecated. Craft.appendBodyHtml() should be used instead.'
+    );
+    this.appendBodyHtml(html);
+  },
+
+  /**
    * Initializes any common UI elements in a given container.
    *
-   * @param {object} $container
+   * @param {Object} $container
    */
   initUiElements: function ($container) {
     $('.grid', $container).grid();
@@ -2929,7 +1945,7 @@
    *
    * @param {string} elementType
    * @param $container
-   * @param {object} settings
+   * @param {Object} settings
    * @return BaseElementIndex
    */
   createElementIndex: function (elementType, $container, settings) {
@@ -2948,7 +1964,7 @@
    * Creates a new element selector modal for a given element type.
    *
    * @param {string} elementType
-   * @param {object} settings
+   * @param {Object} settings
    */
   createElementSelectorModal: function (elementType, settings) {
     var func;
@@ -2963,11 +1979,11 @@
   },
 
   /**
-   * Creates a new element editor HUD for a given element type.
+   * Creates a new element editor slideout for a given element type.
    *
    * @param {string} elementType
    * @param element $element
-   * @param {object} settings
+   * @param {Object} settings
    */
   createElementEditor: function (elementType, element, settings) {
     // Param mapping
@@ -2983,14 +1999,7 @@
       settings.elementType = elementType;
     }
 
-    var func;
-    if (typeof this._elementEditorClasses[elementType] !== 'undefined') {
-      func = this._elementEditorClasses[elementType];
-    } else {
-      func = Craft.BaseElementEditor;
-    }
-
-    return new func(element, settings);
+    return new Craft.ElementEditorSlideout(element, settings);
   },
 
   /**
@@ -3229,7 +2238,77 @@
   setFocusWithin: function (container) {
     Garnish.setFocusWithin(container);
   },
+
+  /**
+   * Sets/removes attributes on an element.
+   *
+   * Attributes set to `null` or `false` will be removed.
+   *
+   * @param element
+   * @param {Object} attributes
+   */
+  setElementAttributes: function (element, attributes) {
+    const $element = $(element);
+
+    for (let name in attributes) {
+      if (!attributes.hasOwnProperty(name)) {
+        continue;
+      }
+
+      let value = attributes[name];
+
+      if (value === null || value === false) {
+        $element.removeAttr(name);
+      } else if (value === true) {
+        $element.attr(name, '');
+      } else if ($.isArray(value) || $.isPlainObject(value)) {
+        if (Craft.dataAttributes.includes(name)) {
+          // Make sure it's an object
+          value = Object.assign({}, value);
+          for (let n in value) {
+            if (!value.hasOwnProperty(n)) {
+              continue;
+            }
+            let subValue = value[n];
+            if (subValue === null || subValue === false) {
+              continue;
+            }
+            if ($.isPlainObject(subValue) || $.isArray(subValue)) {
+              subValue = JSON.stringify(subValue);
+            } else if (subValue === true) {
+              subValue = '';
+            } else {
+              subValue = this.escapeHtml(subValue);
+            }
+            $element.attr(`${name}-${n}`, subValue);
+          }
+        } else if (name === 'class') {
+          // Make sure it's an array
+          if ($.isPlainObject(value)) {
+            value = Object.values(value);
+          }
+          for (let c of value) {
+            $element.addClass(c);
+          }
+        } else if (name === 'style') {
+          $element.css(value);
+        } else {
+          $element.attr(name, JSON.stringify(value));
+        }
+      } else {
+        $element.attr(name, this.escapeHtml(value));
+      }
+    }
+  },
 });
+
+// -------------------------------------------
+//  Broadcast channel
+// -------------------------------------------
+
+if (typeof BroadcastChannel !== 'undefined') {
+  Craft.broadcastChannel = new BroadcastChannel(`CraftCMS:${Craft.appId}`);
+}
 
 // -------------------------------------------
 //  Custom jQuery plugins
@@ -3434,1154 +2513,6 @@
           settings.menuAnchor = $btn.data('menu-anchor');
         }
 
-<<<<<<< HEAD
-        /**
-         * Returns an array of an object's keys.
-         *
-         * @param {Object} obj
-         * @return string
-         */
-        getObjectKeys: function(obj) {
-            var keys = [];
-
-            for (var key in obj) {
-                if (!obj.hasOwnProperty(key)) {
-                    continue;
-                }
-
-                keys.push(key);
-            }
-
-            return keys;
-        },
-
-        /**
-         * Takes an array or string of chars, and places a backslash before each one, returning the combined string.
-         *
-         * Userd by ltrim() and rtrim()
-         *
-         * @param {string|object} chars
-         * @return string
-         */
-        escapeChars: function(chars) {
-            if (!Garnish.isArray(chars)) {
-                chars = chars.split();
-            }
-
-            var escaped = '';
-
-            for (var i = 0; i < chars.length; i++) {
-                escaped += "\\" + chars[i];
-            }
-
-            return escaped;
-        },
-
-        /**
-         * Trim characters off of the beginning of a string.
-         *
-         * @param {string} str
-         * @param {string|object|undefined} [chars] The characters to trim off. Defaults to a space if left blank.
-         * @return string
-         */
-        ltrim: function(str, chars) {
-            if (!str) {
-                return str;
-            }
-            if (typeof chars === 'undefined') {
-                chars = ' \t\n\r\0\x0B';
-            }
-            var re = new RegExp('^[' + Craft.escapeChars(chars) + ']+');
-            return str.replace(re, '');
-        },
-
-        /**
-         * Trim characters off of the end of a string.
-         *
-         * @param {string} str
-         * @param {string|object|undefined} [chars] The characters to trim off. Defaults to a space if left blank.
-         * @return string
-         */
-        rtrim: function(str, chars) {
-            if (!str) {
-                return str;
-            }
-            if (typeof chars === 'undefined') {
-                chars = ' \t\n\r\0\x0B';
-            }
-            var re = new RegExp('[' + Craft.escapeChars(chars) + ']+$');
-            return str.replace(re, '');
-        },
-
-        /**
-         * Trim characters off of the beginning and end of a string.
-         *
-         * @param {string} str
-         * @param {string|object|undefined} [chars] The characters to trim off. Defaults to a space if left blank.
-         * @return string
-         */
-        trim: function(str, chars) {
-            str = Craft.ltrim(str, chars);
-            str = Craft.rtrim(str, chars);
-            return str;
-        },
-
-        /**
-         * Returns whether a string starts with another string.
-         *
-         * @param {string} str
-         * @param {string} substr
-         * @return boolean
-         */
-        startsWith: function(str, substr) {
-            return str.substring(0, substr.length) === substr;
-        },
-
-        /**
-         * Filters an array.
-         *
-         * @param {Object} arr
-         * @param {function} callback A user-defined callback function. If null, we'll just remove any elements that equate to false.
-         * @return array
-         */
-        filterArray: function(arr, callback) {
-            var filtered = [];
-
-            for (var i = 0; i < arr.length; i++) {
-                var include;
-
-                if (typeof callback === 'function') {
-                    include = callback(arr[i], i);
-                } else {
-                    include = arr[i];
-                }
-
-                if (include) {
-                    filtered.push(arr[i]);
-                }
-            }
-
-            return filtered;
-        },
-
-        /**
-         * Returns whether an element is in an array (unlike jQuery.inArray(), which returns the element’s index, or -1).
-         *
-         * @param elem
-         * @param arr
-         * @return boolean
-         */
-        inArray: function(elem, arr) {
-            if ($.isPlainObject(arr)) {
-                arr = Object.values(arr);
-            }
-            return arr.includes(elem);
-        },
-
-        /**
-         * Removes an element from an array.
-         *
-         * @param elem
-         * @param {Object} arr
-         * @return boolean Whether the element could be found or not.
-         */
-        removeFromArray: function(elem, arr) {
-            var index = $.inArray(elem, arr);
-            if (index !== -1) {
-                arr.splice(index, 1);
-                return true;
-            } else {
-                return false;
-            }
-        },
-
-        /**
-         * Returns the last element in an array.
-         *
-         * @param {Object} arr
-         * @return mixed
-         */
-        getLast: function(arr) {
-            if (!arr.length) {
-                return null;
-            } else {
-                return arr[arr.length - 1];
-            }
-        },
-
-        /**
-         * Makes the first character of a string uppercase.
-         *
-         * @param {string} str
-         * @return string
-         */
-        uppercaseFirst: function(str) {
-            return str.charAt(0).toUpperCase() + str.slice(1);
-        },
-
-        /**
-         * Makes the first character of a string lowercase.
-         *
-         * @param {string} str
-         * @return string
-         */
-        lowercaseFirst: function(str) {
-            return str.charAt(0).toLowerCase() + str.slice(1);
-        },
-
-        parseUrl: function(url) {
-            var m = url.match(/^(?:(https?):\/\/|\/\/)([^\/\:]*)(?:\:(\d+))?(\/[^\?]*)?(?:\?([^#]*))?(#.*)?/);
-            if (!m) {
-                return {};
-            }
-            return {
-                scheme: m[1],
-                host: m[2] + (m[3] ? ':' + m[3] : ''),
-                hostname: m[2],
-                port: m[3] || null,
-                path: m[4] || '/',
-                query: m[5] || null,
-                hash: m[6] || null,
-            };
-        },
-
-        getQueryParams: function() {
-            return Object.fromEntries((new URLSearchParams(window.location.search)).entries());
-        },
-
-        getQueryParam: function(name) {
-            // h/t https://stackoverflow.com/a/901144/1688568
-            const params = new Proxy(new URLSearchParams(window.location.search), {
-                get: (searchParams, prop) => searchParams.get(prop),
-            });
-            return params[name];
-        },
-
-        isSameHost: function(url) {
-            var requestUrlInfo = this.parseUrl(document.location.href);
-            if (!requestUrlInfo) {
-                return false;
-            }
-            var urlInfo = this.parseUrl(url);
-            if (!urlInfo) {
-                return false;
-            }
-            return requestUrlInfo.host === urlInfo.host;
-        },
-
-        /**
-         * Converts a number of seconds into a human-facing time duration.
-         */
-        secondsToHumanTimeDuration: function(seconds, showSeconds) {
-            if (typeof showSeconds === 'undefined') {
-                showSeconds = true;
-            }
-
-            var secondsInWeek = 604800,
-                secondsInDay = 86400,
-                secondsInHour = 3600,
-                secondsInMinute = 60;
-
-            var weeks = Math.floor(seconds / secondsInWeek);
-            seconds = seconds % secondsInWeek;
-
-            var days = Math.floor(seconds / secondsInDay);
-            seconds = seconds % secondsInDay;
-
-            var hours = Math.floor(seconds / secondsInHour);
-            seconds = seconds % secondsInHour;
-
-            var minutes;
-
-            if (showSeconds) {
-                minutes = Math.floor(seconds / secondsInMinute);
-                seconds = seconds % secondsInMinute;
-            } else {
-                minutes = Math.round(seconds / secondsInMinute);
-                seconds = 0;
-            }
-
-            var timeComponents = [];
-
-            if (weeks) {
-                timeComponents.push(weeks + ' ' + (weeks === 1 ? Craft.t('app', 'week') : Craft.t('app', 'weeks')));
-            }
-
-            if (days) {
-                timeComponents.push(days + ' ' + (days === 1 ? Craft.t('app', 'day') : Craft.t('app', 'days')));
-            }
-
-            if (hours) {
-                timeComponents.push(hours + ' ' + (hours === 1 ? Craft.t('app', 'hour') : Craft.t('app', 'hours')));
-            }
-
-            if (minutes || (!showSeconds && !weeks && !days && !hours)) {
-                timeComponents.push(minutes + ' ' + (minutes === 1 ? Craft.t('app', 'minute') : Craft.t('app', 'minutes')));
-            }
-
-            if (seconds || (showSeconds && !weeks && !days && !hours && !minutes)) {
-                timeComponents.push(seconds + ' ' + (seconds === 1 ? Craft.t('app', 'second') : Craft.t('app', 'seconds')));
-            }
-
-            return timeComponents.join(', ');
-        },
-
-        /**
-         * Converts extended ASCII characters to ASCII.
-         *
-         * @param {string} str
-         * @param {Object|undefined} charMap
-         * @return string
-         */
-        asciiString: function(str, charMap) {
-            // Normalize NFD chars to NFC
-            str = str.normalize('NFC');
-
-            var asciiStr = '';
-            var char;
-
-            for (var i = 0; i < str.length; i++) {
-                char = str.charAt(i);
-                asciiStr += typeof (charMap || Craft.asciiCharMap)[char] === 'string' ? (charMap || Craft.asciiCharMap)[char] : char;
-            }
-
-            return asciiStr;
-        },
-
-        uuid: function() {
-            if (typeof crypto.randomUUID === 'function') {
-                return crypto.randomUUID();
-            }
-
-            // h/t https://stackoverflow.com/a/2117523/1688568
-            return ([1e7]+-1e3+-4e3+-8e3+-1e11).replace(/[018]/g, c =>
-              (c ^ crypto.getRandomValues(new Uint8Array(1))[0] & 15 >> c / 4).toString(16)
-            );
-        },
-
-        /**
-         * @param {string} name
-         * @param {string} [namespace]
-         * @returns {string}
-         */
-        namespaceInputName: function(name, namespace) {
-            if (!namespace) {
-                return name;
-            }
-
-            return name.replace(/([^'"\[\]]+)([^'"]*)/, `${namespace}[$1]$2`);
-        },
-
-        /**
-         * @param {string} id
-         * @param {string} [namespace]
-         * @returns {string}
-         */
-        namespaceId: function(id, namespace) {
-            return Craft.formatInputId(namespace ? `${namespace}-${id}` : id);
-        },
-
-        randomString: function(length) {
-            // h/t https://stackoverflow.com/a/1349426/1688568
-            var result = '';
-            var characters = 'ABCDEFGHIJKLMNOPQRSTUVWXYZabcdefghijklmnopqrstuvwxyz0123456789';
-            for (var i = 0; i < length; i++) {
-                result += characters.charAt(Math.floor(Math.random() * 62));
-            }
-            return result;
-        },
-
-        /**
-         * Creates a validation error list.
-         *
-         * @param {Object} errors
-         * @return jQuery
-         */
-        createErrorList: function(errors) {
-            var $ul = $(document.createElement('ul')).addClass('errors');
-
-            for (var i = 0; i < errors.length; i++) {
-                var $li = $(document.createElement('li'));
-                $li.appendTo($ul);
-                $li.html(errors[i]);
-            }
-
-            return $ul;
-        },
-
-        /**
-         * Appends HTML to the page `<head>`.
-         *
-         * @param {string} html
-         */
-        appendHeadHtml: function(html) {
-            if (!html) {
-                return;
-            }
-
-            // Prune out any link tags that are already included
-            var $existingCss = $('link[href]');
-
-            if ($existingCss.length) {
-                var existingCss = [];
-                var href;
-
-                for (var i = 0; i < $existingCss.length; i++) {
-                    href = $existingCss.eq(i).attr('href').replace(/&/g, '&amp;');
-                    existingCss.push(Craft.escapeRegex(href));
-                }
-
-                const regexp = new RegExp('<link\\s[^>]*href="(?:' + existingCss.join('|') + ')".*?></link>', 'g');
-
-                html = html.replace(regexp, '');
-            }
-
-            $('head').append(html);
-        },
-
-
-        /**
-         * Appends HTML to the page `<body>`.
-         *
-         * @param {string} html
-         */
-        appendBodyHtml: function(html) {
-            if (!html) {
-                return;
-            }
-
-            // Prune out any script tags that are already included
-            var $existingJs = $('script[src]');
-
-            if ($existingJs.length) {
-                var existingJs = [];
-                var src;
-
-                for (var i = 0; i < $existingJs.length; i++) {
-                    src = $existingJs.eq(i).attr('src').replace(/&/g, '&amp;');
-                    existingJs.push(Craft.escapeRegex(src));
-                }
-
-                var regexp = new RegExp('<script\\s[^>]*src="(?:' + existingJs.join('|') + ')".*?></script>', 'g');
-
-                html = html.replace(regexp, '');
-            }
-
-            Garnish.$bod.append(html);
-        },
-
-        /**
-         * Appends HTML to the page `<body>`.
-         *
-         * @deprecated in 4.0.0. `appendBodyHtml()` should be used instead
-         */
-        appendFootHtml: function(html) {
-            console.warn('Craft.appendFootHtml() is deprecated. Craft.appendBodyHtml() should be used instead.');
-            this.appendBodyHtml(html);
-        },
-
-        /**
-         * Initializes any common UI elements in a given container.
-         *
-         * @param {Object} $container
-         */
-        initUiElements: function($container) {
-            $('.grid', $container).grid();
-            $('.info', $container).infoicon();
-            $('.checkbox-select', $container).checkboxselect();
-            $('.fieldtoggle', $container).fieldtoggle();
-            $('.lightswitch', $container).lightswitch();
-            $('.nicetext', $container).nicetext();
-            $('.formsubmit', $container).formsubmit();
-            $('.menubtn:not([data-disclosure-trigger])', $container).menubtn();
-            $('[data-disclosure-trigger]', $container).disclosureMenu();
-            $('.datetimewrapper', $container).datetime();
-            $('.datewrapper > input[type="date"], .timewrapper > input[type="time"]', $container).datetimeinput();
-
-            // Open outbound links in new windows
-            // hat tip: https://stackoverflow.com/a/2911045/1688568
-            $('a', $container).each(function() {
-                if (this.hostname.length && this.hostname !== location.hostname && typeof $(this).attr('target') === 'undefined') {
-                    $(this).attr('rel', 'noopener').attr('target', '_blank')
-                }
-            });
-        },
-
-        _elementIndexClasses: {},
-        _elementSelectorModalClasses: {},
-        _elementEditorClasses: {},
-
-        /**
-         * Registers an element index class for a given element type.
-         *
-         * @param {string} elementType
-         * @param {function} func
-         */
-        registerElementIndexClass: function(elementType, func) {
-            if (typeof this._elementIndexClasses[elementType] !== 'undefined') {
-                throw 'An element index class has already been registered for the element type “' + elementType + '”.';
-            }
-
-            this._elementIndexClasses[elementType] = func;
-        },
-
-        /**
-         * Registers an element selector modal class for a given element type.
-         *
-         * @param {string} elementType
-         * @param {function} func
-         */
-        registerElementSelectorModalClass: function(elementType, func) {
-            if (typeof this._elementSelectorModalClasses[elementType] !== 'undefined') {
-                throw 'An element selector modal class has already been registered for the element type “' + elementType + '”.';
-            }
-
-            this._elementSelectorModalClasses[elementType] = func;
-        },
-
-        /**
-         * Registers an element editor class for a given element type.
-         *
-         * @param {string} elementType
-         * @param {function} func
-         */
-        registerElementEditorClass: function(elementType, func) {
-            if (typeof this._elementEditorClasses[elementType] !== 'undefined') {
-                throw 'An element editor class has already been registered for the element type “' + elementType + '”.';
-            }
-
-            this._elementEditorClasses[elementType] = func;
-        },
-
-        /**
-         * Creates a new element index for a given element type.
-         *
-         * @param {string} elementType
-         * @param $container
-         * @param {Object} settings
-         * @return BaseElementIndex
-         */
-        createElementIndex: function(elementType, $container, settings) {
-            var func;
-
-            if (typeof this._elementIndexClasses[elementType] !== 'undefined') {
-                func = this._elementIndexClasses[elementType];
-            } else {
-                func = Craft.BaseElementIndex;
-            }
-
-            return new func(elementType, $container, settings);
-        },
-
-        /**
-         * Creates a new element selector modal for a given element type.
-         *
-         * @param {string} elementType
-         * @param {Object} settings
-         */
-        createElementSelectorModal: function(elementType, settings) {
-            var func;
-
-            if (typeof this._elementSelectorModalClasses[elementType] !== 'undefined') {
-                func = this._elementSelectorModalClasses[elementType];
-            } else {
-                func = Craft.BaseElementSelectorModal;
-            }
-
-            return new func(elementType, settings);
-        },
-
-        /**
-         * Creates a new element editor slideout for a given element type.
-         *
-         * @param {string} elementType
-         * @param element $element
-         * @param {Object} settings
-         */
-        createElementEditor: function(elementType, element, settings) {
-            // Param mapping
-            if (typeof settings === 'undefined' && $.isPlainObject(element)) {
-                // (settings)
-                settings = element;
-                element = null;
-            } else if (typeof settings !== 'object') {
-                settings = {};
-            }
-
-            if (!settings.elementType) {
-                settings.elementType = elementType;
-            }
-
-            return new Craft.ElementEditorSlideout(element, settings);
-        },
-
-        /**
-         * Retrieves a value from localStorage if it exists.
-         *
-         * @param {string} key
-         * @param defaultValue
-         */
-        getLocalStorage: function(key, defaultValue) {
-            key = 'Craft-' + Craft.systemUid + '.' + key;
-
-            if (typeof localStorage !== 'undefined' && typeof localStorage[key] !== 'undefined') {
-                return JSON.parse(localStorage[key]);
-            } else {
-                return defaultValue;
-            }
-        },
-
-        /**
-         * Saves a value to localStorage.
-         *
-         * @param {string} key
-         * @param value
-         */
-        setLocalStorage: function(key, value) {
-            if (typeof localStorage !== 'undefined') {
-                key = 'Craft-' + Craft.systemUid + '.' + key;
-
-                // localStorage might be filled all the way up.
-                // Especially likely if this is a private window in Safari 8+, where localStorage technically exists,
-                // but has a max size of 0 bytes.
-                try {
-                    localStorage[key] = JSON.stringify(value);
-                } catch (e) {
-                }
-            }
-        },
-
-        /**
-         * Removes a value from localStorage.
-         * @param key
-         */
-        removeLocalStorage: function(key) {
-            if (typeof localStorage !== 'undefined') {
-                localStorage.removeItem(`Craft-${Craft.systemUid}.${key}`);
-            }
-        },
-
-        /**
-         * Returns a cookie value, if it exists, otherwise returns `false`
-         * @return {(string|boolean)}
-         */
-        getCookie: function(name) {
-            // Adapted from https://developer.mozilla.org/en-US/docs/Web/API/Document/cookie
-            return document.cookie.replace(new RegExp(`(?:(?:^|.*;\\s*)Craft-${Craft.systemUid}:${name}\\s*\\=\\s*([^;]*).*$)|^.*$`), "$1");
-        },
-
-        /**
-         * Sets a cookie value.
-         * @param {string} name
-         * @param {string} value
-         * @param {Object} [options]
-         * @param {string} [options.path] The cookie path.
-         * @param {string} [options.domain] The cookie domain. Defaults to the `defaultCookieDomain` config setting.
-         * @param {number} [options.maxAge] The max age of the cookie (in seconds)
-         * @param {Date} [options.expires] The expiry date of the cookie. Defaults to none (session-based cookie).
-         * @param {boolean} [options.secure] Whether this is a secure cookie. Defaults to the `useSecureCookies`
-         * config setting.
-         * @param {string} [options.sameSite] The SameSite value (`lax` or `strict`). Defaults to the
-         * `sameSiteCookieValue` config setting.
-         */
-        setCookie: function(name, value, options) {
-            options = $.extend({}, this.defaultCookieOptions, options);
-            let cookie = `Craft-${Craft.systemUid}:${name}=${encodeURIComponent(value)}`;
-            if (options.path) {
-                cookie += `;path=${options.path}`;
-            }
-            if (options.domain) {
-                cookie += `;domain=${options.domain}`;
-            }
-            if (options.maxAge) {
-                cookie += `;max-age-in-seconds=${options.maxAge}`;
-            } else if (options.expires) {
-                cookie += `;expires=${options.expires.toUTCString()}`;
-            }
-            if (options.secure) {
-                cookie += ';secure';
-            }
-            document.cookie = cookie;
-        },
-
-        /**
-         * Removes a cookie
-         * @param {string} name
-         */
-        removeCookie: function(name) {
-            this.setCookie(name, '', new Date('1970-01-01T00:00:00'));
-        },
-
-        /**
-         * Returns element information from it's HTML.
-         *
-         * @param element
-         * @returns object
-         */
-        getElementInfo: function(element) {
-            var $element = $(element);
-
-            if (!$element.hasClass('element')) {
-                $element = $element.find('.element:first');
-            }
-
-            return {
-                id: $element.data('id'),
-                siteId: $element.data('site-id'),
-                label: $element.data('label'),
-                status: $element.data('status'),
-                url: $element.data('url'),
-                hasThumb: $element.hasClass('hasthumb'),
-                $element: $element
-            };
-        },
-
-        /**
-         * Changes an element to the requested size.
-         *
-         * @param element
-         * @param size
-         */
-        setElementSize: function(element, size) {
-            var $element = $(element);
-
-            if (size !== 'small' && size !== 'large') {
-                size = 'small';
-            }
-
-            if ($element.hasClass(size)) {
-                return;
-            }
-
-            var otherSize = (size === 'small' ? 'large' : 'small');
-
-            $element
-                .addClass(size)
-                .removeClass(otherSize);
-
-            if ($element.hasClass('hasthumb')) {
-                var $oldImg = $element.find('> .elementthumb > img'),
-                    imgSize = (size === 'small' ? '30' : '100'),
-                    $newImg = $('<img/>', {
-                        sizes: imgSize + 'px',
-                        srcset: $oldImg.attr('srcset') || $oldImg.attr('data-pfsrcset')
-                    });
-
-                $oldImg.replaceWith($newImg);
-
-                picturefill({
-                    elements: [$newImg[0]]
-                });
-            }
-        },
-
-        /**
-         * Submits a form.
-         * @param {Object} $form
-         * @param {Object} [options]
-         * @param {string} [options.action] The `action` param value override
-         * @param {string} [options.redirect] The `redirect` param value override
-         * @param {string} [options.confirm] A confirmation message that should be shown to the user before submit
-         * @param {Object} [options.params] Additional params that should be added to the form, defined as name/value pairs
-         * @param {Object} [options.data] Additional data to be passed to the submit event
-         * @param {boolean} [options.retainScroll] Whether the scroll position should be stored and reapplied on the next page load
-         */
-        submitForm: function($form, options) {
-            if (typeof options === 'undefined') {
-                options = {};
-            }
-
-            if (options.confirm && !confirm(options.confirm)) {
-                return;
-            }
-
-            if (options.action) {
-                $('<input/>', {
-                    type: 'hidden',
-                    name: 'action',
-                    val: options.action,
-                }).appendTo($form);
-            }
-
-            if (options.redirect) {
-                $('<input/>', {
-                    type: 'hidden',
-                    name: 'redirect',
-                    val: options.redirect,
-                }).appendTo($form);
-            }
-
-            if (options.params) {
-                for (let name in options.params) {
-                    let value = options.params[name];
-                    $('<input/>', {
-                        type: 'hidden',
-                        name: name,
-                        val: value,
-                    }).appendTo($form);
-                }
-            }
-
-            if (options.retainScroll) {
-                this.setLocalStorage('scrollY', window.scrollY);
-            }
-
-            $form.trigger($.extend({type: 'submit'}, options.data));
-        },
-
-        /**
-         * Traps focus within a container, so when focus is tabbed out of it, it’s cycled back into it.
-         * @param {Object} container
-         */
-        trapFocusWithin: function(container) {
-            Garnish.trapFocusWithin(container);
-        },
-
-        /**
-         * Sets focus to the first focusable element within a container.
-         * @param {Object} container
-         */
-        setFocusWithin: function(container) {
-            Garnish.setFocusWithin(container);
-        },
-
-        /**
-         * Sets/removes attributes on an element.
-         *
-         * Attributes set to `null` or `false` will be removed.
-         *
-         * @param element
-         * @param {Object} attributes
-         */
-        setElementAttributes: function(element, attributes) {
-            const $element = $(element);
-
-            for (let name in attributes) {
-                if (!attributes.hasOwnProperty(name)) {
-                    continue;
-                }
-
-                let value = attributes[name];
-
-                if (value === null || value === false) {
-                    $element.removeAttr(name);
-                } else if (value === true) {
-                    $element.attr(name, '');
-                } else if ($.isArray(value) || $.isPlainObject(value)) {
-                    if (Craft.dataAttributes.includes(name)) {
-                        // Make sure it's an object
-                        value = Object.assign({}, value);
-                        for (let n in value) {
-                            if (!value.hasOwnProperty(n)) {
-                                continue;
-                            }
-                            let subValue = value[n];
-                            if (subValue === null || subValue === false) {
-                                continue;
-                            }
-                            if ($.isPlainObject(subValue) || $.isArray(subValue)) {
-                                subValue = JSON.stringify(subValue)
-                            } else if (subValue === true) {
-                                subValue = '';
-                            } else {
-                                subValue = this.escapeHtml(subValue);
-                            }
-                            $element.attr(`${name}-${n}`, subValue);
-                        }
-                    } else if (name === 'class') {
-                        // Make sure it's an array
-                        if ($.isPlainObject(value)) {
-                            value = Object.values(value);
-                        }
-                        for (let c of value) {
-                            $element.addClass(c);
-                        }
-                    } else if (name === 'style') {
-                        $element.css(value);
-                    } else {
-                        $element.attr(name, JSON.stringify(value));
-                    }
-                } else {
-                    $element.attr(name, this.escapeHtml(value));
-                }
-            }
-        },
-    });
-
-// -------------------------------------------
-//  Broadcast channel
-// -------------------------------------------
-
-if (typeof BroadcastChannel !== 'undefined') {
-    Craft.broadcastChannel = new BroadcastChannel(`CraftCMS:${Craft.appId}`);
-}
-
-// -------------------------------------------
-//  Custom jQuery plugins
-// -------------------------------------------
-
-$.extend($.fn,
-    {
-        animateLeft: function(pos, duration, easing, complete) {
-            if (Craft.orientation === 'ltr') {
-                return this.velocity({left: pos}, duration, easing, complete);
-            } else {
-                return this.velocity({right: pos}, duration, easing, complete);
-            }
-        },
-
-        animateRight: function(pos, duration, easing, complete) {
-            if (Craft.orientation === 'ltr') {
-                return this.velocity({right: pos}, duration, easing, complete);
-            } else {
-                return this.velocity({left: pos}, duration, easing, complete);
-            }
-        },
-
-        /**
-         * Disables elements by adding a .disabled class and preventing them from receiving focus.
-         */
-        disable: function() {
-            return this.each(function() {
-                var $elem = $(this);
-                $elem.addClass('disabled');
-
-                if ($elem.data('activatable')) {
-                    $elem.removeAttr('tabindex');
-                }
-            });
-        },
-
-        /**
-         * Enables elements by removing their .disabled class and allowing them to receive focus.
-         */
-        enable: function() {
-            return this.each(function() {
-                var $elem = $(this);
-                $elem.removeClass('disabled');
-
-                if ($elem.data('activatable')) {
-                    $elem.attr('tabindex', '0');
-                }
-            });
-        },
-
-        /**
-         * Sets the element as the container of a grid.
-         */
-        grid: function() {
-            return this.each(function() {
-                var $container = $(this),
-                    settings = {};
-
-                if ($container.data('item-selector')) {
-                    settings.itemSelector = $container.data('item-selector');
-                }
-                if ($container.data('cols')) {
-                    settings.cols = parseInt($container.data('cols'));
-                }
-                if ($container.data('max-cols')) {
-                    settings.maxCols = parseInt($container.data('max-cols'));
-                }
-                if ($container.data('min-col-width')) {
-                    settings.minColWidth = parseInt($container.data('min-col-width'));
-                }
-                if ($container.data('mode')) {
-                    settings.mode = $container.data('mode');
-                }
-                if ($container.data('fill-mode')) {
-                    settings.fillMode = $container.data('fill-mode');
-                }
-                if ($container.data('col-class')) {
-                    settings.colClass = $container.data('col-class');
-                }
-                if ($container.data('snap-to-grid')) {
-                    settings.snapToGrid = !!$container.data('snap-to-grid');
-                }
-
-                new Craft.Grid(this, settings);
-            });
-        },
-
-        infoicon: function() {
-            return this.each(function() {
-                new Craft.InfoIcon(this);
-            });
-        },
-
-        /**
-         * Sets the element as a container for a checkbox select.
-         */
-        checkboxselect: function() {
-            return this.each(function() {
-                if (!$.data(this, 'checkboxselect')) {
-                    new Garnish.CheckboxSelect(this);
-                }
-            });
-        },
-
-        /**
-         * Sets the element as a field toggle trigger.
-         */
-        fieldtoggle: function() {
-            return this.each(function() {
-                if (!$.data(this, 'fieldtoggle')) {
-                    new Craft.FieldToggle(this);
-                }
-            });
-        },
-
-        lightswitch: function(settings, settingName, settingValue) {
-            // param mapping
-            if (settings === 'settings') {
-                if (typeof settingName === 'string') {
-                    settings = {};
-                    settings[settingName] = settingValue;
-                } else {
-                    settings = settingName;
-                }
-
-                return this.each(function() {
-                    var obj = $.data(this, 'lightswitch');
-                    if (obj) {
-                        obj.setSettings(settings);
-                    }
-                });
-            } else {
-                if (!$.isPlainObject(settings)) {
-                    settings = {};
-                }
-
-                return this.each(function() {
-                    var thisSettings = $.extend({}, settings);
-
-                    if (Garnish.hasAttr(this, 'data-value')) {
-                        thisSettings.value = $(this).attr('data-value');
-                    }
-
-                    if (Garnish.hasAttr(this, 'data-indeterminate-value')) {
-                        thisSettings.indeterminateValue = $(this).attr('data-indeterminate-value');
-                    }
-
-                    if (!$.data(this, 'lightswitch')) {
-                        new Craft.LightSwitch(this, thisSettings);
-                    }
-                });
-            }
-        },
-
-        nicetext: function() {
-            return this.each(function() {
-                if (!$.data(this, 'nicetext')) {
-                    new Garnish.NiceText(this);
-                }
-            });
-        },
-
-        formsubmit: function() {
-            // Secondary form submit buttons
-            return this.on('click', function(ev) {
-                let $btn = $(ev.currentTarget);
-                let params = $btn.data('params') || {};
-                if ($btn.data('param')) {
-                    params[$btn.data('param')] = $btn.data('value');
-                }
-
-                let $anchor = $btn.data('menu') ? $btn.data('menu').$anchor : $btn;
-                let $form = $anchor.attr('data-form') ? $('#' + $anchor.attr('data-form')) : $anchor.closest('form');
-
-                Craft.submitForm($form, {
-                    confirm: $btn.data('confirm'),
-                    action: $btn.data('action'),
-                    redirect: $btn.data('redirect'),
-                    params: params,
-                    data: $.extend({
-                        customTrigger: $btn,
-                    }, $btn.data('event-data')),
-                });
-            });
-        },
-
-        menubtn: function() {
-            return this.each(function() {
-                var $btn = $(this);
-
-                if (!$btn.data('menubtn') && $btn.next().hasClass('menu')) {
-                    var settings = {};
-
-                    if ($btn.data('menu-anchor')) {
-                        settings.menuAnchor = $btn.data('menu-anchor');
-                    }
-
-                    new Garnish.MenuBtn($btn, settings);
-                }
-            });
-        },
-
-        disclosureMenu: function() {
-            return this.each(function() {
-                const $trigger = $(this);
-                // Only instantiate if it's not already a disclosure trigger, and it references a disclosure content
-                if (!$trigger.data('trigger') && $trigger.attr('aria-controls')) {
-                    new Garnish.DisclosureMenu($trigger);
-                }
-            });
-        },
-
-        datetime: function() {
-            return this.each(function() {
-                let $wrapper = $(this);
-                let $inputs = $wrapper.find('input:not([name$="[timezone]"])');
-                let checkValue = () => {
-                    let hasValue = false;
-                    for (let i = 0; i < $inputs.length; i++) {
-                        if ($inputs.eq(i).val()) {
-                            hasValue = true;
-                            break;
-                        }
-                    }
-                    if (hasValue) {
-                        if (!$wrapper.children('.clear-btn').length) {
-                            let $btn = $('<button/>', {
-                                type: 'button',
-                                class: 'clear-btn',
-                                title: Craft.t('app', 'Clear'),
-                                'aria-label': Craft.t('app', 'Clear'),
-                            })
-                                .appendTo($wrapper)
-                                .on('click', () => {
-                                    for (let i = 0; i < $inputs.length; i++) {
-                                        $inputs.eq(i).val('').trigger('input').trigger('change');
-                                    }
-                                    $btn.remove();
-                                    $inputs.first().filter('[type="text"]').focus();
-                                })
-                        }
-                    } else {
-                        $wrapper.children('.clear-btn').remove();
-                    }
-                };
-                $inputs.on('change', checkValue);
-                checkValue();
-            });
-        },
-
-        datetimeinput: function() {
-            return this.each(function() {
-                const $input = $(this);
-                const checkValue = () => {
-                    if ($input.val() === '') {
-                        $input.addClass('empty-value');
-                    } else {
-                        $input.removeClass('empty-value');
-                    }
-                };
-                $input.on('input', checkValue);
-                checkValue();
-            });
-        },
-    });
-=======
         new Garnish.MenuBtn($btn, settings);
       }
     });
@@ -4650,7 +2581,6 @@
     });
   },
 });
->>>>>>> c44d3bab
 
 // Override Garnish.NiceText.charsLeftHtml() to be more accessible
 Garnish.NiceText.charsLeftHtml = (charsLeft) => {
