--- conflicted
+++ resolved
@@ -2248,7 +2248,38 @@
   },
 
   /**
-<<<<<<< HEAD
+   * Reduces an input’s value to characters that match the given regex pattern.
+   * @param {jQuery|HTMLElement} input
+   * @param {RegExp} regex
+   */
+  filterInputVal: function (input, regex) {
+    const $input = $(input);
+    const val = $input.val();
+    let selectionStart = $input[0].selectionStart;
+    let newVal = '';
+    for (let i = 0; i < val.length; i++) {
+      if (val[i].match(regex)) {
+        newVal += val[i];
+      } else if (i < selectionStart) {
+        selectionStart--;
+      }
+    }
+    if (newVal !== val) {
+      $input.val(newVal);
+      $input[0].setSelectionRange(selectionStart, selectionStart);
+    }
+  },
+
+  /**
+   * Reduces an input’s value to numeric characters.
+   * @param {jQuery|HTMLElement} input
+   * @param {RegExp} regex
+   */
+  filterNumberInputVal: function (input) {
+    this.filterInputVal(input, /[0-9.,\-]/);
+  },
+
+  /**
    * Sets/removes attributes on an element.
    *
    * Attributes set to `null` or `false` will be removed.
@@ -2319,37 +2350,6 @@
 
   useMobileStyles: function () {
     return Garnish.isMobileBrowser() || document.body.clientWidth < 600;
-=======
-   * Reduces an input’s value to characters that match the given regex pattern.
-   * @param {jQuery|HTMLElement} input
-   * @param {RegExp} regex
-   */
-  filterInputVal: function (input, regex) {
-    const $input = $(input);
-    const val = $input.val();
-    let selectionStart = $input[0].selectionStart;
-    let newVal = '';
-    for (let i = 0; i < val.length; i++) {
-      if (val[i].match(regex)) {
-        newVal += val[i];
-      } else if (i < selectionStart) {
-        selectionStart--;
-      }
-    }
-    if (newVal !== val) {
-      $input.val(newVal);
-      $input[0].setSelectionRange(selectionStart, selectionStart);
-    }
-  },
-
-  /**
-   * Reduces an input’s value to numeric characters.
-   * @param {jQuery|HTMLElement} input
-   * @param {RegExp} regex
-   */
-  filterNumberInputVal: function (input) {
-    this.filterInputVal(input, /[0-9.,\-]/);
->>>>>>> 50b5dcf5
   },
 });
 
