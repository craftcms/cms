import $ from 'jquery';
import * as d3 from 'd3';

/** global: Craft */
/** global: Garnish */
/** global: d3FormatLocaleDefinition */

// Use old jQuery prefilter behavior
// see https://jquery.com/upgrade-guide/3.5/
var rxhtmlTag =
  /<(?!area|br|col|embed|hr|img|input|link|meta|param)(([a-z][^\/\0>\x20\t\r\n\f]*)[^>]*)\/>/gi;
jQuery.htmlPrefilter = function (html) {
  return html.replace(rxhtmlTag, '<$1></$2>');
};

// Set all the standard Craft.* stuff
$.extend(Craft, {
  navHeight: 48,

  isIterable(obj) {
    return obj && typeof obj[Symbol.iterator] === 'function';
  },

  /**
   * @callback indexKeyCallback
   * @param {Object} currentValue
   * @param {number} [index]
   * @returns {string}
   */
  /**
   * Indexes an array of objects by a specified key
   *
   * @param {Object[]} arr
   * @param {(string|indexKeyCallback)} key
   */
  index: function (arr, key) {
    if (arr instanceof NodeList || this.isIterable(arr)) {
      arr = Array.from(arr);
    } else if (!Array.isArray(arr)) {
      throw 'The first argument passed to Craft.index() must be an array, NodeList, or iterable object.';
    }

    if (typeof key === 'string') {
      const k = key;
      key = (item) => item[k];
    }

    return Object.fromEntries(arr.map((item) => [key(item), item]));
  },

  /**
   * Groups an array of objects by a specified key
   *
   * @param {Object[]} arr
   * @param {(string|indexKeyCallback)} key
   */
  group: function (arr, key) {
    if (!Array.isArray(arr)) {
      throw 'The first argument passed to Craft.group() must be an array.';
    }

    let index = {};

    return arr.reduce((grouped, obj, i) => {
      const thisKey = typeof key === 'string' ? obj[key] : key(obj, i);
      if (!index.hasOwnProperty(thisKey)) {
        index[thisKey] = [[], thisKey];
        grouped.push(index[thisKey]);
      }
      index[thisKey][0].push(obj);
      return grouped;
    }, []);
  },

  /**
   * Get a translated message.
   *
   * @param {string} category
   * @param {string} message
   * @param {Object} params
   * @returns {string}
   */
  t: function (category, message, params) {
    if (
      typeof Craft.translations[category] !== 'undefined' &&
      typeof Craft.translations[category][message] !== 'undefined'
    ) {
      message = Craft.translations[category][message];
    }

    if (params) {
      return this.formatMessage(message, params);
    }

    return message;
  },

  formatMessage: function (pattern, args) {
    let tokens;
    if ((tokens = this._tokenizePattern(pattern)) === false) {
      throw 'Message pattern is invalid.';
    }
    for (let i = 0; i < tokens.length; i++) {
      let token = tokens[i];
      if (typeof token === 'object') {
        if ((tokens[i] = this._parseToken(token, args)) === false) {
          throw 'Message pattern is invalid.';
        }
      }
    }
    return tokens.join('');
  },

  _tokenizePattern: function (pattern) {
    let depth = 1,
      start,
      pos;
    // Get an array of the string characters (factoring in 3+ byte chars)
    const chars = [...pattern];
    if ((start = pos = chars.indexOf('{')) === -1) {
      return [pattern];
    }
    let tokens = [chars.slice(0, pos).join('')];
    while (true) {
      let open = chars.indexOf('{', pos + 1);
      let close = chars.indexOf('}', pos + 1);
      if (open === -1) {
        open = false;
      }
      if (close === -1) {
        close = false;
      }
      if (open === false && close === false) {
        break;
      }
      if (open === false) {
        open = chars.length;
      }
      if (close > open) {
        depth++;
        pos = open;
      } else {
        depth--;
        pos = close;
      }
      if (depth === 0) {
        tokens.push(
          chars
            .slice(start + 1, pos)
            .join('')
            .split(',', 3)
        );
        start = pos + 1;
        tokens.push(chars.slice(start, open).join(''));
        start = open;
      }

      if (depth !== 0 && (open === false || close === false)) {
        break;
      }
    }
    if (depth !== 0) {
      return false;
    }

    return tokens;
  },

  _parseToken: function (token, args) {
    // parsing pattern based on ICU grammar:
    // http://icu-project.org/apiref/icu4c/classMessageFormat.html#details
    const param = token[0].trim();
    if (typeof args[param] === 'undefined') {
      return `{${token.join(',')}}`;
    }
    const arg = args[param];
    const type = typeof token[1] !== 'undefined' ? token[1].trim() : 'none';
    switch (type) {
      case 'number':
        return (() => {
          let format = typeof token[2] !== 'undefined' ? token[2].trim() : null;
          if (format !== null && format !== 'integer') {
            throw `Message format 'number' is only supported for integer values.`;
          }
          let number = Craft.formatNumber(arg);
          let pos;
          if (format === null && (pos = `${arg}`.indexOf('.')) !== -1) {
            number += `.${arg.substring(pos + 1)}`;
          }
          return number;
        })();
      case 'none':
        return arg;
      case 'select':
        return (() => {
          /* http://icu-project.org/apiref/icu4c/classicu_1_1SelectFormat.html
                        selectStyle = (selector '{' message '}')+
                        */
          if (typeof token[2] === 'undefined') {
            return false;
          }
          let select = this._tokenizePattern(token[2]);
          let c = select.length;
          let message = false;
          for (let i = 0; i + 1 < c; i++) {
            if (Array.isArray(select[i]) || !Array.isArray(select[i + 1])) {
              return false;
            }
            let selector = select[i++].trim();
            if (
              (message === false && selector === 'other') ||
              selector == arg
            ) {
              message = select[i].join(',');
            }
          }
          if (message === false) {
            return false;
          }
          return this.formatMessage(message, args);
        })();
      case 'plural':
        return (() => {
          /* http://icu-project.org/apiref/icu4c/classicu_1_1PluralFormat.html
                        pluralStyle = [offsetValue] (selector '{' message '}')+
                        offsetValue = "offset:" number
                        selector = explicitValue | keyword
                        explicitValue = '=' number  // adjacent, no white space in between
                        keyword = [^[[:Pattern_Syntax:][:Pattern_White_Space:]]]+
                        message: see MessageFormat
                        */
          if (typeof token[2] === 'undefined') {
            return false;
          }
          let plural = this._tokenizePattern(token[2]);
          const c = plural.length;
          let message = false;
          let offset = 0;
          for (let i = 0; i + 1 < c; i++) {
            if (
              typeof plural[i] === 'object' ||
              typeof plural[i + 1] !== 'object'
            ) {
              return false;
            }
            let selector = plural[i++].trim();
            let selectorChars = [...selector];

            if (i === 1 && selector.substring(0, 7) === 'offset:') {
              let pos = [...selector.replace(/[\n\r\t]/g, ' ')].indexOf(' ', 7);
              if (pos === -1) {
                throw 'Message pattern is invalid.';
              }
              offset = parseInt(selectorChars.slice(7, pos).join('').trim());
              selector = selectorChars
                .slice(pos + 1, pos + 1 + selectorChars.length)
                .join('')
                .trim();
            }
            if (
              (message === false && selector === 'other') ||
              (selector[0] === '=' &&
                parseInt(
                  selectorChars.slice(1, 1 + selectorChars.length).join('')
                ) === arg) ||
              (selector === 'one' && arg - offset === 1)
            ) {
              message = (
                typeof plural[i] === 'string' ? [plural[i]] : plural[i]
              )
                .map((p) => {
                  return p.replace('#', arg - offset);
                })
                .join(',');
            }
          }
          if (message === false) {
            return false;
          }
          return this.formatMessage(message, args);
        })();
      default:
        throw `Message format '${type}' is not supported.`;
    }
  },

  formatDate: function (date) {
    if (typeof date !== 'object') {
      date = new Date(date);
    }

    return $.datepicker.formatDate(Craft.datepickerOptions.dateFormat, date);
  },

  /**
   * Formats a number.
   *
   * @param {string} number
   * @param {string} [format] D3 format
   * @returns {string}
   */
  formatNumber: function (number, format) {
    if (typeof format == 'undefined') {
      format = ',.0f';
    }

    var formatter = d3.formatLocale(d3FormatLocaleDefinition).format(format);

    return formatter(number);
  },

  /**
   * @param {string} key
   * @param {boolean} shift
   * @param {boolean} alt
   */
  shortcutText: function (key, shift, alt) {
    if (Craft.clientOs === 'Mac') {
      return (alt ? '⌥' : '') + (shift ? '⇧' : '') + '⌘' + key;
    }
    return 'Ctrl+' + (alt ? 'Alt+' : '') + (shift ? 'Shift+' : '') + key;
  },

  /**
   * Escapes some HTML.
   *
   * @param {string} str
   * @returns {string}
   */
  escapeHtml: function (str) {
    return $('<div/>').text(str).html();
  },

  /**
   * Escapes special regular expression characters.
   *
   * @param {string} str
   * @returns {string}
   */
  escapeRegex: function (str) {
    // h/t https://stackoverflow.com/a/9310752
    return str.replace(/[-[\]{}()*+?.,\\^$|#\s]/g, '\\$&');
  },

  /**
   * Returns the text in a string that might contain HTML tags.
   *
   * @param {string} str
   * @returns {string}
   */
  getText: function (str) {
    return $('<div/>').html(str).text();
  },

  /**
   * Encodes a URI copmonent. Mirrors PHP's rawurlencode().
   *
   * @param {string} str
   * @returns {string}
   * @see http://stackoverflow.com/questions/1734250/what-is-the-equivalent-of-javascripts-encodeuricomponent-in-php
   */
  encodeUriComponent: function (str) {
    str = encodeURIComponent(str);

    var differences = {
      '!': '%21',
      '*': '%2A',
      "'": '%27',
      '(': '%28',
      ')': '%29',
    };

    for (var chr in differences) {
      var re = new RegExp('\\' + chr, 'g');
      str = str.replace(re, differences[chr]);
    }

    return str;
  },

  /**
   * Selects the full value of a given text input.
   *
   * @param {(jQuery|HTMLElement|string)} input
   */
  selectFullValue: function (input) {
    var $input = $(input);
    var val = $input.val();

    // Does the browser support setSelectionRange()?
    if (typeof $input[0].setSelectionRange !== 'undefined') {
      // Select the whole value
      var length = val.length * 2;
      $input[0].setSelectionRange(0, length);
    } else {
      // Refresh the value to get the cursor positioned at the end
      $input.val(val);
    }
  },

  /**
   * Formats an ID out of an input name.
   *
   * @param {string} inputName
   * @returns {string}
   */
  formatInputId: function (inputName) {
    // IDs must begin with a letter
    let id = inputName.replace(/^[^A-Za-z]+/, '');
    id = this.rtrim(id.replace(/[^A-Za-z0-9_.]+/g, '-'), '-');
    return id || this.randomString(10);
  },

  /**
   * @param {string} [path]
   * @param {(Object|string)} [params]
   * @param {string} [baseUrl]
   * @returns {string}
   */
  getUrl: function (path, params, baseUrl) {
    if (typeof path !== 'string') {
      path = '';
    }

    // Normalize the params
    let anchor = null;
    if ($.isPlainObject(params)) {
      if (typeof params['#'] !== 'undefined') {
        anchor = params['#'];
        delete params['#'];
      }
    } else if (typeof params === 'string') {
      let anchorPos = params.indexOf('#');
      if (anchorPos !== -1) {
        anchor = params.substring(anchorPos + 1);
        params = params.substring(0, anchorPos);
      }
      params = Object.fromEntries(new URLSearchParams(params).entries());
    } else {
      params = {};
    }

    // Was there already an anchor on the path?
    let anchorPos = path.indexOf('#');
    if (anchorPos !== -1) {
      // Only keep it if the params didn't specify a new anchor
      if (!anchor) {
        anchor = path.substring(anchorPos + 1);
      }
      path = path.substring(0, anchorPos);
    }

    // Were there already any query string params in the path?
    let qsPos = path.indexOf('?');
    if (qsPos !== -1) {
      params = $.extend(
        Object.fromEntries(
          new URLSearchParams(path.substring(qsPos + 1)).entries()
        ),
        params
      );
      path = path.substring(0, qsPos);
    }

    // Return path if it appears to be an absolute URL.
    if (path.search('://') !== -1 || path[0] === '/') {
      return (
        path +
        (!$.isEmptyObject(params) ? `?${$.param(params)}` : '') +
        (anchor ? `#${anchor}` : '')
      );
    }

    path = Craft.trim(path, '/');

    // Put it all together
    let url;

    if (baseUrl) {
      url = baseUrl;

      if (path && Craft.pathParam) {
        // Does baseUrl already contain a path?
        var pathMatch = url.match(
          new RegExp('[&?]' + Craft.escapeRegex(Craft.pathParam) + '=[^&]+')
        );
        if (pathMatch) {
          url = url.replace(
            pathMatch[0],
            Craft.rtrim(pathMatch[0], '/') + '/' + path
          );
          path = '';
        }
      }
    } else {
      url = Craft.baseUrl;
    }

    // Does the base URL already have a query string?
    qsPos = url.indexOf('?');
    if (qsPos !== -1) {
      params = $.extend(
        Object.fromEntries(
          new URLSearchParams(url.substring(qsPos + 1)).entries()
        ),
        params
      );
      url = url.substring(0, qsPos);
    }

    if (!Craft.omitScriptNameInUrls && path) {
      if (Craft.usePathInfo || !Craft.pathParam) {
        // Make sure that the script name is in the URL
        if (url.search(Craft.scriptName) === -1) {
          url = Craft.rtrim(url, '/') + '/' + Craft.scriptName;
        }
      } else {
        // Move the path into the query string params

        // Is the path param already set?
        if (typeof params[Craft.pathParam] !== 'undefined') {
          let basePath = params[Craft.pathParam].trimEnd();
          path = basePath + (path ? '/' + path : '');
        }

        params[Craft.pathParam] = path;
        path = null;
      }
    }

    if (path) {
      url = Craft.rtrim(url, '/') + '/' + path;
    }

    if (!$.isEmptyObject(params)) {
      url += `?${$.param(params)}`;
    }

    if (anchor) {
      url += `#${anchor}`;
    }

    return url;
  },

  /**
   * @param {string} [path]
   * @param {(Object|string)} [params]
   * @returns {string}
   */
  getCpUrl: function (path, params) {
    return this.getUrl(path, params, Craft.baseCpUrl);
  },

  /**
   * @param {string} [path]
   * @param {(Object|string)} [params]
   * @returns {string}
   */
  getSiteUrl: function (path, params) {
    return this.getUrl(path, params, Craft.baseSiteUrl);
  },

  /**
   * Returns an action URL.
   *
   * @param {string} action
   * @param {(Object|string)} [params]
   * @returns {string}
   */
  getActionUrl: function (action, params) {
    return Craft.getUrl(action, params, Craft.actionUrl);
  },

  /**
   * Redirects the window to a given URL.
   *
   * @param {string} url
   */
  redirectTo: function (url) {
    document.location.href = this.getUrl(url);
  },

  /**
   * Replaces the page’s current URL.
   *
   * The location hash will be left intact, unless the given URL specifies one.
   *
   * @param {string} url
   */
  setUrl: function (url) {
    if (typeof history === 'undefined') {
      return;
    }

    if (!url.match(/#/)) {
      url += document.location.hash;
    }

    history.replaceState({}, '', url);

    // If there's a site crumb menu, update each of its URLs
    const siteLinks = document.querySelectorAll('#site-crumb-menu a[href]');
    for (const link of siteLinks) {
      const site = this.getQueryParam('site', link.href);
      link.href = this.getUrl(url, {site});
    }
  },

  /**
   * Replaces the page’s current URL based on the given path, leaving the current query string and hash intact.
   *
   * @param {string} path
   */
  setPath: function (path) {
    this.path = path;
    this.setUrl(Craft.getUrl(path, document.location.search));
  },

  /**
   * Replaces the page’s current URL based on the given query param name and value, leaving the current URI, other query params, and hash intact.
   *
   * @param {string} name
   * @param {*} value
   */
  setQueryParam(name, value) {
    const baseUrl = document.location.origin + document.location.pathname;
    const params = this.getQueryParams();

    if (typeof value !== 'undefined' && value !== null && value !== false) {
      params[name] = value;
    } else {
      delete params[name];
    }

    this.setUrl(Craft.getUrl(baseUrl, params));
  },

  /**
   * Returns the current URL with a certain page added to it.
   *
   * @param {int} page
   * @returns {string}
   */
  getPageUrl: function (page) {
    let url = document.location.origin + document.location.pathname;
    url = Craft.rtrim(url, '/');

    let qs = document.location.search
      ? document.location.search.substring(1)
      : '';

    // query string-based pagination?
    if (Craft.pageTrigger[0] === '?') {
      const pageParam = Craft.pageTrigger.substring(1);
      // remove the existing page param
      if (document.location.search) {
        const params = Object.fromEntries(new URLSearchParams(qs).entries());
        delete params[pageParam];
        qs = $.param(params);
      }
      if (page !== 1) {
        qs += (qs !== '' ? '&' : '') + `${pageParam}=${page}`;
      }
    } else {
      // Remove the existing page segment(s)
      url = url.replace(
        new RegExp('/' + Craft.escapeRegex(Craft.pageTrigger) + '\\d+$'),
        ''
      );

      if (page !== 1) {
        url += `/${Craft.pageTrigger}${page}`;
      }
    }

    return url + (qs ? `?${qs}` : '') + document.location.hash;
  },

  /**
   * Returns a hidden CSRF token input, if CSRF protection is enabled.
   *
   * @returns {string}
   */
  getCsrfInput: function () {
    if (Craft.csrfTokenName) {
      return (
        '<input type="hidden" name="' +
        Craft.csrfTokenName +
        '" value="' +
        Craft.csrfTokenValue +
        '"/>'
      );
    } else {
      return '';
    }
  },

  /**
   * @callback postActionRequestCallback
   * @param {?Object} response
   * @param {string} textStatus
   * @param {Object} jqXHR
   */
  /**
   * Posts an action request to the server.
   *
   * @param {string} action
   * @param {Object} [data]
   * @param {postActionRequestCallback} [callback]
   * @param {Object} [options]
   * @returns {Object}
   * @deprecated in 3.4.6. sendActionRequest() should be used instead
   */
  postActionRequest: function (action, data, callback, options) {
    // Make 'data' optional
    if (typeof data === 'function') {
      options = callback;
      callback = data;
      data = {};
    }

    options = options || {};

    if (options.contentType && options.contentType.match(/\bjson\b/)) {
      if (typeof data === 'object') {
        data = JSON.stringify(data);
      }
      options.contentType = 'application/json; charset=utf-8';
    }

    var jqXHR = $.ajax(
      $.extend(
        {
          url: Craft.getActionUrl(action),
          type: 'POST',
          dataType: 'json',
          headers: this._actionHeaders(),
          data: data,
          success: callback,
          error: function (jqXHR, textStatus, errorThrown) {
            // Ignore incomplete requests, likely due to navigating away from the page
            // h/t https://stackoverflow.com/a/22107079/1688568
            if (jqXHR.readyState !== 4) {
              return;
            }

            if (jqXHR.status !== 400) {
              if (typeof Craft.cp !== 'undefined') {
                Craft.cp.displayError();
              } else {
                alert(Craft.t('app', 'A server error occurred.'));
              }
            }

            if (callback) {
              callback(
                jqXHR.status === 400 ? jqXHR.responseJSON : null,
                textStatus,
                jqXHR
              );
            }
          },
        },
        options
      )
    );

    // Call the 'send' callback
    if (typeof options.send === 'function') {
      options.send(jqXHR);
    }

    return jqXHR;
  },

  _actionHeaders: function () {
    let headers = {
      'X-Registered-Asset-Bundles': [
        ...new Set(Craft.registeredAssetBundles),
      ].join(','),
      'X-Registered-Js-Files': [...new Set(Craft.registeredJsFiles)].join(','),
    };

    if (Craft.csrfTokenValue) {
      headers['X-CSRF-Token'] = Craft.csrfTokenValue;
    }

    return headers;
  },

  /**
   * Sends a request to a Craft/plugin action
   * @param {string} method The request action to use ('GET' or 'POST')
   * @param {?string} [action] The action to request
   * @param {Object} [options] Axios request options
   * @returns {Promise}
   * @since 3.4.6
   */
  sendActionRequest: function (method, action, options = {}) {
    if ($.isPlainObject(action)) {
      options = action;
      action = null;
    }

    if (method.toUpperCase() === 'POST' && action && options.data) {
      // Avoid conflicting `action` params
      if (typeof options.data === 'string') {
        const namespace =
          options && options.headers && options.headers['X-Craft-Namespace'];
        const actionName = this.namespaceInputName('action', namespace);
        options.data += `&${actionName}=${action}`;
      } else {
        delete options.data.action;
      }
    }

    return new Promise((resolve, reject) => {
      options = options ? $.extend({}, options) : {};
      options.method = method;
      options.url = action ? Craft.getActionUrl(action) : Craft.getCpUrl();
      options.headers = $.extend(
        {
          'X-Requested-With': 'XMLHttpRequest',
        },
        options.headers || {},
        this._actionHeaders()
      );
      options.params = $.extend({}, options.params || {}, {
        // Force Safari to not load from cache
        v: new Date().getTime(),
      });
      axios.request(options).then(resolve).catch(reject);
    });
  },

  /**
   * Sends a request to the Craftnet API.
   * @param {string} method The request action to use ('GET' or 'POST')
   * @param {string} uri The API endpoint URI
   * @param {Object} options Axios request options
   * @returns {Promise}
   * @since 3.3.16
   */
  sendApiRequest: function (method, uri, options = {}) {
    return new Promise((resolve, reject) => {
      options = options ? $.extend({}, options) : {};
      let cancelToken = options.cancelToken || null;

      // Get the latest headers
      this._getApiHeaders(cancelToken)
        .then((apiHeaders) => {
          // Send the API request
          options.method = method;
          options.baseURL = Craft.baseApiUrl;
          options.url = uri;
          options.headers = $.extend(apiHeaders, options.headers || {});
          options.params = $.extend(
            Craft.apiParams || {},
            options.params || {},
            {
              // Force Safari to not load from cache
              v: new Date().getTime(),
            }
          );

          // Force the API to process the Craft headers if this is the first API request
          if (!this._apiHeaders) {
            options.params.processCraftHeaders = 1;
          }

          if (Craft.httpProxy) {
            options.proxy = Craft.httpProxy;
          }

          axios
            .request(options)
            .then((apiResponse) => {
              // Process the response headers
              this._processApiHeaders(apiResponse.headers, cancelToken)
                .then(() => {
                  // Finally return the API response data
                  resolve(apiResponse.data);
                })
                .catch(reject);
            })
            .catch(reject);
        })
        .catch(reject);
    });
  },

  _loadingApiHeaders: false,
  _apiHeaders: null,
  _apiHeaderWaitlist: [],

  /**
   * Returns the headers that should be sent with API requests.
   *
   * @param {Object} [cancelToken]
   * @returns {Promise}
   */
  _getApiHeaders: function (cancelToken) {
    return new Promise((resolve, reject) => {
      // Are we already loading them?
      if (this._loadingApiHeaders) {
        this._apiHeaderWaitlist.push([resolve, reject]);
        return;
      }

      // Are the headers already cached?
      if (this._apiHeaders) {
        resolve(this._apiHeaders);
        return;
      }

      this._loadingApiHeaders = true;
      this.sendActionRequest('POST', 'app/api-headers', {
        cancelToken: cancelToken,
      })
        .then((response) => {
          // Make sure we even are waiting for these anymore
          if (!this._loadingApiHeaders) {
            reject(e);
            return;
          }

          resolve(response.data);
        })
        .catch((e) => {
          this._rejectApiRequests(reject, e);
        });
    });
  },

  _processApiHeaders: function (headers, cancelToken) {
    return new Promise((resolve, reject) => {
      // Have we already processed them?
      if (this._apiHeaders) {
        resolve();
        return;
      }

      this.sendActionRequest('POST', 'app/process-api-response-headers', {
        data: {
          headers: headers,
        },
        cancelToken: cancelToken,
      })
        .then((response) => {
          // Make sure we even are waiting for these anymore
          if (!this._loadingApiHeaders) {
            reject(e);
            return;
          }

          this._apiHeaders = response.data;
          this._loadingApiHeaders = false;

          resolve();

          // Was anything else waiting for them?
          while (this._apiHeaderWaitlist.length) {
            this._apiHeaderWaitlist.shift()[0](this._apiHeaders);
          }
        })
        .catch((e) => {
          this._rejectApiRequests(reject, e);
        });
    });
  },

  _rejectApiRequests: function (reject, e) {
    this._loadingApiHeaders = false;
    reject(e);
    while (this._apiHeaderWaitlist.length) {
      this._apiHeaderWaitlist.shift()[1](e);
    }
  },

  /**
   * Clears the cached API headers.
   */
  clearCachedApiHeaders: function () {
    this._apiHeaders = null;
    this._loadingApiHeaders = false;

    // Reject anything in the header waitlist
    while (this._apiHeaderWaitlist.length) {
      this._apiHeaderWaitlist.shift()[1]();
    }
  },

  /**
   * Requests a URL and downloads the response.
   *
   * @param {string} method the request method to use
   * @param {string} url the URL
   * @param {(string|Object)} [body] the request body, if method = POST
   * @returns {Promise}
   */
  downloadFromUrl: function (method, url, body) {
    return new Promise((resolve, reject) => {
      // h/t https://nehalist.io/downloading-files-from-post-requests/
      let request = new XMLHttpRequest();
      request.open(method, url, true);
      if (typeof body === 'object') {
        request.setRequestHeader(
          'Content-Type',
          'application/json; charset=UTF-8'
        );
        body = JSON.stringify(body);
      } else {
        request.setRequestHeader(
          'Content-Type',
          'application/x-www-form-urlencoded; charset=UTF-8'
        );
      }
      request.responseType = 'blob';

      request.onload = () => {
        // Only handle status code 200
        if (request.status === 200) {
          // Try to find out the filename from the content disposition `filename` value
          let disposition = request.getResponseHeader('content-disposition');
          let matches = /"([^"]*)"/.exec(disposition);
          let filename =
            matches != null && matches[1] ? matches[1] : 'Download';

          // Encode the download into an anchor href
          let contentType = request.getResponseHeader('content-type');
          let blob = new Blob([request.response], {type: contentType});
          let link = document.createElement('a');
          link.href = window.URL.createObjectURL(blob);
          link.download = filename;
          document.body.appendChild(link);
          link.click();
          document.body.removeChild(link);

          resolve();
        } else {
          reject();
        }
      };

      request.send(body);
    });
  },

  /**
   * Converts a comma-delimited string into an array.
   *
   * @param {string} str
   * @returns array
   */
  stringToArray: function (str) {
    if (typeof str !== 'string') {
      return str;
    }

    var arr = str.split(',');
    for (var i = 0; i < arr.length; i++) {
      arr[i] = $.trim(arr[i]);
    }
    return arr;
  },

  /**
   * @callback findDeltaDataCallback
   * @param {string} deltaName
   * @param {Array} params
   */
  /**
   * Compares old and new post data, and removes any values that haven't
   * changed within the given list of delta namespaces.
   *
   * @param {string} oldData
   * @param {string} newData
   * @param {Object} deltaNames
   * @param {findDeltaDataCallback} [callback] Callback function that should be called whenever a new group of modified params has been found
   * @param {Object} [initialDeltaValues] Initial delta values. If undefined, `Craft.initialDeltaValues` will be used.
   * @param {Object} [modifiedDeltaNames} List of delta names that should be considered modified regardles of their param values
   * @returns {string}
   */
  findDeltaData: function (
    oldData,
    newData,
    deltaNames,
    callback,
    initialDeltaValues,
    modifiedDeltaNames
  ) {
    // Make sure oldData and newData are always strings. This is important because further below String.split is called.
    oldData = typeof oldData === 'string' ? oldData : '';
    newData = typeof newData === 'string' ? newData : '';
    deltaNames = Array.isArray(deltaNames) ? deltaNames : [];
    initialDeltaValues = $.isPlainObject(initialDeltaValues)
      ? initialDeltaValues
      : {};
    modifiedDeltaNames = Array.isArray(modifiedDeltaNames)
      ? modifiedDeltaNames
      : [];

    // Sort the delta namespaces from least -> most specific
    deltaNames.sort(function (a, b) {
      if (a.length === b.length) {
        return 0;
      }
      return a.length > b.length ? 1 : -1;
    });

    // Group all of the old & new params by namespace
    var groupedOldParams = this._groupParamsByDeltaNames(
      oldData.split('&'),
      deltaNames,
      false,
      initialDeltaValues
    );
    var groupedNewParams = this._groupParamsByDeltaNames(
      newData.split('&'),
      deltaNames,
      true,
      false
    );

    // Figure out which of the new params should actually be posted
    var params = groupedNewParams.__root__;
    for (var n = 0; n < deltaNames.length; n++) {
      if (
        Craft.inArray(deltaNames[n], modifiedDeltaNames) ||
        (typeof groupedNewParams[deltaNames[n]] === 'object' &&
          (typeof groupedOldParams[deltaNames[n]] !== 'object' ||
            JSON.stringify(groupedOldParams[deltaNames[n]]) !==
              JSON.stringify(groupedNewParams[deltaNames[n]])))
      ) {
        params = params.concat(groupedNewParams[deltaNames[n]]);
        params.push('modifiedDeltaNames[]=' + deltaNames[n]);
        if (callback) {
          callback(deltaNames[n], groupedNewParams[deltaNames[n]]);
        }
      }
    }

    return params.join('&');
  },

  /**
   * @param {Object} params
   * @param {Object} deltaNames
   * @param {boolean} withRoot
   * @param {(boolean|Object)} initialValues
   * @returns {Object}
   * @private
   */
  _groupParamsByDeltaNames: function (
    params,
    deltaNames,
    withRoot,
    initialValues
  ) {
    const grouped = {};

    if (withRoot) {
      grouped.__root__ = [];
    }

    const encodeURIComponentExceptEqualChar = (o) =>
      encodeURIComponent(o).replace('%3D', '=');

    params = params.map((p) => decodeURIComponent(p));

    paramLoop: for (let p = 0; p < params.length; p++) {
      // loop through the delta names from most -> least specific
      for (let n = deltaNames.length - 1; n >= 0; n--) {
        const paramName = params[p].substring(0, deltaNames[n].length + 1);
        if (
          paramName === deltaNames[n] + '=' ||
          paramName === deltaNames[n] + '['
        ) {
          if (typeof grouped[deltaNames[n]] === 'undefined') {
            grouped[deltaNames[n]] = [];
          }
          grouped[deltaNames[n]].push(
            encodeURIComponentExceptEqualChar(params[p])
          );
          continue paramLoop;
        }
      }

      if (withRoot) {
        grouped.__root__.push(encodeURIComponentExceptEqualChar(params[p]));
      }
    }

    if (initialValues) {
      const serializeParam = (name, value) => {
        if (Array.isArray(value) || $.isPlainObject(value)) {
          value = $.param(value);
        } else if (typeof value === 'string') {
          value = encodeURIComponent(value);
        } else if (value === null) {
          value = '';
        }
        return `${encodeURIComponent(name)}=${value}`;
      };

      for (let name in initialValues) {
        if (initialValues.hasOwnProperty(name)) {
          if ($.isPlainObject(initialValues[name])) {
            grouped[name] = [];
            for (let subName in initialValues[name]) {
              if (initialValues[name].hasOwnProperty(subName)) {
                grouped[name].push(
                  serializeParam(
                    `${name}[${subName}]`,
                    initialValues[name][subName]
                  )
                );
              }
            }
          } else {
            grouped[name] = [serializeParam(name, initialValues[name])];
          }
        }
      }
    }

    return grouped;
  },

  /**
   * Expands an object of POST array-style strings into an actual array.
   *
   * @param {Object} arr
   * @returns {Array}
   */
  expandPostArray: function (arr) {
    var expanded = {};
    var i;

    for (var key in arr) {
      if (!arr.hasOwnProperty(key)) {
        continue;
      }

      var value = arr[key],
        m = key.match(/^(\w+)(\[.*)?/),
        keys;

      if (m[2]) {
        // Get all of the nested keys
        keys = m[2].match(/\[[^\[\]]*\]/g);

        // Chop off the brackets
        for (i = 0; i < keys.length; i++) {
          keys[i] = keys[i].substring(1, keys[i].length - 1);
        }
      } else {
        keys = [];
      }

      keys.unshift(m[1]);

      var parentElem = expanded;

      for (i = 0; i < keys.length; i++) {
        if (i < keys.length - 1) {
          if (typeof parentElem[keys[i]] !== 'object') {
            // Figure out what this will be by looking at the next key
            if (!keys[i + 1] || parseInt(keys[i + 1]) == keys[i + 1]) {
              parentElem[keys[i]] = [];
            } else {
              parentElem[keys[i]] = {};
            }
          }

          parentElem = parentElem[keys[i]];
        } else {
          // Last one. Set the value
          if (!keys[i]) {
            keys[i] = parentElem.length;
          }

          parentElem[keys[i]] = value;
        }
      }
    }

    return expanded;
  },

  /**
   * Creates a form element populated with hidden inputs based on a string of serialized form data.
   *
   * @param {string} [data]
   * @returns {(jQuery|HTMLElement)}
   */
  createForm: function (data) {
    var $form = $('<form/>', {
      attr: {
        method: 'post',
        action: '',
        'accept-charset': 'UTF-8',
      },
    });

    if (typeof data === 'string') {
      var values = data.split('&');
      var chunks;
      for (var i = 0; i < values.length; i++) {
        chunks = values[i].split('=', 2);
        $('<input/>', {
          type: 'hidden',
          name: decodeURIComponent(chunks[0]),
          value: decodeURIComponent(chunks[1] || ''),
        }).appendTo($form);
      }
    }

    return $form;
  },

  /**
   * Compares two variables and returns whether they are equal in value.
   * Recursively compares array and object values.
   *
   * @param {*} obj1
   * @param {*} obj2
   * @param {boolean} [sortObjectKeys] Whether object keys should be sorted before being compared. Default is true.
   * @returns boolean
   */
  compare: function (obj1, obj2, sortObjectKeys) {
    // Compare the types
    if (typeof obj1 !== typeof obj2) {
      return false;
    }

    if (typeof obj1 === 'object' && obj1 !== null && obj2 !== null) {
      // Compare the lengths
      if (obj1.length !== obj2.length) {
        return false;
      }

      // Is one of them an array but the other is not?
      if (Array.isArray(obj1) !== Array.isArray(obj2)) {
        return false;
      }

      // If they're actual objects (not arrays), compare the keys
      if (!Array.isArray(obj1)) {
        if (typeof sortObjectKeys === 'undefined' || sortObjectKeys === true) {
          if (
            !Craft.compare(
              Craft.getObjectKeys(obj1).sort(),
              Craft.getObjectKeys(obj2).sort()
            )
          ) {
            return false;
          }
        } else {
          if (
            !Craft.compare(Craft.getObjectKeys(obj1), Craft.getObjectKeys(obj2))
          ) {
            return false;
          }
        }
      }

      // Compare each value
      for (var i in obj1) {
        if (!obj1.hasOwnProperty(i)) {
          continue;
        }

        if (!Craft.compare(obj1[i], obj2[i])) {
          return false;
        }
      }

      // All clear
      return true;
    } else {
      return obj1 === obj2;
    }
  },

  /**
   * Returns an array of an object's keys.
   *
   * @param {Object} obj
   * @returns {string[]}
   */
  getObjectKeys: function (obj) {
    var keys = [];

    for (var key in obj) {
      if (!obj.hasOwnProperty(key)) {
        continue;
      }

      keys.push(key);
    }

    return keys;
  },

  /**
   * Takes an array or string of chars, and places a backslash before each one, returning the combined string.
   *
   * Userd by ltrim() and rtrim()
   *
   * @param {(string|Object)} chars
   * @returns {string}
   */
  escapeChars: function (chars) {
    if (!Array.isArray(chars)) {
      chars = chars.split();
    }

    var escaped = '';

    for (var i = 0; i < chars.length; i++) {
      escaped += '\\' + chars[i];
    }

    return escaped;
  },

  /**
   * Trim characters off of the beginning of a string.
   *
   * @param {string} str
   * @param {(string|Object)} [chars] The characters to trim off. Defaults to a space if left blank.
   * @returns {string}
   */
  ltrim: function (str, chars) {
    if (!str) {
      return str;
    }
    if (typeof chars === 'undefined') {
      return str.trimStart();
    }
    const re = new RegExp('^[' + Craft.escapeChars(chars) + ']+');
    return str.replace(re, '');
  },

  /**
   * Trim characters off of the end of a string.
   *
   * @param {string} str
   * @param {(string|Object)} [chars] The characters to trim off. Defaults to a space if left blank.
   * @returns {string}
   */
  rtrim: function (str, chars) {
    if (!str) {
      return str;
    }
    if (typeof chars === 'undefined') {
      return str.trimEnd();
    }
    const re = new RegExp('[' + Craft.escapeChars(chars) + ']+$');
    return str.replace(re, '');
  },

  /**
   * Trim characters off of the beginning and end of a string.
   *
   * @param {string} str
   * @param {(string|Object)} [chars] The characters to trim off. Defaults to a space if left blank.
   * @returns {string}
   */
  trim: function (str, chars) {
    if (!str) {
      return str;
    }
    if (typeof chars === 'undefined') {
      return str.trim();
    }
    str = Craft.ltrim(str, chars);
    str = Craft.rtrim(str, chars);
    return str;
  },

  /**
   * Returns whether a string starts with another string.
   *
   * @param {string} str
   * @param {string} substr
   * @returns {boolean}
   * @deprecated String.prototype.endsWith() should be used instead
   */
  startsWith: function (str, substr) {
    return str.startsWith(substr);
  },

  /**
   * Ensures a string starts with another string.
   *
   * @param {string} str
   * @param {string} substr
   * @return {string}
   */
  ensureStartsWith: function (str, substr) {
    if (!str.startsWith(substr)) {
      str = substr + str;
    }
    return str;
  },

  /**
   * Ensures a string ends with another string.
   *
   * @param {string} str
   * @param {string} substr
   * @return {string}
   */
  ensureEndsWith: function (str, substr) {
    if (!str.endsWith(substr)) {
      str += substr;
    }
    return str;
  },

  /**
   * @callback filterArrayCallback
   * @param {*} value
   * @param {number} index
   * @return {boolean}
   */
  /**
   * Filters an array.
   *
   * @param {Object} arr
   * @param {filterArrayCallback} [callback] A user-defined callback function. If null, we'll just remove any elements that equate to false.
   * @returns {Array}
   */
  filterArray: function (arr, callback) {
    var filtered = [];

    for (var i = 0; i < arr.length; i++) {
      var include;

      if (typeof callback === 'function') {
        include = callback(arr[i], i);
      } else {
        include = arr[i];
      }

      if (include) {
        filtered.push(arr[i]);
      }
    }

    return filtered;
  },

  /**
   * @callback filterObjectCallback
   * @param {*} value
   * @param {string} key
   * @return {boolean}
   */
  /**
   * Filters an object by a callback method.
   *
   * @param {Object} obj
   * @param {filterObjectCallback} [callback] A user-defined callback function. If null, values that equate to false will be removed.
   * @returns {Object}
   */
  filterObject(obj, callback) {
    if (typeof callback === 'undefined') {
      callback = (v) => !!v;
    }
    return Object.fromEntries(Object.entries(obj).filter(callback));
  },

  /**
   * Returns whether an element is in an array (unlike jQuery.inArray(), which returns the element’s index, or -1).
   *
   * @param {*} elem
   * @param {(Object|Array)} arr
   * @returns {boolean}
   */
  inArray: function (elem, arr) {
    if ($.isPlainObject(arr)) {
      arr = Object.values(arr);
    }
    return arr.includes(elem);
  },

  /**
   * Removes an element from an array.
   *
   * @param {*} elem
   * @param {Array} arr
   * @returns {boolean} Whether the element could be found or not.
   */
  removeFromArray: function (elem, arr) {
    var index = $.inArray(elem, arr);
    if (index !== -1) {
      arr.splice(index, 1);
      return true;
    } else {
      return false;
    }
  },

  /**
   * Returns the last element in an array.
   *
   * @param {Array} arr
   * @returns {*}
   */
  getLast: function (arr) {
    if (!arr.length) {
      return null;
    } else {
      return arr[arr.length - 1];
    }
  },

  /**
   * Makes the first character of a string uppercase.
   *
   * @param {string} str
   * @returns {string}
   */
  uppercaseFirst: function (str) {
    return str.charAt(0).toUpperCase() + str.slice(1);
  },

  /**
   * Makes the first character of a string lowercase.
   *
   * @param {string} str
   * @returns {string}
   */
  lowercaseFirst: function (str) {
    return str.charAt(0).toLowerCase() + str.slice(1);
  },

  parseUrl: function (url) {
    var m = url.match(
      /^(?:(https?):\/\/|\/\/)([^\/\:]*)(?:\:(\d+))?(\/[^\?]*)?(?:\?([^#]*))?(#.*)?/
    );
    if (!m) {
      return {};
    }
    return {
      scheme: m[1],
      host: m[2] + (m[3] ? ':' + m[3] : ''),
      hostname: m[2],
      port: m[3] || null,
      path: m[4] || '/',
      query: m[5] || null,
      hash: m[6] || null,
    };
  },

  /**
   * Returns a URL’s query params as an object.
   * @param {string} [url] The URL. The window’s URL will be used by default.
   * @returns Object
   */
  getQueryParams: function (url) {
    let qs;
    if (url) {
      const m = url.match(/\?.+/);
      if (!m) {
        return {};
      }
      qs = m[0];
    } else {
      qs = window.location.search;
    }
    return Object.fromEntries(new URLSearchParams(qs).entries());
  },

  /**
   * Returns a query param.
   * @param {string} name The param name
   * @param {string} [url] The URL. The window’s URL will be used by default.
   * @returns Object
   */
  getQueryParam: function (name, url) {
    return this.getQueryParams(url)[name];
  },

  isSameHost: function (url) {
    var requestUrlInfo = this.parseUrl(document.location.href);
    if (!requestUrlInfo) {
      return false;
    }
    var urlInfo = this.parseUrl(url);
    if (!urlInfo) {
      return false;
    }
    return requestUrlInfo.host === urlInfo.host;
  },

  /**
   * Converts a number of seconds into a human-facing time duration.
   */
  secondsToHumanTimeDuration: function (seconds, showSeconds) {
    if (typeof showSeconds === 'undefined') {
      showSeconds = true;
    }

    var secondsInWeek = 604800,
      secondsInDay = 86400,
      secondsInHour = 3600,
      secondsInMinute = 60;

    var weeks = Math.floor(seconds / secondsInWeek);
    seconds = seconds % secondsInWeek;

    var days = Math.floor(seconds / secondsInDay);
    seconds = seconds % secondsInDay;

    var hours = Math.floor(seconds / secondsInHour);
    seconds = seconds % secondsInHour;

    var minutes;

    if (showSeconds) {
      minutes = Math.floor(seconds / secondsInMinute);
      seconds = seconds % secondsInMinute;
    } else {
      minutes = Math.round(seconds / secondsInMinute);
      seconds = 0;
    }

    var timeComponents = [];

    if (weeks) {
      timeComponents.push(
        weeks +
          ' ' +
          (weeks === 1 ? Craft.t('app', 'week') : Craft.t('app', 'weeks'))
      );
    }

    if (days) {
      timeComponents.push(
        days +
          ' ' +
          (days === 1 ? Craft.t('app', 'day') : Craft.t('app', 'days'))
      );
    }

    if (hours) {
      timeComponents.push(
        hours +
          ' ' +
          (hours === 1 ? Craft.t('app', 'hour') : Craft.t('app', 'hours'))
      );
    }

    if (minutes || (!showSeconds && !weeks && !days && !hours)) {
      timeComponents.push(
        minutes +
          ' ' +
          (minutes === 1 ? Craft.t('app', 'minute') : Craft.t('app', 'minutes'))
      );
    }

    if (seconds || (showSeconds && !weeks && !days && !hours && !minutes)) {
      timeComponents.push(
        seconds +
          ' ' +
          (seconds === 1 ? Craft.t('app', 'second') : Craft.t('app', 'seconds'))
      );
    }

    return timeComponents.join(', ');
  },

  /**
   * Converts extended ASCII characters to ASCII.
   *
   * @param {string} str
   * @param {Object} [charMap]
   * @returns {string}
   */
  asciiString: function (str, charMap) {
    // Normalize NFD chars to NFC
    str = str.normalize('NFC');

    var asciiStr = '';
    var char;

    for (var i = 0; i < str.length; i++) {
      char = str.charAt(i);
      asciiStr +=
        typeof (charMap || Craft.asciiCharMap)[char] === 'string'
          ? (charMap || Craft.asciiCharMap)[char]
          : char;
    }

    return asciiStr;
  },

  uuid: function () {
    if (typeof crypto.randomUUID === 'function') {
      return crypto.randomUUID();
    }

    // h/t https://stackoverflow.com/a/2117523/1688568
    return ([1e7] + -1e3 + -4e3 + -8e3 + -1e11).replace(/[018]/g, (c) =>
      (
        c ^
        (crypto.getRandomValues(new Uint8Array(1))[0] & (15 >> (c / 4)))
      ).toString(16)
    );
  },

  /**
   * @param {string} name
   * @param {string} [namespace]
   * @returns {string}
   */
  namespaceInputName: function (name, namespace) {
    if (!namespace) {
      return name;
    }

    return name.replace(/([^'"\[\]]+)([^'"]*)/, `${namespace}[$1]$2`);
  },

  /**
   * @param {string} id
   * @param {string} [namespace]
   * @returns {string}
   */
  namespaceId: function (id, namespace) {
    return (
      (namespace ? `${Craft.formatInputId(namespace)}-` : '') +
      Craft.formatInputId(id)
    );
  },

  randomString: function (length) {
    // h/t https://stackoverflow.com/a/1349426/1688568
    var result = '';
    var characters =
      'ABCDEFGHIJKLMNOPQRSTUVWXYZabcdefghijklmnopqrstuvwxyz0123456789';
    for (var i = 0; i < length; i++) {
      result += characters.charAt(Math.floor(Math.random() * 62));
    }
    return result;
  },

  /**
   * Creates a validation error list.
   *
   * @param {Object} errors
   * @returns {jQuery}
   */
  createErrorList: function (errors) {
    var $ul = $(document.createElement('ul')).addClass('errors');

    for (var i = 0; i < errors.length; i++) {
      var $li = $(document.createElement('li'));
      $li.appendTo($ul);
      $li.html(errors[i]);
    }

    return $ul;
  },

  _existingCss: null,
  _existingJs: null,

  _appendHtml: async function (html, $parent) {
    if (!html) {
      return;
    }

    const scriptUrls = [];

    const nodes = $.parseHTML(html.trim(), true).filter((node) => {
      if (node.nodeName === 'LINK' && node.href) {
        if (!this._existingCss) {
          this._existingCss = $('link[href]')
            .toArray()
            .map((n) => n.href.replace(/&/g, '&amp;'));
        }

        if (this._existingCss.includes(node.href)) {
          return false;
        }

        this._existingCss.push(node.href);
        return true;
      }

      if (node.nodeName === 'SCRIPT' && node.src) {
        if (!this._existingJs) {
          this._existingJs = $('script[src]')
            .toArray()
            .map((n) => n.src.replace(/&/g, '&amp;'));
        }

        if (!this._existingJs.includes(node.src)) {
          scriptUrls.push(node.src);
          this._existingJs.push(node.src);
        }

        // return false either way since we are going to load it ourselves
        return false;
      }

      return true;
    });

    await this._loadScripts(scriptUrls);
    $parent.append(nodes);
  },

  _loadScripts: function (urls) {
    return new Promise((resolve) => {
      if (!urls.length) {
        resolve();
        return;
      }

      const url = urls.shift();
      $.ajaxSetup({cache: true});

      $.getScript(url)
        .done(() => {
          $.ajaxSetup({cache: false});
          this._loadScripts(urls).then(resolve);
        })
        .fail(() => {
          console.error(`Failed to load ${url}:`);
          $.ajaxSetup({cache: false});
          this._loadScripts(urls).then(resolve);
        });
    });
  },

  /**
   * Appends HTML to the page `<head>`.
   *
   * @param {string} html
   * @returns {Promise}
   */
  appendHeadHtml: async function (html) {
    await this._appendHtml(html, $('head'));
  },

  /**
   * Appends HTML to the page `<body>`.
   *
   * @param {string} html
   * @returns {Promise}
   */
  appendBodyHtml: async function (html) {
    await this._appendHtml(html, Garnish.$bod);
  },

  /**
   * Appends HTML to the page `<body>`.
   *
   * @deprecated in 4.0.0. `appendBodyHtml()` should be used instead
   */
  appendFootHtml: function (html) {
    console.warn(
      'Craft.appendFootHtml() is deprecated. Craft.appendBodyHtml() should be used instead.'
    );
    this.appendBodyHtml(html);
  },

  /**
   * Initializes any common UI elements in a given container.
   *
   * @param {Object} $container
   */
  initUiElements: function ($container) {
    $('.grid', $container).grid();
    $('.info', $container).infoicon();
    $('.checkbox-select', $container).checkboxselect();
    $('.fieldtoggle', $container).fieldtoggle();
    $('.lightswitch', $container).lightswitch();
    $('.nicetext', $container).nicetext();
    $('.datetimewrapper', $container).datetime();
    $(
      '.datewrapper > input[type="date"], .timewrapper > input[type="time"]',
      $container
    ).datetimeinput();
    $('.formsubmit', $container).formsubmit();
    // menus last, since they can mess with the DOM
    $('.menubtn:not([data-disclosure-trigger])', $container).menubtn();
    $('[data-disclosure-trigger]', $container).disclosureMenu();

    // Open outbound links in new windows
    // hat tip: https://stackoverflow.com/a/2911045/1688568
    $('a', $container).each(function () {
      if (
        this.hostname.length &&
        this.hostname !== location.hostname &&
        typeof $(this).attr('target') === 'undefined'
      ) {
        $(this).attr('rel', 'noopener').attr('target', '_blank');
      }
    });
  },

  _elementIndexClasses: {},
  _elementSelectorModalClasses: {},
  _elementEditorClasses: {},
  _uploaderClasses: {},
  _authFormHandlers: {},

  /**
   * Registers an element index class for a given element type.
   *
   * @param {string} elementType
   * @param {function} func
   */
  registerElementIndexClass: function (elementType, func) {
    if (typeof this._elementIndexClasses[elementType] !== 'undefined') {
      throw (
        'An element index class has already been registered for the element type “' +
        elementType +
        '”.'
      );
    }

    this._elementIndexClasses[elementType] = func;
  },

  /**
   * Registers a file uploader class for a given filesystem type.
   *
   * @param {string} fsType
   * @param {function} func
   */
  registerUploaderClass: function (fsType, func) {
    if (typeof this._uploaderClasses[fsType] !== 'undefined') {
      throw (
        'An asset uploader class has already been registered for the filesystem type “' +
        fsType +
        '”.'
      );
    }

    this._uploaderClasses[fsType] = func;
  },

  /**
   * Registers an element selector modal class for a given element type.
   *
   * @param {string} elementType
   * @param {function} func
   */
  registerElementSelectorModalClass: function (elementType, func) {
    if (typeof this._elementSelectorModalClasses[elementType] !== 'undefined') {
      throw (
        'An element selector modal class has already been registered for the element type “' +
        elementType +
        '”.'
      );
    }

    this._elementSelectorModalClasses[elementType] = func;
  },

  registerAuthFormHandler(method, func) {
    if (typeof this._authFormHandlers[method] !== 'undefined') {
      throw `An authentication form handler has already been registered for the method “${method}”.`;
    }

    this._authFormHandlers[method] = func;
  },

  /**
   * Creates a new element index for a given element type.
   *
   * @param {string} elementType
   * @param {jQuery} $container
   * @param {Object} settings
   * @returns {BaseElementIndex}
   */
  createElementIndex: function (elementType, $container, settings) {
    var func;

    if (typeof this._elementIndexClasses[elementType] !== 'undefined') {
      func = this._elementIndexClasses[elementType];
    } else {
      func = Craft.BaseElementIndex;
    }

    return new func(elementType, $container, settings);
  },

  /**
   * Creates a file uploader for a given filesystem type.
   *
   * @param {string} fsType
   * @param {jQuery} $container
   * @param {Object} settings
   * @returns {Uploader}
   */
  createUploader: function (fsType, $container, settings) {
    const func =
      typeof this._uploaderClasses[fsType] !== 'undefined'
        ? this._uploaderClasses[fsType]
        : Craft.Uploader;

    const uploader = new func($container, settings);
    uploader.fsType = fsType;

    return uploader;
  },

  /**
   * Creates a new element selector modal for a given element type.
   *
   * @param {string} elementType
   * @param {Object} settings
   */
  createElementSelectorModal: function (elementType, settings) {
    var func;

    if (typeof this._elementSelectorModalClasses[elementType] !== 'undefined') {
      func = this._elementSelectorModalClasses[elementType];
    } else {
      func = Craft.BaseElementSelectorModal;
    }

    return new func(elementType, settings);
  },

  createAuthFormHandler(method, container, onSuccess, showError) {
    if (typeof this._authFormHandlers[method] === 'undefined') {
      throw `No authentication form has been registered for the method "${method}".`;
    }

    if (container instanceof jQuery) {
      if (!container.length) {
        throw 'No form element specified.';
      }
      container = container[0];
    }

    if (!showError) {
      showError = (error) => {
        Craft.cp.displayError(error);
      };
    }

    return new this._authFormHandlers[method](container, onSuccess, showError);
  },

  /**
   * Creates a new element editor slideout for a given element type.
   *
   * @param {string} elementType
   * @param {(jQuery|HTMLElement|string)} element
   * @param {Object} settings
   */
  createElementEditor: function (elementType, element, settings) {
    // Param mapping
    if (typeof settings === 'undefined' && $.isPlainObject(element)) {
      // (settings)
      settings = element;
      element = null;
    } else if (typeof settings !== 'object') {
      settings = {};
    }

    if (!settings.elementType) {
      settings.elementType = elementType;
    }

    return new Craft.ElementEditorSlideout(element, settings);
  },

  /**
   * Retrieves a value from localStorage if it exists.
   *
   * @param {string} key
   * @param {*} defaultValue
   */
  getLocalStorage: function (key, defaultValue) {
    key = 'Craft-' + Craft.systemUid + '.' + key;

    if (
      typeof localStorage !== 'undefined' &&
      typeof localStorage[key] !== 'undefined'
    ) {
      return JSON.parse(localStorage[key]);
    } else {
      return defaultValue;
    }
  },

  /**
   * Saves a value to localStorage.
   *
   * @param {string} key
   * @param {*} value
   */
  setLocalStorage: function (key, value) {
    if (typeof localStorage !== 'undefined') {
      key = 'Craft-' + Craft.systemUid + '.' + key;

      // localStorage might be filled all the way up.
      // Especially likely if this is a private window in Safari 8+, where localStorage technically exists,
      // but has a max size of 0 bytes.
      try {
        localStorage[key] = JSON.stringify(value);
      } catch (e) {}
    }
  },

  /**
   * Removes a value from localStorage.
   * @param {string} key
   */
  removeLocalStorage: function (key) {
    if (typeof localStorage !== 'undefined') {
      localStorage.removeItem(`Craft-${Craft.systemUid}.${key}`);
    }
  },

  /**
   * Returns a cookie value, if it exists, otherwise returns `false`
   * @returns {(string|boolean)}
   */
  getCookie: function (name) {
    // Adapted from https://developer.mozilla.org/en-US/docs/Web/API/Document/cookie
    return document.cookie.replace(
      new RegExp(
        `(?:(?:^|.*;\\s*)Craft-${Craft.systemUid}:${name}\\s*\\=\\s*([^;]*).*$)|^.*$`
      ),
      '$1'
    );
  },

  /**
   * Sets a cookie value.
   * @param {string} name
   * @param {string} value
   * @param {Object} [options]
   * @param {string} [options.path] The cookie path.
   * @param {string} [options.domain] The cookie domain. Defaults to the `defaultCookieDomain` config setting.
   * @param {number} [options.maxAge] The max age of the cookie (in seconds)
   * @param {Date} [options.expires] The expiry date of the cookie. Defaults to none (session-based cookie).
   * @param {boolean} [options.secure] Whether this is a secure cookie. Defaults to the `useSecureCookies`
   * config setting.
   * @param {string} [options.sameSite] The SameSite value (`lax` or `strict`). Defaults to the
   * `sameSiteCookieValue` config setting.
   */
  setCookie: function (name, value, options) {
    options = $.extend({}, this.defaultCookieOptions, options);
    let cookie = `Craft-${Craft.systemUid}:${name}=${encodeURIComponent(
      value
    )}`;
    if (options.path) {
      cookie += `;path=${options.path}`;
    }
    if (options.domain) {
      cookie += `;domain=${options.domain}`;
    }
    if (options.maxAge) {
      cookie += `;max-age-in-seconds=${options.maxAge}`;
    } else if (options.expires) {
      cookie += `;expires=${options.expires.toUTCString()}`;
    }
    if (options.secure) {
      cookie += ';secure';
    }
    document.cookie = cookie;
  },

  /**
   * Removes a cookie
   * @param {string} name
   */
  removeCookie: function (name) {
    this.setCookie(name, '', new Date('1970-01-01T00:00:00'));
  },

  /**
   * Returns element information from its DOM element.
   *
   * @param {(jQuery|HTMLElement|string)} element
   * @returns {Object}
   */
  getElementInfo: function (element) {
    let $element = $(element);

    if (!$element.hasClass('element')) {
      $element = $element.find('.element:first');
    }

    return {
      id: $element.data('id'),
      siteId: $element.data('site-id'),
      label: $element.data('label'),
      status: $element.data('status'),
      url: $element.data('url'),
      hasThumb: $element.hasClass('has-thumb'),
      $element: $element,
    };
  },

  /**
   * Changes an element to the requested size.
   *
   * @param {(jQuery|HTMLElement|string))} element
   * @param {string} size
   */
  setElementSize: function (element, size) {
    const $element = $(element);

    if (size !== 'small' && size !== 'large') {
      size = 'small';
    }

    if ($element.hasClass(size)) {
      return;
    }

    const otherSize = size === 'small' ? 'large' : 'small';

    $element.addClass(size).removeClass(otherSize);

    if ($element.hasClass('has-thumb')) {
      const $oldImg = $element.find('> .thumb > img'),
        imgSize = size === 'small' ? '30' : '100',
        $newImg = $('<img/>', {
          sizes: imgSize + 'px',
          srcset: $oldImg.attr('srcset') || $oldImg.attr('data-pfsrcset'),
        });

      $oldImg.replaceWith($newImg);

      picturefill({
        elements: [$newImg[0]],
      });
    }
  },

  refreshElementInstances(elementId) {
    const $elements = $(`div.element[data-id="${elementId}"][data-settings]`);
    if (!$elements.length) {
      return;
    }
    const elementsBySite = {};
    for (let i = 0; i < $elements.length; i++) {
      const $element = $elements.eq(i);
      const siteId = $element.data('site-id');
      if (typeof elementsBySite[siteId] === 'undefined') {
        elementsBySite[siteId] = {
          key: i,
          type: $element.data('type'),
          id: elementId,
          siteId,
          instances: [],
        };
      }
      elementsBySite[siteId].instances.push($element.data('settings'));
    }
    const data = {
      elements: Object.values(elementsBySite),
    };
    Craft.sendActionRequest('POST', 'app/render-elements', {data}).then(
      ({data}) => {
        const instances = data.elements[elementId] || {};
        for (let key of Object.keys(instances)) {
          const $element = $elements.eq(key);
          const $replacement = $(instances[key]);
          for (let attribute of $replacement[0].attributes) {
            if (attribute.name === 'class') {
              $element.addClass(attribute.value);
            } else {
              $element.attr(attribute.name, attribute.value);
            }
          }
          const $actions = $element
            .find('.chip-actions,.card-actions')
            .detach();
          const $inputs = $element.find('input,button').detach();
          $element.html($replacement.html());
          if ($actions.length) {
            $element.find('.chip-actions,.card-actions').replaceWith($actions);
          }
          if ($inputs.length) {
            $inputs.appendTo($element);
          }
        }
        Craft.cp.elementThumbLoader.load($elements);
      }
    );
  },

  /**
   * Submits a form.
   * @param {Object} $form
   * @param {Object} [options]
   * @param {string} [options.action] The `action` param value override
   * @param {string} [options.redirect] The `redirect` param value override
   * @param {string} [options.confirm] A confirmation message that should be shown to the user before submit
   * @param {Object} [options.params] Additional params that should be added to the form, defined as name/value pairs
   * @param {Object} [options.data] Additional data to be passed to the submit event
   * @param {boolean} [options.retainScroll] Whether the scroll position should be stored and reapplied on the next page load
   * @param {boolean} [options.requireElevatedSession] Whether an elevated session is required
   */
  submitForm: function ($form, options) {
    if (typeof options === 'undefined') {
      options = {};
    }

    if (options.confirm && !confirm(options.confirm)) {
      return;
    }

    if (options.requireElevatedSession) {
      Craft.elevatedSessionManager.requireElevatedSession(() => {
        this._submitFormInternal($form, options);
      });
    } else {
      this._submitFormInternal($form, options);
    }
  },

  _submitFormInternal($form, options) {
    const namespace = options.namespace ?? null;

    if (options.action) {
      $('<input/>', {
        type: 'hidden',
        name: this.namespaceInputName('action', namespace),
        val: options.action,
      }).appendTo($form);
    }

    if (options.redirect) {
      $('<input/>', {
        type: 'hidden',
        name: this.namespaceInputName('redirect', namespace),
        val: options.redirect,
      }).appendTo($form);
    }

    if (options.params) {
      for (let name in options.params) {
        let value = options.params[name];
        $('<input/>', {
          type: 'hidden',
          name: this.namespaceInputName(name, namespace),
          val: value,
        }).appendTo($form);
      }
    }

    if (options.retainScroll) {
      this.setLocalStorage('scrollY', window.scrollY);
    }

    $form.trigger($.extend({type: 'submit'}, options.data));
  },

  /**
   * Traps focus within a container, so when focus is tabbed out of it, it’s cycled back into it.
   * @param {Object} container
   */
  trapFocusWithin: function (container) {
    Garnish.trapFocusWithin(container);
  },

  /**
   * Sets focus to the first focusable element within a container.
   * @param {Object} container
   */
  setFocusWithin: function (container) {
    Garnish.setFocusWithin(container);
  },

  /**
   * Reduces an input’s value to characters that match the given regex pattern.
   * @param {jQuery|HTMLElement} input
   * @param {RegExp} regex
   */
  filterInputVal: function (input, regex) {
    const $input = $(input);
    const val = $input.val();
    let selectionStart = $input[0].selectionStart;
    let newVal = '';
    for (let i = 0; i < val.length; i++) {
      if (val[i].match(regex)) {
        newVal += val[i];
      } else if (i < selectionStart) {
        selectionStart--;
      }
    }
    if (newVal !== val) {
      $input.val(newVal);
      $input[0].setSelectionRange(selectionStart, selectionStart);
    }
  },

  /**
   * Reduces an input’s value to numeric characters.
   * @param {jQuery|HTMLElement} input
   * @param {RegExp} regex
   */
  filterNumberInputVal: function (input) {
    this.filterInputVal(input, /[0-9.,\-]/);
  },

  /**
   * Sets/removes attributes on an element.
   *
   * Attributes set to `null` or `false` will be removed.
   *
   * @param {(jQuery|HTMLElement|string)} element
   * @param {Object} attributes
   */
  setElementAttributes: function (element, attributes) {
    const $element = $(element);

    for (let name in attributes) {
      if (!attributes.hasOwnProperty(name)) {
        continue;
      }

      let value = attributes[name];

      if (value === null || value === false) {
        $element.removeAttr(name);
      } else if (value === true) {
        $element.attr(name, '');
      } else if (Array.isArray(value) || $.isPlainObject(value)) {
        if (Craft.dataAttributes.includes(name)) {
          // Make sure it's an object
          value = Object.assign({}, value);
          for (let n in value) {
            if (!value.hasOwnProperty(n)) {
              continue;
            }
            let subValue = value[n];
            if (subValue === null || subValue === false) {
              continue;
            }
            if ($.isPlainObject(subValue) || Array.isArray(subValue)) {
              subValue = JSON.stringify(subValue);
            } else if (subValue === true) {
              subValue = '';
            } else {
              subValue = this.escapeHtml(subValue);
            }
            $element.attr(`${name}-${n}`, subValue);
          }
        } else if (name === 'class') {
          // Make sure it's an array
          if ($.isPlainObject(value)) {
            value = Object.values(value);
          }
          for (let c of value) {
            $element.addClass(c);
          }
        } else if (name === 'style') {
          $element.css(value);
        } else {
          $element.attr(name, JSON.stringify(value));
        }
      } else {
        $element.attr(name, this.escapeHtml(value));
      }
    }
  },

  isVisible: function () {
    return (
      typeof document.visibilityState === 'undefined' ||
      document.visibilityState === 'visible'
    );
  },

  useMobileStyles: function () {
    return Garnish.isMobileBrowser() || document.body.clientWidth < 600;
  },
});

// -------------------------------------------
//  Broadcast channel
// -------------------------------------------

Craft.pageId = Craft.uuid();

if (typeof BroadcastChannel !== 'undefined') {
  const channelName = `CraftCMS:${Craft.appId}`;
  Craft.broadcaster = new BroadcastChannel(channelName);
  Craft.messageReceiver = new BroadcastChannel(channelName);

  Craft.broadcaster.addEventListener('message', (ev) => {
    switch (ev.data.event) {
      case 'beforeTrackJobProgress':
        Craft.cp.cancelJobTracking();
        break;

      case 'trackJobProgress':
        Craft.cp.setJobData(ev.data.jobData);

        if (Craft.cp.jobInfo.length) {
          // Check again after a longer delay than usual,
          // as it looks like another browser tab is driving for now
          const delay = Craft.cp.getNextJobDelay() + 1000;
          Craft.cp.trackJobProgress(delay);
        }

        break;
    }
  });

  Craft.messageReceiver.addEventListener('message', (ev) => {
    if (ev.data.event === 'saveElement') {
      Craft.refreshElementInstances(ev.data.id);
    }
  });
}

// -------------------------------------------
//  Custom jQuery plugins
// -------------------------------------------

$.extend($.fn, {
  animateLeft: function (pos, duration, easing, complete) {
    if (Craft.orientation === 'ltr') {
      return this.velocity({left: pos}, duration, easing, complete);
    } else {
      return this.velocity({right: pos}, duration, easing, complete);
    }
  },

  animateRight: function (pos, duration, easing, complete) {
    if (Craft.orientation === 'ltr') {
      return this.velocity({right: pos}, duration, easing, complete);
    } else {
      return this.velocity({left: pos}, duration, easing, complete);
    }
  },

  /**
   * Disables elements by adding a .disabled class and preventing them from receiving focus.
   */
  disable: function () {
    return this.each(function () {
      var $elem = $(this);
      $elem.addClass('disabled');

      if ($elem.data('activatable')) {
        $elem.removeAttr('tabindex');
      }
    });
  },

  /**
   * Enables elements by removing their .disabled class and allowing them to receive focus.
   */
  enable: function () {
    return this.each(function () {
      var $elem = $(this);
      $elem.removeClass('disabled');

      if ($elem.data('activatable')) {
        $elem.attr('tabindex', '0');
      }
    });
  },

  /**
   * Sets the element as the container of a grid.
   */
  grid: function () {
    return this.each(function () {
      var $container = $(this),
        settings = {};

      if ($container.data('item-selector')) {
        settings.itemSelector = $container.data('item-selector');
      }
      if ($container.data('cols')) {
        settings.cols = parseInt($container.data('cols'));
      }
      if ($container.data('max-cols')) {
        settings.maxCols = parseInt($container.data('max-cols'));
      }
      if ($container.data('min-col-width')) {
        settings.minColWidth = parseInt($container.data('min-col-width'));
      }
      if ($container.data('mode')) {
        settings.mode = $container.data('mode');
      }
      if ($container.data('fill-mode')) {
        settings.fillMode = $container.data('fill-mode');
      }
      if ($container.data('col-class')) {
        settings.colClass = $container.data('col-class');
      }
      if ($container.data('snap-to-grid')) {
        settings.snapToGrid = !!$container.data('snap-to-grid');
      }

      new Craft.Grid(this, settings);
    });
  },

  infoicon: function () {
    return this.each(function () {
      new Craft.InfoIcon(this);
    });
  },

  /**
   * Sets the element as a container for a checkbox select.
   */
  checkboxselect: function () {
    return this.each(function () {
      if (!$.data(this, 'checkboxselect')) {
        new Garnish.CheckboxSelect(this);
      }
    });
  },

  /**
   * Sets the element as a field toggle trigger.
   */
  fieldtoggle: function () {
    return this.each(function () {
      if (!$.data(this, 'fieldtoggle')) {
        new Craft.FieldToggle(this);
      }
    });
  },

  lightswitch: function (settings, settingName, settingValue) {
    // param mapping
    if (settings === 'settings') {
      if (typeof settingName === 'string') {
        settings = {};
        settings[settingName] = settingValue;
      } else {
        settings = settingName;
      }

      return this.each(function () {
        var obj = $.data(this, 'lightswitch');
        if (obj) {
          obj.setSettings(settings);
        }
      });
    } else {
      if (!$.isPlainObject(settings)) {
        settings = {};
      }

      return this.each(function () {
        var thisSettings = $.extend({}, settings);

        if (Garnish.hasAttr(this, 'data-value')) {
          thisSettings.value = $(this).attr('data-value');
        }

        if (Garnish.hasAttr(this, 'data-indeterminate-value')) {
          thisSettings.indeterminateValue = $(this).attr(
            'data-indeterminate-value'
          );
        }

        if (!$.data(this, 'lightswitch')) {
          new Craft.LightSwitch(this, thisSettings);
        }
      });
    }
  },

  nicetext: function () {
    return this.each(function () {
      if (!$.data(this, 'nicetext')) {
        new Garnish.NiceText(this);
      }
    });
  },

  formsubmit: function () {
    // Secondary form submit buttons
<<<<<<< HEAD
    return this.on('activate', function (ev) {
      let $btn = $(ev.currentTarget);
      let params = $btn.data('params') || {};
=======
    return this.on('click', function (ev) {
      const $btn = $(ev.currentTarget);
      const params = $btn.data('params') || {};
>>>>>>> 83f877cd
      if ($btn.data('param')) {
        params[$btn.data('param')] = $btn.data('value');
      }

<<<<<<< HEAD
      const $anchor = $btn.closest('.menu--disclosure').length
        ? $btn.closest('.menu--disclosure').data('trigger').$trigger
        : $btn;
      let $form = $anchor.attr('data-form')
        ? $('#' + $anchor.attr('data-form'))
        : $anchor.closest('form');
=======
      let $form;
      let namespace = null;

      if ($btn.attr('data-form') === 'false') {
        $form = Craft.createForm()
          .addClass('hidden')
          .append(Craft.getCsrfInput())
          .appendTo(Garnish.$bod);
      } else {
        let $anchor = $btn.closest('.menu--disclosure').length
          ? $btn.closest('.menu--disclosure').data('trigger').$trigger
          : $btn.data('menu')
            ? $btn.data('menu').$anchor
            : $btn;

        let isFullPage = $anchor.parents('.slideout').length == 0;

        if (isFullPage) {
          $form = $anchor.attr('data-form')
            ? $('#' + $anchor.attr('data-form'))
            : $btn.attr('data-form')
              ? $('#' + $btn.attr('data-form'))
              : $anchor.closest('form');
        } else {
          $form = $anchor.closest('form');
          namespace = $anchor.parents('.slideout').data('cpScreen').namespace;
        }

        if ($anchor.data('disclosureMenu')) {
          $anchor.data('disclosureMenu').hide();
        }
      }
>>>>>>> 83f877cd

      Craft.submitForm($form, {
        confirm: $btn.data('confirm'),
        action: $btn.data('action'),
        redirect: $btn.data('redirect'),
        requireElevatedSession: Garnish.hasAttr(
          $btn,
          'data-require-elevated-session'
        ),
        namespace: namespace,
        params: params,
        data: $.extend(
          {
            customTrigger: $btn,
          },
          $btn.data('event-data')
        ),
      });
    });
  },

  menubtn: function () {
    return this.each(function () {
      var $btn = $(this);

      if (!$btn.data('menubtn') && $btn.next().hasClass('menu')) {
        var settings = {};

        if ($btn.data('menu-anchor')) {
          settings.menuAnchor = $btn.data('menu-anchor');
        }

        new Garnish.MenuBtn($btn, settings);
      }
    });
  },

  disclosureMenu: function () {
    return this.each(function () {
      const $trigger = $(this);
      // Only instantiate if it's not already a disclosure trigger, and it references a disclosure content
      if (!$trigger.data('trigger') && $trigger.attr('aria-controls')) {
        new Garnish.DisclosureMenu($trigger);
      }
    });
  },

  datetime: function () {
    return this.each(function () {
      let $wrapper = $(this);
      let $inputs = $wrapper.find('input:not([name$="[timezone]"])');
      let checkValue = () => {
        let hasValue = false;
        for (let i = 0; i < $inputs.length; i++) {
          if ($inputs.eq(i).val() && !$inputs.eq(i).is(':disabled')) {
            hasValue = true;
            break;
          }
        }
        if (hasValue) {
          if (!$wrapper.children('.clear-btn').length) {
            let $btn = $('<button/>', {
              type: 'button',
              class: 'clear-btn',
              title: Craft.t('app', 'Clear'),
              'aria-label': Craft.t('app', 'Clear'),
            })
              .appendTo($wrapper)
              .on('click', () => {
                for (let i = 0; i < $inputs.length; i++) {
                  $inputs.eq(i).val('').trigger('input').trigger('change');
                }
                $btn.remove();
                $inputs.first().filter('[type="text"]').focus();
              });
          }
        } else {
          $wrapper.children('.clear-btn').remove();
        }
      };
      $inputs.on('change', checkValue);
      checkValue();
    });
  },

  datetimeinput: function () {
    return this.each(function () {
      const $input = $(this);
      const checkValue = () => {
        if ($input.val() === '') {
          $input.addClass('empty-value');
        } else {
          $input.removeClass('empty-value');
        }
      };
      $input.on('input', checkValue);
      checkValue();
    });
  },
});

// Override Garnish.NiceText.charsLeftHtml() to be more accessible
Garnish.NiceText.charsLeftHtml = (charsLeft) => {
  return Craft.t(
    'app',
    '<span class="visually-hidden">Characters left:</span> {chars, number}',
    {
      chars: charsLeft,
    }
  );
};

Garnish.$doc.ready(function () {
  Craft.initUiElements();
});<|MERGE_RESOLUTION|>--- conflicted
+++ resolved
@@ -2790,27 +2790,13 @@
 
   formsubmit: function () {
     // Secondary form submit buttons
-<<<<<<< HEAD
     return this.on('activate', function (ev) {
-      let $btn = $(ev.currentTarget);
-      let params = $btn.data('params') || {};
-=======
-    return this.on('click', function (ev) {
       const $btn = $(ev.currentTarget);
       const params = $btn.data('params') || {};
->>>>>>> 83f877cd
       if ($btn.data('param')) {
         params[$btn.data('param')] = $btn.data('value');
       }
 
-<<<<<<< HEAD
-      const $anchor = $btn.closest('.menu--disclosure').length
-        ? $btn.closest('.menu--disclosure').data('trigger').$trigger
-        : $btn;
-      let $form = $anchor.attr('data-form')
-        ? $('#' + $anchor.attr('data-form'))
-        : $anchor.closest('form');
-=======
       let $form;
       let namespace = null;
 
@@ -2843,7 +2829,6 @@
           $anchor.data('disclosureMenu').hide();
         }
       }
->>>>>>> 83f877cd
 
       Craft.submitForm($form, {
         confirm: $btn.data('confirm'),
