--- conflicted
+++ resolved
@@ -1464,11 +1464,6 @@
    * @param {string} str
    * @param {string} substr
    * @returns {boolean}
-<<<<<<< HEAD
-   */
-  startsWith: function (str, substr) {
-    return str.substring(0, substr.length) === substr;
-=======
    * @deprecated String.prototype.endsWith() should be used instead
    */
   startsWith: function (str, substr) {
@@ -1501,7 +1496,6 @@
       str += substr;
     }
     return str;
->>>>>>> ddc6e4e4
   },
 
   /**
