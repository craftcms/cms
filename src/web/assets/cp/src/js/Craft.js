/** global: Craft */
/** global: Garnish */

// Use old jQuery prefilter behavior
// see https://jquery.com/upgrade-guide/3.5/
var rxhtmlTag = /<(?!area|br|col|embed|hr|img|input|link|meta|param)(([a-z][^\/\0>\x20\t\r\n\f]*)[^>]*)\/>/gi;
jQuery.htmlPrefilter = function(html) {
    return html.replace(rxhtmlTag, "<$1></$2>");
};

// Set all the standard Craft.* stuff
$.extend(Craft,
    {
        navHeight: 48,

        /**
         * @callback indexKeyCallback
         * @param {Object} currentValue
         * @param {number} [index]
         * @return {string}
         */
        /**
         * Indexes an array of objects by a specified key
         *
         * @param {Object[]} arr
         * @param {(string|indexKeyCallback)} key
         */
        index: function(arr, key) {
            if (!$.isArray(arr)) {
                throw 'The first argument passed to Craft.index() must be an array.';
            }

            return arr.reduce((index, obj, i) => {
                index[typeof key === 'string' ? obj[key] : key(obj, i)] = obj;
                return index;
            }, {});
        },

        /**
         * @callback indexKeyCallback
         * @param {Object} currentValue
         * @param {number} [index]
         * @return {string}
         */
        /**
         * Groups an array of objects by a specified key
         *
         * @param {Object[]} arr
         * @param {(string|indexKeyCallback)} key
         */
        group: function(arr, key) {
            if (!$.isArray(arr)) {
                throw 'The first argument passed to Craft.group() must be an array.';
            }

            let index = {};

            return arr.reduce((grouped, obj, i) => {
                const thisKey = typeof key === 'string' ? obj[key] : key(obj, i);
                if (!index.hasOwnProperty(thisKey)) {
                    index[thisKey] = [[], thisKey];
                    grouped.push(index[thisKey]);
                }
                index[thisKey][0].push(obj);
                return grouped;
            }, []);
        },

        /**
         * Get a translated message.
         *
         * @param {string} category
         * @param {string} message
         * @param {Object} params
         * @return string
         */
        t: function(category, message, params) {
            if (
                typeof Craft.translations[category] !== 'undefined' &&
                typeof Craft.translations[category][message] !== 'undefined'
            ) {
                message = Craft.translations[category][message];
            }

            if (params) {
                return this.formatMessage(message, params);
            }

            return message;
        },

        formatMessage: function(pattern, args) {
            let tokens;
            if ((tokens = this._tokenizePattern(pattern)) === false) {
                throw 'Message pattern is invalid.';
            }
            for (let i = 0; i < tokens.length; i++) {
                let token = tokens[i];
                if (typeof token === 'object') {
                    if ((tokens[i] = this._parseToken(token, args)) === false) {
                        throw 'Message pattern is invalid.';
                    }
                }
            }
            return tokens.join('');
        },

        _tokenizePattern: function(pattern) {
            let depth = 1, start, pos;
            // Get an array of the string characters (factoring in 3+ byte chars)
            const chars = [...pattern];
            if ((start = pos = chars.indexOf('{')) === -1) {
                return [pattern];
            }
            let tokens = [chars.slice(0, pos).join('')];
            while (true) {
                let open = chars.indexOf('{', pos + 1);
                let close = chars.indexOf('}', pos + 1);
                if (open === -1) {
                    open = false;
                }
                if (close === -1) {
                    close = false;
                }
                if (open === false && close === false) {
                    break;
                }
                if (open === false) {
                    open = chars.length;
                }
                if (close > open) {
                    depth++;
                    pos = open;
                } else {
                    depth--;
                    pos = close;
                }
                if (depth === 0) {
                    tokens.push(chars.slice(start + 1, pos).join('').split(',', 3));
                    start = pos + 1;
                    tokens.push(chars.slice(start, open).join(''));
                    start = open;
                }

                if (depth !== 0 && (open === false || close === false)) {
                    break;
                }
            }
            if (depth !== 0) {
                return false;
            }

            return tokens;
        },

        _parseToken: function(token, args) {
            // parsing pattern based on ICU grammar:
            // http://icu-project.org/apiref/icu4c/classMessageFormat.html#details
            const param = Craft.trim(token[0]);
            if (typeof args[param] === 'undefined') {
                return `{${token.join(',')}}`;
            }
            const arg = args[param];
            const type = typeof token[1] !== 'undefined' ? Craft.trim(token[1]) : 'none';
            switch (type) {
                case 'number':
                    return (() => {
                        let format = typeof token[2] !== 'undefined' ? Craft.trim(token[2]) : null;
                        if (format !== null && format !== 'integer') {
                            throw `Message format 'number' is only supported for integer values.`;
                        }
                        let number = Craft.formatNumber(arg);
                        let pos;
                        if (format === null && (pos = `${arg}`.indexOf('.')) !== -1) {
                            number += `.${arg.substring(pos + 1)}`;
                        }
                        return number;
                    })();
                case 'none':
                    return arg;
                case 'select':
                    return (() => {
                        /* http://icu-project.org/apiref/icu4c/classicu_1_1SelectFormat.html
                        selectStyle = (selector '{' message '}')+
                        */
                        if (typeof token[2] === 'undefined') {
                            return false;
                        }
                        let select = this._tokenizePattern(token[2]);
                        let c = select.length;
                        let message = false;
                        for (let i = 0; i + 1 < c; i++) {
                            if (Garnish.isArray(select[i]) || !Garnish.isArray(select[i + 1])) {
                                return false;
                            }
                            let selector = Craft.trim(select[i++]);
                            if (message === false && selector === 'other' || selector == arg) {
                                message = select[i].join(',');
                            }
                        }
                        if (message === false) {
                            return false;
                        }
                        return this.formatMessage(message, args);
                    })();
                case 'plural':
                    return (() => {
                        /* http://icu-project.org/apiref/icu4c/classicu_1_1PluralFormat.html
                        pluralStyle = [offsetValue] (selector '{' message '}')+
                        offsetValue = "offset:" number
                        selector = explicitValue | keyword
                        explicitValue = '=' number  // adjacent, no white space in between
                        keyword = [^[[:Pattern_Syntax:][:Pattern_White_Space:]]]+
                        message: see MessageFormat
                        */
                        if (typeof token[2] === 'undefined') {
                            return false;
                        }
                        let plural = this._tokenizePattern(token[2]);
                        const c = plural.length;
                        let message = false;
                        let offset = 0;
                        for (let i = 0; i + 1 < c; i++) {
                            if (typeof plural[i] === 'object' || typeof plural[i + 1] !== 'object') {
                                return false;
                            }
                            let selector = Craft.trim(plural[i++]);
                            let selectorChars = [...selector];

                            if (i === 1 && selector.substring(0, 7) === 'offset:') {
                                let pos = [...selector.replace(/[\n\r\t]/g, ' ')].indexOf(' ', 7);
                                if (pos === -1) {
                                    throw 'Message pattern is invalid.';
                                }
                                offset = parseInt(Craft.trim(selectorChars.slice(7, pos).join('')));
                                selector = Craft.trim(selectorChars.slice(pos + 1, pos + 1 + selectorChars.length).join(''));
                            }
                            if (
                              message === false &&
                              selector === 'other' ||
                              selector[0] === '=' && parseInt(selectorChars.slice(1, 1 + selectorChars.length).join('')) === arg ||
                              selector === 'one' && arg - offset === 1
                            ) {
                                message = (typeof plural[i] === 'string' ? [plural[i]] : plural[i]).map((p) => {
                                    return p.replace('#', arg - offset);
                                }).join(',');
                            }
                        }
                        if (message === false) {
                            return false;
                        }
                        return this.formatMessage(message, args);
                    })();
                default:
                    throw `Message format '${type}' is not supported.`;
            }
        },

        formatDate: function(date) {
            if (typeof date !== 'object') {
                date = new Date(date);
            }

            return $.datepicker.formatDate(Craft.datepickerOptions.dateFormat, date);
        },

        /**
         * Formats a number.
         *
         * @param {string} number
         * @return string D3 format
         */
        formatNumber: function(number, format) {
            if (typeof format == 'undefined') {
                format = ',.0f';
            }

            var formatter = d3.formatLocale(d3FormatLocaleDefinition).format(format);

            return formatter(number);
        },

        /**
         * @param {string} key
         * @param {boolean} shift
         * @param {boolean} alt
         */
        shortcutText: function (key, shift, alt) {
            if (Craft.clientOs === 'Mac') {
                return (alt ? '⌥' : '') + (shift ? '⇧' : '') + '⌘' + key;
            }
            return 'Ctrl+' + (alt ? 'Alt+' : '') + (shift ? 'Shift+' : '') + key;
        },

        /**
         * Escapes some HTML.
         *
         * @param {string} str
         * @return string
         */
        escapeHtml: function(str) {
            return $('<div/>').text(str).html();
        },

        /**
         * Escapes special regular expression characters.
         *
         * @param {string} str
         * @return string
         */
        escapeRegex: function(str) {
            // h/t https://stackoverflow.com/a/9310752
            return str.replace(/[-[\]{}()*+?.,\\^$|#\s]/g, '\\$&');
        },

        /**
         * Returns the text in a string that might contain HTML tags.
         *
         * @param {string} str
         * @return string
         */
        getText: function(str) {
            return $('<div/>').html(str).text();
        },

        /**
         * Encodes a URI copmonent. Mirrors PHP's rawurlencode().
         *
         * @param {string} str
         * @return string
         * @see http://stackoverflow.com/questions/1734250/what-is-the-equivalent-of-javascripts-encodeuricomponent-in-php
         */
        encodeUriComponent: function(str) {
            str = encodeURIComponent(str);

            var differences = {
                '!': '%21',
                '*': '%2A',
                "'": '%27',
                '(': '%28',
                ')': '%29'
            };

            for (var chr in differences) {
                var re = new RegExp('\\' + chr, 'g');
                str = str.replace(re, differences[chr]);
            }

            return str;
        },

        /**
         * Selects the full value of a given text input.
         *
         * @param input
         */
        selectFullValue: function(input) {
            var $input = $(input);
            var val = $input.val();

            // Does the browser support setSelectionRange()?
            if (typeof $input[0].setSelectionRange !== 'undefined') {
                // Select the whole value
                var length = val.length * 2;
                $input[0].setSelectionRange(0, length);
            } else {
                // Refresh the value to get the cursor positioned at the end
                $input.val(val);
            }
        },

        /**
         * Formats an ID out of an input name.
         *
         * @param {string} inputName
         * @return string
         */
        formatInputId: function(inputName) {
            return this.rtrim(inputName.replace(/[^\w]+/g, '-'), '-');
        },

        /**
         * @param {string} [path]
         * @param {Object|string} [params]
         * @param {string} [baseUrl]
         * @return string
         */
        getUrl: function(path, params, baseUrl) {
            if (typeof path !== 'string') {
                path = '';
            }

            // Normalize the params
            let anchor = null;
            if ($.isPlainObject(params) && typeof params['#'] !== 'undefined') {
                anchor = params['#'];
                delete params['#'];
            } else if (typeof params === 'string') {
                let anchorPos = params.indexOf('#');
                if (anchorPos !== -1) {
                    anchor = params.substring(anchorPos + 1);
                    params = params.substring(0, anchorPos);
                }
                params = Object.fromEntries((new URLSearchParams(params)).entries())
            }

            // Was there already an anchor on the path?
            let anchorPos = path.indexOf('#');
            if (anchorPos !== -1) {
                // Only keep it if the params didn't specify a new anchor
                if (!anchor) {
                    anchor = path.substring(anchorPos + 1);
                }
                path = path.substring(0, anchorPos);
            }

            // Were there already any query string params in the path?
            let qsPos = path.indexOf('?');
            if (qsPos !== -1) {
                params = $.extend(Object.fromEntries((new URLSearchParams(path.substring(qsPos + 1))).entries()), params);
                path = path.substring(0, qsPos);
            }

            // Return path if it appears to be an absolute URL.
            if (path.search('://') !== -1 || path[0] === '/') {
                return path + (params ? '?' + $.param(params) : '') + (anchor ? '#' + anchor : '');
            }

            path = Craft.trim(path, '/');

            // Put it all together
            let url;

            if (baseUrl) {
                url = baseUrl;

                if (path && Craft.pathParam) {
                    // Does baseUrl already contain a path?
                    var pathMatch = url.match(new RegExp('[&\?]' + Craft.escapeRegex(Craft.pathParam) + '=[^&]+'));
                    if (pathMatch) {
                        url = url.replace(pathMatch[0], Craft.rtrim(pathMatch[0], '/') + '/' + path);
                        path = '';
                    }
                }
            } else {
                url = Craft.baseUrl;
            }

            // Does the base URL already have a query string?
            qsPos = url.indexOf('?');
            if (qsPos !== -1) {
                params = $.extend(Object.fromEntries((new URLSearchParams(url.substring(qsPos + 1))).entries()), params);
                url = url.substring(0, qsPos);
            }

            if (!Craft.omitScriptNameInUrls && path) {
                if (Craft.usePathInfo || !Craft.pathParam) {
                    // Make sure that the script name is in the URL
                    if (url.search(Craft.scriptName) === -1) {
                        url = Craft.rtrim(url, '/') + '/' + Craft.scriptName;
                    }
                } else {
                    // Move the path into the query string params

                    // Is the path param already set?
                    if (params && typeof params[Craft.pathParam] !== 'undefined') {
                        let basePath = Craft.rtrim(params[Craft.pathParam]);
                        path = basePath + (path ? '/' + path : '');
                    }

                    // Now move the path into the params
                    if (typeof params !== 'object') {
                        params = {};
                    }

                    params[Craft.pathParam] = path;
                    path = null;
                }
            }

            if (path) {
                url = Craft.rtrim(url, '/') + '/' + path;
            }

            if (params) {
                url += '?' + $.param(params);
            }

            if (anchor) {
                url += '#' + anchor;
            }

            return url;
        },

        /**
         * @param {string} [path]
         * @param {Object|string} [params]
         * @return string
         */
        getCpUrl: function(path, params) {
            return this.getUrl(path, params, Craft.baseCpUrl);
        },

        /**
         * @param {string} [path]
         * @param {Object|string} [params]
         * @return string
         */
        getSiteUrl: function(path, params) {
            return this.getUrl(path, params, Craft.baseSiteUrl);
        },

        /**
         * Returns an action URL.
         *
         * @param {string} action
         * @param {Object|string} [params]
         * @return string
         */
        getActionUrl: function(action, params) {
            return Craft.getUrl(action, params, Craft.actionUrl);
        },

        /**
         * Redirects the window to a given URL.
         *
         * @param {string} url
         */
        redirectTo: function(url) {
            document.location.href = this.getUrl(url);
        },

        /**
         * Replaces the page’s current URL.
         *
         * The location hash will be left intact, unless the given URL specifies one.
         *
         * @param {string} url
         */
        setUrl: function(url) {
            if (typeof history === 'undefined') {
                return;
            }

            if (!url.match(/#/)) {
                url += document.location.hash;
            }

            history.replaceState({}, '', url);
        },

        /**
         * Replaces the page’s current URL based on the given path, leaving the current query string and hash intact.
         *
         * @param {string} path
         */
        setPath: function(path) {
            this.path = path;
            this.setUrl(Craft.getUrl(path, document.location.search));
        },

        /**
         * Replaces the page’s current URL based on the given query param name and value, leaving the current URI, other query params, and hash intact.
         *
         * @param {string} name
         * @param value
         */
        setQueryParam(name, value) {
            const baseUrl = document.location.origin + document.location.pathname;
            const params = this.getQueryParams();

            if (typeof value !== 'undefined' && value !== null && value !== false) {
                params[name] = value;
            } else {
                delete params[name];
            }

            this.setUrl(Craft.getUrl(baseUrl, params));
        },

        /**
         * Returns the current URL with a certain page added to it.
         *
         * @param {int} page
         * @return {string}
         */
        getPageUrl: function(page) {
            let url = document.location.origin + document.location.pathname;
            url = Craft.rtrim(url, '/');

            let qs = document.location.search ? document.location.search.substring(1) : '';

            // query string-based pagination?
            if (Craft.pageTrigger[0] === '?') {
                const pageParam = Craft.pageTrigger.substring(1);
                // remove the existing page param
                if (document.location.search) {
                    const params = Object.fromEntries((new URLSearchParams(qs)).entries());
                    delete params[pageParam];
                    qs = $.param(params);
                }
                if (page !== 1) {
                    qs += (qs !== '' ? '&' : '') + `${pageParam}=${page}`;
                }
            } else {
                // Remove the existing page segment(s)
                url = url.replace(new RegExp('/' + Craft.escapeRegex(Craft.pageTrigger) + '\\d+$'), '');

                if (page !== 1) {
                    url += `/${Craft.pageTrigger}${page}`;
                }
            }

            return url + (qs ? `?${qs}` : '') + document.location.hash;
        },

        /**
         * Returns a hidden CSRF token input, if CSRF protection is enabled.
         *
         * @return string
         */
        getCsrfInput: function() {
            if (Craft.csrfTokenName) {
                return '<input type="hidden" name="' + Craft.csrfTokenName + '" value="' + Craft.csrfTokenValue + '"/>';
            } else {
                return '';
            }
        },

                /**
         * Posts an action request to the server.
         *
         * @param {string} action
         * @param {Object|undefined} data
         * @param {function|undefined} callback
         * @param {Object|undefined} options
         * @return jqXHR
         * @deprecated in 3.4.6. sendActionRequest() should be used instead
         */
        postActionRequest: function(action, data, callback, options) {
            // Make 'data' optional
            if (typeof data === 'function') {
                options = callback;
                callback = data;
                data = {};
            }

            options = options || {};

            if (options.contentType && options.contentType.match(/\bjson\b/)) {
                if (typeof data === 'object') {
                    data = JSON.stringify(data);
                }
                options.contentType = 'application/json; charset=utf-8';
            }

            var jqXHR = $.ajax($.extend({
                url: Craft.getActionUrl(action),
                type: 'POST',
                dataType: 'json',
                headers: this._actionHeaders(),
                data: data,
                success: callback,
                error: function(jqXHR, textStatus, errorThrown) {
                    // Ignore incomplete requests, likely due to navigating away from the page
                    // h/t https://stackoverflow.com/a/22107079/1688568
                    if (jqXHR.readyState !== 4) {
                        return;
                    }

                    if (typeof Craft.cp !== 'undefined') {
                        Craft.cp.displayError();
                    } else {
                        alert(Craft.t('app', 'A server error occurred.'));
                    }

                    if (callback) {
                        callback(null, textStatus, jqXHR);
                    }
                }
            }, options));

            // Call the 'send' callback
            if (typeof options.send === 'function') {
                options.send(jqXHR);
            }

            return jqXHR;
        },

        _waitingOnAjax: false,
        _ajaxQueue: [],

        /**
         * Queues up an action request to be posted to the server.
         */
        queueActionRequest: function(callback) {
            Craft._ajaxQueue.push(callback);

            if (!Craft._waitingOnAjax) {
                Craft._postNextActionRequestInQueue();
            }
        },

        _postNextActionRequestInQueue: function() {
            Craft._waitingOnAjax = true;

            var callback = Craft._ajaxQueue.shift();

            callback()
                .then((response) => {
                    if (callback && typeof callback === 'function') {
                        callback(response ? response.data : null);
                    }

                    if (Craft._ajaxQueue.length) {
                        Craft._postNextActionRequestInQueue();
                    } else {
                        Craft._waitingOnAjax = false;
                    }
                });
        },

        _actionHeaders: function() {
            let headers = {
                'X-Registered-Asset-Bundles': Object.keys(Craft.registeredAssetBundles).join(','),
                'X-Registered-Js-Files': Object.keys(Craft.registeredJsFiles).join(',')
            };

            if (Craft.csrfTokenValue) {
                headers['X-CSRF-Token'] = Craft.csrfTokenValue;
            }

            return headers;
        },

        /**
         * Sends a request to a Craft/plugin action
         * @param {string} method The request action to use ('GET' or 'POST')
         * @param {string|null} [action] The action to request
         * @param {Object} [options] Axios request options
         * @returns {Promise}
         * @since 3.4.6
         */
        sendActionRequest: function(method, action, options = {}) {
            if ($.isPlainObject(action)) {
                options = action;
                action = null;
            }

            if (method.toUpperCase() === 'POST' && action && options.data) {
                // Avoid conflicting `action` params
                if (typeof options.data === 'string') {
                    const namespace = options && options.headers && options.headers['X-Craft-Namespace'];
                    const actionName = this.namespaceInputName('action', namespace);
                    options.data += `&${actionName}=${action}`;
                } else {
                    delete options.data.action;
                }
            }

            return new Promise((resolve, reject) => {
                options = options ? $.extend({}, options) : {};
                options.method = method;
                options.url = action ? Craft.getActionUrl(action) : Craft.getCpUrl();
                options.headers = $.extend({
                    'X-Requested-With': 'XMLHttpRequest',
                }, options.headers || {}, this._actionHeaders());
                options.params = $.extend({}, options.params || {}, {
                    // Force Safari to not load from cache
                    v: new Date().getTime(),
                });
                axios.request(options).then(resolve).catch(reject);
            });
        },

        /**
         * Sends a request to the Craftnet API.
         * @param {string} method The request action to use ('GET' or 'POST')
         * @param {string} uri The API endpoint URI
         * @param {Object} options Axios request options
         * @returns {Promise}
         * @since 3.3.16
         */
        sendApiRequest: function(method, uri, options) {
            return new Promise((resolve, reject) => {
                options = options ? $.extend({}, options) : {};
                let cancelToken = options.cancelToken || null;

                // Get the latest headers
                this._getApiHeaders(cancelToken).then(apiHeaders => {
                    // Send the API request
                    options.method = method;
                    options.baseURL = Craft.baseApiUrl;
                    options.url = uri;
                    options.headers = $.extend(apiHeaders, options.headers || {});
                    options.params = $.extend(Craft.apiParams || {}, options.params || {}, {
                        // Force Safari to not load from cache
                        v: new Date().getTime(),
                    });

                    // Force the API to process the Craft headers if this is the first API request
                    if (!this._apiHeaders) {
                        options.params.processCraftHeaders = 1;
                    }

                    if (Craft.httpProxy) {
                        options.proxy = Craft.httpProxy;
                    }

                    axios.request(options).then((apiResponse) => {
                        // Process the response headers
                        this._processApiHeaders(apiResponse.headers, cancelToken).then(() => {
                            // Finally return the API response data
                            resolve(apiResponse.data);
                        }).catch(reject);
                    }).catch(reject);
                }).catch(reject);
            });
        },

        _loadingApiHeaders: false,
        _apiHeaders: null,
        _apiHeaderWaitlist: [],

        /**
         * Returns the headers that should be sent with API requests.
         *
         * @param {Object|null} cancelToken
         * @return {Promise}
         */
        _getApiHeaders: function(cancelToken) {
            return new Promise((resolve, reject) => {
                // Are we already loading them?
                if (this._loadingApiHeaders) {
                    this._apiHeaderWaitlist.push([resolve, reject]);
                    return;
                }

                // Are the headers already cached?
                if (this._apiHeaders) {
                    resolve(this._apiHeaders);
                    return;
                }

                this._loadingApiHeaders = true;
                this.sendActionRequest('POST', 'app/api-headers', {
                    cancelToken: cancelToken,
                }).then(response => {
                    // Make sure we even are waiting for these anymore
                    if (!this._loadingApiHeaders) {
                        reject(e);
                        return;
                    }

                    resolve(response.data);
                }).catch(e => {
                    this._rejectApiRequests(reject, e);
                });
            });
        },

        _processApiHeaders: function(headers, cancelToken) {
            return new Promise((resolve, reject) => {
                // Have we already processed them?
                if (this._apiHeaders) {
                    resolve();
                    return;
                }

                this.sendActionRequest('POST', 'app/process-api-response-headers', {
                    data: {
                        headers: headers,
                    },
                    cancelToken: cancelToken,
                }).then(response => {
                    // Make sure we even are waiting for these anymore
                    if (!this._loadingApiHeaders) {
                        reject(e);
                        return;
                    }

                    this._apiHeaders = response.data;
                    this._loadingApiHeaders = false;

                    resolve();

                    // Was anything else waiting for them?
                    while (this._apiHeaderWaitlist.length) {
                        this._apiHeaderWaitlist.shift()[0](this._apiHeaders);
                    }
                }).catch(e => {
                    this._rejectApiRequests(reject, e);
                });
            });
        },

        _rejectApiRequests: function(reject, e) {
            this._loadingApiHeaders = false;
            reject(e);
            while (this._apiHeaderWaitlist.length) {
                this._apiHeaderWaitlist.shift()[1](e);
            }
        },

        /**
         * Clears the cached API headers.
         */
        clearCachedApiHeaders: function() {
            this._apiHeaders = null;
            this._loadingApiHeaders = false;

            // Reject anything in the header waitlist
            while (this._apiHeaderWaitlist.length) {
                this._apiHeaderWaitlist.shift()[1]();
            }
        },

        /**
         * Requests a URL and downloads the response.
         *
         * @param {string} method the request method to use
         * @param {string} url the URL
         * @param {string|Object} [body] the request body, if method = POST
         * @return {Promise}
         */
        downloadFromUrl: function(method, url, body) {
            return new Promise((resolve, reject) => {
                // h/t https://nehalist.io/downloading-files-from-post-requests/
                let request = new XMLHttpRequest();
                request.open(method, url, true);
                if (typeof body === 'object') {
                    request.setRequestHeader('Content-Type', 'application/json; charset=UTF-8');
                    body = JSON.stringify(body);
                } else {
                    request.setRequestHeader('Content-Type', 'application/x-www-form-urlencoded; charset=UTF-8');
                }
                request.responseType = 'blob';

                request.onload = () => {
                    // Only handle status code 200
                    if (request.status === 200) {
                        // Try to find out the filename from the content disposition `filename` value
                        let disposition = request.getResponseHeader('content-disposition');
                        let matches = /"([^"]*)"/.exec(disposition);
                        let filename = (matches != null && matches[1] ? matches[1] : 'Download');

                        // Encode the download into an anchor href
                        let contentType = request.getResponseHeader('content-type');
                        let blob = new Blob([request.response], {type: contentType});
                        let link = document.createElement('a');
                        link.href = window.URL.createObjectURL(blob);
                        link.download = filename;
                        document.body.appendChild(link);
                        link.click();
                        document.body.removeChild(link);

                        resolve();
                    } else {
                        reject();
                    }
                };

                request.send(body);
            });
        },

        /**
         * Converts a comma-delimited string into an array.
         *
         * @param {string} str
         * @return array
         */
        stringToArray: function(str) {
            if (typeof str !== 'string') {
                return str;
            }

            var arr = str.split(',');
            for (var i = 0; i < arr.length; i++) {
                arr[i] = $.trim(arr[i]);
            }
            return arr;
        },

        /**
         * Compares old and new post data, and removes any values that haven't
         * changed within the given list of delta namespaces.
         *
         * @param {string} oldData
         * @param {string} newData
         * @param {Object} deltaNames
         * @param {function|null} [callback] Callback function that should be called whenever a new group of modified params has been found
         * @param {Object} [initialDeltaValues] Initial delta values. If undefined, `Craft.initialDeltaValues` will be used.
         * @param {Object} [modifiedDeltaNames} List of delta names that should be considered modified regardles of their param values
         * @return {string}
         */
        findDeltaData: function(oldData, newData, deltaNames, callback, initialDeltaValues, modifiedDeltaNames) {
            // Make sure oldData and newData are always strings. This is important because further below String.split is called.
            oldData = typeof oldData === 'string' ? oldData : '';
            newData = typeof newData === 'string' ? newData : '';
            deltaNames = $.isArray(deltaNames) ? deltaNames : [];
            initialDeltaValues = $.isPlainObject(initialDeltaValues) ? initialDeltaValues : {};
            modifiedDeltaNames = $.isArray(modifiedDeltaNames) ? modifiedDeltaNames : [];

            // Sort the delta namespaces from least -> most specific
            deltaNames.sort(function(a, b) {
                if (a.length === b.length) {
                    return 0;
                }
                return a.length > b.length ? 1 : -1;
            });

            // Group all of the old & new params by namespace
            var groupedOldParams = this._groupParamsByDeltaNames(oldData.split('&'), deltaNames, false, initialDeltaValues);
            var groupedNewParams = this._groupParamsByDeltaNames(newData.split('&'), deltaNames, true, false);

            // Figure out which of the new params should actually be posted
            var params = groupedNewParams.__root__;
            for (var n = 0; n < deltaNames.length; n++) {
                if (
                    Craft.inArray(deltaNames[n], modifiedDeltaNames) ||
                    (
                        typeof groupedNewParams[deltaNames[n]] === 'object' &&
                        (
                            typeof groupedOldParams[deltaNames[n]] !== 'object' ||
                            JSON.stringify(groupedOldParams[deltaNames[n]]) !== JSON.stringify(groupedNewParams[deltaNames[n]])
                        )
                    )
                ) {
                    params = params.concat(groupedNewParams[deltaNames[n]]);
                    params.push('modifiedDeltaNames[]=' + deltaNames[n]);
                    if (callback) {
                        callback(deltaNames[n], groupedNewParams[deltaNames[n]]);
                    }
                }
            }

            return params.join('&');
        },

        /**
         * @param {Object} params
         * @param {Object} deltaNames
         * @param {boolean} withRoot
         * @param {boolean|Object} initialValues
         * @returns {{}}
         * @private
         */
        _groupParamsByDeltaNames: function(params, deltaNames, withRoot, initialValues) {
            const grouped = {};

            if (withRoot) {
                grouped.__root__ = [];
            }

            const encodeURIComponentExceptEqualChar = o => encodeURIComponent(o).replace('%3D', '=');

            params = params.map(p => decodeURIComponent(p));

            paramLoop: for (let p = 0; p < params.length; p++) {
                // loop through the delta names from most -> least specific
                for (let n = deltaNames.length - 1; n >= 0; n--) {
                    const paramName = params[p].substring(0, deltaNames[n].length + 1);
                    if (
                        paramName === deltaNames[n] + '=' ||
                        paramName === deltaNames[n] + '['
                    ) {
                        if (typeof grouped[deltaNames[n]] === 'undefined') {
                            grouped[deltaNames[n]] = [];
                        }
                        grouped[deltaNames[n]].push(encodeURIComponentExceptEqualChar(params[p]));
                        continue paramLoop;
                    }
                }

                if (withRoot) {
                    grouped.__root__.push(encodeURIComponentExceptEqualChar(params[p]));
                }
            }

            if (initialValues) {
                for (let name in initialValues) {
                    if (initialValues.hasOwnProperty(name)) {
                        grouped[name] = [encodeURIComponent(name) + '=' + $.param(initialValues[name])];
                    }
                }
            }

            return grouped;
        },

        /**
         * Expands an array of POST array-style strings into an actual array.
         *
         * @param {Object} arr
         * @return array
         */
        expandPostArray: function(arr) {
            var expanded = {};
            var i;

            for (var key in arr) {
                if (!arr.hasOwnProperty(key)) {
                    continue;
                }

                var value = arr[key],
                    m = key.match(/^(\w+)(\[.*)?/),
                    keys;

                if (m[2]) {
                    // Get all of the nested keys
                    keys = m[2].match(/\[[^\[\]]*\]/g);

                    // Chop off the brackets
                    for (i = 0; i < keys.length; i++) {
                        keys[i] = keys[i].substring(1, keys[i].length - 1);
                    }
                } else {
                    keys = [];
                }

                keys.unshift(m[1]);

                var parentElem = expanded;

                for (i = 0; i < keys.length; i++) {
                    if (i < keys.length - 1) {
                        if (typeof parentElem[keys[i]] !== 'object') {
                            // Figure out what this will be by looking at the next key
                            if (!keys[i + 1] || parseInt(keys[i + 1]) == keys[i + 1]) {
                                parentElem[keys[i]] = [];
                            } else {
                                parentElem[keys[i]] = {};
                            }
                        }

                        parentElem = parentElem[keys[i]];
                    } else {
                        // Last one. Set the value
                        if (!keys[i]) {
                            keys[i] = parentElem.length;
                        }

                        parentElem[keys[i]] = value;
                    }
                }
            }

            return expanded;
        },

        /**
         * Creates a form element populated with hidden inputs based on a string of serialized form data.
         *
         * @param {string} data
         * @returns {jQuery|HTMLElement}
         */
        createForm: function(data) {
            var $form = $('<form/>', {
                attr: {
                    method: 'post',
                    action: '',
                    'accept-charset': 'UTF-8',
                },
            });

            if (typeof data === 'string') {
                var values = data.split('&');
                var chunks;
                for (var i = 0; i < values.length; i++) {
                    chunks = values[i].split('=', 2);
                    $('<input/>', {
                        type: 'hidden',
                        name: decodeURIComponent(chunks[0]),
                        value: decodeURIComponent(chunks[1] || '')
                    }).appendTo($form);
                }
            }

            return $form;
        },

        /**
         * Compares two variables and returns whether they are equal in value.
         * Recursively compares array and object values.
         *
         * @param obj1
         * @param obj2
         * @param sortObjectKeys Whether object keys should be sorted before being compared. Default is true.
         * @return boolean
         */
        compare: function(obj1, obj2, sortObjectKeys) {
            // Compare the types
            if (typeof obj1 !== typeof obj2) {
                return false;
            }

            if (typeof obj1 === 'object') {
                // Compare the lengths
                if (obj1.length !== obj2.length) {
                    return false;
                }

                // Is one of them an array but the other is not?
                if ((obj1 instanceof Array) !== (obj2 instanceof Array)) {
                    return false;
                }

                // If they're actual objects (not arrays), compare the keys
                if (!(obj1 instanceof Array)) {
                    if (typeof sortObjectKeys === 'undefined' || sortObjectKeys === true) {
                        if (!Craft.compare(Craft.getObjectKeys(obj1).sort(), Craft.getObjectKeys(obj2).sort())) {
                            return false;
                        }
                    } else {
                        if (!Craft.compare(Craft.getObjectKeys(obj1), Craft.getObjectKeys(obj2))) {
                            return false;
                        }
                    }
                }

                // Compare each value
                for (var i in obj1) {
                    if (!obj1.hasOwnProperty(i)) {
                        continue;
                    }

                    if (!Craft.compare(obj1[i], obj2[i])) {
                        return false;
                    }
                }

                // All clear
                return true;
            } else {
                return (obj1 === obj2);
            }
        },

        /**
         * Returns an array of an object's keys.
         *
         * @param {Object} obj
         * @return string
         */
        getObjectKeys: function(obj) {
            var keys = [];

            for (var key in obj) {
                if (!obj.hasOwnProperty(key)) {
                    continue;
                }

                keys.push(key);
            }

            return keys;
        },

        /**
         * Takes an array or string of chars, and places a backslash before each one, returning the combined string.
         *
         * Userd by ltrim() and rtrim()
         *
         * @param {string|object} chars
         * @return string
         */
        escapeChars: function(chars) {
            if (!Garnish.isArray(chars)) {
                chars = chars.split();
            }

            var escaped = '';

            for (var i = 0; i < chars.length; i++) {
                escaped += "\\" + chars[i];
            }

            return escaped;
        },

        /**
         * Trim characters off of the beginning of a string.
         *
         * @param {string} str
         * @param {string|object|undefined} chars The characters to trim off. Defaults to a space if left blank.
         * @return string
         */
        ltrim: function(str, chars) {
            if (!str) {
                return str;
            }
            if (typeof chars === 'undefined') {
                chars = ' \t\n\r\0\x0B';
            }
            var re = new RegExp('^[' + Craft.escapeChars(chars) + ']+');
            return str.replace(re, '');
        },

        /**
         * Trim characters off of the end of a string.
         *
         * @param {string} str
         * @param {string|object|undefined} [chars] The characters to trim off. Defaults to a space if left blank.
         * @return string
         */
        rtrim: function(str, chars) {
            if (!str) {
                return str;
            }
            if (typeof chars === 'undefined') {
                chars = ' \t\n\r\0\x0B';
            }
            var re = new RegExp('[' + Craft.escapeChars(chars) + ']+$');
            return str.replace(re, '');
        },

        /**
         * Trim characters off of the beginning and end of a string.
         *
         * @param {string} str
         * @param {string|object|undefined} chars The characters to trim off. Defaults to a space if left blank.
         * @return string
         */
        trim: function(str, chars) {
            str = Craft.ltrim(str, chars);
            str = Craft.rtrim(str, chars);
            return str;
        },

        /**
         * Returns whether a string starts with another string.
         *
         * @param {string} str
         * @param {string} substr
         * @return boolean
         */
        startsWith: function(str, substr) {
            return str.substring(0, substr.length) === substr;
        },

        /**
         * Filters an array.
         *
         * @param {Object} arr
         * @param {function} callback A user-defined callback function. If null, we'll just remove any elements that equate to false.
         * @return array
         */
        filterArray: function(arr, callback) {
            var filtered = [];

            for (var i = 0; i < arr.length; i++) {
                var include;

                if (typeof callback === 'function') {
                    include = callback(arr[i], i);
                } else {
                    include = arr[i];
                }

                if (include) {
                    filtered.push(arr[i]);
                }
            }

            return filtered;
        },

        /**
         * Returns whether an element is in an array (unlike jQuery.inArray(), which returns the element’s index, or -1).
         *
         * @param elem
         * @param arr
         * @return boolean
         */
        inArray: function(elem, arr) {
            if ($.isPlainObject(arr)) {
                arr = Object.values(arr);
            }
            return arr.includes(elem);
        },

        /**
         * Removes an element from an array.
         *
         * @param elem
         * @param {Object} arr
         * @return boolean Whether the element could be found or not.
         */
        removeFromArray: function(elem, arr) {
            var index = $.inArray(elem, arr);
            if (index !== -1) {
                arr.splice(index, 1);
                return true;
            } else {
                return false;
            }
        },

        /**
         * Returns the last element in an array.
         *
         * @param {Object} arr
         * @return mixed
         */
        getLast: function(arr) {
            if (!arr.length) {
                return null;
            } else {
                return arr[arr.length - 1];
            }
        },

        /**
         * Makes the first character of a string uppercase.
         *
         * @param {string} str
         * @return string
         */
        uppercaseFirst: function(str) {
            return str.charAt(0).toUpperCase() + str.slice(1);
        },

        /**
         * Makes the first character of a string lowercase.
         *
         * @param {string} str
         * @return string
         */
        lowercaseFirst: function(str) {
            return str.charAt(0).toLowerCase() + str.slice(1);
        },

        parseUrl: function(url) {
            var m = url.match(/^(?:(https?):\/\/|\/\/)([^\/\:]*)(?:\:(\d+))?(\/[^\?]*)?(?:\?([^#]*))?(#.*)?/);
            if (!m) {
                return {};
            }
            return {
                scheme: m[1],
                host: m[2] + (m[3] ? ':' + m[3] : ''),
                hostname: m[2],
                port: m[3] || null,
                path: m[4] || '/',
                query: m[5] || null,
                hash: m[6] || null,
            };
        },

        getQueryParams: function() {
            return Object.fromEntries((new URLSearchParams(window.location.search)).entries());
        },

        getQueryParam: function(name) {
            // h/t https://stackoverflow.com/a/901144/1688568
            const params = new Proxy(new URLSearchParams(window.location.search), {
                get: (searchParams, prop) => searchParams.get(prop),
            });
            return params[name];
        },

        isSameHost: function(url) {
            var requestUrlInfo = this.parseUrl(document.location.href);
            if (!requestUrlInfo) {
                return false;
            }
            var urlInfo = this.parseUrl(url);
            if (!urlInfo) {
                return false;
            }
            return requestUrlInfo.host === urlInfo.host;
        },

        /**
         * Converts a number of seconds into a human-facing time duration.
         */
        secondsToHumanTimeDuration: function(seconds, showSeconds) {
            if (typeof showSeconds === 'undefined') {
                showSeconds = true;
            }

            var secondsInWeek = 604800,
                secondsInDay = 86400,
                secondsInHour = 3600,
                secondsInMinute = 60;

            var weeks = Math.floor(seconds / secondsInWeek);
            seconds = seconds % secondsInWeek;

            var days = Math.floor(seconds / secondsInDay);
            seconds = seconds % secondsInDay;

            var hours = Math.floor(seconds / secondsInHour);
            seconds = seconds % secondsInHour;

            var minutes;

            if (showSeconds) {
                minutes = Math.floor(seconds / secondsInMinute);
                seconds = seconds % secondsInMinute;
            } else {
                minutes = Math.round(seconds / secondsInMinute);
                seconds = 0;
            }

            var timeComponents = [];

            if (weeks) {
                timeComponents.push(weeks + ' ' + (weeks === 1 ? Craft.t('app', 'week') : Craft.t('app', 'weeks')));
            }

            if (days) {
                timeComponents.push(days + ' ' + (days === 1 ? Craft.t('app', 'day') : Craft.t('app', 'days')));
            }

            if (hours) {
                timeComponents.push(hours + ' ' + (hours === 1 ? Craft.t('app', 'hour') : Craft.t('app', 'hours')));
            }

            if (minutes || (!showSeconds && !weeks && !days && !hours)) {
                timeComponents.push(minutes + ' ' + (minutes === 1 ? Craft.t('app', 'minute') : Craft.t('app', 'minutes')));
            }

            if (seconds || (showSeconds && !weeks && !days && !hours && !minutes)) {
                timeComponents.push(seconds + ' ' + (seconds === 1 ? Craft.t('app', 'second') : Craft.t('app', 'seconds')));
            }

            return timeComponents.join(', ');
        },

        /**
         * Converts extended ASCII characters to ASCII.
         *
         * @param {string} str
         * @param {Object|undefined} charMap
         * @return string
         */
        asciiString: function(str, charMap) {
            // Normalize NFD chars to NFC
            str = str.normalize('NFC');

            var asciiStr = '';
            var char;

            for (var i = 0; i < str.length; i++) {
                char = str.charAt(i);
                asciiStr += typeof (charMap || Craft.asciiCharMap)[char] === 'string' ? (charMap || Craft.asciiCharMap)[char] : char;
            }

            return asciiStr;
        },

        uuid: function() {
            if (typeof crypto.randomUUID === 'function') {
                return crypto.randomUUID();
            }

            // h/t https://stackoverflow.com/a/2117523/1688568
            return ([1e7]+-1e3+-4e3+-8e3+-1e11).replace(/[018]/g, c =>
              (c ^ crypto.getRandomValues(new Uint8Array(1))[0] & 15 >> c / 4).toString(16)
            );
        },

        /**
         * @param {string} name
         * @param {string} [namespace]
         * @returns {string}
         */
        namespaceInputName: function(name, namespace) {
            if (!namespace) {
                return name;
            }

            return name.replace(/([^'"\[\]]+)([^'"]*)/, `${namespace}[$1]$2`);
        },

        /**
         * @param {string} id
         * @param {string} [namespace]
         * @returns {string}
         */
        namespaceId: function(id, namespace) {
            return Craft.formatInputId(namespace ? `${namespace}-${id}` : id);
        },

        randomString: function(length) {
            // h/t https://stackoverflow.com/a/1349426/1688568
            var result = '';
            var characters = 'ABCDEFGHIJKLMNOPQRSTUVWXYZabcdefghijklmnopqrstuvwxyz0123456789';
            for (var i = 0; i < length; i++) {
                result += characters.charAt(Math.floor(Math.random() * 62));
            }
            return result;
        },

        /**
         * Creates a validation error list.
         *
         * @param {Object} errors
         * @return jQuery
         */
        createErrorList: function(errors) {
            var $ul = $(document.createElement('ul')).addClass('errors');

            for (var i = 0; i < errors.length; i++) {
                var $li = $(document.createElement('li'));
                $li.appendTo($ul);
                $li.html(errors[i]);
            }

            return $ul;
        },

        /**
         * Appends HTML to the page `<head>`.
         *
         * @param {string} html
         */
        appendHeadHtml: function(html) {
            if (!html) {
                return;
            }

            // Prune out any link tags that are already included
            var $existingCss = $('link[href]');

            if ($existingCss.length) {
                var existingCss = [];
                var href;

                for (var i = 0; i < $existingCss.length; i++) {
                    href = $existingCss.eq(i).attr('href').replace(/&/g, '&amp;');
                    existingCss.push(Craft.escapeRegex(href));
                }

                const regexp = new RegExp('<link\\s[^>]*href="(?:' + existingCss.join('|') + ')".*?></link>', 'g');

                html = html.replace(regexp, '');
            }

            $('head').append(html);
        },


        /**
         * Appends HTML to the page `<body>`.
         *
         * @param {string} html
         */
        appendBodyHtml: function(html) {
            if (!html) {
                return;
            }

            // Prune out any script tags that are already included
            var $existingJs = $('script[src]');

            if ($existingJs.length) {
                var existingJs = [];
                var src;

                for (var i = 0; i < $existingJs.length; i++) {
                    src = $existingJs.eq(i).attr('src').replace(/&/g, '&amp;');
                    existingJs.push(Craft.escapeRegex(src));
                }

                var regexp = new RegExp('<script\\s[^>]*src="(?:' + existingJs.join('|') + ')".*?></script>', 'g');

                html = html.replace(regexp, '');
            }

            Garnish.$bod.append(html);
        },

        /**
         * Appends HTML to the page `<body>`.
         *
         * @deprecated in 4.0.0. `appendBodyHtml()` should be used instead
         */
        appendFootHtml: function(html) {
            console.warn('Craft.appendFootHtml() is deprecated. Craft.appendBodyHtml() should be used instead.');
            this.appendBodyHtml(html);
        },

        /**
         * Initializes any common UI elements in a given container.
         *
         * @param {Object} $container
         */
        initUiElements: function($container) {
            $('.grid', $container).grid();
            $('.info', $container).infoicon();
            $('.checkbox-select', $container).checkboxselect();
            $('.fieldtoggle', $container).fieldtoggle();
            $('.lightswitch', $container).lightswitch();
            $('.nicetext', $container).nicetext();
            $('.formsubmit', $container).formsubmit();
            $('.menubtn:not([data-disclosure-trigger])', $container).menubtn();
            $('[data-disclosure-trigger]', $container).disclosureMenu();
            $('.datetimewrapper', $container).datetime();
            $('.datewrapper > input[type="date"], .timewrapper > input[type="time"]', $container).datetimeinput();

            // Open outbound links in new windows
            // hat tip: https://stackoverflow.com/a/2911045/1688568
            $('a', $container).each(function() {
                if (this.hostname.length && this.hostname !== location.hostname && typeof $(this).attr('target') === 'undefined') {
                    $(this).attr('rel', 'noopener').attr('target', '_blank')
                }
            });
        },

        _elementIndexClasses: {},
        _elementSelectorModalClasses: {},
        _elementEditorClasses: {},

        /**
         * Registers an element index class for a given element type.
         *
         * @param {string} elementType
         * @param {function} func
         */
        registerElementIndexClass: function(elementType, func) {
            if (typeof this._elementIndexClasses[elementType] !== 'undefined') {
                throw 'An element index class has already been registered for the element type “' + elementType + '”.';
            }

            this._elementIndexClasses[elementType] = func;
        },

        /**
         * Registers an element selector modal class for a given element type.
         *
         * @param {string} elementType
         * @param {function} func
         */
        registerElementSelectorModalClass: function(elementType, func) {
            if (typeof this._elementSelectorModalClasses[elementType] !== 'undefined') {
                throw 'An element selector modal class has already been registered for the element type “' + elementType + '”.';
            }

            this._elementSelectorModalClasses[elementType] = func;
        },

        /**
         * Registers an element editor class for a given element type.
         *
         * @param {string} elementType
         * @param {function} func
         */
        registerElementEditorClass: function(elementType, func) {
            if (typeof this._elementEditorClasses[elementType] !== 'undefined') {
                throw 'An element editor class has already been registered for the element type “' + elementType + '”.';
            }

            this._elementEditorClasses[elementType] = func;
        },

        /**
         * Creates a new element index for a given element type.
         *
         * @param {string} elementType
         * @param $container
         * @param {Object} settings
         * @return BaseElementIndex
         */
        createElementIndex: function(elementType, $container, settings) {
            var func;

            if (typeof this._elementIndexClasses[elementType] !== 'undefined') {
                func = this._elementIndexClasses[elementType];
            } else {
                func = Craft.BaseElementIndex;
            }

            return new func(elementType, $container, settings);
        },

        /**
         * Creates a new element selector modal for a given element type.
         *
         * @param {string} elementType
         * @param {Object} settings
         */
        createElementSelectorModal: function(elementType, settings) {
            var func;

            if (typeof this._elementSelectorModalClasses[elementType] !== 'undefined') {
                func = this._elementSelectorModalClasses[elementType];
            } else {
                func = Craft.BaseElementSelectorModal;
            }

            return new func(elementType, settings);
        },

        /**
         * Creates a new element editor slideout for a given element type.
         *
         * @param {string} elementType
         * @param element $element
         * @param {Object} settings
         */
        createElementEditor: function(elementType, element, settings) {
            // Param mapping
            if (typeof settings === 'undefined' && $.isPlainObject(element)) {
                // (settings)
                settings = element;
                element = null;
            } else if (typeof settings !== 'object') {
                settings = {};
            }

            if (!settings.elementType) {
                settings.elementType = elementType;
            }

            return new Craft.ElementEditorSlideout(element, settings);
        },

        /**
         * Retrieves a value from localStorage if it exists.
         *
         * @param {string} key
         * @param defaultValue
         */
        getLocalStorage: function(key, defaultValue) {
            key = 'Craft-' + Craft.systemUid + '.' + key;

            if (typeof localStorage !== 'undefined' && typeof localStorage[key] !== 'undefined') {
                return JSON.parse(localStorage[key]);
            } else {
                return defaultValue;
            }
        },

        /**
         * Saves a value to localStorage.
         *
         * @param {string} key
         * @param value
         */
        setLocalStorage: function(key, value) {
            if (typeof localStorage !== 'undefined') {
                key = 'Craft-' + Craft.systemUid + '.' + key;

                // localStorage might be filled all the way up.
                // Especially likely if this is a private window in Safari 8+, where localStorage technically exists,
                // but has a max size of 0 bytes.
                try {
                    localStorage[key] = JSON.stringify(value);
                } catch (e) {
                }
            }
        },

        /**
         * Removes a value from localStorage.
         * @param key
         */
        removeLocalStorage: function(key) {
            if (typeof localStorage !== 'undefined') {
                localStorage.removeItem(`Craft-${Craft.systemUid}.${key}`);
            }
        },

        /**
         * Returns a cookie value, if it exists, otherwise returns `false`
         * @return {(string|boolean)}
         */
        getCookie: function(name) {
            // Adapted from https://developer.mozilla.org/en-US/docs/Web/API/Document/cookie
            return document.cookie.replace(new RegExp(`(?:(?:^|.*;\\s*)Craft-${Craft.systemUid}:${name}\\s*\\=\\s*([^;]*).*$)|^.*$`), "$1");
        },

        /**
         * Sets a cookie value.
         * @param {string} name
         * @param {string} value
         * @param {Object} [options]
         * @param {string} [options.path] The cookie path.
         * @param {string} [options.domain] The cookie domain. Defaults to the `defaultCookieDomain` config setting.
         * @param {number} [options.maxAge] The max age of the cookie (in seconds)
         * @param {Date} [options.expires] The expiry date of the cookie. Defaults to none (session-based cookie).
         * @param {boolean} [options.secure] Whether this is a secure cookie. Defaults to the `useSecureCookies`
         * config setting.
         * @param {string} [options.sameSite] The SameSite value (`lax` or `strict`). Defaults to the
         * `sameSiteCookieValue` config setting.
         */
        setCookie: function(name, value, options) {
            options = $.extend({}, this.defaultCookieOptions, options);
            let cookie = `Craft-${Craft.systemUid}:${name}=${encodeURIComponent(value)}`;
            if (options.path) {
                cookie += `;path=${options.path}`;
            }
            if (options.domain) {
                cookie += `;domain=${options.domain}`;
            }
            if (options.maxAge) {
                cookie += `;max-age-in-seconds=${options.maxAge}`;
            } else if (options.expires) {
                cookie += `;expires=${options.expires.toUTCString()}`;
            }
            if (options.secure) {
                cookie += ';secure';
            }
            document.cookie = cookie;
        },

        /**
         * Removes a cookie
         * @param {string} name
         */
        removeCookie: function(name) {
            this.setCookie(name, '', new Date('1970-01-01T00:00:00'));
        },

        /**
         * Returns element information from it's HTML.
         *
         * @param element
         * @returns object
         */
        getElementInfo: function(element) {
            var $element = $(element);

            if (!$element.hasClass('element')) {
                $element = $element.find('.element:first');
            }

            return {
                id: $element.data('id'),
                siteId: $element.data('site-id'),
                label: $element.data('label'),
                status: $element.data('status'),
                url: $element.data('url'),
                hasThumb: $element.hasClass('hasthumb'),
                $element: $element
            };
        },

        /**
         * Changes an element to the requested size.
         *
         * @param element
         * @param size
         */
        setElementSize: function(element, size) {
            var $element = $(element);

            if (size !== 'small' && size !== 'large') {
                size = 'small';
            }

            if ($element.hasClass(size)) {
                return;
            }

            var otherSize = (size === 'small' ? 'large' : 'small');

            $element
                .addClass(size)
                .removeClass(otherSize);

            if ($element.hasClass('hasthumb')) {
                var $oldImg = $element.find('> .elementthumb > img'),
                    imgSize = (size === 'small' ? '30' : '100'),
                    $newImg = $('<img/>', {
                        sizes: imgSize + 'px',
                        srcset: $oldImg.attr('srcset') || $oldImg.attr('data-pfsrcset')
                    });

                $oldImg.replaceWith($newImg);

                picturefill({
                    elements: [$newImg[0]]
                });
            }
        },

        /**
         * Submits a form.
         * @param {Object} $form
         * @param {Object} [options]
         * @param {string} [options.action] The `action` param value override
         * @param {string} [options.redirect] The `redirect` param value override
         * @param {string} [options.confirm] A confirmation message that should be shown to the user before submit
         * @param {Object} [options.params] Additional params that should be added to the form, defined as name/value pairs
         * @param {Object} [options.data] Additional data to be passed to the submit event
         * @param {boolean} [options.retainScroll] Whether the scroll position should be stored and reapplied on the next page load
         */
        submitForm: function($form, options) {
            if (typeof options === 'undefined') {
                options = {};
            }

            if (options.confirm && !confirm(options.confirm)) {
                return;
            }

            if (options.action) {
                $('<input/>', {
                    type: 'hidden',
                    name: 'action',
                    val: options.action,
                }).appendTo($form);
            }

            if (options.redirect) {
                $('<input/>', {
                    type: 'hidden',
                    name: 'redirect',
                    val: options.redirect,
                }).appendTo($form);
            }

            if (options.params) {
                for (let name in options.params) {
                    let value = options.params[name];
                    $('<input/>', {
                        type: 'hidden',
                        name: name,
                        val: value,
                    }).appendTo($form);
                }
            }

            if (options.retainScroll) {
                this.setLocalStorage('scrollY', window.scrollY);
            }

            $form.trigger($.extend({type: 'submit'}, options.data));
        },

        /**
         * Traps focus within a container, so when focus is tabbed out of it, it’s cycled back into it.
         * @param {Object} container
         */
        trapFocusWithin: function(container) {
            Garnish.trapFocusWithin(container);
        },

        /**
         * Sets focus to the first focusable element within a container.
         * @param {Object} container
         */
        setFocusWithin: function(container) {
            Garnish.setFocusWithin(container);
        },
    });

// -------------------------------------------
//  Broadcast channel
// -------------------------------------------

if (typeof BroadcastChannel !== 'undefined') {
    Craft.broadcastChannel = new BroadcastChannel(`CraftCMS:${Craft.appId}`);
}

// -------------------------------------------
//  Custom jQuery plugins
// -------------------------------------------

$.extend($.fn,
    {
        animateLeft: function(pos, duration, easing, complete) {
            if (Craft.orientation === 'ltr') {
                return this.velocity({left: pos}, duration, easing, complete);
            } else {
                return this.velocity({right: pos}, duration, easing, complete);
            }
        },

        animateRight: function(pos, duration, easing, complete) {
            if (Craft.orientation === 'ltr') {
                return this.velocity({right: pos}, duration, easing, complete);
            } else {
                return this.velocity({left: pos}, duration, easing, complete);
            }
        },

        /**
         * Disables elements by adding a .disabled class and preventing them from receiving focus.
         */
        disable: function() {
            return this.each(function() {
                var $elem = $(this);
                $elem.addClass('disabled');

                if ($elem.data('activatable')) {
                    $elem.removeAttr('tabindex');
                }
            });
        },

        /**
         * Enables elements by removing their .disabled class and allowing them to receive focus.
         */
        enable: function() {
            return this.each(function() {
                var $elem = $(this);
                $elem.removeClass('disabled');

                if ($elem.data('activatable')) {
                    $elem.attr('tabindex', '0');
                }
            });
        },

        /**
         * Sets the element as the container of a grid.
         */
        grid: function() {
            return this.each(function() {
                var $container = $(this),
                    settings = {};

                if ($container.data('item-selector')) {
                    settings.itemSelector = $container.data('item-selector');
                }
                if ($container.data('cols')) {
                    settings.cols = parseInt($container.data('cols'));
                }
                if ($container.data('max-cols')) {
                    settings.maxCols = parseInt($container.data('max-cols'));
                }
                if ($container.data('min-col-width')) {
                    settings.minColWidth = parseInt($container.data('min-col-width'));
                }
                if ($container.data('mode')) {
                    settings.mode = $container.data('mode');
                }
                if ($container.data('fill-mode')) {
                    settings.fillMode = $container.data('fill-mode');
                }
                if ($container.data('col-class')) {
                    settings.colClass = $container.data('col-class');
                }
                if ($container.data('snap-to-grid')) {
                    settings.snapToGrid = !!$container.data('snap-to-grid');
                }

                new Craft.Grid(this, settings);
            });
        },

        infoicon: function() {
            return this.each(function() {
                new Craft.InfoIcon(this);
            });
        },

        /**
         * Sets the element as a container for a checkbox select.
         */
        checkboxselect: function() {
            return this.each(function() {
                if (!$.data(this, 'checkboxselect')) {
                    new Garnish.CheckboxSelect(this);
                }
            });
        },

        /**
         * Sets the element as a field toggle trigger.
         */
        fieldtoggle: function() {
            return this.each(function() {
                if (!$.data(this, 'fieldtoggle')) {
                    new Craft.FieldToggle(this);
                }
            });
        },

        lightswitch: function(settings, settingName, settingValue) {
            // param mapping
            if (settings === 'settings') {
                if (typeof settingName === 'string') {
                    settings = {};
                    settings[settingName] = settingValue;
                } else {
                    settings = settingName;
                }

                return this.each(function() {
                    var obj = $.data(this, 'lightswitch');
                    if (obj) {
                        obj.setSettings(settings);
                    }
                });
            } else {
                if (!$.isPlainObject(settings)) {
                    settings = {};
                }

                return this.each(function() {
                    var thisSettings = $.extend({}, settings);

                    if (Garnish.hasAttr(this, 'data-value')) {
                        thisSettings.value = $(this).attr('data-value');
                    }

                    if (Garnish.hasAttr(this, 'data-indeterminate-value')) {
                        thisSettings.indeterminateValue = $(this).attr('data-indeterminate-value');
                    }

                    if (!$.data(this, 'lightswitch')) {
                        new Craft.LightSwitch(this, thisSettings);
                    }
                });
            }
        },

        nicetext: function() {
            return this.each(function() {
                if (!$.data(this, 'nicetext')) {
                    new Garnish.NiceText(this);
                }
            });
        },

        formsubmit: function() {
            // Secondary form submit buttons
            return this.on('click', function(ev) {
                let $btn = $(ev.currentTarget);
                let params = $btn.data('params') || {};
                if ($btn.data('param')) {
                    params[$btn.data('param')] = $btn.data('value');
                }

                let $anchor = $btn.data('menu') ? $btn.data('menu').$anchor : $btn;
                let $form = $anchor.attr('data-form') ? $('#' + $anchor.attr('data-form')) : $anchor.closest('form');

                Craft.submitForm($form, {
                    confirm: $btn.data('confirm'),
                    action: $btn.data('action'),
                    redirect: $btn.data('redirect'),
                    params: params,
                    data: $.extend({
                        customTrigger: $btn,
                    }, $btn.data('event-data')),
                });
            });
        },

        menubtn: function() {
            return this.each(function() {
                var $btn = $(this);

                if (!$btn.data('menubtn') && $btn.next().hasClass('menu')) {
                    var settings = {};

                    if ($btn.data('menu-anchor')) {
                        settings.menuAnchor = $btn.data('menu-anchor');
                    }

                    new Garnish.MenuBtn($btn, settings);
                }
            });
        },

        disclosureMenu: function() {
            return this.each(function() {
                const $trigger = $(this);
<<<<<<< HEAD

                // Only instantiate element if there is a reference to disclosure content
                // and if the trigger hasn't already been instantiated
                if (Garnish.hasAttr($trigger, 'aria-controls') && !$trigger.data('trigger')) {
=======
                // Only instantiate if it's not already a disclosure trigger, and it references a disclosure content
                if (!$trigger.data('trigger') && $trigger.attr('aria-controls')) {
>>>>>>> 0c9e0510
                    new Garnish.DisclosureMenu($trigger);
                }
            });
        },

        datetime: function() {
            return this.each(function() {
                let $wrapper = $(this);
                let $inputs = $wrapper.find('input:not([name$="[timezone]"])');
                let checkValue = () => {
                    let hasValue = false;
                    for (let i = 0; i < $inputs.length; i++) {
                        if ($inputs.eq(i).val()) {
                            hasValue = true;
                            break;
                        }
                    }
                    if (hasValue) {
                        if (!$wrapper.children('.clear-btn').length) {
                            let $btn = $('<button/>', {
                                type: 'button',
                                class: 'clear-btn',
                                title: Craft.t('app', 'Clear'),
                                'aria-label': Craft.t('app', 'Clear'),
                            })
                                .appendTo($wrapper)
                                .on('click', () => {
                                    for (let i = 0; i < $inputs.length; i++) {
                                        $inputs.eq(i).val('').trigger('input').trigger('change');
                                    }
                                    $btn.remove();
                                    $inputs.first().filter('[type="text"]').focus();
                                })
                        }
                    } else {
                        $wrapper.children('.clear-btn').remove();
                    }
                };
                $inputs.on('change', checkValue);
                checkValue();
            });
        },

        datetimeinput: function() {
            return this.each(function() {
                const $input = $(this);
                const checkValue = () => {
                    if ($input.val() === '') {
                        $input.addClass('empty-value');
                    } else {
                        $input.removeClass('empty-value');
                    }
                };
                $input.on('input', checkValue);
                checkValue();
            });
        },
    });

// Override Garnish.NiceText.charsLeftHtml() to be more accessible
Garnish.NiceText.charsLeftHtml = charsLeft => {
    return Craft.t('app', '<span class="visually-hidden">Characters left:</span> {chars, number}', {
        chars: charsLeft,
    });
};

Garnish.$doc.ready(function() {
    Craft.initUiElements();
});<|MERGE_RESOLUTION|>--- conflicted
+++ resolved
@@ -2264,15 +2264,8 @@
         disclosureMenu: function() {
             return this.each(function() {
                 const $trigger = $(this);
-<<<<<<< HEAD
-
-                // Only instantiate element if there is a reference to disclosure content
-                // and if the trigger hasn't already been instantiated
-                if (Garnish.hasAttr($trigger, 'aria-controls') && !$trigger.data('trigger')) {
-=======
                 // Only instantiate if it's not already a disclosure trigger, and it references a disclosure content
                 if (!$trigger.data('trigger') && $trigger.attr('aria-controls')) {
->>>>>>> 0c9e0510
                     new Garnish.DisclosureMenu($trigger);
                 }
             });
