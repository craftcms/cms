--- conflicted
+++ resolved
@@ -2978,15 +2978,12 @@
         confirm: $btn.data('confirm'),
         action: $btn.data('action'),
         redirect: $btn.data('redirect'),
-<<<<<<< HEAD
+        retainScroll: Garnish.hasAttr($btn, 'data-retain-scroll'),
         requireElevatedSession: Garnish.hasAttr(
           $btn,
           'data-require-elevated-session'
         ),
         namespace: namespace,
-=======
-        retainScroll: Garnish.hasAttr($btn, 'data-retain-scroll'),
->>>>>>> 30741533
         params: params,
         data: $.extend(
           {
