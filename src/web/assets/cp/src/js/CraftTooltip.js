import {arrow, computePosition, flip, offset, shift} from '@floating-ui/dom';

/**
 * Tooltip
 *
 * Renders a tooltip on hover or focus of the parent element.
 *
 * Tooltips are used to provide additional or context for an element. By default
 * the tooltip will be positioned below an element and will avoid the edges
 * of the browser window.
 *
 * @property {'top'|'top-start'|'top-end'|'right'|'right-start'|'right-end'|'bottom'|'bottom-start'|'bottom-end'|'left'|'left-start'|'left-end'} placement - The placement of the tooltip relative to the parent element.
 * @property {boolean} arrow - Whether the tooltip should have an arrow.
 * @property {number} offset - The offset of the tooltip from the parent element.
<<<<<<< HEAD
 * @property {boolean} self-managed - Whether the tooltip should manage its own state.
 * @property {string} aria-label - Text content for the tooltip
 *
=======
 * @property {number} delay - The delay before the tooltip is shown on mouseentery.
>>>>>>> 44fe4e90
 * @method show - Show the tooltip.
 * @method hide - Hide the tooltip.
 * @method update - Update the position of the tooltip.
 *
 * @example <craft-tooltip aria-label="Tooltip content"><button type="button">Trigger</button></craft-tooltip>
 */
class CraftTooltip extends HTMLElement {
  static get observedAttributes() {
    return ['aria-label'];
  }

  connectedCallback() {
    this.arrowElement = this.querySelector('.arrow');
    this.trigger = this.querySelector('a, button, [role="button"]');
    this.selfManaged = this.hasAttribute('self-managed');

    this.arrow = this.getAttribute('arrow') !== 'false';
    this.offset = this.hasAttribute('offset')
      ? parseInt(this.getAttribute('offset'), 10)
      : 8;

    this.placement = this.getAttribute('placement') || 'bottom';
    this.direction = getComputedStyle(this).direction;
    this.delay = this.getAttribute('delay') || 500;
    this.delayTimeout = null;

    this.renderTooltip();
    this.renderInner();

    if (this.arrow && !this.arrowElement) {
      this.renderArrow();
    }

    this.listeners = [
      ['mouseenter', this.show, this.delay],
      ['focus', this.show, 0],
      ['mouseleave', this.hide, 0],
      ['blur', this.hide, 0],
    ];

<<<<<<< HEAD
    if (this.selfManaged) {
      this.trigger = this.parentElement;
    }

    if (!this.trigger) {
      console.log('No trigger found for tooltip');
      return false;
    }

    // Make sure the trigger accepts pointer events
    this.trigger.style.pointerEvents = 'auto';

    this.listeners.forEach(([event, handler]) => {
      this.trigger?.addEventListener(event, handler.bind(this));
=======
    this.listeners.forEach(([event, handler, delay]) => {
      this.parentElement?.addEventListener(event, handler.bind(this, delay));
>>>>>>> 44fe4e90
    });

    // Close on ESC
    document.addEventListener('keyup', this.handleKeyUp.bind(this));

    // Update & hide to make sure everything is where it needs to be
    this.update();
    this.hide();
  }

  disconnectedCallback() {
    this.hide();

    if (this.listeners.length) {
      this.listeners.forEach(([event, handler]) => {
        this.trigger?.removeEventListener(event, handler.bind(this));
      });
    }

    document.removeEventListener('keyup', this.handleKeyUp.bind(this));
  }

  attributeChangedCallback(name, oldValue, newValue) {
    if (name === 'aria-label' && this.inner) {
      this.inner.innerText = newValue;

      // innerText will remove the arrow, so we have to put it back if we need it.
      if (this.arrow) {
        this.renderArrow();
      }
    }
  }

  handleKeyUp(e) {
    if (e.key === 'Escape') {
      this.hide();
    }
  }

  renderTooltip() {
    this.tooltip = document.createElement('span');
    this.tooltip.classList.add('craft-tooltip');
    this.appendChild(this.tooltip);
  }

  /**
   * Renders an inner container so we can use padding for the offset and
   * maintain a better hover experience for users using zoom.
   */
  renderInner() {
    this.inner = document.createElement('span');
    this.inner.classList.add('inner');
    this.inner.innerText = this.getAttribute('aria-label');

    // Replace the content with the inner container
    this.tooltip.appendChild(this.inner);
  }

  renderArrow() {
    this.arrowElement = document.createElement('span');
    this.arrowElement.classList.add('arrow');
    this.inner.appendChild(this.arrowElement);
  }

  show(delay) {
    this.update();
<<<<<<< HEAD
    Object.assign(this.tooltip.style, {
      opacity: 1,
      transform: ['left', 'right'].includes(this.getStaticSide())
        ? `translateX(0)`
        : `translateY(0)`,
      // Make sure if a user hovers over the label itself, it stays open
      pointerEvents: 'auto',
    });
  }

  hide() {
    Object.assign(this.tooltip.style, {
=======

    this.delayTimeout = setTimeout(() => {
      Object.assign(this.style, {
        opacity: 1,
        transform: ['left', 'right'].includes(this.getStaticSide())
          ? `translateX(0)`
          : `translateY(0)`,
        // Make sure if a user hovers over the label itself, it stays open
        pointerEvents: 'auto',
      });
    }, delay);
  }

  hide() {
    if (this.delayTimeout) {
      clearTimeout(this.delayTimeout);
    }

    Object.assign(this.style, {
>>>>>>> 44fe4e90
      opacity: 0,
      transform: this.getInitialTransform(),
      pointerEvents: 'none',
    });
  }

  getInitialTransform() {
    // Make sure the bubble moves in a natural direction
    return {
      top: `translateY(-${this.offset}px)`,
      right: `translateX(${this.offset}px)`,
      bottom: `translateY(${this.offset}px)`,
      left: `translateX(-${this.offset}px)`,
    }[this.getStaticSide()];
  }

  getStaticSide() {
    return {
      top: 'bottom',
      right: 'left',
      bottom: 'top',
      left: 'right',
    }[this.placement.split('-')[0]];
  }

  update() {
    computePosition(this.trigger, this.tooltip, {
      strategy: 'fixed',
      placement: this.placement,
      middleware: [
        flip(),
        shift({padding: 10}),
        offset(0),
        ...(this.arrow ? [arrow({element: this.arrowElement})] : []),
      ],
    }).then(({x, y, middlewareData, placement}) => {
      // Placement may have changed
      this.placement = placement;

      Object.assign(this.tooltip.style, {
        left: `${x}px`,
        top: `${y}px`,
        // Add padding to the static side for accessible hovers
        [`padding${Craft.uppercaseFirst(this.getStaticSide())}`]:
          `${this.offset}px`,
      });

      if (!this.arrowElement) {
        return;
      }

      const {x: arrowX, y: arrowY} = middlewareData.arrow;
      this.arrowElement.dataset.placement = placement;
      Object.assign(this.arrowElement.style, {
        left: arrowX != null ? `${arrowX}px` : '',
        top: arrowY != null ? `${arrowY}px` : '',
        right: '',
        bottom: '',
        [this.getStaticSide()]: '-4px',
      });
    });
  }
}

customElements.define('craft-tooltip', CraftTooltip);<|MERGE_RESOLUTION|>--- conflicted
+++ resolved
@@ -12,13 +12,9 @@
  * @property {'top'|'top-start'|'top-end'|'right'|'right-start'|'right-end'|'bottom'|'bottom-start'|'bottom-end'|'left'|'left-start'|'left-end'} placement - The placement of the tooltip relative to the parent element.
  * @property {boolean} arrow - Whether the tooltip should have an arrow.
  * @property {number} offset - The offset of the tooltip from the parent element.
-<<<<<<< HEAD
  * @property {boolean} self-managed - Whether the tooltip should manage its own state.
  * @property {string} aria-label - Text content for the tooltip
- *
-=======
  * @property {number} delay - The delay before the tooltip is shown on mouseentery.
->>>>>>> 44fe4e90
  * @method show - Show the tooltip.
  * @method hide - Hide the tooltip.
  * @method update - Update the position of the tooltip.
@@ -59,7 +55,6 @@
       ['blur', this.hide, 0],
     ];
 
-<<<<<<< HEAD
     if (this.selfManaged) {
       this.trigger = this.parentElement;
     }
@@ -72,12 +67,8 @@
     // Make sure the trigger accepts pointer events
     this.trigger.style.pointerEvents = 'auto';
 
-    this.listeners.forEach(([event, handler]) => {
-      this.trigger?.addEventListener(event, handler.bind(this));
-=======
     this.listeners.forEach(([event, handler, delay]) => {
-      this.parentElement?.addEventListener(event, handler.bind(this, delay));
->>>>>>> 44fe4e90
+      this.trigger?.addEventListener(event, handler.bind(this, delay));
     });
 
     // Close on ESC
@@ -144,23 +135,9 @@
 
   show(delay) {
     this.update();
-<<<<<<< HEAD
-    Object.assign(this.tooltip.style, {
-      opacity: 1,
-      transform: ['left', 'right'].includes(this.getStaticSide())
-        ? `translateX(0)`
-        : `translateY(0)`,
-      // Make sure if a user hovers over the label itself, it stays open
-      pointerEvents: 'auto',
-    });
-  }
-
-  hide() {
-    Object.assign(this.tooltip.style, {
-=======
 
     this.delayTimeout = setTimeout(() => {
-      Object.assign(this.style, {
+      Object.assign(this.tooltip.style, {
         opacity: 1,
         transform: ['left', 'right'].includes(this.getStaticSide())
           ? `translateX(0)`
@@ -176,8 +153,7 @@
       clearTimeout(this.delayTimeout);
     }
 
-    Object.assign(this.style, {
->>>>>>> 44fe4e90
+    Object.assign(this.tooltip.style, {
       opacity: 0,
       transform: this.getInitialTransform(),
       pointerEvents: 'none',
