/** global: Craft */
/** global: Garnish */
/**
 * CP class
 */
Craft.CP = Garnish.Base.extend(
    {
        authManager: null,

        $nav: null,
        $mainContainer: null,
        $alerts: null,
        $notificationContainer: null,
        $main: null,
        $primaryForm: null,
        $header: null,
        $mainContent: null,
        $details: null,
        $selectedTab: null,
        $sidebar: null,

        $collapsibleTables: null,

        fixedHeader: false,

        enableQueue: true,
        jobInfo: null,
        displayedJobInfo: null,
        displayedJobInfoUnchanged: 1,
        trackJobProgressTimeout: null,
        jobProgressIcon: null,

        $edition: null,
        upgradeModal: null,

        checkingForUpdates: false,
        forcingRefreshOnUpdatesCheck: false,
        checkForUpdatesCallbacks: null,

        init: function() {
            // Is this session going to expire?
            if (Craft.remainingSessionTime !== 0) {
                this.authManager = new Craft.AuthManager();
            }

            // Find all the key elements
            this.$nav = $('#nav');
            this.$mainContainer = $('#main-container');
            this.$alerts = $('#alerts');
            this.$notificationContainer = $('#notifications');
            this.$main = $('#main');
            this.$primaryForm = $('#main-form');
            this.$header = $('#header');
            this.$mainContent = $('#main-content');
            this.$details = $('#details').children('.fixed-container');
            this.$sidebar = $('#sidebar').children('.fixed-container');

            this.$collapsibleTables = $('table.collapsible');
            this.$edition = $('#edition');

            this.updateSidebarMenuLabel();

            this.addListener(Garnish.$win, 'scroll', 'updateFixedHeader');
            this.updateFixedHeader();

            Garnish.$doc.ready($.proxy(function() {
                // Set up responsibe tables
                this.addListener(Garnish.$win, 'resize', 'updateResponsiveTables');
                this.updateResponsiveTables();

                // Fade the notification out two seconds after page load
                var $errorNotifications = this.$notificationContainer.children('.error'),
                    $otherNotifications = this.$notificationContainer.children(':not(.error)');

                $errorNotifications.delay(Craft.CP.notificationDuration * 2).velocity('fadeOut');
                $otherNotifications.delay(Craft.CP.notificationDuration).velocity('fadeOut');
            }, this));

            // Alerts
            if (this.$alerts.length) {
                this.initAlerts();
            }

            // Toggles
            this.addListener($('#nav-toggle'), 'click', 'toggleNav');
            this.addListener($('#sidebar-toggle'), 'click', 'toggleSidebar');

            // Does this page have a primary form?
            if (!this.$primaryForm.length) {
                this.$primaryForm = $('form[data-saveshortcut]:first');
            }

            // Does the primary form support the save shortcut?
            if (this.$primaryForm.length && Garnish.hasAttr(this.$primaryForm, 'data-saveshortcut')) {
                this.addListener(Garnish.$doc, 'keydown', function(ev) {
                    if (Garnish.isCtrlKeyPressed(ev) && ev.keyCode === Garnish.S_KEY) {
                        ev.preventDefault();
                        this.submitPrimaryForm();
                    }

                    return true;
                });
            }

<<<<<<< HEAD
            this.initTabs();

            Garnish.$win.on('load', $.proxy(function() {
=======
            Garnish.$doc.on('ready', $.proxy(function() {
>>>>>>> 69c232cc
                // Look for forms that we should watch for changes on
                this.$confirmUnloadForms = $('form[data-confirm-unload]');

                if (this.$confirmUnloadForms.length) {
                    if (!Craft.forceConfirmUnload) {
                        this.initialFormValues = [];
                    }

                    for (var i = 0; i < this.$confirmUnloadForms.length; i++) {
                        var $form = $(this.$confirmUnloadForms);

                        if (!Craft.forceConfirmUnload) {
                            this.initialFormValues[i] = $form.serialize();
                        }

                        this.addListener($form, 'submit', function() {
                            this.removeListener(Garnish.$win, 'beforeunload');
                        });
                    }

                    this.addListener(Garnish.$win, 'beforeunload', function(ev) {
                        for (var i = 0; i < this.$confirmUnloadForms.length; i++) {
                            if (
                                Craft.forceConfirmUnload ||
                                this.initialFormValues[i] !== $(this.$confirmUnloadForms[i]).serialize()
                            ) {
                                var message = Craft.t('app', 'Any changes will be lost if you leave this page.');

                                if (ev) {
                                    ev.originalEvent.returnValue = message;
                                }
                                else {
                                    window.event.returnValue = message;
                                }

                                return message;
                            }
                        }
                    });
                }
            }, this));

            if (this.$edition.hasClass('hot')) {
                this.addListener(this.$edition, 'click', 'showUpgradeModal');
            }

            if ($.isTouchCapable()) {
                this.$mainContainer.on('focus', 'input, textarea, .focusable-input', $.proxy(this, '_handleInputFocus'));
                this.$mainContainer.on('blur', 'input, textarea, .focusable-input', $.proxy(this, '_handleInputBlur'));
            }
        },

        _handleInputFocus: function() {
            Garnish.$bod.addClass('focused');
            this.updateFixedHeader();
        },

        _handleInputBlur: function() {
            Garnish.$bod.removeClass('focused');
            this.updateFixedHeader();
        },

        submitPrimaryForm: function() {
            // Give other stuff on the page a chance to prepare
            this.trigger('beforeSaveShortcut');

            if (this.$primaryForm.data('saveshortcut-redirect')) {
                $('<input type="hidden" name="redirect" value="' + this.$primaryForm.data('saveshortcut-redirect') + '"/>').appendTo(this.$primaryForm);
            }

            this.$primaryForm.submit();
        },

        updateSidebarMenuLabel: function() {
            var $item = this.$sidebar.find('a.sel:first');
            var $label = $item.children('.label');
            $('#sidebar-toggle').text($label.length ? $label.text() : $item.text());
            Garnish.$bod.removeClass('showing-sidebar');
        },

        toggleNav: function() {
            Garnish.$bod.toggleClass('showing-nav');
        },

        toggleSidebar: function() {
            Garnish.$bod.toggleClass('showing-sidebar');
        },

        initTabs: function() {
            this.$selectedTab = null;

            // Are there any tabs that link to anchors?
            var $tabs = $('#tabs').find('> ul > li > a');

            for (var i = 0; i < $tabs.length; i++) {
                var $tab = $($tabs[i]),
                    href = $tab.attr('href');

                if (href && href.charAt(0) === '#') {
                    this.addListener($tab, 'click', function(ev) {
                        ev.preventDefault();
                        this.selectTab(ev.currentTarget);
                    });
                }

                if (!this.$selectedTab && $tab.hasClass('sel')) {
                    this.$selectedTab = $tab;
                }
            }
        },

        selectTab: function(tab) {
            var $tab = $(tab);

            if (this.$selectedTab) {
                if (this.$selectedTab.get(0) === $tab.get(0)) {
                    return;
                }
                this.deselectTab();
            }

            $tab.addClass('sel');
            $($tab.attr('href')).removeClass('hidden');
            Garnish.$win.trigger('resize');
            // Fixes Redactor fixed toolbars on previously hidden panes
            Garnish.$doc.trigger('scroll');
            this.$selectedTab = $tab;
        },

        deselectTab: function() {
            if (!this.$selectedTab) {
                return;
            }

            this.$selectedTab.removeClass('sel');
            if (this.$selectedTab.attr('href').charAt(0) === '#') {
                $(this.$selectedTab.attr('href')).addClass('hidden');
            }
            this.$selectedTab = null;
        },

        updateResponsiveTables: function() {
            for (this.updateResponsiveTables._i = 0; this.updateResponsiveTables._i < this.$collapsibleTables.length; this.updateResponsiveTables._i++) {
                this.updateResponsiveTables._$table = this.$collapsibleTables.eq(this.updateResponsiveTables._i);
                this.updateResponsiveTables._containerWidth = this.updateResponsiveTables._$table.parent().width();
                this.updateResponsiveTables._check = false;

                if (this.updateResponsiveTables._containerWidth > 0) {
                    // Is this the first time we've checked this table?
                    if (typeof this.updateResponsiveTables._$table.data('lastContainerWidth') === 'undefined') {
                        this.updateResponsiveTables._check = true;
                    }
                    else {
                        this.updateResponsiveTables._isCollapsed = this.updateResponsiveTables._$table.hasClass('collapsed');

                        // Getting wider?
                        if (this.updateResponsiveTables._containerWidth > this.updateResponsiveTables._$table.data('lastContainerWidth')) {
                            if (this.updateResponsiveTables._isCollapsed) {
                                this.updateResponsiveTables._$table.removeClass('collapsed');
                                this.updateResponsiveTables._check = true;
                            }
                        }
                        else if (!this.updateResponsiveTables._isCollapsed) {
                            this.updateResponsiveTables._check = true;
                        }
                    }

                    // Are we checking the table width?
                    if (this.updateResponsiveTables._check) {
                        if (this.updateResponsiveTables._$table.width() > this.updateResponsiveTables._containerWidth) {
                            this.updateResponsiveTables._$table.addClass('collapsed');
                        }
                    }

                    // Remember the container width for next time
                    this.updateResponsiveTables._$table.data('lastContainerWidth', this.updateResponsiveTables._containerWidth);
                }
            }
        },

        updateFixedHeader: function() {
            // Have we scrolled passed the top of #main?
            if (this.$main.length && this.$main[0].getBoundingClientRect().top < 0) {
                if (!this.fixedHeader) {
                    var headerHeight = this.$header.outerHeight();
                    var css = {
                        top: headerHeight + 'px',
                        'max-height': 'calc(100vh - ' + headerHeight + 'px)'
                    };
                    this.$sidebar.css(css);
                    this.$details.css(css);

                    this.$mainContent.css('margin-top', this.$header.outerHeight());
                    Garnish.$bod.addClass('fixed-header');
                    this.fixedheader = true;
                }
            }
            else if (this.fixedheader) {
                Garnish.$bod.removeClass('fixed-header');
                this.$details.css({
                    top: null,
                    'max-height': null
                });
                this.$header.css('top', 0);
                this.$mainContent.css('margin-top', 0);
                this.fixedheader = false;
            }
        },

        /**
         * Dispays a notification.
         *
         * @param {string} type
         * @param {string} message
         */
        displayNotification: function(type, message) {
            var notificationDuration = Craft.CP.notificationDuration;

            if (type === 'error') {
                notificationDuration *= 2;
            }

            var $notification = $('<div class="notification ' + type + '">' + message + '</div>')
                .appendTo(this.$notificationContainer);

            var fadedMargin = -($notification.outerWidth() / 2) + 'px';

            $notification
                .hide()
                .css({opacity: 0, 'margin-left': fadedMargin, 'margin-right': fadedMargin})
                .velocity({opacity: 1, 'margin-left': '2px', 'margin-right': '2px'}, {display: 'inline-block', duration: 'fast'})
                .delay(notificationDuration)
                .velocity({opacity: 0, 'margin-left': fadedMargin, 'margin-right': fadedMargin}, {
                    complete: function() {
                        $notification.remove();
                    }
                });

            this.trigger('displayNotification', {
                notificationType: type,
                message: message
            });
        },

        /**
         * Displays a notice.
         *
         * @param {string} message
         */
        displayNotice: function(message) {
            this.displayNotification('notice', message);
        },

        /**
         * Displays an error.
         *
         * @param {string} message
         */
        displayError: function(message) {
            if (!message) {
                message = Craft.t('app', 'An unknown error occurred.');
            }

            this.displayNotification('error', message);
        },

        fetchAlerts: function() {
            var data = {
                path: Craft.path
            };

            Craft.queueActionRequest('app/get-cp-alerts', data, $.proxy(this, 'displayAlerts'));
        },

        displayAlerts: function(alerts) {
            this.$alerts.remove();

            if (Garnish.isArray(alerts) && alerts.length) {
                this.$alerts = $('<ul id="alerts"/>').prependTo(this.$mainContainer);

                for (var i = 0; i < alerts.length; i++) {
                    $('<li>' + alerts[i] + '</li>').appendTo(this.$alerts);
                }

                var height = this.$alerts.outerHeight();
                this.$alerts.css('margin-top', -height).velocity({'margin-top': 0}, 'fast');

                this.initAlerts();
            }
        },

        initAlerts: function() {
            // Is there a domain mismatch?
            var $transferDomainLink = this.$alerts.find('.domain-mismatch:first');

            if ($transferDomainLink.length) {
                this.addListener($transferDomainLink, 'click', $.proxy(function(ev) {
                    ev.preventDefault();

                    if (confirm(Craft.t('app', 'Are you sure you want to transfer your license to this domain?'))) {
                        Craft.queueActionRequest('app/transfer-license-to-current-domain', $.proxy(function(response, textStatus) {
                            if (textStatus === 'success') {
                                if (response.success) {
                                    $transferDomainLink.parent().remove();
                                    this.displayNotice(Craft.t('app', 'License transferred.'));
                                }
                                else {
                                    this.displayError(response.error);
                                }
                            }

                        }, this));
                    }
                }, this));
            }

            // Are there any shunnable alerts?
            var $shunnableAlerts = this.$alerts.find('a[class^="shun:"]');

            for (var i = 0; i < $shunnableAlerts.length; i++) {
                this.addListener($shunnableAlerts[i], 'click', $.proxy(function(ev) {
                    ev.preventDefault();

                    var $link = $(ev.currentTarget);

                    var data = {
                        message: $link.prop('className').substr(5)
                    };

                    Craft.queueActionRequest('app/shun-cp-alert', data, $.proxy(function(response, textStatus) {
                        if (textStatus === 'success') {
                            if (response.success) {
                                $link.parent().remove();
                            }
                            else {
                                this.displayError(response.error);
                            }
                        }

                    }, this));

                }, this));
            }

            // Is there an edition resolution link?
            var $editionResolutionLink = this.$alerts.find('.edition-resolution:first');

            if ($editionResolutionLink.length) {
                this.addListener($editionResolutionLink, 'click', 'showUpgradeModal');
            }
        },

        checkForUpdates: function(forceRefresh, callback) {
            // If forceRefresh == true, we're currently checking for updates, and not currently forcing a refresh,
            // then just set a new callback that re-checks for updates when the current one is done.
            if (this.checkingForUpdates && forceRefresh === true && !this.forcingRefreshOnUpdatesCheck) {
                var realCallback = callback;

                callback = function() {
                    Craft.cp.checkForUpdates(true, realCallback);
                };
            }

            // Callback function?
            if (typeof callback === 'function') {
                if (!Garnish.isArray(this.checkForUpdatesCallbacks)) {
                    this.checkForUpdatesCallbacks = [];
                }

                this.checkForUpdatesCallbacks.push(callback);
            }

            if (!this.checkingForUpdates) {
                this.checkingForUpdates = true;
                this.forcingRefreshOnUpdatesCheck = (forceRefresh === true);

                var data = {
                    forceRefresh: (forceRefresh === true)
                };

                Craft.queueActionRequest('app/check-for-updates', data, $.proxy(function(info) {
                    this.updateUtilitiesBadge();
                    this.checkingForUpdates = false;

                    if (Garnish.isArray(this.checkForUpdatesCallbacks)) {
                        var callbacks = this.checkForUpdatesCallbacks;
                        this.checkForUpdatesCallbacks = null;

                        for (var i = 0; i < callbacks.length; i++) {
                            callbacks[i](info);
                        }
                    }

                    this.trigger('checkForUpdates', {
                        updateInfo: info
                    });
                }, this));
            }
        },

        updateUtilitiesBadge: function() {
            var $utilitiesLink = $('#nav-utilities').find('> a:not(.sel)');

            // Ignore if there is no (non-selected) Utilities nav item
            if (!$utilitiesLink.length) {
                return;
            }

            Craft.queueActionRequest('app/get-utilities-badge-count', $.proxy(function(response) {
                // Get the existing utility nav badge, if any
                var $badge = $utilitiesLink.children('.badge');

                if (response.badgeCount) {
                    if (!$badge.length) {
                        $badge = $('<span class="badge"/>').appendTo($utilitiesLink);
                    }
                    $badge.text(response.badgeCount);
                } else if ($badge.length) {
                    $badge.remove();
                }
            }, this));
        },

        runQueue: function() {
            if (!this.enableQueue) {
                return;
            }

            if (Craft.runQueueAutomatically) {
                Craft.queueActionRequest('queue/run', $.proxy(function(response, textStatus) {
                    if (textStatus === 'success') {
                        this.trackJobProgress(false, true);
                    }
                }, this));
            }
            else {
                this.trackJobProgress(false, true);
            }
        },

        trackJobProgress: function(delay, force) {
            if (force && this.trackJobProgressTimeout) {
                clearTimeout(this.trackJobProgressTimeout);
                this.trackJobProgressTimeout = null;
            }

            // Ignore if we're already tracking jobs, or the queue is disabled
            if (this.trackJobProgressTimeout || !this.enableQueue) {
                return;
            }

            if (delay === true) {
                // Determine the delay based on how long the displayed job info has remained unchanged
                var timeout = Math.min(60000, this.displayedJobInfoUnchanged * 500);
                this.trackJobProgressTimeout = setTimeout($.proxy(this, '_trackJobProgressInternal'), timeout);
            } else {
                this._trackJobProgressInternal();
            }
        },

        _trackJobProgressInternal: function() {
            Craft.queueActionRequest('queue/get-job-info?dontExtendSession=1', $.proxy(function(response, textStatus) {
                if (textStatus === 'success') {
                    this.trackJobProgressTimeout = null;
                    this.setJobInfo(response, true);

                    if (this.jobInfo.length) {
                        // Check again after a delay
                        this.trackJobProgress(true);
                    }
                }
            }, this));
        },

        setJobInfo: function(jobInfo, animateIcon) {
            if (!this.enableQueue) {
                return;
            }

            this.jobInfo = jobInfo;

            // Update the displayed job info
            var oldInfo = this.displayedJobInfo;
            this.displayedJobInfo = this.getDisplayedJobInfo();

            // Same old same old?
            if (
                oldInfo &&
                this.displayedJobInfo &&
                oldInfo.id === this.displayedJobInfo.id &&
                oldInfo.progress === this.displayedJobInfo.progress &&
                oldInfo.status === this.displayedJobInfo.status
            ) {
                this.displayedJobInfoUnchanged++;
            } else {
                // Reset the counter
                this.displayedJobInfoUnchanged = 1;
            }

            this.updateJobIcon(animateIcon);

            // Fire a setJobInfo event
            this.trigger('setJobInfo');
        },

        /**
         * Returns info for the job that should be displayed in the CP sidebar
         */
        getDisplayedJobInfo: function() {
            if (!this.enableQueue) {
                return null;
            }

            // Set the status preference order
            var statuses = [
                Craft.CP.JOB_STATUS_RESERVED,
                Craft.CP.JOB_STATUS_FAILED,
                Craft.CP.JOB_STATUS_WAITING
            ];

            for (var i = 0; i < statuses.length; i++) {
                for (var j = 0; j < this.jobInfo.length; j++) {
                    if (this.jobInfo[j].status === statuses[i]) {
                        return this.jobInfo[j];
                    }
                }
            }
        },

        updateJobIcon: function(animate) {
            if (!this.enableQueue || !this.$nav.length) {
                return;
            }

            if (this.displayedJobInfo) {
                if (!this.jobProgressIcon) {
                    this.jobProgressIcon = new JobProgressIcon();
                }

                if (this.displayedJobInfo.status === Craft.CP.JOB_STATUS_RESERVED || this.displayedJobInfo.status === Craft.CP.JOB_STATUS_WAITING) {
                    this.jobProgressIcon.hideFailMode();
                    this.jobProgressIcon.setDescription(this.displayedJobInfo.description);
                    this.jobProgressIcon.setProgress(this.displayedJobInfo.progress, animate);
                }
                else if (this.displayedJobInfo.status === Craft.CP.JOB_STATUS_FAILED) {
                    this.jobProgressIcon.showFailMode(Craft.t('app', 'Failed'));
                }
            }
            else {
                if (this.jobProgressIcon) {
                    this.jobProgressIcon.hideFailMode();
                    this.jobProgressIcon.complete();
                    delete this.jobProgressIcon;
                }
            }
        },

        showUpgradeModal: function() {
            if (!this.upgradeModal) {
                this.upgradeModal = new Craft.UpgradeModal();
            }
            else {
                this.upgradeModal.show();
            }
        }
    },
    {
        //maxWidth: 1051, //1024,
        notificationDuration: 2000,

        JOB_STATUS_WAITING: 1,
        JOB_STATUS_RESERVED: 2,
        JOB_STATUS_DONE: 3,
        JOB_STATUS_FAILED: 4
    });

Craft.cp = new Craft.CP();


/**
 * Job progress icon class
 */
var JobProgressIcon = Garnish.Base.extend(
    {
        $li: null,
        $a: null,
        $label: null,

        hud: null,
        failMode: false,

        _canvasSupported: null,

        _$bgCanvas: null,
        _$staticCanvas: null,
        _$hoverCanvas: null,
        _$failCanvas: null,

        _staticCtx: null,
        _hoverCtx: null,
        _canvasSize: null,
        _arcPos: null,
        _arcRadius: null,
        _lineWidth: null,

        _arcStartPos: 0,
        _arcEndPos: 0,
        _arcStartStepSize: null,
        _arcEndStepSize: null,
        _arcStep: null,
        _arcStepTimeout: null,
        _arcAnimateCallback: null,

        _progressBar: null,

        init: function() {
            this.$li = $('<li/>').appendTo(Craft.cp.$nav);
            this.$a = $('<a id="job-icon"/>').appendTo(this.$li);
            this.$canvasContainer = $('<span class="icon"/>').appendTo(this.$a);
            this.$label = $('<span class="label"></span>').appendTo(this.$a);

            this._canvasSupported = !!(document.createElement('canvas').getContext);

            if (this._canvasSupported) {
                var m = (window.devicePixelRatio > 1 ? 2 : 1);
                this._canvasSize = 18 * m;
                this._arcPos = this._canvasSize / 2;
                this._arcRadius = 7 * m;
                this._lineWidth = 3 * m;

                this._$bgCanvas = this._createCanvas('bg', '#61666b');
                this._$staticCanvas = this._createCanvas('static', '#d7d9db');
                this._$hoverCanvas = this._createCanvas('hover', '#fff');
                this._$failCanvas = this._createCanvas('fail', '#da5a47').hide();

                this._staticCtx = this._$staticCanvas[0].getContext('2d');
                this._hoverCtx = this._$hoverCanvas[0].getContext('2d');

                this._drawArc(this._$bgCanvas[0].getContext('2d'), 0, 1);
                this._drawArc(this._$failCanvas[0].getContext('2d'), 0, 1);
            }
            else {
                this._progressBar = new Craft.ProgressBar(this.$canvasContainer);
                this._progressBar.showProgressBar();
            }

            this.addListener(this.$a, 'click', 'toggleHud');
        },

        setDescription: function(description) {
            this.$a.attr('title', description);
            this.$label.text(description);
        },

        setProgress: function(progress, animate) {
            if (this._canvasSupported) {
                if (animate) {
                    this._animateArc(0, progress / 100);
                }
                else {
                    this._setArc(0, progress / 100);
                }
            }
            else {
                this._progressBar.setProgressPercentage(progress);
            }
        },

        complete: function() {
            if (this._canvasSupported) {
                this._animateArc(0, 1, $.proxy(function() {
                    this._$bgCanvas.velocity('fadeOut');

                    this._animateArc(1, 1, $.proxy(function() {
                        this.$a.remove();
                        this.destroy();
                    }, this));
                }, this));
            }
            else {
                this._progressBar.setProgressPercentage(100);
                this.$a.velocity('fadeOut');
            }
        },

        showFailMode: function(message) {
            if (this.failMode) {
                return;
            }

            this.failMode = true;

            if (this._canvasSupported) {
                this._$bgCanvas.hide();
                this._$staticCanvas.hide();
                this._$hoverCanvas.hide();
                this._$failCanvas.show();
            }
            else {
                this._progressBar.$progressBar.css('border-color', '#da5a47');
                this._progressBar.$innerProgressBar.css('background-color', '#da5a47');
                this._progressBar.setProgressPercentage(50);
            }

            this.setDescription(message);
        },

        hideFailMode: function() {
            if (!this.failMode) {
                return;
            }

            this.failMode = false;

            if (this._canvasSupported) {
                this._$bgCanvas.show();
                this._$staticCanvas.show();
                this._$hoverCanvas.show();
                this._$failCanvas.hide();
            }
            else {
                this._progressBar.$progressBar.css('border-color', '');
                this._progressBar.$innerProgressBar.css('background-color', '');
                this._progressBar.setProgressPercentage(50);
            }
        },

        toggleHud: function() {
            if (!this.hud) {
                this.hud = new QueueHUD();
            }
            else {
                this.hud.toggle();
            }
        },

        _createCanvas: function(id, color) {
            var $canvas = $('<canvas id="job-icon-' + id + '" width="' + this._canvasSize + '" height="' + this._canvasSize + '"/>').appendTo(this.$canvasContainer),
                ctx = $canvas[0].getContext('2d');

            ctx.strokeStyle = color;
            ctx.lineWidth = this._lineWidth;
            ctx.lineCap = 'round';
            return $canvas;
        },

        _setArc: function(startPos, endPos) {
            this._arcStartPos = startPos;
            this._arcEndPos = endPos;

            this._drawArc(this._staticCtx, startPos, endPos);
            this._drawArc(this._hoverCtx, startPos, endPos);
        },

        _drawArc: function(ctx, startPos, endPos) {
            ctx.clearRect(0, 0, this._canvasSize, this._canvasSize);
            ctx.beginPath();
            ctx.arc(this._arcPos, this._arcPos, this._arcRadius, (1.5 + (startPos * 2)) * Math.PI, (1.5 + (endPos * 2)) * Math.PI);
            ctx.stroke();
            ctx.closePath();
        },

        _animateArc: function(targetStartPos, targetEndPos, callback) {
            if (this._arcStepTimeout) {
                clearTimeout(this._arcStepTimeout);
            }

            this._arcStep = 0;
            this._arcStartStepSize = (targetStartPos - this._arcStartPos) / 10;
            this._arcEndStepSize = (targetEndPos - this._arcEndPos) / 10;
            this._arcAnimateCallback = callback;
            this._takeNextArcStep();
        },

        _takeNextArcStep: function() {
            this._setArc(this._arcStartPos + this._arcStartStepSize, this._arcEndPos + this._arcEndStepSize);

            this._arcStep++;

            if (this._arcStep < 10) {
                this._arcStepTimeout = setTimeout($.proxy(this, '_takeNextArcStep'), 50);
            }
            else if (this._arcAnimateCallback) {
                this._arcAnimateCallback();
            }
        }
    });

var QueueHUD = Garnish.HUD.extend(
    {
        jobsById: null,
        completedJobs: null,
        updateViewProxy: null,

        init: function() {
            this.jobsById = {};
            this.completedJobs = [];
            this.updateViewProxy = $.proxy(this, 'updateView');

            this.base(Craft.cp.jobProgressIcon.$a);

            this.$main.attr('id', 'queue-hud');
        },

        onShow: function() {
            Craft.cp.on('setJobInfo', this.updateViewProxy);
            this.updateView();
            this.base();
        },

        onHide: function() {
            Craft.cp.off('setJobInfo', this.updateViewProxy);

            // Clear out any completed jobs
            if (this.completedJobs.length) {
                for (var i = 0; i < this.completedJobs.length; i++) {
                    this.completedJobs[i].destroy();
                }

                this.completedJobs = [];
            }

            this.base();
        },

        updateView: function() {
            // First remove any jobs that have completed
            var newJobIds = [];

            var i;

            if (Craft.cp.jobInfo) {
                for (i = 0; i < Craft.cp.jobInfo.length; i++) {
                    newJobIds.push(parseInt(Craft.cp.jobInfo[i].id));
                }
            }

            for (var id in this.jobsById) {
                if (!this.jobsById.hasOwnProperty(id)) {
                    continue;
                }
                if (!Craft.inArray(parseInt(id), newJobIds)) {
                    this.jobsById[id].complete();
                    this.completedJobs.push(this.jobsById[id]);
                    delete this.jobsById[id];
                }
            }

            // Now display the jobs that are still around
            if (Craft.cp.jobInfo && Craft.cp.jobInfo.length) {
                for (i = 0; i < Craft.cp.jobInfo.length; i++) {
                    var info = Craft.cp.jobInfo[i];

                    if (this.jobsById[info.id]) {
                        this.jobsById[info.id].updateStatus(info);
                    }
                    else {
                        this.jobsById[info.id] = new QueueHUD.Job(this, info);

                        // Place it before the next already known job
                        var placed = false;
                        for (var j = i + 1; j < Craft.cp.jobInfo.length; j++) {
                            if (this.jobsById[Craft.cp.jobInfo[j].id]) {
                                this.jobsById[info.id].$container.insertBefore(this.jobsById[Craft.cp.jobInfo[j].id].$container);
                                placed = true;
                                break;
                            }
                        }

                        if (!placed) {
                            // Place it before the resize <object> if there is one
                            var $object = this.$main.children('object');
                            if ($object.length) {
                                this.jobsById[info.id].$container.insertBefore($object);
                            }
                            else {
                                this.jobsById[info.id].$container.appendTo(this.$main);
                            }
                        }
                    }
                }
            }
            else {
                this.hide();
            }
        }
    });

QueueHUD.Job = Garnish.Base.extend(
    {
        hud: null,
        id: null,
        description: null,

        status: null,
        progress: null,

        $container: null,
        $statusContainer: null,
        $descriptionContainer: null,

        _progressBar: null,

        init: function(hud, info) {
            this.hud = hud;

            this.id = info.id;
            this.description = info.description;

            this.$container = $('<div class="job"/>');
            this.$statusContainer = $('<div class="job-status"/>').appendTo(this.$container);
            this.$descriptionContainer = $('<div class="job-description"/>').appendTo(this.$container).text(info.description);

            this.$container.data('job', this);

            this.updateStatus(info);
        },

        updateStatus: function(info) {
            if (this.status !== (this.status = info.status)) {
                this.$statusContainer.empty();

                switch (this.status) {
                    case Craft.CP.JOB_STATUS_WAITING: {
                        this.$statusContainer.text(Craft.t('app', 'Pending'));
                        break;
                    }
                    case Craft.CP.JOB_STATUS_RESERVED: {
                        this._progressBar = new Craft.ProgressBar(this.$statusContainer);
                        this._progressBar.showProgressBar();
                        break;
                    }
                    case Craft.CP.JOB_STATUS_FAILED: {
                        $('<span/>', {
                            'class': 'error',
                            text: Craft.t('app', 'Failed'),
                            title: info.error
                        }).appendTo(this.$statusContainer);

                        var $actionBtn = $('<a class="menubtn error" title="' + Craft.t('app', 'Options') + '"/>').appendTo(this.$statusContainer);
                        $(
                            '<div class="menu">' +
                            '<ul>' +
                            '<li><a data-action="retry">' + Craft.t('app', 'Try again') + '</a></li>' +
                            '<li><a data-action="release">' + Craft.t('app', 'Cancel') + '</a></li>' +
                            '</ul>' +
                            '</div>'
                        ).appendTo(this.$statusContainer);

                        new Garnish.MenuBtn($actionBtn, {
                            onOptionSelect: $.proxy(this, 'performErrorAction')
                        });

                        break;
                    }
                }
            }

            if (this.status === Craft.CP.JOB_STATUS_RESERVED) {
                this._progressBar.setProgressPercentage(info.progress);
            }
        },

        performErrorAction: function(option) {
            // What option did they choose?
            switch ($(option).data('action')) {
                case 'retry': {
                    // Update the icon
                    Craft.cp.displayedJobInfo.status = Craft.CP.JOB_STATUS_WAITING;
                    Craft.cp.displayedJobInfo.progress = 0;
                    Craft.cp.updateJobIcon(false);

                    Craft.postActionRequest('queue/retry', {id: this.id}, $.proxy(function(response, textStatus) {
                        if (textStatus === 'success') {
                            Craft.cp.trackJobProgress(false, true);
                        }
                    }, this));
                    break;
                }
                case 'release': {
                    Craft.postActionRequest('queue/release', {id: this.id}, $.proxy(function(response, textStatus) {
                        if (textStatus === 'success') {
                            Craft.cp.trackJobProgress(false, true);
                        }
                    }, this));
                }
            }
        },

        complete: function() {
            this.$statusContainer.empty();
            $('<div data-icon="check"/>').appendTo(this.$statusContainer);
        },

        destroy: function() {
            if (this.hud.jobsById[this.id]) {
                delete this.hud.jobsById[this.id];
            }

            this.$container.remove();
            this.base();
        }
    });<|MERGE_RESOLUTION|>--- conflicted
+++ resolved
@@ -102,13 +102,9 @@
                 });
             }
 
-<<<<<<< HEAD
             this.initTabs();
 
-            Garnish.$win.on('load', $.proxy(function() {
-=======
             Garnish.$doc.on('ready', $.proxy(function() {
->>>>>>> 69c232cc
                 // Look for forms that we should watch for changes on
                 this.$confirmUnloadForms = $('form[data-confirm-unload]');
 
