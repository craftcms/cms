/** global: Craft */
/** global: Garnish */
/**
 * AuthManager class
 */
Craft.AuthManager = Garnish.Base.extend(
  {
    checkRemainingSessionTimer: null,
    decrementLogoutWarningInterval: null,

    showingLogoutWarningModal: false,
    showingLoginModal: false,
    renewingSession: false,

    logoutWarningModal: null,
    loginModal: null,

    $logoutWarningPara: null,
    $passwordInput: null,
    $loginBtn: null,
    loginBtn: null,

    /**
     * @deprecated
     */
    get remainingSessionTime() {
      return Craft.remainingSessionTime;
    },

    /**
     * Init
     */
    init: function () {
      if (Craft.username) {
        this.updateRemainingSessionTime(Craft.remainingSessionTime, false);
      }
    },

    /**
     * Sets a timer for the next time to check the auth timeout.
     */
    setCheckRemainingSessionTimer: function (seconds) {
      if (this.checkRemainingSessionTimer) {
        clearTimeout(this.checkRemainingSessionTimer);
      }

      this.checkRemainingSessionTimer = setTimeout(() => {
        this.checkRemainingSessionTime();
      }, seconds * 1000);
    },

    /**
     * Pings the server to see how many seconds are left on the current user session, and handles the response.
     */
    async checkRemainingSessionTime(extendSession) {
      const url = Craft.getActionUrl(
        'users/session-info',
        !extendSession ? 'dontExtendSession=1' : null
      );
      try {
        const {data} = await Craft.sendActionRequest('GET', url);
        if (typeof Craft.csrfTokenValue !== 'undefined') {
          Craft.csrfTokenValue = data.csrfTokenValue;
        }
        this.updateRemainingSessionTime(data.timeout, data.isGuest);
      } catch (e) {
        this.updateRemainingSessionTime(-1, false);
      }
    },

    /**
     * Updates our record of the auth timeout, and handles it.
     */
    updateRemainingSessionTime: function (remainingSessionTime, isGuest) {
      if (this.checkRemainingSessionTimer) {
        clearTimeout(this.checkRemainingSessionTimer);
      }

      // Keep track of whether we just logged in
      const loggedIn = !Craft.remainingSessionTime && remainingSessionTime;

      Craft.remainingSessionTime = parseInt(remainingSessionTime);

      // Are we within the warning window?
      if (
        Craft.remainingSessionTime !== -1 &&
        Craft.remainingSessionTime < Craft.AuthManager.minSafeSessionTime
      ) {
        // Is there still time to renew the session?
        if (!isGuest || Craft.remainingSessionTime) {
          if (!this.showingLogoutWarningModal) {
            // Show the warning modal
            this.showLogoutWarningModal();
          }

          const seconds = Math.min(
            Craft.AuthManager.checkInterval,
            Craft.remainingSessionTime
          );
          this.setCheckRemainingSessionTimer(Math.max(1, seconds));
        } else {
          // Show the login modal
          if (!this.showingLoginModal && !this.renewingSession) {
            this.hideLogoutWarningModal();
            this.showLoginModal();
          }
          this.setCheckRemainingSessionTimer(Craft.AuthManager.checkInterval);
        }
      } else {
        // Everything's good!
        this.hideLogoutWarningModal();
        this.hideLoginModal();

        // Will we be within the minSafeSessionTime before the next update?
        if (
          Craft.remainingSessionTime !== -1 &&
          Craft.remainingSessionTime <
            Craft.AuthManager.minSafeSessionTime +
              Craft.AuthManager.checkInterval
        ) {
          this.setCheckRemainingSessionTimer(
            Craft.remainingSessionTime -
              Craft.AuthManager.minSafeSessionTime +
              1
          );
        } else {
          this.setCheckRemainingSessionTimer(Craft.AuthManager.checkInterval);
        }
      }

      if (loggedIn) {
        window.am = this;
        this.trigger('login');
      }
    },

    /**
     * Shows the logout warning modal.
     */
    showLogoutWarningModal: function () {
      var quickShow;

      if (this.showingLoginModal) {
        this.hideLoginModal(true);
        quickShow = true;
      } else {
        quickShow = false;
      }

      this.showingLogoutWarningModal = true;

      if (!this.logoutWarningModal) {
        let $form = $(
          '<form id="logoutwarningmodal" class="modal alert fitted"/>'
        );
        let $body = $('<div class="body"/>').appendTo($form);
        let $buttons = $('<div class="buttons right"/>').appendTo($body);
        let $logoutBtn = $('<button/>', {
          type: 'button',
          class: 'btn',
          text: Craft.t('app', 'Sign out now'),
        }).appendTo($buttons);
        let $renewSessionBtn = $('<button/>', {
          type: 'submit',
          class: 'btn submit',
          text: Craft.t('app', 'Keep me signed in'),
        }).appendTo($buttons);

        this.$logoutWarningPara = $('<p/>').prependTo($body);

        this.logoutWarningModal = new Garnish.Modal($form, {
          autoShow: false,
          closeOtherModals: false,
          hideOnEsc: false,
          hideOnShadeClick: false,
          shadeClass: 'modal-shade dark logoutwarningmodalshade',
          onFadeIn: function () {
            if (!Garnish.isMobileBrowser(true)) {
              // Auto-focus the renew button
              setTimeout(function () {
                $renewSessionBtn.focus();
              }, 100);
            }
          },
        });

        this.addListener($logoutBtn, 'activate', 'logout');
        this.addListener($form, 'submit', (ev) => {
          ev.preventDefault();
          this.renewSession();
        });
      }

      if (quickShow) {
        this.logoutWarningModal.quickShow();
      } else {
        this.logoutWarningModal.show();
      }

      this.updateLogoutWarningMessage();

      this.decrementLogoutWarningInterval = setInterval(
        this.decrementLogoutWarning.bind(this),
        1000
      );
    },

    /**
     * Updates the logout warning message indicating that the session is about to expire.
     */
    updateLogoutWarningMessage: function () {
      this.$logoutWarningPara.text(
        Craft.t('app', 'Your session will expire in {time}.', {
          time: Craft.secondsToHumanTimeDuration(Craft.remainingSessionTime),
        })
      );

      this.logoutWarningModal.updateSizeAndPosition();
    },

    decrementLogoutWarning: function () {
      if (Craft.remainingSessionTime > 0) {
        Craft.remainingSessionTime--;
        this.updateLogoutWarningMessage();
      }

      if (Craft.remainingSessionTime === 0) {
        clearInterval(this.decrementLogoutWarningInterval);
      }
    },

    /**
     * Hides the logout warning modal.
     */
    hideLogoutWarningModal: function (quick) {
      this.showingLogoutWarningModal = false;

      if (this.logoutWarningModal) {
        if (quick) {
          this.logoutWarningModal.quickHide();
        } else {
          this.logoutWarningModal.hide();
        }

        if (this.decrementLogoutWarningInterval) {
          clearInterval(this.decrementLogoutWarningInterval);
        }
      }
    },

    /**
     * Shows the login modal.
     */
    async showLoginModal() {
      if (this.showingLoginModal) {
        return;
      }

      this.showingLoginModal = true;

<<<<<<< HEAD
      if (this.loginModal) {
        this.loginModal.destroy();
=======
      if (!this.loginModal) {
        var $form = $('<form id="loginmodal" class="modal alert fitted"/>'),
          $body = $(
            '<div class="body"><h2>' +
              Craft.t('app', 'Your session has ended.') +
              '</h2><p>' +
              Craft.t('app', 'Enter your password to log back in.') +
              '</p></div>'
          ).appendTo($form),
          $inputContainer = $('<div class="inputcontainer">').appendTo($body),
          $inputsFlexContainer = $('<div class="flex"/>').appendTo(
            $inputContainer
          ),
          $passwordContainer = $('<div class="flex-grow"/>').appendTo(
            $inputsFlexContainer
          ),
          $buttonContainer = $('<div/>').appendTo($inputsFlexContainer),
          $passwordWrapper = $('<div class="passwordwrapper"/>').appendTo(
            $passwordContainer
          );

        this.$passwordInput = $(
          '<input type="password" class="text password fullwidth" autocomplete="current-password" placeholder="' +
            Craft.t('app', 'Password') +
            '"/>'
        ).appendTo($passwordWrapper);
        this.$loginBtn = Craft.ui
          .createSubmitButton({
            class: 'disabled',
            label: Craft.t('app', 'Sign in'),
            spinner: true,
          })
          .attr('aria-disabled', 'true')
          .appendTo($buttonContainer);
        this.$loginErrorPara = $('<p class="error"/>').appendTo($body);

        this.loginModal = new Garnish.Modal($form, {
          autoShow: false,
          closeOtherModals: false,
          hideOnEsc: false,
          hideOnShadeClick: false,
          shadeClass: 'modal-shade dark loginmodalshade',
          onFadeIn: () => {
            if (!Garnish.isMobileBrowser(true)) {
              // Auto-focus the password input
              setTimeout(() => {
                this.$passwordInput.focus();
              }, 100);
            }
          },
          onFadeOut: () => {
            this.$passwordInput.val('');
          },
        });

        new Craft.PasswordInput(this.$passwordInput, {
          onToggleInput: ($newPasswordInput) => {
            this.$passwordInput = $newPasswordInput;
          },
        });

        this.addListener(this.$passwordInput, 'input', 'validatePassword');
        this.addListener($form, 'submit', 'login');
>>>>>>> 3de4a4f3
      }

      const {data} = await Craft.sendActionRequest(
        'POST',
        'users/login-modal',
        {
          data: {
            email: Craft.userEmail,
          },
        }
      );
      const $container = $(data.html);

      this.loginModal = new Garnish.Modal($container, {
        closeOtherModals: false,
        hideOnEsc: false,
        hideOnShadeClick: false,
        shadeClass: 'modal-shade dark blurred login-modal-shade',
        onFadeIn: async () => {
          Craft.initUiElements($container);
          new Craft.LoginForm($container.find('.login-container'), {
            showPasskeyBtn: Craft.userHasPasskeys,
            onLogin: () => {
              this.loginModal.hide();
              this.checkRemainingSessionTime();
            },
          });
          await Craft.appendHeadHtml(data.headHtml);
          await Craft.appendBodyHtml(data.bodyHtml);
        },
        onFadeOut: () => {
          this.loginModal?.destroy();
          this.loginModal = null;
        },
        onHide: () => {
          this.showingLoginModal = false;
        },
      });
    },

    /**
     * Hides the login modal.
     */
    hideLoginModal: function (quick) {
      if (this.loginModal) {
        if (quick) {
          this.loginModal.quickHide();
        } else {
          this.loginModal.hide();
        }
        // reset the modal
        this.loginModal.destroy();
        this.loginModal = null;
      }
    },

    logout: function () {
      $.get({
        url: Craft.getActionUrl('users/logout'),
        dataType: 'json',
        success: () => {
          Craft.redirectTo('');
        },
      });
    },

    renewSession: async function () {
      this.hideLogoutWarningModal();
      this.renewingSession = true;
      this.checkRemainingSessionTime(true, () => {
        this.renewingSession = false;
      });
    },

<<<<<<< HEAD
    closeModal: function () {
      this.loginBtn.successEvent();
      this.hideLoginModal();
      this.checkRemainingSessionTime();
=======
    validatePassword: function () {
      if (this.$passwordInput.val().length >= 6) {
        this.$loginBtn.removeClass('disabled');
        this.$loginBtn.removeAttr('aria-disabled');
        return true;
      } else {
        this.$loginBtn.addClass('disabled');
        this.$loginBtn.attr('aria-disabled', 'true');
        return false;
      }
    },

    login: function (ev) {
      if (ev) {
        ev.preventDefault();
      }

      if (this.validatePassword()) {
        this.$loginBtn.addClass('loading');
        this.clearLoginError();

        if (typeof Craft.csrfTokenValue !== 'undefined') {
          // Check the auth status one last time before sending this off,
          // in case the user has already logged back in from another window/tab
          this.submitLoginIfLoggedOut = true;
          this.checkRemainingSessionTime();
        } else {
          this.submitLogin();
        }
      }
    },

    submitLogin: function () {
      var data = {
        loginName: Craft.username,
        password: this.$passwordInput.val(),
      };

      Craft.sendActionRequest('POST', 'users/login', {data})
        .then((response) => {
          this.$loginBtn.removeClass('loading');
          this.hideLoginModal();
          this.checkRemainingSessionTime();
        })
        .catch(({response}) => {
          this.$loginBtn.removeClass('loading');
          this.showLoginError(response.data.message || null);
          Garnish.shake(this.loginModal.$container);

          if (!Garnish.isMobileBrowser(true)) {
            this.$passwordInput.focus();
          }
        });
    },

    showLoginError: function (error) {
      if (error === null || typeof error === 'undefined') {
        error = Craft.t('app', 'A server error occurred.');
      }

      this.$loginErrorPara.text(error);
      this.loginModal.updateSizeAndPosition();
    },

    clearLoginError: function () {
      this.showLoginError('');
>>>>>>> 3de4a4f3
    },
  },
  {
    checkInterval: 60,
    minSafeSessionTime: 120,
  }
);<|MERGE_RESOLUTION|>--- conflicted
+++ resolved
@@ -258,74 +258,8 @@
 
       this.showingLoginModal = true;
 
-<<<<<<< HEAD
       if (this.loginModal) {
         this.loginModal.destroy();
-=======
-      if (!this.loginModal) {
-        var $form = $('<form id="loginmodal" class="modal alert fitted"/>'),
-          $body = $(
-            '<div class="body"><h2>' +
-              Craft.t('app', 'Your session has ended.') +
-              '</h2><p>' +
-              Craft.t('app', 'Enter your password to log back in.') +
-              '</p></div>'
-          ).appendTo($form),
-          $inputContainer = $('<div class="inputcontainer">').appendTo($body),
-          $inputsFlexContainer = $('<div class="flex"/>').appendTo(
-            $inputContainer
-          ),
-          $passwordContainer = $('<div class="flex-grow"/>').appendTo(
-            $inputsFlexContainer
-          ),
-          $buttonContainer = $('<div/>').appendTo($inputsFlexContainer),
-          $passwordWrapper = $('<div class="passwordwrapper"/>').appendTo(
-            $passwordContainer
-          );
-
-        this.$passwordInput = $(
-          '<input type="password" class="text password fullwidth" autocomplete="current-password" placeholder="' +
-            Craft.t('app', 'Password') +
-            '"/>'
-        ).appendTo($passwordWrapper);
-        this.$loginBtn = Craft.ui
-          .createSubmitButton({
-            class: 'disabled',
-            label: Craft.t('app', 'Sign in'),
-            spinner: true,
-          })
-          .attr('aria-disabled', 'true')
-          .appendTo($buttonContainer);
-        this.$loginErrorPara = $('<p class="error"/>').appendTo($body);
-
-        this.loginModal = new Garnish.Modal($form, {
-          autoShow: false,
-          closeOtherModals: false,
-          hideOnEsc: false,
-          hideOnShadeClick: false,
-          shadeClass: 'modal-shade dark loginmodalshade',
-          onFadeIn: () => {
-            if (!Garnish.isMobileBrowser(true)) {
-              // Auto-focus the password input
-              setTimeout(() => {
-                this.$passwordInput.focus();
-              }, 100);
-            }
-          },
-          onFadeOut: () => {
-            this.$passwordInput.val('');
-          },
-        });
-
-        new Craft.PasswordInput(this.$passwordInput, {
-          onToggleInput: ($newPasswordInput) => {
-            this.$passwordInput = $newPasswordInput;
-          },
-        });
-
-        this.addListener(this.$passwordInput, 'input', 'validatePassword');
-        this.addListener($form, 'submit', 'login');
->>>>>>> 3de4a4f3
       }
 
       const {data} = await Craft.sendActionRequest(
@@ -400,79 +334,10 @@
       });
     },
 
-<<<<<<< HEAD
     closeModal: function () {
       this.loginBtn.successEvent();
       this.hideLoginModal();
       this.checkRemainingSessionTime();
-=======
-    validatePassword: function () {
-      if (this.$passwordInput.val().length >= 6) {
-        this.$loginBtn.removeClass('disabled');
-        this.$loginBtn.removeAttr('aria-disabled');
-        return true;
-      } else {
-        this.$loginBtn.addClass('disabled');
-        this.$loginBtn.attr('aria-disabled', 'true');
-        return false;
-      }
-    },
-
-    login: function (ev) {
-      if (ev) {
-        ev.preventDefault();
-      }
-
-      if (this.validatePassword()) {
-        this.$loginBtn.addClass('loading');
-        this.clearLoginError();
-
-        if (typeof Craft.csrfTokenValue !== 'undefined') {
-          // Check the auth status one last time before sending this off,
-          // in case the user has already logged back in from another window/tab
-          this.submitLoginIfLoggedOut = true;
-          this.checkRemainingSessionTime();
-        } else {
-          this.submitLogin();
-        }
-      }
-    },
-
-    submitLogin: function () {
-      var data = {
-        loginName: Craft.username,
-        password: this.$passwordInput.val(),
-      };
-
-      Craft.sendActionRequest('POST', 'users/login', {data})
-        .then((response) => {
-          this.$loginBtn.removeClass('loading');
-          this.hideLoginModal();
-          this.checkRemainingSessionTime();
-        })
-        .catch(({response}) => {
-          this.$loginBtn.removeClass('loading');
-          this.showLoginError(response.data.message || null);
-          Garnish.shake(this.loginModal.$container);
-
-          if (!Garnish.isMobileBrowser(true)) {
-            this.$passwordInput.focus();
-          }
-        });
-    },
-
-    showLoginError: function (error) {
-      if (error === null || typeof error === 'undefined') {
-        error = Craft.t('app', 'A server error occurred.');
-      }
-
-      this.$loginErrorPara.text(error);
-      this.loginModal.updateSizeAndPosition();
-    },
-
-    clearLoginError: function () {
-      this.showLoginError('');
->>>>>>> 3de4a4f3
     },
   },
   {
