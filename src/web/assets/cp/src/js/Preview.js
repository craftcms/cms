--- conflicted
+++ resolved
@@ -3,14 +3,9 @@
 /**
  * Preview
  */
-<<<<<<< HEAD
-Craft.Preview = Garnish.Base.extend({
-    elementEditor: null,
-=======
 Craft.Preview = Garnish.Base.extend(
   {
-    draftEditor: null,
->>>>>>> c44d3bab
+    elementEditor: null,
 
     $shade: null,
     $editorContainer: null,
@@ -73,13 +68,8 @@
     _editorWidth: null,
     _editorWidthInPx: null,
 
-<<<<<<< HEAD
-    init: function(elementEditor) {
-        this.elementEditor = elementEditor;
-=======
-    init: function (draftEditor) {
-      this.draftEditor = draftEditor;
->>>>>>> c44d3bab
+    init: function (elementEditor) {
+      this.elementEditor = elementEditor;
 
       this._updateIframeProxy = this.updateIframe.bind(this);
 
@@ -90,17 +80,12 @@
       });
       this.$fieldPlaceholder = $('<div/>');
 
-<<<<<<< HEAD
-        // Set the initial editor width
-        this.editorWidth = Craft.getLocalStorage('LivePreview.editorWidth', Craft.Preview.defaultEditorWidth);
-        this.setAnimationDuration();
-=======
       // Set the initial editor width
       this.editorWidth = Craft.getLocalStorage(
         'LivePreview.editorWidth',
         Craft.Preview.defaultEditorWidth
       );
->>>>>>> c44d3bab
+      this.setAnimationDuration();
     },
 
     get editorWidth() {
@@ -132,162 +117,50 @@
       this._editorWidthInPx = inPx;
     },
 
-<<<<<<< HEAD
-    setAnimationDuration: function() {
-        this.animationDuration = Garnish.prefersReducedMotion() ? 0 : 'slow';
-    },
-
-    open: function() {
-        if (this.isActive) {
-            return;
-        }
-
-        this.setAnimationDuration();
-        this.isActive = true;
-        this.trigger('beforeOpen');
-
-        $(document.activeElement).trigger('blur');
-
-        if (!this.$editor) {
-            const previewSkipLinkText = Craft.t('app', 'Skip to {title}', {title: Craft.t('app', 'Top of preview')});
-
-            this.$shade = $('<div/>', {'class': 'modal-shade dark'}).appendTo(Garnish.$bod);
-            this.$previewWrapper = $('<div/>', {
-                'role': 'dialog', 'aria-modal': 'true',
-                'aria-labelledby': 'lp-preview-heading'
-            }).appendTo(Garnish.$bod);
-            this.$modalLabel = $('<h2/>', {'id': 'lp-preview-heading', 'class': 'visually-hidden', 'html': Craft.t('app', 'Preview')}).appendTo(this.$previewWrapper);
-            this.$editorContainer = $('<div/>', {'class': 'lp-editor-container'}).appendTo(this.$previewWrapper);
-            this.$previewContainer = $('<div/>', {'class': 'lp-preview-container', 'id': 'lp-preview-container'}).appendTo(this.$previewWrapper);
-            this.$notifier = $('<span/>', {'class': 'visually-hidden', 'aria-live': 'assertive'}).appendTo(this.$previewContainer);
-
-            var $editorHeader = $('<header/>', {'class': 'flex'}).appendTo(this.$editorContainer);
-            this.$editor = $('<form/>', {'class': 'lp-editor'}).appendTo(this.$editorContainer);
-            this.$dragHandle = $('<div/>', {'class': 'lp-draghandle'}).appendTo(this.$editorContainer);
-            var $closeBtn = $('<button/>', {
-                type: 'button',
-                class: 'btn',
-                text: Craft.t('app', 'Close Preview'),
-            }).appendTo($editorHeader);
-            $('<div/>', {'class': 'flex-grow'}).appendTo($editorHeader);
-            this.$spinner = $('<div/>', {'class': 'spinner hidden', title: Craft.t('app', 'Saving')}).appendTo($editorHeader);
-            this.$statusIcon = $('<div/>', {'class': 'invisible'}).appendTo($editorHeader);
-            this.$statusMessage = $('<span/>', {'class': 'visually-hidden', 'aria-live': 'polite'}).appendTo($editorHeader);
-            this.$previewSkipLink = $('<a/>', {'class': 'skip-link btn', 'href': '#lp-preview-container', 'html': previewSkipLinkText}).appendTo($editorHeader);
-
-            if (Craft.Pro) {
-                this.$previewHeader = $('<header/>', {'class': 'lp-preview-header'}).appendTo(this.$previewContainer);
-
-                // Preview targets
-                if (this.elementEditor.settings.previewTargets.length > 1) {
-                    this.$targetBtn = $('<button/>', {
-                        type: 'button',
-                        'class': 'btn menubtn',
-                        text: this.elementEditor.settings.previewTargets[0].label,
-                    }).appendTo(this.$previewHeader);
-                    this.$targetMenu = $('<div/>', {'class': 'menu lp-target-menu'}).insertAfter(this.$targetBtn);
-                    const $ul = $('<ul/>', {'class': 'padded'}).appendTo(this.$targetMenu);
-                    let $li, $a;
-                    for (let i = 0; i < this.elementEditor.settings.previewTargets.length; i++) {
-                        $li = $('<li/>').appendTo($ul)
-                        $a = $('<a/>', {
-                            data: {target: i},
-                            text: this.elementEditor.settings.previewTargets[i].label,
-                            'class': i === 0 ? 'sel' : null,
-                        }).appendTo($li);
-                    }
-                    new Garnish.MenuBtn(this.$targetBtn, {
-                        onOptionSelect: option => {
-                            this.switchTarget($(option).data('target'));
-                        },
-                    });
-
-                    $('<div class="flex-grow"/>').appendTo(this.$previewHeader);
-                }
-
-                this._buildDeviceTypeFieldset();
-
-                $('<div class="flex-grow"/>').appendTo(this.$previewHeader);
-                const $buttonContainer = $('<div class="buttons"/>').appendTo(this.$previewHeader);
-
-                // Orientation toggle
-                this.$orientationBtn = $('<button/>', {
-                    type: 'button',
-                    'class': 'btn disabled',
-                    'data-icon': 'rotate',
-                    'aria-disabled': 'false',
-                    'text': Craft.t('app', 'Rotate'),
-                    'aria-label': Craft.t('app', 'Rotate'),
-                }).appendTo($buttonContainer);
-                this.addListener(this.$orientationBtn, 'click', 'switchOrientation');
-
-                // Refresh button
-                this.$refreshBtn = $('<button/>', {
-                    type: 'button',
-                    class: 'btn hidden',
-                    text: Craft.t('app', 'Refresh'),
-                    'data-icon': 'refresh',
-                }).appendTo($buttonContainer);
-                this._updateRefreshBtn();
-                this.addListener(this.$refreshBtn, 'click', () => {
-                    this.updateIframe(false, true);
-                });
-
-                // Get the last stored orientation
-                this.deviceOrientation = Craft.getLocalStorage('LivePreview.orientation');
-
-                // Device type input change handler
-                this.addListener($('input', this.$deviceTypeContainer), 'change', 'switchDeviceType');
-
-            }
-
-            this.$iframeContainer = $('<div/>', {'class': 'lp-iframe-container'}).appendTo(this.$previewContainer);
-            this.$devicePreviewContainer = $('<div/>', {
-                'class': 'lp-device-preview-container',
-            }).appendTo(this.$iframeContainer);
-            this.$deviceMask = $('<div/>', {
-                'class': 'lp-device-mask',
-            }).appendTo(this.$iframeContainer);
-
-            /* Prevents focus trap bug caused by iframe as last element */
-            this.$bumperLink = $('<a/>', {
-                'class': 'skip-link btn lp-preview-container__bumper-link',
-                'html': previewSkipLinkText,
-                'href': '#lp-preview-container'});
-            this.$bumperLink.appendTo(this.$previewContainer);
-
-            this.dragger = new Garnish.BaseDrag(this.$dragHandle, {
-                axis: Garnish.X_AXIS,
-                onDragStart: this._onDragStart.bind(this),
-                onDrag: this._onDrag.bind(this),
-                onDragStop: this._onDragStop.bind(this),
-            });
-
-            this.addListener($closeBtn, 'click', 'close');
-            this.addListener(this.$statusIcon, 'click', () => {
-                this.elementEditor.showStatusHud(this.$statusIcon);
-            });
-=======
+    setAnimationDuration: function () {
+      this.animationDuration = Garnish.prefersReducedMotion() ? 0 : 'slow';
+    },
+
     open: function () {
       if (this.isActive) {
         return;
       }
 
+      this.setAnimationDuration();
       this.isActive = true;
       this.trigger('beforeOpen');
 
       $(document.activeElement).trigger('blur');
 
       if (!this.$editor) {
+        const previewSkipLinkText = Craft.t('app', 'Skip to {title}', {
+          title: Craft.t('app', 'Top of preview'),
+        });
+
         this.$shade = $('<div/>', {class: 'modal-shade dark'}).appendTo(
           Garnish.$bod
         );
+        this.$previewWrapper = $('<div/>', {
+          role: 'dialog',
+          'aria-modal': 'true',
+          'aria-labelledby': 'lp-preview-heading',
+        }).appendTo(Garnish.$bod);
+        this.$modalLabel = $('<h2/>', {
+          id: 'lp-preview-heading',
+          class: 'visually-hidden',
+          html: Craft.t('app', 'Preview'),
+        }).appendTo(this.$previewWrapper);
+        this.$editorContainer = $('<div/>', {
+          class: 'lp-editor-container',
+        }).appendTo(this.$previewWrapper);
         this.$previewContainer = $('<div/>', {
           class: 'lp-preview-container',
-        }).appendTo(Garnish.$bod);
-        this.$editorContainer = $('<div/>', {
-          class: 'lp-editor-container',
-        }).appendTo(Garnish.$bod);
+          id: 'lp-preview-container',
+        }).appendTo(this.$previewWrapper);
+        this.$notifier = $('<span/>', {
+          class: 'visually-hidden',
+          'aria-live': 'assertive',
+        }).appendTo(this.$previewContainer);
 
         var $editorHeader = $('<header/>', {class: 'flex'}).appendTo(
           this.$editorContainer
@@ -315,6 +188,11 @@
           class: 'visually-hidden',
           'aria-live': 'polite',
         }).appendTo($editorHeader);
+        this.$previewSkipLink = $('<a/>', {
+          class: 'skip-link btn',
+          href: '#lp-preview-container',
+          html: previewSkipLinkText,
+        }).appendTo($editorHeader);
 
         if (Craft.Pro) {
           this.$previewHeader = $('<header/>', {
@@ -322,11 +200,11 @@
           }).appendTo(this.$previewContainer);
 
           // Preview targets
-          if (this.draftEditor.settings.previewTargets.length > 1) {
+          if (this.elementEditor.settings.previewTargets.length > 1) {
             this.$targetBtn = $('<button/>', {
               type: 'button',
               class: 'btn menubtn',
-              text: this.draftEditor.settings.previewTargets[0].label,
+              text: this.elementEditor.settings.previewTargets[0].label,
             }).appendTo(this.$previewHeader);
             this.$targetMenu = $('<div/>', {
               class: 'menu lp-target-menu',
@@ -337,13 +215,13 @@
             let $li, $a;
             for (
               let i = 0;
-              i < this.draftEditor.settings.previewTargets.length;
+              i < this.elementEditor.settings.previewTargets.length;
               i++
             ) {
               $li = $('<li/>').appendTo($ul);
               $a = $('<a/>', {
                 data: {target: i},
-                text: this.draftEditor.settings.previewTargets[i].label,
+                text: this.elementEditor.settings.previewTargets[i].label,
                 class: i === 0 ? 'sel' : null,
               }).appendTo($li);
             }
@@ -368,7 +246,7 @@
             type: 'button',
             class: 'btn disabled',
             'data-icon': 'rotate',
-            disabled: '',
+            'aria-disabled': 'false',
             text: Craft.t('app', 'Rotate'),
             'aria-label': Craft.t('app', 'Rotate'),
           }).appendTo($buttonContainer);
@@ -397,7 +275,6 @@
             'change',
             'switchDeviceType'
           );
->>>>>>> c44d3bab
         }
 
         this.$iframeContainer = $('<div/>', {
@@ -410,6 +287,14 @@
           class: 'lp-device-mask',
         }).appendTo(this.$iframeContainer);
 
+        /* Prevents focus trap bug caused by iframe as last element */
+        this.$bumperLink = $('<a/>', {
+          class: 'skip-link btn lp-preview-container__bumper-link',
+          html: previewSkipLinkText,
+          href: '#lp-preview-container',
+        });
+        this.$bumperLink.appendTo(this.$previewContainer);
+
         this.dragger = new Garnish.BaseDrag(this.$dragHandle, {
           axis: Garnish.X_AXIS,
           onDragStart: this._onDragStart.bind(this),
@@ -419,7 +304,7 @@
 
         this.addListener($closeBtn, 'click', 'close');
         this.addListener(this.$statusIcon, 'click', () => {
-          this.draftEditor.showStatusHud(this.$statusIcon);
+          this.elementEditor.showStatusHud(this.$statusIcon);
         });
       }
 
@@ -460,149 +345,41 @@
 
       this.updateIframe();
 
-<<<<<<< HEAD
-        this.elementEditor.on('update', this._updateIframeProxy);
-        Garnish.on(Craft.ElementEditorSlideout, 'submit', this._updateIframeProxy);
-        Garnish.on(Craft.AssetImageEditor, 'save', this._updateIframeProxy);
-=======
-      this.draftEditor.on('update', this._updateIframeProxy);
+      this.elementEditor.on('update', this._updateIframeProxy);
       Garnish.on(
-        Craft.BaseElementEditor,
-        'saveElement',
+        Craft.ElementEditorSlideout,
+        'submit',
         this._updateIframeProxy
       );
       Garnish.on(Craft.AssetImageEditor, 'save', this._updateIframeProxy);
->>>>>>> c44d3bab
 
       Craft.ElementThumbLoader.retryAll();
 
       this.trigger('open');
     },
 
-<<<<<<< HEAD
-    _getDeviceTypeTranslation: function(type) {
-        let translation;
-        switch (type) {
-            case 'phone':
-                translation = Craft.t('app', 'Mobile');
-                break;
-            case 'tablet':
-                translation = Craft.t('app', 'Tablet');
-                break;
-            default:
-                translation = Craft.t('app', 'Desktop');
-                break;
-        }
-        return translation;
-    },
-
-    _getDeviceOrientationTranslation: function(orientation) {
-      return orientation === 'portrait' ? Craft.t('app','Portrait') : Craft.t('app', 'Landscape');
-    },
-
-    _buildDeviceTypeFieldset: function() {
-        this.$deviceTypeContainer = $('<fieldset/>', {
-            class: 'lp-device-type',
-        }).appendTo(this.$previewHeader);
-
-        $('<legend/>', {
-            text: Craft.t('app', 'Device type'),
-            class: 'visually-hidden',
-        }).appendTo(this.$deviceTypeContainer);
-
-        const $radioGroup = $('<div/>', {
-            class: 'lp-device-type__radio-group',
-        }).appendTo(this.$deviceTypeContainer);
-
-        // Desktop
-        const $desktopWrapper = $('<div/>', {
-            class: 'lp-device-type__item',
-        }).appendTo($radioGroup);
-
-        $('<input/>', {
-            class: 'lp-device-type__input visually-hidden',
-            type: 'radio',
-            name: 'device',
-            value: 'desktop',
-            id: 'device-desktop',
-            checked: true,
-            data: {
-                width: '',
-                height: '',
-            },
-        }).appendTo($desktopWrapper);
-
-        const $desktopLabel = $('<label/>', {
-            for: 'device-desktop',
-            class: 'btn lp-device-type__label lp-device-type__label--desktop active',
-            title: this._getDeviceTypeTranslation('desktop'),
-        }).appendTo($desktopWrapper);
-
-        $('<span/>', {
-            class: 'visually-hidden',
-            text: this._getDeviceTypeTranslation('desktop'),
-        }).appendTo($desktopLabel);
-
-        // Tablet
-        const $tabletWrapper = $('<div/>', {
-            class: 'lp-device-type__item',
-        }).appendTo($radioGroup);
-
-        $('<input/>', {
-            class: 'lp-device-type__input visually-hidden',
-            type: 'radio',
-            name: 'device',
-            value: 'tablet',
-            id: 'device-tablet',
-            data: {
-                width: 768,
-                height: 1024,
-            },
-        }).appendTo($tabletWrapper);
-
-        const $tabletLabel = $('<label/>', {
-            for: 'device-tablet',
-            class: 'btn lp-device-type__label lp-device-type__label--tablet',
-            title: this._getDeviceTypeTranslation('tablet'),
-        }).appendTo($tabletWrapper);
-
-        $('<span/>', {
-            class: 'visually-hidden',
-            text: this._getDeviceTypeTranslation('tablet'),
-        }).appendTo($tabletLabel);
-
-        // Mobile
-        const $mobileWrapper = $('<div/>', {
-            class: 'lp-device-type__item',
-        }).appendTo($radioGroup);
-
-        $('<input/>', {
-            class: 'lp-device-type__input visually-hidden',
-            type: 'radio',
-            name: 'device',
-            value: 'phone',
-            id: 'device-phone',
-            data: {
-                width: 375,
-                height: 667,
-            },
-        }).appendTo($mobileWrapper);
-
-        const $mobileLabel = $('<label/>', {
-            for: 'device-phone',
-            class: 'btn lp-device-type__label lp-device-type__label--phone',
-            title: this._getDeviceTypeTranslation('mobile'),
-        }).appendTo($mobileWrapper);
-
-        $('<span/>', {
-            class: 'visually-hidden',
-            text: this._getDeviceTypeTranslation('mobile'),
-        }).appendTo($mobileLabel);
-    },
-
-    _activeTarget: function() {
-        return this.elementEditor.settings.previewTargets[this.activeTarget];
-=======
+    _getDeviceTypeTranslation: function (type) {
+      let translation;
+      switch (type) {
+        case 'phone':
+          translation = Craft.t('app', 'Mobile');
+          break;
+        case 'tablet':
+          translation = Craft.t('app', 'Tablet');
+          break;
+        default:
+          translation = Craft.t('app', 'Desktop');
+          break;
+      }
+      return translation;
+    },
+
+    _getDeviceOrientationTranslation: function (orientation) {
+      return orientation === 'portrait'
+        ? Craft.t('app', 'Portrait')
+        : Craft.t('app', 'Landscape');
+    },
+
     _buildDeviceTypeFieldset: function () {
       this.$deviceTypeContainer = $('<fieldset/>', {
         class: 'lp-device-type',
@@ -639,12 +416,12 @@
         for: 'device-desktop',
         class:
           'btn lp-device-type__label lp-device-type__label--desktop active',
-        title: Craft.t('app', 'Desktop'),
+        title: this._getDeviceTypeTranslation('desktop'),
       }).appendTo($desktopWrapper);
 
       $('<span/>', {
         class: 'visually-hidden',
-        text: Craft.t('app', 'Desktop'),
+        text: this._getDeviceTypeTranslation('desktop'),
       }).appendTo($desktopLabel);
 
       // Tablet
@@ -667,12 +444,12 @@
       const $tabletLabel = $('<label/>', {
         for: 'device-tablet',
         class: 'btn lp-device-type__label lp-device-type__label--tablet',
-        title: Craft.t('app', 'Tablet'),
+        title: this._getDeviceTypeTranslation('tablet'),
       }).appendTo($tabletWrapper);
 
       $('<span/>', {
         class: 'visually-hidden',
-        text: Craft.t('app', 'Tablet'),
+        text: this._getDeviceTypeTranslation('tablet'),
       }).appendTo($tabletLabel);
 
       // Mobile
@@ -695,18 +472,17 @@
       const $mobileLabel = $('<label/>', {
         for: 'device-phone',
         class: 'btn lp-device-type__label lp-device-type__label--phone',
-        title: Craft.t('app', 'Mobile'),
+        title: this._getDeviceTypeTranslation('mobile'),
       }).appendTo($mobileWrapper);
 
       $('<span/>', {
         class: 'visually-hidden',
-        text: Craft.t('app', 'Mobile'),
+        text: this._getDeviceTypeTranslation('mobile'),
       }).appendTo($mobileLabel);
     },
 
     _activeTarget: function () {
-      return this.draftEditor.settings.previewTargets[this.activeTarget];
->>>>>>> c44d3bab
+      return this.elementEditor.settings.previewTargets[this.activeTarget];
     },
 
     /**
@@ -726,29 +502,16 @@
       }
     },
 
-<<<<<<< HEAD
-    switchTarget: function(i) {
-        this.activeTarget = i;
-        this.$targetBtn.text(this.elementEditor.settings.previewTargets[i].label);
-        this.$targetMenu.find('a.sel').removeClass('sel');
-        this.$targetMenu.find('a').eq(i).addClass('sel');
-        this.updateIframe(true);
-        this._updateRefreshBtn();
-        this.trigger('switchTarget', {
-            previewTarget: this.elementEditor.settings.previewTargets[i],
-        });
-=======
     switchTarget: function (i) {
       this.activeTarget = i;
-      this.$targetBtn.text(this.draftEditor.settings.previewTargets[i].label);
+      this.$targetBtn.text(this.elementEditor.settings.previewTargets[i].label);
       this.$targetMenu.find('a.sel').removeClass('sel');
       this.$targetMenu.find('a').eq(i).addClass('sel');
       this.updateIframe(true);
       this._updateRefreshBtn();
       this.trigger('switchTarget', {
-        previewTarget: this.draftEditor.settings.previewTargets[i],
+        previewTarget: this.elementEditor.settings.previewTargets[i],
       });
->>>>>>> c44d3bab
     },
 
     handleWindowResize: function () {
@@ -767,41 +530,28 @@
       $('html').addClass('noscroll');
       this.$shade.velocity('fadeIn');
 
-<<<<<<< HEAD
-        this.$editorContainer.show().velocity('stop').animateLeft(0, this.animationDuration, () => {
-            this.trigger('slideIn');
-            Garnish.$win.trigger('resize');
-        });
-
-        this.$previewContainer.show().velocity('stop').animateRight(0, this.animationDuration);
-=======
       this.$editorContainer
         .show()
         .velocity('stop')
-        .animateLeft(0, 'slow', () => {
+        .animateLeft(0, this.animationDuration, () => {
           this.trigger('slideIn');
           Garnish.$win.trigger('resize');
         });
 
-      this.$previewContainer.show().velocity('stop').animateRight(0, 'slow');
->>>>>>> c44d3bab
+      this.$previewContainer
+        .show()
+        .velocity('stop')
+        .animateRight(0, this.animationDuration);
 
       this.isVisible = true;
 
-<<<<<<< HEAD
-        Garnish.uiLayerManager.addLayer(this.$previewWrapper);
-        Garnish.hideModalBackgroundLayers();
-        Craft.setFocusWithin(this.$previewWrapper);
-        Craft.trapFocusWithin(this.$previewWrapper);
-        Garnish.uiLayerManager.registerShortcut(Garnish.ESC_KEY, () => {
-            this.close();
-        });
-=======
-      Garnish.uiLayerManager.addLayer(this.$sidebar);
+      Garnish.uiLayerManager.addLayer(this.$previewWrapper);
+      Garnish.hideModalBackgroundLayers();
+      Craft.setFocusWithin(this.$previewWrapper);
+      Craft.trapFocusWithin(this.$previewWrapper);
       Garnish.uiLayerManager.registerShortcut(Garnish.ESC_KEY, () => {
         this.close();
       });
->>>>>>> c44d3bab
     },
 
     close: function () {
@@ -809,58 +559,29 @@
         return;
       }
 
-<<<<<<< HEAD
-        this.setAnimationDuration();
-        this.trigger('beforeClose');
-=======
+      this.setAnimationDuration();
       this.trigger('beforeClose');
->>>>>>> c44d3bab
 
       $('html').removeClass('noscroll');
 
-<<<<<<< HEAD
-        this.removeListener(Garnish.$win, 'resize');
-        Garnish.uiLayerManager.removeLayer();
-        Garnish.resetModalBackgroundLayerVisibility();
-=======
       this.removeListener(Garnish.$win, 'resize');
       Garnish.uiLayerManager.removeLayer();
->>>>>>> c44d3bab
+      Garnish.resetModalBackgroundLayerVisibility();
 
       // Remove our temporary input and move the preview fields back into place
       this.$tempInput.detach();
       this.moveFieldsBack();
 
-<<<<<<< HEAD
-        // Delay shade fade-out when animation is present
-        if (Garnish.prefersReducedMotion()) {
-            this.$shade.velocity('fadeOut');
-        } else {
-            this.$shade.delay(200).velocity('fadeOut');
-        }
-
-        this.$editorContainer.velocity('stop').animateLeft(-this.editorWidthInPx, this.animationDuration, () => {
-            for (var i = 0; i < this.fields.length; i++) {
-                this.fields[i].$newClone.remove();
-            }
-            this.$editorContainer.hide();
-            this.trigger('slideOut');
-        });
-
-        this.$previewContainer.velocity('stop').animateRight(-this.getIframeWidth(), this.animationDuration, () => {
-            this.$iframeContainer.removeClass('lp-iframe-container--rotating');
-            this.$previewContainer.hide();
-        });
-
-        this.elementEditor.off('update', this._updateIframeProxy);
-        Garnish.off(Craft.ElementEditorSlideout, 'submit', this._updateIframeProxy);
-        Garnish.off(Craft.AssetImageEditor, 'save', this._updateIframeProxy);
-=======
-      this.$shade.delay(200).velocity('fadeOut');
+      // Delay shade fade-out when animation is present
+      if (Garnish.prefersReducedMotion()) {
+        this.$shade.velocity('fadeOut');
+      } else {
+        this.$shade.delay(200).velocity('fadeOut');
+      }
 
       this.$editorContainer
         .velocity('stop')
-        .animateLeft(-this.editorWidthInPx, 'slow', () => {
+        .animateLeft(-this.editorWidthInPx, this.animationDuration, () => {
           for (var i = 0; i < this.fields.length; i++) {
             this.fields[i].$newClone.remove();
           }
@@ -870,35 +591,28 @@
 
       this.$previewContainer
         .velocity('stop')
-        .animateRight(-this.getIframeWidth(), 'slow', () => {
+        .animateRight(-this.getIframeWidth(), this.animationDuration, () => {
           this.$iframeContainer.removeClass('lp-iframe-container--rotating');
           this.$previewContainer.hide();
         });
 
-      this.draftEditor.off('update', this._updateIframeProxy);
+      this.elementEditor.off('update', this._updateIframeProxy);
       Garnish.off(
-        Craft.BaseElementEditor,
-        'saveElement',
+        Craft.ElementEditorSlideout,
+        'submit',
         this._updateIframeProxy
       );
       Garnish.off(Craft.AssetImageEditor, 'save', this._updateIframeProxy);
->>>>>>> c44d3bab
 
       Craft.ElementThumbLoader.retryAll();
 
-<<<<<<< HEAD
-        if (this.elementEditor.$previewBtn) {
-            this.elementEditor.$previewBtn.focus();
-        }
-
-        this.isActive = false;
-        this.isVisible = false;
-        this.trigger('close');
-=======
+      if (this.elementEditor.$previewBtn) {
+        this.elementEditor.$previewBtn.focus();
+      }
+
       this.isActive = false;
       this.isVisible = false;
       this.trigger('close');
->>>>>>> c44d3bab
     },
 
     moveFieldsBack: function () {
@@ -938,66 +652,6 @@
      * @param {boolean} [resetScroll=false]
      * @param {boolean} [refresh]
      */
-<<<<<<< HEAD
-    updateIframe: function(resetScroll, refresh) {
-        if (!this.isActive) {
-            return false;
-        }
-
-        // Ignore non-boolean resetScroll values
-        resetScroll = resetScroll === true;
-
-        // If the draft ID has changed or there's no iframe, we definitely need to refresh
-        if (this.draftId !== (this.draftId = this.elementEditor.settings.draftId) || !this.$iframe) {
-            refresh = true;
-        }
-
-        const target = this._activeTarget();
-        if (typeof refresh === 'undefined') {
-            refresh = resetScroll || this._autoRefresh();
-        }
-
-        this.trigger('beforeUpdateIframe', {
-            previewTarget: target,
-            resetScroll: resetScroll,
-            refresh: refresh,
-        });
-
-        // If this is an existing preview target, make sure it wants to be refreshed automatically
-        if (!refresh) {
-            this.slideIn();
-            return;
-        }
-
-        this.elementEditor.getTokenizedPreviewUrl(target.url, 'x-craft-live-preview').then(url => {
-            // Maintain the current scroll position?
-            let sameHost;
-            if (resetScroll) {
-                this.scrollTop = null;
-            } else if (this.iframeLoaded && this.$iframe) {
-                if (this._useIframeResizer()) {
-                    this.iframeHeight = this.$iframe.height();
-                    this.scrollTop = this.$iframeContainer.scrollTop();
-                } else {
-                    sameHost = Craft.isSameHost(url);
-                    if (sameHost && this.$iframe[0].contentWindow) {
-                        this.scrollTop = $(this.$iframe[0].contentWindow.document).scrollTop();
-                    }
-                }
-            }
-
-            this.iframeLoaded = false;
-
-            var $iframe = $('<iframe/>', {
-                'class': 'lp-preview',
-                frameborder: 0,
-                src: url,
-                'title': Craft.t('app', 'Preview'),
-            });
-
-            if (this.$iframe) {
-                this.$iframe.replaceWith($iframe);
-=======
     updateIframe: function (resetScroll, refresh) {
       if (!this.isActive) {
         return false;
@@ -1008,7 +662,7 @@
 
       // If the draft ID has changed or there's no iframe, we definitely need to refresh
       if (
-        this.draftId !== (this.draftId = this.draftEditor.settings.draftId) ||
+        this.draftId !== (this.draftId = this.elementEditor.settings.draftId) ||
         !this.$iframe
       ) {
         refresh = true;
@@ -1031,7 +685,7 @@
         return;
       }
 
-      this.draftEditor
+      this.elementEditor
         .getTokenizedPreviewUrl(target.url, 'x-craft-live-preview')
         .then((url) => {
           // Maintain the current scroll position?
@@ -1042,7 +696,6 @@
             if (this._useIframeResizer()) {
               this.iframeHeight = this.$iframe.height();
               this.scrollTop = this.$iframeContainer.scrollTop();
->>>>>>> c44d3bab
             } else {
               sameHost = Craft.isSameHost(url);
               if (sameHost && this.$iframe[0].contentWindow) {
@@ -1108,18 +761,11 @@
             this.updateDevicePreview();
           }
 
-<<<<<<< HEAD
-            this.trigger('afterUpdateIframe', {
-                previewTarget: this.elementEditor.settings.previewTargets[this.activeTarget],
-                $iframe: this.$iframe,
-            });
-=======
           this.trigger('afterUpdateIframe', {
             previewTarget:
-              this.draftEditor.settings.previewTargets[this.activeTarget],
+              this.elementEditor.settings.previewTargets[this.activeTarget],
             $iframe: this.$iframe,
           });
->>>>>>> c44d3bab
 
           this.slideIn();
         });
@@ -1129,34 +775,37 @@
       return this.currentDeviceType !== 'desktop';
     },
 
-<<<<<<< HEAD
-    _updateNotifier: function() {
-        this.$notifier.html = '';
-
-        const translation = this.currentDeviceType === 'desktop' ? 'Previewing {type} device' : 'Previewing {type} device in {orientation}';
-        let params = {
-            type: this._getDeviceTypeTranslation(this.currentDeviceType),
+    _updateNotifier: function () {
+      this.$notifier.html = '';
+
+      const translation =
+        this.currentDeviceType === 'desktop'
+          ? 'Previewing {type} device'
+          : 'Previewing {type} device in {orientation}';
+      let params = {
+        type: this._getDeviceTypeTranslation(this.currentDeviceType),
+      };
+
+      if (this.currentDeviceType !== 'desktop') {
+        params = {
+          ...params,
+          ...{
+            orientation: this._getDeviceOrientationTranslation(
+              this.deviceOrientation
+            ),
+          },
         };
-
-        if (this.currentDeviceType !== 'desktop') {
-            params = {...params, ...{
-                orientation: this._getDeviceOrientationTranslation(this.deviceOrientation),
-            }};
-        }
-
-        const message = Craft.t('app', translation, params);
-
-        setTimeout(() => {
-            this.$notifier.text(message);
-        }, 200);
-    },
-
-    switchDeviceType: function(ev) {
-        this.$iframeContainer.removeClass('lp-iframe-container--rotating');
-=======
+      }
+
+      const message = Craft.t('app', translation, params);
+
+      setTimeout(() => {
+        this.$notifier.text(message);
+      }, 200);
+    },
+
     switchDeviceType: function (ev) {
       this.$iframeContainer.removeClass('lp-iframe-container--rotating');
->>>>>>> c44d3bab
 
       const $input = $(ev.target);
       const $inputWrapper = $input.closest('.lp-device-type__item');
@@ -1177,31 +826,18 @@
 
       $inputWrapper.find('.btn').addClass('active');
 
-<<<<<<< HEAD
-        if (this.currentDeviceType === 'desktop') {
-            // Disable the orientation button
-            this.$orientationBtn
-                .addClass('disabled')
-                .attr('aria-disabled', 'true');
-
-            this.$iframeContainer.removeClass('lp-iframe-container--has-device-preview');
-        } else {
-            // Enable the orientation button
-            this.$orientationBtn
-                .removeClass('disabled')
-                .removeAttr('aria-disabled');
-=======
       if (this.currentDeviceType === 'desktop') {
         // Disable the orientation button
-        this.$orientationBtn.addClass('disabled').attr('disabled', '');
+        this.$orientationBtn.addClass('disabled').attr('aria-disabled', 'true');
 
         this.$iframeContainer.removeClass(
           'lp-iframe-container--has-device-preview'
         );
       } else {
         // Enable the orientation button
-        this.$orientationBtn.removeClass('disabled').removeAttr('disabled');
->>>>>>> c44d3bab
+        this.$orientationBtn
+          .removeClass('disabled')
+          .removeAttr('aria-disabled');
 
         this.$iframeContainer.addClass(
           'lp-iframe-container--has-device-preview'
@@ -1215,17 +851,11 @@
         this.$iframeContainer.removeClass('lp-iframe-container--tablet');
       }
 
-<<<<<<< HEAD
-        this._updateNotifier();
-
-        if (this.currentDeviceType !== 'desktop') {
-            this.updateDevicePreview();
-        }
-=======
+      this._updateNotifier();
+
       if (this.currentDeviceType !== 'desktop') {
         this.updateDevicePreview();
       }
->>>>>>> c44d3bab
     },
 
     switchOrientation: function () {
@@ -1246,14 +876,9 @@
       // Allow the animation to take place
       this.$iframeContainer.addClass('lp-iframe-container--rotating');
 
-<<<<<<< HEAD
-        // Update the device preview
-        this.updateDevicePreview();
-        this._updateNotifier();
-=======
       // Update the device preview
       this.updateDevicePreview();
->>>>>>> c44d3bab
+      this._updateNotifier();
 
       setTimeout(() => {
         this.$iframeContainer.removeClass('lp-iframe-container--rotating');
