/** global: Craft */
/** global: Garnish */
/** global: $ */
/** global: jQuery */

/**
 * Element Editor
 */
Craft.ElementEditor = Garnish.Base.extend(
  {
    isFullPage: null,
    $container: null,
    $activityContainer: null,
    $contentContainer: null,
    $sidebar: null,
    $spinner: null,
    $expandSiteStatusesBtn: null,
    $statusIcon: null,
    $previewBtn: null,

    metaModal: null,
    $nameTextInput: null,
    $saveMetaBtn: null,

    $siteStatusPane: null,
    $globalLightswitch: null,
    $siteLightswitches: null,
    $additionalSiteField: null,

    siteIds: null,
    newSiteIds: null,

    enableAutosave: null,
    lastSerializedValue: null,
    /**
     * @type {?Craft.FormObserver}
     */
    formObserver: null,
    cancelToken: null,
    ignoreFailedRequest: false,
    queue: null,
    submittingForm: false,

    draftElementIds: null,
    draftElementUids: null,
    failed: false,
    httpStatus: null,
    httpError: null,

    preview: null,
    activatedPreviewToken: false,
    previewTokenQueue: null,
    previewLinks: null,

    hiddenTipsStorageKey: 'Craft-' + Craft.systemUid + '.TipField.hiddenTips',

    activityTooltips: null,

    get tipDismissBtn() {
      return this.$container.find('.tip-dismiss-btn');
    },

    get slideout() {
      return this.$container.data('slideout');
    },

    get tabManager() {
      const fn =
        this.settings.getTabManager ??
        (() => (this.isFullPage ? Craft.cp.tabManager : null));
      return fn();
    },

    init: function (container, settings) {
      this.$container = $(container);

      if (this.$container.data('elementEditor')) {
        console.warn('Double-instantiating an element editor on an element.');
        this.$container.data('elementEditor').destroy();
      }

      this.$container.data('elementEditor', this);
      this.$container.attr('data-element-editor', '');

      this.setSettings(settings, Craft.ElementEditor.defaults);

      this.isFullPage = [Craft.cp.$primaryForm[0], Craft.cp.$main[0]].includes(
        this.$container[0]
      );

      this.$contentContainer =
        this.settings.$contentContainer ??
        (this.isFullPage ? $('#content') : $());
      this.$sidebar =
        this.settings.$sidebar ??
        (this.isFullPage ? $('#details .details') : $());

      this.queue = this._createQueue();
      this.previewTokenQueue = this._createQueue();

      this.draftElementIds = {};
<<<<<<< HEAD
      this.enableAutosave =
        this.settings.autosaveDrafts ?? Craft.autosaveDrafts;
=======
      this.draftElementUids = {};
      this.enableAutosave = Craft.autosaveDrafts;
>>>>>>> 340a67ee
      this.previewLinks = [];

      if (this.settings.previewTargets?.length) {
        const $actionBtn =
          this.settings.$actionBtn ??
          (this.isFullPage ? $('#action-btn') : $());
        const idPrefix = this.namespaceId('action-view');
        const $viewAction = $actionBtn
          .data('disclosureMenu')
          ?.$container.find(`a[id^="${idPrefix}-"]`);
        if ($viewAction?.length) {
          const href = $viewAction.attr('href');
          $viewAction
            .data('targetUrl', href)
            .attr('href', this.getTokenizedPreviewUrl(href, null, false));
          this.previewLinks.push($viewAction);
        }
      }

      this.siteIds = Object.keys(this.settings.siteStatuses).map((siteId) => {
        return parseInt(siteId);
      });

      this.$previewBtn = this.$container.find('.preview-btn');

      const $spinnerContainer =
        this.settings.$spinnerContainer ??
        (this.isFullPage ? $('#page-title') : $());
      this.$spinner = $('<div/>', {
        class: 'revision-spinner spinner hidden',
        title: Craft.t('app', 'Saving'),
      }).appendTo($spinnerContainer);
      this.$statusIcon = $('<div/>', {
        class: `revision-status ${this.isFullPage ? 'invisible' : 'hidden'}`,
      }).appendTo($spinnerContainer);
      this.$statusMessage = $('<div/>', {
        class: 'revision-status-message visually-hidden',
        'aria-live': 'polite',
      }).appendTo($spinnerContainer);

      this.$expandSiteStatusesBtn = $('.expand-status-btn');

      if (this.settings.canEditMultipleSites) {
        this.addListener(
          this.$expandSiteStatusesBtn,
          'click',
          'expandSiteStatuses'
        );
      }

      if (this.settings.previewTargets.length && this.isFullPage) {
        if (this.settings.enablePreview) {
          this.addListener(this.$previewBtn, 'click', 'openPreview');
        }

        const $previewBtnContainer = this.$container.find(
          '.preview-btn-container'
        );

        if (this.settings.previewTargets.length === 1) {
          const [target] = this.settings.previewTargets;
          this.createPreviewLink(target)
            .addClass('view-btn btn')
            .attr('aria-label', Craft.t('app', 'View'))
            .appendTo($previewBtnContainer);
        } else {
          this.createShareMenu($previewBtnContainer);
        }
      }

      // If the user can't save the element, we're done here
      if (!this.settings.canSave) {
        return;
      }

      if (this.$container.prop('tagName') !== 'FORM') {
        throw 'Element editors may only be used with forms.';
      }

      if (this.isFullPage && Craft.edition === Craft.Pro) {
        this.$activityContainer = this.$container.find('.activity-container');
        this._checkActivity();
      }

      // Override the serializer to use our own
      this.$container.data('serializer', () => this.serializeForm(true));
      this.$container.data('initialSerializedValue', this.serializeForm(true));

      // Re-record the initial values once the fields have had a chance to initialize
      Garnish.requestAnimationFrame(() => {
        this.$container.data(
          'initialSerializedValue',
          this.serializeForm(true)
        );
      });

      if (!this.slideout) {
        this.addListener(this.$container, 'submit', 'handleSubmit');
      }

      if (this.settings.isProvisionalDraft) {
        this.initForProvisionalDraft();
      } else if (this.settings.draftId && !this.settings.isUnpublishedDraft) {
        this.initForDraft();
      } else if (!this.settings.canSaveCanonical) {
        // Override the save shortcut to create a draft too
        this.addListener(this.$container, 'submit.saveShortcut', (ev) => {
          if (ev.saveShortcut) {
            ev.preventDefault();
            this.saveDraft();
            this.removeListener(this.$container, 'submit.saveShortcut');
          }
        });
      }

      this.listenForChanges();

      this.addListener(this.$statusIcon, 'click', () => {
        this.showStatusHud(this.$statusIcon);
      });

      // handle closing tips
      this.handleDismissibleTips();

      if (this.isFullPage && Craft.messageReceiver) {
        // Listen on Craft.broadcaster to ignore any messages sent by this very page
        Craft.broadcaster.addEventListener('message', (ev) => {
          if (
            (ev.data.event === 'saveDraft' &&
              ev.data.canonicalId === this.settings.canonicalId &&
              (ev.data.draftId === this.settings.draftId ||
                (ev.data.isProvisionalDraft && !this.settings.draftId))) ||
            (ev.data.event === 'saveElement' &&
              ev.data.id === this.settings.canonicalId &&
              !this.settings.draftId)
          ) {
            // Reload unless reloadOnBroadcastSave is disabled (unless the
            // draftId is different, in which case we really need to reload)
            if (
              this.settings.reloadOnBroadcastSave ||
              ev.data.draftId !== this.settings.draftId
            ) {
              Craft.setUrl(
                Craft.getUrl(document.location.href, {
                  scrollY: window.scrollY,
                })
              );
              window.location.reload();
            }
          } else if (
            ev.data.event === 'deleteDraft' &&
            ev.data.canonicalId === this.settings.canonicalId &&
            ev.data.draftId === this.settings.draftId
          ) {
            const url = new URL(window.location.href);
            url.searchParams.delete('draftId');
            if (url.href !== document.location.href) {
              window.location.href = url;
            } else {
              Craft.setUrl(
                Craft.getUrl(document.location.href, {
                  scrollY: window.scrollY,
                })
              );
              window.location.reload();
            }
          }
        });
      }

      this.activityTooltips = {};

      if (this.isFullPage) {
        Craft.ui.setFocusOnErrorSummary(this.$container);
      }
    },

    _createQueue: function () {
      const queue = new Craft.Queue();
      queue.on('beforeRun', () => {
        this.showSpinner();
      });
      queue.on('afterRun', () => {
        this.hideSpinner();
      });
      return queue;
    },

    get namespace() {
      return this.settings.namespace;
    },

    namespaceInputName(name) {
      return Craft.namespaceInputName(name, this.namespace);
    },

    namespaceId(id) {
      return Craft.namespaceId(id, this.namespace);
    },

    get listeningForChanges() {
      return !!this.formObserver;
    },

    /**
     * @deprecated
     */
    get pauseLevel() {
      return this.formObserver?._pauseLevel ?? 0;
    },

    listenForChanges: function () {
      if (this.formObserver) {
        return;
      }

      this.formObserver = new Craft.FormObserver(this.$container, () => {
        this.checkForm();
      });
    },

    stopListeningForChanges: function () {
      if (this.formObserver) {
        this.formObserver.destroy();
        this.formObserver = null;
      }
    },

    pause: function () {
      this.formObserver?.pause();
    },

    resume: function (checkBeforeListening = true) {
      this.formObserver?.resume();
    },

    initForProvisionalDraft: function () {
      let $discardButton = this.$container.find('.discard-changes-btn');

      if (!$discardButton.length) {
        const $noticeContainer =
          this.settings.$noticeContainer ??
          (this.isFullPage
            ? Craft.cp.$noticeContainer
            : this.$container.find('.so-notice'));
        let initialHeight, scrollTop;

        if (this.isFullPage) {
          initialHeight = $('#content').height();
          scrollTop = Garnish.$win.scrollTop();
        }

        const $notice = $('<div/>', {
          class: 'draft-notice',
        })
          .append(
            $('<div/>', {
              class: 'draft-icon',
              'aria-hidden': 'true',
              'data-icon': 'edit',
            })
          )
          .append(
            $('<p/>', {
              text: Craft.t('app', 'Showing your unsaved changes.'),
            })
          )
          .appendTo($noticeContainer);

        $discardButton = $('<button/>', {
          type: 'button',
          class: 'discard-changes-btn btn',
          text: Craft.t('app', 'Discard'),
        }).appendTo($notice);

        if (this.isFullPage) {
          const heightDiff = $('#content').height() - initialHeight;
          Garnish.$win.scrollTop(scrollTop + heightDiff);

          // If there isn’t enough content to simulate the same scroll position, slide it down instead
          if (Garnish.$win.scrollTop() === scrollTop) {
            // Disable pointer events until half a second after the animation is complete
            Craft.cp.$contentContainer.css('pointer-events', 'none');

            $('#content-header').css('min-height', 'auto');
            const height = $noticeContainer.height();
            $noticeContainer
              .css({height: height - heightDiff, overflow: 'hidden'})
              .velocity({height: height}, 'fast', () => {
                $('#content-header').css('min-height', '');
                $noticeContainer.css({height: '', overflow: ''});

                setTimeout(() => {
                  Craft.cp.$contentContainer.css('pointer-events', '');
                }, 300);
              });
          }
        }
      }

      this.addListener(
        $discardButton,
        'keypress,keyup,change,focus,blur,click,mousedown,mouseup',
        (ev) => {
          ev.stopPropagation();
        }
      );

      this.addListener($discardButton, 'click', () => {
        if (
          confirm(
            Craft.t('app', 'Are you sure you want to discard your changes?')
          )
        ) {
          this.queue.unshift(
            () =>
              new Promise((resolve, reject) => {
                if (this.isFullPage) {
                  Craft.submitForm(this.$container, {
                    action: 'elements/delete-draft',
                    redirect: this.settings.hashedCpEditUrl,
                    params: {
                      draftId: this.settings.draftId,
                      provisional: 1,
                    },
                  });
                } else {
                  Craft.sendActionRequest('POST', 'elements/delete-draft', {
                    data: {
                      elementId: this.settings.canonicalId,
                      draftId: this.settings.draftId,
                      provisional: 1,
                    },
                  })
                    .then((response) => {
                      Craft.cp.displaySuccess(response.data.message);

                      // Broadcast a saveMessage event, in case any chips/cards should be
                      // updated to stop showing the provisional changes
                      Craft.broadcaster.postMessage({
                        event: 'saveElement',
                        id: this.settings.canonicalId,
                      });

                      this.slideout?.close();
                    })
                    .catch(reject);
                }
              })
          );
        }
      });

      if (!this.isFullPage) {
        this.slideout?.$cancelBtn.text(Craft.t('app', 'Close'));
      }
    },

    initForDraft: function () {
      // Create the edit draft button
      this.createEditMetaAction();

      if (this.settings.canSaveCanonical) {
        Garnish.uiLayerManager.registerShortcut(
          {
            keyCode: Garnish.S_KEY,
            ctrl: true,
            alt: true,
          },
          () => {
            Craft.submitForm(this.$container, {
              action: 'elements/apply-draft',
              redirect: this.settings.hashedCpEditUrl,
            });
          },
          0
        );
      }
    },

    expandSiteStatuses: function () {
      this.removeListener(this.$expandSiteStatusesBtn, 'click');
      this.$expandSiteStatusesBtn.velocity({opacity: 0}, 'fast', () => {
        this.$expandSiteStatusesBtn.remove();
      });

      const $enabledForSiteField = this.$container.find(
        `.enabled-for-site-${this.settings.siteId}-field`
      );
      this.$siteStatusPane = $enabledForSiteField.parent();

      // If this is a revision, just show the site statuses statically and be done
      if (this.settings.revisionId) {
        this._getOtherSupportedSites().forEach((s) =>
          this._createSiteStatusField(s)
        );
        return;
      }

      $enabledForSiteField.addClass('nested');
      const $globalField = Craft.ui
        .createLightswitchField({
          label: Craft.t('app', 'Enabled for all sites'),
          name: this.namespaceInputName('enabled'),
        })
        .insertBefore($enabledForSiteField);
      $globalField.find('label').css('font-weight', 'bold');
      this.$globalLightswitch = $globalField.find('.lightswitch');

      if (!this.settings.revisionId) {
        this._showField($globalField);
      }

      // Figure out what the "Enabled everywhere" lightswitch would have been set to when the page first loaded
      const siteStatusValues = Object.values(this.settings.siteStatuses);
      const hasEnabled = siteStatusValues.includes(true);
      const hasDisabled = siteStatusValues.includes(false);
      const originalEnabledValue =
        hasEnabled && hasDisabled ? '-' : hasEnabled ? '1' : '';
      const originalSerializedStatus =
        encodeURIComponent(
          this.namespaceInputName(`enabledForSite[${this.settings.siteId}]`)
        ) +
        '=' +
        (this.settings.enabledForSite ? '1' : '');

      this.$siteLightswitches = $enabledForSiteField
        .find('.lightswitch')
        .on('change', this._updateGlobalStatus.bind(this));

      this._getOtherSupportedSites().forEach((s) =>
        this._createSiteStatusField(s)
      );

      let serializedStatuses =
        encodeURIComponent(this.namespaceInputName('enabled')) +
        `=${originalEnabledValue}`;
      for (let i = 0; i < this.$siteLightswitches.length; i++) {
        const $input = this.$siteLightswitches.eq(i).data('lightswitch').$input;
        serializedStatuses +=
          '&' + encodeURIComponent($input.attr('name')) + '=' + $input.val();
      }

      this.$container.data(
        'initialSerializedValue',
        this.$container
          .data('initialSerializedValue')
          .replace(originalSerializedStatus, serializedStatuses)
      );

      if (this.lastSerializedValue) {
        this.lastSerializedValue = this.lastSerializedValue.replace(
          originalSerializedStatus,
          serializedStatuses
        );
      }

      // Are there additional sites that can be added?
      if (
        this.settings.additionalSites &&
        this.settings.additionalSites.length &&
        this.isFullPage
      ) {
        this._createAddlSiteField();
      }

      // Focus on first lightswitch
      this.$globalLightswitch.focus();

      this.$globalLightswitch.on('change', this._updateSiteStatuses.bind(this));
      this._updateGlobalStatus();
    },

    /**
     * @returns {Array}
     */
    _getOtherSupportedSites: function () {
      return Craft.sites.filter(
        (s) => s.id != this.settings.siteId && this.siteIds.includes(s.id)
      );
    },

    _showField: function ($field) {
      const height = $field.height();
      $field
        .css({
          overflow: 'hidden',
          'min-height': 'auto',
        })
        .height(0)
        .velocity({height}, 'fast', () => {
          $field.css({
            overflow: '',
            height: '',
            'min-height': '',
          });
        });
    },

    _removeField: function ($field) {
      $field
        .css({
          overflow: 'hidden',
          'min-height': 'auto',
        })
        .velocity({height: 0}, 'fast', () => {
          $field.remove();
        });
    },

    _updateGlobalStatus: function () {
      let allEnabled = true,
        allDisabled = true;
      this.$siteLightswitches.each(function () {
        const enabled = $(this).data('lightswitch').on;
        if (enabled) {
          allDisabled = false;
        } else {
          allEnabled = false;
        }
        if (!allEnabled && !allDisabled) {
          return false;
        }
      });
      if (allEnabled) {
        this.$globalLightswitch.data('lightswitch').turnOn(true);
      } else if (allDisabled) {
        this.$globalLightswitch.data('lightswitch').turnOff(true);
      } else {
        this.$globalLightswitch.data('lightswitch').turnIndeterminate(true);
      }
    },

    _updateSiteStatuses: function () {
      const enabled = this.$globalLightswitch.data('lightswitch').on;
      this.$siteLightswitches.each(function () {
        if (enabled) {
          $(this).data('lightswitch').turnOn(true);
        } else {
          $(this).data('lightswitch').turnOff(true);
        }
      });
    },

    _createSiteStatusField: function (site, status) {
      const $field = Craft.ui.createLightswitchField({
        fieldClass: `enabled-for-site-${site.id}-field`,
        label: site.name,
        name: this.namespaceInputName(`enabledForSite[${site.id}]`),
        on:
          typeof status != 'undefined'
            ? status
            : this.settings.siteStatuses.hasOwnProperty(site.id)
              ? this.settings.siteStatuses[site.id]
              : true,
        disabled: !!this.settings.revisionId,
      });

      if (this.$additionalSiteField) {
        $field.insertBefore(this.$additionalSiteField);
      } else {
        $field.appendTo(this.$siteStatusPane);
      }

      if (!this.settings.revisionId) {
        $field.addClass('nested');
        const $lightswitch = $field
          .find('.lightswitch')
          .on('change', this._updateGlobalStatus.bind(this));
        this.$siteLightswitches = this.$siteLightswitches.add($lightswitch);
      }

      this._showField($field);

      return $field;
    },

    _createAddlSiteField: function () {
      const additionalSites = Craft.sites.filter((site) => {
        return (
          !this.siteIds.includes(site.id) &&
          this.settings.additionalSites.some((s) => s.siteId == site.id)
        );
      });

      if (!additionalSites.length) {
        return;
      }

      const selectLabelId = 'add-site-label';

      const $addlSiteSelectLabel = $('<span/>', {
        text: Craft.t('app', 'Add a site...'),
        class: 'visually-hidden',
        id: selectLabelId,
      });

      const $addlSiteSelectContainer = Craft.ui
        .createSelect({
          options: [
            {label: Craft.t('app', 'Add a site…')},
            ...additionalSites.map((s) => {
              return {label: s.name, value: s.id};
            }),
          ],
          labelledBy: selectLabelId,
        })
        .addClass('fullwidth');

      this.$additionalSiteField = Craft.ui
        .createField($addlSiteSelectContainer, {})
        .addClass('nested add')
        .appendTo(this.$siteStatusPane);

      $addlSiteSelectLabel.prependTo(this.$additionalSiteField);

      const $addlSiteSelect = $addlSiteSelectContainer.find('select');

      $addlSiteSelect.on('change', () => {
        const siteId = parseInt($addlSiteSelect.val());
        const site = Craft.sites.find((s) => s.id === siteId);

        if (!site) {
          return;
        }

        const addlSiteInfo = this.settings.additionalSites.find(
          (s) => s.siteId == site.id
        );
        this._createSiteStatusField(site, addlSiteInfo.enabledByDefault);
        this._updateGlobalStatus();

        $addlSiteSelect.val('').find(`option[value="${siteId}"]`).remove();

        if (this.newSiteIds === null) {
          this.newSiteIds = [];
        }

        this.siteIds.push(siteId);
        this.newSiteIds.push(siteId);

        // Was that the last site?
        if ($addlSiteSelect.find('option').length === 1) {
          this._removeField(this.$additionalSiteField);
        }
      });

      this._showField(this.$additionalSiteField);
    },

    showStatusHud: function (target) {
      let bodyHtml;

      if (!this.failed) {
        bodyHtml = `<p>${this._saveSuccessMessage()}</p>`;
      } else {
        bodyHtml = `<p class="error"><strong>${this._saveFailMessage()}</strong></p>`;

        if (this.httpError) {
          bodyHtml += `<p class="http-error code">${Craft.escapeHtml(
            this.httpError
          )}</p>`;
        }

        if (this.httpStatus === 400) {
          bodyHtml += `<button class="btn refresh-btn">${Craft.t(
            'app',
            'Refresh'
          )}</button>`;
        }
      }

      const hud = new Garnish.HUD(target, bodyHtml, {
        hudClass: 'hud revision-status-hud',
        onHide: function () {
          hud.destroy();
        },
      });

      hud.$mainContainer.find('.refresh-btn').on('click', () => {
        window.location.reload();
      });
    },

    /**
     * @returns {string}
     */
    _saveSuccessMessage: function () {
      return this.settings.isProvisionalDraft ||
        this.settings.isUnpublishedDraft
        ? Craft.t('app', 'Your changes have been stored.')
        : Craft.t('app', 'The draft has been saved.');
    },

    /**
     * @returns {string}
     */
    _saveFailMessage: function () {
      return this.settings.isProvisionalDraft ||
        this.settings.isUnpublishedDraft
        ? Craft.t('app', 'Your changes could not be stored.')
        : Craft.t('app', 'The draft could not be saved.');
    },

    spinners: function () {
      return this.$spinner;
    },

    showSpinner: function () {
      this.spinners().removeClass('hidden');
    },

    hideSpinner: function () {
      this.spinners().addClass('hidden');
    },

    statusIcons: function () {
      return this.$statusIcon;
    },

    statusMessage: function () {
      return this.$statusMessage;
    },

    createEditMetaAction: function () {
      if (!this.isFullPage) {
        return;
      }

      const menu = $('#action-menu').disclosureMenu().data('disclosureMenu');
      const destructiveGroup = menu.getFirstDestructiveGroup();
      const group = menu.addGroup(null, true, destructiveGroup);
      const button = menu.addItem(
        {
          type: 'button',
          icon: 'edit',
          label: Craft.t('app', 'Edit draft settings'),
        },
        group
      );
      this.addListener(button, 'click', 'showMetaModal');
    },

    createPreviewLink: function (target, label) {
      const $a = $('<a/>', {
        href: this.getTokenizedPreviewUrl(target.url, null, false),
        text: label || Craft.t('app', 'View'),
        target: '_blank',
        data: {
          targetUrl: target.url,
          targetLabel: target.label,
        },
      });

      this.addListener($a, 'click', () => {
        setTimeout(() => {
          this.activatePreviewToken();
        }, 1);
      });

      this.previewLinks.push($a);
      return $a;
    },

    updatePreviewLinks: function () {
      this.previewLinks.forEach(($a) => {
        this.updatePreviewLinkHref($a);
        if (this.activatedPreviewToken) {
          this.removeListener($a, 'click');
        }
      });
    },

    updatePreviewLinkHref: function ($a) {
      $a.attr(
        'href',
        this.getTokenizedPreviewUrl($a.data('targetUrl'), null, false)
      );
    },

    activatePreviewToken: function () {
      if (this.settings.isLive) {
        // don't do anything yet, but leave the event in case we need it later
        return;
      }

      this.activatedPreviewToken = true;
      this.updatePreviewLinks();
    },

    createShareMenu: function ($container) {
      const $btn = $('<button/>', {
        type: 'button',
        class: 'view-btn btn menubtn',
        text: Craft.t('app', 'View'),
      }).appendTo($container);

      const $menu = $('<div/>', {class: 'menu'}).appendTo($container);
      const $ul = $('<ul/>').appendTo($menu);

      this.settings.previewTargets.forEach((target) => {
        $('<li/>')
          .append(this.createPreviewLink(target, target.label))
          .appendTo($ul);
      });

      new Garnish.MenuBtn($btn);
    },

    getPreviewTokenParams: function () {
      const params = {
        elementType: this.settings.elementType,
        canonicalId: this.settings.canonicalId,
        siteId: this.settings.siteId,
        revisionId: this.settings.revisionId,
        previewToken: this.settings.previewToken,
      };

      if (this.settings.draftId && !this.settings.isProvisionalDraft) {
        params.draftId = this.settings.draftId;
      }

      return params;
    },

    getPreviewToken: function () {
      return this.previewTokenQueue.push(() => {
        return new Promise((resolve, reject) => {
          if (this.activatedPreviewToken) {
            resolve(this.settings.previewToken);
            return;
          }

          Craft.sendActionRequest('POST', 'preview/create-token', {
            data: this.getPreviewTokenParams(),
          })
            .then(() => {
              this.activatePreviewToken();
              resolve(this.settings.previewToken);
            })
            .catch(reject);
        });
      });
    },

    /**
     * @param {string} url
     * @param {?string} [randoParam]
     * @param {boolean} [asPromise=false]
     * @returns {(Promise|string)}
     */
    getTokenizedPreviewUrl: function (url, randoParam, asPromise) {
      if (typeof asPromise === 'undefined') {
        asPromise = true;
      }

      const params = {};

      if (randoParam || !this.settings.isLive) {
        // Randomize the URL so CDNs don't return cached pages
        params[randoParam || 'x-craft-preview'] = Craft.randomString(10);
      }

      if (this.settings.siteToken) {
        params[Craft.siteToken] = this.settings.siteToken;
      }

      // No need for a token if we're looking at a live element
      if (this.settings.isLive) {
        const previewUrl = Craft.getUrl(url, params);

        if (asPromise) {
          return new Promise((resolve) => {
            resolve(previewUrl);
          });
        }

        return previewUrl;
      }

      if (!this.settings.previewToken) {
        throw 'Missing preview token';
      }

      params[Craft.tokenParam] = this.settings.previewToken;
      const previewUrl = Craft.getUrl(url, params);

      if (this.activatedPreviewToken) {
        if (asPromise) {
          return new Promise((resolve) => {
            resolve(previewUrl);
          });
        }

        return previewUrl;
      }

      if (asPromise) {
        return new Promise((resolve, reject) => {
          this.getPreviewToken()
            .then(() => {
              resolve(previewUrl);
            })
            .catch(reject);
        });
      }

      const createTokenParams = this.getPreviewTokenParams();
      createTokenParams.redirect = previewUrl;
      return Craft.getActionUrl('preview/create-token', createTokenParams);
    },

    getPreview: function () {
      // If we already have a preview instance, but the element has been edited
      // since the last time it was open, discard it
      if (
        this.preview &&
        !this.preview.isVisible &&
        this.preview.elementEditor?.settings.updatedTimestamp !==
          this.settings.updatedTimestamp
      ) {
        this.preview.destroy();
        delete this.preview;
      }

      if (!this.preview) {
        this.preview = new Craft.Preview({
          elementType: this.settings.elementType,
          elementId: this.settings.isProvisionalDraft
            ? this.settings.canonicalId
            : this.settings.elementId,
          draftId: !this.settings.isProvisionalDraft
            ? this.settings.draftId
            : null,
          revisionId: this.settings.revisionId,
          siteId: this.settings.siteId,
          onBeforeLoad: async () => {
            // Autosave any last-minute changes before the preview loads its editor
            await this.checkForm(false, true);
          },
        });
        let updatedTimestamp;
        this.preview.on('open', () => {
          updatedTimestamp = this.settings.updatedTimestamp;
          this.pause();
        });
        this.preview.on('close', async () => {
          if (this.$previewBtn) {
            this.$previewBtn.focus();
          }
          if (this.settings.updatedTimestamp !== updatedTimestamp) {
            await this.refreshContent();
          }
          const tabIndex =
            this.preview.tabManager?.getSelectedTabIndex() ?? null;
          if (tabIndex !== null) {
            this.tabManager?.selectTab(tabIndex);
          }
          this.resume();
        });
        this.preview.on('afterSaveDraft', ({response}) => {
          this._handleSaveDraftResponse(response);
        });
      }
      return this.preview;
    },

    openPreview: async function () {
      if (Garnish.hasAttr(this.$previewBtn, 'aria-disabled')) {
        return;
      }

      this.$previewBtn.attr('aria-disabled', true);

      try {
        const preview = this.getPreview();
        await preview.open();

        const tabIndex = this.tabManager?.getSelectedTabIndex() ?? null;
        if (tabIndex !== null) {
          preview.tabManager?.selectTab(tabIndex);
        }
      } finally {
        this.$previewBtn.removeAttr('aria-disabled');
      }
    },

    ensureIsDraftOrRevision: function (onlyIfChanged) {
      return new Promise((resolve, reject) => {
        if (!this.settings.draftId && !this.settings.revisionId) {
          if (
            onlyIfChanged &&
            this.serializeForm(true) ===
              this.$container.data('initialSerializedValue')
          ) {
            resolve();
            return;
          }

          this.saveDraft().then(resolve).catch(reject);
        } else {
          resolve();
        }
      });
    },

    async setFormValue(name, value) {
      if (this.settings.revisionId) {
        throw 'Unable to set form values on a revision.';
      }

      // Make sure any existing changes have already been dealt with
      // (https://github.com/craftcms/cms/issues/15069)
      await this.checkForm();

      // See if the value is already set
      const params = this.$container.serialize().split('&');
      if (
        params.includes(
          `${encodeURIComponent(name)}=${encodeURIComponent(value)}`
        )
      ) {
        return;
      }

      $('<input/>', {
        type: 'hidden',
        name,
        value,
      }).prependTo(this.$container);
      if (this.settings.canCreateDrafts) {
        await this.saveDraft();
      }
    },

    async markDeltaNameAsModified(name) {
      let names = this.$container.data('modified-delta-names') || [];
      if (!names.includes(name)) {
        names.push(name);
        this.$container.data('modified-delta-names', names);
        await this.saveDraft();
      }
    },

    serializeForm: function (removeActionParams) {
      let data = this.$container.serialize();

      if (removeActionParams && !this.settings.isUnpublishedDraft) {
        // Remove action and redirect params
        const actionName = encodeURIComponent(
          this.namespaceInputName('action')
        );
        const redirectName = encodeURIComponent(
          this.namespaceInputName('redirect')
        );
        data = data.replace(
          new RegExp(`&${Craft.escapeRegex(actionName)}=[^&]*`),
          ''
        );
        data = data.replace(
          new RegExp(`&${Craft.escapeRegex(redirectName)}=[^&]*`),
          ''
        );
      }

      // remove embedded element index names
      data = data.replace(/&elementindex-[^&]*/g, '');

      return data;
    },

    /**
     * @param {boolean} [force=false]
     * @param {?boolean} [saveDraft]
     * @returns {Promise}
     */
    checkForm: function (force, saveDraft = null) {
      return this.queue.push(
        () =>
          new Promise((resolve, reject) => {
            // If this is a draft, there's nothing to check
            if (this.settings.revisionId) {
              resolve();
              return;
            }

            // If we haven't had a chance to fetch the initial data yet, try again in a bit
            if (
              typeof this.$container.data('initialSerializedValue') ===
              'undefined'
            ) {
              setTimeout(() => {
                this.checkForm(force).then(resolve).catch(reject);
              }, 500);
              return;
            }

            // Has anything changed?
            const data = this.serializeForm(true);
            if (
              !force &&
              data ===
                (this.lastSerializedValue ||
                  this.$container.data('initialSerializedValue'))
            ) {
              resolve();
              return;
            }

            if (
              (saveDraft ?? this.enableAutosave) &&
              this.settings.canCreateDrafts
            ) {
              this._saveDraftInternal(data)
                .then(resolve)
                .catch((e) => {
                  console.warn('Couldn’t save draft:', e);
                  reject(e);
                });
            } else {
              this.updateFieldLayout(data)
                .then(resolve)
                .catch((e) => {
                  console.warn('Couldn’t update field layout:', e);
                  reject(e);
                });
            }
          })
      );
    },

    /**
     * @param {Object} [params]
     * @returns {Promise<void>}
     */
    async refreshContent(params) {
      this.settings.visibleLayoutElements = [];
      const data = [this.serializeForm(true)];
      data.push(
        $.param({
          [this.namespaceInputName('applyParams')]: 0,
        })
      );
      if (params && !$.isEmptyObject(params)) {
        data.push($.param(params));
      }
      await this.updateFieldLayout(data.join('&'));
    },

    isPreviewActive: function () {
      return this.preview && this.preview.isActive;
    },

    /**
     * @param {Object} [params]
     * @returns {Promise}
     */
    saveDraft: function (params) {
      return this.queue.push(
        () =>
          new Promise((resolve, reject) => {
            this._saveDraftInternal(this.serializeForm(true), params)
              .then(resolve)
              .catch(reject);
          })
      );
    },

    /**
     * @param {Object} data
     * @param {Object} [params]
     * @returns {Promise}
     */
    _saveDraftInternal: function (data, params) {
      return new Promise((resolve, reject) => {
        // Ignore if we're already submitting the main form
        if (this.submittingForm) {
          reject('Form already being submitted.');
          return;
        }

        this.lastSerializedValue = data;
        this.failed = false;
        this.httpStatus = null;
        this.httpError = null;
        this.cancelToken = axios.CancelToken.source();

        this.statusIcons()
          .velocity('stop')
          .css('opacity', '')
          .removeClass('hidden invisible checkmark-icon alert-icon fade-out')
          .addClass('hidden');

        // Clear previous status message
        this.statusMessage().empty();

        if (this.$saveMetaBtn) {
          this.$saveMetaBtn.addClass('active');
        }

        // Prep the data to be saved, keeping track of the first input name for each delta group
        const [modifiedDeltaNames] = Craft.findModifiedDeltaNames(
          this.$container.data('initialSerializedValue'),
          data,
          this.$container.data('delta-names'),
          this.$container.data('initial-delta-values'),
          this.$container.data('modified-delta-names'),
          true
        );

        const params = this.prepareData(data, null, true);

        let $modifiedFields = $();
        for (const name of modifiedDeltaNames) {
          const $field = ($modifiedFields = $modifiedFields.add(
            this.$container.find(
              `.field[data-base-input-name="${$.escapeSelector(name)}"]`
            )
          ));
          $modifiedFields = $modifiedFields
            .add($field)
            .add($field.parentsUntil(this.$container, '.field'));
        }

        params.push(
          $.param({
            [this.namespaceInputName('visibleLayoutElements')]:
              this.settings.visibleLayoutElements,
          })
        );

        // Are we saving a provisional draft?
        if (this.settings.isProvisionalDraft || !this.settings.draftId) {
          params.push(`${this.namespaceInputName('provisional')}=1`);
        }

        const selectedTabId = this.$contentContainer
          .children('[data-layout-tab]:not(.hidden)')
          .data('id');
        if (selectedTabId) {
          params.push(
            `${this.namespaceInputName('selectedTab')}=${selectedTabId}`
          );
        }

        Craft.sendActionRequest('POST', 'elements/save-draft', {
          cancelToken: this.cancelToken.token,
          headers: this._saveHeaders,
          data: params.join('&'),
        })
          .then((response) => {
            this._afterSaveDraft();
            this._afterUpdateFieldLayout(data, selectedTabId, response);
            this._handleSaveDraftResponse(response);

            if ($.isPlainObject(response.data.draftElementUids)) {
              this.draftElementUids = {
                ...this.draftElementUids,
                ...response.data.draftElementUids,
              };
            }

            // Add missing field modified indicators
            const selector = response.data.modifiedAttributes
              .map((attr) => {
                attr = this.namespaceInputName(attr);
                return [`[name="${attr}"]`, `[name^="${attr}["]`];
              })
              .flat()
              .join(',');

            $modifiedFields = $modifiedFields
              .add(
                this.$contentContainer
                  .find(selector)
                  .parentsUntil(this.$container, '.flex-fields > .field')
              )
              .add(this.$sidebar?.find(selector).closest('.field'))
              .not(':has(> .status-badge)');

            for (let i = 0; i < $modifiedFields.length; i++) {
              $modifiedFields.eq(i).prepend(
                $('<div/>', {
                  class: 'status-badge modified',
                  title: Craft.t('app', 'This field has been modified.'),
                }).append(
                  $('<span/>', {
                    class: 'visually-hidden',
                    html: Craft.t('app', 'This field has been modified.'),
                  })
                )
              );
            }

            this.afterUpdate(data);
            this.trigger('afterSaveDraft', {response});

            if (Craft.broadcaster) {
              Craft.broadcaster.postMessage({
                pageId: Craft.pageId,
                event: 'saveDraft',
                canonicalId: this.settings.canonicalId,
                draftId: this.settings.draftId,
                isProvisionalDraft: this.settings.isProvisionalDraft,
              });
            }

            resolve();
          })
          .catch((e) => {
            this._afterSaveDraft();

            if (!this.ignoreFailedRequest) {
              this.failed = true;
              if (e && e.response) {
                this.httpStatus = e.response.status;
                this.httpError = e.response.data
                  ? e.response.data.message
                  : null;
              }
              this._showFailStatus();
              reject(e);
            }

            this.ignoreFailedRequest = false;
          });
      });
    },

    _handleSaveDraftResponse(response) {
      const createdProvisionalDraft = !this.settings.draftId;

      if (createdProvisionalDraft) {
        this.settings.isProvisionalDraft = true;
      }

      if (this.isFullPage) {
        if (response.data.title) {
          this.$container.find('.screen-title').text(response.data.title);
        }

        if (response.data.docTitle) {
          document.title = response.data.docTitle;
        }
      }

      // Did we just add a site?
      if (this.newSiteIds) {
        this.newSiteIds.forEach((siteId) => {
          const siteSettings = this.settings.additionalSites.find(
            (s) => s.siteId == siteId
          );
          const enabled =
            !siteSettings ||
            typeof siteSettings.enabledByDefault === 'undefined' ||
            siteSettings.enabledByDefault;
          Craft.cp.showSiteCrumbMenuItem(siteId);
          Craft.cp.setSiteCrumbMenuItemStatus(
            siteId,
            enabled ? 'enabled' : 'disabled'
          );
        });
        this.newSiteIds = null;
      }

      if (this.settings.isProvisionalDraft) {
        if (createdProvisionalDraft) {
          // Replace the action
          this.$container
            .find('input.action-input')
            .attr('value', 'elements/apply-draft');

          // Update the editor settings
          this.settings.elementId = response.data.elementId;
          this.settings.draftId = response.data.draftId;
          this.settings.isLive = false;
          this.previewToken = null;

          this.initForProvisionalDraft();
        }
      } else {
        this.settings.draftName = response.data.draftName;
        if (this.isFullPage) {
          Craft.cp.updateContext(
            response.data.draftName,
            response.data.creator
              ? Craft.t('app', 'Saved {timestamp} by {creator}', {
                  timestamp: response.data.timestamp,
                  creator: response.data.creator,
                })
              : Craft.t('app', 'Saved {timestamp}', {
                  timestamp: response.data.timestamp,
                })
          );
        }
      }

      // Did the controller send us updated preview targets?
      if (
        response.data.previewTargets &&
        JSON.stringify(response.data.previewTargets) !==
          JSON.stringify(this.settings.previewTargets)
      ) {
        this.updatePreviewTargets(response.data.previewTargets);
      }

      if (createdProvisionalDraft) {
        this.updatePreviewLinks();
        this.trigger('createProvisionalDraft');
      }

      if (this.$nameTextInput) {
        this.checkMetaValues();
      }

      if ($.isPlainObject(response.data.draftElementIds)) {
        this.draftElementIds = {
          ...this.draftElementIds,
          ...response.data.draftElementIds,
        };
      }

      // updated the updatedTimestamp values
      this.settings.updatedTimestamp = response.data.updatedTimestamp;
      this.settings.canonicalUpdatedTimestamp =
        response.data.canonicalUpdatedTimestamp;
    },

    _afterSaveDraft: function () {
      if (this.$saveMetaBtn) {
        this.$saveMetaBtn.removeClass('active');
      }
    },

    _showFailStatus: function () {
      this.statusIcons()
        .velocity('stop')
        .css('opacity', '')
        .removeClass('hidden checkmark-icon')
        .addClass('alert-icon');

      this.setStatusMessage(this._saveFailMessage());
    },

    /**
     * @param {Object} data
     * @returns {Promise}
     */
    updateFieldLayout: function (data) {
      return new Promise((resolve, reject) => {
        // Ignore if we're already submitting the main form
        if (this.submittingForm) {
          reject('Form already being submitted.');
          return;
        }

        this.lastSerializedValue = data;
        this.cancelToken = axios.CancelToken.source();

        // Prep the data to be saved, keeping track of the first input name for each delta group
        let preparedData = this.prepareData(data);

        const extraData = {
          [this.namespaceInputName('visibleLayoutElements')]:
            this.settings.visibleLayoutElements,
        };

        // Are we editing a provisional draft?
        if (this.settings.isProvisionalDraft) {
          extraData[this.namespaceInputName('provisional')] = 1;
        }

        const selectedTabId = this.$contentContainer
          .children('[data-layout-tab]:not(.hidden)')
          .data('id');
        if (selectedTabId) {
          extraData[this.namespaceInputName('selectedTab')] = selectedTabId;
        }

        preparedData += `&${$.param(extraData)}`;

        Craft.sendActionRequest('POST', 'elements/update-field-layout', {
          cancelToken: this.cancelToken.token,
          headers: this._saveHeaders,
          data: preparedData,
        })
          .then((response) => {
            this._afterUpdateFieldLayout(data, selectedTabId, response);
            resolve();
          })
          .catch((e) => {
            this._afterSaveDraft();

            if (!this.ignoreFailedRequest) {
              this.failed = true;
              if (e && e.response) {
                this.httpStatus = e.response.status;
                this.httpError = e.response.data
                  ? e.response.data.message
                  : null;
              }
              this._showFailStatus();
              reject(e);
            }

            this.ignoreFailedRequest = false;
          });
      });
    },

    /**
     * @param {string} data
     * @param {findDeltaDataCallback|null} [deltaCallback] Callback function that should be passed to `Craft.findDeltaData()`
     * @param {boolean} [asArray]
     * @returns {string|Array}
     */
    prepareData: function (data, deltaCallback = () => {}, asArray = false) {
      // Filter out anything that hasn't changed since the last time the form was submitted
      const params = Craft.findDeltaData(
        this.$container.data('initialSerializedValue'),
        data,
        this.$container.data('delta-names'),
        deltaCallback,
        this.$container.data('initial-delta-values'),
        this.$container.data('modified-delta-names'),
        true
      );

      // Add the draft info
      if (this.settings.draftId) {
        params.push(
          `${this.namespaceInputName('draftId')}=${this.settings.draftId}`
        );

        if (this.settings.isProvisionalDraft) {
          params.push(`${this.namespaceInputName('provisional')}=1`);
        }
      }

      if (this.settings.draftName !== null) {
        params.push(
          `${this.namespaceInputName('draftName')}=${this.settings.draftName}`
        );
      }

      return asArray ? params : params.join('&');
    },

    get _saveHeaders() {
      const headers = {
        'content-type': 'application/x-www-form-urlencoded',
      };

      if (this.namespace) {
        headers['X-Craft-Namespace'] = this.namespace;
      }

      return headers;
    },

    getDraftElementId(elementId) {
      return this.draftElementIds[elementId] || elementId;
    },

    getDraftElementUid(elementUid) {
      return this.draftElementUids[elementUid] || elementUid;
    },

    updatePreviewTargets: function (previewTargets) {
      previewTargets.forEach((newTarget) => {
        const currentTarget = this.settings.previewTargets.find(
          (t) => t.label === newTarget.label
        );
        if (currentTarget) {
          currentTarget.url = newTarget.url;
        }

        const $previewLink = this.previewLinks.find(
          ($a) => $a.data('targetLabel') === newTarget.label
        );
        if ($previewLink) {
          $previewLink.data('targetUrl', newTarget.url);
          this.updatePreviewLinkHref($previewLink);
        }
      });
    },

    async _afterUpdateFieldLayout(data, selectedTabId, response) {
      // Keep track of whether anything changed while we were waiting.
      // If not, we can safely update lastSerializedValue after swapping out the fields
      const noChanges = this.serializeForm(true) === data;

      // capture the new selected tab ID, in case it just changed
      const newSelectedTabId = this.$contentContainer
        .children('[data-layout-tab]:not(.hidden)')
        .data('id');

      // Update the visible elements
      let $allTabContainers = $();
      const visibleLayoutElements = {};
      let changedElements = false;

      for (const tabInfo of response.data.missingElements) {
        let $tabContainer = this.$contentContainer.children(
          `[data-layout-tab="${tabInfo.uid}"]`
        );

        if (!$tabContainer.length) {
          $tabContainer = $('<div/>', {
            id: this.namespaceId(tabInfo.id),
            class: 'flex-fields',
            'data-id': tabInfo.id,
            'data-layout-tab': tabInfo.uid,
          });
          if (tabInfo.id !== selectedTabId) {
            $tabContainer.addClass('hidden');
          }
          $tabContainer.appendTo(this.$contentContainer);
        }

        $allTabContainers = $allTabContainers.add($tabContainer);

        for (const elementInfo of tabInfo.elements) {
          if (elementInfo.html !== false) {
            if (!visibleLayoutElements[tabInfo.uid]) {
              visibleLayoutElements[tabInfo.uid] = [];
            }
            visibleLayoutElements[tabInfo.uid].push(elementInfo.uid);

            if (typeof elementInfo.html === 'string') {
              const $oldElement = $tabContainer.children(
                `[data-layout-element="${elementInfo.uid}"]`
              );
              const $newElement = $(elementInfo.html);
              if ($oldElement.length) {
                $oldElement.replaceWith($newElement);
              } else {
                $newElement.appendTo($tabContainer);
              }
              Craft.initUiElements($newElement);
              changedElements = true;
            }
          } else {
            const $oldElement = $tabContainer.children(
              `[data-layout-element="${elementInfo.uid}"]`
            );
            if (
              !$oldElement.length ||
              !Garnish.hasAttr($oldElement, 'data-layout-element-placeholder')
            ) {
              const $placeholder = $('<div/>', {
                class: 'hidden',
                'data-layout-element': elementInfo.uid,
                'data-layout-element-placeholder': '',
              });

              if ($oldElement.length) {
                $oldElement.replaceWith($placeholder);
              } else {
                $placeholder.appendTo($tabContainer);
              }

              changedElements = true;
            }
          }
        }
      }

      // Remove any unused tab content containers
      // (`[data-layout-tab=""]` == unconditional containers, so ignore those)
      const $unusedTabContainers = this.$contentContainer
        .children('[data-layout-tab]')
        .not($allTabContainers)
        .not('[data-layout-tab=""]');
      if ($unusedTabContainers.length) {
        $unusedTabContainers.remove();
        changedElements = true;
      }

      // Make the first tab visible if no others are
      if (!$allTabContainers.filter(':not(.hidden)').length) {
        $allTabContainers.first().removeClass('hidden');
      }

      this.settings.visibleLayoutElements = visibleLayoutElements;

      // Update the tabs
      const updateTabs =
        this.settings.updateTabs ??
        (this.isFullPage ? (tabs) => Craft.cp.updateTabs(tabs) : () => {});
      updateTabs(response.data.tabs);

      // was a new tab selected after the request was kicked off?
      if (
        selectedTabId &&
        newSelectedTabId &&
        selectedTabId !== newSelectedTabId
      ) {
        const tabManager = this.tabManager;
        if (tabManager) {
          const $newSelectedTab = tabManager.$tabs.filter(
            `[data-id="${newSelectedTabId}"]`
          );
          if ($newSelectedTab.length) {
            // if the new tab is visible - switch to it
            tabManager.selectTab($newSelectedTab);
          } else {
            // if the new tab is not visible (e.g. hidden by a condition)
            // switch to the first tab
            tabManager.selectTab(tabManager.$tabs.first());
          }
        }
      }

      await Craft.appendHeadHtml(response.data.headHtml);
      await Craft.appendBodyHtml(response.data.bodyHtml);

      // Did any layout elements get added or removed?
      if (changedElements) {
        if (response.data.initialDeltaValues) {
          Object.assign(
            this.$container.data('initial-delta-values'),
            response.data.initialDeltaValues
          );
        }

        if (noChanges) {
          // Update our record of the last serialized value to avoid a pointless resave
          this.lastSerializedValue = this.serializeForm(true);
        }
      }

      // re-grab dismissible tips, re-attach listener, hide on re-load
      this.handleDismissibleTips();
    },

    afterUpdate: function (data) {
      this.$container.data('initialSerializedValue', data);
      this.$container.data('initial-delta-values', {});

      const $statusIcons = this.statusIcons()
        .velocity('stop')
        .css('opacity', '')
        .removeClass('hidden')
        .addClass('checkmark-icon');

      this.setStatusMessage(this._saveSuccessMessage());

      if (!this.settings.autosaveDrafts) {
        // Fade the icon out after a couple seconds, since it won't be accurate as content continues to change
        $statusIcons.velocity('stop').velocity(
          {
            opacity: 0,
          },
          {
            delay: 2000,
            complete: () => {
              $statusIcons.addClass('hidden');
            },
          }
        );
      }

      this.trigger('update');

      if (this.settings.isProvisionalDraft && Craft.broadcaster) {
        // Broadcast a saveMessage event, in case any chips/cards should be
        // updated to show the provisional changes
        Craft.broadcaster.postMessage({
          event: 'saveElement',
          id: this.settings.canonicalId,
        });
      }
    },

    setStatusMessage: function (message) {
      this.statusIcons().attr('title', message);
      this.statusMessage()
        .empty()
        .append(
          $('<span/>', {
            class: 'visually-hidden',
            text: message,
          })
        );
    },

    showMetaModal: function () {
      if (!this.metaModal) {
        this.createMetaModal();
      } else {
        this.metaModal.show();
      }

      if (!Garnish.isMobileBrowser(true)) {
        setTimeout(() => {
          this.$nameTextInput.trigger('focus');
        }, 100);
      }
    },

    createMetaModal: function () {
      const $modal = $('<form/>', {
        class: 'modal fitted',
      });
      const $hudBody = $('<div/>', {
        class: 'body',
      }).appendTo($modal);

      // Add the Name field
      const $nameField = $(
        '<div class="field"><div class="heading"><label for="draft-name">' +
          Craft.t('app', 'Draft Name') +
          '</label></div></div>'
      ).appendTo($hudBody);
      const $nameInputContainer = $('<div class="input"/>').appendTo(
        $nameField
      );
      this.$nameTextInput = $(
        '<input type="text" class="text fullwidth" id="draft-name"/>'
      )
        .appendTo($nameInputContainer)
        .val(this.settings.draftName);

      // HUD footer
      const $footer = $('<div class="hud-footer flex flex-center"/>').appendTo(
        $modal
      );

      $('<div class="flex-grow"></div>').appendTo($footer);
      this.$saveMetaBtn = $('<button/>', {
        type: 'submit',
        class: 'btn submit disabled',
        'aria-disabled': 'true',
        text: Craft.t('app', 'Save'),
      }).appendTo($footer);

      this.metaModal = new Garnish.Modal($modal);

      this.addListener(this.$nameTextInput, 'input', 'checkMetaValues');
      this.addListener($modal, 'submit', (ev) => {
        ev.preventDefault();
        this.saveMeta();
      });

      this.metaModal.on('escape', () => {
        this.$nameTextInput.val(this.settings.draftName);
      });
    },

    checkMetaValues: function () {
      if (
        this.$nameTextInput.val() &&
        this.$nameTextInput.val() !== this.settings.draftName
      ) {
        this.$saveMetaBtn.removeClass('disabled');
        this.$saveMetaBtn.removeAttr('aria-disabled');
        return true;
      }

      this.$saveMetaBtn.addClass('disabled');
      this.$saveMetaBtn.attr('aria-disabled', 'true');
      return false;
    },

    shakeMetaModal: function () {
      Garnish.shake(this.metaModal.$container);
    },

    saveMeta: function () {
      return new Promise((resolve, reject) => {
        if (!this.checkMetaValues()) {
          this.shakeMetaModal();
          reject();
          return;
        }

        this.settings.draftName = this.$nameTextInput.val();
        this.metaModal.hide();
        this.checkForm(true).then(resolve).catch(reject);
      });
    },

    handleSubmit: async function (ev) {
      ev.preventDefault();
      ev.stopPropagation();

      // Prevent the beforeunload listener from getting run
      ev.stopImmediatePropagation();

      // Prevent double form submits
      if (this.submittingForm) {
        return;
      }

      // If this a draft and was this a normal save (either via submit button or save shortcut),
      // then trigger an autosave
      if (
        this.settings.draftId &&
        !this.settings.isUnpublishedDraft &&
        !this.settings.isProvisionalDraft &&
        (typeof ev.autosave === 'undefined' || ev.autosave) &&
        (ev.saveShortcut ||
          (ev.customTrigger &&
            ev.customTrigger.data('action') === 'elements/save-draft')) &&
        this.enableAutosave
      ) {
        this.checkForm(true);
        return;
      }

      this.submittingForm = true;

      // Prevent the normal unload confirmation dialog
      Craft.cp.$confirmUnloadForms = Craft.cp.$confirmUnloadForms.not(
        this.$container
      );

      // Abort the current save request if there is one
      if (this.cancelToken) {
        this.ignoreFailedRequest = true;
        this.cancelToken.cancel();
      }

      this.trigger('beforeSubmit');

      // Duplicate the form with normalized data
      const data = this.prepareData(this.serializeForm(false));

      if (this.isFullPage) {
        this.stopListeningForChanges();
        const $form = Craft.createForm(data);
        $form.appendTo(Garnish.$bod);
        $form.submit();
      } else {
        let response;
        try {
          response = await Craft.sendActionRequest('POST', null, {
            headers: this._saveHeaders,
            data,
          });
        } catch (e) {
          this.settings.handleSubmitError(e);
          return;
        } finally {
          this.submittingForm = false;
          this.trigger('afterSubmit');
        }
        this.settings.handleSubmitResponse(response);
      }
    },

    handleDismissibleTips: function () {
      this.addListener(this.tipDismissBtn, 'click', (e) => {
        this.hideTip(e);
      });
    },

    getHiddenTipsUids: function () {
      return Craft.getLocalStorage('dismissedTips', []);
    },

    setHiddenTipsUids: function (uids) {
      Craft.setLocalStorage('dismissedTips', uids);
    },

    hideTip: function (ev) {
      const targetElement = ev.target;
      if (targetElement) {
        const $targetParent = $(targetElement).closest('.readable');
        if ($targetParent.length) {
          const layoutElementUid = $targetParent.data('layout-element');
          $targetParent.remove();
          // add info to local storage
          if (typeof Storage !== 'undefined') {
            const hiddenTips = this.getHiddenTipsUids();
            if (!hiddenTips.includes(layoutElementUid)) {
              hiddenTips.push(layoutElementUid);
              this.setHiddenTipsUids(hiddenTips);
            }
          }
        }
      }
    },

    _checkActivity: function () {
      this.queue.push(
        () =>
          new Promise((resolve, reject) => {
            Craft.sendActionRequest('POST', 'elements/recent-activity', {
              params: {
                dontExtendSession: 1,
              },
              data: {
                elementType: this.settings.elementType,
                elementId: this.settings.canonicalId,
                draftId: this.settings.draftId,
                siteId: this.settings.siteId,
                provisional: this.settings.isProvisionalDraft,
              },
            })
              .then(({data}) => {
                let focusedTooltip = null;
                if (this.activityTooltips) {
                  const tooltips = Object.values(this.activityTooltips);
                  focusedTooltip = tooltips.find(
                    (t) => t.$trigger[0] === document.activeElement
                  );
                }

                this.$activityContainer
                  .html('')
                  .attr('role', 'region')
                  .attr('aria-label', Craft.t('app', 'Recent Activity'));

                if (data.activity.length) {
                  $('<h2/>', {
                    class: 'visually-hidden',
                    text: Craft.t('app', 'Recent Activity'),
                  }).appendTo(this.$activityContainer);
                  const $ul = $('<ul/>').appendTo(this.$activityContainer);
                  for (let i = 0; i < data.activity.length; i++) {
                    const activity = data.activity[i];
                    const $li = $('<li/>').appendTo($ul);
                    const $button = $('<button/>', {
                      type: 'button',
                      class: 'activity-btn',
                      'aria-label': Craft.t('app', '{name} active, more info', {
                        name: activity.userName,
                      }),
                      'aria-expanded': 'false',
                    }).appendTo($li);
                    const $thumb = $(activity.userThumb)
                      .addClass('elementthumb')
                      .css('z-index', data.activity.length - i)
                      .appendTo($button);
                    $thumb.find('img,svg').attr('role', 'presentation');
                    Craft.cp.elementThumbLoader.load($li);
                    $thumb.find('title').remove();

                    if (
                      typeof this.activityTooltips[activity.userId] ===
                      'undefined'
                    ) {
                      this.activityTooltips[activity.userId] =
                        new Craft.Tooltip($button, activity.message);
                    } else {
                      this.activityTooltips[activity.userId].$trigger = $button;
                      this.activityTooltips[activity.userId].message =
                        activity.message;

                      // maintain trigger focus
                      if (
                        this.activityTooltips[activity.userId] ===
                        focusedTooltip
                      ) {
                        this.activityTooltips[activity.userId].$trigger.focus();
                      }
                    }
                  }
                }

                // hide any tooltips that are no longer relevant
                for (let userId of Object.keys(this.activityTooltips)) {
                  if (
                    !data.activity.find((activity) => activity.userId == userId)
                  ) {
                    this.activityTooltips[userId].hide();
                  }
                }

                // if the element has been updated upstream, show a notification about it
                const elementUpdated =
                  this.settings.updatedTimestamp &&
                  this.settings.updatedTimestamp !== data.updatedTimestamp;
                const canonicalUpdated =
                  this.settings.canonicalUpdatedTimestamp &&
                  this.settings.canonicalUpdatedTimestamp !==
                    data.canonicalUpdatedTimestamp;

                if (elementUpdated || canonicalUpdated) {
                  const $reloadBtn = Craft.ui.createButton({
                    label: Craft.t('app', 'Reload'),
                    spinner: true,
                  });

                  Craft.cp.displayNotice(
                    Craft.t('app', 'This {type} has been updated.', {
                      type:
                        elementUpdated &&
                        this.settings.draftId &&
                        !this.settings.isProvisionalDraft
                          ? Craft.t('app', 'draft')
                          : Craft.elementTypeNames[this.settings.elementType]
                            ? Craft.elementTypeNames[
                                this.settings.elementType
                              ][2]
                            : Craft.t('app', 'element'),
                    }),
                    {
                      details: $reloadBtn,
                    }
                  );
                  $reloadBtn.on('click', () => {
                    window.location.reload();
                  });
                }
                this.settings.updatedTimestamp = data.updatedTimestamp;
                this.settings.canonicalUpdatedTimestamp =
                  data.canonicalUpdatedTimestamp;
                setTimeout(() => {
                  this._checkActivity();
                }, 15000);
                resolve();
              })
              .catch(reject);
          })
      );
    },

    destroy: function () {
      this.queue.destroy();
      delete this.queue;
      this.formObserver?.destroy();
      delete this.formObserver;
      this.preview?.destroy();
      delete this.preview;
      this.base();
    },
  },
  {
    defaults: {
      namespace: null,
      additionalSites: [],
      canCreateDrafts: false,
      canEditMultipleSites: false,
      canSave: false,
      canSaveCanonical: false,
      elementId: null,
      canonicalId: null,
      draftId: null,
      draftName: null,
      elementType: null,
      enablePreview: false,
      enabled: false,
      enabledForSite: false,
      hashedCpEditUrl: null,
      isLive: false,
      isProvisionalDraft: false,
      isUnpublishedDraft: false,
      previewTargets: [],
      previewToken: null,
      revisionId: null,
      siteId: null,
      siteStatuses: [],
      siteToken: null,
      visibleLayoutElements: {},
      updatedTimestamp: null,
      canonicalUpdatedTimestamp: null,
      reloadOnBroadcastSave: true,
      $contentContainer: null,
      $sidebar: null,
      $actionBtn: null,
      $spinnerContainer: null,
      updateTabs: null,
      getTabManager: null,
      handleSubmitResponse: () => {},
      handleSubmitError: () => {},
      autosaveDrafts: null,
    },
  }
);<|MERGE_RESOLUTION|>--- conflicted
+++ resolved
@@ -99,13 +99,9 @@
       this.previewTokenQueue = this._createQueue();
 
       this.draftElementIds = {};
-<<<<<<< HEAD
+      this.draftElementUids = {};
       this.enableAutosave =
         this.settings.autosaveDrafts ?? Craft.autosaveDrafts;
-=======
-      this.draftElementUids = {};
-      this.enableAutosave = Craft.autosaveDrafts;
->>>>>>> 340a67ee
       this.previewLinks = [];
 
       if (this.settings.previewTargets?.length) {
