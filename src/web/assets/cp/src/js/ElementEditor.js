--- conflicted
+++ resolved
@@ -1897,13 +1897,9 @@
       }
 
       if (!Garnish.isMobileBrowser(true)) {
-<<<<<<< HEAD
         setTimeout(() => {
-          this.$nameTextInput.trigger('focus');
+          this.$nameTextInput.focus();
         }, 100);
-=======
-        this.$nameTextInput.focus();
->>>>>>> 3de4a4f3
       }
     },
 
@@ -1951,33 +1947,9 @@
         this.saveMeta();
       });
 
-<<<<<<< HEAD
       this.metaModal.on('escape', () => {
         this.$nameTextInput.val(this.settings.draftName);
       });
-=======
-      this.metaHud.on('show', this.onMetaHudShow.bind(this));
-      this.metaHud.on('hide', this.onMetaHudHide.bind(this));
-      this.metaHud.on('escape', this.onMetaHudEscape.bind(this));
-    },
-
-    onMetaHudShow: function () {
-      this.$editMetaBtn.addClass('active');
-      this.$editMetaBtn.attr('aria-expanded', 'true');
-    },
-
-    onMetaHudHide: function () {
-      this.$editMetaBtn.removeClass('active');
-      this.$editMetaBtn.attr('aria-expanded', 'false');
-
-      if (Garnish.focusIsInside(this.metaHud.$body)) {
-        this.$editMetaBtn.focus();
-      }
-    },
-
-    onMetaHudEscape: function () {
-      this.$nameTextInput.val(this.settings.draftName);
->>>>>>> 3de4a4f3
     },
 
     checkMetaValues: function () {
