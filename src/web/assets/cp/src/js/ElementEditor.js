--- conflicted
+++ resolved
@@ -52,19 +52,17 @@
     previewLinks: null,
     scrollY: null,
 
-<<<<<<< HEAD
     $sitesMenuCopyBtn: null,
     $copyAllFromSiteBtn: null,
     $translationBtn: null,
     sitesForCopyFieldAction: null,
     copySitesMenuId: null,
-=======
+
     hiddenTipsStorageKey: 'Craft-' + Craft.systemUid + '.TipField.hiddenTips',
 
     get tipDismissBtn() {
       return this.$container.find('.tip-dismiss-btn');
     },
->>>>>>> dcb49c6f
 
     get slideout() {
       return this.$container.data('slideout');
